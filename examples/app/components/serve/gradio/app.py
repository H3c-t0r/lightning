from functools import partial

import gradio as gr
import lightning as L
import requests
import torch
<<<<<<< HEAD
=======
from PIL import Image

from lightning.app import LightningApp, LightningFlow
>>>>>>> fa066d8c
from lightning.app.components import ServeGradio
from PIL import Image


# Credit to @akhaliq for his inspiring work.
# Find his original code there: https://huggingface.co/spaces/akhaliq/AnimeGANv2/blob/main/app.py
class AnimeGANv2UI(ServeGradio):
    inputs = gr.inputs.Image(type="pil")
    outputs = gr.outputs.Image(type="pil")
    elon = "https://upload.wikimedia.org/wikipedia/commons/thumb/3/34/Elon_Musk_Royal_Society_%28crop2%29.jpg/330px-Elon_Musk_Royal_Society_%28crop2%29.jpg"
    img = Image.open(requests.get(elon, stream=True).raw)
    img.save("elon.jpg")
    examples = [["elon.jpg"]]

    def __init__(self):
        super().__init__()
        self.ready = False

    def predict(self, img):
        return self.model(img=img)

    def build_model(self):
        repo = "AK391/animegan2-pytorch:main"
        model = torch.hub.load(repo, "generator", device="cpu")
        face2paint = torch.hub.load(repo, "face2paint", size=512, device="cpu")
        self.ready = True
        return partial(face2paint, model=model)


class RootFlow(LightningFlow):
    def __init__(self):
        super().__init__()
        self.demo = AnimeGANv2UI()

    def run(self):
        self.demo.run()

    def configure_layout(self):
        tabs = []
        if self.demo.ready:
            tabs.append({"name": "Home", "content": self.demo})
        return tabs


app = LightningApp(RootFlow())<|MERGE_RESOLUTION|>--- conflicted
+++ resolved
@@ -1,17 +1,12 @@
 from functools import partial
 
 import gradio as gr
-import lightning as L
 import requests
 import torch
-<<<<<<< HEAD
-=======
 from PIL import Image
 
 from lightning.app import LightningApp, LightningFlow
->>>>>>> fa066d8c
 from lightning.app.components import ServeGradio
-from PIL import Image
 
 
 # Credit to @akhaliq for his inspiring work.
