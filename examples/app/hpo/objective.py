--- conflicted
+++ resolved
@@ -3,19 +3,14 @@
 from datetime import datetime
 from typing import Optional
 
-import lightning as L
 import pandas as pd
 import torch
-from lightning.app.components import TracerPythonScript
 from optuna.distributions import CategoricalDistribution, LogUniformDistribution
 from torchmetrics import Accuracy
 
-<<<<<<< HEAD
-=======
 from lightning.app import CloudCompute
 from lightning.app.components import TracerPythonScript
 
->>>>>>> fa066d8c
 
 class ObjectiveWork(TracerPythonScript):
     def __init__(self, script_path: str, data_dir: str, cloud_compute: Optional[CloudCompute]):
