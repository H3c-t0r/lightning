--- conflicted
+++ resolved
@@ -1,11 +1,6 @@
-<<<<<<< HEAD
-import lightning as L
-import torch
-=======
 import torch
 
 from lightning.app import CloudCompute, LightningApp, LightningWork
->>>>>>> fa066d8c
 from lightning.app.components import FabricMultiNode
 from lightning.fabric import Fabric
 
