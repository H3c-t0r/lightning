"""
Proximal Policy Optimization (PPO) - Accelerated with Lightning Fabric

Author: Federico Belotti @belerico
Adapted from https://github.com/vwxyzjn/cleanrl/blob/master/cleanrl/ppo.py
Based on the paper: https://arxiv.org/abs/1707.06347

Requirements:
- gymnasium[box2d]>=0.27.1
- moviepy
- lightning
- torchmetrics
- tensorboard


Run it with:
    lightning run model --devices=2 train_fabric_decoupled.py
"""

import argparse
import os
import time
from datetime import datetime
from contextlib import nullcontext

import gymnasium as gym
import torch
from rl.agent import PPOLightningAgent
from rl.utils import linear_annealing, make_env, parse_args, test
<<<<<<< HEAD
from torch import Tensor
from torch.distributed.algorithms.join import Join
from torch.utils.data import BatchSampler, DistributedSampler, RandomSampler
=======
from torch.utils.data import BatchSampler, DistributedSampler
>>>>>>> e9d68563
from torchmetrics import MeanMetric

from lightning.fabric import Fabric
from lightning.fabric.loggers import TensorBoardLogger
from lightning.fabric.plugins.collectives import TorchCollective
from lightning.fabric.plugins.collectives.collective import CollectibleGroup
from lightning.fabric.strategies import DDPStrategy


@torch.no_grad()
def player(args, world_collective: TorchCollective, player_trainer_collective: TorchCollective):
    run_name = f"{args.env_id}_{args.exp_name}_{args.seed}"
    logger = TensorBoardLogger(
        root_dir=os.path.join("logs", "fabric_decoupled_logs", datetime.today().strftime("%Y-%m-%d_%H-%M-%S")),
        name=run_name,
    )
    log_dir = logger.log_dir

    # Initialize Fabric object
    fabric = Fabric(loggers=logger, accelerator="cuda" if args.player_on_gpu else "cpu")
    device = fabric.device
    fabric.seed_everything(args.seed)
    torch.backends.cudnn.deterministic = args.torch_deterministic

    # Log hyperparameters
    logger.experiment.add_text(
        "hyperparameters",
        "|param|value|\n|-|-|\n%s" % ("\n".join([f"|{key}|{value}|" for key, value in vars(args).items()])),
    )

    # Environment setup
    envs = gym.vector.SyncVectorEnv(
        [make_env(args.env_id, args.seed + i, 0, args.capture_video, log_dir, "train") for i in range(args.num_envs)]
    )
    assert isinstance(envs.single_action_space, gym.spaces.Discrete), "only discrete action space is supported"

    # Define the agent
    agent: PPOLightningAgent = PPOLightningAgent(
        envs,
        act_fun=args.activation_function,
        vf_coef=args.vf_coef,
        ent_coef=args.ent_coef,
        clip_coef=args.clip_coef,
        clip_vloss=args.clip_vloss,
        ortho_init=args.ortho_init,
        normalize_advantages=args.normalize_advantages,
    ).to(device)
    flattened_parameters = torch.empty_like(
        torch.nn.utils.convert_parameters.parameters_to_vector(agent.parameters()), device=device
    )

    # Receive the first weights from the rank-1, a.k.a. the first of the trainers
    # In this way we are sure that before the first iteration everyone starts with the same parameters
    player_trainer_collective.broadcast(flattened_parameters, src=1)
    torch.nn.utils.convert_parameters.vector_to_parameters(flattened_parameters, agent.parameters())

    # Player metrics
    rew_avg = MeanMetric(sync_on_compute=False).to(device)
    ep_len_avg = MeanMetric(sync_on_compute=False).to(device)

    # Local data
    obs = torch.zeros((args.num_steps, args.num_envs) + envs.single_observation_space.shape).to(device)
    actions = torch.zeros((args.num_steps, args.num_envs) + envs.single_action_space.shape).to(device)
    logprobs = torch.zeros((args.num_steps, args.num_envs)).to(device)
    rewards = torch.zeros((args.num_steps, args.num_envs)).to(device)
    dones = torch.zeros((args.num_steps, args.num_envs)).to(device)
    values = torch.zeros((args.num_steps, args.num_envs)).to(device)

    # Global variables
    global_step = 0
    start_time = time.time()
    single_global_step = int(args.num_envs * args.num_steps)
    num_updates = args.total_timesteps // single_global_step
    if not args.share_data:
        batch_size = args.num_steps * args.num_envs
        chunks_sizes = [
            len(chunk) for chunk in torch.tensor_split(torch.arange(batch_size), world_collective.world_size - 1)
        ]
        if len(chunks_sizes) >= world_collective.world_size:
            raise RuntimeError(
                "The number of trainers ({}) is greater than the available collected data ({}). ".format(
                    world_collective.world_size - 1, batch_size
                )
                + "Consider to lower the number of trainers at least to the size of available collected data"
            )

    # Broadcast num_updates to all the world
    update_t = torch.tensor([num_updates], device=device, dtype=torch.float32)
    world_collective.broadcast(update_t, src=0)

    # Get the first environment observation and start the optimization
    next_obs = torch.tensor(envs.reset(seed=args.seed)[0], device=device)
    next_done = torch.zeros(args.num_envs).to(device)
    for _ in range(1, num_updates + 1):
        for step in range(0, args.num_steps):
            global_step += args.num_envs
            obs[step] = next_obs
            dones[step] = next_done

            # Sample an action given the observation received by the environment
            action, logprob, _, value = agent.get_action_and_value(next_obs)
            values[step] = value.flatten()
            actions[step] = action
            logprobs[step] = logprob

            # Single environment step
            next_obs, reward, done, truncated, info = envs.step(action.cpu().numpy())
            done = torch.logical_or(torch.tensor(done), torch.tensor(truncated))
            rewards[step] = torch.tensor(reward, device=device).view(-1)
            next_obs, next_done = torch.tensor(next_obs, device=device), done.to(device)

            if "final_info" in info:
                for i, agent_final_info in enumerate(info["final_info"]):
                    if agent_final_info is not None and "episode" in agent_final_info:
                        fabric.print(
                            f"Rank-0: global_step={global_step}, reward_env_{i}={agent_final_info['episode']['r'][0]}"
                        )
                        rew_avg(agent_final_info["episode"]["r"][0])
                        ep_len_avg(agent_final_info["episode"]["l"][0])

        # Sync the metrics
        rew_avg_reduced = rew_avg.compute()
        if not rew_avg_reduced.isnan():
            fabric.log("Rewards/rew_avg", rew_avg_reduced, global_step)
        ep_len_avg_reduced = ep_len_avg.compute()
        if not ep_len_avg_reduced.isnan():
            fabric.log("Game/ep_len_avg", ep_len_avg_reduced, global_step)
        rew_avg.reset()
        ep_len_avg.reset()

        # Estimate returns with GAE (https://arxiv.org/abs/1506.02438)
        returns, advantages = agent.estimate_returns_and_advantages(
            rewards, values, dones, next_obs, next_done, args.num_steps, args.gamma, args.gae_lambda
        )

        # Flatten the batch
        local_data = {
            "obs": obs.reshape((-1,) + envs.single_observation_space.shape),
            "logprobs": logprobs.reshape(-1),
            "actions": actions.reshape((-1,) + envs.single_action_space.shape),
            "advantages": advantages.reshape(-1),
            "returns": returns.reshape(-1),
            "values": values.reshape(-1),
        }
        if not args.player_on_gpu and args.cuda:
            for v in local_data.values():
                v = v.pin_memory()

        # Send data to the training agents
        if args.share_data:
            world_collective.broadcast_object_list([local_data], src=0)
        else:
            # Split data in an even way, when possible
            perm = torch.randperm(batch_size, device=device)
            chunks = [{} for _ in range(world_collective.world_size - 1)]
            for k, v in local_data.items():
                chunked_local_data = v[perm].split(chunks_sizes)
                for i in range(len(chunks)):
                    chunks[i][k] = chunked_local_data[i]

            world_collective.scatter_object_list([None], [None] + chunks, src=0)

        # Gather metrics from the trainers to be plotted
        metrics = [None]
        player_trainer_collective.broadcast_object_list(metrics, src=1)

        # Wait the trainers to finish
        player_trainer_collective.broadcast(flattened_parameters, src=1)

        # Convert back the parameters
        torch.nn.utils.convert_parameters.vector_to_parameters(flattened_parameters, agent.parameters())

        fabric.log_dict(metrics[0], global_step)
        fabric.log_dict({"Time/step_per_second": int(global_step / (time.time() - start_time))}, global_step)

    if args.share_data:
        world_collective.broadcast_object_list([-1], src=0)
    else:
        world_collective.scatter_object_list([None], [None] + [-1] * (world_collective.world_size - 1), src=0)
    envs.close()
    test(agent, device, fabric.logger.experiment, args)


def trainer(
    args,
    world_collective: TorchCollective,
    player_trainer_collective: TorchCollective,
    optimization_pg: CollectibleGroup,
):
    global_rank = world_collective.rank
    group_rank = global_rank - 1
    group_world_size = world_collective.world_size - 1

    # Initialize Fabric
    fabric = Fabric(strategy=DDPStrategy(process_group=optimization_pg), accelerator="cuda" if args.cuda else "cpu")
    device = fabric.device
    fabric.seed_everything(args.seed)
    torch.backends.cudnn.deterministic = args.torch_deterministic

    # Environment setup
    envs = gym.vector.SyncVectorEnv([make_env(args.env_id, 0, 0, False, None)])
    assert isinstance(envs.single_action_space, gym.spaces.Discrete), "only discrete action space is supported"

    # Define the agent and the optimizer and setup them with Fabric
    agent: PPOLightningAgent = PPOLightningAgent(
        envs,
        act_fun=args.activation_function,
        vf_coef=args.vf_coef,
        ent_coef=args.ent_coef,
        clip_coef=args.clip_coef,
        clip_vloss=args.clip_vloss,
        ortho_init=args.ortho_init,
        normalize_advantages=args.normalize_advantages,
        process_group=optimization_pg,
    )
    optimizer = agent.configure_optimizers(args.learning_rate)
    agent, optimizer = fabric.setup(agent, optimizer)

    # Send weights to rank-0, a.k.a. the player
    if global_rank == 1:
        player_trainer_collective.broadcast(
            torch.nn.utils.convert_parameters.parameters_to_vector(agent.parameters()), src=1
        )

    # Receive maximum number of updates from the player
    update = 0
    num_updates = torch.zeros(1, device=device)
    world_collective.broadcast(num_updates, src=0)
    num_updates = num_updates.item()

    # Start training
    while True:
        # Wait for data
        data = [None]
        if args.share_data:
            world_collective.broadcast_object_list(data, src=0)
        else:
            world_collective.scatter_object_list(data, [None for _ in range(world_collective.world_size)], src=0)
        data = data[0]
        if data == -1:
            return

        # Metrics dict to be sent to the player
        if group_rank == 0:
            metrics = {}

        # Lerning rate annealing
        if args.anneal_lr:
            linear_annealing(optimizer, update, num_updates, args.learning_rate)
        if group_rank == 0:
            metrics["Info/learning_rate"] = optimizer.param_groups[0]["lr"]
        update += 1

        indexes = list(range(data["obs"].shape[0]))
        if args.share_data:
            sampler = DistributedSampler(
                indexes, num_replicas=group_world_size, rank=group_rank, shuffle=True, seed=args.seed, drop_last=False
            )
        else:
            sampler = RandomSampler(indexes)
        sampler = BatchSampler(sampler, batch_size=args.per_rank_batch_size, drop_last=False)

        # The Join context is needed because there can be the possibility
        # that some ranks receive less data
        with Join([agent._forward_module]) if not args.share_data else nullcontext():
            for epoch in range(args.update_epochs):
                if args.share_data:
                    sampler.sampler.set_epoch(epoch)
                for batch_idxes in sampler:
                    loss = agent.training_step({k: v[batch_idxes].to(device) for k, v in data.items()})
                    optimizer.zero_grad(set_to_none=True)
                    fabric.backward(loss)
                    fabric.clip_gradients(agent, optimizer, max_norm=args.max_grad_norm)
                    optimizer.step()

        # Sync metrics
        avg_pg_loss = agent.avg_pg_loss.compute()
        avg_value_loss = agent.avg_value_loss.compute()
        avg_ent_loss = agent.avg_ent_loss.compute()
        agent.reset_metrics()

        # Send updated weights to the player
        if global_rank == 1:
            metrics["Loss/policy_loss"] = avg_pg_loss
            metrics["Loss/value_loss"] = avg_value_loss
            metrics["Loss/entropy_loss"] = avg_ent_loss
            player_trainer_collective.broadcast_object_list(
                [metrics], src=1
            )  # Broadcast metrics: fake send with object list between rank-0 and rank-1
            player_trainer_collective.broadcast(
                torch.nn.utils.convert_parameters.parameters_to_vector(agent.parameters()), src=1
            )


def main(args: argparse.Namespace):
    world_collective = TorchCollective()
    player_trainer_collective = TorchCollective()
    world_collective.setup(backend="nccl" if args.player_on_gpu and args.cuda else "gloo")

    # Create a global group, assigning it to the collective: used by the player to exchange
    # collected experiences with the trainers
    world_collective.create_group()
    global_rank = world_collective.rank

    # Create a group between rank-0 (player) and rank-1 (trainer), assigning it to the collective:
    # used by rank-1 to send metrics to be tracked by the rank-0 at the end of a training episode
    player_trainer_collective.create_group(ranks=[0, 1])

    # Create a new group, without assigning it to the collective: in this way the trainers can
    # still communicate with the player through the global group, but they can optimize the agent
    # between themselves
    optimization_pg = world_collective.new_group(ranks=list(range(1, world_collective.world_size)))
    if global_rank == 0:
        player(args, world_collective, player_trainer_collective)
    else:
        trainer(args, world_collective, player_trainer_collective, optimization_pg)


if __name__ == "__main__":
    args = parse_args()
    main(args)<|MERGE_RESOLUTION|>--- conflicted
+++ resolved
@@ -20,20 +20,15 @@
 import argparse
 import os
 import time
+from contextlib import nullcontext
 from datetime import datetime
-from contextlib import nullcontext
 
 import gymnasium as gym
 import torch
 from rl.agent import PPOLightningAgent
 from rl.utils import linear_annealing, make_env, parse_args, test
-<<<<<<< HEAD
-from torch import Tensor
 from torch.distributed.algorithms.join import Join
 from torch.utils.data import BatchSampler, DistributedSampler, RandomSampler
-=======
-from torch.utils.data import BatchSampler, DistributedSampler
->>>>>>> e9d68563
 from torchmetrics import MeanMetric
 
 from lightning.fabric import Fabric
