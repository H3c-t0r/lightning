# Copyright The PyTorch Lightning team.
#
# Licensed under the Apache License, Version 2.0 (the "License");
# you may not use this file except in compliance with the License.
# You may obtain a copy of the License at
#
#     http://www.apache.org/licenses/LICENSE-2.0
#
# Unless required by applicable law or agreed to in writing, software
# distributed under the License is distributed on an "AS IS" BASIS,
# WITHOUT WARRANTIES OR CONDITIONS OF ANY KIND, either express or implied.
# See the License for the specific language governing permissions and
# limitations under the License.
import os
import subprocess
import sys
<<<<<<< HEAD
from time import sleep
from typing import Any, Callable, Optional, Sequence, Tuple
=======
from typing import Any, Callable, Sequence
>>>>>>> 5cfb1762

from lightning_utilities.core.imports import RequirementCache

from lightning_lite.plugins.environments.cluster_environment import ClusterEnvironment
from lightning_lite.strategies.launchers.base import _Launcher

_HYDRA_AVAILABLE = RequirementCache("hydra-core")


class _SubprocessScriptLauncher(_Launcher):
    r"""
    A process laucher that invokes the current script as many times as desired in a single node.

    This launcher needs to be invoked on each node.
    In its default behavior, the main process in each node then spawns N-1 child processes via :func:`subprocess.Popen`,
    where N is the number of devices (e.g. GPU) per node. It is very similar to how :mod:`torch.distributed.run`
    launches processes.

    For example, if the script gets invoked with the command

    .. code-block:: bash

        python train.py --devices 4

    The launcher will create three additional subprocesses that get called like so:

    .. code-block:: bash

        LOCAL_RANK=1 python train.py --devices 4
        LOCAL_RANK=2 python train.py --devices 4
        LOCAL_RANK=3 python train.py --devices 4

    It is implied that the main process which launched the others has ``LOCAL_RANK=0``.
    Beside the local rank, the following other environment variables also get set, but unlike the local rank, these
    get determined by the cluster environment:

    1. `MASTER_ADDR`: The IP address of the main node.
    2. `MASTER_PORT`: The port number of the main node through which all processes communicate.
    3. `NODE_RANK`: The index of the node the current process is running on. Ranges from 0 to ``num_nodes - 1``.
    4. `WORLD_SIZE`: The total number of processes across all nodes, i.e., ``num_processes * num_nodes``.

    Arguments:
        cluster_environment: A cluster environment that provides access to world size, node rank, etc.
        num_processes: The number of processes to launch in the current node.
        num_nodes: The total number of nodes that participate in this process group.
    """

    def __init__(
        self,
        cluster_environment: "ClusterEnvironment",
        num_processes: int,
        num_nodes: int,
    ) -> None:
        super().__init__()
        self.cluster_environment = cluster_environment
        self.num_processes = num_processes
        self.num_nodes = num_nodes

    @property
    def is_interactive_compatible(self) -> bool:
        return False

    def launch(self, function: Callable, *args: Any, **kwargs: Any) -> Any:
        """Creates new processes, then calls the given function.

        Arguments:
            function: A callback function to execute after all processes have been created.
                It is up to the implementation of this function to synchronize the processes, e.g., with barriers.
            *args: Optional positional arguments to be passed to the given function.
            **kwargs: Optional keyword arguments to be passed to the given function.
        """
        if not self.cluster_environment.creates_processes_externally:
            self._call_children_scripts()
        return function(*args, **kwargs)

    def _call_children_scripts(self) -> None:
        # bookkeeping of spawned processes
        self._check_can_spawn_children()

        # DDP Environment variables
        os.environ["MASTER_ADDR"] = self.cluster_environment.main_address
        os.environ["MASTER_PORT"] = str(self.cluster_environment.main_port)

        # allow the user to pass the node rank
        os.environ["NODE_RANK"] = str(self.cluster_environment.node_rank())
        os.environ["LOCAL_RANK"] = str(self.cluster_environment.local_rank())
        os.environ["WORLD_SIZE"] = f"{self.num_processes * self.num_nodes}"

        for local_rank in range(1, self.num_processes):
            env_copy = os.environ.copy()
            env_copy["LOCAL_RANK"] = f"{local_rank}"

            # remove env var if global seed not set
            if os.environ.get("PL_GLOBAL_SEED") is None and "PL_GLOBAL_SEED" in env_copy:
                del env_copy["PL_GLOBAL_SEED"]

            # start process
            # if hydra is available and initialized, make sure to set the cwd correctly
            hydra_in_use = False
            cwd: Optional[str] = None
            if _HYDRA_AVAILABLE:
                from hydra.core.hydra_config import HydraConfig

                hydra_in_use = HydraConfig.initialized()
            if hydra_in_use:
                command, cwd = _hydra_subprocess_cmd(local_rank=local_rank)
            else:
                command = _basic_subprocess_cmd()
            subprocess.Popen(command, env=env_copy, cwd=cwd)

    def _check_can_spawn_children(self) -> None:
        if self.cluster_environment.local_rank() != 0:
            raise RuntimeError(
                "Lightning attempted to launch new distributed processes with `local_rank > 0`. This should not happen."
                " Possible reasons: 1) LOCAL_RANK environment variable was incorrectly modified by the user,"
                " 2) `ClusterEnvironment.creates_processes_externally` incorrectly implemented."
            )


def _basic_subprocess_cmd() -> Sequence[str]:
    import __main__  # local import to avoid https://github.com/Lightning-AI/lightning/issues/15218

    if __main__.__spec__ is None:  # pragma: no-cover
        return [sys.executable, os.path.abspath(sys.argv[0])] + sys.argv[1:]
    else:
        return [sys.executable, "-m", __main__.__spec__.name] + sys.argv[1:]


def _hydra_subprocess_cmd(local_rank: int) -> Tuple[Sequence[str], str]:
    import __main__  # local import to avoid https://github.com/Lightning-AI/lightning/issues/15218
    from hydra.utils import get_original_cwd, to_absolute_path

    # when user is using hydra find the absolute path
    if __main__.__spec__ is None:  # pragma: no-cover
        command = [sys.executable, to_absolute_path(sys.argv[0])]
    else:
        command = [sys.executable, "-m", __main__.__spec__.name]

    command += sys.argv[1:]

    cwd = get_original_cwd()
    os_cwd = f'"{os.getcwd()}"'
    command += [f"hydra.run.dir={os_cwd}", f"hydra.job.name=train_ddp_process_{local_rank}"]
    return command, cwd<|MERGE_RESOLUTION|>--- conflicted
+++ resolved
@@ -14,12 +14,7 @@
 import os
 import subprocess
 import sys
-<<<<<<< HEAD
-from time import sleep
 from typing import Any, Callable, Optional, Sequence, Tuple
-=======
-from typing import Any, Callable, Sequence
->>>>>>> 5cfb1762
 
 from lightning_utilities.core.imports import RequirementCache
 
