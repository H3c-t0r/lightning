# Copyright The PyTorch Lightning team.
#
# Licensed under the Apache License, Version 2.0 (the "License");
# you may not use this file except in compliance with the License.
# You may obtain a copy of the License at
#
#     http://www.apache.org/licenses/LICENSE-2.0
#
# Unless required by applicable law or agreed to in writing, software
# distributed under the License is distributed on an "AS IS" BASIS,
# WITHOUT WARRANTIES OR CONDITIONS OF ANY KIND, either express or implied.
# See the License for the specific language governing permissions and
# limitations under the License.
from contextlib import contextmanager
from datetime import timedelta
from typing import Any, Dict, Generator, List, Optional, Tuple

import torch
from lightning_utilities.core.imports import module_available
from torch.nn import Module
from torch.nn.parallel import DistributedDataParallel
from torch.optim import Optimizer

from lightning_lite.accelerators import Accelerator
from lightning_lite.plugins import CheckpointIO, ClusterEnvironment, Precision
from lightning_lite.plugins.collectives.torch_collective import default_pg_timeout
from lightning_lite.strategies.ddp import DDPStrategy
from lightning_lite.strategies.strategy import _BackwardSyncControl
from lightning_lite.utilities.enums import PrecisionType
from lightning_lite.utilities.imports import _IS_WINDOWS

_FAIRSCALE_AVAILABLE = not _IS_WINDOWS and module_available("fairscale.nn")

if _FAIRSCALE_AVAILABLE:
    from fairscale.nn.data_parallel.sharded_ddp import ShardedDataParallel
    from fairscale.optim import OSS
else:
    OSS = ShardedDataParallel = object


class DDPShardedStrategy(DDPStrategy):
    """Optimizer and gradient sharded training provided by FairScale."""

    _REDUCE_BUFFER_SIZE_DEFAULT: int = 2**23  # 8M

    def __init__(
        self,
        accelerator: Optional[Accelerator] = None,
        parallel_devices: Optional[List[torch.device]] = None,
        cluster_environment: Optional[ClusterEnvironment] = None,
        checkpoint_io: Optional[CheckpointIO] = None,
        precision: Optional[Precision] = None,
        process_group_backend: Optional[str] = None,
        timeout: Optional[timedelta] = default_pg_timeout,
        **kwargs: Any,
    ) -> None:
        super().__init__(
            accelerator=accelerator,
            parallel_devices=parallel_devices,
            cluster_environment=cluster_environment,
            checkpoint_io=checkpoint_io,
            precision=precision,
            process_group_backend=process_group_backend,
            timeout=timeout,
            **kwargs,
        )
        self._backward_sync_control = _FairscaleBackwardSyncControl()
        if "reduce_buffer_size" not in self._ddp_kwargs:
            # For multi-node training, enabling bucketing will improve performance.
            self._ddp_kwargs["reduce_buffer_size"] = self._REDUCE_BUFFER_SIZE_DEFAULT if self.num_nodes > 1 else 0

    def setup_module_and_optimizers(
        self, module: Module, optimizers: List[Optimizer]
    ) -> Tuple[Module, List[Optimizer]]:
        """Wraps the model and optimizers with fairscale components.

        Return:
            The model wrapped into a :class:`~fairscale.nn.data_parallel.ShardedDataParallel` module
            and a list of optimizer wrapped in :class:~`fairscale.optim.OSS`.
        """
        optimizers = _reinit_optimizers_with_oss(optimizers, self.precision, self.num_nodes)
        for optimizer in optimizers:
            # This forces buckets to be rebuilt on the first forward pass
            # We are not sure why this is needed, but it prevents an error resulting from buckets having a different
            # device than the params
            optimizer._clear_cache()
        model = ShardedDataParallel(module, sharded_optimizer=optimizers, **self._ddp_kwargs)
        return model, optimizers

    def setup_module(self, module: Module) -> DistributedDataParallel:
        """Setting up the module without optimizers in this strategy is not supported.

        Please use :meth:`setup_module_and_optimizers` instead.
        """
        raise NotImplementedError(self._err_msg_joint_setup_required())

    def setup_optimizer(self, optimizer: Optimizer) -> Optimizer:
        """Optimizers can only be set up jointly with the model in this strategy.

        Please use :meth:`setup_module_and_optimizers` to set up both module and optimizer(s) together.
        """
        raise NotImplementedError(self._err_msg_joint_setup_required())

    @classmethod
    def register_strategies(cls, strategy_registry: Dict) -> None:
        strategy_registry.register(
            "ddp_sharded",
            cls,
            description=cls.__class__.__name__,
        )
        strategy_registry.register(
<<<<<<< HEAD
            "ddp_sharded_spawn",
            cls,
            description=cls.__class__.__name__,
        )
=======
            "ddp_sharded_spawn_find_unused_parameters_false",
            cls,
            description="DDP Spawn Sharded Strategy with `find_unused_parameters` as False",
            find_unused_parameters=False,
            start_method="spawn",
        )
        strategy_registry.register("ddp_sharded_spawn", cls, description=cls.__class__.__name__, start_method="spawn")
>>>>>>> c8b4bce3


def _reinit_optimizers_with_oss(optimizers: List[Optimizer], precision: Precision, num_nodes: int) -> List["OSS"]:
    for x, optimizer in enumerate(optimizers):
        if not isinstance(optimizer, OSS):
            optim_class = type(optimizer)
            zero_optimizer = OSS(params=optimizer.param_groups, optim=optim_class, **optimizer.defaults)
            is_fp16 = precision.precision in (PrecisionType.MIXED, PrecisionType.HALF)
            # For multi-node training, compressing the model shards in fp16 before broadcasting
            # improves performance. When using PyTorch AMP, it will not degrade
            # the model performance.
            zero_optimizer.broadcast_fp16 = is_fp16 and num_nodes > 1
            optimizers[x] = zero_optimizer
            del optimizer
    return optimizers


class _FairscaleBackwardSyncControl(_BackwardSyncControl):
    @contextmanager
    def no_backward_sync(self, module: Module) -> Generator:
        """Blocks gradient synchronization inside the :class:`~fairscale.nn.data_parallel.ShardedDataParallel`
        wrapper."""
        if not isinstance(module, ShardedDataParallel):
            raise TypeError(
                "Blocking backward sync is only possible if the module passed to"
                f" `{self.__class__.__name__}.no_backward_sync` is wrapped in `ShardedDataParallel`."
                f" Got: {module.__class__.__name__}."
            )
        with module.no_sync():
            yield None


def _optimizer_has_flat_params(optimizer: Optimizer) -> bool:
    from fairscale.nn.misc.flatten_params_wrapper import FlatParameter

    return any(isinstance(param, FlatParameter) for param in optimizer.param_groups[0]["params"])<|MERGE_RESOLUTION|>--- conflicted
+++ resolved
@@ -109,20 +109,11 @@
             description=cls.__class__.__name__,
         )
         strategy_registry.register(
-<<<<<<< HEAD
             "ddp_sharded_spawn",
             cls,
             description=cls.__class__.__name__,
-        )
-=======
-            "ddp_sharded_spawn_find_unused_parameters_false",
-            cls,
-            description="DDP Spawn Sharded Strategy with `find_unused_parameters` as False",
-            find_unused_parameters=False,
             start_method="spawn",
         )
-        strategy_registry.register("ddp_sharded_spawn", cls, description=cls.__class__.__name__, start_method="spawn")
->>>>>>> c8b4bce3
 
 
 def _reinit_optimizers_with_oss(optimizers: List[Optimizer], precision: Precision, num_nodes: int) -> List["OSS"]:
