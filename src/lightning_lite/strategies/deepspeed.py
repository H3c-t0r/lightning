--- conflicted
+++ resolved
@@ -330,12 +330,9 @@
         # Current limitation in Lite: The config needs to be fully determined at the time of calling the
         # context manager, which happens at the start of `Lite.run()`. Later modificatoins through e.g. `Lite.setup()`
         # won't have an effect here.
-<<<<<<< HEAD
-
+        
         import deepspeed
 
-=======
->>>>>>> e79a69a9
         if self.zero_stage_3:
             assert self._config_initialized
 
