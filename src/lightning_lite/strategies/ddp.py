# Copyright The PyTorch Lightning team.
#
# Licensed under the Apache License, Version 2.0 (the "License");
# you may not use this file except in compliance with the License.
# You may obtain a copy of the License at
#
#     http://www.apache.org/licenses/LICENSE-2.0
#
# Unless required by applicable law or agreed to in writing, software
# distributed under the License is distributed on an "AS IS" BASIS,
# WITHOUT WARRANTIES OR CONDITIONS OF ANY KIND, either express or implied.
# See the License for the specific language governing permissions and
# limitations under the License.
from contextlib import contextmanager
from datetime import timedelta
from typing import Any, Dict, Generator, List, Optional, Union

import torch
import torch.distributed
from torch import Tensor
from torch.nn import Module
from torch.nn.parallel.distributed import DistributedDataParallel
from typing_extensions import Literal

from lightning_lite.accelerators.accelerator import Accelerator
from lightning_lite.plugins.collectives.torch_collective import default_pg_timeout
from lightning_lite.plugins.environments.cluster_environment import ClusterEnvironment
from lightning_lite.plugins.io.checkpoint_io import CheckpointIO
from lightning_lite.plugins.precision import Precision
from lightning_lite.strategies.launchers.multiprocessing import _MultiProcessingLauncher
from lightning_lite.strategies.launchers.subprocess_script import _SubprocessScriptLauncher
from lightning_lite.strategies.parallel import ParallelStrategy
from lightning_lite.strategies.strategy import _BackwardSyncControl, TBroadcast
from lightning_lite.utilities.distributed import (
    _distributed_available,
    _get_default_process_group_backend_for_device,
    _init_dist_connection,
    _sync_ddp_if_available,
)
from lightning_lite.utilities.distributed import group as _group
from lightning_lite.utilities.distributed import ReduceOp
from lightning_lite.utilities.rank_zero import rank_zero_only

_DDP_FORK_ALIASES = (
    "ddp_fork",
    "ddp_fork_find_unused_parameters_false",
    "ddp_notebook",
    "ddp_notebook_find_unused_parameters_false",
)


class DDPStrategy(ParallelStrategy):
    """Strategy for multi-process single-device training on one or multiple nodes."""

    def __init__(
        self,
        accelerator: Optional[Accelerator] = None,
        parallel_devices: Optional[List[torch.device]] = None,
        cluster_environment: Optional[ClusterEnvironment] = None,
        checkpoint_io: Optional[CheckpointIO] = None,
        precision: Optional[Precision] = None,
        process_group_backend: Optional[str] = None,
        timeout: Optional[timedelta] = default_pg_timeout,
        start_method: Literal["popen", "spawn", "fork", "forkserver"] = "popen",
        **kwargs: Any,
    ) -> None:
        super().__init__(
            accelerator=accelerator,
            parallel_devices=parallel_devices,
            cluster_environment=cluster_environment,
            checkpoint_io=checkpoint_io,
            precision=precision,
        )
        self._num_nodes = 1
        self._process_group_backend: Optional[str] = process_group_backend
        self._timeout: Optional[timedelta] = timeout
        self._start_method = start_method
        self._backward_sync_control = _DDPBackwardSyncControl()
        self._ddp_kwargs = kwargs

    @property
    def root_device(self) -> torch.device:
        assert self.parallel_devices is not None
        return self.parallel_devices[self.local_rank]

    @property
    def is_distributed(self) -> bool:
        return True

    @property
    def num_nodes(self) -> int:
        return self._num_nodes

    @num_nodes.setter
    def num_nodes(self, num_nodes: int) -> None:
        # note that world ranks is related to num_nodes, when resetting it, need to reset world ranks
        self._num_nodes = num_nodes

    @property
    def num_processes(self) -> int:
        return len(self.parallel_devices) if self.parallel_devices is not None else 0

    @property
    def distributed_sampler_kwargs(self) -> Dict[str, Any]:
        return dict(num_replicas=(self.num_nodes * self.num_processes), rank=self.global_rank)

    @property
    def process_group_backend(self) -> Optional[str]:
        return self._process_group_backend

    def _configure_launcher(self) -> None:
        assert self.cluster_environment is not None
        if self._start_method == "popen":
            self._launcher = _SubprocessScriptLauncher(self.cluster_environment, self.num_processes, self.num_nodes)
        else:
            self._launcher = _MultiProcessingLauncher(self, start_method=self._start_method)

    def setup_environment(self) -> None:
        self._setup_distributed()
        super().setup_environment()

    def setup_module(self, module: Module) -> DistributedDataParallel:
        """Wraps the model into a :class:`~torch.nn.parallel.distributed.DistributedDataParallel` module."""
        return DistributedDataParallel(module=module, device_ids=self._determine_ddp_device_ids(), **self._ddp_kwargs)

    def module_to_device(self, module: Module) -> None:
        module.to(self.root_device)

    def reduce(
        self, tensor: Tensor, group: Optional[Any] = None, reduce_op: Optional[Union[ReduceOp, str]] = "mean"
    ) -> Tensor:
        """Reduces a tensor from several distributed processes to one aggregated tensor.

        Args:
            tensor: the tensor to sync and reduce
            group: the process group to gather results from. Defaults to all processes (world)
            reduce_op: the reduction operation. Defaults to 'mean'/'avg'.
                Can also be a string 'sum' to calculate the sum during reduction.

        Return:
            reduced value, except when the input was not a tensor the output remains is unchanged
        """
        if isinstance(tensor, Tensor):
            tensor = _sync_ddp_if_available(tensor, group, reduce_op=reduce_op)
        return tensor

    def barrier(self, *args: Any, **kwargs: Any) -> None:
        if not _distributed_available():
            return
        if torch.distributed.get_backend() == "nccl":
            torch.distributed.barrier(device_ids=self._determine_ddp_device_ids())
        else:
            torch.distributed.barrier()

    def broadcast(self, obj: TBroadcast, src: int = 0) -> TBroadcast:
        if not _distributed_available():
            return obj
        obj = [obj]
        if self.global_rank != src:
            obj = [None]  # type: ignore[list-item]
        torch.distributed.broadcast_object_list(obj, src, group=_group.WORLD)
        return obj[0]

    @classmethod
    def register_strategies(cls, strategy_registry: Dict) -> None:
<<<<<<< HEAD
        strategy_registry.register(
            "ddp",
            cls,
            description=cls.__class__.__name__,
=======
        entries = (
            ("ddp", "popen"),
            ("ddp_spawn", "spawn"),
            ("ddp_fork", "fork"),
            ("ddp_notebook", "fork"),
        )
        for name, start_method in entries:
            strategy_registry.register(
                name,
                cls,
                description=f"DDP strategy with `start_method={start_method!r}`",
                start_method=start_method,
            )

        entries = (
            ("ddp_find_unused_parameters_false", "popen"),
            ("ddp_spawn_find_unused_parameters_false", "spawn"),
            ("ddp_fork_find_unused_parameters_false", "fork"),
            ("ddp_notebook_find_unused_parameters_false", "fork"),
>>>>>>> c8b4bce3
        )
        for name, start_method in entries:
            strategy_registry.register(
                name,
                cls,
                description=f"DDP strategy with `find_unused_parameters` as False and `start_method={start_method!r}`",
                find_unused_parameters=False,
                start_method=start_method,
            )

    def _setup_distributed(self) -> None:
        self._set_world_ranks()
        rank_zero_only.rank = self.global_rank
        self._process_group_backend = self._get_process_group_backend()
        assert self.cluster_environment is not None
        _init_dist_connection(self.cluster_environment, self._process_group_backend, timeout=self._timeout)

    def _get_process_group_backend(self) -> str:
        return self._process_group_backend or _get_default_process_group_backend_for_device(self.root_device)

    def _set_world_ranks(self) -> None:
        if self.cluster_environment is None:
            return
        self.cluster_environment.set_global_rank(self.node_rank * self.num_processes + self.local_rank)
        self.cluster_environment.set_world_size(self.num_nodes * self.num_processes)
        rank_zero_only.rank = self.cluster_environment.global_rank()

    def _determine_ddp_device_ids(self) -> Optional[List[int]]:
        if self.root_device.type == "cpu":
            return None
        return [self.root_device.index]


class _DDPBackwardSyncControl(_BackwardSyncControl):
    @contextmanager
    def no_backward_sync(self, module: Module) -> Generator:
        """Blocks gradient synchronization inside the
        :class:`~torch.nn.parallel.distributed.DistributedDataParallel` wrapper."""
        if not isinstance(module, DistributedDataParallel):
            raise TypeError(
                "Blocking backward sync is only possible if the module passed to"
                f" `{self.__class__.__name__}.no_backward_sync` is wrapped in `DistributedDataParallel`."
                f" Got: {module.__class__.__name__}."
            )
        with module.no_sync():  # type: ignore[operator]
            yield<|MERGE_RESOLUTION|>--- conflicted
+++ resolved
@@ -163,12 +163,6 @@
 
     @classmethod
     def register_strategies(cls, strategy_registry: Dict) -> None:
-<<<<<<< HEAD
-        strategy_registry.register(
-            "ddp",
-            cls,
-            description=cls.__class__.__name__,
-=======
         entries = (
             ("ddp", "popen"),
             ("ddp_spawn", "spawn"),
@@ -183,22 +177,6 @@
                 start_method=start_method,
             )
 
-        entries = (
-            ("ddp_find_unused_parameters_false", "popen"),
-            ("ddp_spawn_find_unused_parameters_false", "spawn"),
-            ("ddp_fork_find_unused_parameters_false", "fork"),
-            ("ddp_notebook_find_unused_parameters_false", "fork"),
->>>>>>> c8b4bce3
-        )
-        for name, start_method in entries:
-            strategy_registry.register(
-                name,
-                cls,
-                description=f"DDP strategy with `find_unused_parameters` as False and `start_method={start_method!r}`",
-                find_unused_parameters=False,
-                start_method=start_method,
-            )
-
     def _setup_distributed(self) -> None:
         self._set_world_ranks()
         rank_zero_only.rank = self.global_rank
