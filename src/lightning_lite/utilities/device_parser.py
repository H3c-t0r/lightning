<<<<<<< HEAD
import os
import warnings
from functools import lru_cache
from typing import Any, List, MutableSequence, Optional, Set, Tuple, Union
=======
from typing import Any, List, MutableSequence, Optional, Tuple, Union
>>>>>>> 02aa99ad

from lightning_lite.accelerators.cuda import _get_all_available_cuda_gpus
from lightning_lite.accelerators.mps import _get_all_available_mps_gpus
from lightning_lite.plugins.environments.torchelastic_environment import TorchElasticEnvironment
from lightning_lite.utilities.exceptions import MisconfigurationException
from lightning_lite.utilities.imports import _TORCH_GREATER_EQUAL_1_13
from lightning_lite.utilities.types import _DEVICE


def determine_root_gpu_device(gpus: List[_DEVICE]) -> Optional[_DEVICE]:
    """
    Args:
        gpus: Non-empty list of ints representing which GPUs to use

    Returns:
        Designated root GPU device id

    Raises:
        TypeError:
            If ``gpus`` is not a list
        AssertionError:
            If GPU list is empty
    """
    if gpus is None:
        return None

    if not isinstance(gpus, list):
        raise TypeError("GPUs should be a list")

    assert len(gpus) > 0, "GPUs should be a non-empty list"

    # set root gpu
    root_gpu = gpus[0]

    return root_gpu


def parse_gpu_ids(
    gpus: Optional[Union[int, str, List[int]]],
    include_cuda: bool = False,
    include_mps: bool = False,
) -> Optional[List[int]]:
    """
    Parses the GPU IDs given in the format as accepted by the
    :class:`~pytorch_lightning.trainer.Trainer`.

    Args:
        gpus: An int -1 or string '-1' indicate that all available GPUs should be used.
            A list of unique ints or a string containing a list of comma separated unique integers
            indicates specific GPUs to use.
            An int of 0 means that no GPUs should be used.
            Any int N > 0 indicates that GPUs [0..N) should be used.
        include_cuda: A boolean value indicating whether to include CUDA devices for GPU parsing.
        include_mps: A boolean value indicating whether to include MPS devices for GPU parsing.

    Returns:
        A list of GPUs to be used or ``None`` if no GPUs were requested

    Raises:
        MisconfigurationException:
            If no GPUs are available but the value of gpus variable indicates request for GPUs

    .. note::
        ``include_cuda`` and ``include_mps`` default to ``False`` so that you only
        have to specify which device type to use and all other devices are not disabled.
    """
    # Check that gpus param is None, Int, String or Sequence of Ints
    _check_data_type(gpus)

    # Handle the case when no GPUs are requested
    if gpus is None or (isinstance(gpus, int) and gpus == 0) or str(gpus).strip() in ("0", "[]"):
        return None

    # We know the user requested GPUs therefore if some of the
    # requested GPUs are not available an exception is thrown.
    gpus = _normalize_parse_gpu_string_input(gpus)
    gpus = _normalize_parse_gpu_input_to_list(gpus, include_cuda=include_cuda, include_mps=include_mps)
    if not gpus:
        raise MisconfigurationException("GPUs requested but none are available.")

    if (
        TorchElasticEnvironment.detect()
        and len(gpus) != 1
        and len(_get_all_available_gpus(include_cuda=include_cuda, include_mps=include_mps)) == 1
    ):
        # Omit sanity check on torchelastic because by default it shows one visible GPU per process
        return gpus

    # Check that GPUs are unique. Duplicate GPUs are not supported by the backend.
    _check_unique(gpus)

    return _sanitize_gpu_ids(gpus, include_cuda=include_cuda, include_mps=include_mps)


def _normalize_parse_gpu_string_input(s: Union[int, str, List[int]]) -> Union[int, List[int]]:
    if not isinstance(s, str):
        return s
    if s == "-1":
        return -1
    if "," in s:
        return [int(x.strip()) for x in s.split(",") if len(x) > 0]
    return int(s.strip())


def _sanitize_gpu_ids(gpus: List[int], include_cuda: bool = False, include_mps: bool = False) -> List[int]:
    """Checks that each of the GPUs in the list is actually available. Raises a MisconfigurationException if any of
    the GPUs is not available.

    Args:
        gpus: List of ints corresponding to GPU indices

    Returns:
        Unmodified gpus variable

    Raises:
        MisconfigurationException:
            If machine has fewer available GPUs than requested.
    """
    if sum((include_cuda, include_mps)) == 0:
        raise ValueError("At least one gpu type should be specified!")
    all_available_gpus = _get_all_available_gpus(include_cuda=include_cuda, include_mps=include_mps)
    for gpu in gpus:
        if gpu not in all_available_gpus:
            raise MisconfigurationException(
                f"You requested gpu: {gpus}\n But your machine only has: {all_available_gpus}"
            )
    return gpus


def _normalize_parse_gpu_input_to_list(
    gpus: Union[int, List[int], Tuple[int, ...]], include_cuda: bool, include_mps: bool
) -> Optional[List[int]]:
    assert gpus is not None
    if isinstance(gpus, (MutableSequence, tuple)):
        return list(gpus)

    # must be an int
    if not gpus:  # gpus==0
        return None
    if gpus == -1:
        return _get_all_available_gpus(include_cuda=include_cuda, include_mps=include_mps)

    return list(range(gpus))


def _get_all_available_gpus(include_cuda: bool = False, include_mps: bool = False) -> List[int]:
    """
    Returns:
        A list of all available GPUs
    """
    cuda_gpus = _get_all_available_cuda_gpus() if include_cuda else []
    mps_gpus = _get_all_available_mps_gpus() if include_mps else []
    return cuda_gpus + mps_gpus


def _check_unique(device_ids: List[int]) -> None:
    """Checks that the device_ids are unique.

    Args:
        device_ids: List of ints corresponding to GPUs indices

    Raises:
        MisconfigurationException:
            If ``device_ids`` of GPUs aren't unique
    """
    if len(device_ids) != len(set(device_ids)):
        raise MisconfigurationException("Device ID's (GPU) must be unique.")


def _check_data_type(device_ids: Any) -> None:
    """Checks that the device_ids argument is one of the following: None, int, string, or sequence of integers.

    Args:
        device_ids: gpus/tpu_cores parameter as passed to the Trainer

    Raises:
        MisconfigurationException:
            If ``device_ids`` of GPU/TPUs aren't ``int``, ``str``, sequence of ``int`` or ``None``
    """
    msg = "Device IDs (GPU/TPU) must be an int, a string, a sequence of ints or None, but you passed"

    if device_ids is None:
        return
    elif isinstance(device_ids, (MutableSequence, tuple)):
        for id_ in device_ids:
            if type(id_) is not int:
                raise MisconfigurationException(f"{msg} a sequence of {type(id_).__name__}.")
    elif type(device_ids) not in (int, str):
<<<<<<< HEAD
        raise MisconfigurationException(f"{msg} {type(device_ids).__name__}.")


def _tpu_cores_valid(tpu_cores: Any) -> bool:
    # allow 1 or 8 cores
    if tpu_cores in (1, 8, None):
        return True

    # allow picking 1 of 8 indexes
    if isinstance(tpu_cores, (list, tuple, set)):
        has_1_tpu_idx = len(tpu_cores) == 1
        is_valid_tpu_idx = 1 <= list(tpu_cores)[0] <= 8

        is_valid_tpu_core_choice = has_1_tpu_idx and is_valid_tpu_idx
        return is_valid_tpu_core_choice

    return False


def _parse_tpu_cores_str(tpu_cores: str) -> Union[int, List[int]]:
    if tpu_cores in ("1", "8"):
        return int(tpu_cores)
    return [int(x.strip()) for x in tpu_cores.split(",") if len(x) > 0]


@lru_cache(1)
def num_cuda_devices() -> int:
    """Returns the number of available CUDA devices.

    Unlike :func:`torch.cuda.device_count`, this function does its best not to create a CUDA context for fork support,
    if the platform allows it.
    """
    if _TORCH_GREATER_EQUAL_1_13:
        return torch.cuda.device_count()

    # Implementation copied from upstream: https://github.com/pytorch/pytorch/pull/84879
    # TODO: Remove once minimum supported PyTorch version is 1.13
    nvml_count = _device_count_nvml()
    return torch.cuda.device_count() if nvml_count < 0 else nvml_count


def is_cuda_available() -> bool:
    """Returns a bool indicating if CUDA is currently available.

    Unlike :func:`torch.cuda.is_available`, this function does its best not to create a CUDA context for fork support,
    if the platform allows it.
    """
    return num_cuda_devices() > 0


def _parse_visible_devices() -> Set[int]:
    """Implementation copied from upstream: https://github.com/pytorch/pytorch/pull/84879."""
    var = os.getenv("CUDA_VISIBLE_DEVICES")
    if var is None:
        return {x for x in range(64)}

    def _strtoul(s: str) -> int:
        """Return -1 or integer sequence string starts with."""
        if len(s) == 0:
            return -1
        for idx, c in enumerate(s):
            if not c.isdigit():
                break
            if idx + 1 == len(s):
                idx += 1
        return int(s[:idx]) if idx > 0 else -1

    # CUDA_VISIBLE_DEVICES uses something like strtoul
    # which makes `1gpu2,2ampere` is equivalent to `1,2`
    rc: Set[int] = set()
    for elem in var.split(","):
        rc.add(_strtoul(elem.strip()))
    return rc


def _raw_device_count_nvml() -> int:
    """Implementation copied from upstream: https://github.com/pytorch/pytorch/pull/84879."""
    from ctypes import c_int, CDLL

    nvml_h = CDLL("libnvidia-ml.so.1")
    rc = nvml_h.nvmlInit()
    if rc != 0:
        warnings.warn("Can't initialize NVML")
        return -1
    dev_arr = (c_int * 1)(-1)
    rc = nvml_h.nvmlDeviceGetCount_v2(dev_arr)
    if rc != 0:
        warnings.warn("Can't get nvml device count")
        return -1
    del nvml_h
    return dev_arr[0]


def _device_count_nvml() -> int:
    """Implementation copied from upstream: https://github.com/pytorch/pytorch/pull/84879."""
    try:
        raw_cnt = _raw_device_count_nvml()
        if raw_cnt <= 0:
            return raw_cnt
        return len(set(range(raw_cnt)).intersection(_parse_visible_devices()))
    except OSError:
        return -1
    except AttributeError:
        return -1
=======
        raise MisconfigurationException(f"{msg} {type(device_ids).__name__}.")
>>>>>>> 02aa99ad
<|MERGE_RESOLUTION|>--- conflicted
+++ resolved
@@ -1,11 +1,4 @@
-<<<<<<< HEAD
-import os
-import warnings
-from functools import lru_cache
-from typing import Any, List, MutableSequence, Optional, Set, Tuple, Union
-=======
 from typing import Any, List, MutableSequence, Optional, Tuple, Union
->>>>>>> 02aa99ad
 
 from lightning_lite.accelerators.cuda import _get_all_available_cuda_gpus
 from lightning_lite.accelerators.mps import _get_all_available_mps_gpus
@@ -194,7 +187,6 @@
             if type(id_) is not int:
                 raise MisconfigurationException(f"{msg} a sequence of {type(id_).__name__}.")
     elif type(device_ids) not in (int, str):
-<<<<<<< HEAD
         raise MisconfigurationException(f"{msg} {type(device_ids).__name__}.")
 
 
@@ -298,7 +290,4 @@
     except OSError:
         return -1
     except AttributeError:
-        return -1
-=======
-        raise MisconfigurationException(f"{msg} {type(device_ids).__name__}.")
->>>>>>> 02aa99ad
+        return -1