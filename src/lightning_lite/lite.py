--- conflicted
+++ resolved
@@ -13,11 +13,7 @@
 # limitations under the License.
 import inspect
 import os
-<<<<<<< HEAD
-from abc import ABC, abstractmethod
-=======
 from abc import ABC
->>>>>>> 5025c3ec
 from contextlib import contextmanager, nullcontext
 from functools import partial
 from pathlib import Path
@@ -35,13 +31,8 @@
 from lightning_lite.plugins import Precision  # avoid circular imports: # isort: split
 from lightning_lite.accelerators.accelerator import Accelerator
 from lightning_lite.connector import _Connector, _PLUGIN_INPUT, _PRECISION_INPUT
-<<<<<<< HEAD
-from lightning_lite.strategies import DeepSpeedStrategy, Strategy, XLAStrategy
+from lightning_lite.strategies import DeepSpeedStrategy, SingleDeviceStrategy, Strategy, XLAStrategy
 from lightning_lite.strategies.strategy import _Sharded, TBroadcast
-=======
-from lightning_lite.strategies import DeepSpeedStrategy, SingleDeviceStrategy, Strategy, XLAStrategy
-from lightning_lite.strategies.strategy import TBroadcast
->>>>>>> 5025c3ec
 from lightning_lite.utilities import move_data_to_device
 from lightning_lite.utilities.apply_func import convert_to_tensors
 from lightning_lite.utilities.data import (
@@ -358,23 +349,6 @@
     def broadcast(self, obj: TBroadcast, src: int = 0) -> TBroadcast:
         return self._strategy.broadcast(obj, src=src)
 
-<<<<<<< HEAD
-    # TODO: Find intuitive name
-    @contextmanager
-    def create_sharded_model(self) -> Generator:
-        """Shard the parameters of the model instantly when instantiating the layers.
-
-        Use this context manager with strategies that support sharding the model parameters to save peak memory usage.
-
-        Example::
-
-            with self.create_sharded_model():
-                model = MyModel()
-
-        The context manager is strategy-agnostic and for the ones that don't do sharding, it is a no-op.
-        """
-        context = self._strategy.module_sharded_context() if isinstance(self._strategy, _Sharded) else nullcontext()
-=======
     @contextmanager
     def no_backward_sync(self, module: _LiteModule, enabled: bool = True) -> Generator:
         """Skip gradient synchronization during backward to avoid redundant communication overhead.
@@ -418,7 +392,24 @@
                 module._forward_module
             )
 
->>>>>>> 5025c3ec
+        with context:
+            yield
+
+    # TODO: Find intuitive name
+    @contextmanager
+    def create_sharded_model(self) -> Generator:
+        """Shard the parameters of the model instantly when instantiating the layers.
+
+        Use this context manager with strategies that support sharding the model parameters to save peak memory usage.
+
+        Example::
+
+            with self.create_sharded_model():
+                model = MyModel()
+
+        The context manager is strategy-agnostic and for the ones that don't do sharding, it is a no-op.
+        """
+        context = self._strategy.module_sharded_context() if isinstance(self._strategy, _Sharded) else nullcontext()
         with context:
             yield
 
@@ -483,17 +474,10 @@
     def _run_with_setup(self, run_function: Callable, *args: Any, **kwargs: Any) -> Any:
         self._strategy.setup_environment()
         # apply sharded context to prevent OOM
-<<<<<<< HEAD
         with self.create_sharded_model(), _replace_dunder_methods(DataLoader, "dataset"), _replace_dunder_methods(
             BatchSampler
         ):
-            return run_method(*args, **kwargs)
-=======
-        with self._strategy.module_sharded_context(), _replace_dunder_methods(
-            DataLoader, "dataset"
-        ), _replace_dunder_methods(BatchSampler):
             return run_function(*args, **kwargs)
->>>>>>> 5025c3ec
 
     def _move_model_to_device(self, model: nn.Module, optimizers: List[Optimizer]) -> nn.Module:
         initial_device = next(model.parameters()).device
