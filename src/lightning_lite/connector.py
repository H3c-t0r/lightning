# Copyright The PyTorch Lightning team.
#
# Licensed under the Apache License, Version 2.0 (the "License");
# you may not use this file except in compliance with the License.
# You may obtain a copy of the License at
#
#     http://www.apache.org/licenses/LICENSE-2.0
#
# Unless required by applicable law or agreed to in writing, software
# distributed under the License is distributed on an "AS IS" BASIS,
# WITHOUT WARRANTIES OR CONDITIONS OF ANY KIND, either express or implied.
# See the License for the specific language governing permissions and
# limitations under the License.

import os
from collections import Counter
from typing import Dict, List, Optional, Union

import torch

from lightning_lite.accelerators import ACCELERATOR_REGISTRY
from lightning_lite.accelerators.accelerator import Accelerator
from lightning_lite.accelerators.cuda import CUDAAccelerator
from lightning_lite.accelerators.mps import MPSAccelerator
from lightning_lite.accelerators.tpu import TPUAccelerator
from lightning_lite.plugins import (
    CheckpointIO,
    DeepSpeedPrecision,
    NativeMixedPrecision,
    Precision,
    TPUBf16Precision,
    TPUPrecision,
)
from lightning_lite.plugins.environments import (
    ClusterEnvironment,
    KubeflowEnvironment,
    LightningEnvironment,
    LSFEnvironment,
    SLURMEnvironment,
    TorchElasticEnvironment,
)
from lightning_lite.plugins.precision.double import DoublePrecision
from lightning_lite.strategies import (
    DDPShardedStrategy,
    DDPSpawnShardedStrategy,
    DDPSpawnStrategy,
    DDPStrategy,
    DeepSpeedStrategy,
    SingleDeviceStrategy,
    SingleTPUStrategy,
    Strategy,
    STRATEGY_REGISTRY,
    TPUSpawnStrategy,
)
from lightning_lite.strategies.ddp_spawn import _DDP_FORK_ALIASES
from lightning_lite.utilities import (
    _StrategyType,
    AMPType,
    device_parser,
    LightningEnum,
    rank_zero_deprecation,
    rank_zero_info,
    rank_zero_warn,
)
from lightning_lite.utilities.imports import _HPU_AVAILABLE, _IPU_AVAILABLE, _IS_INTERACTIVE, _TPU_AVAILABLE

_PLUGIN = Union[Strategy, Precision, ClusterEnvironment, CheckpointIO]
_PLUGIN_INPUT = Union[_PLUGIN, str]


class _Connector:
    """The Connector parses several Lite arguments and instantiates the Strategy including other
    components such as the Accelerator and Precision plugins.

        A. accelerator flag could be:
            1. accelerator class
            2. accelerator str
            3. accelerator auto

        B. strategy flag could be :
            1. strategy class
            2. strategy str registered with STRATEGY_REGISTRY
            3. strategy str in _strategy_type enum which listed in each strategy as
               backend (registed these too, and _strategy_type could be deprecated)

        C. plugins flag could be:
            1. List of str, which could contain:
                i. precision str (Not supported in the old accelerator_connector version)
                ii. checkpoint_io str (Not supported in the old accelerator_connector version)
                iii. cluster_environment str (Not supported in the old accelerator_connector version)
            2. List of class, which could contains:
                i. precision class (should be removed, and precision flag should allow user pass classes)
                ii. checkpoint_io class
                iii. cluster_environment class


    priorities which to take when:
        A. Class > str
        B. Strategy > Accelerator/precision/plugins
    """
    def __init__(
        self,
        accelerator: Optional[Union[str, Accelerator]] = None,
        strategy: Optional[Union[str, Strategy]] = None,
        devices: Optional[Union[List[int], str, int]] = None,
        num_nodes: int = 1,
        precision: Union[int, str] = 32,
        amp_type: str = "native",  # TODO(lite): Remove this unused argument and adjust logic below
        plugins: Optional[Union[_PLUGIN_INPUT, List[_PLUGIN_INPUT]]] = None,
        tpu_cores: Optional[Union[List[int], str, int]] = None,  # deprecated
        gpus: Optional[Union[List[int], str, int]] = None,  # deprecated
    ) -> None:
<<<<<<< HEAD
=======
        """The Connector parses several Lite arguments and instantiates the Strategy including other components
        such as the Accelerator and Precision plugins.

            A. accelerator flag could be:
                1. accelerator class
                2. accelerator str
                3. accelerator auto

            B. strategy flag could be :
                1. strategy class
                2. strategy str registered with STRATEGY_REGISTRY
                3. strategy str in _strategy_type enum which listed in each strategy as
                   backend (registed these too, and _strategy_type could be deprecated)

            C. plugins flag could be:
                1. List of str, which could contain:
                    i. precision str (Not supported in the old accelerator_connector version)
                    ii. checkpoint_io str (Not supported in the old accelerator_connector version)
                    iii. cluster_environment str (Not supported in the old accelerator_connector version)
                2. List of class, which could contains:
                    i. precision class (should be removed, and precision flag should allow user pass classes)
                    ii. checkpoint_io class
                    iii. cluster_environment class


        priorities which to take when:
            A. Class > str
            B. Strategy > Accelerator/precision/plugins
        """
>>>>>>> 1736268a
        # 1. Parsing flags
        # Get registered strategies, built-in accelerators and precision plugins
        self._registered_strategies = STRATEGY_REGISTRY.available_strategies()
        self._accelerator_types = ACCELERATOR_REGISTRY.available_accelerators()
        self._precision_types = ("16", "32", "64", "bf16", "mixed")

        # Raise an exception if there are conflicts between flags
        # Set each valid flag to `self._x_flag` after validation
        # For devices: Assign gpus, ipus, etc. to the accelerator flag and devices flag
        self._strategy_flag: Optional[Union[Strategy, str]] = None
        self._accelerator_flag: Optional[Union[Accelerator, str]] = None
        self._precision_flag: Optional[Union[int, str]] = None
        self._precision_plugin_flag: Optional[Precision] = None
        self._cluster_environment_flag: Optional[Union[ClusterEnvironment, str]] = None
        self._parallel_devices: List[Union[int, torch.device, str]] = []
        self.checkpoint_io: Optional[CheckpointIO] = None
        self._amp_type_flag: Optional[LightningEnum] = None

        self._check_config_and_set_final_flags(
            strategy=strategy,
            accelerator=accelerator,
            precision=precision,
            plugins=plugins,
            amp_type=amp_type,
        )
        self._check_device_config_and_set_final_flags(
            devices=devices, num_nodes=num_nodes, gpus=gpus, tpu_cores=tpu_cores
        )

        # 2. Instantiate Accelerator
        # handle `auto`, `None` and `gpu`
        if self._accelerator_flag == "auto" or self._accelerator_flag is None:
            self._accelerator_flag = self._choose_auto_accelerator()
        elif self._accelerator_flag == "gpu":
            self._accelerator_flag = self._choose_gpu_accelerator_backend()

        self._set_parallel_devices_and_init_accelerator()

        # 3. Instantiate ClusterEnvironment
        self.cluster_environment: ClusterEnvironment = self._choose_and_init_cluster_environment()

        # 4. Instantiate Strategy - Part 1
        if self._strategy_flag is None:
            self._strategy_flag = self._choose_strategy()
        # In specific cases, ignore user selection and fall back to a different strategy
        self._check_strategy_and_fallback()
        self._init_strategy()

        # 5. Instantiate Precision Plugin
        self.precision_plugin = self._check_and_init_precision()

        # 6. Instantiate Strategy - Part 2
        self._lazy_init_strategy()

    def _check_config_and_set_final_flags(
        self,
        strategy: Optional[Union[str, Strategy]],
        accelerator: Optional[Union[str, Accelerator]],
        precision: Union[int, str],
        plugins: Optional[Union[_PLUGIN_INPUT, List[_PLUGIN_INPUT]]],
        amp_type: str,
    ) -> None:
        """This method checks:

        1. strategy: whether the strategy name is valid, and sets the internal flags if it is.
        2. accelerator: if the value of the accelerator argument is a type of accelerator (instance or string),
            set self._accelerator_flag accordingly.
        3. precision: The final value of the precision flag may be determined either by the precision argument or
            by a plugin instance.
        4. plugins: The list of plugins may contain a Precision plugin, CheckpointIO, ClusterEnvironment and others.
            Additionally, other flags such as `precision` or `sync_batchnorm` can populate the list with the
            corresponding plugin instances.
        """
        if plugins is not None:
            plugins = [plugins] if not isinstance(plugins, list) else plugins

        if isinstance(strategy, str):
            strategy = strategy.lower()

        if strategy is not None:
            self._strategy_flag = strategy

        if (
            accelerator is not None
            and accelerator not in self._accelerator_types
            and accelerator not in ("auto", "gpu")
            and not isinstance(accelerator, Accelerator)
        ):
            raise ValueError(
                f"You selected an invalid accelerator name: `accelerator={accelerator!r}`."
                f" Available names are: {', '.join(self._accelerator_types)}."
            )

        self._accelerator_flag = accelerator

        if precision is not None:
            if str(precision) not in self._precision_types:
                raise ValueError(
                    f"Precision {repr(precision)} is invalid. Allowed precision values: {self._precision_types}"
                )
            self._precision_flag = precision

        if plugins:
            plugins_flags_types: Dict[str, int] = Counter()
            for plugin in plugins:
                if isinstance(plugin, Precision):
                    self._precision_plugin_flag = plugin
                    plugins_flags_types[Precision.__name__] += 1
                elif isinstance(plugin, CheckpointIO):
                    self.checkpoint_io = plugin
                    plugins_flags_types[CheckpointIO.__name__] += 1
                elif isinstance(plugin, ClusterEnvironment):
                    self._cluster_environment_flag = plugin
                    plugins_flags_types[ClusterEnvironment.__name__] += 1
                else:
                    raise TypeError(
                        f"Found invalid type for plugin {plugin}. Expected one of: Precision, "
                        "CheckpointIO, ClusterEnviroment."
                    )

            duplicated_plugin_key = [k for k, v in plugins_flags_types.items() if v > 1]
            if duplicated_plugin_key:
                raise ValueError(
                    f"Received multiple values for {', '.join(duplicated_plugin_key)} flags in `plugins`."
                    " Expected one value for each type at most."
                )

        # handle the case when the user passes in a strategy instance which has an accelerator, precision,
        # checkpoint io or cluster env set up
        # TODO: improve the error messages below
        if self._strategy_flag and isinstance(self._strategy_flag, Strategy):
            if self._strategy_flag._accelerator:
                if self._accelerator_flag:
                    raise ValueError("accelerator set through both strategy class and accelerator flag, choose one")
                else:
                    self._accelerator_flag = self._strategy_flag._accelerator
            if self._strategy_flag._precision_plugin:
                # [RFC] handle precision plugin set up conflict?
                if self._precision_plugin_flag:
                    raise ValueError("precision set through both strategy class and plugins, choose one")
                else:
                    self._precision_plugin_flag = self._strategy_flag._precision_plugin
            if self._strategy_flag._checkpoint_io:
                if self.checkpoint_io:
                    raise ValueError("checkpoint_io set through both strategy class and plugins, choose one")
                else:
                    self.checkpoint_io = self._strategy_flag._checkpoint_io
            if getattr(self._strategy_flag, "cluster_environment", None):
                if self._cluster_environment_flag:
                    raise ValueError("cluster_environment set through both strategy class and plugins, choose one")
                else:
                    self._cluster_environment_flag = getattr(self._strategy_flag, "cluster_environment")

            if hasattr(self._strategy_flag, "parallel_devices"):
                if self._strategy_flag.parallel_devices:
                    if self._strategy_flag.parallel_devices[0].type == "cpu":
                        if self._accelerator_flag and self._accelerator_flag not in ("auto", "cpu"):
                            raise ValueError(
                                f"CPU parallel_devices set through {self._strategy_flag.__class__.__name__} class,"
                                f" but accelerator set to {self._accelerator_flag}, please choose one device type"
                            )
                        self._accelerator_flag = "cpu"
                    if self._strategy_flag.parallel_devices[0].type == "cuda":
                        if self._accelerator_flag and self._accelerator_flag not in ("auto", "cuda", "gpu"):
                            raise ValueError(
                                f"GPU parallel_devices set through {self._strategy_flag.__class__.__name__} class,"
                                f" but accelerator set to {self._accelerator_flag}, please choose one device type"
                            )
                        self._accelerator_flag = "cuda"
                    self._parallel_devices = self._strategy_flag.parallel_devices

        amp_type = amp_type if isinstance(amp_type, str) else None
        self._amp_type_flag = AMPType.from_str(amp_type)

    def _check_device_config_and_set_final_flags(
        self,
        devices: Optional[Union[List[int], str, int]],
        num_nodes: int,
        gpus: Optional[Union[List[int], str, int]],
        tpu_cores: Optional[Union[List[int], str, int]],
    ) -> None:
        self._num_nodes_flag = int(num_nodes) if num_nodes is not None else 1
        self._devices_flag = devices

        if self._devices_flag in ([], 0, "0"):
            accelerator_name = (
                self._accelerator_flag.__class__.__qualname__
                if isinstance(self._accelerator_flag, Accelerator)
                else self._accelerator_flag
            )
            raise ValueError(
                f"`Lite(devices={self._devices_flag!r})` value is not a valid input"
                f" using {accelerator_name} accelerator."
            )

        # TODO: Delete this method when num_processes, gpus, ipus and tpu_cores gets removed
        self._map_deprecated_devices_specific_info_to_accelerator_and_device_flag(devices, gpus, tpu_cores)

        if self._devices_flag == "auto" and self._accelerator_flag is None:
            raise ValueError(
                f"You passed `devices={devices}` but haven't specified"
                " `accelerator=('auto'|'tpu'|'gpu'|'ipu'|'cpu'|'hpu'|'mps')` for the devices mapping."
            )

    def _map_deprecated_devices_specific_info_to_accelerator_and_device_flag(
        self,
        devices: Optional[Union[List[int], str, int]],
        gpus: Optional[Union[List[int], str, int]],
        tpu_cores: Optional[Union[List[int], str, int]],
    ) -> None:
        """Emit deprecation warnings for num_processes, gpus, ipus, tpu_cores and set the `devices_flag` and
        `accelerator_flag`."""
        if gpus is not None:
            rank_zero_deprecation(
                f"Setting `Lite(gpus={gpus!r})` is deprecated in v1.7 and will be removed"
                f" in v2.0. Please use `Lite(accelerator='gpu', devices={gpus!r})` instead."
            )
        if tpu_cores is not None:
            rank_zero_deprecation(
                f"Setting `Lite(tpu_cores={tpu_cores!r})` is deprecated in v1.7 and will be removed"
                f" in v2.0. Please use `Lite(accelerator='tpu', devices={tpu_cores!r})` instead."
            )
        self._gpus: Optional[Union[List[int], str, int]] = gpus
        self._tpu_cores: Optional[Union[List[int], str, int]] = tpu_cores
        deprecated_devices_specific_flag = gpus or tpu_cores
        if deprecated_devices_specific_flag and deprecated_devices_specific_flag not in ([], 0, "0"):
            if devices:
                # TODO: improve error message
                rank_zero_warn(
                    f"The flag `devices={devices}` will be ignored, "
                    f"instead the device specific number {deprecated_devices_specific_flag} will be used"
                )

            if [(gpus is not None), (tpu_cores is not None)].count(True) > 1:
                # TODO: improve error message
                rank_zero_warn("more than one device specific flag has been set")
            self._devices_flag = deprecated_devices_specific_flag

            if self._accelerator_flag is None:
                # set accelerator type based on num_processes, gpus, ipus, tpu_cores
                if tpu_cores:
                    self._accelerator_flag = "tpu"
                if gpus:
                    self._accelerator_flag = "cuda"

    def _choose_auto_accelerator(self) -> str:
        """Choose the accelerator type (str) based on availability when ``accelerator='auto'``."""
        if self._accelerator_flag == "auto":
            if _TPU_AVAILABLE:
                return "tpu"
            if _IPU_AVAILABLE:
                return "ipu"
            if _HPU_AVAILABLE:
                return "hpu"
            if MPSAccelerator.is_available():
                return "mps"
            if CUDAAccelerator.is_available():
                return "cuda"
        return "cpu"

    @staticmethod
    def _choose_gpu_accelerator_backend() -> str:
        if MPSAccelerator.is_available():
            return "mps"
        if CUDAAccelerator.is_available():
            return "cuda"

        raise RuntimeError("No supported gpu backend found!")

    def _set_parallel_devices_and_init_accelerator(self) -> None:
        if isinstance(self._accelerator_flag, Accelerator):
            self.accelerator: Accelerator = self._accelerator_flag
        else:
            assert self._accelerator_flag is not None
            self.accelerator = ACCELERATOR_REGISTRY.get(self._accelerator_flag)

        if not self.accelerator.is_available():
            available_accelerator = [
                acc_str for acc_str in self._accelerator_types if ACCELERATOR_REGISTRY.get(acc_str).is_available()
            ]
            raise RuntimeError(
                f"{self.accelerator.__class__.__qualname__} can not run on your system"
                " since the accelerator is not available. The following accelerator(s)"
                " is available and can be passed into `accelerator` argument of"
                f" `Lite`: {available_accelerator}."
            )

        self._set_devices_flag_if_auto_passed()

        self._gpus = self._devices_flag if not self._gpus else self._gpus
        self._tpu_cores = self._devices_flag if not self._tpu_cores else self._tpu_cores

        self._devices_flag = self.accelerator.parse_devices(self._devices_flag)
        if not self._parallel_devices:
            self._parallel_devices = self.accelerator.get_parallel_devices(self._devices_flag)

    def _set_devices_flag_if_auto_passed(self) -> None:
        if self._devices_flag == "auto" or self._devices_flag is None:
            self._devices_flag = self.accelerator.auto_device_count()

    def _choose_and_init_cluster_environment(self) -> ClusterEnvironment:
        if isinstance(self._cluster_environment_flag, ClusterEnvironment):
            return self._cluster_environment_flag
        if self._is_slurm_managing_tasks():
            rank_zero_info("Multiprocessing is handled by SLURM.")
            return SLURMEnvironment()
        for env_type in (TorchElasticEnvironment, KubeflowEnvironment, LSFEnvironment):
            if env_type.detect():
                # Ignore type error because it is a false positive: https://github.com/python/mypy/issues/13044
                return env_type()  # type: ignore[abstract]
        return LightningEnvironment()

    def _is_slurm_managing_tasks(self) -> bool:
        """used by choosing cluster enviroment."""
        # TODO(lite): Remove this, see: https://github.com/Lightning-AI/lightning/pull/14300
        if not SLURMEnvironment.detect() or SLURMEnvironment.job_name() == "bash":
            return False

        total_requested_devices = len(self._parallel_devices) * self._num_nodes_flag
        num_slurm_tasks = int(os.environ["SLURM_NTASKS"], 0)
        return num_slurm_tasks == total_requested_devices

    def _choose_strategy(self) -> Union[Strategy, str]:
        if self._accelerator_flag == "tpu":
            if self._parallel_devices and len(self._parallel_devices) > 1:
                return "tpu_spawn"
            else:
                # TODO: lazy initialized device, then here could be self._strategy_flag = "single_tpu_device"
                return SingleTPUStrategy(device=self._parallel_devices[0])  # type: ignore
        if self._num_nodes_flag > 1:
            return "ddp"
        if len(self._parallel_devices) <= 1:
            # TODO: Change this once gpu accelerator was renamed to cuda accelerator
            if isinstance(self._accelerator_flag, (CUDAAccelerator, MPSAccelerator)) or (
                isinstance(self._accelerator_flag, str) and self._accelerator_flag in ("cuda", "gpu", "mps")
            ):
                device = device_parser.determine_root_gpu_device(self._parallel_devices)
            else:
                device = "cpu"
            # TODO: lazy initialized device, then here could be self._strategy_flag = "single_device"
            return SingleDeviceStrategy(device=device)  # type: ignore
        if len(self._parallel_devices) > 1:
            if _IS_INTERACTIVE:
                return "ddp_fork"
            return "ddp_spawn"

        return "ddp"

    def _check_strategy_and_fallback(self) -> None:
        """Checks edge cases when the strategy selection was a string input, and we need to fall back to a
        different choice depending on other parameters or the environment."""
        # current fallback and check logic only apply to user pass in str config and object config
        # TODO this logic should apply to both str and object config
        strategy_flag = "" if isinstance(self._strategy_flag, Strategy) else self._strategy_flag

        if strategy_flag in ("ddp_spawn", "ddp_spawn_find_unused_parameters_false") and (
            TorchElasticEnvironment.detect() or KubeflowEnvironment.detect() or self._is_slurm_managing_tasks()
        ):
            strategy_flag = "ddp"
        if strategy_flag == "dp" and self._accelerator_flag == "cpu":
            rank_zero_warn(f"{strategy_flag!r} is not supported on CPUs, hence setting `strategy='ddp'`.")
            strategy_flag = "ddp"
        if strategy_flag in _DDP_FORK_ALIASES and "fork" not in torch.multiprocessing.get_all_start_methods():
            raise ValueError(
                f"You selected `Lite(strategy='{strategy_flag}')` but process forking is not supported on this"
                f" platform. We recommed `Lite(strategy='ddp_spawn')` instead."
            )
        if strategy_flag:
            self._strategy_flag = strategy_flag

    def _init_strategy(self) -> None:
        """Instantiate the Strategy given depending on the setting of ``_strategy_flag``."""
        if isinstance(self._strategy_flag, str):
            self.strategy = STRATEGY_REGISTRY.get(self._strategy_flag)
        elif isinstance(self._strategy_flag, Strategy):
            self.strategy = self._strategy_flag
        else:
            raise RuntimeError(f"{self.strategy} is not valid type: {self.strategy}")

    def _check_and_init_precision(self) -> Precision:
        self._validate_precision_choice()
        if isinstance(self._precision_plugin_flag, Precision):
            return self._precision_plugin_flag

        if isinstance(self.accelerator, TPUAccelerator):
            if self._precision_flag == 32:
                return TPUPrecision()
            elif self._precision_flag in (16, "bf16"):
                if self._precision_flag == 16:
                    rank_zero_warn(
                        "You passed `Lite(accelerator='tpu', precision=16)` but AMP"
                        " is not supported with TPUs. Using `precision='bf16'` instead."
                    )
                return TPUBf16Precision()
        if isinstance(self.strategy, DeepSpeedStrategy):
            return DeepSpeedPrecision(self._precision_flag, self._amp_type_flag, amp_level=None)  # type: ignore

        if self._precision_flag == 32:
            return Precision()
        if self._precision_flag == 64:
            return DoublePrecision()

        if self._precision_flag == 16 and self._accelerator_flag == "cpu":
            rank_zero_warn(
                "You passed `Lite(accelerator='cpu', precision=16)` but native AMP is not supported on CPU."
                " Using `precision='bf16'` instead."
            )
            self._precision_flag = "bf16"

        if self._precision_flag in (16, "bf16"):
            rank_zero_info(
                f"Using 16bit {self._amp_type_flag.value} Automatic Mixed Precision (AMP)"  # type: ignore
                if self._precision_flag == 16
                else "Using bfloat16 Automatic Mixed Precision (AMP)"
            )

            if self._amp_type_flag == AMPType.NATIVE:
                device = "cpu" if self._accelerator_flag == "cpu" else "cuda"
                return NativeMixedPrecision(self._precision_flag, device)

        raise RuntimeError("No precision set")

    def _validate_precision_choice(self) -> None:
        """Validate the combination of choices for precision, AMP type, and accelerator."""
        if isinstance(self.accelerator, TPUAccelerator):
            if self._precision_flag == 64:
                raise NotImplementedError(
                    "`Lite(accelerator='tpu', precision=64)` is not implemented."
                    " Please, open an issue in `https://github.com/Lightning-AI/lightning/issues`"
                    " requesting this feature."
                )
            if self._precision_plugin_flag and not isinstance(
                self._precision_plugin_flag, (TPUPrecision, TPUBf16Precision)
            ):
                raise ValueError(
                    f"The `TPUAccelerator` can only be used with a `TPUPrecision`,"
                    f" found: {self._precision_plugin_flag}."
                )
        if self._precision_flag == "bf16" and self._amp_type_flag != AMPType.NATIVE:
            raise ValueError(
                f"You passed `Lite(amp_type={self._amp_type_flag.value!r}, precision='bf16')` but "  # type: ignore
                "it's not supported. Try using `amp_type='native'` instead."
            )

    def _lazy_init_strategy(self) -> None:
        """Lazily set missing attributes on the previously instantiated strategy."""
        self.strategy.accelerator = self.accelerator
        if self.precision_plugin:
            self.strategy.precision_plugin = self.precision_plugin
        if self.checkpoint_io:
            self.strategy.checkpoint_io = self.checkpoint_io
        if hasattr(self.strategy, "cluster_environment"):
            self.strategy.cluster_environment = self.cluster_environment
        if hasattr(self.strategy, "parallel_devices"):
            if self.strategy.parallel_devices:
                self._parallel_devices = self.strategy.parallel_devices
            else:
                self.strategy.parallel_devices = self._parallel_devices
        if hasattr(self.strategy, "num_nodes"):
            self.strategy._num_nodes = self._num_nodes_flag
        if hasattr(self.strategy, "set_world_ranks"):
            self.strategy.set_world_ranks()
        self.strategy._configure_launcher()

        from lightning_lite.utilities import _IS_INTERACTIVE

        if _IS_INTERACTIVE and self.strategy.launcher and not self.strategy.launcher.is_interactive_compatible:
            raise RuntimeError(
                f"`Lite(strategy={self._strategy_flag!r})` is not compatible with an interactive"
                " environment. Run your code as a script, or choose one of the compatible strategies:"
                f" Lite(strategy=None|{'|'.join(_StrategyType.interactive_compatible_types())})."
                " In case you are spawning processes yourself, make sure to include the Lite"
                " creation inside the worker function."
            )

        # TODO: should be moved to _check_strategy_and_fallback().
        # Current test check precision first, so keep this check here to meet error order
        if isinstance(self.accelerator, TPUAccelerator) and not isinstance(
            self.strategy, (SingleTPUStrategy, TPUSpawnStrategy)
        ):
            raise ValueError(
                "The `TPUAccelerator` can only be used with a `SingleTPUStrategy` or `TPUSpawnStrategy`,"
                f" found {self.strategy.__class__.__name__}."
            )

    @property
    def is_distributed(self) -> bool:
        # TODO: deprecate this property
        # Used for custom plugins.
        # Custom plugins should implement is_distributed property.
        if hasattr(self.strategy, "is_distributed") and not isinstance(self.accelerator, TPUAccelerator):
            return self.strategy.is_distributed
        distributed_strategy = (
            DDPStrategy,
            DDPSpawnShardedStrategy,
            DDPShardedStrategy,
            DDPSpawnStrategy,
            DeepSpeedStrategy,
            TPUSpawnStrategy,
        )
        is_distributed = isinstance(self.strategy, distributed_strategy)
        if isinstance(self.accelerator, TPUAccelerator):
            is_distributed |= self.strategy.is_distributed
        return is_distributed<|MERGE_RESOLUTION|>--- conflicted
+++ resolved
@@ -55,9 +55,7 @@
 from lightning_lite.strategies.ddp_spawn import _DDP_FORK_ALIASES
 from lightning_lite.utilities import (
     _StrategyType,
-    AMPType,
     device_parser,
-    LightningEnum,
     rank_zero_deprecation,
     rank_zero_info,
     rank_zero_warn,
@@ -105,43 +103,10 @@
         devices: Optional[Union[List[int], str, int]] = None,
         num_nodes: int = 1,
         precision: Union[int, str] = 32,
-        amp_type: str = "native",  # TODO(lite): Remove this unused argument and adjust logic below
         plugins: Optional[Union[_PLUGIN_INPUT, List[_PLUGIN_INPUT]]] = None,
         tpu_cores: Optional[Union[List[int], str, int]] = None,  # deprecated
         gpus: Optional[Union[List[int], str, int]] = None,  # deprecated
     ) -> None:
-<<<<<<< HEAD
-=======
-        """The Connector parses several Lite arguments and instantiates the Strategy including other components
-        such as the Accelerator and Precision plugins.
-
-            A. accelerator flag could be:
-                1. accelerator class
-                2. accelerator str
-                3. accelerator auto
-
-            B. strategy flag could be :
-                1. strategy class
-                2. strategy str registered with STRATEGY_REGISTRY
-                3. strategy str in _strategy_type enum which listed in each strategy as
-                   backend (registed these too, and _strategy_type could be deprecated)
-
-            C. plugins flag could be:
-                1. List of str, which could contain:
-                    i. precision str (Not supported in the old accelerator_connector version)
-                    ii. checkpoint_io str (Not supported in the old accelerator_connector version)
-                    iii. cluster_environment str (Not supported in the old accelerator_connector version)
-                2. List of class, which could contains:
-                    i. precision class (should be removed, and precision flag should allow user pass classes)
-                    ii. checkpoint_io class
-                    iii. cluster_environment class
-
-
-        priorities which to take when:
-            A. Class > str
-            B. Strategy > Accelerator/precision/plugins
-        """
->>>>>>> 1736268a
         # 1. Parsing flags
         # Get registered strategies, built-in accelerators and precision plugins
         self._registered_strategies = STRATEGY_REGISTRY.available_strategies()
@@ -158,14 +123,12 @@
         self._cluster_environment_flag: Optional[Union[ClusterEnvironment, str]] = None
         self._parallel_devices: List[Union[int, torch.device, str]] = []
         self.checkpoint_io: Optional[CheckpointIO] = None
-        self._amp_type_flag: Optional[LightningEnum] = None
 
         self._check_config_and_set_final_flags(
             strategy=strategy,
             accelerator=accelerator,
             precision=precision,
             plugins=plugins,
-            amp_type=amp_type,
         )
         self._check_device_config_and_set_final_flags(
             devices=devices, num_nodes=num_nodes, gpus=gpus, tpu_cores=tpu_cores
@@ -202,7 +165,6 @@
         accelerator: Optional[Union[str, Accelerator]],
         precision: Union[int, str],
         plugins: Optional[Union[_PLUGIN_INPUT, List[_PLUGIN_INPUT]]],
-        amp_type: str,
     ) -> None:
         """This method checks:
 
@@ -212,7 +174,7 @@
         3. precision: The final value of the precision flag may be determined either by the precision argument or
             by a plugin instance.
         4. plugins: The list of plugins may contain a Precision plugin, CheckpointIO, ClusterEnvironment and others.
-            Additionally, other flags such as `precision` or `sync_batchnorm` can populate the list with the
+            Additionally, other flags such as `precision` can populate the list with the
             corresponding plugin instances.
         """
         if plugins is not None:
@@ -313,9 +275,6 @@
                         self._accelerator_flag = "cuda"
                     self._parallel_devices = self._strategy_flag.parallel_devices
 
-        amp_type = amp_type if isinstance(amp_type, str) else None
-        self._amp_type_flag = AMPType.from_str(amp_type)
-
     def _check_device_config_and_set_final_flags(
         self,
         devices: Optional[Union[List[int], str, int]],
@@ -343,7 +302,7 @@
         if self._devices_flag == "auto" and self._accelerator_flag is None:
             raise ValueError(
                 f"You passed `devices={devices}` but haven't specified"
-                " `accelerator=('auto'|'tpu'|'gpu'|'ipu'|'cpu'|'hpu'|'mps')` for the devices mapping."
+                " `accelerator=('auto'|'tpu'|'gpu'|'cpu'|'mps')` for the devices mapping."
             )
 
     def _map_deprecated_devices_specific_info_to_accelerator_and_device_flag(
@@ -537,7 +496,7 @@
                     )
                 return TPUBf16Precision()
         if isinstance(self.strategy, DeepSpeedStrategy):
-            return DeepSpeedPrecision(self._precision_flag, self._amp_type_flag, amp_level=None)  # type: ignore
+            return DeepSpeedPrecision(self._precision_flag, amp_type="native", amp_level=None)  # type: ignore
 
         if self._precision_flag == 32:
             return Precision()
@@ -553,19 +512,18 @@
 
         if self._precision_flag in (16, "bf16"):
             rank_zero_info(
-                f"Using 16bit {self._amp_type_flag.value} Automatic Mixed Precision (AMP)"  # type: ignore
+                f"Using 16-bit Automatic Mixed Precision (AMP)"  # type: ignore
                 if self._precision_flag == 16
                 else "Using bfloat16 Automatic Mixed Precision (AMP)"
             )
 
-            if self._amp_type_flag == AMPType.NATIVE:
-                device = "cpu" if self._accelerator_flag == "cpu" else "cuda"
-                return NativeMixedPrecision(self._precision_flag, device)
+            device = "cpu" if self._accelerator_flag == "cpu" else "cuda"
+            return NativeMixedPrecision(self._precision_flag, device)
 
         raise RuntimeError("No precision set")
 
     def _validate_precision_choice(self) -> None:
-        """Validate the combination of choices for precision, AMP type, and accelerator."""
+        """Validate the combination of choices for precision, and accelerator."""
         if isinstance(self.accelerator, TPUAccelerator):
             if self._precision_flag == 64:
                 raise NotImplementedError(
@@ -577,14 +535,9 @@
                 self._precision_plugin_flag, (TPUPrecision, TPUBf16Precision)
             ):
                 raise ValueError(
-                    f"The `TPUAccelerator` can only be used with a `TPUPrecision`,"
+                    f"The `TPUAccelerator` can only be used with a `TPUPrecision` plugin,"
                     f" found: {self._precision_plugin_flag}."
                 )
-        if self._precision_flag == "bf16" and self._amp_type_flag != AMPType.NATIVE:
-            raise ValueError(
-                f"You passed `Lite(amp_type={self._amp_type_flag.value!r}, precision='bf16')` but "  # type: ignore
-                "it's not supported. Try using `amp_type='native'` instead."
-            )
 
     def _lazy_init_strategy(self) -> None:
         """Lazily set missing attributes on the previously instantiated strategy."""
