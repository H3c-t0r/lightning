import os.path
from importlib.util import module_from_spec, spec_from_file_location
from types import ModuleType
from typing import Any, Dict

from setuptools import find_packages

_PROJECT_ROOT = "."
_SOURCE_ROOT = os.path.join(_PROJECT_ROOT, "src")
_PACKAGE_ROOT = os.path.join(_SOURCE_ROOT, "lightning")
_PATH_REQUIREMENTS = os.path.join("requirements")
_FREEZE_REQUIREMENTS = bool(int(os.environ.get("FREEZE_REQUIREMENTS", 0)))


def _load_py_module(name: str, location: str) -> ModuleType:
    spec = spec_from_file_location(name, location)
    assert spec, f"Failed to load module {name} from {location}"
    py = module_from_spec(spec)
    assert spec.loader, f"ModuleSpec.loader is None for {name} from {location}"
    spec.loader.exec_module(py)
    return py


_SETUP_TOOLS = _load_py_module("setup_tools", os.path.join(_PROJECT_ROOT, ".actions", "setup_tools.py"))


def _adjust_manifest(**kwargs: Any) -> None:
    # todo: consider rather aggregation of particular manifest adjustments
    manifest_path = os.path.join(_PROJECT_ROOT, "MANIFEST.in")
    assert os.path.isfile(manifest_path)
    with open(manifest_path) as fp:
        lines = [ln.rstrip() for ln in fp.readlines()]
    lines += [
        "recursive-include src/lightning *.md",
        "recursive-include requirements *.txt",
        "recursive-include src/lightning/app/ui *",
        "recursive-include src/lightning/cli/*-template *",  # Add templates as build-in
<<<<<<< HEAD
        "include src/lightning/version.info" + os.linesep,
=======
        "include src/lightning/app/components/serve/catimage.png" + os.linesep,
>>>>>>> d5c0effc
        # fixme: this is strange, this shall work with setup find package - include
        "prune src/lightning_app",
        "prune src/lightning_lite",
        "prune src/pytorch_lightning",
    ]
    with open(manifest_path, "w") as fp:
        fp.writelines([ln + os.linesep for ln in lines])


def _setup_args(**kwargs: Any) -> Dict[str, Any]:
    _about = _load_py_module("about", os.path.join(_PACKAGE_ROOT, "__about__.py"))
    _version = _load_py_module("version", os.path.join(_PACKAGE_ROOT, "__version__.py"))
    _long_description = _SETUP_TOOLS.load_readme_description(
        _PROJECT_ROOT, homepage=_about.__homepage__, version=_version.version
    )
    _include_pkgs = ["lightning", "lightning.*"]

    # TODO: consider invaliding some additional arguments from packages, for example if include data or safe to zip

    # TODO: remove this once lightning-ui package is ready as a dependency
    _SETUP_TOOLS._download_frontend(os.path.join(_SOURCE_ROOT, "lightning", "app"))

    return dict(
        name="lightning",
        version=_version.version,
        description=_about.__docs__,
        author=_about.__author__,
        author_email=_about.__author_email__,
        url=_about.__homepage__,
        download_url="https://github.com/Lightning-AI/lightning",
        license=_about.__license__,
        packages=find_packages(where="src", include=_include_pkgs),
        package_dir={"": "src"},
        long_description=_long_description,
        long_description_content_type="text/markdown",
        include_package_data=True,
        zip_safe=False,
        keywords=["deep learning", "pytorch", "AI"],  # todo: aggregate tags from all packages
        python_requires=">=3.7",  # todo: take the lowes based on all packages
        entry_points={
            "console_scripts": [
                "lightning = lightning.app.cli.lightning_cli:main",
            ],
        },
        setup_requires=[],
        install_requires=_SETUP_TOOLS.load_requirements(_PATH_REQUIREMENTS, unfreeze="all"),
        extras_require={},  # todo: consider porting all other packages extras with prefix
        project_urls={
            "Bug Tracker": "https://github.com/Lightning-AI/lightning/issues",
            "Documentation": "https://lightning.ai/lightning-docs",
            "Source Code": "https://github.com/Lightning-AI/lightning",
        },
        classifiers=[
            "Environment :: Console",
            "Natural Language :: English",
            # How mature is this project? Common values are
            #   3 - Alpha, 4 - Beta, 5 - Production/Stable
            "Development Status :: 4 - Beta",
            # Indicate who your project is intended for
            "Intended Audience :: Developers",
            "Topic :: Scientific/Engineering :: Artificial Intelligence",
            "Topic :: Scientific/Engineering :: Information Analysis",
            # Pick your license as you wish
            "License :: OSI Approved :: Apache Software License",
            "Operating System :: OS Independent",
            # Specify the Python versions you support here.
            "Programming Language :: Python :: 3",
            "Programming Language :: Python :: 3.7",
            "Programming Language :: Python :: 3.8",
            "Programming Language :: Python :: 3.9",
        ],  # todo: consider aggregation/union of tags from particular packages
    )<|MERGE_RESOLUTION|>--- conflicted
+++ resolved
@@ -35,11 +35,8 @@
         "recursive-include requirements *.txt",
         "recursive-include src/lightning/app/ui *",
         "recursive-include src/lightning/cli/*-template *",  # Add templates as build-in
-<<<<<<< HEAD
         "include src/lightning/version.info" + os.linesep,
-=======
         "include src/lightning/app/components/serve/catimage.png" + os.linesep,
->>>>>>> d5c0effc
         # fixme: this is strange, this shall work with setup find package - include
         "prune src/lightning_app",
         "prune src/lightning_lite",
