"""Root package info."""
import logging
import os
from typing import Any

_DETAIL = 15  # between logging.INFO and logging.DEBUG, used for logging in production use cases


def _detail(self: Any, message: str, *args: Any, **kwargs: Any) -> None:
    if self.isEnabledFor(_DETAIL):
        # logger takes its '*args' as 'args'
        self._log(_DETAIL, message, args, **kwargs)


logging.addLevelName(_DETAIL, "DETAIL")
logging.detail = _detail
logging.Logger.detail = _detail

<<<<<<< HEAD
# explicitly don't handle root logger propagation here and let each subpackage handle it on its own!
=======
# explicitly don't set root logger's propagation and leave this to subpackages to manage
>>>>>>> 741462f3
_logger = logging.getLogger(__name__)
_logger.setLevel(logging.INFO)

_console = logging.StreamHandler()
_console.setLevel(logging.INFO)

formatter = logging.Formatter("%(levelname)s: %(message)s")
_console.setFormatter(formatter)
_logger.addHandler(_console)
<<<<<<< HEAD

=======
>>>>>>> 741462f3

from lightning.__about__ import *  # noqa: E402, F401, F403
from lightning.__version__ import version as __version__  # noqa: E402, F401
from lightning.app import storage  # noqa: E402
from lightning.app.core.app import LightningApp  # noqa: E402
from lightning.app.core.flow import LightningFlow  # noqa: E402
from lightning.app.core.work import LightningWork  # noqa: E402
from lightning.app.utilities.packaging.build_config import BuildConfig  # noqa: E402
from lightning.app.utilities.packaging.cloud_compute import CloudCompute  # noqa: E402
from lightning.pytorch.callbacks import Callback  # noqa: E402
from lightning.pytorch.core import LightningDataModule, LightningModule  # noqa: E402
from lightning.pytorch.trainer import Trainer  # noqa: E402
from lightning.pytorch.utilities.seed import seed_everything  # noqa: E402

import lightning.app  # isort: skip # noqa: E402

lightning.app._PROJECT_ROOT = os.path.dirname(lightning.app._PROJECT_ROOT)

__all__ = [
    "LightningApp",
    "LightningFlow",
    "LightningWork",
    "BuildConfig",
    "CloudCompute",
    "Trainer",
    "LightningDataModule",
    "LightningModule",
    "Callback",
    "seed_everything",
    "storage",
]<|MERGE_RESOLUTION|>--- conflicted
+++ resolved
@@ -16,11 +16,8 @@
 logging.detail = _detail
 logging.Logger.detail = _detail
 
-<<<<<<< HEAD
-# explicitly don't handle root logger propagation here and let each subpackage handle it on its own!
-=======
+
 # explicitly don't set root logger's propagation and leave this to subpackages to manage
->>>>>>> 741462f3
 _logger = logging.getLogger(__name__)
 _logger.setLevel(logging.INFO)
 
@@ -30,10 +27,6 @@
 formatter = logging.Formatter("%(levelname)s: %(message)s")
 _console.setFormatter(formatter)
 _logger.addHandler(_console)
-<<<<<<< HEAD
-
-=======
->>>>>>> 741462f3
 
 from lightning.__about__ import *  # noqa: E402, F401, F403
 from lightning.__version__ import version as __version__  # noqa: E402, F401
