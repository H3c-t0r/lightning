"""Root package info."""
import logging
import os
from typing import Any

_DETAIL = 15  # between logging.INFO and logging.DEBUG, used for logging in production use cases


def _detail(self: Any, message: str, *args: Any, **kwargs: Any) -> None:
    if self.isEnabledFor(_DETAIL):
        # logger takes its '*args' as 'args'
        self._log(_DETAIL, message, args, **kwargs)


logging.addLevelName(_DETAIL, "DETAIL")
logging.detail = _detail
logging.Logger.detail = _detail

# explicitly don't set root logger's propagation and leave this to subpackages to manage
_logger = logging.getLogger(__name__)
_logger.setLevel(logging.INFO)

_console = logging.StreamHandler()
_console.setLevel(logging.INFO)

formatter = logging.Formatter("%(levelname)s: %(message)s")
_console.setFormatter(formatter)
_logger.addHandler(_console)

from lightning.__about__ import *  # noqa: E402, F401, F403
from lightning.__version__ import version as __version__  # noqa: E402, F401
from lightning.app import storage  # noqa: E402
from lightning.app.core.app import LightningApp  # noqa: E402
from lightning.app.core.flow import LightningFlow  # noqa: E402
from lightning.app.core.work import LightningWork  # noqa: E402
from lightning.app.perf import pdb  # noqa: E402
from lightning.app.utilities.packaging.build_config import BuildConfig  # noqa: E402
from lightning.app.utilities.packaging.cloud_compute import CloudCompute  # noqa: E402
from lightning.lite.lite import LightningLite  # noqa: E402
from lightning.pytorch.callbacks import Callback  # noqa: E402
from lightning.pytorch.core import LightningDataModule, LightningModule  # noqa: E402
from lightning.pytorch.trainer import Trainer  # noqa: E402
from lightning.pytorch.utilities.seed import seed_everything  # noqa: E402

import lightning.app  # isort: skip # noqa: E402

lightning.app._PROJECT_ROOT = os.path.dirname(lightning.app._PROJECT_ROOT)

__all__ = [
    "LightningApp",
    "LightningFlow",
    "LightningWork",
    "BuildConfig",
    "CloudCompute",
    "Trainer",
    "LightningDataModule",
    "LightningModule",
    "Callback",
    "seed_everything",
    "storage",
<<<<<<< HEAD
    "LightningLite",
=======
    "pdb",
>>>>>>> 32470540
]<|MERGE_RESOLUTION|>--- conflicted
+++ resolved
@@ -58,9 +58,6 @@
     "Callback",
     "seed_everything",
     "storage",
-<<<<<<< HEAD
     "LightningLite",
-=======
     "pdb",
->>>>>>> 32470540
 ]