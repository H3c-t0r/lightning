--- conflicted
+++ resolved
@@ -868,12 +868,7 @@
 
 
 def _is_using_cli() -> bool:
-<<<<<<< HEAD
     return bool(int(os.environ.get("LT_CLI_USED", "0")))
-
-
-def _do_nothing(*_: Any) -> None:
-    pass
 
 
 @contextmanager
@@ -882,7 +877,4 @@
         with strategy.module_sharded_context():
             yield
     else:
-        yield
-=======
-    return bool(int(os.environ.get("LT_CLI_USED", "0")))
->>>>>>> 039891fb
+        yield