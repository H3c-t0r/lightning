# Copyright The Lightning AI team.
#
# Licensed under the Apache License, Version 2.0 (the "License");
# you may not use this file except in compliance with the License.
# You may obtain a copy of the License at
#
#     http://www.apache.org/licenses/LICENSE-2.0
#
# Unless required by applicable law or agreed to in writing, software
# distributed under the License is distributed on an "AS IS" BASIS,
# WITHOUT WARRANTIES OR CONDITIONS OF ANY KIND, either express or implied.
# See the License for the specific language governing permissions and
# limitations under the License.
import inspect
import os
from contextlib import contextmanager, nullcontext
from functools import partial
from pathlib import Path
from typing import Any, Callable, cast, Dict, Generator, List, Mapping, Optional, overload, Sequence, Tuple, Union

import torch
import torch.nn as nn
from lightning_utilities.core.apply_func import apply_to_collection
from lightning_utilities.core.overrides import is_overridden
from lightning_utilities.core.rank_zero import rank_zero_deprecation, rank_zero_warn
from torch import Tensor
from torch.optim import Optimizer
from torch.utils.data import BatchSampler, DataLoader, DistributedSampler, RandomSampler, SequentialSampler

from lightning.fabric.loggers import Logger
from lightning.fabric.utilities.imports import _TORCH_GREATER_EQUAL_2_0

from lightning.fabric.plugins import Precision  # avoid circular imports: # isort: split
from lightning.fabric.accelerators.accelerator import Accelerator
from lightning.fabric.connector import _Connector, _is_using_cli, _PLUGIN_INPUT, _PRECISION_INPUT
from lightning.fabric.strategies import (
    DataParallelStrategy,
    DeepSpeedStrategy,
    FSDPStrategy,
    SingleDeviceStrategy,
    Strategy,
    XLAFSDPStrategy,
    XLAStrategy,
)
from lightning.fabric.strategies.fsdp import _has_meta_device_parameters
from lightning.fabric.strategies.launchers import _MultiProcessingLauncher, _XLALauncher
from lightning.fabric.strategies.strategy import _Sharded, TBroadcast
from lightning.fabric.utilities import move_data_to_device
from lightning.fabric.utilities.apply_func import convert_tensors_to_scalars, convert_to_tensors
from lightning.fabric.utilities.data import (
    _auto_add_worker_init_fn,
    _replace_dunder_methods,
    _update_dataloader,
    has_iterable_dataset,
)
from lightning.fabric.utilities.distributed import DistributedSamplerWrapper
from lightning.fabric.utilities.registry import _load_external_callbacks
from lightning.fabric.utilities.seed import seed_everything
from lightning.fabric.utilities.types import ReduceOp
from lightning.fabric.utilities.warnings import PossibleUserWarning
from lightning.fabric.wrappers import (
    _FabricDataLoader,
    _FabricModule,
    _FabricOptimizer,
    _unwrap_compiled,
    _unwrap_objects,
)


def _do_nothing(*_: Any) -> None:
    pass


class Fabric:
    """Fabric accelerates your PyTorch training or inference code with minimal changes required.

    - Automatic placement of models and data onto the device.
    - Automatic support for mixed and double precision (smaller memory footprint).
    - Seamless switching between hardware (CPU, GPU, TPU) and distributed training strategies
      (data-parallel training, sharded training, etc.).
    - Automated spawning of processes, no launch utilities required.
    - Multi-node support.

    Args:
        accelerator: The hardware to run on. Possible choices are:
            ``"cpu"``, ``"cuda"``, ``"mps"``, ``"gpu"``, ``"tpu"``, ``"auto"``.
        strategy: Strategy for how to run across multiple devices. Possible choices are:
            ``"dp"``, ``"ddp"``, ``"ddp_spawn"``, ``"deepspeed"``, ``"fsdp"``.
        devices: Number of devices to train on (``int``), which GPUs to train on (``list`` or ``str``), or ``"auto"``.
            The value applies per node.
        num_nodes: Number of GPU nodes for distributed training.
        precision: Double precision (``"64"``), full precision (``"32"``), half precision AMP (``"16-mixed"``),
            or bfloat16 precision AMP (``"bf16-mixed"``).
        plugins: One or several custom plugins
        callbacks: A single callback or a list of callbacks. A callback can contain any arbitrary methods that
            can be invoked through :meth:`~lightning.fabric.fabric.Fabric.call` by the user.
        loggers: A single logger or a list of loggers. See :meth:`~lightning.fabric.fabric.Fabric.log` for more
            information.
    """

    def __init__(
        self,
        *,
        accelerator: Union[str, Accelerator] = "auto",
        strategy: Union[str, Strategy] = "auto",
        devices: Union[List[int], str, int] = "auto",
        num_nodes: int = 1,
        precision: _PRECISION_INPUT = "32-true",
        plugins: Optional[Union[_PLUGIN_INPUT, List[_PLUGIN_INPUT]]] = None,
        callbacks: Optional[Union[List[Any], Any]] = None,
        loggers: Optional[Union[Logger, List[Logger]]] = None,
    ) -> None:
        self._connector = _Connector(
            accelerator=accelerator,
            strategy=strategy,
            devices=devices,
            num_nodes=num_nodes,
            precision=precision,
            plugins=plugins,
        )
        self._strategy: Strategy = self._connector.strategy
        self._accelerator: Accelerator = self._connector.accelerator
        self._precision: Precision = self._strategy.precision
        self._callbacks = self._configure_callbacks(callbacks)
        loggers = loggers if loggers is not None else []
        self._loggers = loggers if isinstance(loggers, list) else [loggers]
        self._models_setup: int = 0
        self._launched: bool = False

        self._prepare_run_method()
        if _is_using_cli():
            # when the CLI is used to launch the script, we need to set up the environment (init processes) here so
            # that the user can immediately use all functionality in strategies
            self._strategy.setup_environment()
            self._launched = True

    @property
    def accelerator(self) -> Accelerator:
        return self._accelerator

    @property
    def strategy(self) -> Strategy:
        return self._strategy

    @property
    def device(self) -> torch.device:
        """The current device this process runs on.

        Use this to create tensors directly on the device if needed.
        """
        return self._strategy.root_device

    @property
    def global_rank(self) -> int:
        """The global index of the current process across all devices and nodes."""
        return getattr(self._strategy, "global_rank", 0)

    @property
    def local_rank(self) -> int:
        """The index of the current process among the processes running on the local node."""
        return getattr(self._strategy, "local_rank", 0)

    @property
    def node_rank(self) -> int:
        """The index of the current node."""
        return getattr(self._strategy, "node_rank", 0)

    @property
    def world_size(self) -> int:
        """The total number of processes running across all devices and nodes."""
        return getattr(self._strategy, "world_size", 1)

    @property
    def is_global_zero(self) -> bool:
        """Whether this rank is rank zero."""
        return self._strategy.is_global_zero

    @property
    def loggers(self) -> List[Logger]:
        """Returns all loggers passed to Fabric."""
        return self._loggers

    @property
    def logger(self) -> Logger:
        """Returns the first logger in the list passed to Fabric, which is considered the main logger."""
        return self._loggers[0]

    def run(self, *args: Any, **kwargs: Any) -> Any:
        """All the code inside this run method gets accelerated by Fabric.

        You can pass arbitrary arguments to this function when overriding it.
        """

    def setup(
        self,
        module: nn.Module,
        *optimizers: Optimizer,
        move_to_device: bool = True,
    ) -> Any:  # no specific return because the way we want our API to look does not play well with mypy
        """Set up a model and its optimizers for accelerated training.

        Args:
            module: A :class:`torch.nn.Module` to set up
            *optimizers: The optimizer(s) to set up (no optimizers is also possible)
            move_to_device: If set ``True`` (default), moves the model to the correct device. Set this to ``False``
                and alternatively use :meth:`to_device` manually.

        Returns:
            The tuple containing wrapped module and the optimizers, in the same order they were passed in.
        """
        self._validate_setup(module, optimizers)
        original_module = module

        module = self._precision.convert_module(module)

        if move_to_device:
            module = self._move_model_to_device(model=module, optimizers=list(optimizers))

        # Let accelerator/plugin wrap and connect the models and optimizers
        if optimizers:
            module, optimizers = self._strategy.setup_module_and_optimizers(  # type: ignore[assignment]
                module, list(optimizers)
            )
        else:
            module = self._strategy.setup_module(module)

        module = _FabricModule(module, self._precision, original_module=original_module)

        if not _has_meta_device_parameters(module):
            # Update the _DeviceDtypeModuleMixin's device parameter
            module.to(self.device if move_to_device else next(module.parameters(), torch.tensor(0)).device)

        optimizers = [
            _FabricOptimizer(optimizer=optimizer, strategy=self._strategy, callbacks=self._callbacks)
            for optimizer in optimizers
        ]

        self._models_setup += 1

        if hasattr(original_module, "_fabric"):  # this is probably a LightningModule
            original_module._fabric = self  # type: ignore[assignment]
            original_module._fabric_optimizers = optimizers  # type: ignore[assignment]
            if original_module not in self._callbacks:
                self._callbacks.append(original_module)

        self.call("on_after_setup", fabric=self, module=module)

        if optimizers:
            # join both types in a tuple for API convenience
            return (module, *optimizers)
        return module

    def setup_module(self, module: nn.Module, move_to_device: bool = True) -> _FabricModule:
        """Set up a model for accelerated training or inference.

        This is the same as calling ``.setup(model)`` with no optimizers. It is useful for inference or for certain
        strategies like `FSDP` that require setting up the module before the optimizer can be created and set up.
        See also :meth:`setup_optimizers`.

        Args:
            module: A :class:`torch.nn.Module` to set up
            move_to_device: If set ``True`` (default), moves the model to the correct device. Set this to ``False``
                and alternatively use :meth:`to_device` manually.

        Returns:
            The wrapped model.
        """
        self._validate_setup_module(module)
        original_module = module

        module = self._precision.convert_module(module)

        if move_to_device:
            module = self._move_model_to_device(model=module, optimizers=[])

        # Let strategy wrap and connect the module alone
        module = self._strategy.setup_module(module)
        module = _FabricModule(module, self._precision, original_module=original_module)

        if not isinstance(self._strategy, FSDPStrategy):
            # Update the _DeviceDtypeModuleMixin's device parameter
            module.to(self.device if move_to_device else next(module.parameters(), torch.tensor(0)).device)

        if hasattr(original_module, "_fabric"):  # this is probably a LightningModule
            original_module._fabric = self  # type: ignore[assignment]
            if original_module not in self._callbacks:
                self._callbacks.append(original_module)

        self._models_setup += 1
        return module

    def setup_optimizers(self, *optimizers: Optimizer) -> Union[_FabricOptimizer, Tuple[_FabricOptimizer, ...]]:
        """Set up one or more optimizers for accelerated training.

        Some strategies do not allow setting up model and optimizer independently. For them, you should call
        ``.setup(model, optimizer, ...)`` instead to jointly set them up.

        Args:
            *optimizers: One or more optmizers to set up.

        Returns:
            The wrapped optimizer(s).
        """
        self._validate_setup_optimizers(optimizers)
        optimizers = [self._strategy.setup_optimizer(optimizer) for optimizer in optimizers]
        optimizers = [
            _FabricOptimizer(optimizer=optimizer, strategy=self._strategy, callbacks=self._callbacks)
            for optimizer in optimizers
        ]
        return optimizers[0] if len(optimizers) == 1 else tuple(optimizers)

    def setup_dataloaders(
        self, *dataloaders: DataLoader, use_distributed_sampler: bool = True, move_to_device: bool = True
    ) -> Union[DataLoader, List[DataLoader]]:
        """Set up one or multiple dataloaders for accelerated training. If you need different settings for each
        dataloader, call this method individually for each one.

        Args:
            *dataloaders: A single dataloader or a sequence of dataloaders.
            use_distributed_sampler: If set ``True`` (default), automatically wraps or replaces the sampler on the
                dataloader(s) for distributed training. If you have a custom sampler defined, set this argument
                to ``False``.
            move_to_device: If set ``True`` (default), moves the data returned by the dataloader(s) automatically to
                the correct device. Set this to ``False`` and alternatively use :meth:`to_device` manually on the
                returned data.

        Returns:
            The wrapped dataloaders, in the same order they were passed in.
        """
        self._validate_setup_dataloaders(dataloaders)
        dataloaders = [
            self._setup_dataloader(
                dataloader, use_distributed_sampler=use_distributed_sampler, move_to_device=move_to_device
            )
            for dataloader in dataloaders
        ]
        dataloaders = dataloaders[0] if len(dataloaders) == 1 else dataloaders
        return dataloaders  # type: ignore[return-value]

    def _setup_dataloader(
        self, dataloader: DataLoader, use_distributed_sampler: bool = True, move_to_device: bool = True
    ) -> DataLoader:
        """Set up a single dataloader for accelerated training.

        Args:
            dataloader: The dataloader to accelerate.
            use_distributed_sampler: If set ``True`` (default), automatically wraps or replaces the sampler on the
                dataloader for distributed training. If you have a custom sampler defined, set this argument to
                ``False``.
            move_to_device: If set ``True`` (default), moves the data returned by the dataloader automatically to
                the correct device. Set this to ``False`` and alternatively use :meth:`to_device` manually on the
                returned data.

        Returns:
            The wrapped dataloader.
        """
        if use_distributed_sampler and self._requires_distributed_sampler(dataloader):
            sampler = self._get_distributed_sampler(dataloader, **self._strategy.distributed_sampler_kwargs)

            # the dataloader needs to be re-instantiated because we want to update the sampler
            dataloader = _update_dataloader(dataloader, sampler)

        # add worker_init_fn for correct seeding in worker processes
        _auto_add_worker_init_fn(dataloader, self.global_rank)

        dataloader = self._strategy.process_dataloader(dataloader)
        device = self.device if move_to_device and not isinstance(self._strategy, XLAStrategy) else None
        fabric_dataloader = _FabricDataLoader(dataloader=dataloader, device=device)
        fabric_dataloader = cast(DataLoader, fabric_dataloader)
        return fabric_dataloader

    def backward(self, tensor: Tensor, *args: Any, model: Optional[_FabricModule] = None, **kwargs: Any) -> None:
        """Replaces ``loss.backward()`` in your training loop. Handles precision and automatically for you.

        Args:
            tensor: The tensor (loss) to back-propagate gradients from.
            *args: Optional positional arguments passed to the underlying backward function.
            model: Optional model instance for plugins that require the model for backward().
            **kwargs: Optional named keyword arguments passed to the underlying backward function.

        Note:
            When using ``strategy="deepspeed"`` and multiple models were set up, it is required to pass in the
            model as argument here.
        """
        module = model._forward_module if model is not None else model
        if isinstance(self._strategy, DeepSpeedStrategy):
            if model is None:
                if self._models_setup == 0:
                    raise RuntimeError("No models were set up for backward. Did you forget to call `fabric.setup()`?")
                if self._models_setup > 1:
                    raise ValueError(
                        "When using multiple models + deepspeed, please provide the model used to perform"
                        " the optimization: `self.backward(loss, model=model)`"
                    )
                module = self._strategy.model
            else:
                # requires to attach the current `DeepSpeedEngine` for the `_FabricOptimizer.step` call.
                self._strategy._deepspeed_engine = module

        self._strategy.backward(tensor, module, *args, **kwargs)

    def clip_gradients(
        self,
        module: Union[torch.nn.Module, _FabricModule],
        optimizer: Union[Optimizer, _FabricOptimizer],
        clip_val: Optional[Union[float, int]] = None,
        max_norm: Optional[Union[float, int]] = None,
        norm_type: Union[float, int] = 2.0,
        error_if_nonfinite: bool = True,
    ) -> Optional[torch.Tensor]:
        """Clip the gradients of the model to a given max value or max norm.

        Args:
            module: The module whose parameters should be clipped.
            optimizer: The optimizer referencing the parameters to be clipped.
            clip_val: If passed, gradients will be clipped to this value.
            max_norm: If passed, clips the gradients in such a way that the p-norm of the resulting parameters is
                no larger than the given value.
            norm_type: The type of norm if `max_norm` was passed. Can be ``'inf'`` for infinity norm.
                Default is the 2-norm.
            error_if_nonfinite: An error is raised if the total norm of the gradients is NaN or infinite.
        """
        if clip_val is not None and max_norm is not None:
            raise ValueError(
                "Only one of `clip_val` or `max_norm` can be set as this specifies the underlying clipping algorithm!"
            )

        if clip_val is not None:
            self.strategy.clip_gradients_value(_unwrap_objects(module), _unwrap_objects(optimizer), clip_val=clip_val)
            return None
        if max_norm is not None:
            return self.strategy.clip_gradients_norm(
                _unwrap_objects(module),
                _unwrap_objects(optimizer),
                max_norm=max_norm,
                norm_type=norm_type,
                error_if_nonfinite=error_if_nonfinite,
            )
        raise ValueError("You have to specify either `clip_val` or `max_norm` to do gradient clipping!")

    @contextmanager
    def autocast(self) -> Generator[None, None, None]:
        """A context manager to automatically convert operations for the chosen precision.

        Use this only if the `forward` method of your model does not cover all operations you wish to run with the
        chosen precision setting.
        """
        with self._precision.forward_context():
            yield

    @overload
    def to_device(self, obj: nn.Module) -> nn.Module:
        ...

    @overload
    def to_device(self, obj: Tensor) -> Tensor:
        ...

    @overload
    def to_device(self, obj: Any) -> Any:
        ...

    def to_device(self, obj: Union[nn.Module, Tensor, Any]) -> Union[nn.Module, Tensor, Any]:
        """Move a :class:`torch.nn.Module` or a collection of tensors to the current device, if it is not already
        on that device.

        Args:
            obj: An object to move to the device. Can be an instance of :class:`torch.nn.Module`, a tensor, or a
                 (nested) collection of tensors (e.g., a dictionary).

        Returns:
            A reference to the object that was moved to the new device.
        """
        if isinstance(obj, nn.Module):
            self._accelerator.setup_device(self.device)
            self._strategy.module_to_device(obj)
            return obj
        return move_data_to_device(obj, device=self.device)

    def print(self, *args: Any, **kwargs: Any) -> None:
        """Print something only on the first process. If running on multiple machines, it will print from the first
        process in each machine.

        Arguments passed to this method are forwarded to the Python built-in :func:`print` function.
        """
        if self.local_rank == 0:
            print(*args, **kwargs)

    def barrier(self, name: Optional[str] = None) -> None:
        """Wait for all processes to enter this call.

        Use this to synchronize all parallel processes, but only if necessary, otherwise the overhead of synchronization
        will cause your program to slow down. This method needs to be called on all processes. Failing to do so will
        cause your program to stall forever.
        """
        self._validate_launched()
        self._strategy.barrier(name=name)

    def broadcast(self, obj: TBroadcast, src: int = 0) -> TBroadcast:
        """Send a tensor from one process to all others.

        This method needs to be called on all processes. Failing to do so will cause your program to stall forever.

        Args:
            obj: The object to broadcast to all other members. Any serializable object is supported, but it is
                most efficient with the object being a :class:`~torch.Tensor`.
            src: The (global) rank of the process that should send the data to all others.

        Return:
            The transferred data, the same value on every rank.
        """
        self._validate_launched()
        return self._strategy.broadcast(obj, src=src)

    def all_gather(
        self, data: Union[Tensor, Dict, List, Tuple], group: Optional[Any] = None, sync_grads: bool = False
    ) -> Union[Tensor, Dict, List, Tuple]:
        """Gather tensors or collections of tensors from multiple processes.

        This method needs to be called on all processes and the tensors need to have the same shape across all
        processes, otherwise your program will stall forever.

        Args:
            data: int, float, tensor of shape (batch, ...), or a (possibly nested) collection thereof.
            group: the process group to gather results from. Defaults to all processes (world).
            sync_grads: flag that allows users to synchronize gradients for the all_gather operation

        Return:
            A tensor of shape (world_size, batch, ...), or if the input was a collection
            the output will also be a collection with tensors of this shape.
        """
        self._validate_launched()
        group = group if group is not None else torch.distributed.group.WORLD
        data = convert_to_tensors(data, device=self.device)
        return apply_to_collection(data, Tensor, self._strategy.all_gather, group=group, sync_grads=sync_grads)

    def all_reduce(
        self,
        data: Union[Tensor, Dict, List, Tuple],
        group: Optional[Any] = None,
        reduce_op: Optional[Union[ReduceOp, str]] = "mean",
    ) -> Union[Tensor, Dict, List, Tuple]:
        """Reduce tensors or collections of tensors from multiple processes.

        This method needs to be called on all processes and the tensors need to have the same shape across all
        processes, otherwise your program will stall forever.

        Args:
            data: int, float, tensor of shape (batch, ...), or a (possibly nested) collection thereof.
            group: the process group to reduce results across. Defaults to all processes (world).
            reduce_op: the reduction operation. Defaults to 'mean'. Can also be a string 'sum' or ReduceOp.
                Some strategies may limit the choices here.

        Return:
            A tensor of the same shape as the input with values reduced pointwise across processes. The same is
            applied to tensors in a collection if a collection is given as input.
        """
        self._validate_launched()
        group = group if group is not None else torch.distributed.group.WORLD
        data = convert_to_tensors(data, device=self.device)
        return apply_to_collection(data, Tensor, self._strategy.all_reduce, group=group, reduce_op=reduce_op)

    @contextmanager
    def rank_zero_first(self, local: bool = False) -> Generator:
        """The code block under this context manager gets executed first on the main process (rank 0) and only when
        completed, the other processes get to run the code in parallel.

        Args:
            local: Set this to ``True`` if the **local** rank should be the one going first. Useful if you are
                downloading data and the filesystem isn't shared between the nodes.

        Example::

            with fabric.rank_zero_first():
                dataset = MNIST("datasets/", download=True)
        """
        rank = self.local_rank if local else self.global_rank
        if rank > 0:
            self.barrier()
        yield
        if rank == 0:
            self.barrier()
        self.barrier()

    @contextmanager
    def no_backward_sync(self, module: _FabricModule, enabled: bool = True) -> Generator:
        """Skip gradient synchronization during backward to avoid redundant communication overhead.

        Use this context manager when performing gradient accumulation to speed up training with multiple devices.

        Example::

            # Accumulate gradient 8 batches at a time
            with fabric.no_backward_sync(model, enabled=(batch_idx % 8 != 0)):
                output = model(input)
                loss = ...
                fabric.backward(loss)
                ...

        For those strategies that don't support it, a warning is emitted. For single-device strategies, it is a no-op.
        Both the model's `.forward()` and the `fabric.backward()` call need to run under this context.

        Args:
            module: The module for which to control the gradient synchronization.
            enabled: Whether the context manager is enabled or not. ``True`` means skip the sync, ``False`` means do not
                skip.
        """
        module = _unwrap_compiled(module)
        if not isinstance(module, _FabricModule):
            raise TypeError(
                "You need to set up the model first before you can call `fabric.no_backward_sync()`:"
                " `model = fabric.setup(model, ...)`"
            )
        if not enabled or isinstance(self._strategy, (SingleDeviceStrategy, XLAStrategy)):
            context = nullcontext()
        elif self._strategy._backward_sync_control is None:
            rank_zero_warn(
                f"The `{self._strategy.__class__.__name__}` does not support skipping the gradient synchronization."
                f" Remove `.no_backward_sync()` from your code or choose a different strategy.",
                category=PossibleUserWarning,
            )
            context = nullcontext()
        else:
            context = self._strategy._backward_sync_control.no_backward_sync(  # type: ignore[assignment]
                module._forward_module
            )

        with context:
            yield

    @contextmanager
    def sharded_model(self) -> Generator:
        """Instantiate a model under this context manager to prepare it for model-parallel sharding.

        .. deprecated:: This context manager is deprecated in favor of :meth:`init_module`, use it instead.
        """
        rank_zero_deprecation("`Fabric.sharded_model()` is deprecated in favor of `Fabric.init_module()`.")
        if isinstance(self.strategy, _Sharded):
            with self.strategy.module_sharded_context():
                yield
        else:
            yield

    @contextmanager
    def init_tensor(self) -> Generator:
        """Tensors that you instantiate under this context manager will be created on the device right away and
        have the right data type depending on the precision setting in Fabric.

        The automatic device placement under this context manager is only supported with PyTorch 2.0 and newer.
        """
        if not _TORCH_GREATER_EQUAL_2_0 and self.device.type != "cpu":
            rank_zero_warn(
                "`Fabric.init_tensor()` can't place tensors on the device directly"
                " with PyTorch < 2.0. Parameters will remain on CPU until `Fabric.setup()` is called."
                " Upgrade to PyTorch >= 2.0 to fully utilize this feature.",
                category=PossibleUserWarning,
            )
        with self._strategy.tensor_init_context():
            yield

    @contextmanager
    def init_module(self, empty_init: Optional[bool] = None) -> Generator:
        """Instantiate the model and its parameters under this context manager to reduce peak memory usage.

        The parameters get created on the device and with the right data type right away without wasting memory being
        allocated unnecessarily. The automatic device placement under this context manager is only supported with
        PyTorch 2.0 and newer.

        Args:
            empty_init: Whether to initialize the model with empty weights (uninitialized memory).
                If ``None``, the strategy will decide. Some strategies may not support all options.
                Set this to ``True`` if you are loading a checkpoint into a large model. Requires `torch >= 1.13`.
        """
        if not _TORCH_GREATER_EQUAL_2_0 and self.device.type != "cpu":
            rank_zero_warn(
                "`Fabric.init_module()` can't place the model parameters on the device directly"
                " with PyTorch < 2.0. Parameters will remain on CPU until `Fabric.setup()` is called."
                " Upgrade to PyTorch >= 2.0 to fully utilize this feature.",
                category=PossibleUserWarning,
            )
        with self._strategy.module_init_context(empty_init=empty_init):
            yield

    def save(
        self,
        path: Union[str, Path],
        state: Dict[str, Union[nn.Module, Optimizer, Any]],
        filter: Optional[Dict[str, Callable[[str, Any], bool]]] = None,
    ) -> None:
        """Save checkpoint contents to a file.

        How and which processes save gets determined by the `strategy`. For example, the `ddp` strategy
        saves checkpoints only on process 0, while the `fsdp` strategy saves files from every rank.
        This method must be called on all processes!

        Args:
            path: A path to where the file(s) should be saved
            state: A dictionary with contents to be saved. If the dict contains modules or optimizers, their
                state-dict will be retrieved and converted automatically.
            filter: An optional dictionary containing filter callables that return a boolean indicating whether the
                given item should be saved (``True``) or filtered out (``False``). Each filter key should match a
                state key, where its filter will be applied to the ``state_dict`` generated.
        """
        if filter is not None:
            if not isinstance(filter, dict):
                raise TypeError(f"Filter should be a dictionary, given {filter!r}")
            if not set(filter).issubset(state):
                raise ValueError(
                    f"The filter keys {filter.keys() - state} are not present in the state keys {set(state)}."
                )
            for k, v in filter.items():
                if not callable(v):
                    raise TypeError(f"Expected `fabric.save(filter=...)` for key {k!r} to be a callable, given {v!r}")
        self._strategy.save_checkpoint(path=path, state=_unwrap_objects(state), filter=filter)
        self.barrier()

    def load(
        self,
        path: Union[str, Path],
        state: Optional[Dict[str, Union[nn.Module, Optimizer, Any]]] = None,
        strict: bool = True,
    ) -> Dict[str, Any]:
        """Load a checkpoint from a file and restore the state of objects (modules, optimizers, etc.)

        How and which processes load gets determined by the `strategy`.
        This method must be called on all processes!

        Args:
            path: A path to where the file is located
            state: A dictionary of objects whose state will be restored in-place from the checkpoint path.
                If no state is given, then the checkpoint will be returned in full.
            strict: Whether to enforce that the keys in `state` match the keys in the checkpoint.

        Returns:
            The remaining items that were not restored into the given state dictionary. If no state dictionary is
            given, the full checkpoint will be returned.
        """
        unwrapped_state = _unwrap_objects(state)
        remainder = self._strategy.load_checkpoint(path=path, state=unwrapped_state, strict=strict)
        self.barrier()
        if state is not None:
            # We need to unwrap objects (see above) but this creates a new dictionary. In-place updates
            # (for user metadata) wouldn't show up in the original dict, so we need to copy the data back.
            for k in list(unwrapped_state.keys()):
                obj = _unwrap_compiled(state[k])
                if isinstance(obj, (_FabricModule, _FabricOptimizer, _FabricDataLoader)):
                    continue
                state[k] = unwrapped_state[k]
        return remainder

    def load_raw(self, path: Union[str, Path], obj: Union[nn.Module, Optimizer], strict: bool = True) -> None:
        """Load the state of a module or optimizer from a single state-dict file.

        Use this for loading a raw PyTorch model checkpoint created without Fabric.
        This is conceptually equivalent to ``obj.load_state_dict(torch.load(path))``, but is agnostic to the strategy
        being used.

        Args:
            path: A path to where the file is located
            obj: A :class:`~torch.nn.Module` or :class:`~torch.optim.Optimizer` instance.
            strict: Whether to enforce that the keys in the module's state-dict match the keys in the checkpoint.
                Does not apply to optimizers.
        """
        obj = _unwrap_objects(obj)
        self._strategy.load_checkpoint(path=path, state=obj, strict=strict)

    def launch(self, function: Callable[["Fabric"], Any] = _do_nothing, *args: Any, **kwargs: Any) -> Any:
        """Launch and initialize all the processes needed for distributed execution.

        Args:
            function: Optional function to launch when using a spawn/fork-based strategy, for example, when using the
                XLA strategy (``accelerator="tpu"``). The function must accept at least one argument, to which
                the Fabric object itself will be passed.
            *args: Optional positional arguments to be passed to the function.
            **kwargs: Optional keyword arguments to be passed to the function.

        Returns:
            Returns the output of the function that ran in worker process with rank 0.

        The ``launch()`` method should only be used if you intend to specify accelerator, devices, and so on in
        the code (programmatically). If you are launching with the Lightning CLI, ``lightning run model ...``, remove
        ``launch()`` from your code.

        ``launch()`` is a no-op when called multiple times and no function is passed in.
        """
        if _is_using_cli():
            raise RuntimeError(
                "This script was launched through the CLI, and processes have already been created. Calling "
                " `.launch()` again is not allowed."
            )
        if function is not _do_nothing:
            if not callable(function):
                raise TypeError(
                    f"`Fabric.launch(...)` needs to be a callable, but got {function}."
                    " HINT: do `.launch(your_fn)` instead of `.launch(your_fn())`"
                )
            if not inspect.signature(function).parameters:
                raise TypeError(
                    f"`Fabric.launch(function={function})` needs to take at least one argument. The launcher will"
                    " pass in the `Fabric` object so you can use it inside the function."
                )
        elif isinstance(self.strategy.launcher, (_MultiProcessingLauncher, _XLALauncher)):
            raise TypeError(
                f"To use the `{type(self.strategy).__name__}` strategy, `.launch()` needs to be called with a function"
                " that contains the code to launch in processes."
            )
        return self._wrap_and_launch(function, self, *args, **kwargs)

    def call(self, hook_name: str, *args: Any, **kwargs: Any) -> None:
        """Trigger the callback methods with the given name and arguments.

        Not all objects registered via ``Fabric(callbacks=...)`` must implement a method with the given name. The ones
        that have a matching method name will get called.

        Args:
            hook_name: The name of the callback method.
            *args: Optional positional arguments that get passed down to the callback method.
            **kwargs: Optional keyword arguments that get passed down to the callback method.

        Example::

            class MyCallback:
                def on_train_epoch_end(self, results):
                    ...

            fabric = Fabric(callbacks=[MyCallback()])
            fabric.call("on_train_epoch_end", results={...})
        """
        for callback in self._callbacks:
            method = getattr(callback, hook_name, None)
            if method is None:
                continue
            if not callable(method):
                rank_zero_warn(
                    f"Skipping the callback `{type(callback).__name__}.{hook_name}` because it is not callable."
                )
                continue

            method(*args, **kwargs)

            # TODO(fabric): handle the following signatures
            # method(self, fabric|trainer, x, y=1)
            # method(self, fabric|trainer, *args, x, y=1)
            # method(self, *args, y=1)
            # method(self, *args, **kwargs)

    def log(self, name: str, value: Any, step: Optional[int] = None) -> None:
        """Log a scalar to all loggers that were added to Fabric.

        Args:
            name: The name of the metric to log.
            value: The metric value to collect. If the value is a :class:`torch.Tensor`, it gets detached from the
                graph automatically.
            step: Optional step number. Most Logger implementations auto-increment the step value by one with every
                log call. You can specify your own value here.
        """
        self.log_dict(metrics={name: value}, step=step)

    def log_dict(self, metrics: Mapping[str, Any], step: Optional[int] = None) -> None:
        """Log multiple scalars at once to all loggers that were added to Fabric.

        Args:
            metrics: A dictionary where the key is the name of the metric and the value the scalar to be logged.
                Any :class:`torch.Tensor` in the dictionary get detached from the graph automatically.
            step: Optional step number. Most Logger implementations auto-increment this value by one with every
                log call. You can specify your own value here.
        """
        metrics = convert_tensors_to_scalars(metrics)
        for logger in self._loggers:
            logger.log_metrics(metrics=metrics, step=step)

    @staticmethod
    def seed_everything(seed: Optional[int] = None, workers: Optional[bool] = None) -> int:
        """Helper function to seed everything without explicitly importing Lightning.

        See :func:`lightning.fabric.utilities.seed.seed_everything` for more details.
        """
        if workers is None:
            # Lightning sets `workers=False` by default to avoid breaking reproducibility, but since this is a new
            # release, we can afford to do it.
            workers = True
        return seed_everything(seed=seed, workers=workers)

    def _wrap_and_launch(self, to_run: Callable, *args: Any, **kwargs: Any) -> Any:
        self._launched = True
        to_run = partial(self._wrap_with_setup, to_run)
        if (launcher := self._strategy.launcher) is not None:
            return launcher.launch(to_run, *args, **kwargs)
        return to_run(*args, **kwargs)

    def _wrap_with_setup(self, to_run: Callable, *args: Any, **kwargs: Any) -> Any:
        self._strategy.setup_environment()
        with _replace_dunder_methods(DataLoader, "dataset"), _replace_dunder_methods(BatchSampler):
            return to_run(*args, **kwargs)

    def _move_model_to_device(self, model: nn.Module, optimizers: List[Optimizer]) -> nn.Module:
        initial_device = next(model.parameters(), torch.tensor(0)).device
        if any(param.device != initial_device for param in model.parameters()):
            rank_zero_warn(
                "The model passed to `Fabric.setup()` has parameters on different devices. Since `move_to_device=True`,"
                " all parameters will be moved to the new device. If this is not desired, set "
                " `Fabric.setup(..., move_to_device=False)`.",
                category=PossibleUserWarning,
            )

        if isinstance(self._strategy, XLAStrategy):
            # When the user creates the optimizer, they reference the parameters on the CPU.
            # However, when running with TPU the parameters get copied and the reference in the optimizer
            # remains invalid. We need to update the references to point to the parameter tensors on the device.
            params_before_move = dict(model.named_parameters())
            model = self.to_device(model)
            # XLA makes a copy on the parameters, so the device is not the same before and after to_device.
            params_on_device = dict(model.named_parameters())

            mapping = {param: params_on_device[name] for name, param in params_before_move.items()}
            for optimizer in optimizers:
                for param_group in optimizer.param_groups:
                    param_group["params"] = [mapping.get(p, p) for p in param_group["params"]]
        else:
            model = self.to_device(model)
        return model

    def _requires_distributed_sampler(self, dataloader: DataLoader) -> bool:
        return (
            getattr(self.strategy, "distributed_sampler_kwargs", None) is not None
            and not isinstance(dataloader.sampler, DistributedSampler)
            and not has_iterable_dataset(dataloader)
        )

    @staticmethod
    def _get_distributed_sampler(dataloader: DataLoader, **kwargs: Any) -> DistributedSampler:
        kwargs.setdefault("shuffle", isinstance(dataloader.sampler, RandomSampler))
        kwargs.setdefault("seed", int(os.getenv("PL_GLOBAL_SEED", 0)))
        if isinstance(dataloader.sampler, (RandomSampler, SequentialSampler)):
            return DistributedSampler(dataloader.dataset, **kwargs)
        return DistributedSamplerWrapper(dataloader.sampler, **kwargs)

    def _prepare_run_method(self) -> None:
        if is_overridden("run", self, Fabric) and _is_using_cli():
            raise TypeError(
                "Overriding `Fabric.run()` and launching from the CLI is not allowed. Run the script normally,"
                " or change your code to directly call `fabric = Fabric(...); fabric.setup(...)` etc."
            )
        # wrap the run method, so we can inject setup logic or spawn processes for the user
        setattr(self, "run", partial(self._wrap_and_launch, self.run))

    def _validate_launched(self) -> None:
        if not self._launched and not isinstance(self._strategy, (SingleDeviceStrategy, DataParallelStrategy)):
            raise RuntimeError(
                "To use Fabric with more than one device, you must call `.launch()` or use the CLI:"
                " `lightning run model --help`."
            )

    def _validate_setup(self, module: nn.Module, optimizers: Sequence[Optimizer]) -> None:
        self._validate_launched()
        if isinstance(module, _FabricModule):
            raise ValueError("A model should be passed only once to the `setup` method.")

        if any(isinstance(opt, _FabricOptimizer) for opt in optimizers):
            raise ValueError("An optimizer should be passed only once to the `setup` method.")

<<<<<<< HEAD
        if isinstance(self._strategy, (XLAFSDPStrategy, FSDPStrategy)) and not _TORCH_GREATER_EQUAL_2_0:
            raise RuntimeError(
                f"The `{type(self).__name__}` requires the model and optimizer(s) to be set up separately."
                " Create and set up the model first through `model = self.setup_module(model)`. Then create the"
                " optimizer and set it up: `optimizer = self.setup_optimizer(optimizer)`."
            )
=======
        if isinstance(self._strategy, FSDPStrategy):
            if not _TORCH_GREATER_EQUAL_2_0:
                raise RuntimeError(
                    f"The `{type(self).__name__}` requires the model and optimizer(s) to be set up separately."
                    " Create and set up the model first through `model = fabric.setup_module(model)`. Then create the"
                    " optimizer and set it up: `optimizer = fabric.setup_optimizers(optimizer)`."
                )
            if any(_has_meta_device_parameters(optimizer) for optimizer in optimizers):
                raise RuntimeError(
                    "The optimizer has references to the model's meta-device parameters. Materializing them is"
                    " is currently not supported unless you to set up the model and optimizer(s) separately."
                    " Create and set up the model first through `model = fabric.setup_module(model)`. Then create the"
                    " optimizer and set it up: `optimizer = fabric.setup_optimizers(optimizer)`."
                )
>>>>>>> 50e01c70

    def _validate_setup_module(self, module: nn.Module) -> None:
        self._validate_launched()
        if isinstance(module, _FabricModule):
            raise ValueError("A model should be passed only once to the `setup_module` method.")

    def _validate_setup_optimizers(self, optimizers: Sequence[Optimizer]) -> None:
        self._validate_launched()
        if isinstance(self._strategy, (DeepSpeedStrategy, XLAStrategy)):
            raise RuntimeError(
                f"The `{type(self._strategy).__name__}` requires the model and optimizer(s) to be set up jointly"
                " through `.setup(model, optimizer, ...)`."
            )

        if not optimizers:
            raise ValueError("`setup_optimizers` requires at least one optimizer as input.")

        if any(isinstance(opt, _FabricOptimizer) for opt in optimizers):
            raise ValueError("An optimizer should be passed only once to the `setup_optimizers` method.")

        if any(_has_meta_device_parameters(optimizer) for optimizer in optimizers):
            raise RuntimeError(
                "The optimizer has references to the model's meta-device parameters. Materializing them is"
                " is currently not supported. Create the optimizer after setting up the model, then call"
                " `fabric.setup_optimizers(optimizer)`."
            )

    def _validate_setup_dataloaders(self, dataloaders: Sequence[DataLoader]) -> None:
        self._validate_launched()
        if not dataloaders:
            raise ValueError("`setup_dataloaders` requires at least one dataloader as input.")

        if any(isinstance(dl, _FabricDataLoader) for dl in dataloaders):
            raise ValueError("A dataloader should be passed only once to the `setup_dataloaders` method.")

        if any(not isinstance(dl, DataLoader) for dl in dataloaders):
            raise TypeError("Only PyTorch DataLoader are currently supported in `setup_dataloaders`.")

    @staticmethod
    def _configure_callbacks(callbacks: Optional[Union[List[Any], Any]]) -> List[Any]:
        callbacks = callbacks if callbacks is not None else []
        callbacks = callbacks if isinstance(callbacks, list) else [callbacks]
        callbacks.extend(_load_external_callbacks("lightning.fabric.callbacks_factory"))
        return callbacks<|MERGE_RESOLUTION|>--- conflicted
+++ resolved
@@ -959,29 +959,19 @@
         if any(isinstance(opt, _FabricOptimizer) for opt in optimizers):
             raise ValueError("An optimizer should be passed only once to the `setup` method.")
 
-<<<<<<< HEAD
         if isinstance(self._strategy, (XLAFSDPStrategy, FSDPStrategy)) and not _TORCH_GREATER_EQUAL_2_0:
             raise RuntimeError(
                 f"The `{type(self).__name__}` requires the model and optimizer(s) to be set up separately."
                 " Create and set up the model first through `model = self.setup_module(model)`. Then create the"
                 " optimizer and set it up: `optimizer = self.setup_optimizer(optimizer)`."
             )
-=======
-        if isinstance(self._strategy, FSDPStrategy):
-            if not _TORCH_GREATER_EQUAL_2_0:
-                raise RuntimeError(
-                    f"The `{type(self).__name__}` requires the model and optimizer(s) to be set up separately."
-                    " Create and set up the model first through `model = fabric.setup_module(model)`. Then create the"
-                    " optimizer and set it up: `optimizer = fabric.setup_optimizers(optimizer)`."
-                )
-            if any(_has_meta_device_parameters(optimizer) for optimizer in optimizers):
-                raise RuntimeError(
-                    "The optimizer has references to the model's meta-device parameters. Materializing them is"
-                    " is currently not supported unless you to set up the model and optimizer(s) separately."
-                    " Create and set up the model first through `model = fabric.setup_module(model)`. Then create the"
-                    " optimizer and set it up: `optimizer = fabric.setup_optimizers(optimizer)`."
-                )
->>>>>>> 50e01c70
+        if isinstance(self._strategy, FSDPStrategy) and any(_has_meta_device_parameters(optimizer) for optimizer in optimizers):
+            raise RuntimeError(
+                "The optimizer has references to the model's meta-device parameters. Materializing them is"
+                " is currently not supported unless you to set up the model and optimizer(s) separately."
+                " Create and set up the model first through `model = fabric.setup_module(model)`. Then create the"
+                " optimizer and set it up: `optimizer = fabric.setup_optimizers(optimizer)`."
+            )
 
     def _validate_setup_module(self, module: nn.Module) -> None:
         self._validate_launched()
