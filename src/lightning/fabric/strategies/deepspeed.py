# Copyright The Lightning AI team.
#
# Licensed under the Apache License, Version 2.0 (the "License");
# you may not use this file except in compliance with the License.
# You may obtain a copy of the License at
#
#     http://www.apache.org/licenses/LICENSE-2.0
#
# Unless required by applicable law or agreed to in writing, software
# distributed under the License is distributed on an "AS IS" BASIS,
# WITHOUT WARRANTIES OR CONDITIONS OF ANY KIND, either express or implied.
# See the License for the specific language governing permissions and
# limitations under the License.
import argparse
import json
import logging
import os
import platform
from contextlib import contextmanager, nullcontext
from itertools import chain
from pathlib import Path
from typing import Any, Dict, Generator, List, Mapping, Optional, Tuple, TYPE_CHECKING, Union

import torch
from lightning_utilities.core.imports import RequirementCache
from torch.nn import Module
from torch.optim import Optimizer

from lightning.fabric.accelerators import Accelerator, CUDAAccelerator
from lightning.fabric.plugins.environments.cluster_environment import ClusterEnvironment
from lightning.fabric.plugins.precision import Precision
from lightning.fabric.strategies.ddp import DDPStrategy
from lightning.fabric.strategies.registry import _StrategyRegistry
from lightning.fabric.strategies.strategy import _Sharded
from lightning.fabric.utilities.distributed import log
from lightning.fabric.utilities.rank_zero import rank_zero_info, rank_zero_warn
from lightning.fabric.utilities.seed import reset_seed
from lightning.fabric.utilities.types import _PATH

_DEEPSPEED_AVAILABLE = RequirementCache("deepspeed")
if TYPE_CHECKING and _DEEPSPEED_AVAILABLE:
    import deepspeed


# TODO(fabric): Links in the docstrings to PL-specific deepspeed user docs need to be replaced.
class DeepSpeedStrategy(DDPStrategy, _Sharded):
    DEEPSPEED_ENV_VAR = "PL_DEEPSPEED_CONFIG_PATH"

    def __init__(
        self,
        accelerator: Optional[Accelerator] = None,
        zero_optimization: bool = True,
        stage: int = 2,
        remote_device: str = "cpu",
        offload_optimizer: bool = False,
        offload_parameters: bool = False,
        offload_params_device: str = "cpu",
        nvme_path: str = "/local_nvme",
        params_buffer_count: int = 5,
        params_buffer_size: int = 100_000_000,
        max_in_cpu: int = 1_000_000_000,
        offload_optimizer_device: str = "cpu",
        optimizer_buffer_count: int = 4,
        block_size: int = 1048576,
        queue_depth: int = 8,
        single_submit: bool = False,
        overlap_events: bool = True,
        thread_count: int = 1,
        pin_memory: bool = False,
        sub_group_size: int = 1_000_000_000_000,
        contiguous_gradients: bool = True,
        overlap_comm: bool = True,
        allgather_partitions: bool = True,
        reduce_scatter: bool = True,
        allgather_bucket_size: int = 200_000_000,
        reduce_bucket_size: int = 200_000_000,
        zero_allow_untested_optimizer: bool = True,
        logging_batch_size_per_gpu: Optional[int] = None,
        config: Optional[Union[_PATH, Dict[str, Any]]] = None,
        logging_level: int = logging.WARN,
        parallel_devices: Optional[List[torch.device]] = None,
        cluster_environment: Optional[ClusterEnvironment] = None,
        loss_scale: float = 0,
        initial_scale_power: int = 16,
        loss_scale_window: int = 1000,
        hysteresis: int = 2,
        min_loss_scale: int = 1,
        partition_activations: bool = False,
        cpu_checkpointing: bool = False,
        contiguous_memory_optimization: bool = False,
        synchronize_checkpoint_boundary: bool = False,
        load_full_weights: bool = False,
        precision: Optional[Precision] = None,
        process_group_backend: Optional[str] = None,
    ) -> None:
        """Provides capabilities to run training using the DeepSpeed library, with training optimizations for large
        billion parameter models. `For more information: https://pytorch-
        lightning.readthedocs.io/en/stable/advanced/model_parallel.html#deepspeed`.

        .. warning::  This is an :ref:`experimental <versioning:Experimental API>` feature.

        Defaults have been set to enable ZeRO-Offload and some have been taken from the link below.
        These defaults have been set generally, but may require tuning for optimum performance based on your model size.
        `For more information: https://www.deepspeed.ai/docs/config-json/#zero-optimizations-for-fp16-training`.

        Arguments:

            zero_optimization: Enable ZeRO optimization. This is compatible with either ``precision="16-mixed"`` or
                ``precision="bf16-mixed"``.

            stage: Different stages of the ZeRO Optimizer. 0 is disabled,
                1 is optimizer state partitioning, 2 is optimizer+gradient state partitioning,
                3 is optimizer+gradient_parameter partitioning using the infinity engine.

            remote_device: Device to instantiate the model on initially (``cpu`` or ``nvme``).

            offload_optimizer: Enable offloading optimizer memory and computation to CPU or NVMe
                based on ``offload_optimizer_device``.

            offload_parameters: When using ZeRO Stage 3, Enable offloading parameter memory and computation
                to CPU or NVMe based on ``offload_params_device``.

            offload_params_device: When offloading parameters choose the device to offload to, ``cpu`` or ``nvme``.

            offload_optimizer_device: When offloading optimizer state choose the device to offload to,
                ``cpu`` or ``nvme``.

            params_buffer_count: Number of buffers in buffer pool for
                parameter offloading when ``offload_params_device`` is ``nvme``.

            params_buffer_size: Size of buffers in buffer pool for parameter offloading
                when ``offload_params_device`` is ``nvme``.

            max_in_cpu: Number of parameter elements to maintain in CPU memory when offloading to NVMe is enabled.

            nvme_path: Filesystem path for NVMe device for optimizer/parameter state offloading.

            optimizer_buffer_count: Number of buffers in buffer pool for optimizer state offloading
                when ``offload_optimizer_device`` is set to to ``nvme``.
                This should be at least the number of states maintained per parameter by the optimizer.
                For example, Adam optimizer has 4 states (parameter, gradient, momentum, and variance).

            block_size: When using NVMe Offloading, the I/O block size in bytes.

            queue_depth: When using NVMe Offloading, the I/O queue depth.

            single_submit: When using NVMe Offloading,
                submit requests to storage device as multiple individual requests,
                as opposed to one block of requests.

            overlap_events: When using NVMe Offloading,
                submit requests to storage device in an overlapped fashion
                without waiting for completion of earlier requests.

            thread_count: When using NVMe Offloading,
                Intra-request parallelism for each read/write submitted by a user thread.

            pin_memory: When using ZeRO stage 3, pin optimizer state memory on CPU.
                This could boost throughput at the cost of extra memory overhead.

            sub_group_size: When using ZeRO stage 3, defines the number of parameters
                within a sub group to offload at a time.
                Smaller numbers require more communication, but improve memory efficiency.

            contiguous_gradients: Copies gradients to a continuous buffer as they are produced.
                Avoids memory fragmentation during backwards. Useful when training large models.

            overlap_comm: Overlap the reduction (synchronization) of gradients with the backwards computation.
                This is a speed optimization when training across multiple GPUs/machines.

            allgather_partitions: All gather updated parameters at the end of training step,
                instead of using a series of broadcast collectives.

            reduce_scatter: Use reduce/scatter instead of allreduce to average gradients.

            allgather_bucket_size: Number of elements to allgather at once.
                Used to limit the memory required for larger model sizes, with a tradeoff with speed.

            reduce_bucket_size: Number of elements to reduce at once.
                Used to limit the memory required for larger model sizes, with a tradeoff with speed.

            zero_allow_untested_optimizer: Allow untested optimizers to be used with ZeRO. Currently only Adam is a
                DeepSpeed supported optimizer when using ZeRO.

            logging_batch_size_per_gpu: Config used in DeepSpeed to calculate verbose timing for logging
                on a per sample per second basis (only displayed if logging=logging.INFO).
                To obtain accurate logs when using datasets that do not support batch samplers,
                set this to the actual per gpu batch size.

            config: Pass in a deepspeed formatted config dict,
                or path to a deepspeed config: https://www.deepspeed.ai/docs/config-json.
                All defaults will be ignored if a config is passed in.

            logging_level: Set logging level for deepspeed.

            loss_scale: Loss scaling value for FP16 training.
                0.0 results in dynamic loss scaling, otherwise static.

            initial_scale_power: Power of the initial dynamic loss scale value. Loss scale is computed
                by ``2^initial_scale_power``.

            loss_scale_window: Window in which to raise/lower the dynamic FP16 loss scaling value.

            hysteresis: FP16 Delay shift in Dynamic Loss scaling.

            min_loss_scale: The minimum FP16 dynamic loss scaling value.

            partition_activations: Enables partition activation when used with ZeRO stage 3 and model parallelism.
                Still requires you to wrap your forward functions in deepspeed.checkpointing.checkpoint.
                See `deepspeed tutorial
                <https://www.deepspeed.ai/tutorials/megatron/#deepspeed-activation-checkpoints-optional>`_.

            cpu_checkpointing: Offloads partitioned activations to CPU if ``partition_activations`` is enabled.

            contiguous_memory_optimization: Copies partitioned activations so that they are contiguous in memory.
                Not supported by all models.

            synchronize_checkpoint_boundary: Insert :func:`torch.cuda.synchronize` at each checkpoint boundary.

            load_full_weights: True when loading a single checkpoint file containing the model state dict
                when using ZeRO Stage 3. This differs from the DeepSpeed checkpoint which contains shards
                per worker.
        """
        if not _DEEPSPEED_AVAILABLE:
            raise ImportError(
                "To use the `DeepSpeedStrategy`, you must have DeepSpeed installed."
                " Install it by running `pip install -U deepspeed`."
            )

        super().__init__(
            accelerator=accelerator,
            parallel_devices=parallel_devices,
            cluster_environment=cluster_environment,
            precision=precision,
            process_group_backend=process_group_backend,
        )
        self._backward_sync_control = None  # DeepSpeed handles gradient accumulation internally

        self.config = self._load_config(config)
        if self.config is None:
            # User has not overridden config, set defaults
            self.config = self._create_default_config(
                zero_optimization,
                zero_allow_untested_optimizer,
                logging_batch_size_per_gpu,
                offload_optimizer=offload_optimizer,
                offload_parameters=offload_parameters,
                nvme_path=nvme_path,
                offload_params_device=offload_params_device,
                params_buffer_count=params_buffer_count,
                params_buffer_size=params_buffer_size,
                max_in_cpu=max_in_cpu,
                pin_memory=pin_memory,
                offload_optimizer_device=offload_optimizer_device,
                optimizer_buffer_count=optimizer_buffer_count,
                block_size=block_size,
                queue_depth=queue_depth,
                single_submit=single_submit,
                overlap_events=overlap_events,
                thread_count=thread_count,
                partition_activations=partition_activations,
                cpu_checkpointing=cpu_checkpointing,
                contiguous_memory_optimization=contiguous_memory_optimization,
                synchronize_checkpoint_boundary=synchronize_checkpoint_boundary,
                stage=stage,
                contiguous_gradients=contiguous_gradients,
                overlap_comm=overlap_comm,
                allgather_partitions=allgather_partitions,
                reduce_scatter=reduce_scatter,
                allgather_bucket_size=allgather_bucket_size,
                reduce_bucket_size=reduce_bucket_size,
                sub_group_size=sub_group_size,
            )

        import deepspeed

        self._config_initialized = False
        deepspeed.utils.logging.logger.setLevel(logging_level)

        self.remote_device = remote_device
        self.load_full_weights = load_full_weights

        # default FP16 parameters.
        self.loss_scale = loss_scale
        self.initial_scale_power = initial_scale_power
        self.loss_scale_window = loss_scale_window
        self.hysteresis = hysteresis
        self.min_loss_scale = min_loss_scale

        self._deepspeed_engine: Optional["deepspeed.DeepSpeedEngine"] = None

    @property
    def zero_stage_3(self) -> bool:
        assert isinstance(self.config, dict)
        zero_optimization = self.config.get("zero_optimization")
        return zero_optimization is not None and zero_optimization.get("stage") == 3

    @property
    def distributed_sampler_kwargs(self) -> Dict[str, int]:
        return {"num_replicas": self.world_size, "rank": self.global_rank}

    @property
    def model(self) -> "deepspeed.DeepSpeedEngine":
        return self._deepspeed_engine

    def setup_module_and_optimizers(
        self, module: Module, optimizers: List[Optimizer]
    ) -> Tuple["deepspeed.DeepSpeedEngine", List[Optimizer]]:
        """Set up a model and multiple optimizers together.

        Currently, only a single optimizer is supported.

        Return:
            The model wrapped into a :class:`deepspeed.DeepSpeedEngine` and a list with a single
            deepspeed optimizer.
        """
        if len(optimizers) != 1:
            raise ValueError(
                f"Currently only one optimizer is supported with DeepSpeed."
                f" Got {len(optimizers)} optimizers instead."
            )

        self._deepspeed_engine, optimizer = self._initialize_engine(module, optimizers[0])
        self._set_deepspeed_activation_checkpointing()
        return self._deepspeed_engine, [optimizer]

    def setup_module(self, module: Module) -> "deepspeed.DeepSpeedEngine":
        """Set up a module for inference (no optimizers).

        For training, see :meth:`setup_module_and_optimizers`.
        """
        self._deepspeed_engine, _ = self._initialize_engine(module)
        return self._deepspeed_engine

    def setup_optimizer(self, optimizer: Optimizer) -> Optimizer:
        """Optimizers can only be set up jointly with the model in this strategy.

        Please use :meth:`setup_module_and_optimizers` to set up both module and optimizer together.
        """
        raise NotImplementedError(self._err_msg_joint_setup_required())

    @contextmanager
<<<<<<< HEAD
    def module_init_context(self, empty_weights: Optional[bool] = None) -> Generator[None, None, None]:
        if self.zero_stage_3 and empty_weights is False:
            raise NotImplementedError(
                f"`{empty_weights=}` is not a valid choice with `DeepSpeedStrategy` when ZeRO stage 3 is enabled."
            )
        empty_weights = empty_weights is not False and not self.zero_stage_3
        with super().module_init_context(empty_weights=empty_weights), self.module_sharded_context():
=======
    def module_init_context(self) -> Generator[None, None, None]:
        precision_context = self.precision.init_context() if not self.zero_stage_3 else nullcontext()
        with precision_context, self.module_sharded_context():
>>>>>>> dabd7c45
            yield

    @contextmanager
    def module_sharded_context(self) -> Generator[None, None, None]:
        # Current limitation in Fabric: The config needs to be fully determined at the time of calling the context
        # manager, which happens at the start of `Fabric.run()`. Later modifications through e.g. `Fabric.setup()`
        # won't have an effect here.

        import deepspeed

        if self.zero_stage_3:
            assert self._config_initialized

            # Note: For the mixed settings '16-mixed' and 'bf16-mixed', we shouldn't convert the weights to half
            # precision, but we are keeping the 'bug' for backward compatibility.
            # TODO: This can be properly implemented once https://github.com/Lightning-AI/lightning/issues/17581
            #   gets resolved
            if self.precision.precision in ("16-mixed", "16-true"):
                dtype = torch.float16
            elif self.precision.precision in ("bf16-mixed", "bf16-true"):
                dtype = torch.bfloat16
            else:
                dtype = torch.float32

            with deepspeed.zero.Init(
                remote_device=self.remote_device, pin_memory=True, config_dict_or_path=self.config, dtype=dtype
            ):
                yield
        else:
            yield

    def save_checkpoint(
        self, path: _PATH, state: Dict[str, Union[Module, Optimizer, Any]], storage_options: Optional[Any] = None
    ) -> None:
        """Save model, optimizer, and other state in a checkpoint directory.

        Args:
            path: A path to where the files should be saved
            state: A dictionary with contents to be saved. If the dict contains modules or optimizers, their
                state-dict will be retrieved and converted automatically.
            storage_options: Unused by this strategy, since it doesn't use a ``CheckpointIO`` plugin.

        Raises:
            TypeError:
                If the unused ``storage_options`` gets passed.
            ValueError:
                When no :class:`deepspeed.DeepSpeedEngine` objects were found in the state, or when multiple
                :class:`deepspeed.DeepSpeedEngine` objects were found.
        """
        if storage_options is not None:
            raise TypeError(
                "`DeepSpeedStrategy.save_checkpoint(..., storage_options=...)` is not supported because"
                " `DeepSpeedStrategy` does not use the `CheckpointIO`."
            )

        engines = _get_deepspeed_engines_from_state(state)
        if len(engines) == 0:
            raise ValueError(
                "Could not find a DeepSpeed model in the provided checkpoint state. Please provide the model as"
                " part of the state like so: `save_checkpoint(..., state={'model': model, ...})`. Make sure"
                " you set up the model (and optimizers if any) through the strategy before saving the checkpoint."
            )
        if len(engines) > 1:
            raise ValueError(
                "Found multiple DeepSpeed engine modules in the given state. Saving checkpoints with DeepSpeed is"
                " currently limited to a single model per checkpoint. To save multiple models, call the"
                " save method for each model separately with a different path."
            )
        engine = engines[0]

        # broadcast the path from rank 0 to ensure all the states are saved in a common path
        path = self.broadcast(path)

        # split the checkpoint into two parts:
        # 1) the deepspeed engine encapsulating both the model and optionally the optimizer(s)
        # 2) the rest of the user's state, which in deepspeed is called `client state`
        excluded_objects = (engine, engine.optimizer) if engine.optimizer is not None else (engine,)
        state = {k: v for k, v in state.items() if v not in excluded_objects}
        _validate_state_keys(state)
        # there might be other stateful objects unrelated to the deepspeed engine - convert them to a state_dict
        state = self._convert_stateful_objects_in_state(state)
        # use deepspeed's internal checkpointing function to handle partitioned weights across processes
        engine.save_checkpoint(path, client_state=state, tag="checkpoint")

    def load_checkpoint(
        self, path: _PATH, state: Optional[Dict[str, Union[Module, Optimizer, Any]]] = None
    ) -> Dict[str, Any]:
        """Load the contents from a checkpoint and restore the state of the given objects.

        Args:
            path: A path to where the file is located
            state: A dictionary of objects whose state will be restored in-place from the checkpoint path.
                This should contain exactly one model, and the model must already be set up by DeepSpeed.

        Returns:
            Dictionary with the state inside DeepSpeed's engine

        Raises:
            ValueError:
                If no state is provided, when no :class:`deepspeed.DeepSpeedEngine` objects were found in the
                state, or when multiple :class:`deepspeed.DeepSpeedEngine` objects were found.
            RuntimeError:
                If DeepSpeed was unable to load the checkpoint due to missing files or because the checkpoint is
                not in the expected DeepSpeed format.
        """
        if self.load_full_weights and self.zero_stage_3:
            # This code path to enables loading a checkpoint from a non-deepspeed checkpoint or from
            # a consolidated checkpoint
            path = self.broadcast(path)
            return super().load_checkpoint(path=path, state=state)

        if not state:
            raise ValueError(
                f"Got DeepSpeedStrategy.load_checkpoint(..., state={state!r}) but a state with at least "
                f" a model instance to reload is required. Pass it in like so:"
                " DeepSpeedStrategy.load_checkpoint(..., state={'model': model, ...})"
            )

        engines = _get_deepspeed_engines_from_state(state)
        if len(engines) == 0:
            raise ValueError(
                "Could not find a DeepSpeed model in the provided checkpoint state. Please provide the model as"
                " part of the state like so: `load_checkpoint(..., state={'model': model, ...})`. Make sure"
                " you set up the model (and optimizers if any) through the strategy before loading the checkpoint."
            )
        if len(engines) > 1:
            raise ValueError(
                "Found multiple DeepSpeed engine modules in the given state. Saving and loading checkpoints"
                " with DeepSpeed is currently limited to a single model per checkpoint. To load multiple model"
                " states, call the load method for each model checkpoint separately."
            )
        engine = engines[0]
        optimzer_state_requested = bool(len([item for item in state.values() if isinstance(item, Optimizer)]))

        torch.cuda.empty_cache()
        _, client_state = engine.load_checkpoint(
            path,
            tag="checkpoint",
            load_optimizer_states=optimzer_state_requested,
            load_lr_scheduler_states=False,
            load_module_strict=True,  # TODO(fabric): make strict loading configurable
        )
        if client_state is None:
            raise RuntimeError(
                "DeepSpeed was unable to load the checkpoint. Ensure you passed in a DeepSpeed compatible checkpoint"
                " or a single checkpoint file by setting `DeepSpeedStrategy(..., load_full_weights=True)`."
            )
        for k in client_state.copy():
            if k not in state:
                continue
            state[k] = client_state.pop(k)
        return client_state

    def clip_gradients_norm(
        self,
        module: "deepspeed.DeepSpeedEngine",
        optimizer: Optimizer,
        max_norm: Union[float, int],
        norm_type: Union[float, int] = 2.0,
        error_if_nonfinite: bool = True,
    ) -> torch.Tensor:
        raise NotImplementedError(
            "DeepSpeed handles gradient clipping automatically within the optimizer. "
            "Make sure to set the `gradient_clipping` value in your Config."
        )

    def clip_gradients_value(
        self, module: "deepspeed.DeepSpeedEngine", optimizer: Optimizer, clip_val: Union[float, int]
    ) -> None:
        raise NotImplementedError(
            "DeepSpeed handles gradient clipping automatically within the optimizer. "
            "Make sure to set the `gradient_clipping` value in your Config."
        )

    @classmethod
    def register_strategies(cls, strategy_registry: _StrategyRegistry) -> None:
        strategy_registry.register("deepspeed", cls, description="Default DeepSpeed Strategy")
        strategy_registry.register("deepspeed_stage_1", cls, description="DeepSpeed with ZeRO Stage 1 enabled", stage=1)
        strategy_registry.register("deepspeed_stage_2", cls, description="DeepSpeed with ZeRO Stage 2 enabled", stage=2)
        strategy_registry.register(
            "deepspeed_stage_2_offload",
            cls,
            description="DeepSpeed ZeRO Stage 2 and CPU Offload",
            stage=2,
            offload_optimizer=True,
        )
        strategy_registry.register("deepspeed_stage_3", cls, description="DeepSpeed ZeRO Stage 3", stage=3)
        strategy_registry.register(
            "deepspeed_stage_3_offload",
            cls,
            description="DeepSpeed ZeRO Stage 3 and CPU Offload",
            stage=3,
            offload_optimizer=True,
            offload_parameters=True,
        )
        strategy_registry.register(
            "deepspeed_stage_3_offload_nvme",
            cls,
            description="DeepSpeed ZeRO Stage 3 and NVMe Offload",
            stage=3,
            offload_optimizer=True,
            offload_parameters=True,
            remote_device="nvme",
            offload_params_device="nvme",
            offload_optimizer_device="nvme",
        )

    def _initialize_engine(
        self,
        model: Module,
        optimizer: Optional[Optimizer] = None,
    ) -> Tuple["deepspeed.DeepSpeedEngine", Optimizer]:
        """Initialize one model and one optimizer with an optional learning rate scheduler.

        This calls :func:`deepspeed.initialize` internally.
        """
        import deepspeed

        model_parameters = filter(lambda p: p.requires_grad, model.parameters())
        deepspeed_engine, deepspeed_optimizer, _, _ = deepspeed.initialize(
            args=argparse.Namespace(device_rank=self.root_device.index),
            config=self.config,
            model=model,
            model_parameters=model_parameters,
            optimizer=optimizer,
            dist_init_required=False,
        )
        return deepspeed_engine, deepspeed_optimizer

    def _setup_distributed(self) -> None:
        if not isinstance(self.accelerator, CUDAAccelerator):
            raise RuntimeError(
                f"The DeepSpeed strategy is only supported on CUDA GPUs but `{self.accelerator.__class__.__name__}`"
                " is used."
            )
        reset_seed()
        self._set_world_ranks()
        self._init_deepspeed_distributed()
        if not self._config_initialized:
            self._format_config()
            self._config_initialized = True

    def _init_deepspeed_distributed(self) -> None:
        import deepspeed

        assert self.cluster_environment is not None
        if platform.system() != "Windows":
            # do not set env variables on windows, allow deepspeed to control setup
            self._set_node_environment_variables()
            log.info(
                "initializing deepspeed distributed: "
                f"GLOBAL_RANK: {self.global_rank}, "
                f"MEMBER: {self.global_rank + 1}/{self.world_size}"
            )
        self._process_group_backend = self._get_process_group_backend()
        deepspeed.init_distributed(self._process_group_backend, distributed_port=self.cluster_environment.main_port)

    def _set_node_environment_variables(self) -> None:
        assert self.cluster_environment is not None
        os.environ["MASTER_ADDR"] = self.cluster_environment.main_address
        os.environ["MASTER_PORT"] = str(self.cluster_environment.main_port)
        os.environ["RANK"] = str(self.global_rank)
        os.environ["WORLD_SIZE"] = str(self.world_size)
        os.environ["LOCAL_RANK"] = str(self.local_rank)

    def _set_deepspeed_activation_checkpointing(self) -> None:
        import deepspeed

        assert isinstance(self.config, dict)
        if self.config.get("activation_checkpointing"):
            checkpoint_config = self.config["activation_checkpointing"]
            deepspeed.checkpointing.configure(
                mpu_=None,
                partition_activations=checkpoint_config.get("partition_activations"),
                contiguous_checkpointing=checkpoint_config.get("contiguous_memory_optimization"),
                checkpoint_in_cpu=checkpoint_config.get("cpu_checkpointing"),
                profile=checkpoint_config.get("profile"),
            )

    def _format_config(self) -> None:
        if self.config is None:
            raise ValueError(
                "To use DeepSpeed you must pass in a DeepSpeed config dict, or a path to a JSON config."
                " See: https://lightning.ai/docs/pytorch/stable/advanced/model_parallel.html#deepspeed"
            )

        self.config.setdefault("train_micro_batch_size_per_gpu", 1)
        self._format_precision_config()

    def _format_precision_config(self) -> None:
        assert isinstance(self.config, dict)
        if self.precision.precision in ("16-mixed", "16-true"):
            if "fp16" not in self.config:
                # FP16 is a DeepSpeed standalone AMP implementation
                rank_zero_info("Enabling DeepSpeed FP16.")
                self.config["fp16"] = {
                    "enabled": True,
                    "loss_scale": self.loss_scale,
                    "initial_scale_power": self.initial_scale_power,
                    "loss_scale_window": self.loss_scale_window,
                    "hysteresis": self.hysteresis,
                    "min_loss_scale": self.min_loss_scale,
                }
        elif "bf16" not in self.config and self.precision.precision in ("bf16-mixed", "bf16-true"):
            rank_zero_info("Enabling DeepSpeed BF16.")
            self.config["bf16"] = {"enabled": True}

    def _create_default_config(
        self,
        zero_optimization: bool,
        zero_allow_untested_optimizer: bool,
        logging_batch_size_per_gpu: Optional[int],
        partition_activations: bool,
        cpu_checkpointing: bool,
        contiguous_memory_optimization: bool,
        synchronize_checkpoint_boundary: bool,
        offload_optimizer: bool,
        offload_parameters: bool,
        nvme_path: str,
        offload_params_device: str,
        params_buffer_count: int,
        params_buffer_size: int,
        max_in_cpu: int,
        offload_optimizer_device: str,
        optimizer_buffer_count: int,
        pin_memory: bool,
        block_size: int,
        queue_depth: int,
        single_submit: bool,
        overlap_events: bool,
        thread_count: int,
        **zero_kwargs: Any,
    ) -> Dict:
        cfg = {
            "activation_checkpointing": {
                "partition_activations": partition_activations,
                "cpu_checkpointing": cpu_checkpointing,
                "contiguous_memory_optimization": contiguous_memory_optimization,
                "synchronize_checkpoint_boundary": synchronize_checkpoint_boundary,
            },
            "aio": {
                "block_size": block_size,
                "queue_depth": queue_depth,
                "single_submit": single_submit,
                "overlap_events": overlap_events,
                "thread_count": thread_count,
            },
        }
        if zero_optimization:
            zero_config = zero_kwargs

            if offload_optimizer:
                zero_config["offload_optimizer"] = {
                    "device": offload_optimizer_device,
                    "nvme_path": nvme_path,
                    "buffer_count": optimizer_buffer_count,
                    "pin_memory": pin_memory,
                }
            if offload_parameters:
                zero_config["offload_param"] = {
                    "device": offload_params_device,
                    "nvme_path": nvme_path,
                    "buffer_count": params_buffer_count,
                    "buffer_size": params_buffer_size,
                    "max_in_cpu": max_in_cpu,
                    "pin_memory": pin_memory,
                }
            cfg.update(
                {
                    "zero_allow_untested_optimizer": zero_allow_untested_optimizer,
                    "zero_optimization": zero_config,
                }
            )
        if logging_batch_size_per_gpu:
            cfg["train_micro_batch_size_per_gpu"] = logging_batch_size_per_gpu
        return cfg

    def _restore_zero_state(self, module: Module, ckpt: Mapping[str, Any]) -> None:
        """Overrides the normal load_state_dict behaviour in PyTorch to ensure we gather parameters that may be
        sharded across processes before loading the state dictionary when using ZeRO stage 3. This is then
        automatically synced across processes.

        Args:
            ckpt: The ckpt file.
        """
        import deepspeed

        def load(module: torch.nn.Module, prefix: str = "") -> None:
            missing_keys: List[str] = []
            unexpected_keys: List[str] = []
            error_msgs: List[str] = []
            state_dict = ckpt["state_dict"]

            # copy state_dict so _load_from_state_dict can modify it
            metadata = getattr(state_dict, "_metadata", None)
            state_dict = state_dict.copy()
            if metadata is not None:
                state_dict._metadata = metadata

            local_metadata = {} if metadata is None else metadata.get(prefix[:-1], {})
            # because zero3 puts placeholders in model params, this context
            # manager gathers (unpartitions) the params of the current layer, then loads from
            # the state dict and then re-partitions them again
            with deepspeed.zero.GatheredParameters(list(module.parameters(recurse=False)), modifier_rank=0):
                if self.is_global_zero:
                    module._load_from_state_dict(
                        state_dict=state_dict,
                        prefix=prefix,
                        local_metadata=local_metadata,
                        strict=True,
                        missing_keys=missing_keys,
                        unexpected_keys=unexpected_keys,
                        error_msgs=error_msgs,
                    )

            for name, child in module._modules.items():
                if child is not None:
                    load(child, prefix + name + ".")

        load(module, prefix="")

    def _load_config(self, config: Optional[Union[_PATH, Dict[str, Any]]]) -> Optional[Dict[str, Any]]:
        if config is None and self.DEEPSPEED_ENV_VAR in os.environ:
            rank_zero_info(f"Loading DeepSpeed config from set {self.DEEPSPEED_ENV_VAR} environment variable")
            config = os.environ[self.DEEPSPEED_ENV_VAR]
        if isinstance(config, (str, Path)):
            if not os.path.isfile(config):
                raise FileNotFoundError(
                    f"You passed in a path to a DeepSpeed config but the path does not exist: {config}"
                )
            with open(config) as f:
                config = json.load(f)
        assert isinstance(config, dict) or config is None
        return config


def _get_deepspeed_engines_from_state(state: Dict[str, Any]) -> List["deepspeed.DeepSpeedEngine"]:
    from deepspeed import DeepSpeedEngine

    modules = chain(*(module.modules() for module in state.values() if isinstance(module, Module)))
    return [engine for engine in modules if isinstance(engine, DeepSpeedEngine)]


def _validate_state_keys(state: Dict[str, Any]) -> None:
    # DeepSpeed merges the client state into its internal engine state when saving, but it does not check for
    # colliding keys from the user. We explicitly check it here:
    deepspeed_internal_keys = {
        "module",
        "buffer_names",
        "optimizer",
        "param_shapes",
        "lr_scheduler",
        "sparse_tensor_module_names",
        "skipped_steps",
        "global_steps",
        "global_samples",
        "dp_world_size",
        "mp_world_size",
        "ds_config",
        "ds_version",
    }
    colliding_keys = deepspeed_internal_keys.intersection(state.keys())
    if colliding_keys:
        rank_zero_warn(
            "Your state has keys that collide with DeepSpeed's internal engine state. This could result in your"
            " values being overwritten by DeepSpeed. Consider changing the name of these keys to something else: "
            + ", ".join(colliding_keys)
        )<|MERGE_RESOLUTION|>--- conflicted
+++ resolved
@@ -340,19 +340,15 @@
         raise NotImplementedError(self._err_msg_joint_setup_required())
 
     @contextmanager
-<<<<<<< HEAD
     def module_init_context(self, empty_weights: Optional[bool] = None) -> Generator[None, None, None]:
         if self.zero_stage_3 and empty_weights is False:
             raise NotImplementedError(
                 f"`{empty_weights=}` is not a valid choice with `DeepSpeedStrategy` when ZeRO stage 3 is enabled."
             )
         empty_weights = empty_weights is not False and not self.zero_stage_3
-        with super().module_init_context(empty_weights=empty_weights), self.module_sharded_context():
-=======
-    def module_init_context(self) -> Generator[None, None, None]:
         precision_context = self.precision.init_context() if not self.zero_stage_3 else nullcontext()
         with precision_context, self.module_sharded_context():
->>>>>>> dabd7c45
+        with super().module_init_context(empty_weights=empty_weights), self.module_sharded_context():
             yield
 
     @contextmanager
