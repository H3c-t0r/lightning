--- conflicted
+++ resolved
@@ -836,7 +836,17 @@
         )
 
 
-<<<<<<< HEAD
+def _validate_device_index_selection(parallel_devices: List[torch.device]) -> None:
+    selected_device_indices = [device.index for device in parallel_devices]
+    expected_device_indices = list(range(len(parallel_devices)))
+    if selected_device_indices != expected_device_indices:
+        raise RuntimeError(
+            f"The selected device indices {selected_device_indices!r} don't match the local rank values of processes."
+            " If you need to select GPUs at a specific index, set the `CUDA_VISIBLE_DEVICES` environment variable"
+            f" instead. For example: `CUDA_VISIBLE_DEVICES={','.join(str(i) for i in selected_device_indices)}`."
+        )
+
+
 def _is_deepspeed_checkpoint(path: Path) -> bool:
     """Heuristic check whether the path points to a top-level DeepSpeed checkpoint directory."""
     return path.is_dir() and (path / "checkpoint").is_dir()
@@ -875,15 +885,4 @@
                 f"{default_message}. It looks like you passed the path to a file inside a DeepSpeed checkpoint folder."
                 f" Try to load using this parent directory instead: {path.parent.parent}"
             )
-        raise FileNotFoundError(default_message)
-=======
-def _validate_device_index_selection(parallel_devices: List[torch.device]) -> None:
-    selected_device_indices = [device.index for device in parallel_devices]
-    expected_device_indices = list(range(len(parallel_devices)))
-    if selected_device_indices != expected_device_indices:
-        raise RuntimeError(
-            f"The selected device indices {selected_device_indices!r} don't match the local rank values of processes."
-            " If you need to select GPUs at a specific index, set the `CUDA_VISIBLE_DEVICES` environment variable"
-            f" instead. For example: `CUDA_VISIBLE_DEVICES={','.join(str(i) for i in selected_device_indices)}`."
-        )
->>>>>>> 080eaf38
+        raise FileNotFoundError(default_message)