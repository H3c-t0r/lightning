# Copyright The Lightning AI team.
#
# Licensed under the Apache License, Version 2.0 (the "License");
# you may not use this file except in compliance with the License.
# You may obtain a copy of the License at
#
#     http://www.apache.org/licenses/LICENSE-2.0
#
# Unless required by applicable law or agreed to in writing, software
# distributed under the License is distributed on an "AS IS" BASIS,
# WITHOUT WARRANTIES OR CONDITIONS OF ANY KIND, either express or implied.
# See the License for the specific language governing permissions and
# limitations under the License.
import argparse
import json
import logging
import os
import platform
from contextlib import ExitStack
from itertools import chain
from pathlib import Path
<<<<<<< HEAD
from typing import TYPE_CHECKING, Any, Callable, Dict, Generator, List, Mapping, Optional, Tuple, Union
=======
from typing import Any, Callable, ContextManager, Dict, List, Mapping, Optional, Tuple, TYPE_CHECKING, Union
>>>>>>> c1ee22a6

import torch
from lightning_utilities.core.imports import RequirementCache
from torch.nn import Module
from torch.optim import Optimizer

from lightning.fabric.accelerators import Accelerator, CUDAAccelerator
from lightning.fabric.plugins.environments.cluster_environment import ClusterEnvironment
from lightning.fabric.plugins.precision import Precision
from lightning.fabric.strategies.ddp import DDPStrategy
from lightning.fabric.strategies.registry import _StrategyRegistry
from lightning.fabric.strategies.strategy import _Sharded
from lightning.fabric.utilities.distributed import log
from lightning.fabric.utilities.load import _move_state_into
from lightning.fabric.utilities.rank_zero import rank_zero_info, rank_zero_warn
from lightning.fabric.utilities.seed import reset_seed
from lightning.fabric.utilities.types import _PATH

if TYPE_CHECKING:
    from deepspeed import DeepSpeedEngine

_DEEPSPEED_AVAILABLE = RequirementCache("deepspeed")


# TODO(fabric): Links in the docstrings to PL-specific deepspeed user docs need to be replaced.
class DeepSpeedStrategy(DDPStrategy, _Sharded):
    DEEPSPEED_ENV_VAR = "PL_DEEPSPEED_CONFIG_PATH"

    def __init__(
        self,
        accelerator: Optional[Accelerator] = None,
        zero_optimization: bool = True,
        stage: int = 2,
        remote_device: Optional[str] = None,
        offload_optimizer: bool = False,
        offload_parameters: bool = False,
        offload_params_device: str = "cpu",
        nvme_path: str = "/local_nvme",
        params_buffer_count: int = 5,
        params_buffer_size: int = 100_000_000,
        max_in_cpu: int = 1_000_000_000,
        offload_optimizer_device: str = "cpu",
        optimizer_buffer_count: int = 4,
        block_size: int = 1048576,
        queue_depth: int = 8,
        single_submit: bool = False,
        overlap_events: bool = True,
        thread_count: int = 1,
        pin_memory: bool = False,
        sub_group_size: int = 1_000_000_000_000,
        contiguous_gradients: bool = True,
        overlap_comm: bool = True,
        allgather_partitions: bool = True,
        reduce_scatter: bool = True,
        allgather_bucket_size: int = 200_000_000,
        reduce_bucket_size: int = 200_000_000,
        zero_allow_untested_optimizer: bool = True,
        logging_batch_size_per_gpu: Optional[int] = None,
        config: Optional[Union[_PATH, Dict[str, Any]]] = None,
        logging_level: int = logging.WARN,
        parallel_devices: Optional[List[torch.device]] = None,
        cluster_environment: Optional[ClusterEnvironment] = None,
        loss_scale: float = 0,
        initial_scale_power: int = 16,
        loss_scale_window: int = 1000,
        hysteresis: int = 2,
        min_loss_scale: int = 1,
        partition_activations: bool = False,
        cpu_checkpointing: bool = False,
        contiguous_memory_optimization: bool = False,
        synchronize_checkpoint_boundary: bool = False,
        load_full_weights: bool = False,
        precision: Optional[Precision] = None,
        process_group_backend: Optional[str] = None,
    ) -> None:
        """Provides capabilities to run training using the DeepSpeed library, with training optimizations for large
        billion parameter models. `For more information: https://pytorch-
        lightning.readthedocs.io/en/stable/advanced/model_parallel.html#deepspeed`.

        .. warning::  This is an :ref:`experimental <versioning:Experimental API>` feature.

        Defaults have been set to enable ZeRO-Offload and some have been taken from the link below.
        These defaults have been set generally, but may require tuning for optimum performance based on your model size.
        `For more information: https://www.deepspeed.ai/docs/config-json/#zero-optimizations-for-fp16-training`.

        Arguments:

            zero_optimization: Enable ZeRO optimization. This is compatible with either ``precision="16-mixed"`` or
                ``precision="bf16-mixed"``.

            stage: Different stages of the ZeRO Optimizer. 0 is disabled,
                1 is optimizer state partitioning, 2 is optimizer+gradient state partitioning,
                3 is optimizer+gradient_parameter partitioning using the infinity engine.

            remote_device: Device to instantiate the model on initially (``cpu`` or ``nvme``). Defaults to GPU.

            offload_optimizer: Enable offloading optimizer memory and computation to CPU or NVMe
                based on ``offload_optimizer_device``.

            offload_parameters: When using ZeRO Stage 3, Enable offloading parameter memory and computation
                to CPU or NVMe based on ``offload_params_device``.

            offload_params_device: When offloading parameters choose the device to offload to, ``cpu`` or ``nvme``.

            offload_optimizer_device: When offloading optimizer state choose the device to offload to,
                ``cpu`` or ``nvme``.

            params_buffer_count: Number of buffers in buffer pool for
                parameter offloading when ``offload_params_device`` is ``nvme``.

            params_buffer_size: Size of buffers in buffer pool for parameter offloading
                when ``offload_params_device`` is ``nvme``.

            max_in_cpu: Number of parameter elements to maintain in CPU memory when offloading to NVMe is enabled.

            nvme_path: Filesystem path for NVMe device for optimizer/parameter state offloading.

            optimizer_buffer_count: Number of buffers in buffer pool for optimizer state offloading
                when ``offload_optimizer_device`` is set to to ``nvme``.
                This should be at least the number of states maintained per parameter by the optimizer.
                For example, Adam optimizer has 4 states (parameter, gradient, momentum, and variance).

            block_size: When using NVMe Offloading, the I/O block size in bytes.

            queue_depth: When using NVMe Offloading, the I/O queue depth.

            single_submit: When using NVMe Offloading,
                submit requests to storage device as multiple individual requests,
                as opposed to one block of requests.

            overlap_events: When using NVMe Offloading,
                submit requests to storage device in an overlapped fashion
                without waiting for completion of earlier requests.

            thread_count: When using NVMe Offloading,
                Intra-request parallelism for each read/write submitted by a user thread.

            pin_memory: When using ZeRO stage 3, pin optimizer state memory on CPU.
                This could boost throughput at the cost of extra memory overhead.

            sub_group_size: When using ZeRO stage 3, defines the number of parameters
                within a sub group to offload at a time.
                Smaller numbers require more communication, but improve memory efficiency.

            contiguous_gradients: Copies gradients to a continuous buffer as they are produced.
                Avoids memory fragmentation during backwards. Useful when training large models.

            overlap_comm: Overlap the reduction (synchronization) of gradients with the backwards computation.
                This is a speed optimization when training across multiple GPUs/machines.

            allgather_partitions: All gather updated parameters at the end of training step,
                instead of using a series of broadcast collectives.

            reduce_scatter: Use reduce/scatter instead of allreduce to average gradients.

            allgather_bucket_size: Number of elements to allgather at once.
                Used to limit the memory required for larger model sizes, with a tradeoff with speed.

            reduce_bucket_size: Number of elements to reduce at once.
                Used to limit the memory required for larger model sizes, with a tradeoff with speed.

            zero_allow_untested_optimizer: Allow untested optimizers to be used with ZeRO. Currently only Adam is a
                DeepSpeed supported optimizer when using ZeRO.

            logging_batch_size_per_gpu: Config used in DeepSpeed to calculate verbose timing for logging
                on a per sample per second basis (only displayed if logging=logging.INFO).
                To obtain accurate logs when using datasets that do not support batch samplers,
                set this to the actual per gpu batch size.

            config: Pass in a deepspeed formatted config dict,
                or path to a deepspeed config: https://www.deepspeed.ai/docs/config-json.
                All defaults will be ignored if a config is passed in.

            logging_level: Set logging level for deepspeed.

            loss_scale: Loss scaling value for FP16 training.
                0.0 results in dynamic loss scaling, otherwise static.

            initial_scale_power: Power of the initial dynamic loss scale value. Loss scale is computed
                by ``2^initial_scale_power``.

            loss_scale_window: Window in which to raise/lower the dynamic FP16 loss scaling value.

            hysteresis: FP16 Delay shift in Dynamic Loss scaling.

            min_loss_scale: The minimum FP16 dynamic loss scaling value.

            partition_activations: Enables partition activation when used with ZeRO stage 3 and model parallelism.
                Still requires you to wrap your forward functions in deepspeed.checkpointing.checkpoint.
                See `deepspeed tutorial
                <https://www.deepspeed.ai/tutorials/megatron/#deepspeed-activation-checkpoints-optional>`_.

            cpu_checkpointing: Offloads partitioned activations to CPU if ``partition_activations`` is enabled.

            contiguous_memory_optimization: Copies partitioned activations so that they are contiguous in memory.
                Not supported by all models.

            synchronize_checkpoint_boundary: Insert :func:`torch.cuda.synchronize` at each checkpoint boundary.

            load_full_weights: True when loading a single checkpoint file containing the model state dict
                when using ZeRO Stage 3. This differs from the DeepSpeed checkpoint which contains shards
                per worker.

        """
        if not _DEEPSPEED_AVAILABLE:
            raise ImportError(
                "To use the `DeepSpeedStrategy`, you must have DeepSpeed installed."
                " Install it by running `pip install -U deepspeed`."
            )

        super().__init__(
            accelerator=accelerator,
            parallel_devices=parallel_devices,
            cluster_environment=cluster_environment,
            precision=precision,
            process_group_backend=process_group_backend,
        )
        self._backward_sync_control = None  # DeepSpeed handles gradient accumulation internally

        self.config = self._load_config(config)
        if self.config is None:
            # User has not overridden config, set defaults
            self.config = self._create_default_config(
                zero_optimization,
                zero_allow_untested_optimizer,
                logging_batch_size_per_gpu,
                offload_optimizer=offload_optimizer,
                offload_parameters=offload_parameters,
                nvme_path=nvme_path,
                offload_params_device=offload_params_device,
                params_buffer_count=params_buffer_count,
                params_buffer_size=params_buffer_size,
                max_in_cpu=max_in_cpu,
                pin_memory=pin_memory,
                offload_optimizer_device=offload_optimizer_device,
                optimizer_buffer_count=optimizer_buffer_count,
                block_size=block_size,
                queue_depth=queue_depth,
                single_submit=single_submit,
                overlap_events=overlap_events,
                thread_count=thread_count,
                partition_activations=partition_activations,
                cpu_checkpointing=cpu_checkpointing,
                contiguous_memory_optimization=contiguous_memory_optimization,
                synchronize_checkpoint_boundary=synchronize_checkpoint_boundary,
                stage=stage,
                contiguous_gradients=contiguous_gradients,
                overlap_comm=overlap_comm,
                allgather_partitions=allgather_partitions,
                reduce_scatter=reduce_scatter,
                allgather_bucket_size=allgather_bucket_size,
                reduce_bucket_size=reduce_bucket_size,
                sub_group_size=sub_group_size,
            )

        import deepspeed

        self._config_initialized = False
        deepspeed.utils.logging.logger.setLevel(logging_level)

        self.remote_device = remote_device
        self.load_full_weights = load_full_weights

        # default FP16 parameters.
        self.loss_scale = loss_scale
        self.initial_scale_power = initial_scale_power
        self.loss_scale_window = loss_scale_window
        self.hysteresis = hysteresis
        self.min_loss_scale = min_loss_scale

        self._deepspeed_engine: Optional["DeepSpeedEngine"] = None

    @property
    def zero_stage_3(self) -> bool:
        assert isinstance(self.config, dict)
        zero_optimization = self.config.get("zero_optimization")
        return zero_optimization is not None and zero_optimization.get("stage") == 3

    @property
    def distributed_sampler_kwargs(self) -> Dict[str, int]:
        return {"num_replicas": self.world_size, "rank": self.global_rank}

    @property
    def model(self) -> "DeepSpeedEngine":
        return self._deepspeed_engine

    def setup_module_and_optimizers(
        self, module: Module, optimizers: List[Optimizer]
    ) -> Tuple["DeepSpeedEngine", List[Optimizer]]:
        """Set up a model and multiple optimizers together.

        Currently, only a single optimizer is supported.

        Return:
            The model wrapped into a :class:`deepspeed.DeepSpeedEngine` and a list with a single
            deepspeed optimizer.

        """
        if len(optimizers) != 1:
            raise ValueError(
                f"Currently only one optimizer is supported with DeepSpeed."
                f" Got {len(optimizers)} optimizers instead."
            )

        self._deepspeed_engine, optimizer = self._initialize_engine(module, optimizers[0])
        self._set_deepspeed_activation_checkpointing()
        return self._deepspeed_engine, [optimizer]

    def setup_module(self, module: Module) -> "DeepSpeedEngine":
        """Set up a module for inference (no optimizers).

        For training, see :meth:`setup_module_and_optimizers`.

        """
        self._deepspeed_engine, _ = self._initialize_engine(module)
        return self._deepspeed_engine

    def setup_optimizer(self, optimizer: Optimizer) -> Optimizer:
        """Optimizers can only be set up jointly with the model in this strategy.

        Please use :meth:`setup_module_and_optimizers` to set up both module and optimizer together.

        """
        raise NotImplementedError(self._err_msg_joint_setup_required())

    def module_init_context(self, empty_init: Optional[bool] = None) -> ContextManager:
        if self.zero_stage_3 and empty_init is False:
            raise NotImplementedError(
                f"`{empty_init=}` is not a valid choice with `DeepSpeedStrategy` when ZeRO stage 3 is enabled."
            )
        stack = ExitStack()
        if not self.zero_stage_3:
            stack.enter_context(super().module_init_context(empty_init=empty_init))
        stack.enter_context(self.module_sharded_context())
        return stack

    def module_sharded_context(self) -> ContextManager:
        # Current limitation in Fabric: The config needs to be fully determined at the time of calling the context
        # manager. Later modifications through e.g. `Fabric.setup()` won't have an effect here.

        import deepspeed

        assert self._config_initialized
        return deepspeed.zero.Init(
            enabled=self.zero_stage_3,
            remote_device=self.remote_device,
            config_dict_or_path=self.config,
        )

    def save_checkpoint(
        self,
        path: _PATH,
        state: Dict[str, Union[Module, Optimizer, Any]],
        storage_options: Optional[Any] = None,
        filter: Optional[Dict[str, Callable[[str, Any], bool]]] = None,
    ) -> None:
        """Save model, optimizer, and other state in a checkpoint directory.

        Args:
            path: A path to where the files should be saved
            state: A dictionary with contents to be saved. If the dict contains modules or optimizers, their
                state-dict will be retrieved and converted automatically.
            storage_options: Unused by this strategy, since it doesn't use a ``CheckpointIO`` plugin.
            filter: Unsupported.

        Raises:
            TypeError:
                If the unused ``storage_options`` gets passed.
            ValueError:
                When no :class:`deepspeed.DeepSpeedEngine` objects were found in the state, or when multiple
                :class:`deepspeed.DeepSpeedEngine` objects were found.

        """
        if storage_options is not None:
            raise TypeError(
                "`DeepSpeedStrategy.save_checkpoint(..., storage_options=...)` is not supported because"
                " `DeepSpeedStrategy` does not use the `CheckpointIO`."
            )
        if filter is not None:
            raise TypeError(
                "`DeepSpeedStrategy.save_checkpoint(..., filter=...)` is not supported because"
                " `DeepSpeedStrategy` manages the state serialization internally."
            )

        engines = _get_deepspeed_engines_from_state(state)
        if len(engines) == 0:
            raise ValueError(
                "Could not find a DeepSpeed model in the provided checkpoint state. Please provide the model as"
                " part of the state like so: `save_checkpoint(..., state={'model': model, ...})`. Make sure"
                " you set up the model (and optimizers if any) through the strategy before saving the checkpoint."
            )
        if len(engines) > 1:
            raise ValueError(
                "Found multiple DeepSpeed engine modules in the given state. Saving checkpoints with DeepSpeed is"
                " currently limited to a single model per checkpoint. To save multiple models, call the"
                " save method for each model separately with a different path."
            )
        engine = engines[0]

        # broadcast the path from rank 0 to ensure all the states are saved in a common path
        path = self.broadcast(path)

        # split the checkpoint into two parts:
        # 1) the deepspeed engine encapsulating both the model and optionally the optimizer(s)
        # 2) the rest of the user's state, which in deepspeed is called `client state`
        excluded_objects = (engine, engine.optimizer) if engine.optimizer is not None else (engine,)
        state = {k: v for k, v in state.items() if v not in excluded_objects}
        _validate_state_keys(state)
        # there might be other stateful objects unrelated to the deepspeed engine - convert them to a state_dict
        state = self._convert_stateful_objects_in_state(state, filter={})
        # use deepspeed's internal checkpointing function to handle partitioned weights across processes
        engine.save_checkpoint(path, client_state=state, tag="checkpoint")

    def load_checkpoint(
        self,
        path: _PATH,
        state: Optional[Union[Module, Optimizer, Dict[str, Union[Module, Optimizer, Any]]]] = None,
        strict: bool = True,
    ) -> Dict[str, Any]:
        """Load the contents from a checkpoint and restore the state of the given objects.

        Args:
            path: A path to where the file is located
            state: A dictionary of objects whose state will be restored in-place from the checkpoint path.
                This should contain exactly one model, and the model must already be set up by DeepSpeed.
            strict: Whether to enforce that the keys in `state` match the keys in the checkpoint.

        Returns:
            Dictionary with the state inside DeepSpeed's engine

        Raises:
            ValueError:
                If no state is provided, when no :class:`deepspeed.DeepSpeedEngine` objects were found in the
                state, or when multiple :class:`deepspeed.DeepSpeedEngine` objects were found.
            RuntimeError:
                If DeepSpeed was unable to load the checkpoint due to missing files or because the checkpoint is
                not in the expected DeepSpeed format.

        """
        if isinstance(state, (Module, Optimizer)) or self.load_full_weights and self.zero_stage_3:
            # This code path to enables loading a checkpoint from a non-deepspeed checkpoint or from
            # a consolidated checkpoint
            path = self.broadcast(path)
            return super().load_checkpoint(path=path, state=state, strict=strict)

        if not state:
            raise ValueError(
                f"Got DeepSpeedStrategy.load_checkpoint(..., state={state!r}) but a state with at least "
                f" a model instance to reload is required. Pass it in like so:"
                " DeepSpeedStrategy.load_checkpoint(..., state={'model': model, ...})"
            )
        _validate_checkpoint_directory(path)

        engines = _get_deepspeed_engines_from_state(state)
        if len(engines) == 0:
            raise ValueError(
                "Could not find a DeepSpeed model in the provided checkpoint state. Please provide the model as"
                " part of the state like so: `load_checkpoint(..., state={'model': model, ...})`. Make sure"
                " you set up the model (and optimizers if any) through the strategy before loading the checkpoint."
            )
        if len(engines) > 1:
            raise ValueError(
                "Found multiple DeepSpeed engine modules in the given state. Saving and loading checkpoints"
                " with DeepSpeed is currently limited to a single model per checkpoint. To load multiple model"
                " states, call the load method for each model checkpoint separately."
            )
        engine = engines[0]

        from deepspeed.runtime import DeepSpeedOptimizer

        optimzer_state_requested = any(isinstance(item, (Optimizer, DeepSpeedOptimizer)) for item in state.values())

        torch.cuda.empty_cache()
        _, client_state = engine.load_checkpoint(
            path,
            tag="checkpoint",
            load_optimizer_states=optimzer_state_requested,
            load_lr_scheduler_states=False,
            load_module_strict=strict,
        )

        if client_state is None:
            raise RuntimeError(
                "DeepSpeed was unable to load the checkpoint. Ensure you passed in a DeepSpeed compatible checkpoint"
                " or a single checkpoint file by setting `DeepSpeedStrategy(..., load_full_weights=True)`."
            )

        # `Engine.load_checkpoint` adds useless keys 'optimizer' and 'lr_scheduler' to the client state; remove
        # them to avoid name collision with user state
        keys = set(client_state) & set(state) - {"optimizer", "lr_scheduler"}
        _move_state_into(source=client_state, destination=state, keys=keys)
        return client_state

    def clip_gradients_norm(
        self,
        module: "DeepSpeedEngine",
        optimizer: Optimizer,
        max_norm: Union[float, int],
        norm_type: Union[float, int] = 2.0,
        error_if_nonfinite: bool = True,
    ) -> torch.Tensor:
        raise NotImplementedError(
            "DeepSpeed handles gradient clipping automatically within the optimizer. "
            "Make sure to set the `gradient_clipping` value in your Config."
        )

    def clip_gradients_value(
        self, module: "DeepSpeedEngine", optimizer: Optimizer, clip_val: Union[float, int]
    ) -> None:
        raise NotImplementedError(
            "DeepSpeed handles gradient clipping automatically within the optimizer. "
            "Make sure to set the `gradient_clipping` value in your Config."
        )

    @classmethod
    def register_strategies(cls, strategy_registry: _StrategyRegistry) -> None:
        strategy_registry.register("deepspeed", cls, description="Default DeepSpeed Strategy")
        strategy_registry.register("deepspeed_stage_1", cls, description="DeepSpeed with ZeRO Stage 1 enabled", stage=1)
        strategy_registry.register("deepspeed_stage_2", cls, description="DeepSpeed with ZeRO Stage 2 enabled", stage=2)
        strategy_registry.register(
            "deepspeed_stage_2_offload",
            cls,
            description="DeepSpeed ZeRO Stage 2 and CPU Offload",
            stage=2,
            offload_optimizer=True,
        )
        strategy_registry.register("deepspeed_stage_3", cls, description="DeepSpeed ZeRO Stage 3", stage=3)
        strategy_registry.register(
            "deepspeed_stage_3_offload",
            cls,
            description="DeepSpeed ZeRO Stage 3 and CPU Offload",
            stage=3,
            offload_optimizer=True,
            offload_parameters=True,
        )
        strategy_registry.register(
            "deepspeed_stage_3_offload_nvme",
            cls,
            description="DeepSpeed ZeRO Stage 3 and NVMe Offload",
            stage=3,
            offload_optimizer=True,
            offload_parameters=True,
            remote_device="nvme",
            offload_params_device="nvme",
            offload_optimizer_device="nvme",
        )

    def _initialize_engine(
        self,
        model: Module,
        optimizer: Optional[Optimizer] = None,
    ) -> Tuple["DeepSpeedEngine", Optimizer]:
        """Initialize one model and one optimizer with an optional learning rate scheduler.

        This calls :func:`deepspeed.initialize` internally.

        """
        import deepspeed

        model_parameters = filter(lambda p: p.requires_grad, model.parameters())
        deepspeed_engine, deepspeed_optimizer, _, _ = deepspeed.initialize(
            args=argparse.Namespace(device_rank=self.root_device.index),
            config=self.config,
            model=model,
            model_parameters=model_parameters,
            optimizer=optimizer,
            dist_init_required=False,
        )
        return deepspeed_engine, deepspeed_optimizer

    def _setup_distributed(self) -> None:
        if not isinstance(self.accelerator, CUDAAccelerator):
            raise RuntimeError(
                f"The DeepSpeed strategy is only supported on CUDA GPUs but `{self.accelerator.__class__.__name__}`"
                " is used."
            )
        assert self.parallel_devices is not None
        _validate_device_index_selection(self.parallel_devices)
        reset_seed()
        self._set_world_ranks()
        self._init_deepspeed_distributed()
        if not self._config_initialized:
            self._format_config()
            self._config_initialized = True

    def _init_deepspeed_distributed(self) -> None:
        import deepspeed

        assert self.cluster_environment is not None
        if platform.system() != "Windows":
            # do not set env variables on windows, allow deepspeed to control setup
            self._set_node_environment_variables()
            log.info(
                "initializing deepspeed distributed: "
                f"GLOBAL_RANK: {self.global_rank}, "
                f"MEMBER: {self.global_rank + 1}/{self.world_size}"
            )
        self._process_group_backend = self._get_process_group_backend()
        deepspeed.init_distributed(self._process_group_backend, distributed_port=self.cluster_environment.main_port)

    def _set_node_environment_variables(self) -> None:
        assert self.cluster_environment is not None
        os.environ["MASTER_ADDR"] = self.cluster_environment.main_address
        os.environ["MASTER_PORT"] = str(self.cluster_environment.main_port)
        os.environ["RANK"] = str(self.global_rank)
        os.environ["WORLD_SIZE"] = str(self.world_size)
        os.environ["LOCAL_RANK"] = str(self.local_rank)

    def _set_deepspeed_activation_checkpointing(self) -> None:
        import deepspeed

        assert isinstance(self.config, dict)
        if self.config.get("activation_checkpointing"):
            checkpoint_config = self.config["activation_checkpointing"]
            deepspeed.checkpointing.configure(
                mpu_=None,
                partition_activations=checkpoint_config.get("partition_activations"),
                contiguous_checkpointing=checkpoint_config.get("contiguous_memory_optimization"),
                checkpoint_in_cpu=checkpoint_config.get("cpu_checkpointing"),
                profile=checkpoint_config.get("profile"),
            )

    def _format_config(self) -> None:
        if self.config is None:
            raise ValueError(
                "To use DeepSpeed you must pass in a DeepSpeed config dict, or a path to a JSON config."
                " See: https://lightning.ai/docs/pytorch/stable/advanced/model_parallel.html#deepspeed"
            )

        self.config.setdefault("train_micro_batch_size_per_gpu", 1)
        _format_precision_config(
            config=self.config,
            precision=self.precision.precision,
            loss_scale=self.loss_scale,
            loss_scale_window=self.loss_scale_window,
            min_loss_scale=self.min_loss_scale,
            initial_scale_power=self.initial_scale_power,
            hysteresis=self.hysteresis,
        )

    def _create_default_config(
        self,
        zero_optimization: bool,
        zero_allow_untested_optimizer: bool,
        logging_batch_size_per_gpu: Optional[int],
        partition_activations: bool,
        cpu_checkpointing: bool,
        contiguous_memory_optimization: bool,
        synchronize_checkpoint_boundary: bool,
        offload_optimizer: bool,
        offload_parameters: bool,
        nvme_path: str,
        offload_params_device: str,
        params_buffer_count: int,
        params_buffer_size: int,
        max_in_cpu: int,
        offload_optimizer_device: str,
        optimizer_buffer_count: int,
        pin_memory: bool,
        block_size: int,
        queue_depth: int,
        single_submit: bool,
        overlap_events: bool,
        thread_count: int,
        **zero_kwargs: Any,
    ) -> Dict:
        cfg = {
            "activation_checkpointing": {
                "partition_activations": partition_activations,
                "cpu_checkpointing": cpu_checkpointing,
                "contiguous_memory_optimization": contiguous_memory_optimization,
                "synchronize_checkpoint_boundary": synchronize_checkpoint_boundary,
            },
            "aio": {
                "block_size": block_size,
                "queue_depth": queue_depth,
                "single_submit": single_submit,
                "overlap_events": overlap_events,
                "thread_count": thread_count,
            },
        }
        if zero_optimization:
            zero_config = zero_kwargs

            if offload_optimizer:
                zero_config["offload_optimizer"] = {
                    "device": offload_optimizer_device,
                    "nvme_path": nvme_path,
                    "buffer_count": optimizer_buffer_count,
                    "pin_memory": pin_memory,
                }
            if offload_parameters:
                zero_config["offload_param"] = {
                    "device": offload_params_device,
                    "nvme_path": nvme_path,
                    "buffer_count": params_buffer_count,
                    "buffer_size": params_buffer_size,
                    "max_in_cpu": max_in_cpu,
                    "pin_memory": pin_memory,
                }
            cfg.update(
                {
                    "zero_allow_untested_optimizer": zero_allow_untested_optimizer,
                    "zero_optimization": zero_config,
                }
            )
        if logging_batch_size_per_gpu:
            cfg["train_micro_batch_size_per_gpu"] = logging_batch_size_per_gpu
        return cfg

    def _restore_zero_state(self, module: Module, ckpt: Mapping[str, Any]) -> None:
        """Overrides the normal load_state_dict behaviour in PyTorch to ensure we gather parameters that may be sharded
        across processes before loading the state dictionary when using ZeRO stage 3. This is then automatically synced
        across processes.

        Args:
            ckpt: The ckpt file.

        """
        import deepspeed

        def load(module: torch.nn.Module, prefix: str = "") -> None:
            missing_keys: List[str] = []
            unexpected_keys: List[str] = []
            error_msgs: List[str] = []
            state_dict = ckpt["state_dict"]

            # copy state_dict so _load_from_state_dict can modify it
            metadata = getattr(state_dict, "_metadata", None)
            state_dict = state_dict.copy()
            if metadata is not None:
                state_dict._metadata = metadata

            local_metadata = {} if metadata is None else metadata.get(prefix[:-1], {})
            # because zero3 puts placeholders in model params, this context
            # manager gathers (unpartitions) the params of the current layer, then loads from
            # the state dict and then re-partitions them again
            with deepspeed.zero.GatheredParameters(list(module.parameters(recurse=False)), modifier_rank=0):
                if self.is_global_zero:
                    module._load_from_state_dict(
                        state_dict=state_dict,
                        prefix=prefix,
                        local_metadata=local_metadata,
                        strict=True,
                        missing_keys=missing_keys,
                        unexpected_keys=unexpected_keys,
                        error_msgs=error_msgs,
                    )

            for name, child in module._modules.items():
                if child is not None:
                    load(child, prefix + name + ".")

        load(module, prefix="")

    def _load_config(self, config: Optional[Union[_PATH, Dict[str, Any]]]) -> Optional[Dict[str, Any]]:
        if config is None and self.DEEPSPEED_ENV_VAR in os.environ:
            rank_zero_info(f"Loading DeepSpeed config from set {self.DEEPSPEED_ENV_VAR} environment variable")
            config = os.environ[self.DEEPSPEED_ENV_VAR]
        if isinstance(config, (str, Path)):
            if not os.path.isfile(config):
                raise FileNotFoundError(
                    f"You passed in a path to a DeepSpeed config but the path does not exist: {config}"
                )
            with open(config) as f:
                config = json.load(f)
        assert isinstance(config, dict) or config is None
        return config


def _get_deepspeed_engines_from_state(state: Dict[str, Any]) -> List["DeepSpeedEngine"]:
    from deepspeed import DeepSpeedEngine

    modules = chain(*(module.modules() for module in state.values() if isinstance(module, Module)))
    return [engine for engine in modules if isinstance(engine, DeepSpeedEngine)]


def _validate_state_keys(state: Dict[str, Any]) -> None:
    # DeepSpeed merges the client state into its internal engine state when saving, but it does not check for
    # colliding keys from the user. We explicitly check it here:
    deepspeed_internal_keys = {
        "module",
        "buffer_names",
        "optimizer",
        "param_shapes",
        "lr_scheduler",
        "sparse_tensor_module_names",
        "skipped_steps",
        "global_steps",
        "global_samples",
        "dp_world_size",
        "mp_world_size",
        "ds_config",
        "ds_version",
    }
    colliding_keys = deepspeed_internal_keys.intersection(state.keys())
    if colliding_keys:
        rank_zero_warn(
            "Your state has keys that collide with DeepSpeed's internal engine state. This could result in your"
            " values being overwritten by DeepSpeed. Consider changing the name of these keys to something else: "
            + ", ".join(colliding_keys)
        )


def _validate_device_index_selection(parallel_devices: List[torch.device]) -> None:
    selected_device_indices = [device.index for device in parallel_devices]
    expected_device_indices = list(range(len(parallel_devices)))
    if selected_device_indices != expected_device_indices:
        raise RuntimeError(
            f"The selected device indices {selected_device_indices!r} don't match the local rank values of processes."
            " If you need to select GPUs at a specific index, set the `CUDA_VISIBLE_DEVICES` environment variable"
            f" instead. For example: `CUDA_VISIBLE_DEVICES={','.join(str(i) for i in selected_device_indices)}`."
        )


def _is_deepspeed_checkpoint(path: Path) -> bool:
    """Heuristic check whether the path points to a top-level DeepSpeed checkpoint directory."""
    return path.is_dir() and (path / "checkpoint").is_dir()


def _validate_checkpoint_directory(path: _PATH) -> None:
    """Validates that the path points to a DeepSpeed checkpoint directory and suggests fixes for user error."""
    # Example DeepSpeed checkpoint directory:
    #
    # epoch=5-step=10999.ckpt
    # ├── checkpoint
    # │   ├── zero_pp_rank_0_mp_rank_00_model_states.pt
    # │   ├── zero_pp_rank_0_mp_rank_00_optim_states.pt
    # │   ├── zero_pp_rank_1_mp_rank_00_model_states.pt
    # │   └── zero_pp_rank_1_mp_rank_00_optim_states.pt
    # ├── latest
    # └── zero_to_fp32.py

    path = Path(path)
    path_is_ds_checkpoint = _is_deepspeed_checkpoint(path)
    default_message = f"The provided path is not a valid DeepSpeed checkpoint: {path}"

    if not path_is_ds_checkpoint:
        # Case 1: User may have accidentally passed the subfolder "checkpoint"
        parent_is_ds_checkpoint = _is_deepspeed_checkpoint(path.parent)
        if parent_is_ds_checkpoint:
            raise FileNotFoundError(
                f"{default_message}. It looks like you passed the path to a subfolder."
                f" Try to load using this parent directory instead: {path.parent}"
            )
        # Case 2: User may have accidentally passed the path to a file inside the "checkpoint" subfolder
        parent_parent_is_ds_checkpoint = path.is_file() and _is_deepspeed_checkpoint(path.parent.parent)
        if parent_parent_is_ds_checkpoint:
            raise FileNotFoundError(
                f"{default_message}. It looks like you passed the path to a file inside a DeepSpeed checkpoint folder."
                f" Try to load using this parent directory instead: {path.parent.parent}"
            )
        raise FileNotFoundError(default_message)


def _format_precision_config(
    config: Dict[str, Any],
    precision: str,
    loss_scale: float,
    loss_scale_window: int,
    min_loss_scale: int,
    initial_scale_power: int,
    hysteresis: int,
) -> None:
    if "fp16" not in config and precision in ("16-mixed", "16-true"):
        # FP16 is a DeepSpeed standalone AMP implementation
        rank_zero_info("Enabling DeepSpeed FP16. Model parameters and inputs will be cast to `float16`.")
        config["fp16"] = {
            "enabled": True,
            "loss_scale": loss_scale,
            "initial_scale_power": initial_scale_power,
            "loss_scale_window": loss_scale_window,
            "hysteresis": hysteresis,
            "min_loss_scale": min_loss_scale,
        }
    elif "bf16" not in config and precision in ("bf16-mixed", "bf16-true"):
        rank_zero_info("Enabling DeepSpeed BF16. Model parameters and inputs will be cast to `bfloat16`.")
        config["bf16"] = {"enabled": True}<|MERGE_RESOLUTION|>--- conflicted
+++ resolved
@@ -19,11 +19,7 @@
 from contextlib import ExitStack
 from itertools import chain
 from pathlib import Path
-<<<<<<< HEAD
-from typing import TYPE_CHECKING, Any, Callable, Dict, Generator, List, Mapping, Optional, Tuple, Union
-=======
 from typing import Any, Callable, ContextManager, Dict, List, Mapping, Optional, Tuple, TYPE_CHECKING, Union
->>>>>>> c1ee22a6
 
 import torch
 from lightning_utilities.core.imports import RequirementCache
