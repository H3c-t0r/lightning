--- conflicted
+++ resolved
@@ -171,16 +171,9 @@
     if not nowelcome_set:
         del os.environ["BITSANDBYTES_NOWELCOME"]
 
-<<<<<<< HEAD
     class _Linear8bitLt(bnb.nn.Linear8bitLt):
-        """Wraps `bnb.nn.Linear8bitLt` and enables instantiation directly on the device and
-        re-quantizaton when loading the state dict.
-        """
-=======
-    class _Linear8bitLt(bnb.nn.Linear8bitLt):  # type: ignore[name-defined]
         """Wraps `bnb.nn.Linear8bitLt` and enables instantiation directly on the device and re-quantizaton when loading
         the state dict."""
->>>>>>> b441b3ea
 
         def __init__(self, *args: Any, device: Optional[_DEVICE] = None, threshold: float = 6.0, **kwargs: Any) -> None:
             super().__init__(*args, device=device, threshold=threshold, **kwargs)
@@ -201,16 +194,9 @@
             setattr(self.weight, "CB", CB)
             setattr(self.weight, "SCB", SCB)
 
-<<<<<<< HEAD
     class _Linear4bit(bnb.nn.Linear4bit):
-        """Wraps `bnb.nn.Linear4bit` and enables instantiation directly on the device and
-        re-quantizaton when loading the state dict.
-        """
-=======
-    class _Linear4bit(bnb.nn.Linear4bit):  # type: ignore[name-defined]
         """Wraps `bnb.nn.Linear4bit` and enables instantiation directly on the device and re-quantizaton when loading
         the state dict."""
->>>>>>> b441b3ea
 
         def __init__(self, *args: Any, device: Optional[_DEVICE] = None, **kwargs: Any) -> None:
             super().__init__(*args, device=device, **kwargs)
