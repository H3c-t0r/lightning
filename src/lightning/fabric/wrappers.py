--- conflicted
+++ resolved
@@ -39,20 +39,14 @@
 
 class _FabricOptimizer:
     def __init__(self, optimizer: Optimizer, strategy: Strategy, callbacks: Optional[List[Callable]] = None) -> None:
-<<<<<<< HEAD
-        """FabricOptimizer is a thin wrapper around the :class:`~torch.optim.Optimizer` that delegates the optimizer
-        step calls to the strategy plugin.
-=======
         """FabricOptimizer is a thin wrapper around the :class:`~torch.optim.Optimizer` that delegates the
         optimizer step calls to the strategy.
->>>>>>> 8f29bb56
 
         The underlying wrapped optimizer object can be accessed via the property :attr:`optimizer`.
 
         Args:
             optimizer: The optimizer to wrap
             strategy: Reference to the strategy for handling the optimizer step
-
         """
         # `__del__` is skipped in case the optimizer has implemented custom destructor logic which we would
         # not want to call on destruction of the `_FabricOptimizer
@@ -102,7 +96,6 @@
             original_module: The original, unmodified module as passed into the
                 :meth:`lightning.fabric.fabric.Fabric.setup` method. This is needed when attribute lookup
                 on this wrapper should pass through to the original module.
-
         """
         super().__init__()
         self._forward_module = forward_module
@@ -115,7 +108,8 @@
         return self._original_module or self._forward_module
 
     def forward(self, *args: Any, **kwargs: Any) -> Any:
-        """Casts all inputs to the right precision and handles autocast for operations in the module forward method."""
+        """Casts all inputs to the right precision and handles autocast for operations in the module forward
+        method."""
         args, kwargs = self._precision.convert_input((args, kwargs))
 
         with self._precision.forward_context():
@@ -224,14 +218,13 @@
 
 class _FabricDataLoader:
     def __init__(self, dataloader: DataLoader, device: Optional[torch.device] = None) -> None:
-        """The FabricDataLoader is a wrapper for the :class:`~torch.utils.data.DataLoader`. It moves the data to the
-        device automatically if the device is specified.
+        """The FabricDataLoader is a wrapper for the :class:`~torch.utils.data.DataLoader`. It moves the data to
+        the device automatically if the device is specified.
 
         Args:
             dataloader: The dataloader to wrap
             device: The device to which the data should be moved. By default the device is `None` and no data
                 transfers will be made (identical behavior as :class:`~torch.utils.data.DataLoader`).
-
         """
         self.__dict__.update(dataloader.__dict__)
         self._dataloader = dataloader
@@ -284,7 +277,6 @@
     """Removes the :class:`torch._dynamo.OptimizedModule` around the object if it is wrapped.
 
     Use this function before instance checks against e.g. :class:`_FabricModule`.
-
     """
     if not _TORCH_GREATER_EQUAL_2_0:
         return obj
@@ -304,7 +296,6 @@
 
     Args:
         obj: The object to test.
-
     """
     obj = _unwrap_compiled(obj)
     return isinstance(obj, (_FabricModule, _FabricOptimizer, _FabricDataLoader))