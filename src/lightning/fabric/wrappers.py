# Copyright The Lightning AI team.
#
# Licensed under the Apache License, Version 2.0 (the "License");
# you may not use this file except in compliance with the License.
# You may obtain a copy of the License at
#
#     http://www.apache.org/licenses/LICENSE-2.0
#
# Unless required by applicable law or agreed to in writing, software
# distributed under the License is distributed on an "AS IS" BASIS,
# WITHOUT WARRANTIES OR CONDITIONS OF ANY KIND, either express or implied.
# See the License for the specific language governing permissions and
# limitations under the License.
import inspect
import weakref
from copy import deepcopy
from functools import wraps
from typing import (
    TYPE_CHECKING,
    Any,
    Callable,
    Dict,
    Generator,
    Iterator,
    List,
    Mapping,
    Optional,
    Tuple,
    TypeVar,
    Union,
    overload,
)

import torch
from lightning_utilities import is_overridden
from lightning_utilities.core.apply_func import apply_to_collection
from torch import Tensor
from torch import nn as nn
from torch.nn.modules.module import _IncompatibleKeys
from torch.optim import Optimizer
from torch.utils.data import DataLoader
from typing_extensions import override

from lightning.fabric.plugins import Precision
from lightning.fabric.strategies import Strategy
from lightning.fabric.utilities import move_data_to_device
from lightning.fabric.utilities.data import _set_sampler_epoch
from lightning.fabric.utilities.device_dtype_mixin import _DeviceDtypeModuleMixin
from lightning.fabric.utilities.imports import _TORCH_GREATER_EQUAL_2_0
from lightning.fabric.utilities.types import Optimizable

if TYPE_CHECKING:
    from torch._dynamo import OptimizedModule

T_destination = TypeVar("T_destination", bound=Dict[str, Any])
_LIGHTNING_MODULE_STEP_METHODS = ("training_step", "validation_step", "test_step", "predict_step")

_in_fabric_backward: bool = False


class _FabricOptimizer:
    def __init__(self, optimizer: Optimizer, strategy: Strategy, callbacks: Optional[List[Callable]] = None) -> None:
        """FabricOptimizer is a thin wrapper around the :class:`~torch.optim.Optimizer` that delegates the optimizer
        step calls to the strategy.

        The underlying wrapped optimizer object can be accessed via the property :attr:`optimizer`.

        Args:
            optimizer: The optimizer to wrap
            strategy: Reference to the strategy for handling the optimizer step

        """
        self._optimizer = optimizer
        self._strategy = weakref.proxy(strategy)
        self._callbacks = callbacks or []
        # imitate the class of the wrapped object to make isinstance checks work
        self.__class__ = type("Fabric" + optimizer.__class__.__name__, (self.__class__, optimizer.__class__), {})

    @property
    def optimizer(self) -> Optimizer:
        return self._optimizer

    def state_dict(self) -> Dict[str, Tensor]:
        return self._strategy.get_optimizer_state(self.optimizer)

    def load_state_dict(self, state_dict: Dict[str, Tensor]) -> None:
        self.optimizer.load_state_dict(state_dict)

    def step(self, closure: Optional[Callable] = None) -> Any:
        kwargs = {"closure": closure} if closure is not None else {}
        if hasattr(self._strategy, "model") and isinstance(self._strategy.model, Optimizable):
            # only DeepSpeed defines this
            optimizer = self._strategy.model
        else:
            optimizer = self.optimizer
        output = self._strategy.optimizer_step(
            optimizer,
            **kwargs,
        )
        for callback in self._callbacks:
            hook = getattr(callback, "on_after_optimizer_step", None)
            if callable(hook):
                hook(strategy=self._strategy, optimizer=optimizer)
        return output

    def __getattr__(self, item: Any) -> Any:
        return getattr(self._optimizer, item)


class _FabricModule(_DeviceDtypeModuleMixin):
    def __init__(
        self, forward_module: nn.Module, strategy: Strategy, original_module: Optional[nn.Module] = None
    ) -> None:
        """The FabricModule is a thin wrapper around the :class:`torch.nn.Module` and handles precision / autocast
        automatically for the forward pass.

        The underlying wrapped module can be accessed via the property :attr:`module`.

        Args:
            forward_module: The module to wrap the ``forward`` method on.
            strategy: Reference to the strategy for handling precision etc.
            original_module: The original, unmodified module as passed into the
                :meth:`lightning.fabric.fabric.Fabric.setup` method. This is needed when attribute lookup
                on this wrapper should pass through to the original module.

        """
        super().__init__()
        self._forward_module = forward_module
        self._original_module = original_module or forward_module
        self._strategy = weakref.proxy(strategy)
        self._fabric_module_initialized = True

    @property
    def module(self) -> nn.Module:
        return self._original_module or self._forward_module

    @override
    def forward(self, *args: Any, **kwargs: Any) -> Any:
        """Casts all inputs to the right precision and handles autocast for operations in the module forward method."""
        precision = self._strategy.precision
        args, kwargs = precision.convert_input((args, kwargs))

        with precision.forward_context():
            output = self._forward_module(*args, **kwargs)

        output = precision.convert_output(output)

        apply_to_collection(output, dtype=Tensor, function=self._register_backward_hook)
        return output

    @overload
    def state_dict(self, *, destination: T_destination, prefix: str = ..., keep_vars: bool = ...) -> T_destination: ...

    @overload
    def state_dict(self, *, prefix: str = ..., keep_vars: bool = ...) -> Dict[str, Any]: ...

    @override
    def state_dict(
        self, destination: Optional[T_destination] = None, prefix: str = "", keep_vars: bool = False
    ) -> Optional[Dict[str, Any]]:
        return self._original_module.state_dict(
            destination=destination,  # type: ignore[type-var]
            prefix=prefix,
            keep_vars=keep_vars,
        )

    @override
    def load_state_dict(  # type: ignore[override]
        self, state_dict: Mapping[str, Any], strict: bool = True, **kwargs: Any
    ) -> _IncompatibleKeys:
        return self._original_module.load_state_dict(state_dict=state_dict, strict=strict, **kwargs)

    def _redirection_through_forward(self, method_name: str) -> Callable:
        assert method_name != "forward"
        original_forward = self._original_module.forward

        def wrapped_forward(*args: Any, **kwargs: Any) -> Any:
            # Unpatch ourselves immediately before calling the method `method_name`
            # because itself may want to call the real `forward`
            self._original_module.forward = original_forward
            # Call the actual method e.g. `.training_step(...)`
            method = getattr(self._original_module, method_name)
            return method(*args, **kwargs)

        # We make the caller "unknowingly" send their arguments through the forward_module's `__call__`.
        # We expect that the `forward_module` will eventually call `original_module.forward`, which we
        # have patched to redirect back to `original_module.method_name()`.
        def call_forward_module(*args: Any, **kwargs: Any) -> Any:
            # Patch the original_module's forward, so we can redirect the arguments back to the real method
            self._original_module.forward = wrapped_forward
            return self.forward(*args, **kwargs)

        return call_forward_module

    def _wrap_method_with_module_call_tracker(self, method: Callable, name: str) -> Callable:
        """Tracks whether any submodule in ``self._original_module`` was called during the execution of ``method`` by
        registering forward hooks on all submodules."""
        module_called = False

        def hook(*_: Any, **__: Any) -> None:
            nonlocal module_called
            module_called = True

        @wraps(method)
        def _wrapped_method(*args: Any, **kwargs: Any) -> Any:
            handles = []
            for module in self._original_module.modules():
                handles.append(module.register_forward_hook(hook))

            output = method(*args, **kwargs)

            if module_called:
                raise RuntimeError(
                    f"You are calling the method `{type(self._original_module).__name__}.{name}()` from outside the"
                    " model. This will bypass the wrapper from the strategy and result in incorrect behavior in"
                    " `.backward()`. You should pass your inputs through `forward()`.",
                )
            for handle in handles:
                handle.remove()
            return output

        return _wrapped_method

    def _register_backward_hook(self, tensor: Tensor) -> Tensor:
        if not tensor.requires_grad:
            return tensor

        strategy_requires = is_overridden("backward", self._strategy, parent=Strategy)
        precision_requires = any(
            is_overridden(method, self._strategy.precision, parent=Precision)
            for method in ("pre_backward", "backward", "post_backward")
        )

<<<<<<< HEAD
        def _backward_hook(*_: Any) -> None:
            if (strategy_requires or precision_requires) and not _in_fabric_backward.get():
=======
        def _backward_hook(_) -> None:
            if (strategy_requires or precision_requires) and not _in_fabric_backward:
>>>>>>> 3b022837
                raise RuntimeError(
                    "The current strategy and precision selection requires you to call `fabric.backward(loss)`"
                    " instead of `loss.backward()`."
                )

        tensor.register_hook(_backward_hook)
        return tensor

    @override
    def __getattr__(self, item: Any) -> Any:
        if item in _LIGHTNING_MODULE_STEP_METHODS and self._forward_module != self._original_module:
            # Special support for `LightningModule`, to prevent bypassing DDP's forward
            return self._redirection_through_forward(item)

        try:
            # __getattr__ gets called as a last resort if the attribute does not exist
            # call nn.Module's implementation first
            return super().__getattr__(item)
        except AttributeError:
            # If the attribute is not available on the _FabricModule wrapper, redirect to the wrapped nn.Module
            original_module = super().__getattr__("_original_module")
            attr = getattr(original_module, item)

            if inspect.ismethod(attr) and self._forward_module != self._original_module:
                attr = self._wrap_method_with_module_call_tracker(attr, item)
            return attr

    @override
    def __setattr__(self, name: str, value: Any) -> None:
        if not getattr(self, "_fabric_module_initialized", False):
            super().__setattr__(name, value)
            return

        # Get the _original_module attribute
        original_module = self._original_module
        original_has_attr = hasattr(original_module, name)
        # Can't use super().__getattr__ because nn.Module only checks _parameters, _buffers, and _modules
        # Can't use self.__getattr__ because it would pass through to the original module
        fabric_has_attr = name in self.__dict__

        if not (original_has_attr or fabric_has_attr):
            setattr(original_module, name, value)
            return

        # The original module can also inherit from _DeviceDtypeModuleMixin,
        # in this case, both the Fabric module and original module have attributes like _dtype
        # set attribute on both
        if original_has_attr:
            setattr(original_module, name, value)

        if fabric_has_attr:
            super().__setattr__(name, value)


class _FabricDataLoader:
    def __init__(self, dataloader: DataLoader, device: Optional[torch.device] = None) -> None:
        """The FabricDataLoader is a wrapper for the :class:`~torch.utils.data.DataLoader`. It moves the data to the
        device automatically if the device is specified.

        Args:
            dataloader: The dataloader to wrap
            device: The device to which the data should be moved. By default the device is `None` and no data
                transfers will be made (identical behavior as :class:`~torch.utils.data.DataLoader`).

        """
        self.__dict__.update(dataloader.__dict__)
        self._dataloader = dataloader
        self._device = device
        self._num_iter_calls = 0

    @property
    def device(self) -> Optional[torch.device]:
        return self._device

    def __len__(self) -> int:
        return len(self._dataloader)

    def __iter__(self) -> Union[Iterator[Any], Generator[Any, None, None]]:
        # Without setting the epoch, the distributed sampler would return the same indices every time, even when
        # shuffling is enabled. In PyTorch, the user would normally have to call `.set_epoch()` on the sampler.
        # In Fabric, we take care of this boilerplate code.
        _set_sampler_epoch(self._dataloader, self._num_iter_calls)
        self._num_iter_calls += 1

        if self._device is None:
            yield from iter(self._dataloader)
        else:
            for item in self._dataloader:
                yield move_data_to_device(item, self._device)


def _unwrap_objects(collection: Any) -> Any:
    def _unwrap(
        obj: Union[_FabricModule, _FabricOptimizer, _FabricDataLoader],
    ) -> Union[nn.Module, Optimizer, DataLoader]:
        if isinstance(unwrapped := _unwrap_compiled(obj)[0], _FabricModule):
            return _unwrap_compiled(unwrapped._forward_module)[0]
        if isinstance(obj, _FabricOptimizer):
            return obj.optimizer
        if isinstance(obj, _FabricDataLoader):
            return obj._dataloader
        return obj

    types = [_FabricModule, _FabricOptimizer, _FabricDataLoader]
    if _TORCH_GREATER_EQUAL_2_0:
        from torch._dynamo import OptimizedModule

        types.append(OptimizedModule)

    return apply_to_collection(collection, dtype=tuple(types), function=_unwrap)


def _unwrap_compiled(obj: Union[Any, "OptimizedModule"]) -> Tuple[Union[Any, nn.Module], Optional[Dict[str, Any]]]:
    """Removes the :class:`torch._dynamo.OptimizedModule` around the object if it is wrapped.

    Use this function before instance checks against e.g. :class:`_FabricModule`.

    """
    if not _TORCH_GREATER_EQUAL_2_0:
        # obj can't be an `OptimizedModule` anyway
        return obj, None

    from torch._dynamo import OptimizedModule

    if isinstance(obj, OptimizedModule):
        if (compile_kwargs := getattr(obj, "_compile_kwargs", None)) is None:
            raise RuntimeError(
                "Failed to determine the arguments that were used to compile the module. Make sure to import"
                " lightning before `torch.compile` is used."
            )
        return obj._orig_mod, compile_kwargs
    return obj, None


def _to_compiled(module: nn.Module, compile_kwargs: Dict[str, Any]) -> "OptimizedModule":
    if not _TORCH_GREATER_EQUAL_2_0:
        raise RuntimeError("Converting to a compiled module is only supported in PyTorch >= 2.0.0")

    return torch.compile(module, **compile_kwargs)  # type: ignore[return-value]


def is_wrapped(obj: object) -> bool:
    """Checks if an object was set up by Fabric.

    A :class:`~torch.nn.Module` may be wrapped by a :class:`_FabricModule`, a :class:`~torch.optim.Optimizer`
    may be wrapped by a :class:`_FabricOptimizer`, or a :class:`~torch.utils.data.DataLoader` may be wrapped by
    :class:`_FabricDataLoader`.

    Args:
        obj: The object to test.

    """
    obj, _ = _unwrap_compiled(obj)
    return isinstance(obj, (_FabricModule, _FabricOptimizer, _FabricDataLoader))


def _capture_compile_kwargs(compile_fn: Callable) -> Callable:
    """Wraps the ``torch.compile`` function and captures the compile arguments.

    We extract the compile arguments so that we can reapply ``torch.compile`` in ``Fabric.setup()`` with the
    same arguments as the user passed to the original call. The arguments get stored in a dictionary
    ``_compile_kwargs`` on the returned compiled module.

    """
    # Limitation: Currently, the global compile config does not get captured on a per-model basis.
    # PyTorch will resolve this in the future: https://github.com/pytorch/pytorch/issues/116575

    @wraps(compile_fn)
    def _capture(model: Any, **kwargs: Any) -> Any:
        compiled_model = compile_fn(model, **kwargs)
        if isinstance(model, nn.Module):
            compiled_model._compile_kwargs = deepcopy(kwargs)
        return compiled_model

    return _capture


if _TORCH_GREATER_EQUAL_2_0:
    torch.compile = _capture_compile_kwargs(torch.compile)<|MERGE_RESOLUTION|>--- conflicted
+++ resolved
@@ -231,13 +231,8 @@
             for method in ("pre_backward", "backward", "post_backward")
         )
 
-<<<<<<< HEAD
         def _backward_hook(*_: Any) -> None:
-            if (strategy_requires or precision_requires) and not _in_fabric_backward.get():
-=======
-        def _backward_hook(_) -> None:
             if (strategy_requires or precision_requires) and not _in_fabric_backward:
->>>>>>> 3b022837
                 raise RuntimeError(
                     "The current strategy and precision selection requires you to call `fabric.backward(loss)`"
                     " instead of `loss.backward()`."
