# Changelog

All notable changes to this project will be documented in this file.

The format is based on [Keep a Changelog](http://keepachangelog.com/en/1.0.0/).


## [unReleased] - 2024-MM-DD

### Added

-

-

-

### Changed

- Renamed `lightning run model` to `fabric run model` ([#19442](https://github.com/Lightning-AI/pytorch-lightning/pull/19442))


<<<<<<< HEAD
- Fabric now raises an error if you forget to call `fabric.backward()` when it is needed by the strategy or precision selection ([#19447](https://github.com/Lightning-AI/lightning/pull/19447))
=======
- The `Fabric.rank_zero_first` context manager now uses a barrier without timeout to avoid long-running tasks to be interrupted ([#19448](https://github.com/Lightning-AI/lightning/pull/19448))
>>>>>>> 3c5a465c

-

### Deprecated

-

-

-

### Removed

-

-

-

### Fixed

-

-

-


## [2.2.0] - 2024-02-08

### Added

- Added `lightning.fabric.utilities.ThroughputMonitor` and `lightning.fabric.utilities.Throughput` to track throughput and log it ([#18848](https://github.com/Lightning-AI/lightning/pull/18848))
- Added `lightning.fabric.utilities.AttributeDict` for convenient dict-attribute access to represent state in script ([#18943](https://github.com/Lightning-AI/lightning/pull/18943))
- Added support for meta-device initialization and materialization of 4-bit Bitsandbytes layers ([#19150](https://github.com/Lightning-AI/lightning/pull/19150))
- Added `TransformerEnginePrecision(fallback_compute_dtype=)` to control the dtype of operations that don't support fp8 ([#19082](https://github.com/Lightning-AI/lightning/pull/19082))
- Added support for clipping gradients by value with FSDP ([#19236](https://github.com/Lightning-AI/lightning/pull/19236))
- Added a utility function and CLI to consolidate FSDP sharded checkpoints into a single file ([#19213](https://github.com/Lightning-AI/lightning/pull/19213))
- Added support for re-compiling the model inside `Fabric.setup()` over the FSDP/DDP wrappers ([#19280](https://github.com/Lightning-AI/lightning/pull/19280))

### Changed

- `seed_everything()` without passing in a seed no longer randomly selects a seed, and now defaults to `0` ([#18846](https://github.com/Lightning-AI/lightning/pull/18846))
- Changed the `TransformerEnginePrecision(dtype=)` argument to `weights_dtype` and made it required ([#19082](https://github.com/Lightning-AI/lightning/pull/19082))
- The columns in the `metrics.csv` file produced by `CSVLogger` are now sorted alphabetically ([#19159](https://github.com/Lightning-AI/lightning/pull/19159))

### Removed

- Removed support for PyTorch 1.12 ([#19300](https://github.com/Lightning-AI/lightning/pull/19300))

### Fixed

- Fixed parsing of v100s GPUs in `get_available_flops` ([#18952](https://github.com/Lightning-AI/lightning/pull/18952))
- Fixed issue where the `precision="transformer-engine"` argument would not replace layers by default ([#19082](https://github.com/Lightning-AI/lightning/pull/19082))
- Fixed the input validation logic in `FSDPStrategy` to accept a `device_mesh` ([#19392](https://github.com/Lightning-AI/lightning/pull/19392))


## [2.1.4] - 2024-01-31

### Fixed

- Fixed an issue preventing Fabric to run on CPU when the system's CUDA driver is outdated or broken ([#19234](https://github.com/Lightning-AI/lightning/pull/19234))
- Fixed typo in kwarg in SpikeDetection ([#19282](https://github.com/Lightning-AI/lightning/pull/19282))


## [2.1.3] - 2023-12-21

### Fixed

- Avoid moving the model to device if `move_to_device=False` is passed ([#19152](https://github.com/Lightning-AI/lightning/pull/19152))
- Fixed broadcast at initialization in `MPIEnvironment` ([#19074](https://github.com/Lightning-AI/lightning/pull/19074))


## [2.1.2] - 2023-11-15

### Fixed

- Fixed precision default from environment ([#18928](https://github.com/Lightning-AI/lightning/pull/18928))


## [2.1.1] - 2023-11-06

### Changed

- Calling a method other than `forward` that invokes submodules is now an error when the model is wrapped (e.g., with DDP) ([#18819](https://github.com/Lightning-AI/lightning/pull/18819))

### Fixed

- Fixed false-positive warnings about method calls on the Fabric-wrapped module ([#18819](https://github.com/Lightning-AI/lightning/pull/18819))
- Refined the FSDP saving logic and error messaging when path exists ([#18884](https://github.com/Lightning-AI/lightning/pull/18884))
- Fixed layer conversion under `Fabric.init_module()` context manager when using the `BitsandbytesPrecision` plugin ([#18914](https://github.com/Lightning-AI/lightning/pull/18914))


## [2.1.0] - 2023-10-11

### Added

- Added support for the TPU-v4 architecture ([#17227](https://github.com/Lightning-AI/lightning/pull/17227))
- Added support for XLA's new PJRT runtime ([#17352](https://github.com/Lightning-AI/lightning/pull/17352))
- Added support for Fully Sharded Data Parallel (FSDP) training with XLA ([#18126](https://github.com/Lightning-AI/lightning/pull/18126), [#18424](https://github.com/Lightning-AI/lightning/pull/18424), [#18430](https://github.com/Lightning-AI/lightning/pull/18430))
- Check for invalid TPU device inputs ([#17227](https://github.com/Lightning-AI/lightning/pull/17227))
- Added `XLAStrategy(sync_module_states=bool)` to control whether to broadcast the parameters to all devices ([#17522](https://github.com/Lightning-AI/lightning/pull/17522))
- Added support for joint setup of model and optimizer with FSDP ([#17305](https://github.com/Lightning-AI/lightning/pull/17305))
- Added support for handling multiple parameter groups in optimizers set up with FSDP ([#17305](https://github.com/Lightning-AI/lightning/pull/17305))
- Added support for saving and loading sharded model and optimizer state with `FSDPStrategy` ([#17323](https://github.com/Lightning-AI/lightning/pull/17323))
- Added a warning when calling methods on `_FabricModule` that bypass the strategy-specific wrappers ([#17424](https://github.com/Lightning-AI/lightning/pull/17424))
- Added `Fabric.init_tensor()` context manager to instantiate tensors efficiently directly on device and dtype ([#17488](https://github.com/Lightning-AI/lightning/pull/17488))
- Added `Fabric.init_module()` context manager to instantiate large models efficiently directly on device, dtype, and with sharding support ([#17462](https://github.com/Lightning-AI/lightning/pull/17462))
  * Creates the model parameters in the desired dtype (`torch.float32`, `torch.float64`, `torch.float16`, or `torch.bfloat16`) depending on the 'true' precision choice in `Fabric(precision='32-true'|'64-true'|'16-true'|'bf16-true')`
  * Handles initialization for FSDP models before wrapping and the Zero stage 3 initialization for DeepSpeed before sharding
- Added support for empty weight initialization with `Fabric.init_module(empty_init=True)` for checkpoint loading ([#17627](https://github.com/Lightning-AI/lightning/pull/17627))
- Added support for meta-device initialization with `Fabric.init_module(empty_init=True)` in FSDP ([#18122](https://github.com/Lightning-AI/lightning/pull/18122))
- Added `lightning.fabric.plugins.Precision.module_init_context()` and `lightning.fabric.strategies.Strategy.module_init_context()` context managers to control model and tensor instantiation ([#17462](https://github.com/Lightning-AI/lightning/pull/17462))
- `lightning.fabric.strategies.Strategy.tensor_init_context()` context manager to instantiate tensors efficiently directly on device and dtype ([#17607](https://github.com/Lightning-AI/lightning/pull/17607))
- Run the DDP wrapper in a CUDA stream ([#17334](https://github.com/Lightning-AI/lightning/pull/17334))
- Added support for true half-precision as `Fabric(precision="16-true"|"bf16-true")` ([#17287](https://github.com/Lightning-AI/lightning/pull/17287))
- Added support for mixed 8-bit precision as `Fabric(precision="transformer-engine")` using [Nvidia's Transformer Engine](https://docs.nvidia.com/deeplearning/transformer-engine) ([#17597](https://github.com/Lightning-AI/lightning/pull/17597))
- Added support for linear layer quantization with `Fabric(plugins=BitsandbytesPrecision())` using [bitsandbytes](https://github.com/TimDettmers/bitsandbytes) ([#18655](https://github.com/Lightning-AI/lightning/pull/18655))
- Added error messaging for missed `.launch()` when it is required ([#17570](https://github.com/Lightning-AI/lightning/pull/17570))
- Added support for saving checkpoints with either full state-dict or sharded state dict via `FSDPStrategy(state_dict_type="full"|"sharded")` ([#17526](https://github.com/Lightning-AI/lightning/pull/17526))
- Added support for loading a full-state checkpoint file into a sharded model ([#17623](https://github.com/Lightning-AI/lightning/pull/17623))
- Added support for calling hooks on a LightningModule via `Fabric.call` ([#17874](https://github.com/Lightning-AI/lightning/pull/17874))
- Added the parameter `Fabric.load(..., strict=True|False)` to enable non-strict loading of partial checkpoint state ([#17645](https://github.com/Lightning-AI/lightning/pull/17645))
- Added the parameter `Fabric.save(..., filter=...)` to enable saving a partial checkpoint state ([#17845](https://github.com/Lightning-AI/lightning/pull/17845))
- Added support for loading optimizer states from a full-state checkpoint file ([#17747](https://github.com/Lightning-AI/lightning/pull/17747))
- Automatically call `xla_model.mark_step()` before saving checkpoints with XLA ([#17882](https://github.com/Lightning-AI/lightning/pull/17882))
- Automatically call `xla_model.mark_step()` after `optimizer.step()` with XLA ([#17883](https://github.com/Lightning-AI/lightning/pull/17883))
- Added support for all half-precision modes in FSDP precision plugin ([#17807](https://github.com/Lightning-AI/lightning/pull/17807))
- Added `FSDPStrategy(activation_checkpointing_policy=...)` to customize the layer policy for automatic activation checkpointing (requires torch>=2.1) ([#18045](https://github.com/Lightning-AI/lightning/pull/18045))
- Added a callback for spike-detection ([#18014](https://github.com/Lightning-AI/lightning/pull/18014))
- Added the ability to set the `torch.distributed.fsdp.ShardingStrategy` via string in `FSDPStrategy` ([#18087](https://github.com/Lightning-AI/lightning/pull/18087))
- Improved error messages when attempting to load a DeepSpeed checkpoint at an invalid path ([#17795](https://github.com/Lightning-AI/lightning/pull/17795))
- Added `Fabric.load_raw()` for loading raw PyTorch state dict checkpoints for model or optimizer objects ([#18049](https://github.com/Lightning-AI/lightning/pull/18049))
- Allowed accessing rank information in the main process before processes are launched when using the `XLAStrategy` ([#18194](https://github.com/Lightning-AI/lightning/pull/18194))
- Added automatic process cleanup to avoid zombie child processes and stalls when exceptions are raised ([#18218](https://github.com/Lightning-AI/lightning/pull/18218))
- Added validation of user input for `devices` and `num_nodes` when running with `SLURM` or `TorchElastic` ([#18292](https://github.com/Lightning-AI/lightning/pull/18292))
- Improved the error messaging and instructions when handling custom batch samplers in distributed settings ([#18402](https://github.com/Lightning-AI/lightning/pull/18402))
- Added support for saving and loading stateful objects other than modules and optimizers ([#18513](https://github.com/Lightning-AI/lightning/pull/18513))
- Enabled the default process group configuration for FSDP's hybrid sharding ([#18583](https://github.com/Lightning-AI/lightning/pull/18583))
- Added `lightning.fabric.utilities.suggested_max_num_workers` to assist with setting a good value in distributed settings ([#18591](https://github.com/Lightning-AI/lightning/pull/18591))
- Added `lightning.fabric.utilities.is_shared_filesystem` utility function to automatically check whether the filesystem is shared between machines ([#18586](https://github.com/Lightning-AI/lightning/pull/18586))
- Removed support for PyTorch 1.11 ([#18691](https://github.com/Lightning-AI/lightning/pull/18691))
- Added support for passing the argument `.load_state_dict(..., assign=True|False)` on Fabric-wrapped modules in PyTorch 2.1 or newer ([#18690](https://github.com/Lightning-AI/lightning/pull/18690))

### Changed

- Allow using iterable-style datasets with TPUs ([#17331](https://github.com/Lightning-AI/lightning/pull/17331))
- Increased the minimum XLA requirement to 1.13 ([#17368](https://github.com/Lightning-AI/lightning/pull/17368))
- Fabric argument validation now only raises an error if conflicting settings are set through the CLI ([#17679](https://github.com/Lightning-AI/lightning/pull/17679))
- DataLoader re-instantiation is now only performed when a distributed sampler is required ([#18191](https://github.com/Lightning-AI/lightning/pull/18191))
- Improved the formatting of emitted warnings ([#18288](https://github.com/Lightning-AI/lightning/pull/18288))
- Broadcast and reduction of tensors with XLA-based strategies now preserve the input's device ([#18275](https://github.com/Lightning-AI/lightning/pull/18275))
- Due to lack of reliability, Fabric now only runs on one GPU instead of all GPUs in a Jupyter notebook if `devices="auto"` (default) ([#18291](https://github.com/Lightning-AI/lightning/pull/18291))
- Enabled launching via `torchrun` in a SLURM environment; the `TorchElasticEnvironment` now gets chosen over the `SLURMEnvironment` if both are detected ([#18618](https://github.com/Lightning-AI/lightning/pull/18618))
- If not set by the user, Lightning will set `OMP_NUM_THREADS` to `num_cpus / num_processes` when launching subprocesses (e.g. when DDP is used) to avoid system overload for CPU-intensive tasks ([#18677](https://github.com/Lightning-AI/lightning/pull/18677))

### Deprecated

- Deprecated the `DDPStrategy.is_distributed` property. This strategy is distributed by definition ([#17381](https://github.com/Lightning-AI/lightning/pull/17381))
- Deprecated the `SingleTPUStrategy` (`strategy="single_tpu"`) in favor of `SingleDeviceXLAStrategy` (`strategy="single_xla"`) ([#17383](https://github.com/Lightning-AI/lightning/pull/17383))
- Deprecated the `TPUAccelerator` in favor of `XLAAccelerator` ([#17383](https://github.com/Lightning-AI/lightning/pull/17383))
- Deprecated the `TPUPrecision` in favor of `XLAPrecision` ([#17383](https://github.com/Lightning-AI/lightning/pull/17383))
- Deprecated the `TPUBf16Precision` in favor of `XLABf16Precision` ([#17383](https://github.com/Lightning-AI/lightning/pull/17383))

### Removed

- Removed automatic sharding support with `Fabric.run` or using `fabric.launch(fn)`. This only impacts FSDP and DeepSpeed strategy users. Please instantiate your module under the newly added `fabric.init_module` context manager ([#17832](https://github.com/Lightning-AI/lightning/pull/17832))
- Removed the unsupported `checkpoint_io` argument from the `FSDPStrategy` ([#18192](https://github.com/Lightning-AI/lightning/pull/18192))

### Fixed

- Fixed issue where running on TPUs would select the wrong device index ([#17227](https://github.com/Lightning-AI/lightning/pull/17227))
- Removed the need to call `.launch()` when using the DP-strategy (`strategy="dp"`) ([#17931](https://github.com/Lightning-AI/lightning/pull/17931))
- Fixed FSDP re-applying activation checkpointing when the user had manually applied it already ([#18006](https://github.com/Lightning-AI/lightning/pull/18006))
- Fixed FSDP re-wrapping the module root when the user had manually wrapped the model ([#18054](https://github.com/Lightning-AI/lightning/pull/18054))
- Fixed issue where unexpected exceptions would leave the default torch dtype modified when using true precision settings ([#18500](https://github.com/Lightning-AI/lightning/pull/18500))
- Fixed redundant input-type casting in FSDP precision ([#18630](https://github.com/Lightning-AI/lightning/pull/18630))
- Fixed an issue with `find_usable_cuda_devices(0)` incorrectly returning a list of devices ([#18722](https://github.com/Lightning-AI/lightning/pull/18722))
- Fixed redundant file writes in `CSVLogger` ([#18567](https://github.com/Lightning-AI/lightning/pull/18567))


## [2.0.9] - 2023-09-14

### Fixed

- Fixed an issue causing the `_FabricOptimizer.state` to remain outdated after loading with `load_state_dict` ([#18488](https://github.com/Lightning-AI/lightning/pull/18488))


## [2.0.8] - 2023-08-29

### Changed

- On XLA, avoid setting the global rank before processes have been launched as this will initialize the PJRT computation client in the main process ([#16966](https://github.com/Lightning-AI/lightning/pull/16966))

### Fixed

- Fixed model parameters getting shared between processes when running with `strategy="ddp_spawn"` and `accelerator="cpu"`; this has a necessary memory impact, as parameters are replicated for each process now ([#18238](https://github.com/Lightning-AI/lightning/pull/18238))
- Removed false positive warning when using `fabric.no_backward_sync` with XLA strategies ([#17761](https://github.com/Lightning-AI/lightning/pull/17761))
- Fixed issue where Fabric would not initialize the global rank, world size, and rank-zero-only rank after initialization and before launch ([#16966](https://github.com/Lightning-AI/lightning/pull/16966))
- Fixed FSDP full-precision `param_dtype` training (`16-mixed`, `bf16-mixed` and `32-true` configurations) to avoid FSDP assertion errors with PyTorch < 2.0 ([#18278](https://github.com/Lightning-AI/lightning/pull/18278))



## [2.0.7] - 2023-08-14

### Changed

- Disabled the auto-detection of the Kubeflow environment ([#18137](https://github.com/Lightning-AI/lightning/pull/18137))

### Fixed

- Fixed issue where DDP subprocesses that used Hydra would set hydra's working directory to current directory ([#18145](https://github.com/Lightning-AI/lightning/pull/18145))
- Fixed an issue that would prevent the user to set the multiprocessing start method after importing lightning ([#18177](https://github.com/Lightning-AI/lightning/pull/18177))
- Fixed an issue with `Fabric.all_reduce()` not performing an inplace operation for all backends consistently ([#18235](https://github.com/Lightning-AI/lightning/pull/18235))


## [2.0.6] - 2023-07-20

### Fixed

- Fixed `TensorBoardLogger.log_graph` not unwrapping the `_FabricModule` ([#17844](https://github.com/Lightning-AI/lightning/pull/17844))


## [2.0.5] - 2023-07-07

### Added

- Added validation against misconfigured device selection when using the DeepSpeed strategy ([#17952](https://github.com/Lightning-AI/lightning/pull/17952))

### Changed

- Avoid info message when loading 0 entry point callbacks ([#17990](https://github.com/Lightning-AI/lightning/pull/17990))

### Fixed

- Fixed the emission of a false-positive warning when calling a method on the Fabric-wrapped module that accepts no arguments ([#17875](https://github.com/Lightning-AI/lightning/pull/17875))
- Fixed check for FSDP's flat parameters in all parameter groups ([#17914](https://github.com/Lightning-AI/lightning/pull/17914))
- Fixed automatic step tracking in Fabric's CSVLogger ([#17942](https://github.com/Lightning-AI/lightning/pull/17942))
- Fixed an issue causing the `torch.set_float32_matmul_precision` info message to show multiple times ([#17960](https://github.com/Lightning-AI/lightning/pull/17960))
- Fixed loading model state when `Fabric.load()` is called after `Fabric.setup()` ([#17997](https://github.com/Lightning-AI/lightning/pull/17997))


## [2.0.4] - 2023-06-22

### Fixed

- Fixed validation of parameters of `plugins.precision.MixedPrecision` ([#17687](https://github.com/Lightning-AI/lightning/pull/17687))
- Fixed an issue with hpu imports leading to performance degradation  ([#17788](https://github.com/Lightning-AI/lightning/pull/17788))


- Fixed computing the next version folder in `CSVLogger` ([#17139](https://github.com/Lightning-AI/lightning/pull/17139), [#17139](https://github.com/Lightning-AI/lightning/pull/17986))


## [2.0.3] - 2023-06-07

- Added support for `Callback` registration through entry points ([#17756](https://github.com/Lightning-AI/lightning/pull/17756))

### Changed

- Made type hints public ([#17100](https://github.com/Lightning-AI/lightning/pull/17100))
- Support compiling a module after it was set up by Fabric ([#17529](https://github.com/Lightning-AI/lightning/pull/17529))

### Fixed

- Fixed computing the next version folder in `CSVLogger` ([#17139](https://github.com/Lightning-AI/lightning/pull/17139))
- Fixed inconsistent settings for FSDP Precision ([#17670](https://github.com/Lightning-AI/lightning/issues/17670))


## [2.0.2] - 2023-04-24

### Changed

- Enabled precision autocast for LightningModule step methods in Fabric ([#17439](https://github.com/Lightning-AI/lightning/pull/17439))

### Fixed

- Fixed an issue with `LightningModule.*_step` methods bypassing the DDP/FSDP wrapper ([#17424](https://github.com/Lightning-AI/lightning/pull/17424))
- Fixed device handling in `Fabric.setup()` when the model has no parameters ([#17441](https://github.com/Lightning-AI/lightning/pull/17441))


## [2.0.1] - 2023-03-30

### Changed

- Generalized `Optimizer` validation to accommodate both FSDP 1.x and 2.x ([#16733](https://github.com/Lightning-AI/lightning/pull/16733))


## [2.0.0] - 2023-03-15

### Added

- Added `Fabric.all_reduce` ([#16459](https://github.com/Lightning-AI/lightning/pull/16459))
- Added support for saving and loading DeepSpeed checkpoints through `Fabric.save/load()` ([#16452](https://github.com/Lightning-AI/lightning/pull/16452))
- Added support for automatically calling `set_epoch` on the `dataloader.batch_sampler.sampler` ([#16841](https://github.com/Lightning-AI/lightning/pull/16841))
- Added support for writing logs to remote file systems with the `CSVLogger` ([#16880](https://github.com/Lightning-AI/lightning/pull/16880))
- Added support for frozen dataclasses in the optimizer state ([#16656](https://github.com/Lightning-AI/lightning/pull/16656))
- Added `lightning.fabric.is_wrapped` to check whether a module, optimizer, or dataloader was already wrapped by Fabric ([#16953](https://github.com/Lightning-AI/lightning/pull/16953))

### Changed

- Fabric now chooses `accelerator="auto", strategy="auto", devices="auto"` as defaults ([#16842](https://github.com/Lightning-AI/lightning/pull/16842))
- Checkpoint saving and loading redesign ([#16434](https://github.com/Lightning-AI/lightning/pull/16434))
  * Changed the method signatrue of `Fabric.save` and `Fabric.load`
  * Changed the method signature of `Strategy.save_checkpoint` and `Fabric.load_checkpoint`
  * `Fabric.save` accepts a state that can contain model and optimizer references
  * `Fabric.load` can now load state in-place onto models and optimizers
  * `Fabric.load` returns a dictionary of objects that weren't loaded into the state
  * `Strategy.save_checkpoint` and `Fabric.load_checkpoint` are now responsible for accessing the state of the model and optimizers
- `DataParallelStrategy.get_module_state_dict()` and `DDPStrategy.get_module_state_dict()` now correctly extracts the state dict without keys prefixed with 'module' ([#16487](https://github.com/Lightning-AI/lightning/pull/16487))
- "Native" suffix removal ([#16490](https://github.com/Lightning-AI/lightning/pull/16490))
  * `strategy="fsdp_full_shard_offload"` is now `strategy="fsdp_cpu_offload"`
  * `lightning.fabric.plugins.precision.native_amp` is now `lightning.fabric.plugins.precision.amp`
- Enabled all shorthand strategy names that can be supported in the CLI ([#16485](https://github.com/Lightning-AI/lightning/pull/16485))
- Renamed `strategy='tpu_spawn'` to `strategy='xla'` and `strategy='tpu_spawn_debug'` to `strategy='xla_debug'` ([#16781](https://github.com/Lightning-AI/lightning/pull/16781))
- Changed arguments for precision settings (from [64|32|16|bf16] to ["64-true"|"32-true"|"16-mixed"|"bf16-mixed"]) ([#16767](https://github.com/Lightning-AI/lightning/pull/16767))
- The selection `Fabric(strategy="ddp_spawn", ...)` no longer falls back to "ddp" when a cluster environment gets detected ([#16780](https://github.com/Lightning-AI/lightning/pull/16780))
- Renamed `setup_dataloaders(replace_sampler=...)` to `setup_dataloaders(use_distributed_sampler=...)` ([#16829](https://github.com/Lightning-AI/lightning/pull/16829))

### Removed

- Removed support for PyTorch 1.10 ([#16492](https://github.com/Lightning-AI/lightning/pull/16492))
- Removed support for Python 3.7 ([#16579](https://github.com/Lightning-AI/lightning/pull/16579))

### Fixed

- Fixed issue where the wrapped dataloader `iter()` would be called twice ([#16841](https://github.com/Lightning-AI/lightning/pull/16841))

- Improved the error message for installing tensorboard or tensorboardx ([#17053](https://github.com/Lightning-AI/lightning/pull/17053))


## [1.9.4] - 2023-03-01

### Added

- Added `Fabric(strategy="auto")` support ([#16916](https://github.com/Lightning-AI/lightning/pull/16916))

### Fixed

- Fixed edge cases in parsing device ids using NVML ([#16795](https://github.com/Lightning-AI/lightning/pull/16795))
- Fixed DDP spawn hang on TPU Pods ([#16844](https://github.com/Lightning-AI/lightning/pull/16844))
- Fixed an error when passing `find_usable_cuda_devices(num_devices=-1)` ([#16866](https://github.com/Lightning-AI/lightning/pull/16866))


## [1.9.3] - 2023-02-21

### Fixed

- Fixed an issue causing a wrong environment plugin to be selected when `accelerator=tpu` and `devices > 1` ([#16806](https://github.com/Lightning-AI/lightning/pull/16806))
- Fixed parsing of defaults for `--accelerator` and `--precision` in Fabric CLI when `accelerator` and `precision` are set to non-default values in the code ([#16818](https://github.com/Lightning-AI/lightning/pull/16818))


## [1.9.2] - 2023-02-15

### Fixed

- Fixed an attribute error and improved input validation for invalid strategy types being passed to Trainer ([#16693](https://github.com/Lightning-AI/lightning/pull/16693))


## [1.9.1] - 2023-02-10

### Fixed

- Fixed error handling for `accelerator="mps"` and `ddp` strategy pairing ([#16455](https://github.com/Lightning-AI/lightning/pull/16455))
- Fixed strict availability check for `torch_xla` requirement ([#16476](https://github.com/Lightning-AI/lightning/pull/16476))
- Fixed an issue where PL would wrap DataLoaders with XLA's MpDeviceLoader more than once ([#16571](https://github.com/Lightning-AI/lightning/pull/16571))
- Fixed the batch_sampler reference for DataLoaders wrapped with XLA's MpDeviceLoader ([#16571](https://github.com/Lightning-AI/lightning/pull/16571))
- Fixed an import error when `torch.distributed` is not available ([#16658](https://github.com/Lightning-AI/lightning/pull/16658))


## [1.9.0] - 2023-01-17

### Added

- Added `Fabric.launch()` to programmatically launch processes (e.g. in Jupyter notebook) ([#14992](https://github.com/Lightning-AI/lightning/pull/14992))
- Added the option to launch Fabric scripts from the CLI, without the need to wrap the code into the `run` method ([#14992](https://github.com/Lightning-AI/lightning/pull/14992))
- Added `Fabric.setup_module()` and `Fabric.setup_optimizers()` to support strategies that need to set up the model before an optimizer can be created ([#15185](https://github.com/Lightning-AI/lightning/pull/15185))
- Added support for Fully Sharded Data Parallel (FSDP) training in Lightning Lite ([#14967](https://github.com/Lightning-AI/lightning/pull/14967))
- Added `lightning.fabric.accelerators.find_usable_cuda_devices` utility function ([#16147](https://github.com/Lightning-AI/lightning/pull/16147))
- Added basic support for LightningModules ([#16048](https://github.com/Lightning-AI/lightning/pull/16048))
- Added support for managing callbacks via `Fabric(callbacks=...)` and emitting events through `Fabric.call()` ([#16074](https://github.com/Lightning-AI/lightning/pull/16074))
- Added Logger support ([#16121](https://github.com/Lightning-AI/lightning/pull/16121))
  * Added `Fabric(loggers=...)` to support different Logger frameworks in Fabric
  * Added `Fabric.log` for logging scalars using multiple loggers
  * Added `Fabric.log_dict` for logging a dictionary of multiple metrics at once
  * Added `Fabric.loggers` and `Fabric.logger` attributes to access the individual logger instances
  * Added support for calling `self.log` and `self.log_dict` in a LightningModule when using Fabric
  * Added access to `self.logger` and `self.loggers` in a LightningModule when using Fabric
- Added `lightning.fabric.loggers.TensorBoardLogger` ([#16121](https://github.com/Lightning-AI/lightning/pull/16121))
- Added `lightning.fabric.loggers.CSVLogger` ([#16346](https://github.com/Lightning-AI/lightning/pull/16346))
- Added support for a consistent `.zero_grad(set_to_none=...)` on the wrapped optimizer regardless of which strategy is used ([#16275](https://github.com/Lightning-AI/lightning/pull/16275))

### Changed

- Renamed the class `LightningLite` to `Fabric` ([#15932](https://github.com/Lightning-AI/lightning/pull/15932), [#15938](https://github.com/Lightning-AI/lightning/pull/15938))
- The `Fabric.run()` method is no longer abstract ([#14992](https://github.com/Lightning-AI/lightning/pull/14992))
- The `XLAStrategy` now inherits from `ParallelStrategy` instead of `DDPSpawnStrategy` ([#15838](https://github.com/Lightning-AI/lightning/pull/15838))
- Merged the implementation of `DDPSpawnStrategy` into `DDPStrategy` and removed `DDPSpawnStrategy` ([#14952](https://github.com/Lightning-AI/lightning/pull/14952))
- The dataloader wrapper returned from `.setup_dataloaders()` now calls `.set_epoch()` on the distributed sampler if one is used ([#16101](https://github.com/Lightning-AI/lightning/pull/16101))
- Renamed `Strategy.reduce` to `Strategy.all_reduce` in all strategies ([#16370](https://github.com/Lightning-AI/lightning/pull/16370))
- When using multiple devices, the strategy now defaults to "ddp" instead of "ddp_spawn" when none is set ([#16388](https://github.com/Lightning-AI/lightning/pull/16388))

### Removed

- Removed support for FairScale's sharded training (`strategy='ddp_sharded'|'ddp_sharded_spawn'`). Use Fully-Sharded Data Parallel instead (`strategy='fsdp'`) ([#16329](https://github.com/Lightning-AI/lightning/pull/16329))

### Fixed

- Restored sampling parity between PyTorch and Fabric dataloaders when using the `DistributedSampler` ([#16101](https://github.com/Lightning-AI/lightning/pull/16101))
- Fixes an issue where the error message wouldn't tell the user the real value that was passed through the CLI ([#16334](https://github.com/Lightning-AI/lightning/pull/16334))


## [1.8.6] - 2022-12-21

- minor cleaning


## [1.8.5] - 2022-12-15

- minor cleaning


## [1.8.4] - 2022-12-08

### Fixed

- Fixed `shuffle=False` having no effect when using DDP/DistributedSampler ([#15931](https://github.com/Lightning-AI/lightning/pull/15931))


## [1.8.3] - 2022-11-22

### Changed

- Temporarily removed support for Hydra multi-run ([#15737](https://github.com/Lightning-AI/lightning/pull/15737))


## [1.8.2] - 2022-11-17

### Fixed

- Fixed the automatic fallback from `LightningLite(strategy="ddp_spawn", ...)` to `LightningLite(strategy="ddp", ...)` when on an LSF cluster ([#15103](https://github.com/Lightning-AI/lightning/pull/15103))


## [1.8.1] - 2022-11-10

### Fixed

- Fix an issue with the SLURM `srun` detection causing permission errors ([#15485](https://github.com/Lightning-AI/lightning/pull/15485))
- Fixed the import of `lightning_lite` causing a warning 'Redirects are currently not supported in Windows or MacOs' ([#15610](https://github.com/Lightning-AI/lightning/pull/15610))<|MERGE_RESOLUTION|>--- conflicted
+++ resolved
@@ -20,11 +20,11 @@
 - Renamed `lightning run model` to `fabric run model` ([#19442](https://github.com/Lightning-AI/pytorch-lightning/pull/19442))
 
 
-<<<<<<< HEAD
+- The `Fabric.rank_zero_first` context manager now uses a barrier without timeout to avoid long-running tasks to be interrupted ([#19448](https://github.com/Lightning-AI/lightning/pull/19448))
+
+
 - Fabric now raises an error if you forget to call `fabric.backward()` when it is needed by the strategy or precision selection ([#19447](https://github.com/Lightning-AI/lightning/pull/19447))
-=======
-- The `Fabric.rank_zero_first` context manager now uses a barrier without timeout to avoid long-running tasks to be interrupted ([#19448](https://github.com/Lightning-AI/lightning/pull/19448))
->>>>>>> 3c5a465c
+
 
 -
 
