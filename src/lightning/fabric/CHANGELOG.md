# Changelog

All notable changes to this project will be documented in this file.

The format is based on [Keep a Changelog](http://keepachangelog.com/en/1.0.0/).


## [UnReleased] - 2023-MM-DD

### Added

- Added support for the TPU-v4 architecture ([#17227](https://github.com/Lightning-AI/lightning/pull/17227))


- Added support for XLA's new PJRT runtime ([#17352](https://github.com/Lightning-AI/lightning/pull/17352))


- Check for invalid TPU device inputs ([#17227](https://github.com/Lightning-AI/lightning/pull/17227))


- Added support for joint setup of model and optimizer with FSDP ([#17305](https://github.com/Lightning-AI/lightning/pull/17305))


- Added support for handling multiple parameter groups in optimizers set up with FSDP ([#17305](https://github.com/Lightning-AI/lightning/pull/17305))


- Added support for saving and loading sharded model and optimizer state with `FSDPStrategy` ([#17323](https://github.com/Lightning-AI/lightning/pull/17323))


- Added a warning when calling methods on `_FabricModule` that bypass the strategy-specific wrappers ([#17424](https://github.com/Lightning-AI/lightning/pull/17424))


- Added `Fabric.init()` context manager to instantiate tensors or models efficiently directly on device and dtype ([#17488](https://github.com/Lightning-AI/lightning/pull/17488))

- Added `Fabric.init_module()` context manager to instantiate large models efficiently directly on device, dtype, and sharding them ([#17462](https://github.com/Lightning-AI/lightning/pull/17462))

- Added `lightning.fabric.plugins.Precision.init_context()` context manager to control model and tensor instantiation ([#17462](https://github.com/Lightning-AI/lightning/pull/17462))
  * Creates the model parameters in the desired dtype (`torch.float32`, `torch.float64`, `torch.float16`, or `torch.bfloat16`) depending on the 'true' precision choice in `Fabric(precision='32-true'|'64-true'|'16-true'|'bf16-true')`
<<<<<<< HEAD

- Added `lightning.fabric.strategies.Strategy.init_context()` context manager to control the model and tensor instantiation ([#17462](https://github.com/Lightning-AI/lightning/pull/17462))
  * Calls `lightning.fabric.plugins.Precision.init_context()`
  * Initializes empty weights on the meta device with the FSDP strategy, or on the root device for otherwise
=======
  * Handles initialization for FSDP models before wrapping and the Zero stage 3 initialization for DeepSpeed before sharding
>>>>>>> ce3701bf

- Run the DDP wrapper in a CUDA stream ([#17334](https://github.com/Lightning-AI/lightning/pull/17334))


- Added support for true half-precision as `L.Fabric(precision="16-true"|"bf16-true")` ([#17287](https://github.com/Lightning-AI/lightning/pull/17287))


### Changed

- Allow using iterable-style datasets with TPUs ([#17331](https://github.com/Lightning-AI/lightning/pull/17331))


- On XLA, avoid setting the global rank before processes have been launched as this will initialize the PJRT computation client in the main process ([#16966](https://github.com/Lightning-AI/lightning/pull/16966))


- Increased the minimum XLA requirement to 1.13 ([#17368](https://github.com/Lightning-AI/lightning/pull/17368))


- Enable precision autocast for LightningModule step methods in Fabric ([#17439](https://github.com/Lightning-AI/lightning/pull/17439))


### Deprecated


-


### Removed

-


### Fixed

- Fixed issue where running on TPUs would select the wrong device index ([#17227](https://github.com/Lightning-AI/lightning/pull/17227))


- Fixed issue where Fabric would not initialize the global rank, world size, and rank-zero-only rank after initialization and before launch ([#16966](https://github.com/Lightning-AI/lightning/pull/16966))


- Fixed an issue with `LightningModule.*_step` methods bypassing the DDP/FSDP wrapper ([#17424](https://github.com/Lightning-AI/lightning/pull/17424))


- Fixed device handling in `Fabric.setup()` when the model has no parameters ([#17441](https://github.com/Lightning-AI/lightning/pull/17441))


## [2.0.1.post0] - 2023-04-11

No changes


## [2.0.1] - 2023-03-30

### Changed

- Generalized `Optimizer` validation to accommodate both FSDP 1.x and 2.x ([#16733](https://github.com/Lightning-AI/lightning/pull/16733))


## [2.0.0] - 2023-03-15

### Added

- Added `Fabric.all_reduce` ([#16459](https://github.com/Lightning-AI/lightning/pull/16459))
- Added support for saving and loading DeepSpeed checkpoints through `Fabric.save/load()` ([#16452](https://github.com/Lightning-AI/lightning/pull/16452))
- Added support for automatically calling `set_epoch` on the `dataloader.batch_sampler.sampler` ([#16841](https://github.com/Lightning-AI/lightning/pull/16841))
- Added support for writing logs to remote file systems with the `CSVLogger` ([#16880](https://github.com/Lightning-AI/lightning/pull/16880))
- Added support for frozen dataclasses in the optimizer state ([#16656](https://github.com/Lightning-AI/lightning/pull/16656))
- Added `lightning.fabric.is_wrapped` to check whether a module, optimizer, or dataloader was already wrapped by Fabric ([#16953](https://github.com/Lightning-AI/lightning/pull/16953))

### Changed

- Fabric now chooses `accelerator="auto", strategy="auto", devices="auto"` as defaults ([#16842](https://github.com/Lightning-AI/lightning/pull/16842))
- Checkpoint saving and loading redesign ([#16434](https://github.com/Lightning-AI/lightning/pull/16434))
  * Changed the method signatrue of `Fabric.save` and `Fabric.load`
  * Changed the method signature of `Strategy.save_checkpoint` and `Fabric.load_checkpoint`
  * `Fabric.save` accepts a state that can contain model and optimizer references
  * `Fabric.load` can now load state in-place onto models and optimizers
  * `Fabric.load` returns a dictionary of objects that weren't loaded into the state
  * `Strategy.save_checkpoint` and `Fabric.load_checkpoint` are now responsible for accessing the state of the model and optimizers
- `DataParallelStrategy.get_module_state_dict()` and `DDPStrategy.get_module_state_dict()` now correctly extracts the state dict without keys prefixed with 'module' ([#16487](https://github.com/Lightning-AI/lightning/pull/16487))
- "Native" suffix removal ([#16490](https://github.com/Lightning-AI/lightning/pull/16490))
  * `strategy="fsdp_full_shard_offload"` is now `strategy="fsdp_cpu_offload"`
  * `lightning.fabric.plugins.precision.native_amp` is now `lightning.fabric.plugins.precision.amp`
- Enabled all shorthand strategy names that can be supported in the CLI ([#16485](https://github.com/Lightning-AI/lightning/pull/16485))
- Renamed `strategy='tpu_spawn'` to `strategy='xla'` and `strategy='tpu_spawn_debug'` to `strategy='xla_debug'` ([#16781](https://github.com/Lightning-AI/lightning/pull/16781))
- Changed arguments for precision settings (from [64|32|16|bf16] to ["64-true"|"32-true"|"16-mixed"|"bf16-mixed"]) ([#16767](https://github.com/Lightning-AI/lightning/pull/16767))
- The selection `Fabric(strategy="ddp_spawn", ...)` no longer falls back to "ddp" when a cluster environment gets detected ([#16780](https://github.com/Lightning-AI/lightning/pull/16780))
- Renamed `setup_dataloaders(replace_sampler=...)` to `setup_dataloaders(use_distributed_sampler=...)` ([#16829](https://github.com/Lightning-AI/lightning/pull/16829))

### Removed

- Removed support for PyTorch 1.10 ([#16492](https://github.com/Lightning-AI/lightning/pull/16492))
- Removed support for Python 3.7 ([#16579](https://github.com/Lightning-AI/lightning/pull/16579))

### Fixed

- Fixed issue where the wrapped dataloader `iter()` would be called twice ([#16841](https://github.com/Lightning-AI/lightning/pull/16841))

- Improved the error message for installing tensorboard or tensorboardx ([#17053](https://github.com/Lightning-AI/lightning/pull/17053))


## [1.9.4] - 2023-03-01

### Added

- Added `Fabric(strategy="auto")` support ([#16916](https://github.com/Lightning-AI/lightning/pull/16916))

### Fixed

- Fixed edge cases in parsing device ids using NVML ([#16795](https://github.com/Lightning-AI/lightning/pull/16795))
- Fixed DDP spawn hang on TPU Pods ([#16844](https://github.com/Lightning-AI/lightning/pull/16844))
- Fixed an error when passing `find_usable_cuda_devices(num_devices=-1)` ([#16866](https://github.com/Lightning-AI/lightning/pull/16866))


## [1.9.3] - 2023-02-21

### Fixed

- Fixed an issue causing a wrong environment plugin to be selected when `accelerator=tpu` and `devices > 1` ([#16806](https://github.com/Lightning-AI/lightning/pull/16806))
- Fixed parsing of defaults for `--accelerator` and `--precision` in Fabric CLI when `accelerator` and `precision` are set to non-default values in the code ([#16818](https://github.com/Lightning-AI/lightning/pull/16818))


## [1.9.2] - 2023-02-15

### Fixed

- Fixed an attribute error and improved input validation for invalid strategy types being passed to Trainer ([#16693](https://github.com/Lightning-AI/lightning/pull/16693))


## [1.9.1] - 2023-02-10

### Fixed

- Fixed error handling for `accelerator="mps"` and `ddp` strategy pairing ([#16455](https://github.com/Lightning-AI/lightning/pull/16455))
- Fixed strict availability check for `torch_xla` requirement ([#16476](https://github.com/Lightning-AI/lightning/pull/16476))
- Fixed an issue where PL would wrap DataLoaders with XLA's MpDeviceLoader more than once ([#16571](https://github.com/Lightning-AI/lightning/pull/16571))
- Fixed the batch_sampler reference for DataLoaders wrapped with XLA's MpDeviceLoader ([#16571](https://github.com/Lightning-AI/lightning/pull/16571))
- Fixed an import error when `torch.distributed` is not available ([#16658](https://github.com/Lightning-AI/lightning/pull/16658))


## [1.9.0] - 2023-01-17

### Added

- Added `Fabric.launch()` to programmatically launch processes (e.g. in Jupyter notebook) ([#14992](https://github.com/Lightning-AI/lightning/pull/14992))
- Added the option to launch Fabric scripts from the CLI, without the need to wrap the code into the `run` method ([#14992](https://github.com/Lightning-AI/lightning/pull/14992))
- Added `Fabric.setup_module()` and `Fabric.setup_optimizers()` to support strategies that need to set up the model before an optimizer can be created ([#15185](https://github.com/Lightning-AI/lightning/pull/15185))
- Added support for Fully Sharded Data Parallel (FSDP) training in Lightning Lite ([#14967](https://github.com/Lightning-AI/lightning/pull/14967))
- Added `lightning.fabric.accelerators.find_usable_cuda_devices` utility function ([#16147](https://github.com/Lightning-AI/lightning/pull/16147))
- Added basic support for LightningModules ([#16048](https://github.com/Lightning-AI/lightning/pull/16048))
- Added support for managing callbacks via `Fabric(callbacks=...)` and emitting events through `Fabric.call()` ([#16074](https://github.com/Lightning-AI/lightning/pull/16074))
- Added Logger support ([#16121](https://github.com/Lightning-AI/lightning/pull/16121))
  * Added `Fabric(loggers=...)` to support different Logger frameworks in Fabric
  * Added `Fabric.log` for logging scalars using multiple loggers
  * Added `Fabric.log_dict` for logging a dictionary of multiple metrics at once
  * Added `Fabric.loggers` and `Fabric.logger` attributes to access the individual logger instances
  * Added support for calling `self.log` and `self.log_dict` in a LightningModule when using Fabric
  * Added access to `self.logger` and `self.loggers` in a LightningModule when using Fabric
- Added `lightning.fabric.loggers.TensorBoardLogger` ([#16121](https://github.com/Lightning-AI/lightning/pull/16121))
- Added `lightning.fabric.loggers.CSVLogger` ([#16346](https://github.com/Lightning-AI/lightning/pull/16346))
- Added support for a consistent `.zero_grad(set_to_none=...)` on the wrapped optimizer regardless of which strategy is used ([#16275](https://github.com/Lightning-AI/lightning/pull/16275))

### Changed

- Renamed the class `LightningLite` to `Fabric` ([#15932](https://github.com/Lightning-AI/lightning/pull/15932), [#15938](https://github.com/Lightning-AI/lightning/pull/15938))
- The `Fabric.run()` method is no longer abstract ([#14992](https://github.com/Lightning-AI/lightning/pull/14992))
- The `XLAStrategy` now inherits from `ParallelStrategy` instead of `DDPSpawnStrategy` ([#15838](https://github.com/Lightning-AI/lightning/pull/15838))
- Merged the implementation of `DDPSpawnStrategy` into `DDPStrategy` and removed `DDPSpawnStrategy` ([#14952](https://github.com/Lightning-AI/lightning/pull/14952))
- The dataloader wrapper returned from `.setup_dataloaders()` now calls `.set_epoch()` on the distributed sampler if one is used ([#16101](https://github.com/Lightning-AI/lightning/pull/16101))
- Renamed `Strategy.reduce` to `Strategy.all_reduce` in all strategies ([#16370](https://github.com/Lightning-AI/lightning/pull/16370))
- When using multiple devices, the strategy now defaults to "ddp" instead of "ddp_spawn" when none is set ([#16388](https://github.com/Lightning-AI/lightning/pull/16388))

### Removed

- Removed support for FairScale's sharded training (`strategy='ddp_sharded'|'ddp_sharded_spawn'`). Use Fully-Sharded Data Parallel instead (`strategy='fsdp'`) ([#16329](https://github.com/Lightning-AI/lightning/pull/16329))

### Fixed

- Restored sampling parity between PyTorch and Fabric dataloaders when using the `DistributedSampler` ([#16101](https://github.com/Lightning-AI/lightning/pull/16101))
- Fixes an issue where the error message wouldn't tell the user the real value that was passed through the CLI ([#16334](https://github.com/Lightning-AI/lightning/pull/16334))


## [1.8.6] - 2022-12-21

- minor cleaning


## [1.8.5] - 2022-12-15

- minor cleaning


## [1.8.4] - 2022-12-08

### Fixed

- Fixed `shuffle=False` having no effect when using DDP/DistributedSampler ([#15931](https://github.com/Lightning-AI/lightning/pull/15931))


## [1.8.3] - 2022-11-22

### Changed

- Temporarily removed support for Hydra multi-run ([#15737](https://github.com/Lightning-AI/lightning/pull/15737))


## [1.8.2] - 2022-11-17

### Fixed

- Fixed the automatic fallback from `LightningLite(strategy="ddp_spawn", ...)` to `LightningLite(strategy="ddp", ...)` when on an LSF cluster ([#15103](https://github.com/Lightning-AI/lightning/pull/15103))


## [1.8.1] - 2022-11-10

### Fixed

- Fix an issue with the SLURM `srun` detection causing permission errors ([#15485](https://github.com/Lightning-AI/lightning/pull/15485))
- Fixed the import of `lightning_lite` causing a warning 'Redirects are currently not supported in Windows or MacOs' ([#15610](https://github.com/Lightning-AI/lightning/pull/15610))<|MERGE_RESOLUTION|>--- conflicted
+++ resolved
@@ -36,14 +36,10 @@
 
 - Added `lightning.fabric.plugins.Precision.init_context()` context manager to control model and tensor instantiation ([#17462](https://github.com/Lightning-AI/lightning/pull/17462))
   * Creates the model parameters in the desired dtype (`torch.float32`, `torch.float64`, `torch.float16`, or `torch.bfloat16`) depending on the 'true' precision choice in `Fabric(precision='32-true'|'64-true'|'16-true'|'bf16-true')`
-<<<<<<< HEAD
 
 - Added `lightning.fabric.strategies.Strategy.init_context()` context manager to control the model and tensor instantiation ([#17462](https://github.com/Lightning-AI/lightning/pull/17462))
   * Calls `lightning.fabric.plugins.Precision.init_context()`
-  * Initializes empty weights on the meta device with the FSDP strategy, or on the root device for otherwise
-=======
-  * Handles initialization for FSDP models before wrapping and the Zero stage 3 initialization for DeepSpeed before sharding
->>>>>>> ce3701bf
+  * Initializes empty weights on the root device.
 
 - Run the DDP wrapper in a CUDA stream ([#17334](https://github.com/Lightning-AI/lightning/pull/17334))
 
