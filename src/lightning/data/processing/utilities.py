--- conflicted
+++ resolved
@@ -4,15 +4,6 @@
 from contextlib import contextmanager
 from subprocess import Popen
 from typing import Any, Callable, List, Optional, Tuple, Union
-
-<<<<<<< HEAD
-from lightning.data.constants import _IS_IN_STUDIO, _LIGHTNING_CLOUD_LATEST
-
-from typing import Optional, List, Tuple, Union
-import os
-=======
-import urllib3
->>>>>>> 18719b89
 
 from lightning.data.constants import _IS_IN_STUDIO, _LIGHTNING_CLOUD_LATEST
 
@@ -76,17 +67,8 @@
             ),
             project_id=project_id,
         )
-<<<<<<< HEAD
     except ApiException as ex:
-        if 'already exists' in str(ex.body):
-=======
-    except (ApiException, urllib3.exceptions.HTTPError) as ex:
-        # Note: This function can be called in a distributed way.
-        # There is a race condition where one machine might create the entry before another machine
-        # and this request would fail with duplicated key
-        # In this case, it is fine not to raise
         if "already exists" in str(ex.body):
->>>>>>> 18719b89
             pass
         else:
             raise ex
