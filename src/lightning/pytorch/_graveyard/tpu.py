--- conflicted
+++ resolved
@@ -81,12 +81,8 @@
 class TPUBf16PrecisionPlugin(XLAPrecisionPlugin):
     """Legacy class.
 
-<<<<<<< HEAD
     Use :class:`~lightning.pytorch.plugins.precision.xlabf16.XLAPrecisionPlugin` instead.
-=======
-    Use :class:`~lightning.pytorch.plugins.precision.xlabf16.XLABf16PrecisionPlugin` instead.
 
->>>>>>> 70e31b64
     """
 
     def __init__(self, *args: Any, **kwargs: Any) -> None:
