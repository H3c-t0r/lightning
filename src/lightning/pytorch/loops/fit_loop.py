--- conflicted
+++ resolved
@@ -14,14 +14,11 @@
 import logging
 from typing import Iterable, Optional
 
-<<<<<<< HEAD
 from lightning_utilities.core.apply_func import apply_to_collection
 from torch.utils.data import DataLoader
 
+import lightning.pytorch as pl
 from lightning.fabric.utilities.data import _auto_add_worker_init_fn
-=======
-import lightning.pytorch as pl
->>>>>>> 52c98126
 from lightning.pytorch.loops import _Loop
 from lightning.pytorch.loops.epoch import _TrainingEpochLoop
 from lightning.pytorch.loops.fetchers import _DataFetcher
@@ -87,7 +84,7 @@
         self.epoch_progress = Progress()
 
         self._is_fresh_start_epoch: bool = True
-        self._data_source = _DataLoaderSource(None, "")
+        self._data_source = _DataLoaderSource(None, "train_dataloader")
         self._combined_loader: Optional[CombinedLoader] = None
         self._data_fetcher: Optional[_DataFetcher] = None
 
