# Copyright The Lightning AI team.
#
# Licensed under the Apache License, Version 2.0 (the "License");
# you may not use this file except in compliance with the License.
# You may obtain a copy of the License at
#
#     http://www.apache.org/licenses/LICENSE-2.0
#
# Unless required by applicable law or agreed to in writing, software
# distributed under the License is distributed on an "AS IS" BASIS,
# WITHOUT WARRANTIES OR CONDITIONS OF ANY KIND, either express or implied.
# See the License for the specific language governing permissions and
# limitations under the License.

<<<<<<< HEAD
from typing import Any, Callable, Iterable, Iterator, List, Optional, Sized
=======
from typing import Any, Iterable, Iterator, List, Optional, Sized, Tuple
>>>>>>> 39020887

from torch.utils.data.dataloader import DataLoader

from lightning.fabric.utilities.data import has_len
from lightning.pytorch.trainer.supporters import _shutdown_workers_and_reset_iterator, CombinedLoader
from lightning.pytorch.utilities.exceptions import MisconfigurationException


def _profile_nothing() -> None:
    pass


class _DataFetcher(Iterator):
    def __init__(self) -> None:
        self._dataloader: Optional[Iterable] = None
        self.dataloader_iter: Optional[Iterator] = None
        self.fetched: int = 0
        self.done: bool = False
        self._start_profiler = _profile_nothing
        self._stop_profiler = _profile_nothing

    def setup(self, dataloader: Iterable) -> None:
        self._dataloader = dataloader

    @property
    def dataloader(self) -> Iterable:
        if self._dataloader is None:
            raise MisconfigurationException(
                f"`{self.__class__.__name__}` should have been `setup` with a dataloader iterable."
            )
        return self._dataloader

    def __iter__(self) -> "_DataFetcher":
        self.reset()
        self.dataloader_iter = iter(self.dataloader)
        return self

    def __next__(self) -> Any:
        self._start_profiler()
        assert self.dataloader_iter is not None
        try:
            data = next(self.dataloader_iter)
        except StopIteration as e:
            self.done = True
            raise e
        finally:
            self._stop_profiler()
        self.fetched += 1
        return data

    def reset(self) -> None:
        self.fetched = 0
        self.done = False

    def teardown(self) -> None:
        self.reset()
        if isinstance(self._dataloader, CombinedLoader):
            self._dataloader.reset()
        if isinstance(self._dataloader, DataLoader):
            _shutdown_workers_and_reset_iterator(self._dataloader)
        self.dataloader_iter = None


class _PrefetchDataFetcher(_DataFetcher):
    """This class is used to control batch fetching flow.

    Args:
        prefetch_batches: Number of batches to pre-fetch. Pre-fetching at least 1 batch is necessary to properly track
            whether a batch is the last one (available with :attr:`self.done`) under any training setup.
<<<<<<< HEAD
        # FIXME(carlos): remove this from the fetcher to simplify
        store_on_device: Whether to store the pre-fetched batches on device.
=======
>>>>>>> 39020887
    """

    def __init__(self, prefetch_batches: int = 1) -> None:
        super().__init__()
        if prefetch_batches < 0:
            raise ValueError("`prefetch_batches` should at least be 0.")
        self.prefetch_batches = prefetch_batches
        self.batches: List[Any] = []
        self._has_len = False

    def setup(self, dataloader: Iterable) -> None:
        super().setup(dataloader)
        self._has_len = has_len(dataloader)

    def __iter__(self) -> "_PrefetchDataFetcher":
        super().__iter__()
        iterator = self.dataloader_iter
        assert iterator is not None
        for _ in range(self.prefetch_batches):
            try:
                self._fetch_next_batch(iterator)
            except StopIteration:
                # this would only happen when prefetch_batches > the number of batches available and makes
                # `__next__` jump directly to the empty iterator case without trying to fetch again
                self.done = True
                break
        return self

    def __next__(self) -> Any:
        assert self.dataloader_iter is not None
        if self.batches:
            # there are pre-fetched batches already from a previous `prefetching` call.
            # consume one
            batch = self.batches.pop(0)
            try:
                # refill the consumed batch
                self._fetch_next_batch(self.dataloader_iter)
            except StopIteration:
                # no more batches to fetch. we are done only if all pre-fetched batches were returned
                self.done = not self.batches
        elif not self.done:
            # this will run only when no pre-fetching was done.
            try:
                self._fetch_next_batch(self.dataloader_iter)
                # consume the batch we just fetched
                batch = self.batches.pop(0)
            except StopIteration as e:
                self.done = True
                raise e
        else:
            # the iterator is empty
            raise StopIteration
        return batch

    def _fetch_next_batch(self, iterator: Iterator) -> None:
        self._start_profiler()
        try:
            batch = next(iterator)
        finally:
            self._stop_profiler()
        self.fetched += 1
        if not self.prefetch_batches and self._has_len:
            # when we don't prefetch but the dataloader is sized, we use the length for `done`
            dataloader = self.dataloader
            assert isinstance(dataloader, Sized)  # `_has_len` is True
            self.done = self.fetched >= len(dataloader)
        self.batches.append(batch)

    def reset(self) -> None:
        super().reset()
        self.batches = []


class _DataLoaderIterDataFetcher(_DataFetcher):
    """This class is used to return directly the `dataloader_iter` to the ``LightningModule`` training_step for
    users to implement their own pre-fetching logic. This feature can be activated as follows:

    Example::

        Class MyModel(LightningModule):
            def training_step(self, dataloader_iter: Iterator, batch_idx: int) -> None:
                # it is the user responsibility to fetch and move the batch to the right device.
                batch = next(dataloader_iter)
                batch = batch.to(self.device)
                ...
    """

    def __iter__(self) -> "_DataLoaderIterDataFetcher":
        super().__iter__()
        iterator = self.dataloader_iter
        assert iterator is not None
        self.iterator = iter(_DataFetcherWrapper(self))
        return self

    def __next__(self) -> Iterator:
        if not self.done:
            return self.iterator
        raise StopIteration


class _DataFetcherWrapper(Iterator):
    def __init__(self, data_fetcher: _DataLoaderIterDataFetcher) -> None:
        self.data_fetcher = data_fetcher

    def __next__(self) -> Any:
        out = super(_DataLoaderIterDataFetcher, self.data_fetcher).__next__()
        inner_iterable = self.data_fetcher.dataloader
        if hasattr(inner_iterable, "_mode") and inner_iterable._mode == "sequential":
            # avoid breaking change with sequential mode and dataloader_iter. this is okay because
            # dataloader_iter + sequential + multiple dataloaders is not supported so the `*_step(..., batch_idx)` value
            # and the batch_index we are excluding here will match
            return out[1]
        return out<|MERGE_RESOLUTION|>--- conflicted
+++ resolved
@@ -12,11 +12,7 @@
 # See the License for the specific language governing permissions and
 # limitations under the License.
 
-<<<<<<< HEAD
-from typing import Any, Callable, Iterable, Iterator, List, Optional, Sized
-=======
-from typing import Any, Iterable, Iterator, List, Optional, Sized, Tuple
->>>>>>> 39020887
+from typing import Any, Iterable, Iterator, List, Optional, Sized
 
 from torch.utils.data.dataloader import DataLoader
 
@@ -86,11 +82,6 @@
     Args:
         prefetch_batches: Number of batches to pre-fetch. Pre-fetching at least 1 batch is necessary to properly track
             whether a batch is the last one (available with :attr:`self.done`) under any training setup.
-<<<<<<< HEAD
-        # FIXME(carlos): remove this from the fetcher to simplify
-        store_on_device: Whether to store the pre-fetched batches on device.
-=======
->>>>>>> 39020887
     """
 
     def __init__(self, prefetch_batches: int = 1) -> None:
