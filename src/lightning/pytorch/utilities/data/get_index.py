--- conflicted
+++ resolved
@@ -48,16 +48,8 @@
 
         if not fs.isfile(file):
             _create_index_recursive(root=file, write_to=write_to)
-<<<<<<< HEAD
         else: 
             write_to.write(file + "\n")
-=======
-        else:
-            break
-
-    print(f"writing {len(files)} files")
-    write_to.writelines([item + "\n" for item in files])
->>>>>>> 1c9cfc43
 
 
 def _create_index(data_connection_path: str, index_file_path: str) -> bool:
