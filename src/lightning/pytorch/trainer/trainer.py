--- conflicted
+++ resolved
@@ -24,11 +24,6 @@
 import math
 import os
 import warnings
-<<<<<<< HEAD
-from argparse import _ArgumentGroup, ArgumentParser, Namespace
-=======
-from copy import deepcopy
->>>>>>> 99cb2cd0
 from datetime import timedelta
 from typing import Any, Dict, Iterable, List, Optional, Union
 from weakref import proxy
