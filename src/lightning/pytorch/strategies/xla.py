--- conflicted
+++ resolved
@@ -206,12 +206,9 @@
         rank_zero_only.rank = self.global_rank
 
     def set_world_ranks(self) -> None:
-<<<<<<< HEAD
-=======
         # accessing global_rank will initialize the XLA computation client. since this is called outside of the spawned
         # processes (by the accelerator connector), we cannot run the code that would normally be here.
         # instead it's done in `setup_distributed`
->>>>>>> 50662eb0
         pass
 
     def validation_step(self, *args: Any, **kwargs: Any) -> Optional[STEP_OUTPUT]:
