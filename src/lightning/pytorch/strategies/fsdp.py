# Copyright The Lightning AI team.
#
# Licensed under the Apache License, Version 2.0 (the "License");
# you may not use this file except in compliance with the License.
# You may obtain a copy of the License at
#
#     http://www.apache.org/licenses/LICENSE-2.0
#
# Unless required by applicable law or agreed to in writing, software
# distributed under the License is distributed on an "AS IS" BASIS,
# WITHOUT WARRANTIES OR CONDITIONS OF ANY KIND, either express or implied.
# See the License for the specific language governing permissions and
# limitations under the License.
import logging
import os
from contextlib import contextmanager, nullcontext
from datetime import timedelta
from pathlib import Path
from typing import Any, Callable, Dict, Generator, List, Literal, Mapping, Optional, Set, Type, TYPE_CHECKING, Union

import torch
from torch import Tensor
from torch.nn import Module
from torch.optim import Optimizer

import lightning.pytorch as pl
from lightning.fabric.plugins import CheckpointIO, ClusterEnvironment
from lightning.fabric.plugins.collectives.torch_collective import default_pg_timeout
from lightning.fabric.strategies import _StrategyRegistry
from lightning.fabric.strategies.fsdp import (
    _activation_checkpointing_kwargs,
    _auto_wrap_policy_kwargs,
    _get_full_state_dict_context,
    _get_sharded_state_dict_context,
    _init_cpu_offload,
    _init_sharding_strategy,
    _is_full_checkpoint,
    _is_sharded_checkpoint,
    _load_raw_module_state,
    _METADATA_FILENAME,
    _optimizer_has_flat_params,
    _setup_activation_checkpointing,
)
from lightning.fabric.utilities.distributed import (
    _get_default_process_group_backend_for_device,
    _init_dist_connection,
    _sync_ddp_if_available,
)
from lightning.fabric.utilities.distributed import group as _group
from lightning.fabric.utilities.imports import (
    _TORCH_GREATER_EQUAL_1_12,
    _TORCH_GREATER_EQUAL_1_13,
    _TORCH_GREATER_EQUAL_2_0,
)
from lightning.fabric.utilities.init import _EmptyInit
from lightning.fabric.utilities.optimizer import _optimizers_to_device
from lightning.fabric.utilities.seed import reset_seed
from lightning.fabric.utilities.types import _PATH, ProcessGroup, ReduceOp
from lightning.pytorch.core.optimizer import LightningOptimizer
from lightning.pytorch.plugins.precision import PrecisionPlugin
from lightning.pytorch.plugins.precision.fsdp import FSDPPrecisionPlugin
from lightning.pytorch.strategies.launchers.subprocess_script import _SubprocessScriptLauncher
from lightning.pytorch.strategies.parallel import ParallelStrategy
from lightning.pytorch.strategies.strategy import TBroadcast
from lightning.pytorch.trainer.states import TrainerFn
from lightning.pytorch.utilities.exceptions import MisconfigurationException
from lightning.pytorch.utilities.model_helpers import is_overridden
from lightning.pytorch.utilities.rank_zero import rank_zero_info, rank_zero_only, rank_zero_warn

if TYPE_CHECKING:
    from torch.distributed.fsdp.fully_sharded_data_parallel import CPUOffload, MixedPrecision, ShardingStrategy

    if _TORCH_GREATER_EQUAL_2_0:
        from torch.distributed.fsdp.wrap import ModuleWrapPolicy

        _POLICY = Union[Set, Callable[[Module, bool, int], bool], ModuleWrapPolicy]
    else:
        _POLICY = Union[Set, Callable[[Module, bool, int], bool]]  # type: ignore[misc]

    _SHARDING_STRATEGY = Union[ShardingStrategy, Literal["FULL_SHARD", "SHARD_GRAD_OP", "NO_SHARD", "HYBRID_SHARD"]]


log = logging.getLogger(__name__)


class FSDPStrategy(ParallelStrategy):
    r"""Strategy for Fully Sharded Data Parallel provided by torch.distributed.

    .. warning::  This is an :ref:`experimental <versioning:Experimental API>` feature.

    Fully Sharded Training shards the entire model across all available GPUs, allowing you to scale model
    size, whilst using efficient communication to reduce overhead. In practice, this means we can remain
    at parity with PyTorch DDP, whilst scaling our model sizes dramatically. The technique is similar
    to ZeRO-Stage 3.

    For more information check out
    `this blogpost <https://pytorch.org/blog/introducing-pytorch-fully-sharded-data-parallel-api>`__.

    Defaults have been set and options have been exposed, but may require configuration
    based on your level of memory/speed efficiency. We suggest having a look at
    `this tutorial <https://pytorch.org/tutorials/intermediate/FSDP_tutorial.html>`__ for more information.

    Arguments:
        cpu_offload: See ``cpu_offload`` parameter in :class:`torch.distributed.fsdp.FullyShardedDataParallel`.
        mixed_precision: See ``mixed_precision`` parameter in :class:`torch.distributed.fsdp.FullyShardedDataParallel`.
        auto_wrap_policy: Same as ``auto_wrap_policy`` parameter in
            :class:`torch.distributed.fsdp.FullyShardedDataParallel`. For convenience, this also accepts a set of the
            layer classes to wrap.
        activation_checkpointing: Deprecated. Use ``activation_checkpointing_policy``.
        activation_checkpointing_policy: Same as ``auto_wrap_policy`` parameter in
            :class:`torch.distributed.fsdp.FullyShardedDataParallel` but used when selecting the modules for which you
            want to enable activation checkpointing. Enabling this can free up a significant amount of memory at the
            cost of speed since activations in these layers need to be recomputed during backpropagation. For
            convenience, this also accepts a set of the layer classes to wrap.
        sharding_strategy: Select whether to shard model parameters, gradients, optimizer states, or a combination of
            them. Available values are:

            - ``"FULL_SHARD"``: Shards model parameters, gradients, and optimizer states (default).
            - ``"SHARD_GRAD_OP"``: Shards gradients and optimizer states only. Model parameters get replicated.
            - ``"NO_SHARD"``: No sharding (identical to regular DDP).
            - ``"HYBRID_SHARD"``: Shards model parameters, gradients, and optimizer states within a single machine, but
              replicates across machines.

            Also accepts a :class:`torch.distributed.fsdp.ShardingStrategy` enum value.

        state_dict_type: The format in which the state of the model and optimizers gets saved into the checkpoint.

            - ``"full"``: The full weights and optimizer states get assembled on rank 0 and saved to a single file.
            - ``"sharded"``: Each rank saves its shard of weights and optimizer states to a file. The checkpoint is
              a folder with as many files as the world size.

        \**kwargs: See available parameters in :class:`torch.distributed.fsdp.FullyShardedDataParallel`.

    """

    strategy_name = "fsdp"
    _registered_strategies: List[str] = []

    def __init__(
        self,
        accelerator: Optional["pl.accelerators.Accelerator"] = None,
        parallel_devices: Optional[List[torch.device]] = None,
        cluster_environment: Optional[ClusterEnvironment] = None,
        checkpoint_io: Optional[CheckpointIO] = None,
        precision_plugin: Optional[PrecisionPlugin] = None,
        process_group_backend: Optional[str] = None,
        timeout: Optional[timedelta] = default_pg_timeout,
        cpu_offload: Union[bool, "CPUOffload", None] = None,
        mixed_precision: Optional["MixedPrecision"] = None,
        auto_wrap_policy: Optional["_POLICY"] = None,
        activation_checkpointing: Optional[Union[Type[Module], List[Type[Module]]]] = None,
        activation_checkpointing_policy: Optional["_POLICY"] = None,
        sharding_strategy: "_SHARDING_STRATEGY" = "FULL_SHARD",
        state_dict_type: Literal["full", "sharded"] = "full",  # FIXME: make sharded the default
        **kwargs: Any,
    ) -> None:
        if not _TORCH_GREATER_EQUAL_1_12:
            raise MisconfigurationException("`FSDPStrategy` is supported from PyTorch v1.12.0 onwards.")

        super().__init__(
            accelerator=accelerator,
            parallel_devices=parallel_devices,
            cluster_environment=cluster_environment,
            checkpoint_io=checkpoint_io,
            precision_plugin=precision_plugin,
        )
        self._process_group = None
        self.num_nodes = 1
        self._process_group_backend = process_group_backend
        self._timeout: Optional[timedelta] = timeout
        self.cpu_offload = _init_cpu_offload(cpu_offload)
        self.sharding_strategy = _init_sharding_strategy(sharding_strategy)
        self.mixed_precision = mixed_precision
        self.kwargs = _auto_wrap_policy_kwargs(auto_wrap_policy, kwargs)

        if _TORCH_GREATER_EQUAL_2_0:
            # Avoids the need for user to reference params in `configure_optimizers` via
            # `self.trainer.model.parameters()` and enables support for multiple parameter groups.
            self.kwargs.setdefault("use_orig_params", True)

        self._activation_checkpointing_kwargs = _activation_checkpointing_kwargs(
            activation_checkpointing, activation_checkpointing_policy
        )

        if state_dict_type == "sharded" and not _TORCH_GREATER_EQUAL_2_0:
            raise NotImplementedError(
                "Saving checkpoints with `FSDPStrategy(state_dict_type='sharded')` is not supported in PyTorch < 2.0."
                " Please upgrade `torch`."
            )
        self._state_dict_type = state_dict_type

    @property
    def root_device(self) -> torch.device:
        assert self.parallel_devices is not None
        return self.parallel_devices[self.local_rank]

    @property
    def num_processes(self) -> int:
        return len(self.parallel_devices) if self.parallel_devices is not None else 0

    @property
    def process_group(self) -> Optional[ProcessGroup]:
        if self._process_group is None:
            from torch.distributed.distributed_c10d import _get_default_group

            # The strategy should have already initilized process group in setup_environment()
            self._process_group = _get_default_group()
        return self._process_group

    @property
    def process_group_backend(self) -> Optional[str]:
        return self._process_group_backend

    @property
    def mixed_precision_config(self) -> Optional["MixedPrecision"]:
        if self.mixed_precision:
            return self.mixed_precision
        plugin = self.precision_plugin
        if isinstance(plugin, FSDPPrecisionPlugin):
            return plugin.mixed_precision_config
        return None

    @property
    def distributed_sampler_kwargs(self) -> Dict:
        return {"num_replicas": (self.num_nodes * self.num_processes), "rank": self.global_rank}

    @property
    def restore_checkpoint_after_setup(self) -> bool:
        return True

    @property
    def lightning_restore_optimizer(self) -> bool:
        return False

    def setup_environment(self) -> None:
        log.debug(f"{self.__class__.__name__}: setting up distributed...")
        reset_seed()

        # determine which process we are and world size
        self.set_world_ranks()

        self._process_group_backend = self._get_process_group_backend()
        assert self.cluster_environment is not None
        _init_dist_connection(self.cluster_environment, self._process_group_backend, timeout=self._timeout)
        super().setup_environment()

    def _get_process_group_backend(self) -> str:
        return self._process_group_backend or _get_default_process_group_backend_for_device(self.root_device)

    def set_world_ranks(self) -> None:
        if self.cluster_environment is not None:
            self.cluster_environment.set_global_rank(self.node_rank * self.num_processes + self.local_rank)
            self.cluster_environment.set_world_size(self.num_nodes * self.num_processes)
        # `LightningEnvironment.set_global_rank` will do this too, but we cannot rely on that implementation detail
        # additionally, for some implementations, the setter is a no-op, so it's safer to access the getter
        rank_zero_only.rank = self.global_rank

    def _configure_launcher(self) -> None:
        assert self.cluster_environment is not None
        if not self.cluster_environment.creates_processes_externally:
            self._launcher = _SubprocessScriptLauncher(self.cluster_environment, self.num_processes, self.num_nodes)

    def _setup_model(self, model: Module) -> Module:
        """Wraps the model into a
        :class:`~torch.distributed.fsdp.fully_sharded_data_parallel.FullyShardedDataParallel` module."""
        from torch.distributed.fsdp import FullyShardedDataParallel

        if any(isinstance(mod, FullyShardedDataParallel) for mod in model.modules()):
            # the user wrapped at least one layer in `configure_model` already
            if "auto_wrap_policy" in self.kwargs:
                rank_zero_warn(
                    "A FSDP `auto_wrap_policy` is set, but the model is already wrapped. The policy will be ignored."
                )
                del self.kwargs["auto_wrap_policy"]
        else:
            log.debug(f"setting up FSDP model with device id: {self.root_device.index}, kwargs: {self.kwargs}")
            model = FullyShardedDataParallel(
                module=model,
                process_group=self.process_group,
                cpu_offload=self.cpu_offload,
                mixed_precision=self.mixed_precision_config,
                sharding_strategy=self.sharding_strategy,
                device_id=self.root_device.index,
                **self.kwargs,
            )

        # activation checkpointing needs to be set up after wrapping the model
        if _TORCH_GREATER_EQUAL_1_13:
            _setup_activation_checkpointing(model, self._activation_checkpointing_kwargs)

        return model

    def setup(self, trainer: "pl.Trainer") -> None:
        assert self.accelerator is not None
        assert self.model is not None
        self.accelerator.setup(trainer)

        if trainer.state.fn == TrainerFn.FITTING and self._layer_sync:
            self.model = self._layer_sync.apply(self.model)

        # we set the device so that optimizers can be created with distributed comms.
        assert self.lightning_module is not None
        self.lightning_module._device = self.root_device

        if is_overridden("configure_sharded_model", self.lightning_module):
            # legacy: we don't skip setup with the `configure_model` alternative
            rank_zero_info(
                "You have overridden `LightningModule.configure_sharded_model` hook. It will assume that all the layers"
                " are already wrapped for sharding and won't wrap the entire model using `FullyShardedDataParallel`."
            )
        else:
            self.model = self._setup_model(self.model)
        self.barrier()

        self.setup_optimizers(trainer)
        _optimizers_to_device(self.optimizers, self.root_device)

        self.setup_precision_plugin()

    def setup_optimizers(self, trainer: "pl.Trainer") -> None:
        if self.kwargs.get("use_orig_params"):
            return super().setup_optimizers(trainer)

        invalid_params_error = False
        try:
            super().setup_optimizers(trainer)
        except ValueError as ex:
            if "optimizer got an empty parameter list" not in str(ex):
                raise
            invalid_params_error = True

        if invalid_params_error or any(not _optimizer_has_flat_params(optimizer) for optimizer in self.optimizers):
            # We avoid this limitation in PyTorch >= 2.0 by setting `use_orig_params=True`
            raise ValueError(
                "The optimizer does not seem to reference any FSDP parameters. HINT: Make sure to create the"
                " optimizer after setting up the model by referencing `self.trainer.model.parameters()` in the"
                " `configure_optimizers()` hook."
            )
        return None

    def model_to_device(self) -> None:
        pass

    @contextmanager
    def tensor_init_context(self, empty_init: Optional[bool] = None) -> Generator[None, None, None]:
        # TODO: Use the meta device and reset parameters after https://github.com/pytorch/pytorch/issues/90465
        # is resolved. For now, the module will get moved to the device in `setup_module`.
        empty_init_context = _EmptyInit(enabled=bool(empty_init)) if _TORCH_GREATER_EQUAL_1_13 else nullcontext()
        with empty_init_context, self.precision_plugin.init_context():
            yield

    @contextmanager
    def model_sharded_context(self) -> Generator[None, None, None]:
        log.debug(f"{self.__class__.__name__}: entered model_sharded_context.")
        from torch.distributed.fsdp.fully_sharded_data_parallel import FullyShardedDataParallel
        from torch.distributed.fsdp.wrap import enable_wrap

        with enable_wrap(
            wrapper_cls=FullyShardedDataParallel,
            process_group=self.process_group,
            cpu_offload=self.cpu_offload,
            mixed_precision=self.mixed_precision_config,
            sharding_strategy=self.sharding_strategy,
            device_id=self.root_device.index,
            **self.kwargs,
        ):
            yield

    def barrier(self, name: Optional[str] = None) -> None:
        if not torch.distributed.is_initialized():
            return
        if torch.distributed.get_backend() == "nccl":
            torch.distributed.barrier(device_ids=self._determine_device_ids())
        else:
            torch.distributed.barrier()

    def broadcast(self, obj: TBroadcast, src: int = 0) -> TBroadcast:
        if not torch.distributed.is_initialized():
            return obj

        obj = [obj]
        torch.distributed.broadcast_object_list(obj, src, group=_group.WORLD)
        return obj[0]

    def reduce(
        self,
        tensor: Union[Tensor, Any],
        group: Optional[Any] = None,
        reduce_op: Optional[Union[ReduceOp, str]] = "mean",
    ) -> Tensor:
        """Reduces a tensor from several distributed processes to one aggregated tensor.

        Args:
            tensor: the tensor to sync and reduce
            group: the process group to gather results from. Defaults to all processes (world)
            reduce_op: the reduction operation. Defaults to 'mean'/'avg'.
                Can also be a string 'sum' to calculate the sum during reduction.

        Return:
            reduced value, except when the input was not a tensor the output remains is unchanged

        """
        if isinstance(tensor, Tensor):
            return _sync_ddp_if_available(tensor, group, reduce_op=reduce_op)
        return tensor

    def _determine_device_ids(self) -> List[int]:
        return [self.root_device.index]

    def teardown(self) -> None:
        log.debug(f"{self.__class__.__name__}: tearing down strategy...")

        pl_module = self.lightning_module
        if (
            pl_module is not None
            # `self.lightning_module._trainer` can be None if teardown gets called on an exception before
            # the trainer gets set on the LightningModule
            and pl_module._trainer is not None
            and pl_module._trainer.state.fn == TrainerFn.FITTING
            and self._layer_sync
        ):
            assert self.model is not None
            self.model = self._layer_sync.revert(self.model)

        assert self.cluster_environment is not None
        assert self.accelerator is not None
        self.cluster_environment.teardown()
        self.precision_plugin.teardown()
        self.accelerator.teardown()

    @classmethod
    def get_registered_strategies(cls) -> List[str]:
        return cls._registered_strategies

    @classmethod
    def register_strategies(cls, strategy_registry: _StrategyRegistry) -> None:
        if not _TORCH_GREATER_EQUAL_1_12 or not torch.distributed.is_available():
            return
        strategy_registry.register(
            "fsdp",
            cls,
            description="Fully Sharded Data Parallel (FSDP) training",
            # state_dict_type="full",
        )
        cls._registered_strategies.append("fsdp")

        strategy_registry.register(
            "fsdp_cpu_offload",
            cls,
            description="Fully Sharded Data Parallel (FSDP) training with Full Sharding and CPU Offloading",
            cpu_offload=True,
            # state_dict_type="full",
        )
        cls._registered_strategies.append("fsdp_cpu_offload")

    def lightning_module_state_dict(self) -> Dict[str, Any]:
        assert self.model is not None
        if self._state_dict_type == "sharded":
            state_dict_ctx = _get_sharded_state_dict_context(self.model)
        elif self._state_dict_type == "full":
            state_dict_ctx = _get_full_state_dict_context(self.model, world_size=self.world_size)
        else:
            raise ValueError(f"Unknown state_dict_type: {self._state_dict_type}")
        with state_dict_ctx:
            return self.model.state_dict()

    def load_model_state_dict(self, checkpoint: Mapping[str, Any]) -> None:
        pass

    def optimizer_state(self, optimizer: Optimizer) -> Dict[str, Tensor]:
        if not _TORCH_GREATER_EQUAL_2_0:
            rank_zero_warn("FSDP in Lightning with PyTorch < 2.0 does not support saving the optimizer state.")
            return {}

        from torch.distributed.fsdp import FullyShardedDataParallel as FSDP
        from torch.distributed.fsdp import OptimStateKeyType

        if isinstance(optimizer, LightningOptimizer):
            optimizer = optimizer._optimizer

        assert self.model is not None
        if self._state_dict_type == "sharded":
            with _get_sharded_state_dict_context(self.model):
                return FSDP.optim_state_dict(self.model, optimizer)

        elif self._state_dict_type == "full":
            with _get_full_state_dict_context(self.model, world_size=self.world_size):
                state_dict = FSDP.optim_state_dict(self.model, optimizer)
                if self.global_rank == 0:
                    # Store the optimizer state dict in standard format
                    state_dict = FSDP.rekey_optim_state_dict(state_dict, OptimStateKeyType.PARAM_ID, self.model)
                return state_dict

        raise ValueError(f"Unknown state_dict_type: {self._state_dict_type}")

    def load_optimizer_state_dict(self, checkpoint: Mapping[str, Any]) -> None:
<<<<<<< HEAD
        pass
=======
        if not _TORCH_GREATER_EQUAL_2_0:
            rank_zero_warn("FSDP in Lightning with PyTorch < 2.0 does not support loading the optimizer state.")
            return

        from torch.distributed.fsdp import FullyShardedDataParallel as FSDP
        from torch.distributed.fsdp import OptimStateKeyType

        optimizer_states = checkpoint.get("optimizer_states")

        # If the optimizer states are not present, we don't need to do anything (backward compatibility)
        if optimizer_states is None:
            return

        if len(self.optimizers) != len(optimizer_states):
            raise RuntimeError(
                f"You have configured {len(self.optimizers)} optimizers but the checkpoint contains"
                f" {len(optimizer_states)} optimizers to load. Please resume training with the same number"
                " of optimizers or edit the checkpoint manually to remove states."
            )

        assert self.model is not None

        # rank0_only should be false because we need to load the optimizer state on all ranks
        with _get_full_state_dict_context(self.model, world_size=self.world_size, rank0_only=False):
            for optimizer, opt_state in zip(self.optimizers, optimizer_states):
                # convert the optimizer state to the format expected by FSDP
                opt_state = FSDP.rekey_optim_state_dict(opt_state, OptimStateKeyType.PARAM_NAME, self.model)

                opt_state = FSDP.optim_state_dict_to_load(
                    optim_state_dict=opt_state,
                    model=self.model,
                    optim=optimizer,
                )
                optimizer.load_state_dict(opt_state)
>>>>>>> 2f3491a7

    def save_checkpoint(
        self, checkpoint: Dict[str, Any], filepath: _PATH, storage_options: Optional[Any] = None
    ) -> None:
        if storage_options is not None:
            raise TypeError(
                "`FSDPStrategy.save_checkpoint(..., storage_options=...)` is not supported because"
                " `FSDPStrategy` does not use the `CheckpointIO`."
            )

        path = Path(self.broadcast(filepath))
        if path.is_dir() and os.listdir(path):
            raise FileExistsError(f"The checkpoint directory already exists and is not empty: {path}")

        if self._state_dict_type == "sharded":
            from torch.distributed.checkpoint import FileSystemWriter, save_state_dict

            path.mkdir(parents=True, exist_ok=True)

            converted_state = {"model": checkpoint.pop("state_dict")}
            converted_state.update(
                {f"optimizer_{idx}": optim_state for idx, optim_state in enumerate(checkpoint.pop("optimizer_states"))}
            )

            # FSDP's FileSystemWriter streams the tensors to disk to minimize memory peaks
            writer = FileSystemWriter(path=path, single_file_per_rank=True)
            save_state_dict(converted_state, writer)

            if self.global_rank == 0:
                torch.save(checkpoint, path / _METADATA_FILENAME)
        else:
            return super().save_checkpoint(checkpoint=checkpoint, filepath=path)

    def load_checkpoint(self, checkpoint_path: _PATH) -> Dict[str, Any]:
        # if not _TORCH_GREATER_EQUAL_2_0:
        #     raise NotImplementedError(
        #         "Saving and loading checkpoints with the `FSDPStrategy` is not supported in PyTorch < 2.0."
        #         " Please upgrade `torch` or file an issue: `https://github.com/Lightning-AI/lightning/issues`."
        #     )
        # if not state:
        #     raise ValueError(
        #         f"Got FSDPStrategy.load_checkpoint(..., state={state!r}) but a state with at least "
        #         f" a model instance to reload is required. Pass it in like so:"
        #         " FSDPStrategy.load_checkpoint(..., state={'model': model, ...})"
        #     )
        # broadcast the path from rank 0 to ensure all the states are loaded from a common path
        path = Path(self.broadcast(checkpoint_path))

        from torch.distributed.checkpoint import FileSystemReader, load_state_dict
        from torch.distributed.checkpoint.optimizer import load_sharded_optimizer_state_dict
        from torch.distributed.fsdp import FullyShardedDataParallel as FSDP
        from torch.distributed.fsdp import OptimStateKeyType

        if _is_sharded_checkpoint(path):
            state_dict_ctx = _get_sharded_state_dict_context(self.model)
            reader = FileSystemReader(path=path)

            with state_dict_ctx:
                module_state = {"model": self.model.state_dict()}
                load_state_dict(module_state, reader)
                self.model.load_state_dict(module_state["model"])

                if self.lightning_module.trainer.state.fn == TrainerFn.FITTING:
                    # the optimizer states must be loaded separately
                    for idx, optim in enumerate(self.optimizers):
                        optim_key = f"optimizer_{idx}"
                        optim_state = load_sharded_optimizer_state_dict(
                            model_state_dict=module_state["model"],
                            optimizer_key=optim_key,
                            storage_reader=reader,
                        )
                        flattened_osd = FSDP.optim_state_dict_to_load(
                            optim_state_dict=optim_state[optim_key],
                            model=self.model,
                            optim=optim,
                        )
                        optim.load_state_dict(flattened_osd)

            # Load metadata (anything not a module or optimizer)
            metadata = torch.load(path / _METADATA_FILENAME)
            return metadata

        if _is_full_checkpoint(path):
            # TODO: lazy loading not possible atm because deepcopy of callbacks
            # checkpoint = _lazy_load(path) if _TORCH_GREATER_EQUAL_2_0 else torch.load(path, map_location="cpu")
            checkpoint = torch.load(path, map_location="cpu")
            _load_raw_module_state(checkpoint["state_dict"], module=self.model)

            from torch.distributed.fsdp import FullyShardedDataParallel as FSDP
            from torch.distributed.fsdp import OptimStateKeyType

            optimizer_states = checkpoint.get("optimizer_states")
            if optimizer_states is None:
                # If the optimizer states are not present, we don't need to do anything (backward compatibility)
                return checkpoint
            if not _TORCH_GREATER_EQUAL_2_0:
                rank_zero_warn("FSDP in Lightning with PyTorch < 2.0 does not support loading the optimizer state.")
                return checkpoint
            if len(self.optimizers) != len(optimizer_states):
                raise RuntimeError(
                    f"You have configured {len(self.optimizers)} optimizers but the checkpoint contains"
                    f" {len(optimizer_states)} optimizers to load. Please resume training with the same number"
                    " of optimizers or edit the checkpoint manually to remove states."
                )

            assert self.model is not None

            # rank0_only should be false because we need to load the optimizer state on all ranks
            with _get_full_state_dict_context(self.model, rank0_only=False):
                for optimizer, opt_state in zip(self.optimizers, optimizer_states):
                    if isinstance(list(opt_state["state"].keys())[0], int):
                        # Handling the case where the optimizer state is saved from a normal optimizer
                        opt_state = FSDP.rekey_optim_state_dict(opt_state, OptimStateKeyType.PARAM_NAME, self.model)
                    # opt_state = FSDP.rekey_optim_state_dict(opt_state, OptimStateKeyType.PARAM_NAME, self.model)

                    opt_state = FSDP.optim_state_dict_to_load(
                        optim_state_dict=opt_state,
                        model=self.model,
                        optim=optimizer,
                    )
                    optimizer.load_state_dict(opt_state)

            #
            # if _TORCH_GREATER_EQUAL_2_0:
            #     # Materialize lazy tensors if there are any left in the checkpoint
            #     # The `torch.Optimizer.load_state_dict` method can't load lazy tensors because of deepcopy pickle issues
            #     checkpoint = _materialize_tensors(checkpoint)
            return checkpoint

        raise ValueError(
            f"The path {str(path)!r} does not point to a valid checkpoint. Make sure the path points to either a"
            " directory with FSDP checkpoint shards, or a single file with a full checkpoint."
        )<|MERGE_RESOLUTION|>--- conflicted
+++ resolved
@@ -494,44 +494,7 @@
         raise ValueError(f"Unknown state_dict_type: {self._state_dict_type}")
 
     def load_optimizer_state_dict(self, checkpoint: Mapping[str, Any]) -> None:
-<<<<<<< HEAD
         pass
-=======
-        if not _TORCH_GREATER_EQUAL_2_0:
-            rank_zero_warn("FSDP in Lightning with PyTorch < 2.0 does not support loading the optimizer state.")
-            return
-
-        from torch.distributed.fsdp import FullyShardedDataParallel as FSDP
-        from torch.distributed.fsdp import OptimStateKeyType
-
-        optimizer_states = checkpoint.get("optimizer_states")
-
-        # If the optimizer states are not present, we don't need to do anything (backward compatibility)
-        if optimizer_states is None:
-            return
-
-        if len(self.optimizers) != len(optimizer_states):
-            raise RuntimeError(
-                f"You have configured {len(self.optimizers)} optimizers but the checkpoint contains"
-                f" {len(optimizer_states)} optimizers to load. Please resume training with the same number"
-                " of optimizers or edit the checkpoint manually to remove states."
-            )
-
-        assert self.model is not None
-
-        # rank0_only should be false because we need to load the optimizer state on all ranks
-        with _get_full_state_dict_context(self.model, world_size=self.world_size, rank0_only=False):
-            for optimizer, opt_state in zip(self.optimizers, optimizer_states):
-                # convert the optimizer state to the format expected by FSDP
-                opt_state = FSDP.rekey_optim_state_dict(opt_state, OptimStateKeyType.PARAM_NAME, self.model)
-
-                opt_state = FSDP.optim_state_dict_to_load(
-                    optim_state_dict=opt_state,
-                    model=self.model,
-                    optim=optimizer,
-                )
-                optimizer.load_state_dict(opt_state)
->>>>>>> 2f3491a7
 
     def save_checkpoint(
         self, checkpoint: Dict[str, Any], filepath: _PATH, storage_options: Optional[Any] = None
@@ -640,7 +603,7 @@
             assert self.model is not None
 
             # rank0_only should be false because we need to load the optimizer state on all ranks
-            with _get_full_state_dict_context(self.model, rank0_only=False):
+            with _get_full_state_dict_context(self.model, world_size=self.world_size, rank0_only=False):
                 for optimizer, opt_state in zip(self.optimizers, optimizer_states):
                     if isinstance(list(opt_state["state"].keys())[0], int):
                         # Handling the case where the optimizer state is saved from a normal optimizer
