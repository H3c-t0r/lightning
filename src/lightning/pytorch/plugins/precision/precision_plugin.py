--- conflicted
+++ resolved
@@ -24,12 +24,8 @@
 from lightning.fabric.plugins import Precision as FabricPrecision
 from lightning.fabric.utilities.types import Steppable
 from lightning.pytorch.core.hooks import CheckpointHooks
-<<<<<<< HEAD
+from lightning.pytorch.trainer import call
 from lightning.pytorch.utilities import GradClipAlgorithmType
-=======
-from lightning.pytorch.trainer import call
-from lightning.pytorch.utilities import grad_norm, GradClipAlgorithmType
->>>>>>> 32e71377
 
 
 class PrecisionPlugin(FabricPrecision, CheckpointHooks):
@@ -81,14 +77,8 @@
     def _after_closure(self, model: "pl.LightningModule", optimizer: Steppable) -> None:
         """Utility to share some code after the closure has been run."""
         trainer = model.trainer
-<<<<<<< HEAD
-        trainer._call_callback_hooks("on_before_optimizer_step", optimizer)
-        trainer._call_lightning_module_hook("on_before_optimizer_step", optimizer)
-=======
         call._call_callback_hooks(trainer, "on_before_optimizer_step", optimizer)
         call._call_lightning_module_hook(trainer, "on_before_optimizer_step", optimizer)
-        self._track_grad_norm(trainer)
->>>>>>> 32e71377
         self._clip_gradients(
             model,
             optimizer,
