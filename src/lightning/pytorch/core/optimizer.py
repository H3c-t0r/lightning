--- conflicted
+++ resolved
@@ -210,20 +210,14 @@
     def _handle_single_dict(optim_conf: dict) -> Tuple[List, List, Optional[str], Optional[List]]:
         _validate_optim_conf_dict(optim_conf)
         optimizers = _as_list(optim_conf["optimizer"])
-<<<<<<< HEAD
-        lr_schedulers = _as_list(optim_conf.get("lr_scheduler", []))
-        monitor = optim_conf.get("monitor", None)
-        should_increment = optim_conf.get("should_increment", None)
-=======
         monitor = optim_conf.get("monitor")
         lr_schedulers = _as_list(optim_conf.get("lr_scheduler", []))
         should_increment = optim_conf.get("should_increment")
->>>>>>> a8c44eca
         if should_increment and len(optimizers) > len(_as_list(should_increment)):
             # `_validate_optim_conf_dict` checks `should_increment` to have length 1 if list
             single_val = should_increment[0] if isinstance(should_increment, (list, tuple)) else should_increment
             should_increment = [single_val for _ in optimizers]
-        return optimizers, lr_schedulers, monitor, should_increment
+        return optimizers, monitor, lr_schedulers, should_increment
 
     # single output, single optimizer
     if isinstance(optim_conf, Optimizable):
@@ -246,21 +240,12 @@
 
     # single dictionary
     elif isinstance(optim_conf, dict):
-<<<<<<< HEAD
         optimizers, lr_schedulers, monitor, should_increment = _handle_single_dict(optim_conf)
-        
+
     # multiple dictionaries
     elif isinstance(optim_conf, (list, tuple)) and all(isinstance(d, dict) for d in optim_conf):
         optimizers, lr_schedulers, monitor, should_increment = [], [], [], []
-        
-=======
-        optimizers, monitor, lr_schedulers, should_increment = _handle_single_dict(optim_conf)
-
-    # multiple dictionaries
-    elif isinstance(optim_conf, (list, tuple)) and all(isinstance(d, dict) for d in optim_conf):
-        optimizers, monitor, lr_schedulers, should_increment = [], [], [], []
-
->>>>>>> a8c44eca
+
         # DO NOT SUBMIT add a test for this case first that breaks
         # If the user populated some `should_increment` but not all, the rest is assumed as `False`
         # if (
@@ -283,13 +268,9 @@
         # reset empty lists to None
         if not should_increment:
             should_increment = None
-<<<<<<< HEAD
         if not monitor:
             monitor = None
-    
-=======
-
->>>>>>> a8c44eca
+
     # unknown configuration
     else:
         raise MisconfigurationException(
