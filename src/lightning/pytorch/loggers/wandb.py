# Copyright The Lightning AI team.
#
# Licensed under the Apache License, Version 2.0 (the "License");
# you may not use this file except in compliance with the License.
# You may obtain a copy of the License at
#
#     http://www.apache.org/licenses/LICENSE-2.0
#
# Unless required by applicable law or agreed to in writing, software
# distributed under the License is distributed on an "AS IS" BASIS,
# WITHOUT WARRANTIES OR CONDITIONS OF ANY KIND, either express or implied.
# See the License for the specific language governing permissions and
# limitations under the License.
"""
Weights and Biases Logger
-------------------------
"""
import os
from argparse import Namespace
from pathlib import Path
from typing import TYPE_CHECKING, Any, Dict, List, Literal, Mapping, Optional, Union

import torch.nn as nn
from lightning_utilities.core.imports import RequirementCache
from torch import Tensor
from typing_extensions import override

from lightning.fabric.utilities.logger import _add_prefix, _convert_params, _sanitize_callable_params
from lightning.fabric.utilities.types import _PATH
from lightning.pytorch.callbacks.model_checkpoint import ModelCheckpoint
from lightning.pytorch.loggers.logger import Logger, rank_zero_experiment
from lightning.pytorch.loggers.utilities import _scan_checkpoints
from lightning.pytorch.utilities.exceptions import MisconfigurationException
from lightning.pytorch.utilities.rank_zero import rank_zero_only, rank_zero_warn

if TYPE_CHECKING:
    from wandb import Artifact
    from wandb.sdk.lib import RunDisabled
    from wandb.wandb_run import Run

_WANDB_AVAILABLE = RequirementCache("wandb>=0.12.10")


class WandbLogger(Logger):
    r"""Log using `Weights and Biases <https://docs.wandb.ai/integrations/lightning>`_.

    **Installation and set-up**

    Install with pip:

    .. code-block:: bash

        pip install wandb

    Create a `WandbLogger` instance:

    .. code-block:: python

        from lightning.pytorch.loggers import WandbLogger

        wandb_logger = WandbLogger(project="MNIST")

    Pass the logger instance to the `Trainer`:

    .. code-block:: python

        trainer = Trainer(logger=wandb_logger)

    A new W&B run will be created when training starts if you have not created one manually before with `wandb.init()`.

    **Log metrics**

    Log from :class:`~lightning.pytorch.core.LightningModule`:

    .. code-block:: python

        class LitModule(LightningModule):
            def training_step(self, batch, batch_idx):
                self.log("train/loss", loss)

    Use directly wandb module:

    .. code-block:: python

        wandb.log({"train/loss": loss})

    **Log hyper-parameters**

    Save :class:`~lightning.pytorch.core.LightningModule` parameters:

    .. code-block:: python

        class LitModule(LightningModule):
            def __init__(self, *args, **kwarg):
                self.save_hyperparameters()

    Add other config parameters:

    .. code-block:: python

        # add one parameter
        wandb_logger.experiment.config["key"] = value

        # add multiple parameters
        wandb_logger.experiment.config.update({key1: val1, key2: val2})

        # use directly wandb module
        wandb.config["key"] = value
        wandb.config.update()

    **Log gradients, parameters and model topology**

    Call the `watch` method for automatically tracking gradients:

    .. code-block:: python

        # log gradients and model topology
        wandb_logger.watch(model)

        # log gradients, parameter histogram and model topology
        wandb_logger.watch(model, log="all")

        # change log frequency of gradients and parameters (100 steps by default)
        wandb_logger.watch(model, log_freq=500)

        # do not log graph (in case of errors)
        wandb_logger.watch(model, log_graph=False)

    The `watch` method adds hooks to the model which can be removed at the end of training:

    .. code-block:: python

        wandb_logger.experiment.unwatch(model)

    **Log model checkpoints**

    Log model checkpoints at the end of training:

    .. code-block:: python

        wandb_logger = WandbLogger(log_model=True)

    Log model checkpoints as they get created during training:

    .. code-block:: python

        wandb_logger = WandbLogger(log_model="all")

    Custom checkpointing can be set up through :class:`~lightning.pytorch.callbacks.ModelCheckpoint`:

    .. code-block:: python

        # log model only if `val_accuracy` increases
        wandb_logger = WandbLogger(log_model="all")
        checkpoint_callback = ModelCheckpoint(monitor="val_accuracy", mode="max")
        trainer = Trainer(logger=wandb_logger, callbacks=[checkpoint_callback])

    `latest` and `best` aliases are automatically set to easily retrieve a model checkpoint:

    .. code-block:: python

        # reference can be retrieved in artifacts panel
        # "VERSION" can be a version (ex: "v2") or an alias ("latest or "best")
        checkpoint_reference = "USER/PROJECT/MODEL-RUN_ID:VERSION"

        # download checkpoint locally (if not already cached)
        run = wandb.init(project="MNIST")
        artifact = run.use_artifact(checkpoint_reference, type="model")
        artifact_dir = artifact.download()

        # load checkpoint
        model = LitModule.load_from_checkpoint(Path(artifact_dir) / "model.ckpt")

    **Log media**

    Log text with:

    .. code-block:: python

        # using columns and data
        columns = ["input", "label", "prediction"]
        data = [["cheese", "english", "english"], ["fromage", "french", "spanish"]]
        wandb_logger.log_text(key="samples", columns=columns, data=data)

        # using a pandas DataFrame
        wandb_logger.log_text(key="samples", dataframe=my_dataframe)

    Log images with:

    .. code-block:: python

        # using tensors, numpy arrays or PIL images
        wandb_logger.log_image(key="samples", images=[img1, img2])

        # adding captions
        wandb_logger.log_image(key="samples", images=[img1, img2], caption=["tree", "person"])

        # using file path
        wandb_logger.log_image(key="samples", images=["img_1.jpg", "img_2.jpg"])

    More arguments can be passed for logging segmentation masks and bounding boxes. Refer to
    `Image Overlays documentation <https://docs.wandb.ai/guides/track/log/media#image-overlays>`_.

    **Log Tables**

    `W&B Tables <https://docs.wandb.ai/guides/tables/visualize-tables>`_ can be used to log,
    query and analyze tabular data.

    They support any type of media (text, image, video, audio, molecule, html, etc) and are great for storing,
    understanding and sharing any form of data, from datasets to model predictions.

    .. code-block:: python

        columns = ["caption", "image", "sound"]
        data = [["cheese", wandb.Image(img_1), wandb.Audio(snd_1)], ["wine", wandb.Image(img_2), wandb.Audio(snd_2)]]
        wandb_logger.log_table(key="samples", columns=columns, data=data)


    **Downloading and Using Artifacts**

    To download an artifact without starting a run, call the ``download_artifact``
    function on the class:

    .. code-block:: python

        from lightning.pytorch.loggers import WandbLogger

        artifact_dir = WandbLogger.download_artifact(artifact="path/to/artifact")

    To download an artifact and link it to an ongoing run call the ``download_artifact``
    function on the logger instance:

    .. code-block:: python

        class MyModule(LightningModule):
            def any_lightning_module_function_or_hook(self):
                self.logger.download_artifact(artifact="path/to/artifact")

    To link an artifact from a previous run you can use ``use_artifact`` function:

    .. code-block:: python

        from lightning.pytorch.loggers import WandbLogger

        wandb_logger = WandbLogger(project="my_project", name="my_run")
        wandb_logger.use_artifact(artifact="path/to/artifact")

    See Also:
        - `Demo in Google Colab <http://wandb.me/lightning>`__ with hyperparameter search and model logging
        - `W&B Documentation <https://docs.wandb.ai/integrations/lightning>`__

    Args:
        name: Display name for the run.
        save_dir: Path where data is saved.
        version: Sets the version, mainly used to resume a previous run.
        offline: Run offline (data can be streamed later to wandb servers).
        dir: Same as save_dir.
        id: Same as version.
        anonymous: Enables or explicitly disables anonymous logging.
        project: The name of the project to which this run will belong. If not set, the environment variable
            `WANDB_PROJECT` will be used as a fallback. If both are not set, it defaults to ``'lightning_logs'``.
        log_model: Log checkpoints created by :class:`~lightning.pytorch.callbacks.ModelCheckpoint`
            as W&B artifacts. `latest` and `best` aliases are automatically set.

            * if ``log_model == 'all'``, checkpoints are logged during training.
            * if ``log_model == True``, checkpoints are logged at the end of training, except when
              :paramref:`~lightning.pytorch.callbacks.ModelCheckpoint.save_top_k` ``== -1``
              which also logs every checkpoint during training.
            * if ``log_model == False`` (default), no checkpoint is logged.

        prefix: A string to put at the beginning of metric keys.
        experiment: WandB experiment object. Automatically set when creating a run.
        checkpoint_name: Name of the model checkpoint artifact being logged.
        \**kwargs: Arguments passed to :func:`wandb.init` like `entity`, `group`, `tags`, etc.

    Raises:
        ModuleNotFoundError:
            If required WandB package is not installed on the device.
        MisconfigurationException:
            If both ``log_model`` and ``offline`` is set to ``True``.

    """

    LOGGER_JOIN_CHAR = "-"

    def __init__(
        self,
        name: Optional[str] = None,
        save_dir: _PATH = ".",
        version: Optional[str] = None,
        offline: bool = False,
        dir: Optional[_PATH] = None,
        id: Optional[str] = None,
        anonymous: Optional[bool] = None,
        project: Optional[str] = None,
        log_model: Union[Literal["all"], bool] = False,
        experiment: Union["Run", "RunDisabled", None] = None,
        prefix: str = "",
        checkpoint_name: Optional[str] = None,
        **kwargs: Any,
    ) -> None:
        if not _WANDB_AVAILABLE:
            raise ModuleNotFoundError(str(_WANDB_AVAILABLE))

        if offline and log_model:
            raise MisconfigurationException(
                f"Providing log_model={log_model} and offline={offline} is an invalid configuration"
                " since model checkpoints cannot be uploaded in offline mode.\n"
                "Hint: Set `offline=False` to log your model."
            )

        super().__init__()
        self._offline = offline
        self._log_model = log_model
        self._prefix = prefix
        self._experiment = experiment
        self._logged_model_time: Dict[str, float] = {}
        self._checkpoint_callback: Optional[ModelCheckpoint] = None

        # paths are processed as strings
        if save_dir is not None:
            save_dir = os.fspath(save_dir)
        elif dir is not None:
            dir = os.fspath(dir)

        project = project or os.environ.get("WANDB_PROJECT", "lightning_logs")

        # set wandb init arguments
        self._wandb_init: Dict[str, Any] = {
            "name": name,
            "project": project,
            "dir": save_dir or dir,
            "id": version or id,
            "resume": "allow",
            "anonymous": ("allow" if anonymous else None),
        }
        self._wandb_init.update(**kwargs)
        # extract parameters
        self._project = self._wandb_init.get("project")
        self._save_dir = self._wandb_init.get("dir")
        self._name = self._wandb_init.get("name")
        self._id = self._wandb_init.get("id")
        self._checkpoint_name = checkpoint_name

    def __getstate__(self) -> Dict[str, Any]:
        import wandb

        # Hack: If the 'spawn' launch method is used, the logger will get pickled and this `__getstate__` gets called.
        # We create an experiment here in the main process, and attach to it in the worker process.
        # Using wandb-service, we persist the same experiment even if multiple `Trainer.fit/test/validate` calls
        # are made.
        wandb.require("service")
        _ = self.experiment

        state = self.__dict__.copy()
        # args needed to reload correct experiment
        if self._experiment is not None:
            state["_id"] = getattr(self._experiment, "id", None)
            state["_attach_id"] = getattr(self._experiment, "_attach_id", None)
            state["_name"] = self._experiment.name

        # cannot be pickled
        state["_experiment"] = None
        return state

    @property
    @rank_zero_experiment
    def experiment(self) -> Union["Run", "RunDisabled"]:
        r"""Actual wandb object. To use wandb features in your :class:`~lightning.pytorch.core.LightningModule` do the
        following.

        Example::

        .. code-block:: python

            self.logger.experiment.some_wandb_function()

        """
        import wandb
        from wandb.sdk.lib import RunDisabled
        from wandb.wandb_run import Run

        if self._experiment is None:
            if self._offline:
                os.environ["WANDB_MODE"] = "dryrun"

            attach_id = getattr(self, "_attach_id", None)
            if wandb.run is not None:
                # wandb process already created in this instance
                rank_zero_warn(
                    "There is a wandb run already in progress and newly created instances of `WandbLogger` will reuse"
                    " this run. If this is not desired, call `wandb.finish()` before instantiating `WandbLogger`."
                )
                self._experiment = wandb.run
            elif attach_id is not None and hasattr(wandb, "_attach"):
                # attach to wandb process referenced
                self._experiment = wandb._attach(attach_id)
            else:
                # create new wandb process
                self._experiment = wandb.init(**self._wandb_init)

                # define default x-axis
                if isinstance(self._experiment, (Run, RunDisabled)) and getattr(
                    self._experiment, "define_metric", None
                ):
                    self._experiment.define_metric("trainer/global_step")
                    self._experiment.define_metric("*", step_metric="trainer/global_step", step_sync=True)

        return self._experiment

    def watch(
        self, model: nn.Module, log: Optional[str] = "gradients", log_freq: int = 100, log_graph: bool = True
    ) -> None:
        self.experiment.watch(model, log=log, log_freq=log_freq, log_graph=log_graph)

    @override
    @rank_zero_only
    def log_hyperparams(self, params: Union[Dict[str, Any], Namespace]) -> None:  # type: ignore[override]
        params = _convert_params(params)
        params = _sanitize_callable_params(params)
        self.experiment.config.update(params, allow_val_change=True)

    @override
    @rank_zero_only
    def log_metrics(self, metrics: Mapping[str, float], step: Optional[int] = None) -> None:
        assert rank_zero_only.rank == 0, "experiment tried to log from global_rank != 0"

        metrics = _add_prefix(metrics, self._prefix, self.LOGGER_JOIN_CHAR)
        if step is not None:
            self.experiment.log(dict(metrics, **{"trainer/global_step": step}))
        else:
            self.experiment.log(metrics)

    @rank_zero_only
    def log_table(
        self,
        key: str,
        columns: Optional[List[str]] = None,
        data: Optional[List[List[Any]]] = None,
        dataframe: Any = None,
        step: Optional[int] = None,
    ) -> None:
        """Log a Table containing any object type (text, image, audio, video, molecule, html, etc).

        Can be defined either with `columns` and `data` or with `dataframe`.

        """
        import wandb

        metrics = {key: wandb.Table(columns=columns, data=data, dataframe=dataframe)}
        self.log_metrics(metrics, step)

    @rank_zero_only
    def log_text(
        self,
        key: str,
        columns: Optional[List[str]] = None,
        data: Optional[List[List[str]]] = None,
        dataframe: Any = None,
        step: Optional[int] = None,
    ) -> None:
        """Log text as a Table.

        Can be defined either with `columns` and `data` or with `dataframe`.

        """

        self.log_table(key, columns, data, dataframe, step)

    @rank_zero_only
    def log_image(self, key: str, images: List[Any], step: Optional[int] = None, **kwargs: Any) -> None:
        """Log images (tensors, numpy arrays, PIL Images or file paths).

        Optional kwargs are lists passed to each image (ex: caption, masks, boxes).

        """
        if not isinstance(images, list):
            raise TypeError(f'Expected a list as "images", found {type(images)}')
        n = len(images)
        for k, v in kwargs.items():
            if len(v) != n:
                raise ValueError(f"Expected {n} items but only found {len(v)} for {k}")
        kwarg_list = [{k: kwargs[k][i] for k in kwargs} for i in range(n)]

        import wandb

        metrics = {key: [wandb.Image(img, **kwarg) for img, kwarg in zip(images, kwarg_list)]}
        self.log_metrics(metrics, step)  # type: ignore[arg-type]

<<<<<<< HEAD
    @override
=======
    @rank_zero_only
    def log_audio(self, key: str, audios: List[Any], step: Optional[int] = None, **kwargs: Any) -> None:
        r"""Log audios (numpy arrays, or file paths).

        Args:
            key: The key to be used for logging the audio files
            audios: The list of audio file paths, or numpy arrays to be logged
            step: The step number to be used for logging the audio files
            \**kwargs: Optional kwargs are lists passed to each ``Wandb.Audio`` instance (ex: caption, sample_rate).

        Optional kwargs are lists passed to each audio (ex: caption, sample_rate).

        """
        if not isinstance(audios, list):
            raise TypeError(f'Expected a list as "audios", found {type(audios)}')
        n = len(audios)
        for k, v in kwargs.items():
            if len(v) != n:
                raise ValueError(f"Expected {n} items but only found {len(v)} for {k}")
        kwarg_list = [{k: kwargs[k][i] for k in kwargs} for i in range(n)]

        import wandb

        metrics = {key: [wandb.Audio(audio, **kwarg) for audio, kwarg in zip(audios, kwarg_list)]}
        self.log_metrics(metrics, step)  # type: ignore[arg-type]

    @rank_zero_only
    def log_video(self, key: str, videos: List[Any], step: Optional[int] = None, **kwargs: Any) -> None:
        """Log videos (numpy arrays, or file paths).

        Args:
            key: The key to be used for logging the video files
            videos: The list of video file paths, or numpy arrays to be logged
            step: The step number to be used for logging the video files
            **kwargs: Optional kwargs are lists passed to each Wandb.Video instance (ex: caption, fps, format).

        Optional kwargs are lists passed to each video (ex: caption, fps, format).

        """
        if not isinstance(videos, list):
            raise TypeError(f'Expected a list as "videos", found {type(videos)}')
        n = len(videos)
        for k, v in kwargs.items():
            if len(v) != n:
                raise ValueError(f"Expected {n} items but only found {len(v)} for {k}")
        kwarg_list = [{k: kwargs[k][i] for k in kwargs} for i in range(n)]

        import wandb

        metrics = {key: [wandb.Video(video, **kwarg) for video, kwarg in zip(videos, kwarg_list)]}
        self.log_metrics(metrics, step)  # type: ignore[arg-type]

>>>>>>> b5d4ee5e
    @property
    @override
    def save_dir(self) -> Optional[str]:
        """Gets the save directory.

        Returns:
            The path to the save directory.

        """
        return self._save_dir

    @property
    @override
    def name(self) -> Optional[str]:
        """The project name of this experiment.

        Returns:
            The name of the project the current experiment belongs to. This name is not the same as `wandb.Run`'s
            name. To access wandb's internal experiment name, use ``logger.experiment.name`` instead.

        """
        return self._project

    @property
    @override
    def version(self) -> Optional[str]:
        """Gets the id of the experiment.

        Returns:
            The id of the experiment if the experiment exists else the id given to the constructor.

        """
        # don't create an experiment if we don't have one
        return self._experiment.id if self._experiment else self._id

    @override
    def after_save_checkpoint(self, checkpoint_callback: ModelCheckpoint) -> None:
        # log checkpoints as artifacts
        if self._log_model == "all" or self._log_model is True and checkpoint_callback.save_top_k == -1:
            self._scan_and_log_checkpoints(checkpoint_callback)
        elif self._log_model is True:
            self._checkpoint_callback = checkpoint_callback

    @staticmethod
    @rank_zero_only
    def download_artifact(
        artifact: str,
        save_dir: Optional[_PATH] = None,
        artifact_type: Optional[str] = None,
        use_artifact: Optional[bool] = True,
    ) -> str:
        """Downloads an artifact from the wandb server.

        Args:
            artifact: The path of the artifact to download.
            save_dir: The directory to save the artifact to.
            artifact_type: The type of artifact to download.
            use_artifact: Whether to add an edge between the artifact graph.

        Returns:
            The path to the downloaded artifact.

        """
        import wandb

        if wandb.run is not None and use_artifact:
            artifact = wandb.run.use_artifact(artifact)
        else:
            api = wandb.Api()
            artifact = api.artifact(artifact, type=artifact_type)

        save_dir = None if save_dir is None else os.fspath(save_dir)
        return artifact.download(root=save_dir)

    def use_artifact(self, artifact: str, artifact_type: Optional[str] = None) -> "Artifact":
        """Logs to the wandb dashboard that the mentioned artifact is used by the run.

        Args:
            artifact: The path of the artifact.
            artifact_type: The type of artifact being used.

        Returns:
            wandb Artifact object for the artifact.

        """
        return self.experiment.use_artifact(artifact, type=artifact_type)

    @override
    @rank_zero_only
    def finalize(self, status: str) -> None:
        if status != "success":
            # Currently, checkpoints only get logged on success
            return
        # log checkpoints as artifacts
        if self._checkpoint_callback and self._experiment is not None:
            self._scan_and_log_checkpoints(self._checkpoint_callback)

    def _scan_and_log_checkpoints(self, checkpoint_callback: ModelCheckpoint) -> None:
        import wandb

        # get checkpoints to be saved with associated score
        checkpoints = _scan_checkpoints(checkpoint_callback, self._logged_model_time)

        # log iteratively all new checkpoints
        for t, p, s, tag in checkpoints:
            metadata = {
                "score": s.item() if isinstance(s, Tensor) else s,
                "original_filename": Path(p).name,
                checkpoint_callback.__class__.__name__: {
                    k: getattr(checkpoint_callback, k)
                    for k in [
                        "monitor",
                        "mode",
                        "save_last",
                        "save_top_k",
                        "save_weights_only",
                        "_every_n_train_steps",
                    ]
                    # ensure it does not break if `ModelCheckpoint` args change
                    if hasattr(checkpoint_callback, k)
                },
            }
            if not self._checkpoint_name:
                self._checkpoint_name = f"model-{self.experiment.id}"
            artifact = wandb.Artifact(name=self._checkpoint_name, type="model", metadata=metadata)
            artifact.add_file(p, name="model.ckpt")
            aliases = ["latest", "best"] if p == checkpoint_callback.best_model_path else ["latest"]
            self.experiment.log_artifact(artifact, aliases=aliases)
            # remember logged models - timestamp needed in case filename didn't change (lastkckpt or custom name)
            self._logged_model_time[p] = t<|MERGE_RESOLUTION|>--- conflicted
+++ resolved
@@ -487,9 +487,6 @@
         metrics = {key: [wandb.Image(img, **kwarg) for img, kwarg in zip(images, kwarg_list)]}
         self.log_metrics(metrics, step)  # type: ignore[arg-type]
 
-<<<<<<< HEAD
-    @override
-=======
     @rank_zero_only
     def log_audio(self, key: str, audios: List[Any], step: Optional[int] = None, **kwargs: Any) -> None:
         r"""Log audios (numpy arrays, or file paths).
@@ -542,7 +539,6 @@
         metrics = {key: [wandb.Video(video, **kwarg) for video, kwarg in zip(videos, kwarg_list)]}
         self.log_metrics(metrics, step)  # type: ignore[arg-type]
 
->>>>>>> b5d4ee5e
     @property
     @override
     def save_dir(self) -> Optional[str]:
