--- conflicted
+++ resolved
@@ -34,7 +34,6 @@
 from lightning.pytorch.utilities.model_summary import ModelSummary
 from lightning.pytorch.utilities.rank_zero import rank_zero_only
 
-<<<<<<< HEAD
 _NEPTUNE_AVAILABLE = RequirementCache("neptune") or RequirementCache("neptune-client")
 if _NEPTUNE_AVAILABLE:
     try:  # >1.0 package structure
@@ -47,12 +46,6 @@
         from neptune.new import Run
         from neptune.new.handler import Handler
         from neptune.new.utils import stringify_unsupported
-=======
-_NEPTUNE_AVAILABLE = RequirementCache("neptune-client")
-if _NEPTUNE_AVAILABLE:
-    from neptune import new as neptune
-    from neptune.new.run import Run
->>>>>>> 888db1ab
 else:
     # needed for test mocks, and function signatures
     neptune, Run, Handler, stringify_unsupported = None, None, None, None
@@ -324,15 +317,10 @@
         run: Optional[Union["Run", "Handler"]],
         neptune_run_kwargs: dict,
     ) -> None:
-<<<<<<< HEAD
         # check if user passed the client `Run`/`Handler` object
         if run is not None and not isinstance(run, (Run, Handler)):
             raise ValueError("Run parameter expected to be of type `neptune.Run`, or `neptune.handler.Handler`.")
-=======
-        # check if user passed the client `Run` object
-        if run is not None and not isinstance(run, Run):
-            raise ValueError("Run parameter expected to be of type `neptune.new.Run`.")
->>>>>>> 888db1ab
+
         # check if user passed redundant neptune.init_run arguments when passed run
         any_neptune_init_arg_passed = any(arg is not None for arg in [api_key, project, name]) or neptune_run_kwargs
         if run is not None and any_neptune_init_arg_passed:
