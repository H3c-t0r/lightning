--- conflicted
+++ resolved
@@ -121,19 +121,11 @@
                 # Note: Sleep to reduce queue calls.
                 sleep(self.refresh_interval)
         except Exception as ex:
-<<<<<<< HEAD
-            logger.error(traceback.print_exc())
-            raise ex
-
-    def run_once(self):
-        with contextlib.suppress(queue.Empty):
-=======
             traceback.print_exc()
             raise ex
 
     def run_once(self) -> None:
-        try:
->>>>>>> 6705bfcc
+        with contextlib.suppress(queue.Empty):
             global app_status
             state, app_status = self.api_publish_state_queue.get(timeout=0)
             with lock:
