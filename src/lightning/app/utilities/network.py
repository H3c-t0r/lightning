# Copyright The Lightning AI team.
#
# Licensed under the Apache License, Version 2.0 (the "License");
# you may not use this file except in compliance with the License.
# You may obtain a copy of the License at
#
#     http://www.apache.org/licenses/LICENSE-2.0
#
# Unless required by applicable law or agreed to in writing, software
# distributed under the License is distributed on an "AS IS" BASIS,
# WITHOUT WARRANTIES OR CONDITIONS OF ANY KIND, either express or implied.
# See the License for the specific language governing permissions and
# limitations under the License.

import socket
from functools import wraps
from typing import Any, Callable, Dict, Optional
from urllib.parse import urljoin

import requests
<<<<<<< HEAD
import urllib3
from lightning_cloud.rest_client import GridRestClient, create_swagger_client
=======

# for backwards compatibility
from lightning_cloud.rest_client import create_swagger_client, GridRestClient, LightningClient  # noqa: F401
>>>>>>> eb3b96d8
from requests import Session
from requests.adapters import HTTPAdapter
from requests.exceptions import ConnectionError, ConnectTimeout, ReadTimeout
from urllib3.util.retry import Retry

from lightning.app.core import constants
from lightning.app.utilities.app_helpers import Logger

logger = Logger(__name__)


# Global record to track ports that have been allocated in this session.
_reserved_ports = set()


def find_free_network_port() -> int:
    """Finds a free port on localhost."""
    if constants.LIGHTNING_CLOUDSPACE_HOST is not None:
        return _find_free_network_port_cloudspace()

    port = None

    for _ in range(10):
        sock = socket.socket(socket.AF_INET, socket.SOCK_STREAM)
        sock.bind(("", 0))
        port = sock.getsockname()[1]
        sock.close()

        if port not in _reserved_ports:
            break

    if port in _reserved_ports:
        # Prevent an infinite loop, if we tried 10 times and didn't get a free port then something is wrong
        raise RuntimeError(
            "Couldn't find a free port. Please open an issue at `https://github.com/Lightning-AI/lightning/issues`."
        )

    _reserved_ports.add(port)
    return port


def _find_free_network_port_cloudspace():
    """Finds a free port in the exposed range when running in a cloudspace."""
    for port in range(
        constants.APP_SERVER_PORT + 1,  # constants.APP_SERVER_PORT is reserved for the app server
        constants.APP_SERVER_PORT + constants.LIGHTNING_CLOUDSPACE_EXPOSED_PORT_COUNT,
    ):
        if port in _reserved_ports:
            continue

        try:
            sock = socket.socket(socket.AF_INET, socket.SOCK_STREAM)
            sock.bind(("", port))
            sock.close()
            _reserved_ports.add(port)
            return port
        except OSError:
            continue

    # This error should never happen. An app using this many ports would probably fail on a single machine anyway.
    raise RuntimeError(f"All {constants.LIGHTNING_CLOUDSPACE_EXPOSED_PORT_COUNT} ports are already in use.")


_CONNECTION_RETRY_TOTAL = 2880
_CONNECTION_RETRY_BACKOFF_FACTOR = 0.5
_DEFAULT_REQUEST_TIMEOUT = 30  # seconds


def _configure_session() -> Session:
    """Configures the session for GET and POST requests.

    It enables a generous retrial strategy that waits for the application server to connect.

    """
    retry_strategy = Retry(
        # wait time between retries increases exponentially according to: backoff_factor * (2 ** (retry - 1))
        total=_CONNECTION_RETRY_TOTAL,
        backoff_factor=_CONNECTION_RETRY_BACKOFF_FACTOR,
        status_forcelist=[429, 500, 502, 503, 504],
    )
    adapter = HTTPAdapter(max_retries=retry_strategy)
    http = requests.Session()
    http.mount("https://", adapter)
    http.mount("http://", adapter)
    return http


def _check_service_url_is_ready(url: str, timeout: float = 5, metadata="") -> bool:
    try:
        response = requests.get(url, timeout=timeout)
        return response.status_code in (200, 404)
    except (ConnectionError, ConnectTimeout, ReadTimeout):
        logger.debug(f"The url {url} is not ready. {metadata}")
        return False


class CustomRetryAdapter(HTTPAdapter):
    def __init__(self, *args: Any, **kwargs: Any):
        self.timeout = kwargs.pop("timeout", _DEFAULT_REQUEST_TIMEOUT)
        super().__init__(*args, **kwargs)

    def send(self, request, **kwargs: Any):
        kwargs["timeout"] = kwargs.get("timeout", self.timeout)
        return super().send(request, **kwargs)


def _http_method_logger_wrapper(func: Callable) -> Callable:
    """Returns the function decorated by a wrapper that logs the message using the `log_function` hook."""

    @wraps(func)
    def wrapped(self: "HTTPClient", *args: Any, **kwargs: Any) -> Any:
        message = f"HTTPClient: Method: {func.__name__.upper()}, Path: {args[0]}\n"
        message += f"      Base URL: {self.base_url}\n"
        params = kwargs.get("query_params", {})
        if params:
            message += f"      Params: {params}\n"
        resp: requests.Response = func(self, *args, **kwargs)
        message += f"      Response: {resp.status_code} {resp.reason}"
        self.log_function(message)
        return resp

    return wrapped


def _response(r, *args: Any, **kwargs: Any):
    return r.raise_for_status()


class HTTPClient:
    """A wrapper class around the requests library which handles chores like logging, retries, and timeouts
    automatically."""

    def __init__(
        self, base_url: str, auth_token: Optional[str] = None, log_callback: Optional[Callable] = None
    ) -> None:
        self.base_url = base_url
        retry_strategy = Retry(
            # wait time between retries increases exponentially according to: backoff_factor * (2 ** (retry - 1))
            # but the the maximum wait time is 120 secs. By setting a large value (2880), we'll make sure clients
            # are going to be alive for a very long time (~ 4 days) but retries every 120 seconds
            total=_CONNECTION_RETRY_TOTAL,
            backoff_factor=_CONNECTION_RETRY_BACKOFF_FACTOR,
            status_forcelist=[
                408,  # Request Timeout
                429,  # Too Many Requests
                500,  # Internal Server Error
                502,  # Bad Gateway
                503,  # Service Unavailable
                504,  # Gateway Timeout
            ],
        )
        adapter = CustomRetryAdapter(max_retries=retry_strategy, timeout=_DEFAULT_REQUEST_TIMEOUT)
        self.session = requests.Session()

        self.session.hooks = {"response": _response}

        self.session.mount("http://", adapter)
        self.session.mount("https://", adapter)

        if auth_token:
            self.session.headers.update({"Authorization": f"Bearer {auth_token}"})

        self.log_function = log_callback or self.log_function

    @_http_method_logger_wrapper
    def get(self, path: str):
        url = urljoin(self.base_url, path)
        return self.session.get(url)

    @_http_method_logger_wrapper
    def post(self, path: str, *, query_params: Optional[Dict] = None, data: Optional[bytes] = None):
        url = urljoin(self.base_url, path)
        return self.session.post(url, data=data, params=query_params)

    @_http_method_logger_wrapper
    def delete(self, path: str):
        url = urljoin(self.base_url, path)
        return self.session.delete(url)

    def log_function(self, message: str, *args, **kwargs: Any):
        """This function is used to log the messages in the client, it can be overridden by caller to customise the
        logging logic.

        We enabled customisation here instead of just using `logger.debug` because HTTP logging can be very noisy, but
        it is crucial for finding bugs when we have them

        """
        pass<|MERGE_RESOLUTION|>--- conflicted
+++ resolved
@@ -18,14 +18,9 @@
 from urllib.parse import urljoin
 
 import requests
-<<<<<<< HEAD
-import urllib3
-from lightning_cloud.rest_client import GridRestClient, create_swagger_client
-=======
 
 # for backwards compatibility
 from lightning_cloud.rest_client import create_swagger_client, GridRestClient, LightningClient  # noqa: F401
->>>>>>> eb3b96d8
 from requests import Session
 from requests.adapters import HTTPAdapter
 from requests.exceptions import ConnectionError, ConnectTimeout, ReadTimeout
