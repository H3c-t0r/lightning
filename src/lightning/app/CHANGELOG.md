# Changelog

All notable changes to this project will be documented in this file.

The format is based on [Keep a Changelog](http://keepachangelog.com/en/1.0.0/).


## [UnReleased] - 2023-MM-DD

### Added

<<<<<<< HEAD
- Added Storage Commands ([#16740](https://github.com/Lightning-AI/lightning/pull/16740))
  * `rm`: Delete files from your Cloud Platform Filesystem
=======
- Added `lightning connect data` to register data connection to private s3 buckets ([#16738](https://github.com/Lightning-AI/lightning/pull/16738))
>>>>>>> 39020887


### Changed

-


### Deprecated

-


### Removed

- Removed support for Python 3.7 ([#16579](https://github.com/Lightning-AI/lightning/pull/16579))


### Fixed

-


## [1.9.1] - 2023-02-10

### Added
- Added `lightning open` command ([#16482](https://github.com/Lightning-AI/lightning/pull/16482))
- Added experimental support for interruptible GPU in the cloud ([#16399](https://github.com/Lightning-AI/lightning/pull/16399))
- Added FileSystem abstraction to simply manipulation of files ([#16581](https://github.com/Lightning-AI/lightning/pull/16581))
- Added Storage Commands ([#16606](https://github.com/Lightning-AI/lightning/pull/16606))
  * `ls`: List files from your Cloud Platform Filesystem
  * `cd`: Change the current directory within your Cloud Platform filesystem (terminal session based)
  * `pwd`: Return the current folder in your Cloud Platform Filesystem
  * `cp`: Copy files between your Cloud Platform Filesystem and local filesystem
- Prevent to `cd` into non existent folders ([#16645](https://github.com/Lightning-AI/lightning/pull/16645))
- Enabled `cp` (upload) at project level ([#16631](https://github.com/Lightning-AI/lightning/pull/16631))
- Enabled `ls` and `cp` (download) at project level ([#16622](https://github.com/Lightning-AI/lightning/pull/16622))
- Added `lightning connect data` to register data connection to s3 buckets ([#16670](https://github.com/Lightning-AI/lightning/pull/16670))
- Added support for running with multiprocessing in the cloud ([#16624](https://github.com/Lightning-AI/lightning/pull/16624))
- Initial plugin server ([#16523](https://github.com/Lightning-AI/lightning/pull/16523))
- Connect and Disconnect node ([#16700](https://github.com/Lightning-AI/lightning/pull/16700))

### Changed

- Changed the default `LightningClient(retry=False)` to `retry=True` ([#16382](https://github.com/Lightning-AI/lightning/pull/16382))
- Add support for async predict method in PythonServer and remove torch context ([#16453](https://github.com/Lightning-AI/lightning/pull/16453))
- Renamed `lightning.app.components.LiteMultiNode` to `lightning.app.components.FabricMultiNode` ([#16505](https://github.com/Lightning-AI/lightning/pull/16505))
- Changed the command `lightning connect` to `lightning connect app` for consistency ([#16670](https://github.com/Lightning-AI/lightning/pull/16670))
- Refactor cloud dispatch and update to new API ([#16456](https://github.com/Lightning-AI/lightning/pull/16456))
- Updated app URLs to the latest format ([#16568](https://github.com/Lightning-AI/lightning/pull/16568))

### Fixed

- Fixed a deadlock causing apps not to exit properly when running locally ([#16623](https://github.com/Lightning-AI/lightning/pull/16623))
- Fixed the Drive root_folder not parsed properly ([#16454](https://github.com/Lightning-AI/lightning/pull/16454))
- Fixed malformed path when downloading files using `lightning cp` ([#16626](https://github.com/Lightning-AI/lightning/pull/16626))
- Fixed app name in URL ([#16575](https://github.com/Lightning-AI/lightning/pull/16575))


## [1.9.0] - 2023-01-17

### Added

- Added a possibility to set up basic authentication for Lightning apps ([#16105](https://github.com/Lightning-AI/lightning/pull/16105))

### Changed

- The LoadBalancer now uses internal ip + port instead of URL exposed ([#16119](https://github.com/Lightning-AI/lightning/pull/16119))
- Added support for logging in different trainer stages with  `DeviceStatsMonitor` ([#16002](https://github.com/Lightning-AI/lightning/pull/16002))
- Changed `lightning.app.components.serve.gradio` to  `lightning.app.components.serve.gradio_server` ([#16201](https://github.com/Lightning-AI/lightning/pull/16201))
- Made cluster creation/deletion async by default ([#16185](https://github.com/Lightning-AI/lightning/pull/16185))
- Expose `LightningFlow.stop` method to stop the flow similar to works ([##16378](https://github.com/Lightning-AI/lightning/pull/16378))

### Fixed

- Fixed not being able to run multiple lightning apps locally due to port collision ([#15819](https://github.com/Lightning-AI/lightning/pull/15819))
- Avoid `relpath` bug on Windows ([#16164](https://github.com/Lightning-AI/lightning/pull/16164))
- Avoid using the deprecated `LooseVersion` ([#16162](https://github.com/Lightning-AI/lightning/pull/16162))
- Porting fixes to autoscaler component ([#16249](https://github.com/Lightning-AI/lightning/pull/16249))
- Fixed a bug where `lightning login` with env variables would not correctly save the credentials ([#16339](https://github.com/Lightning-AI/lightning/pull/16339))


## [1.8.6] - 2022-12-21

### Added

- Added partial support for fastapi `Request` annotation in `configure_api` handlers ([#16047](https://github.com/Lightning-AI/lightning/pull/16047))
- Added a nicer UI with URL and examples for the autoscaler component ([#16063](https://github.com/Lightning-AI/lightning/pull/16063))
- Enabled users to have more control over scaling out/in interval ([#16093](https://github.com/Lightning-AI/lightning/pull/16093))
- Added more datatypes to serving component ([#16018](https://github.com/Lightning-AI/lightning/pull/16018))
- Added `work.delete` method to delete the work ([#16103](https://github.com/Lightning-AI/lightning/pull/16103))
- Added `display_name` property to LightningWork for the cloud ([#16095](https://github.com/Lightning-AI/lightning/pull/16095))
- Added `ColdStartProxy` to the AutoScaler ([#16094](https://github.com/Lightning-AI/lightning/pull/16094))
- Added status endpoint, enable `ready` ([#16075](https://github.com/Lightning-AI/lightning/pull/16075))
- Implemented `ready` for components ([#16129](https://github.com/Lightning-AI/lightning/pull/16129))

### Changed

- The default `start_method` for creating Work processes locally on MacOS is now 'spawn' (previously 'fork') ([#16089](https://github.com/Lightning-AI/lightning/pull/16089))
- The utility `lightning.app.utilities.cloud.is_running_in_cloud` now returns `True` during loading of the app locally when running with `--cloud` ([#16045](https://github.com/Lightning-AI/lightning/pull/16045))
- Updated Multinode Warning ([#16091](https://github.com/Lightning-AI/lightning/pull/16091))
- Updated app testing ([#16000](https://github.com/Lightning-AI/lightning/pull/16000))
- Changed overwrite to `True` ([#16009](https://github.com/Lightning-AI/lightning/pull/16009))
- Simplified messaging in cloud dispatch ([#16160](https://github.com/Lightning-AI/lightning/pull/16160))
- Added annotations endpoint ([#16159](https://github.com/Lightning-AI/lightning/pull/16159))

### Fixed

- Fixed `PythonServer` messaging "Your app has started" ([#15989](https://github.com/Lightning-AI/lightning/pull/15989))
- Fixed auto-batching to enable batching for requests coming even after batch interval but is in the queue ([#16110](https://github.com/Lightning-AI/lightning/pull/16110))
- Fixed a bug where `AutoScaler` would fail with min_replica=0 ([#16092](https://github.com/Lightning-AI/lightning/pull/16092)
- Fixed a non-thread safe deepcopy in the scheduler ([#16114](https://github.com/Lightning-AI/lightning/pull/16114))
- Fixed Http Queue sleeping for 1 sec by default if no delta were found ([#16114](https://github.com/Lightning-AI/lightning/pull/16114))
- Fixed the endpoint info tab not showing up in `AutoScaler` UI ([#16128](https://github.com/Lightning-AI/lightning/pull/16128))
- Fixed an issue where an exception would be raised in the logs when using a recent version of streamlit ([#16139](https://github.com/Lightning-AI/lightning/pull/16139))
- Fixed e2e tests ([#16146](https://github.com/Lightning-AI/lightning/pull/16146))


## [1.8.5] - 2022-12-15

### Added

- Added `Lightning{Flow,Work}.lightningignores` attributes to programmatically ignore files before uploading to the cloud ([#15818](https://github.com/Lightning-AI/lightning/pull/15818))
- Added a progres bar while connecting to an app through the CLI ([#16035](https://github.com/Lightning-AI/lightning/pull/16035))
- Support running on multiple clusters ([#16016](https://github.com/Lightning-AI/lightning/pull/16016))
- Added guards to cluster deletion from cli ([#16053](https://github.com/Lightning-AI/lightning/pull/16053))

### Changed

- Cleanup cluster waiting ([#16054](https://github.com/Lightning-AI/lightning/pull/16054))

### Fixed

- Fixed `DDPStrategy` import in app framework ([#16029](https://github.com/Lightning-AI/lightning/pull/16029))
- Fixed `AutoScaler` raising an exception when non-default cloud compute is specified ([#15991](https://github.com/Lightning-AI/lightning/pull/15991))
- Fixed and improvements of login flow ([#16052](https://github.com/Lightning-AI/lightning/pull/16052))
- Fixed the debugger detection mechanism for lightning App in VSCode ([#16068](https://github.com/Lightning-AI/lightning/pull/16068))
- Fixed bug where components that are re-instantiated several times failed to initialize if they were modifying `self.lightningignore` ([#16080](https://github.com/Lightning-AI/lightning/pull/16080))
- Fixed a bug where apps that had previously been deleted could not be run again from the CLI ([#16082](https://github.com/Lightning-AI/lightning/pull/16082))
- Fixed install/upgrade - removing single quote ([#16079](https://github.com/Lightning-AI/lightning/pull/16079))


## [1.8.4] - 2022-12-08

### Added

- Add `code_dir` argument to tracer run ([#15771](https://github.com/Lightning-AI/lightning/pull/15771))
- Added the CLI command `lightning run model` to launch a `LightningLite` accelerated script ([#15506](https://github.com/Lightning-AI/lightning/pull/15506))
- Added the CLI command `lightning delete app` to delete a lightning app on the cloud ([#15783](https://github.com/Lightning-AI/lightning/pull/15783))
- Added a CloudMultiProcessBackend which enables running a child App from within the Flow in the cloud ([#15800](https://github.com/Lightning-AI/lightning/pull/15800))
- Utility for pickling work object safely even from a child process ([#15836](https://github.com/Lightning-AI/lightning/pull/15836))
- Added `AutoScaler` component (
   [#15769](https://github.com/Lightning-AI/lightning/pull/15769),
   [#15971](https://github.com/Lightning-AI/lightning/pull/15971),
   [#15966](https://github.com/Lightning-AI/lightning/pull/15966)
)
- Added the property `ready` of the LightningFlow to inform when the `Open App` should be visible ([#15921](https://github.com/Lightning-AI/lightning/pull/15921))
- Added private work attributed `_start_method` to customize how to start the works ([#15923](https://github.com/Lightning-AI/lightning/pull/15923))
- Added a `configure_layout` method to the `LightningWork` which can be used to control how the work is handled in the layout of a parent flow ([#15926](https://github.com/Lightning-AI/lightning/pull/15926))
- Added the ability to run a Lightning App or Component directly from the Gallery using `lightning run app organization/name` ([#15941](https://github.com/Lightning-AI/lightning/pull/15941))
- Added automatic conversion of list and dict of works and flows to structures ([#15961](https://github.com/Lightning-AI/lightning/pull/15961))

### Changed

- The `MultiNode` components now warn the user when running with `num_nodes > 1` locally ([#15806](https://github.com/Lightning-AI/lightning/pull/15806))
- Cluster creation and deletion now waits by default [#15458](https://github.com/Lightning-AI/lightning/pull/15458)
- Running an app without a UI locally no longer opens the browser ([#15875](https://github.com/Lightning-AI/lightning/pull/15875))
- Show a message when `BuildConfig(requirements=[...])` is passed but a `requirements.txt` file is already present in the Work ([#15799](https://github.com/Lightning-AI/lightning/pull/15799))
- Show a message when `BuildConfig(dockerfile="...")` is passed but a `Dockerfile` file is already present in the Work ([#15799](https://github.com/Lightning-AI/lightning/pull/15799))
- Dropped name column from cluster list ([#15721](https://github.com/Lightning-AI/lightning/pull/15721))
- Apps without UIs no longer activate the "Open App" button when running in the cloud ([#15875](https://github.com/Lightning-AI/lightning/pull/15875))
- Wait for full file to be transferred in Path / Payload ([#15934](https://github.com/Lightning-AI/lightning/pull/15934))

### Removed

- Removed the `SingleProcessRuntime` ([#15933](https://github.com/Lightning-AI/lightning/pull/15933))

### Fixed

- Fixed SSH CLI command listing stopped components ([#15810](https://github.com/Lightning-AI/lightning/pull/15810))
- Fixed bug when launching apps on multiple clusters ([#15484](https://github.com/Lightning-AI/lightning/pull/15484))
- Fixed Sigterm Handler causing thread lock which caused KeyboardInterrupt to hang ([#15881](https://github.com/Lightning-AI/lightning/pull/15881))
- Fixed MPS error for multinode component (defaults to cpu on mps devices now as distributed operations are not supported by pytorch on mps) ([#15748](https://github.com/Lightning-AI/lightning/pull/15748))
- Fixed the work not stopped when successful when passed directly to the LightningApp ([#15801](https://github.com/Lightning-AI/lightning/pull/15801))
- Fixed the PyTorch Inference locally on GPU ([#15813](https://github.com/Lightning-AI/lightning/pull/15813))
- Fixed the `enable_spawn` method of the `WorkRunExecutor` ([#15812](https://github.com/Lightning-AI/lightning/pull/15812))
- Fixed require/import decorator ([#15849](https://github.com/Lightning-AI/lightning/pull/15849))
- Fixed a bug where using `L.app.structures` would cause multiple apps to be opened and fail with an error in the cloud ([#15911](https://github.com/Lightning-AI/lightning/pull/15911))
- Fixed PythonServer generating noise on M1 ([#15949](https://github.com/Lightning-AI/lightning/pull/15949))
- Fixed multiprocessing breakpoint ([#15950](https://github.com/Lightning-AI/lightning/pull/15950))
- Fixed detection of a Lightning App running in debug mode ([#15951](https://github.com/Lightning-AI/lightning/pull/15951))
- Fixed `ImportError` on Multinode if package not present ([#15963](https://github.com/Lightning-AI/lightning/pull/15963))
- Fixed MultiNode Component to use separate cloud computes ([#15965](https://github.com/Lightning-AI/lightning/pull/15965))
- Fixed Registration for CloudComputes of Works in `L.app.structures` ([#15964](https://github.com/Lightning-AI/lightning/pull/15964))
- Fixed a bug where auto-upgrading to the latest lightning via the CLI could get stuck in a loop ([#15984](https://github.com/Lightning-AI/lightning/pull/15984))


## [1.8.3] - 2022-11-22

### Changed

- Deduplicate top level lighting CLI command groups ([#15761](https://github.com/Lightning-AI/lightning/pull/15761))
  * `lightning add ssh-key` CLI command has been transitioned to `lightning create ssh-key`
  * `lightning remove ssh-key` CLI command has been transitioned to `lightning delete ssh-key`
- Set Torch inference mode for prediction ([#15719](https://github.com/Lightning-AI/lightning/pull/15719))
- Improved `LightningTrainerScript` start-up time ([#15751](https://github.com/Lightning-AI/lightning/pull/15751))
- Disable XSRF protection in `StreamlitFrontend` to support upload in localhost ([#15684](https://github.com/Lightning-AI/lightning/pull/15684))

### Fixed

- Fixed debugging with VSCode IDE ([#15747](https://github.com/Lightning-AI/lightning/pull/15747))
- Fixed setting property to the `LightningFlow` ([#15750](https://github.com/Lightning-AI/lightning/pull/15750))
- Fixed the PyTorch Inference locally on GPU ([#15813](https://github.com/Lightning-AI/lightning/pull/15813))


## [1.8.2] - 2022-11-17

### Added

- Added title and description to ServeGradio ([#15639](https://github.com/Lightning-AI/lightning/pull/15639))
- Added a friendly error message when attempting to run the default cloud compute with a custom base image configured ([#14929](https://github.com/Lightning-AI/lightning/pull/14929))

### Changed

- Improved support for running apps when dependencies aren't installed ([#15711](https://github.com/Lightning-AI/lightning/pull/15711))
- Changed the root directory of the app (which gets uploaded) to be the folder containing the app file, rather than any parent folder containing a `.lightning` file ([#15654](https://github.com/Lightning-AI/lightning/pull/15654))
- Enabled MultiNode Components to support state broadcasting ([#15607](https://github.com/Lightning-AI/lightning/pull/15607))
- Prevent artefactual "running from outside your current environment" error ([#15647](https://github.com/Lightning-AI/lightning/pull/15647))
- Rename failed -> error in tables ([#15608](https://github.com/Lightning-AI/lightning/pull/15608))

### Fixed

- Fixed race condition to over-write the frontend with app infos ([#15398](https://github.com/Lightning-AI/lightning/pull/15398))
- Fixed bi-directional queues sending delta with Drive Component name changes ([#15642](https://github.com/Lightning-AI/lightning/pull/15642))
- Fixed CloudRuntime works collection with structures and accelerated multi node startup time ([#15650](https://github.com/Lightning-AI/lightning/pull/15650))
- Fixed catimage import ([#15712](https://github.com/Lightning-AI/lightning/pull/15712))
- Parse all lines in app file looking for shebangs to run commands ([#15714](https://github.com/Lightning-AI/lightning/pull/15714))


## [1.8.1] - 2022-11-10

### Added

- Added the `start` method to the work ([#15523](https://github.com/Lightning-AI/lightning/pull/15523))
- Added a `MultiNode` Component to run with distributed computation with any frameworks ([#15524](https://github.com/Lightning-AI/lightning/pull/15524))
- Expose `RunWorkExecutor` to the work and provides default ones for the `MultiNode` Component ([#15561](https://github.com/Lightning-AI/lightning/pull/15561))
- Added a `start_with_flow` flag to the `LightningWork` which can be disabled to prevent the work from starting at the same time as the flow ([#15591](https://github.com/Lightning-AI/lightning/pull/15591))
- Added support for running Lightning App with VSCode IDE debugger ([#15590](https://github.com/Lightning-AI/lightning/pull/15590))
- Added `bi-directional` delta updates between the flow and the works ([#15582](https://github.com/Lightning-AI/lightning/pull/15582))
- Added `--setup` flag to `lightning run app` CLI command allowing for dependency installation via app comments ([#15577](https://github.com/Lightning-AI/lightning/pull/15577))
- Auto-upgrade / detect environment mis-match from the CLI ([#15434](https://github.com/Lightning-AI/lightning/pull/15434))
- Added Serve component ([#15609](https://github.com/Lightning-AI/lightning/pull/15609))


### Changed

- Changed the `flow.flows` to be recursive wont to align the behavior with the `flow.works` ([#15466](https://github.com/Lightning-AI/lightning/pull/15466))
- The `params` argument in `TracerPythonScript.run` no longer prepends `--` automatically to parameters ([#15518](https://github.com/Lightning-AI/lightning/pull/15518))
- Only check versions / env when not in the cloud ([#15504](https://github.com/Lightning-AI/lightning/pull/15504))
- Periodically sync database to the drive ([#15441](https://github.com/Lightning-AI/lightning/pull/15441))
- Slightly safer multi node ([#15538](https://github.com/Lightning-AI/lightning/pull/15538))
- Reuse existing commands when running connect more than once ([#15471](https://github.com/Lightning-AI/lightning/pull/15471))

### Fixed

- Fixed writing app name and id in connect.txt file for the command CLI ([#15443](https://github.com/Lightning-AI/lightning/pull/15443))
- Fixed missing root flow among the flows of the app ([#15531](https://github.com/Lightning-AI/lightning/pull/15531))
- Fixed bug with Multi Node Component and add some examples ([#15557](https://github.com/Lightning-AI/lightning/pull/15557))
- Fixed a bug where payload would take a very long time locally ([#15557](https://github.com/Lightning-AI/lightning/pull/15557))
- Fixed an issue with the `lightning` CLI taking a long time to error out when the cloud is not reachable ([#15412](https://github.com/Lightning-AI/lightning/pull/15412))


## [1.8.0] - 2022-11-01

### Added

- Added `load_state_dict` and `state_dict` hooks for `LightningFlow` components ([#14100](https://github.com/Lightning-AI/lightning/pull/14100))
- Added a `--secret` option to CLI to allow binding secrets to app environment variables when running in the cloud ([#14612](https://github.com/Lightning-AI/lightning/pull/14612))
- Added support for running the works without cloud compute in the default container ([#14819](https://github.com/Lightning-AI/lightning/pull/14819))
- Added an HTTPQueue as an optional replacement for the default redis queue ([#14978](https://github.com/Lightning-AI/lightning/pull/14978)
- Added support for configuring flow cloud compute ([#14831](https://github.com/Lightning-AI/lightning/pull/14831))
- Added support for adding descriptions to commands either through a docstring or the `DESCRIPTION` attribute ([#15193](https://github.com/Lightning-AI/lightning/pull/15193)
- Added a try / catch mechanism around request processing to avoid killing the flow ([#15187](https://github.com/Lightning-AI/lightning/pull/15187)
- Added an Database Component ([#14995](https://github.com/Lightning-AI/lightning/pull/14995)
- Added authentication to HTTP queue ([#15202](https://github.com/Lightning-AI/lightning/pull/15202))
- Added support to pass a `LightningWork` to the `LightningApp` ([#15215](https://github.com/Lightning-AI/lightning/pull/15215)
- Added support getting CLI help for connected apps even if the app isn't running ([#15196](https://github.com/Lightning-AI/lightning/pull/15196)
- Added support for adding requirements to commands and installing them when missing when running an app command ([#15198](https://github.com/Lightning-AI/lightning/pull/15198)
- Added Lightning CLI Connection to be terminal session instead of global ([#15241](https://github.com/Lightning-AI/lightning/pull/15241)
- Added support for managing SSH-keys via CLI ([#15291](https://github.com/Lightning-AI/lightning/pull/15291))
- Add a `JustPyFrontend` to ease UI creation with `https://github.com/justpy-org/justpy` ([#15002](https://github.com/Lightning-AI/lightning/pull/15002))
- Added a layout endpoint to the Rest API and enable to disable pulling or pushing to the state ([#15367](https://github.com/Lightning-AI/lightning/pull/15367)
- Added support for functions for `configure_api` and `configure_commands` to be executed in the Rest API process ([#15098](https://github.com/Lightning-AI/lightning/pull/15098)
- Added support for accessing Lighting Apps via SSH ([#15310](https://github.com/Lightning-AI/lightning/pull/15310))
- Added support to start lightning app on cloud without needing to install dependencies locally ([#15019](https://github.com/Lightning-AI/lightning/pull/15019)

### Changed

- Improved the show logs command to be standalone and re-usable ([#15343](https://github.com/Lightning-AI/lightning/pull/15343)
- Removed the `--instance-types` option when creating clusters ([#15314](https://github.com/Lightning-AI/lightning/pull/15314))

### Fixed

- Fixed an issue when using the CLI without arguments ([#14877](https://github.com/Lightning-AI/lightning/pull/14877))
- Fixed a bug where the upload files endpoint would raise an error when running locally ([#14924](https://github.com/Lightning-AI/lightning/pull/14924))
- Fixed BYOC cluster region selector -> hiding it from help since only us-east-1 has been tested and is recommended ([#15277]https://github.com/Lightning-AI/lightning/pull/15277)
- Fixed a bug when launching an app on multiple clusters ([#15226](https://github.com/Lightning-AI/lightning/pull/15226))
- Fixed a bug with a default CloudCompute for Lightning flows ([#15371](https://github.com/Lightning-AI/lightning/pull/15371))

## [0.6.2] - 2022-09-21

### Changed

- Improved Lightning App connect logic by disconnecting automatically ([#14532](https://github.com/Lightning-AI/lightning/pull/14532))
- Improved the error message when the `LightningWork` is missing the `run` method ([#14759](https://github.com/Lightning-AI/lightning/pull/14759))
- Improved the error message when the root `LightningFlow` passed to `LightningApp` is missing the `run` method ([#14760](https://github.com/Lightning-AI/lightning/pull/14760))

### Fixed

- Fixed a bug where the uploaded command file wasn't properly parsed ([#14532](https://github.com/Lightning-AI/lightning/pull/14532))
- Fixed an issue where custom property setters were not being used `LightningWork` class ([#14259](https://github.com/Lightning-AI/lightning/pull/14259))
- Fixed an issue where some terminals would display broken icons in the PL app CLI ([#14226](https://github.com/Lightning-AI/lightning/pull/14226))


## [0.6.1] - 2022-09-19

### Added

- Add support to upload files to the Drive through an asynchronous `upload_file` endpoint ([#14703](https://github.com/Lightning-AI/lightning/pull/14703))

### Changed

- Application storage prefix moved from `app_id` to `project_id/app_id` ([#14583](https://github.com/Lightning-AI/lightning/pull/14583))
- LightningCloud client calls to use keyword arguments instead of positional arguments ([#14685](https://github.com/Lightning-AI/lightning/pull/14685))

### Fixed

- Making `threadpool` non-default from LightningCloud client  ([#14757](https://github.com/Lightning-AI/lightning/pull/14757))
- Resolved a bug where the state change detection using DeepDiff won't work with Path, Drive objects ([#14465](https://github.com/Lightning-AI/lightning/pull/14465))
- Resolved a bug where the wrong client was passed to collect cloud logs ([#14684](https://github.com/Lightning-AI/lightning/pull/14684))
- Resolved the memory leak issue with the Lightning Cloud package and bumped the requirements to use the latest version ([#14697](https://github.com/Lightning-AI/lightning/pull/14697))
- Fixing 5000 log line limitation for Lightning AI BYOC cluster logs ([#14458](https://github.com/Lightning-AI/lightning/pull/14458))
- Fixed a bug where the uploaded command file wasn't properly parsed ([#14532](https://github.com/Lightning-AI/lightning/pull/14532))
- Resolved `LightningApp(..., debug=True)` ([#14464](https://github.com/Lightning-AI/lightning/pull/14464))


## [0.6.0] - 2022-09-08

### Added

- Introduce lightning connect ([#14452](https://github.com/Lightning-AI/lightning/pull/14452))
- Adds `PanelFrontend` to easily create complex UI in Python ([#13531](https://github.com/Lightning-AI/lightning/pull/13531))
- Add support for `Lightning App Commands` through the `configure_commands` hook on the Lightning Flow and the `ClientCommand`  ([#13602](https://github.com/Lightning-AI/lightning/pull/13602))
- Add support for Lightning AI BYOC cluster management ([#13835](https://github.com/Lightning-AI/lightning/pull/13835))
- Add support to see Lightning AI BYOC cluster logs ([#14334](https://github.com/Lightning-AI/lightning/pull/14334))
- Add support to run Lightning apps on Lightning AI BYOC clusters ([#13894](https://github.com/Lightning-AI/lightning/pull/13894))
- Add support for listing Lightning AI apps ([#13987](https://github.com/Lightning-AI/lightning/pull/13987))
- Adds `LightningTrainerScript`. `LightningTrainerScript` orchestrates multi-node training in the cloud ([#13830](https://github.com/Lightning-AI/lightning/pull/13830))
- Add support for printing application logs using CLI `lightning show logs <app_name> [components]` ([#13634](https://github.com/Lightning-AI/lightning/pull/13634))
- Add support for `Lightning API` through the `configure_api` hook on the Lightning Flow and the `Post`, `Get`, `Delete`, `Put` HttpMethods ([#13945](https://github.com/Lightning-AI/lightning/pull/13945))
- Added a warning when `configure_layout` returns URLs configured with http instead of https ([#14233](https://github.com/Lightning-AI/lightning/pull/14233))
- Add `--app_args` support from the CLI ([#13625](https://github.com/Lightning-AI/lightning/pull/13625))

### Changed

- Default values and parameter names for Lightning AI BYOC cluster management ([#14132](https://github.com/Lightning-AI/lightning/pull/14132))
- Run the flow only if the state has changed from the previous execution ([#14076](https://github.com/Lightning-AI/lightning/pull/14076))
- Increased DeepDiff's verbose level to properly handle dict changes ([#13960](https://github.com/Lightning-AI/lightning/pull/13960))
- Setup: added requirement freeze for next major version ([#14480](https://github.com/Lightning-AI/lightning/pull/14480))

### Fixed

- Unification of app template: moved `app.py` to root dir for `lightning init app <app_name>` template ([#13853](https://github.com/Lightning-AI/lightning/pull/13853))
- Fixed an issue with `lightning --version` command ([#14433](https://github.com/Lightning-AI/lightning/pull/14433))
- Fixed imports of collections.abc for py3.10 ([#14345](https://github.com/Lightning-AI/lightning/pull/14345))

## [0.5.7] - 2022-08-22

### Changed

- Release LAI docs as stable ([#14250](https://github.com/Lightning-AI/lightning/pull/14250))
- Compatibility for Python 3.10

### Fixed

- Pinning starsessions to 1.x ([#14333](https://github.com/Lightning-AI/lightning/pull/14333))
- Parsed local package versions ([#13933](https://github.com/Lightning-AI/lightning/pull/13933))


## [0.5.6] - 2022-08-16

### Fixed

- Resolved a bug where the `install` command was not installing the latest version of an app/component by default ([#14181](https://github.com/Lightning-AI/lightning/pull/14181))


- Fixed the `examples/app_dag` example ([#14359](https://github.com/Lightning-AI/lightning/pull/14359))


## [0.5.5] - 2022-08-9

### Deprecated

- Deprecate sheety API ([#14004](https://github.com/Lightning-AI/lightning/pull/14004))

### Fixed

- Resolved a bug where the work statuses will grow quickly and be duplicated ([#13970](https://github.com/Lightning-AI/lightning/pull/13970))
- Resolved a bug about a race condition when sending the work state through the caller_queue ([#14074](https://github.com/Lightning-AI/lightning/pull/14074))
- Fixed Start Lightning App on Cloud if Repo Begins With Name "Lightning" ([#14025](https://github.com/Lightning-AI/lightning/pull/14025))


## [0.5.4] - 2022-08-01

### Changed

- Wrapped imports for traceability ([#13924](https://github.com/Lightning-AI/lightning/pull/13924))
- Set version as today ([#13906](https://github.com/Lightning-AI/lightning/pull/13906))

### Fixed

- Included app templates to the lightning and app packages ([#13731](https://github.com/Lightning-AI/lightning/pull/13731))
- Added UI for install all ([#13732](https://github.com/Lightning-AI/lightning/pull/13732))
- Fixed build meta pkg flow ([#13926](https://github.com/Lightning-AI/lightning/pull/13926))

## [0.5.3] - 2022-07-25

### Changed

- Pruned requirements duplicity ([#13739](https://github.com/Lightning-AI/lightning/pull/13739))

### Fixed

- Use correct python version in lightning component template ([#13790](https://github.com/Lightning-AI/lightning/pull/13790))

## [0.5.2] - 2022-07-18

### Added

- Update the Lightning App docs ([#13537](https://github.com/Lightning-AI/lightning/pull/13537))

### Changed

- Added `LIGHTNING_` prefix to Platform AWS credentials ([#13703](https://github.com/Lightning-AI/lightning/pull/13703))<|MERGE_RESOLUTION|>--- conflicted
+++ resolved
@@ -9,12 +9,10 @@
 
 ### Added
 
-<<<<<<< HEAD
 - Added Storage Commands ([#16740](https://github.com/Lightning-AI/lightning/pull/16740))
   * `rm`: Delete files from your Cloud Platform Filesystem
-=======
+
 - Added `lightning connect data` to register data connection to private s3 buckets ([#16738](https://github.com/Lightning-AI/lightning/pull/16738))
->>>>>>> 39020887
 
 
 ### Changed
