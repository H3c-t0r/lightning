--- conflicted
+++ resolved
@@ -313,28 +313,8 @@
         self, batch: Any, device: Optional[torch.device] = None, dataloader_idx: int = 0
     ) -> Any:
         device = device or self.device
-<<<<<<< HEAD
-
-        def call_hook(hook_name: str, *args: Any) -> Callable:
-            if self._trainer:
-                datahook_selector = self._trainer._data_connector._datahook_selector
-                obj = datahook_selector.get_instance(hook_name)
-                if isinstance(obj, self.__class__):
-                    trainer_method = self._trainer._call_lightning_module_hook
-                else:
-                    trainer_method = self._trainer._call_lightning_datamodule_hook
-                return trainer_method(hook_name, *args)
-            else:
-                hook = getattr(self, hook_name)
-                return hook(*args)
-
-        batch = call_hook("on_before_batch_transfer", batch, dataloader_idx)
-        batch = call_hook("transfer_batch_to_device", batch, device, dataloader_idx)
-        batch = call_hook("on_after_batch_transfer", batch, dataloader_idx)
-=======
         batch = self._call_batch_hook("transfer_batch_to_device", batch, device, dataloader_idx)
         batch = self._call_batch_hook("on_after_batch_transfer", batch, dataloader_idx)
->>>>>>> 7879628a
         return batch
 
     def print(self, *args: Any, **kwargs: Any) -> None:
