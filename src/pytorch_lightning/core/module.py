# Copyright The PyTorch Lightning team.
#
# Licensed under the Apache License, Version 2.0 (the "License");
# you may not use this file except in compliance with the License.
# You may obtain a copy of the License at
#
#     http://www.apache.org/licenses/LICENSE-2.0
#
# Unless required by applicable law or agreed to in writing, software
# distributed under the License is distributed on an "AS IS" BASIS,
# WITHOUT WARRANTIES OR CONDITIONS OF ANY KIND, either express or implied.
# See the License for the specific language governing permissions and
# limitations under the License.
"""The LightningModule - an nn.Module with many additional features."""

import collections
import inspect
import logging
import numbers
import os
import tempfile
import weakref
from contextlib import contextmanager
from pathlib import Path
from typing import Any, Callable, Dict, Generator, List, Mapping, Optional, overload, Sequence, Tuple, Union

import torch
from torch import ScriptModule, Tensor
from torch.nn import Module
from torch.optim.optimizer import Optimizer
from torchmetrics import Metric
from typing_extensions import Literal

from pytorch_lightning.callbacks.callback import Callback
from pytorch_lightning.core.hooks import CheckpointHooks, DataHooks, ModelHooks
from pytorch_lightning.core.mixins import DeviceDtypeModuleMixin, HyperparametersMixin
from pytorch_lightning.core.optimizer import LightningOptimizer
from pytorch_lightning.core.saving import ModelIO
from pytorch_lightning.loggers import Logger, LoggerCollection
from pytorch_lightning.trainer.connectors.data_connector import _DataHookSelector
from pytorch_lightning.trainer.connectors.logger_connector.fx_validator import _FxValidator
from pytorch_lightning.utilities import _IS_WINDOWS, _TORCH_GREATER_EQUAL_1_10, GradClipAlgorithmType, warnings
from pytorch_lightning.utilities.apply_func import apply_to_collection, convert_to_tensors
from pytorch_lightning.utilities.cloud_io import get_filesystem
from pytorch_lightning.utilities.distributed import distributed_available, sync_ddp
from pytorch_lightning.utilities.exceptions import MisconfigurationException
from pytorch_lightning.utilities.imports import _TORCH_GREATER_EQUAL_1_11, _TORCH_GREATER_EQUAL_1_13
from pytorch_lightning.utilities.parsing import collect_init_args
from pytorch_lightning.utilities.rank_zero import rank_zero_debug, rank_zero_deprecation, rank_zero_warn
from pytorch_lightning.utilities.signature_utils import is_param_in_hook_signature
from pytorch_lightning.utilities.types import (
    _METRIC_COLLECTION,
    EPOCH_OUTPUT,
    LRSchedulerPLType,
    LRSchedulerTypeUnion,
    STEP_OUTPUT,
)
from pytorch_lightning.utilities.warnings import WarningCache

warning_cache = WarningCache()
log = logging.getLogger(__name__)


class LightningModule(
    DeviceDtypeModuleMixin,
    HyperparametersMixin,
    ModelIO,
    ModelHooks,
    DataHooks,
    CheckpointHooks,
    Module,
):
    # Below is for property support of JIT
    # since none of these are important when using JIT, we are going to ignore them.
    __jit_unused_properties__ = (
        [
            "example_input_array",
            "on_gpu",
            "current_epoch",
            "global_step",
            "global_rank",
            "local_rank",
            "logger",
            "loggers",
            "automatic_optimization",
            "truncated_bptt_steps",
            "use_amp",
            "trainer",
        ]
        + DeviceDtypeModuleMixin.__jit_unused_properties__
        + HyperparametersMixin.__jit_unused_properties__
    )

    def __init__(self, *args: Any, **kwargs: Any) -> None:
        super().__init__(*args, **kwargs)

        # see (https://github.com/pytorch/pytorch/blob/3e6bb5233f9ca2c5aa55d9cda22a7ee85439aa6e/
        # torch/nn/modules/module.py#L227)
        torch._C._log_api_usage_once(f"lightning.module.{self.__class__.__name__}")

        # pointer to the trainer object
<<<<<<< HEAD
        self.trainer = None
=======
        self._trainer: Optional["pl.Trainer"] = None
>>>>>>> f6f06d4e

        self._use_amp: bool = False

        # the precision used
        self.precision: int = 32

        # optionally can be set by user
        self._example_input_array = None
        self._current_fx_name: Optional[str] = None
        self._automatic_optimization: bool = True
        self._truncated_bptt_steps: int = 0
        self._param_requires_grad_state: Dict = {}
        self._metric_attributes: Optional[Dict[int, str]] = None
        self._should_prevent_trainer_and_dataloaders_deepcopy: bool = False
        # TODO: remove in 1.8
        self._running_torchscript = False

        self._register_sharded_tensor_state_dict_hooks_if_available()

    @overload
    def optimizers(self, use_pl_optimizer: Literal[True] = True) -> Union[LightningOptimizer, List[LightningOptimizer]]:
        ...

    @overload
    def optimizers(self, use_pl_optimizer: Literal[False]) -> Union[Optimizer, List[Optimizer]]:
        ...

    @overload
    def optimizers(
        self, use_pl_optimizer: bool
    ) -> Union[Optimizer, LightningOptimizer, List[Optimizer], List[LightningOptimizer]]:
        ...

    def optimizers(
        self, use_pl_optimizer: bool = True
    ) -> Union[Optimizer, LightningOptimizer, List[Optimizer], List[LightningOptimizer]]:
        """Returns the optimizer(s) that are being used during training. Useful for manual optimization.

        Args:
            use_pl_optimizer: If ``True``, will wrap the optimizer(s) in a
                :class:`~pytorch_lightning.core.optimizer.LightningOptimizer` for automatic handling of precision and
                profiling.

        Returns:
            A single optimizer, or a list of optimizers in case multiple ones are present.
        """
        if use_pl_optimizer:
            opts = list(self.trainer.strategy._lightning_optimizers.values())
        else:
            opts = self.trainer.optimizers

        # single optimizer
        if isinstance(opts, list) and len(opts) == 1 and isinstance(opts[0], (Optimizer, LightningOptimizer)):
            return opts[0]
        # multiple opts
        return opts

    def lr_schedulers(self) -> Optional[Union[LRSchedulerTypeUnion, List[LRSchedulerTypeUnion], LRSchedulerPLType]]:
        """Returns the learning rate scheduler(s) that are being used during training. Useful for manual
        optimization.

        Returns:
            A single scheduler, or a list of schedulers in case multiple ones are present, or ``None`` if no
            schedulers were returned in :meth:`configure_optimizers`.
        """
        if not self.trainer.lr_scheduler_configs:
            return None

        # ignore other keys "interval", "frequency", etc.
        lr_schedulers = [config.scheduler for config in self.trainer.lr_scheduler_configs]

        # single scheduler
        if len(lr_schedulers) == 1:
            return lr_schedulers[0]

        # multiple schedulers
        return lr_schedulers

    @property
    def trainer(self) -> "pl.Trainer":
        if not self._running_torchscript and self._trainer is None:
            raise RuntimeError(f"{self.__class__.__qualname__} is not attached to a `Trainer`.")
        return self._trainer

    @trainer.setter
    def trainer(self, trainer: Optional["pl.Trainer"]) -> None:
        for v in self.children():
            if isinstance(v, LightningModule):
                v.trainer = trainer
        if trainer is not None and not isinstance(trainer, weakref.ProxyTypes):
            trainer = weakref.proxy(trainer)
        self._trainer = trainer

    @property
    def example_input_array(self) -> Any:
        """The example input array is a specification of what the module can consume in the :meth:`forward` method.
        The return type is interpreted as follows:

        -   Single tensor: It is assumed the model takes a single argument, i.e.,
            ``model.forward(model.example_input_array)``
        -   Tuple: The input array should be interpreted as a sequence of positional arguments, i.e.,
            ``model.forward(*model.example_input_array)``
        -   Dict: The input array represents named keyword arguments, i.e.,
            ``model.forward(**model.example_input_array)``
        """
        return self._example_input_array

    @example_input_array.setter
    def example_input_array(self, example: Any) -> None:
        self._example_input_array = example

    @property
    def current_epoch(self) -> int:
        """The current epoch in the ``Trainer``, or 0 if not attached."""
        return self.trainer.current_epoch if self._trainer else 0

    @property
    def global_step(self) -> int:
        """Total training batches seen across all epochs.

        If no Trainer is attached, this propery is 0.
        """
        return self.trainer.global_step if self._trainer else 0

    @property
    def global_rank(self) -> int:
        """The index of the current process across all nodes and devices."""
        return self.trainer.global_rank if self._trainer else 0

    @property
    def local_rank(self) -> int:
        """The index of the current process within a single node."""
        return self.trainer.local_rank if self._trainer else 0

    @property
    def on_gpu(self) -> bool:
        """Returns ``True`` if this model is currently located on a GPU.

        Useful to set flags around the LightningModule for different CPU vs GPU behavior.
        """
        return self.device.type == "cuda"  # type: ignore[union-attr]

    @property
    def automatic_optimization(self) -> bool:
        """If set to ``False`` you are responsible for calling ``.backward()``, ``.step()``, ``.zero_grad()``."""
        return self._automatic_optimization

    @automatic_optimization.setter
    def automatic_optimization(self, automatic_optimization: bool) -> None:
        self._automatic_optimization = automatic_optimization

    @property
    def truncated_bptt_steps(self) -> int:
        """Enables `Truncated Backpropagation Through Time` in the Trainer when set to a positive integer.

        It represents
        the number of times :meth:`training_step` gets called before backpropagation. If this is > 0, the
        :meth:`training_step` receives an additional argument ``hiddens`` and is expected to return a hidden state.
        """
        return self._truncated_bptt_steps

    @truncated_bptt_steps.setter
    def truncated_bptt_steps(self, truncated_bptt_steps: int) -> None:
        self._truncated_bptt_steps = truncated_bptt_steps

    @property
    def logger(self) -> Optional[Logger]:
        """Reference to the logger object in the Trainer."""
        # this should match the implementation of `trainer.logger`
        # we don't reuse it so we can properly set the deprecation stacklevel
<<<<<<< HEAD
        if self.trainer is None:
            return None
=======
        if self._trainer is None:
            return
>>>>>>> f6f06d4e
        loggers = self.trainer.loggers
        if len(loggers) == 0:
            return None
        if len(loggers) == 1:
            return loggers[0]
        else:
            if not self._running_torchscript:
                rank_zero_deprecation(
                    "Using `lightning_module.logger` when multiple loggers are configured."
                    " This behavior will change in v1.8 when `LoggerCollection` is removed, and"
                    " `lightning_module.logger` will return the first logger available.",
                    stacklevel=5,
                )
            with warnings.catch_warnings():
                warnings.simplefilter("ignore")
                return LoggerCollection(loggers)

    @property
    def loggers(self) -> List[Logger]:
        """Reference to the list of loggers in the Trainer."""
        return self.trainer.loggers if self._trainer else []

    def _apply_batch_transfer_handler(
        self, batch: Any, device: Optional[torch.device] = None, dataloader_idx: int = 0
    ) -> Any:
        device = device or self.device
        datahook_selector = (
            _DataHookSelector(self, None) if self._trainer is None else self.trainer._data_connector._datahook_selector
        )

        hook = datahook_selector.get_hook("on_before_batch_transfer")
        batch = hook(batch, dataloader_idx)
        hook = datahook_selector.get_hook("transfer_batch_to_device")
        batch = hook(batch, device, dataloader_idx)
        hook = datahook_selector.get_hook("on_after_batch_transfer")
        batch = hook(batch, dataloader_idx)
        return batch

    def print(self, *args: Any, **kwargs: Any) -> None:
        r"""
        Prints only from process 0. Use this in any distributed mode to log only once.

        Args:
            *args: The thing to print. The same as for Python's built-in print function.
            **kwargs: The same as for Python's built-in print function.

        Example::

            def forward(self, x):
                self.print(x, 'in forward')

        """
        if self.trainer.is_global_zero:
            progress_bar = self.trainer.progress_bar_callback
            if progress_bar is not None and progress_bar.is_enabled:
                progress_bar.print(*args, **kwargs)
            else:
                print(*args, **kwargs)

    def log(
        self,
        name: str,
        value: _METRIC_COLLECTION,
        prog_bar: bool = False,
        logger: bool = True,
        on_step: Optional[bool] = None,
        on_epoch: Optional[bool] = None,
        reduce_fx: Union[str, Callable] = "mean",
        enable_graph: bool = False,
        sync_dist: bool = False,
        sync_dist_group: Optional[Any] = None,
        add_dataloader_idx: bool = True,
        batch_size: Optional[int] = None,
        metric_attribute: Optional[str] = None,
        rank_zero_only: bool = False,
    ) -> None:
        """Log a key, value pair.

        Example::

            self.log('train_loss', loss)

        The default behavior per hook is documented here: :ref:`extensions/logging:Automatic Logging`.

        Args:
            name: key to log.
            value: value to log. Can be a ``float``, ``Tensor``, ``Metric``, or a dictionary of the former.
            prog_bar: if ``True`` logs to the progress bar.
            logger: if ``True`` logs to the logger.
            on_step: if ``True`` logs at this step. The default value is determined by the hook.
                See :ref:`extensions/logging:Automatic Logging` for details.
            on_epoch: if ``True`` logs epoch accumulated metrics. The default value is determined by the hook.
                See :ref:`extensions/logging:Automatic Logging` for details.
            reduce_fx: reduction function over step values for end of epoch. :meth:`torch.mean` by default.
            enable_graph: if ``True``, will not auto detach the graph.
            sync_dist: if ``True``, reduces the metric across devices. Use with care as this may lead to a significant
                communication overhead.
            sync_dist_group: the DDP group to sync across.
            add_dataloader_idx: if ``True``, appends the index of the current dataloader to
                the name (when using multiple dataloaders). If False, user needs to give unique names for
                each dataloader to not mix the values.
            batch_size: Current batch_size. This will be directly inferred from the loaded batch,
                but for some data structures you might need to explicitly provide it.
            metric_attribute: To restore the metric state, Lightning requires the reference of the
                :class:`torchmetrics.Metric` in your model. This is found automatically if it is a model attribute.
            rank_zero_only: Whether the value will be logged only on rank 0. This will prevent synchronization which
                would produce a deadlock as not all processes would perform this log call.
        """
        # check for invalid values
        apply_to_collection(value, dict, self.__check_not_nested, name)
        apply_to_collection(
            value, object, self.__check_allowed, name, value, wrong_dtype=(numbers.Number, Metric, Tensor, dict)
        )

        if self._trainer is None:
            # not an error to support testing the `*_step` methods without a `Trainer` reference
            rank_zero_warn(
                "You are trying to `self.log()` but the `self.trainer` reference is not registered on the model yet."
                " This is most likely because the model hasn't been passed to the `Trainer`"
            )
            return
        results = self.trainer._results
        if results is None:
            raise MisconfigurationException(
                "You are trying to `self.log()` but the loop's result collection is not registered"
                " yet. This is most likely because you are trying to log in a `predict` hook,"
                " but it doesn't support logging"
            )
        if self._current_fx_name is None:
            raise MisconfigurationException(
                "You are trying to `self.log()` but it is not managed by the `Trainer` control flow"
            )

        on_step, on_epoch = _FxValidator.check_logging_and_get_default_levels(
            self._current_fx_name, on_step=on_step, on_epoch=on_epoch
        )

        # make sure user doesn't introduce logic for multi-dataloaders
        if "/dataloader_idx_" in name:
            raise MisconfigurationException(
                f"You called `self.log` with the key `{name}`"
                " but it should not contain information about `dataloader_idx`"
            )

        value = apply_to_collection(value, numbers.Number, self.__to_tensor)
        apply_to_collection(value, torch.Tensor, self.__check_numel_1, name)

        if self.trainer._logger_connector.should_reset_tensors(self._current_fx_name):
            # if we started a new epoch (running its first batch) the hook name has changed
            # reset any tensors for the new hook name
            results.reset(metrics=False, fx=self._current_fx_name)

        if metric_attribute is None and isinstance(value, Metric):
            if self._metric_attributes is None:
                # compute once
                self._metric_attributes = {
                    id(module): name for name, module in self.named_modules() if isinstance(module, Metric)
                }
                if not self._metric_attributes:
                    raise MisconfigurationException(
                        "Could not find the `LightningModule` attribute for the `torchmetrics.Metric` logged."
                        " You can fix this by setting an attribute for the metric in your `LightningModule`."
                    )
            # try to find the passed metric in the LightningModule
            metric_attribute = self._metric_attributes.get(id(value), None)
            if metric_attribute is None:
                raise MisconfigurationException(
                    "Could not find the `LightningModule` attribute for the `torchmetrics.Metric` logged."
                    f" You can fix this by calling `self.log({name}, ..., metric_attribute=name)` where `name` is one"
                    f" of {list(self._metric_attributes.values())}"
                )

        if (
            self.trainer.training
            and is_param_in_hook_signature(self.training_step, "dataloader_iter", explicit=True)
            and batch_size is None
        ):
            raise MisconfigurationException(
                "With `def training_step(self, dataloader_iter)`, `self.log(..., batch_size=...)` should be provided."
            )

        results.log(
            self._current_fx_name,
            name,
            value,
            prog_bar=prog_bar,
            logger=logger,
            on_step=on_step,
            on_epoch=on_epoch,
            reduce_fx=reduce_fx,
            enable_graph=enable_graph,
            add_dataloader_idx=add_dataloader_idx,
            batch_size=batch_size,
            sync_dist=sync_dist and distributed_available(),
            sync_dist_fn=self.trainer.strategy.reduce or sync_ddp,
            sync_dist_group=sync_dist_group,
            metric_attribute=metric_attribute,
            rank_zero_only=rank_zero_only,
        )

        self.trainer._logger_connector._current_fx = self._current_fx_name

    def log_dict(
        self,
        dictionary: Mapping[str, _METRIC_COLLECTION],
        prog_bar: bool = False,
        logger: bool = True,
        on_step: Optional[bool] = None,
        on_epoch: Optional[bool] = None,
        reduce_fx: Union[str, Callable] = "mean",
        enable_graph: bool = False,
        sync_dist: bool = False,
        sync_dist_group: Optional[Any] = None,
        add_dataloader_idx: bool = True,
        batch_size: Optional[int] = None,
        rank_zero_only: bool = False,
    ) -> None:
        """Log a dictionary of values at once.

        Example::

            values = {'loss': loss, 'acc': acc, ..., 'metric_n': metric_n}
            self.log_dict(values)

        Args:
            dictionary: key value pairs.
                The values can be a ``float``, ``Tensor``, ``Metric``, or a dictionary of the former.
            prog_bar: if ``True`` logs to the progress base.
            logger: if ``True`` logs to the logger.
            on_step: if ``True`` logs at this step.
                ``None`` auto-logs for training_step but not validation/test_step.
                The default value is determined by the hook.
                See :ref:`extensions/logging:Automatic Logging` for details.
            on_epoch: if ``True`` logs epoch accumulated metrics.
                ``None`` auto-logs for val/test step but not ``training_step``.
                The default value is determined by the hook.
                See :ref:`extensions/logging:Automatic Logging` for details.
            reduce_fx: reduction function over step values for end of epoch. :meth:`torch.mean` by default.
            enable_graph: if ``True``, will not auto-detach the graph
            sync_dist: if ``True``, reduces the metric across GPUs/TPUs. Use with care as this may lead to a significant
                communication overhead.
            sync_dist_group: the ddp group to sync across.
            add_dataloader_idx: if ``True``, appends the index of the current dataloader to
                the name (when using multiple). If ``False``, user needs to give unique names for
                each dataloader to not mix values.
            batch_size: Current batch size. This will be directly inferred from the loaded batch,
                but some data structures might need to explicitly provide it.
            rank_zero_only: Whether the value will be logged only on rank 0. This will prevent synchronization which
                would produce a deadlock as not all processes would perform this log call.
        """
        for k, v in dictionary.items():
            self.log(
                name=k,
                value=v,
                prog_bar=prog_bar,
                logger=logger,
                on_step=on_step,
                on_epoch=on_epoch,
                reduce_fx=reduce_fx,
                enable_graph=enable_graph,
                sync_dist=sync_dist,
                sync_dist_group=sync_dist_group,
                add_dataloader_idx=add_dataloader_idx,
                batch_size=batch_size,
                rank_zero_only=rank_zero_only,
            )

    @staticmethod
    def __check_not_nested(value: dict, name: str) -> None:
        # self-imposed restriction. for simplicity
        if any(isinstance(v, dict) for v in value.values()):
            raise ValueError(f"`self.log({name}, {value})` was called, but nested dictionaries cannot be logged")

    @staticmethod
    def __check_allowed(v: Any, name: str, value: Any) -> None:
        raise ValueError(f"`self.log({name}, {value})` was called, but `{type(v).__name__}` values cannot be logged")

    def __to_tensor(self, value: numbers.Number) -> Tensor:
        return torch.tensor(value, device=self.device)

    @staticmethod
    def __check_numel_1(value: Tensor, name: str) -> None:
        if not torch.numel(value) == 1:
            raise ValueError(
                f"`self.log({name}, {value})` was called, but the tensor must have a single element."
                f" You can try doing `self.log({name}, {value}.mean())`"
            )

    def log_grad_norm(self, grad_norm_dict: Dict[str, float]) -> None:
        """Override this method to change the default behaviour of ``log_grad_norm``.

        If clipping gradients, the gradients will not have been clipped yet.

        Args:
            grad_norm_dict: Dictionary containing current grad norm metrics

        Example::

            # DEFAULT
            def log_grad_norm(self, grad_norm_dict):
                self.log_dict(grad_norm_dict, on_step=True, on_epoch=True, prog_bar=False, logger=True)
        """
        self.log_dict(grad_norm_dict, on_step=True, on_epoch=True, prog_bar=False, logger=True)

    def all_gather(
        self, data: Union[Tensor, Dict, List, Tuple], group: Optional[Any] = None, sync_grads: bool = False
    ) -> Tensor:
        r"""
        Allows users to call ``self.all_gather()`` from the LightningModule, thus making the ``all_gather`` operation
        accelerator agnostic. ``all_gather`` is a function provided by accelerators to gather a tensor from several
        distributed processes.

        Args:
            data: int, float, tensor of shape (batch, ...), or a (possibly nested) collection thereof.
            group: the process group to gather results from. Defaults to all processes (world)
            sync_grads: flag that allows users to synchronize gradients for the all_gather operation

        Return:
            A tensor of shape (world_size, batch, ...), or if the input was a collection
            the output will also be a collection with tensors of this shape.
        """
        group = group if group is not None else torch.distributed.group.WORLD
        all_gather = self.trainer.strategy.all_gather
        data = convert_to_tensors(data, device=self.device)
        return apply_to_collection(data, Tensor, all_gather, group=group, sync_grads=sync_grads)

    def forward(self, *args: Any, **kwargs: Any) -> Any:
        r"""
        Same as :meth:`torch.nn.Module.forward()`.

        Args:
            *args: Whatever you decide to pass into the forward method.
            **kwargs: Keyword arguments are also possible.

        Return:
            Your model's output
        """
        return super().forward(*args, **kwargs)

    def training_step(self, *args: Any, **kwargs: Any) -> STEP_OUTPUT:
        r"""
        Here you compute and return the training loss and some additional metrics for e.g.
        the progress bar or logger.

        Args:
            batch (:class:`~torch.Tensor` | (:class:`~torch.Tensor`, ...) | [:class:`~torch.Tensor`, ...]):
                The output of your :class:`~torch.utils.data.DataLoader`. A tensor, tuple or list.
            batch_idx (``int``): Integer displaying index of this batch
            optimizer_idx (``int``): When using multiple optimizers, this argument will also be present.
            hiddens (``Any``): Passed in if
                :paramref:`~pytorch_lightning.core.module.LightningModule.truncated_bptt_steps` > 0.

        Return:
            Any of.

            - :class:`~torch.Tensor` - The loss tensor
            - ``dict`` - A dictionary. Can include any keys, but must include the key ``'loss'``
            - ``None`` - Training will skip to the next batch. This is only for automatic optimization.
                This is not supported for multi-GPU, TPU, IPU, or DeepSpeed.

        In this step you'd normally do the forward pass and calculate the loss for a batch.
        You can also do fancier things like multiple forward passes or something model specific.

        Example::

            def training_step(self, batch, batch_idx):
                x, y, z = batch
                out = self.encoder(x)
                loss = self.loss(out, x)
                return loss

        If you define multiple optimizers, this step will be called with an additional
        ``optimizer_idx`` parameter.

        .. code-block:: python

            # Multiple optimizers (e.g.: GANs)
            def training_step(self, batch, batch_idx, optimizer_idx):
                if optimizer_idx == 0:
                    # do training_step with encoder
                    ...
                if optimizer_idx == 1:
                    # do training_step with decoder
                    ...


        If you add truncated back propagation through time you will also get an additional
        argument with the hidden states of the previous step.

        .. code-block:: python

            # Truncated back-propagation through time
            def training_step(self, batch, batch_idx, hiddens):
                # hiddens are the hidden states from the previous truncated backprop step
                out, hiddens = self.lstm(data, hiddens)
                loss = ...
                return {"loss": loss, "hiddens": hiddens}

        Note:
            The loss value shown in the progress bar is smoothed (averaged) over the last values,
            so it differs from the actual loss returned in train/validation step.
        """
        rank_zero_warn("`training_step` must be implemented to be used with the Lightning Trainer")

    def training_step_end(self, step_output: STEP_OUTPUT) -> STEP_OUTPUT:
        """Use this when training with dp because :meth:`training_step` will operate on only part of the batch.
        However, this is still optional and only needed for things like softmax or NCE loss.

        Note:
            If you later switch to ddp or some other mode, this will still be called
            so that you don't have to change your code

        .. code-block:: python

            # pseudocode
            sub_batches = split_batches_for_dp(batch)
            step_output = [training_step(sub_batch) for sub_batch in sub_batches]
            training_step_end(step_output)

        Args:
            step_output: What you return in `training_step` for each batch part.

        Return:
            Anything

        When using the DP strategy, only a portion of the batch is inside the training_step:

        .. code-block:: python

            def training_step(self, batch, batch_idx):
                # batch is 1/num_gpus big
                x, y = batch

                out = self(x)

                # softmax uses only a portion of the batch in the denominator
                loss = self.softmax(out)
                loss = nce_loss(loss)
                return loss

        If you wish to do something with all the parts of the batch, then use this method to do it:

        .. code-block:: python

            def training_step(self, batch, batch_idx):
                # batch is 1/num_gpus big
                x, y = batch

                out = self.encoder(x)
                return {"pred": out}


            def training_step_end(self, training_step_outputs):
                gpu_0_pred = training_step_outputs[0]["pred"]
                gpu_1_pred = training_step_outputs[1]["pred"]
                gpu_n_pred = training_step_outputs[n]["pred"]

                # this softmax now uses the full batch
                loss = nce_loss([gpu_0_pred, gpu_1_pred, gpu_n_pred])
                return loss

        See Also:
            See the :ref:`Multi GPU Training <gpu_intermediate>` guide for more details.
        """

    def training_epoch_end(self, outputs: EPOCH_OUTPUT) -> None:
        """Called at the end of the training epoch with the outputs of all training steps. Use this in case you
        need to do something with all the outputs returned by :meth:`training_step`.

        .. code-block:: python

            # the pseudocode for these calls
            train_outs = []
            for train_batch in train_data:
                out = training_step(train_batch)
                train_outs.append(out)
            training_epoch_end(train_outs)

        Args:
            outputs: List of outputs you defined in :meth:`training_step`. If there are multiple optimizers or when
                using ``truncated_bptt_steps > 0``, the lists have the dimensions
                (n_batches, tbptt_steps, n_optimizers). Dimensions of length 1 are squeezed.

        Return:
            None

        Note:
            If this method is not overridden, this won't be called.

        .. code-block:: python

            def training_epoch_end(self, training_step_outputs):
                # do something with all training_step outputs
                for out in training_step_outputs:
                    ...
        """

    def validation_step(self, *args: Any, **kwargs: Any) -> Optional[STEP_OUTPUT]:
        r"""
        Operates on a single batch of data from the validation set.
        In this step you'd might generate examples or calculate anything of interest like accuracy.

        .. code-block:: python

            # the pseudocode for these calls
            val_outs = []
            for val_batch in val_data:
                out = validation_step(val_batch)
                val_outs.append(out)
            validation_epoch_end(val_outs)

        Args:
            batch: The output of your :class:`~torch.utils.data.DataLoader`.
            batch_idx: The index of this batch.
            dataloader_idx: The index of the dataloader that produced this batch.
                (only if multiple val dataloaders used)

        Return:
            - Any object or value
            - ``None`` - Validation will skip to the next batch

        .. code-block:: python

            # pseudocode of order
            val_outs = []
            for val_batch in val_data:
                out = validation_step(val_batch)
                if defined("validation_step_end"):
                    out = validation_step_end(out)
                val_outs.append(out)
            val_outs = validation_epoch_end(val_outs)


        .. code-block:: python

            # if you have one val dataloader:
            def validation_step(self, batch, batch_idx):
                ...


            # if you have multiple val dataloaders:
            def validation_step(self, batch, batch_idx, dataloader_idx=0):
                ...

        Examples::

            # CASE 1: A single validation dataset
            def validation_step(self, batch, batch_idx):
                x, y = batch

                # implement your own
                out = self(x)
                loss = self.loss(out, y)

                # log 6 example images
                # or generated text... or whatever
                sample_imgs = x[:6]
                grid = torchvision.utils.make_grid(sample_imgs)
                self.logger.experiment.add_image('example_images', grid, 0)

                # calculate acc
                labels_hat = torch.argmax(out, dim=1)
                val_acc = torch.sum(y == labels_hat).item() / (len(y) * 1.0)

                # log the outputs!
                self.log_dict({'val_loss': loss, 'val_acc': val_acc})

        If you pass in multiple val dataloaders, :meth:`validation_step` will have an additional argument. We recommend
        setting the default value of 0 so that you can quickly switch between single and multiple dataloaders.

        .. code-block:: python

            # CASE 2: multiple validation dataloaders
            def validation_step(self, batch, batch_idx, dataloader_idx=0):
                # dataloader_idx tells you which dataset this is.
                ...

        Note:
            If you don't need to validate you don't need to implement this method.

        Note:
            When the :meth:`validation_step` is called, the model has been put in eval mode
            and PyTorch gradients have been disabled. At the end of validation,
            the model goes back to training mode and gradients are enabled.
        """

    def validation_step_end(self, *args: Any, **kwargs: Any) -> Optional[STEP_OUTPUT]:
        """Use this when validating with dp because :meth:`validation_step` will operate on only part of the batch.
        However, this is still optional and only needed for things like softmax or NCE loss.

        Note:
            If you later switch to ddp or some other mode, this will still be called
            so that you don't have to change your code.

        .. code-block:: python

            # pseudocode
            sub_batches = split_batches_for_dp(batch)
            step_output = [validation_step(sub_batch) for sub_batch in sub_batches]
            validation_step_end(step_output)

        Args:
            step_output: What you return in :meth:`validation_step` for each batch part.

        Return:
            None or anything

        .. code-block:: python

            # WITHOUT validation_step_end
            # if used in DP, this batch is 1/num_gpus large
            def validation_step(self, batch, batch_idx):
                # batch is 1/num_gpus big
                x, y = batch

                out = self.encoder(x)
                loss = self.softmax(out)
                loss = nce_loss(loss)
                self.log("val_loss", loss)


            # --------------
            # with validation_step_end to do softmax over the full batch
            def validation_step(self, batch, batch_idx):
                # batch is 1/num_gpus big
                x, y = batch

                out = self(x)
                return out


            def validation_step_end(self, val_step_outputs):
                for out in val_step_outputs:
                    ...

        See Also:
            See the :ref:`Multi GPU Training <gpu_intermediate>` guide for more details.
        """

    def validation_epoch_end(self, outputs: Union[EPOCH_OUTPUT, List[EPOCH_OUTPUT]]) -> None:
        """Called at the end of the validation epoch with the outputs of all validation steps.

        .. code-block:: python

            # the pseudocode for these calls
            val_outs = []
            for val_batch in val_data:
                out = validation_step(val_batch)
                val_outs.append(out)
            validation_epoch_end(val_outs)

        Args:
            outputs: List of outputs you defined in :meth:`validation_step`, or if there
                are multiple dataloaders, a list containing a list of outputs for each dataloader.

        Return:
            None

        Note:
            If you didn't define a :meth:`validation_step`, this won't be called.

        Examples:
            With a single dataloader:

            .. code-block:: python

                def validation_epoch_end(self, val_step_outputs):
                    for out in val_step_outputs:
                        ...

            With multiple dataloaders, `outputs` will be a list of lists. The outer list contains
            one entry per dataloader, while the inner list contains the individual outputs of
            each validation step for that dataloader.

            .. code-block:: python

                def validation_epoch_end(self, outputs):
                    for dataloader_output_result in outputs:
                        dataloader_outs = dataloader_output_result.dataloader_i_outputs

                    self.log("final_metric", final_value)
        """

    def test_step(self, *args: Any, **kwargs: Any) -> Optional[STEP_OUTPUT]:
        r"""
        Operates on a single batch of data from the test set.
        In this step you'd normally generate examples or calculate anything of interest
        such as accuracy.

        .. code-block:: python

            # the pseudocode for these calls
            test_outs = []
            for test_batch in test_data:
                out = test_step(test_batch)
                test_outs.append(out)
            test_epoch_end(test_outs)

        Args:
            batch: The output of your :class:`~torch.utils.data.DataLoader`.
            batch_idx: The index of this batch.
            dataloader_id: The index of the dataloader that produced this batch.
                (only if multiple test dataloaders used).

        Return:
           Any of.

            - Any object or value
            - ``None`` - Testing will skip to the next batch

        .. code-block:: python

            # if you have one test dataloader:
            def test_step(self, batch, batch_idx):
                ...


            # if you have multiple test dataloaders:
            def test_step(self, batch, batch_idx, dataloader_idx=0):
                ...

        Examples::

            # CASE 1: A single test dataset
            def test_step(self, batch, batch_idx):
                x, y = batch

                # implement your own
                out = self(x)
                loss = self.loss(out, y)

                # log 6 example images
                # or generated text... or whatever
                sample_imgs = x[:6]
                grid = torchvision.utils.make_grid(sample_imgs)
                self.logger.experiment.add_image('example_images', grid, 0)

                # calculate acc
                labels_hat = torch.argmax(out, dim=1)
                test_acc = torch.sum(y == labels_hat).item() / (len(y) * 1.0)

                # log the outputs!
                self.log_dict({'test_loss': loss, 'test_acc': test_acc})

        If you pass in multiple test dataloaders, :meth:`test_step` will have an additional argument. We recommend
        setting the default value of 0 so that you can quickly switch between single and multiple dataloaders.

        .. code-block:: python

            # CASE 2: multiple test dataloaders
            def test_step(self, batch, batch_idx, dataloader_idx=0):
                # dataloader_idx tells you which dataset this is.
                ...

        Note:
            If you don't need to test you don't need to implement this method.

        Note:
            When the :meth:`test_step` is called, the model has been put in eval mode and
            PyTorch gradients have been disabled. At the end of the test epoch, the model goes back
            to training mode and gradients are enabled.
        """

    def test_step_end(self, *args: Any, **kwargs: Any) -> Optional[STEP_OUTPUT]:
        """Use this when testing with DP because :meth:`test_step` will operate on only part of the batch. However,
        this is still optional and only needed for things like softmax or NCE loss.

        Note:
            If you later switch to ddp or some other mode, this will still be called
            so that you don't have to change your code.

        .. code-block:: python

            # pseudocode
            sub_batches = split_batches_for_dp(batch)
            step_output = [test_step(sub_batch) for sub_batch in sub_batches]
            test_step_end(step_output)

        Args:
            step_output: What you return in :meth:`test_step` for each batch part.

        Return:
            None or anything

        .. code-block:: python

            # WITHOUT test_step_end
            # if used in DP, this batch is 1/num_gpus large
            def test_step(self, batch, batch_idx):
                # batch is 1/num_gpus big
                x, y = batch

                out = self(x)
                loss = self.softmax(out)
                self.log("test_loss", loss)


            # --------------
            # with test_step_end to do softmax over the full batch
            def test_step(self, batch, batch_idx):
                # batch is 1/num_gpus big
                x, y = batch

                out = self.encoder(x)
                return out


            def test_step_end(self, output_results):
                # this out is now the full size of the batch
                all_test_step_outs = output_results.out
                loss = nce_loss(all_test_step_outs)
                self.log("test_loss", loss)

        See Also:
            See the :ref:`Multi GPU Training <gpu_intermediate>` guide for more details.
        """

    def test_epoch_end(self, outputs: Union[EPOCH_OUTPUT, List[EPOCH_OUTPUT]]) -> None:
        """Called at the end of a test epoch with the output of all test steps.

        .. code-block:: python

            # the pseudocode for these calls
            test_outs = []
            for test_batch in test_data:
                out = test_step(test_batch)
                test_outs.append(out)
            test_epoch_end(test_outs)

        Args:
            outputs: List of outputs you defined in :meth:`test_step_end`, or if there
                are multiple dataloaders, a list containing a list of outputs for each dataloader

        Return:
            None

        Note:
            If you didn't define a :meth:`test_step`, this won't be called.

        Examples:
            With a single dataloader:

            .. code-block:: python

                def test_epoch_end(self, outputs):
                    # do something with the outputs of all test batches
                    all_test_preds = test_step_outputs.predictions

                    some_result = calc_all_results(all_test_preds)
                    self.log(some_result)

            With multiple dataloaders, `outputs` will be a list of lists. The outer list contains
            one entry per dataloader, while the inner list contains the individual outputs of
            each test step for that dataloader.

            .. code-block:: python

                def test_epoch_end(self, outputs):
                    final_value = 0
                    for dataloader_outputs in outputs:
                        for test_step_out in dataloader_outputs:
                            # do something
                            final_value += test_step_out

                    self.log("final_metric", final_value)
        """

    def predict_step(self, batch: Any, batch_idx: int, dataloader_idx: int = 0) -> Any:
        """Step function called during :meth:`~pytorch_lightning.trainer.trainer.Trainer.predict`. By default, it
        calls :meth:`~pytorch_lightning.core.module.LightningModule.forward`. Override to add any processing logic.

        The :meth:`~pytorch_lightning.core.module.LightningModule.predict_step` is used
        to scale inference on multi-devices.

        To prevent an OOM error, it is possible to use :class:`~pytorch_lightning.callbacks.BasePredictionWriter`
        callback to write the predictions to disk or database after each batch or on epoch end.

        The :class:`~pytorch_lightning.callbacks.BasePredictionWriter` should be used while using a spawn
        based accelerator. This happens for ``Trainer(strategy="ddp_spawn")``
        or training on 8 TPU cores with ``Trainer(accelerator="tpu", devices=8)`` as predictions won't be returned.

        Example ::

            class MyModel(LightningModule):

                def predict_step(self, batch, batch_idx, dataloader_idx=0):
                    return self(batch)

            dm = ...
            model = MyModel()
            trainer = Trainer(accelerator="gpu", devices=2)
            predictions = trainer.predict(model, dm)


        Args:
            batch: Current batch.
            batch_idx: Index of current batch.
            dataloader_idx: Index of the current dataloader.

        Return:
            Predicted output
        """
        return self(batch)

    def configure_callbacks(self) -> Union[Sequence[Callback], Callback]:
        """Configure model-specific callbacks. When the model gets attached, e.g., when ``.fit()`` or ``.test()``
        gets called, the list or a callback returned here will be merged with the list of callbacks passed to the
        Trainer's ``callbacks`` argument. If a callback returned here has the same type as one or several callbacks
        already present in the Trainer's callbacks list, it will take priority and replace them. In addition,
        Lightning will make sure :class:`~pytorch_lightning.callbacks.model_checkpoint.ModelCheckpoint` callbacks
        run last.

        Return:
            A callback or a list of callbacks which will extend the list of callbacks in the Trainer.

        Example::

            def configure_callbacks(self):
                early_stop = EarlyStopping(monitor="val_acc", mode="max")
                checkpoint = ModelCheckpoint(monitor="val_loss")
                return [early_stop, checkpoint]

        Note:
            Certain callback methods like :meth:`~pytorch_lightning.callbacks.base.Callback.on_init_start`
            will never be invoked on the new callbacks returned here.
        """
        return []

    def configure_optimizers(self) -> Any:
        r"""
        Choose what optimizers and learning-rate schedulers to use in your optimization.
        Normally you'd need one. But in the case of GANs or similar you might have multiple.

        Return:
            Any of these 6 options.

            - **Single optimizer**.
            - **List or Tuple** of optimizers.
            - **Two lists** - The first list has multiple optimizers, and the second has multiple LR schedulers
              (or multiple ``lr_scheduler_config``).
            - **Dictionary**, with an ``"optimizer"`` key, and (optionally) a ``"lr_scheduler"``
              key whose value is a single LR scheduler or ``lr_scheduler_config``.
            - **Tuple of dictionaries** as described above, with an optional ``"frequency"`` key.
            - **None** - Fit will run without any optimizer.

        The ``lr_scheduler_config`` is a dictionary which contains the scheduler and its associated configuration.
        The default configuration is shown below.

        .. code-block:: python

            lr_scheduler_config = {
                # REQUIRED: The scheduler instance
                "scheduler": lr_scheduler,
                # The unit of the scheduler's step size, could also be 'step'.
                # 'epoch' updates the scheduler on epoch end whereas 'step'
                # updates it after a optimizer update.
                "interval": "epoch",
                # How many epochs/steps should pass between calls to
                # `scheduler.step()`. 1 corresponds to updating the learning
                # rate after every epoch/step.
                "frequency": 1,
                # Metric to to monitor for schedulers like `ReduceLROnPlateau`
                "monitor": "val_loss",
                # If set to `True`, will enforce that the value specified 'monitor'
                # is available when the scheduler is updated, thus stopping
                # training if not found. If set to `False`, it will only produce a warning
                "strict": True,
                # If using the `LearningRateMonitor` callback to monitor the
                # learning rate progress, this keyword can be used to specify
                # a custom logged name
                "name": None,
            }

        When there are schedulers in which the ``.step()`` method is conditioned on a value, such as the
        :class:`torch.optim.lr_scheduler.ReduceLROnPlateau` scheduler, Lightning requires that the
        ``lr_scheduler_config`` contains the keyword ``"monitor"`` set to the metric name that the scheduler
        should be conditioned on.

        .. testcode::

            # The ReduceLROnPlateau scheduler requires a monitor
            def configure_optimizers(self):
                optimizer = Adam(...)
                return {
                    "optimizer": optimizer,
                    "lr_scheduler": {
                        "scheduler": ReduceLROnPlateau(optimizer, ...),
                        "monitor": "metric_to_track",
                        "frequency": "indicates how often the metric is updated"
                        # If "monitor" references validation metrics, then "frequency" should be set to a
                        # multiple of "trainer.check_val_every_n_epoch".
                    },
                }


            # In the case of two optimizers, only one using the ReduceLROnPlateau scheduler
            def configure_optimizers(self):
                optimizer1 = Adam(...)
                optimizer2 = SGD(...)
                scheduler1 = ReduceLROnPlateau(optimizer1, ...)
                scheduler2 = LambdaLR(optimizer2, ...)
                return (
                    {
                        "optimizer": optimizer1,
                        "lr_scheduler": {
                            "scheduler": scheduler1,
                            "monitor": "metric_to_track",
                        },
                    },
                    {"optimizer": optimizer2, "lr_scheduler": scheduler2},
                )

        Metrics can be made available to monitor by simply logging it using
        ``self.log('metric_to_track', metric_val)`` in your :class:`~pytorch_lightning.core.module.LightningModule`.

        Note:
            The ``frequency`` value specified in a dict along with the ``optimizer`` key is an int corresponding
            to the number of sequential batches optimized with the specific optimizer.
            It should be given to none or to all of the optimizers.
            There is a difference between passing multiple optimizers in a list,
            and passing multiple optimizers in dictionaries with a frequency of 1:

                - In the former case, all optimizers will operate on the given batch in each optimization step.
                - In the latter, only one optimizer will operate on the given batch at every step.

            This is different from the ``frequency`` value specified in the ``lr_scheduler_config`` mentioned above.

            .. code-block:: python

                def configure_optimizers(self):
                    optimizer_one = torch.optim.SGD(self.model.parameters(), lr=0.01)
                    optimizer_two = torch.optim.SGD(self.model.parameters(), lr=0.01)
                    return [
                        {"optimizer": optimizer_one, "frequency": 5},
                        {"optimizer": optimizer_two, "frequency": 10},
                    ]

            In this example, the first optimizer will be used for the first 5 steps,
            the second optimizer for the next 10 steps and that cycle will continue.
            If an LR scheduler is specified for an optimizer using the ``lr_scheduler`` key in the above dict,
            the scheduler will only be updated when its optimizer is being used.

        Examples::

            # most cases. no learning rate scheduler
            def configure_optimizers(self):
                return Adam(self.parameters(), lr=1e-3)

            # multiple optimizer case (e.g.: GAN)
            def configure_optimizers(self):
                gen_opt = Adam(self.model_gen.parameters(), lr=0.01)
                dis_opt = Adam(self.model_dis.parameters(), lr=0.02)
                return gen_opt, dis_opt

            # example with learning rate schedulers
            def configure_optimizers(self):
                gen_opt = Adam(self.model_gen.parameters(), lr=0.01)
                dis_opt = Adam(self.model_dis.parameters(), lr=0.02)
                dis_sch = CosineAnnealing(dis_opt, T_max=10)
                return [gen_opt, dis_opt], [dis_sch]

            # example with step-based learning rate schedulers
            # each optimizer has its own scheduler
            def configure_optimizers(self):
                gen_opt = Adam(self.model_gen.parameters(), lr=0.01)
                dis_opt = Adam(self.model_dis.parameters(), lr=0.02)
                gen_sch = {
                    'scheduler': ExponentialLR(gen_opt, 0.99),
                    'interval': 'step'  # called after each training step
                }
                dis_sch = CosineAnnealing(dis_opt, T_max=10) # called every epoch
                return [gen_opt, dis_opt], [gen_sch, dis_sch]

            # example with optimizer frequencies
            # see training procedure in `Improved Training of Wasserstein GANs`, Algorithm 1
            # https://arxiv.org/abs/1704.00028
            def configure_optimizers(self):
                gen_opt = Adam(self.model_gen.parameters(), lr=0.01)
                dis_opt = Adam(self.model_dis.parameters(), lr=0.02)
                n_critic = 5
                return (
                    {'optimizer': dis_opt, 'frequency': n_critic},
                    {'optimizer': gen_opt, 'frequency': 1}
                )

        Note:
            Some things to know:

            - Lightning calls ``.backward()`` and ``.step()`` on each optimizer as needed.
            - If learning rate scheduler is specified in ``configure_optimizers()`` with key
              ``"interval"`` (default "epoch") in the scheduler configuration, Lightning will call
              the scheduler's ``.step()`` method automatically in case of automatic optimization.
            - If you use 16-bit precision (``precision=16``), Lightning will automatically handle the optimizers.
            - If you use multiple optimizers, :meth:`training_step` will have an additional ``optimizer_idx`` parameter.
            - If you use :class:`torch.optim.LBFGS`, Lightning handles the closure function automatically for you.
            - If you use multiple optimizers, gradients will be calculated only for the parameters of current optimizer
              at each training step.
            - If you need to control how often those optimizers step or override the default ``.step()`` schedule,
              override the :meth:`optimizer_step` hook.
        """
        rank_zero_warn("`configure_optimizers` must be implemented to be used with the Lightning Trainer")

    def manual_backward(self, loss: Tensor, *args: Any, **kwargs: Any) -> None:
        """Call this directly from your :meth:`training_step` when doing optimizations manually. By using this,
        Lightning can ensure that all the proper scaling gets applied when using mixed precision.

        See :ref:`manual optimization<common/optimization:Manual optimization>` for more examples.

        Example::

            def training_step(...):
                opt = self.optimizers()
                loss = ...
                opt.zero_grad()
                # automatically applies scaling, etc...
                self.manual_backward(loss)
                opt.step()

        Args:
            loss: The tensor on which to compute gradients. Must have a graph attached.
            *args: Additional positional arguments to be forwarded to :meth:`~torch.Tensor.backward`
            **kwargs: Additional keyword arguments to be forwarded to :meth:`~torch.Tensor.backward`
        """
        self._verify_is_manual_optimization("manual_backward")
        self.trainer.strategy.backward(loss, None, None, *args, **kwargs)

    def backward(
        self, loss: Tensor, optimizer: Optional[Optimizer], optimizer_idx: Optional[int], *args: Any, **kwargs: Any
    ) -> None:
        """Called to perform backward on the loss returned in :meth:`training_step`. Override this hook with your
        own implementation if you need to.

        Args:
            loss: The loss tensor returned by :meth:`training_step`. If gradient accumulation is used, the loss here
                holds the normalized value (scaled by 1 / accumulation steps).
            optimizer: Current optimizer being used. ``None`` if using manual optimization.
            optimizer_idx: Index of the current optimizer being used. ``None`` if using manual optimization.

        Example::

            def backward(self, loss, optimizer, optimizer_idx):
                loss.backward()
        """
        loss.backward(*args, **kwargs)

    def toggle_optimizer(self, optimizer: Union[Optimizer, LightningOptimizer], optimizer_idx: int) -> None:
        """Makes sure only the gradients of the current optimizer's parameters are calculated in the training step
        to prevent dangling gradients in multiple-optimizer setup.

        This is only called automatically when automatic optimization is enabled and multiple optimizers are used.
        It works with :meth:`untoggle_optimizer` to make sure ``param_requires_grad_state`` is properly reset.

        Args:
            optimizer: The optimizer to toggle.
            optimizer_idx: The index of the optimizer to toggle.
        """
        # Iterate over all optimizer parameters to preserve their `requires_grad` information
        # in case these are pre-defined during `configure_optimizers`
        param_requires_grad_state = {}
        for opt in self.trainer.optimizers:
            for group in opt.param_groups:
                for param in group["params"]:
                    # If a param already appear in param_requires_grad_state, continue
                    if param in param_requires_grad_state:
                        continue
                    param_requires_grad_state[param] = param.requires_grad
                    param.requires_grad = False

        # Then iterate over the current optimizer's parameters and set its `requires_grad`
        # properties accordingly
        for group in optimizer.param_groups:  # type: ignore[union-attr]
            for param in group["params"]:
                param.requires_grad = param_requires_grad_state[param]
        self._param_requires_grad_state = param_requires_grad_state

    def untoggle_optimizer(self, optimizer_idx: int) -> None:
        """Resets the state of required gradients that were toggled with :meth:`toggle_optimizer`.

        This is only called automatically when automatic optimization is enabled and multiple optimizers are used.

        Args:
            optimizer_idx: The index of the optimizer to untoggle.
        """
        for opt_idx, opt in enumerate(self.trainer.optimizers):
            if optimizer_idx != opt_idx:
                for group in opt.param_groups:
                    for param in group["params"]:
                        if param in self._param_requires_grad_state:
                            param.requires_grad = self._param_requires_grad_state[param]
        # save memory
        self._param_requires_grad_state = {}

    def clip_gradients(
        self,
        optimizer: Optimizer,
        gradient_clip_val: Optional[Union[int, float]] = None,
        gradient_clip_algorithm: Optional[str] = None,
    ) -> None:
        """Handles gradient clipping internally.

        Note:
            Do not override this method. If you want to customize gradient clipping, consider
            using :meth:`configure_gradient_clipping` method.

        Args:
            optimizer: Current optimizer being used.
            gradient_clip_val: The value at which to clip gradients.
            gradient_clip_algorithm: The gradient clipping algorithm to use. Pass ``gradient_clip_algorithm="value"``
                to clip by value, and ``gradient_clip_algorithm="norm"`` to clip by norm.
        """
        if gradient_clip_val is None:
            gradient_clip_val = self.trainer.gradient_clip_val or 0.0
        elif self.trainer.gradient_clip_val is not None and self.trainer.gradient_clip_val != gradient_clip_val:
            raise MisconfigurationException(
                f"You have set `Trainer(gradient_clip_val={self.trainer.gradient_clip_val!r})`"
                f" and have passed `clip_gradients(gradient_clip_val={gradient_clip_val!r})`."
                " Please use only one of them."
            )

        if gradient_clip_algorithm is None:
            gradient_clip_algorithm = self.trainer.gradient_clip_algorithm or "norm"
        else:
            gradient_clip_algorithm = gradient_clip_algorithm.lower()
            if (
                self.trainer.gradient_clip_algorithm is not None
                and self.trainer.gradient_clip_algorithm != gradient_clip_algorithm
            ):
                raise MisconfigurationException(
                    f"You have set `Trainer(gradient_clip_algorithm={self.trainer.gradient_clip_algorithm.value!r})`"
                    f" and have passed `clip_gradients(gradient_clip_algorithm={gradient_clip_algorithm!r})"
                    " Please use only one of them."
                )

        if not isinstance(gradient_clip_val, (int, float)):
            raise TypeError(f"`gradient_clip_val` should be an int or a float. Got {gradient_clip_val}.")

        if not GradClipAlgorithmType.supported_type(gradient_clip_algorithm.lower()):
            raise MisconfigurationException(
                f"`gradient_clip_algorithm` {gradient_clip_algorithm} is invalid."
                f" Allowed algorithms: {GradClipAlgorithmType.supported_types()}."
            )

        gradient_clip_algorithm = GradClipAlgorithmType(gradient_clip_algorithm)
        self.trainer.precision_plugin.clip_gradients(optimizer, gradient_clip_val, gradient_clip_algorithm)

    def configure_gradient_clipping(
        self,
        optimizer: Optimizer,
        optimizer_idx: int,
        gradient_clip_val: Optional[Union[int, float]] = None,
        gradient_clip_algorithm: Optional[str] = None,
    ) -> None:
        """Perform gradient clipping for the optimizer parameters. Called before :meth:`optimizer_step`.

        Args:
            optimizer: Current optimizer being used.
            optimizer_idx: Index of the current optimizer being used.
            gradient_clip_val: The value at which to clip gradients. By default value passed in Trainer
                will be available here.
            gradient_clip_algorithm: The gradient clipping algorithm to use. By default value
                passed in Trainer will be available here.

        Example::

            # Perform gradient clipping on gradients associated with discriminator (optimizer_idx=1) in GAN
            def configure_gradient_clipping(self, optimizer, optimizer_idx, gradient_clip_val, gradient_clip_algorithm):
                if optimizer_idx == 1:
                    # Lightning will handle the gradient clipping
                    self.clip_gradients(
                        optimizer,
                        gradient_clip_val=gradient_clip_val,
                        gradient_clip_algorithm=gradient_clip_algorithm
                    )
                else:
                    # implement your own custom logic to clip gradients for generator (optimizer_idx=0)
        """
        self.clip_gradients(
            optimizer, gradient_clip_val=gradient_clip_val, gradient_clip_algorithm=gradient_clip_algorithm
        )

    def lr_scheduler_step(
        self,
        scheduler: LRSchedulerTypeUnion,
        optimizer_idx: int,
        metric: Optional[Any],
    ) -> None:
        r"""
        Override this method to adjust the default way the
        :class:`~pytorch_lightning.trainer.trainer.Trainer` calls each scheduler.
        By default, Lightning calls ``step()`` and as shown in the example
        for each scheduler based on its ``interval``.

        Args:
            scheduler: Learning rate scheduler.
            optimizer_idx: Index of the optimizer associated with this scheduler.
            metric: Value of the monitor used for schedulers like ``ReduceLROnPlateau``.

        Examples::

            # DEFAULT
            def lr_scheduler_step(self, scheduler, optimizer_idx, metric):
                if metric is None:
                    scheduler.step()
                else:
                    scheduler.step(metric)

            # Alternative way to update schedulers if it requires an epoch value
            def lr_scheduler_step(self, scheduler, optimizer_idx, metric):
                scheduler.step(epoch=self.current_epoch)

        """
        if metric is None:
            scheduler.step()  # type: ignore[call-arg]
        else:
            scheduler.step(metric)

    def optimizer_step(
        self,
        epoch: int,
        batch_idx: int,
        optimizer: Union[Optimizer, LightningOptimizer],
        optimizer_idx: int = 0,
        optimizer_closure: Optional[Callable[[], Any]] = None,
        on_tpu: bool = False,
        using_native_amp: bool = False,
        using_lbfgs: bool = False,
    ) -> None:
        r"""
        Override this method to adjust the default way the :class:`~pytorch_lightning.trainer.trainer.Trainer` calls
        each optimizer.

        By default, Lightning calls ``step()`` and ``zero_grad()`` as shown in the example once per optimizer.
        This method (and ``zero_grad()``) won't be called during the accumulation phase when
        ``Trainer(accumulate_grad_batches != 1)``. Overriding this hook has no benefit with manual optimization.

        Args:
            epoch: Current epoch
            batch_idx: Index of current batch
            optimizer: A PyTorch optimizer
            optimizer_idx: If you used multiple optimizers, this indexes into that list.
            optimizer_closure: The optimizer closure. This closure must be executed as it includes the
                calls to ``training_step()``, ``optimizer.zero_grad()``, and ``backward()``.
            on_tpu: ``True`` if TPU backward is required
            using_native_amp: ``True`` if using native amp
            using_lbfgs: True if the matching optimizer is :class:`torch.optim.LBFGS`

        Examples::

            # DEFAULT
            def optimizer_step(self, epoch, batch_idx, optimizer, optimizer_idx,
                               optimizer_closure, on_tpu, using_native_amp, using_lbfgs):
                optimizer.step(closure=optimizer_closure)

            # Alternating schedule for optimizer steps (i.e.: GANs)
            def optimizer_step(self, epoch, batch_idx, optimizer, optimizer_idx,
                               optimizer_closure, on_tpu, using_native_amp, using_lbfgs):
                # update generator opt every step
                if optimizer_idx == 0:
                    optimizer.step(closure=optimizer_closure)

                # update discriminator opt every 2 steps
                if optimizer_idx == 1:
                    if (batch_idx + 1) % 2 == 0 :
                        optimizer.step(closure=optimizer_closure)
                    else:
                        # call the closure by itself to run `training_step` + `backward` without an optimizer step
                        optimizer_closure()

                # ...
                # add as many optimizers as you want

        Here's another example showing how to use this for more advanced things such as
        learning rate warm-up:

        .. code-block:: python

            # learning rate warm-up
            def optimizer_step(
                self,
                epoch,
                batch_idx,
                optimizer,
                optimizer_idx,
                optimizer_closure,
                on_tpu,
                using_native_amp,
                using_lbfgs,
            ):
                # update params
                optimizer.step(closure=optimizer_closure)

                # manually warm up lr without a scheduler
                if self.trainer.global_step < 500:
                    lr_scale = min(1.0, float(self.trainer.global_step + 1) / 500.0)
                    for pg in optimizer.param_groups:
                        pg["lr"] = lr_scale * self.learning_rate

        """
        optimizer.step(closure=optimizer_closure)

    def optimizer_zero_grad(self, epoch: int, batch_idx: int, optimizer: Optimizer, optimizer_idx: int) -> None:
        """Override this method to change the default behaviour of ``optimizer.zero_grad()``.

        Args:
            epoch: Current epoch
            batch_idx: Index of current batch
            optimizer: A PyTorch optimizer
            optimizer_idx: If you used multiple optimizers this indexes into that list.

        Examples::

            # DEFAULT
            def optimizer_zero_grad(self, epoch, batch_idx, optimizer, optimizer_idx):
                optimizer.zero_grad()

            # Set gradients to `None` instead of zero to improve performance.
            def optimizer_zero_grad(self, epoch, batch_idx, optimizer, optimizer_idx):
                optimizer.zero_grad(set_to_none=True)

        See :meth:`torch.optim.Optimizer.zero_grad` for the explanation of the above example.
        """
        optimizer.zero_grad()

    def tbptt_split_batch(self, batch: Any, split_size: int) -> List[Any]:
        r"""
        When using truncated backpropagation through time, each batch must be split along the
        time dimension. Lightning handles this by default, but for custom behavior override
        this function.

        Args:
            batch: Current batch
            split_size: The size of the split

        Return:
            List of batch splits. Each split will be passed to :meth:`training_step` to enable truncated
            back propagation through time. The default implementation splits root level Tensors and
            Sequences at dim=1 (i.e. time dim). It assumes that each time dim is the same length.

        Examples::

            def tbptt_split_batch(self, batch, split_size):
                splits = []
                for t in range(0, time_dims[0], split_size):
                    batch_split = []
                    for i, x in enumerate(batch):
                        if isinstance(x, torch.Tensor):
                            split_x = x[:, t:t + split_size]
                        elif isinstance(x, collections.Sequence):
                            split_x = [None] * len(x)
                            for batch_idx in range(len(x)):
                              split_x[batch_idx] = x[batch_idx][t:t + split_size]
                        batch_split.append(split_x)
                    splits.append(batch_split)
                return splits

        Note:
            Called in the training loop after
            :meth:`~pytorch_lightning.callbacks.base.Callback.on_train_batch_start`
            if :paramref:`~pytorch_lightning.core.module.LightningModule.truncated_bptt_steps` > 0.
            Each returned batch split is passed separately to :meth:`training_step`.
        """
        time_dims = [len(x[0]) for x in batch if isinstance(x, (Tensor, collections.Sequence))]
        assert len(time_dims) >= 1, "Unable to determine batch time dimension"
        assert all(x == time_dims[0] for x in time_dims), "Batch time dimension length is ambiguous"

        splits = []
        for t in range(0, time_dims[0], split_size):
            batch_split = []
            for i, x in enumerate(batch):
                if isinstance(x, Tensor):
                    split_x = x[:, t : t + split_size]
                elif isinstance(x, collections.Sequence):
                    split_x = [None] * len(x)  # type: ignore[assignment]
                    for batch_idx in range(len(x)):
                        split_x[batch_idx] = x[batch_idx][t : t + split_size]

                batch_split.append(split_x)

            splits.append(batch_split)

        return splits

    def freeze(self) -> None:
        r"""
        Freeze all params for inference.

        Example::

            model = MyLightningModule(...)
            model.freeze()

        """
        for param in self.parameters():
            param.requires_grad = False

        self.eval()

    def unfreeze(self) -> None:
        """Unfreeze all parameters for training.

        .. code-block:: python

            model = MyLightningModule(...)
            model.unfreeze()
        """
        for param in self.parameters():
            param.requires_grad = True

        self.train()

    def _verify_is_manual_optimization(self, fn_name: str) -> None:
        if self.automatic_optimization:
            raise MisconfigurationException(
                f"to use {fn_name}, please disable automatic optimization:"
                " set model property `automatic_optimization` as False"
            )

    @classmethod
    def _auto_collect_arguments(cls, frame=None) -> Tuple[Dict, Dict]:  # type: ignore[no-untyped-def]
        """Collect all module arguments in the current constructor and all child constructors. The child
        constructors are all the ``__init__`` methods that reach the current class through (chained)
        ``super().__init__()`` calls.

        Args:
            frame: instance frame

        Returns:
            self_arguments: arguments dictionary of the first instance
            parents_arguments: arguments dictionary of the parent's instances
        """
        if not frame:
            frame = inspect.currentframe()

        frame_args = collect_init_args(frame.f_back, [])
        self_arguments = frame_args[-1]

        # set hyper_parameters in child
        self_arguments = self_arguments
        parents_arguments = {}

        # add all arguments from parents
        for args in frame_args[:-1]:
            parents_arguments.update(args)
        return self_arguments, parents_arguments

    @torch.no_grad()
    def to_onnx(self, file_path: Union[str, Path], input_sample: Optional[Any] = None, **kwargs: Any) -> None:
        """Saves the model in ONNX format.

        Args:
            file_path: The path of the file the onnx model should be saved to.
            input_sample: An input for tracing. Default: None (Use self.example_input_array)
            **kwargs: Will be passed to torch.onnx.export function.

        Example:
            >>> class SimpleModel(LightningModule):
            ...     def __init__(self):
            ...         super().__init__()
            ...         self.l1 = torch.nn.Linear(in_features=64, out_features=4)
            ...
            ...     def forward(self, x):
            ...         return torch.relu(self.l1(x.view(x.size(0), -1)))

            >>> with tempfile.NamedTemporaryFile(suffix='.onnx', delete=False) as tmpfile:
            ...     model = SimpleModel()
            ...     input_sample = torch.randn((1, 64))
            ...     model.to_onnx(tmpfile.name, input_sample, export_params=True)
            ...     os.path.isfile(tmpfile.name)
            True
        """
        mode = self.training

        if input_sample is None:
            if self.example_input_array is None:
                raise ValueError(
                    "Could not export to ONNX since neither `input_sample` nor"
                    " `model.example_input_array` attribute is set."
                )
            input_sample = self.example_input_array

        input_sample = self._apply_batch_transfer_handler(input_sample)

        if not _TORCH_GREATER_EQUAL_1_10 and "example_outputs" not in kwargs:
            self.eval()
            if isinstance(input_sample, tuple):
                kwargs["example_outputs"] = self(*input_sample)
            else:
                kwargs["example_outputs"] = self(input_sample)

        torch.onnx.export(self, input_sample, file_path, **kwargs)
        self.train(mode)

    @torch.no_grad()
    def to_torchscript(
        self,
        file_path: Optional[Union[str, Path]] = None,
        method: Optional[str] = "script",
        example_inputs: Optional[Any] = None,
        **kwargs: Any,
    ) -> Union[ScriptModule, Dict[str, ScriptModule]]:
        """By default compiles the whole model to a :class:`~torch.jit.ScriptModule`. If you want to use tracing,
        please provided the argument ``method='trace'`` and make sure that either the `example_inputs` argument is
        provided, or the model has :attr:`example_input_array` set. If you would like to customize the modules that
        are scripted you should override this method. In case you want to return multiple modules, we recommend
        using a dictionary.

        Args:
            file_path: Path where to save the torchscript. Default: None (no file saved).
            method: Whether to use TorchScript's script or trace method. Default: 'script'
            example_inputs: An input to be used to do tracing when method is set to 'trace'.
              Default: None (uses :attr:`example_input_array`)
            **kwargs: Additional arguments that will be passed to the :func:`torch.jit.script` or
              :func:`torch.jit.trace` function.

        Note:
            - Requires the implementation of the
              :meth:`~pytorch_lightning.core.module.LightningModule.forward` method.
            - The exported script will be set to evaluation mode.
            - It is recommended that you install the latest supported version of PyTorch
              to use this feature without limitations. See also the :mod:`torch.jit`
              documentation for supported features.

        Example:
            >>> class SimpleModel(LightningModule):
            ...     def __init__(self):
            ...         super().__init__()
            ...         self.l1 = torch.nn.Linear(in_features=64, out_features=4)
            ...
            ...     def forward(self, x):
            ...         return torch.relu(self.l1(x.view(x.size(0), -1)))
            ...
            >>> model = SimpleModel()
            >>> model.to_torchscript(file_path="model.pt")  # doctest: +SKIP
            >>> os.path.isfile("model.pt")  # doctest: +SKIP
            >>> torch.jit.save(model.to_torchscript(file_path="model_trace.pt", method='trace', # doctest: +SKIP
            ...                                     example_inputs=torch.randn(1, 64)))  # doctest: +SKIP
            >>> os.path.isfile("model_trace.pt")  # doctest: +SKIP
            True

        Return:
            This LightningModule as a torchscript, regardless of whether `file_path` is
            defined or not.
        """
        mode = self.training

        self._running_torchscript = True

        if method == "script":
            torchscript_module = torch.jit.script(self.eval(), **kwargs)
        elif method == "trace":
            # if no example inputs are provided, try to see if model has example_input_array set
            if example_inputs is None:
                if self.example_input_array is None:
                    raise ValueError(
                        "Choosing method=`trace` requires either `example_inputs`"
                        " or `model.example_input_array` to be defined."
                    )
                example_inputs = self.example_input_array

            # automatically send example inputs to the right device and use trace
            example_inputs = self._apply_batch_transfer_handler(example_inputs)
            torchscript_module = torch.jit.trace(func=self.eval(), example_inputs=example_inputs, **kwargs)
        else:
            raise ValueError(f"The 'method' parameter only supports 'script' or 'trace', but value given was: {method}")

        self.train(mode)

        if file_path is not None:
            fs = get_filesystem(file_path)
            with fs.open(file_path, "wb") as f:
                torch.jit.save(torchscript_module, f)

        self._running_torchscript = False

        return torchscript_module

    @property
    def use_amp(self) -> bool:
        r"""
        .. deprecated:: v1.6.

            This property was deprecated in v1.6 and will be removed in v1.8.
        """
        if not self._running_torchscript:  # remove with the deprecation removal
            rank_zero_deprecation(
                "`LightningModule.use_amp` was deprecated in v1.6 and will be removed in v1.8."
                " Please use `Trainer.amp_backend`.",
                stacklevel=5,
            )
        return self._use_amp

    @use_amp.setter
    def use_amp(self, use_amp: bool) -> None:
        r"""
        .. deprecated:: v1.6.

            This property was deprecated in v1.6 and will be removed in v1.8.
        """
        if not self._running_torchscript:  # remove with the deprecation removal
            rank_zero_deprecation(
                "`LightningModule.use_amp` was deprecated in v1.6 and will be removed in v1.8."
                " Please use `Trainer.amp_backend`.",
                stacklevel=5,
            )
        self._use_amp = use_amp

    @contextmanager
    def _prevent_trainer_and_dataloaders_deepcopy(self) -> Generator[None, None, None]:
        self._should_prevent_trainer_and_dataloaders_deepcopy = True
        yield
        self._should_prevent_trainer_and_dataloaders_deepcopy = False

    def __getstate__(self) -> Dict[str, Any]:
        state = dict(self.__dict__)
        if self._should_prevent_trainer_and_dataloaders_deepcopy:
            state["_trainer"] = None
            state.pop("train_dataloader", None)
            state.pop("val_dataloader", None)
            state.pop("test_dataloader", None)
            state.pop("predict_dataloader", None)
        return state

    def _register_sharded_tensor_state_dict_hooks_if_available(self) -> None:
        """Adds ShardedTensor state dict hooks if ShardedTensors are supported.

        These hooks ensure that ShardedTensors are included when saving, and are loaded the LightningModule correctly.
        """
        if not _TORCH_GREATER_EQUAL_1_10 or _IS_WINDOWS or not torch.distributed.is_available():
            rank_zero_debug("Could not register sharded tensor state dict hooks")
            return

        if _TORCH_GREATER_EQUAL_1_11:
            from torch.distributed._shard.sharded_tensor import pre_load_state_dict_hook, state_dict_hook
        else:
            from torch.distributed._sharded_tensor import pre_load_state_dict_hook, state_dict_hook

        self._register_state_dict_hook(state_dict_hook)

        if _TORCH_GREATER_EQUAL_1_13:
            self._register_load_state_dict_pre_hook(pre_load_state_dict_hook, True)
        else:
            # We need to make sure the self inside the method is a weakref proxy
            self.__class__._register_load_state_dict_pre_hook(
                weakref.proxy(self), pre_load_state_dict_hook, True  # type: ignore[arg-type]
            )<|MERGE_RESOLUTION|>--- conflicted
+++ resolved
@@ -99,11 +99,7 @@
         torch._C._log_api_usage_once(f"lightning.module.{self.__class__.__name__}")
 
         # pointer to the trainer object
-<<<<<<< HEAD
-        self.trainer = None
-=======
         self._trainer: Optional["pl.Trainer"] = None
->>>>>>> f6f06d4e
 
         self._use_amp: bool = False
 
@@ -274,13 +270,10 @@
         """Reference to the logger object in the Trainer."""
         # this should match the implementation of `trainer.logger`
         # we don't reuse it so we can properly set the deprecation stacklevel
-<<<<<<< HEAD
         if self.trainer is None:
             return None
-=======
         if self._trainer is None:
             return
->>>>>>> f6f06d4e
         loggers = self.trainer.loggers
         if len(loggers) == 0:
             return None
