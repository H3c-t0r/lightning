# Changelog

All notable changes to this project will be documented in this file.

The format is based on [Keep a Changelog](http://keepachangelog.com/en/1.0.0/).

## [1.8.0] - 2022-MM-DD

### Added

- Added prefix to log message in `seed_everything` with rank info ([#13290](https://github.com/Lightning-AI/lightning/issues/13290))


-


### Changed

- The `Trainer.{fit,validate,test,predict,tune}` methods now raise a useful error message if the input is not a `LightningModule` ([#13892](https://github.com/Lightning-AI/lightning/pull/13892))


- Raised a `MisconfigurationException` if batch transfer hooks are overriden with `IPUAccelerator` ([13961](https://github.com/Lightning-AI/lightning/pull/13961))


### Deprecated

- Deprecated `LightningDeepSpeedModule` ([#14000](https://github.com/Lightning-AI/lightning/pull/14000))


- Deprecated `amp_level` from `Trainer` in favour of passing it explictly via precision plugin ([#13898](https://github.com/Lightning-AI/lightning/pull/13898))


- Deprecated the calls to `pytorch_lightning.utiltiies.meta` functions in favor of built-in https://github.com/pytorch/torchdistx support ([#13868](https://github.com/Lightning-AI/lightning/pull/13868))


### Removed

- Removed the deprecated `Trainer.training_type_plugin` property in favor of `Trainer.strategy` ([#14011](https://github.com/Lightning-AI/lightning/pull/14011))


- Removed all deprecated training type plugins ([#14011](https://github.com/Lightning-AI/lightning/pull/14011))


- Removed the deprecated `DDP2Strategy` ([#14026](https://github.com/Lightning-AI/lightning/pull/14026))


- Removed the deprecated `DistributedType` and `DeviceType` enum classes ([#14045](https://github.com/Lightning-AI/lightning/pull/14045))


- Removed the experimental `pytorch_lightning.utiltiies.meta` functions in favor of built-in https://github.com/pytorch/torchdistx support ([#13868](https://github.com/Lightning-AI/lightning/pull/13868))


### Fixed

- Casted only floating point tensors to fp16 with IPUs ([#13983](https://github.com/Lightning-AI/lightning/pull/13983))


- Casted tensors to fp16 before moving them to device with  `DeepSpeedStrategy` ([#14000](https://github.com/Lightning-AI/lightning/pull/14000))


- Fixed the `NeptuneLogger` dependency being unrecognized ([#13988](https://github.com/Lightning-AI/lightning/pull/13988))


- Fixed epoch-end logging results not being reset after the end of the epoch ([#14061](https://github.com/Lightning-AI/lightning/pull/14061))


- Fixed an issue where users would be warned about unset `max_epochs` even when `fast_dev_run` was set ([#13262](https://github.com/Lightning-AI/lightning/pull/13262))


- Fixed MPS device being unrecognized ([#13992](https://github.com/Lightning-AI/lightning/pull/13992))


- Fixed incorrect `precision="mixed"` being used with `DeepSpeedStrategy` and `IPUStrategy` ([#14041](https://github.com/Lightning-AI/lightning/pull/14041))


- Fixed resuming from a checkpoint when using Stochastic Weight Averaging (SWA) ([#9938](https://github.com/Lightning-AI/lightning/pull/9938))


- Fixed dtype inference during gradient norm computation ([#14051](https://github.com/Lightning-AI/lightning/pull/14051))


<<<<<<< HEAD
- Avoid raising the sampler warning if num_replicas=1 ([#14097](https://github.com/Lightning-AI/lightning/pull/14097))
=======
- Fixed a bug that caused `ddp_find_unused_parameters` to be set `False`, whereas the intended default is `True` ([#14095](https://github.com/Lightning-AI/lightning/pull/14095))
>>>>>>> d211d46e


## [1.7.0] - 2022-08-02

### Added

-  Added ``ServableModule`` and its associated callback called ``ServableModuleValidator`` to ensure the model can served ([#13614](https://github.com/Lightning-AI/lightning/pull/13614))
-  Converted validation loop config warnings to `PossibleUserWarning` ([#13377](https://github.com/Lightning-AI/lightning/pull/13377))
- Added a flag named `log_rank_zero_only` to `EarlyStopping` to disable logging to non-zero rank processes ([#13233](https://github.com/Lightning-AI/lightning/pull/13233))
- Added support for reloading the last checkpoint saved by passing `ckpt_path="last"` ([#12816](https://github.com/Lightning-AI/lightning/pull/12816))
- Added `LightningDataModule.load_from_checkpoint` to support loading datamodules directly from checkpoint ([#12550](https://github.com/Lightning-AI/lightning/pull/12550))
- Added a friendly error message when attempting to call `Trainer.save_checkpoint()` without a model attached ([#12772](https://github.com/Lightning-AI/lightning/pull/12772))
- Added a friendly error message when attempting to use `DeepSpeedStrategy` on unsupported accelerators ([#12699](https://github.com/Lightning-AI/lightning/pull/12699))
- Enabled `torch.inference_mode` for evaluation and prediction ([#12715](https://github.com/Lightning-AI/lightning/pull/12715))
- Added support for setting `val_check_interval` to a value higher than the amount of training batches when `check_val_every_n_epoch=None` ([#11993](https://github.com/Lightning-AI/lightning/pull/11993))
- Include the `pytorch_lightning` version as a header in the CLI config files ([#12532](https://github.com/Lightning-AI/lightning/pull/12532))
- Added support for `Callback` registration through entry points ([#12739](https://github.com/Lightning-AI/lightning/pull/12739))
- Added support for `Trainer(deterministic="warn")` to warn instead of fail when a non-deterministic operation is encountered ([#12588](https://github.com/Lightning-AI/lightning/pull/12588))
- Added profiling to the loops' dataloader `__next__` calls ([#12124](https://github.com/Lightning-AI/lightning/pull/12124))
- Hivemind Strategy
    * Added `CollaborativeStrategy` ([#12842](https://github.com/Lightning-AI/lightning/pull/12842))
    * Renamed `CollaborativeStrategy` to `HivemindStrategy` ([#13388](https://github.com/Lightning-AI/lightning/pull/13388))
    * Removed unnecessary endpoint logic, renamed `collaborative` to `hivemind` ([#13392](https://github.com/Lightning-AI/lightning/pull/13392))
- Include a version suffix for new "last" checkpoints of later runs in the same directory ([#12902](https://github.com/Lightning-AI/lightning/pull/12902))
- Show a better error message when a Metric that does not return a Tensor is logged ([#13164](https://github.com/Lightning-AI/lightning/pull/13164))
- Added missing `predict_dataset` argument in `LightningDataModule.from_datasets` to create predict dataloaders ([#12942](https://github.com/Lightning-AI/lightning/pull/12942))
- Added class name prefix to metrics logged by `DeviceStatsMonitor` ([#12228](https://github.com/Lightning-AI/lightning/pull/12228))
- Automatically wrap custom samplers under a distributed environment by using `DistributedSamplerWrapper` ([#12959](https://github.com/Lightning-AI/lightning/pull/12959))
- Added profiling of `LightningDataModule` hooks ([#12971](https://github.com/Lightning-AI/lightning/pull/12971))
- Added Native FSDP Strategy ([#12447](https://github.com/Lightning-AI/lightning/pull/12447))
- Added breaking of lazy graph across training, validation, test and predict steps when training with habana accelerators to ensure better performance ([#12938](https://github.com/Lightning-AI/lightning/pull/12938))
- Added `Checkpoint` class to inherit from ([#13024](https://github.com/Lightning-AI/lightning/pull/13024))
- Added CPU metric tracking to `DeviceStatsMonitor` ([#11795](https://github.com/Lightning-AI/lightning/pull/11795))
- Added `teardown()` method to `Accelerator` ([#11935](https://github.com/Lightning-AI/lightning/pull/11935))
- Added support for using custom Trainers that don't include callbacks using the CLI ([#13138](https://github.com/Lightning-AI/lightning/pull/13138))
- Added a `timeout` argument to `DDPStrategy` and `DDPSpawnStrategy`. ([#13244](https://github.com/Lightning-AI/lightning/pull/13244), [#13383](https://github.com/Lightning-AI/lightning/pull/13383))
- Added `XLAEnvironment` cluster environment plugin ([#11330](https://github.com/Lightning-AI/lightning/pull/11330))
- Added logging messages to notify when `FitLoop` stopping conditions are met ([#9749](https://github.com/Lightning-AI/lightning/pull/9749))
- Added support for calling unknown methods with `DummyLogger` ([#13224](https://github.com/Lightning-AI/lightning/pull/13224)
- Added support for recursively setting the `Trainer` reference for ensembles of `LightningModule`s ([#13638](https://github.com/Lightning-AI/lightning/pull/13638)
- Added Apple Silicon Support via `MPSAccelerator` ([#13123](https://github.com/Lightning-AI/lightning/pull/13123))
- Added support for DDP Fork ([#13405](https://github.com/Lightning-AI/lightning/pull/13405))
- Added support for async checkpointing ([#13658](https://github.com/Lightning-AI/lightning/pull/13658))
- Added support for HPU Device stats monitor ([#13819](https://github.com/Lightning-AI/lightning/pull/13819))

### Changed

- `accelerator="gpu"` now automatically selects an available GPU backend (CUDA and MPS currently) ([#13642](https://github.com/Lightning-AI/lightning/pull/13642))
- Enable validation during overfitting ([#12527](https://github.com/Lightning-AI/lightning/pull/12527))
- Added dataclass support to `extract_batch_size` ([#12573](https://github.com/Lightning-AI/lightning/pull/12573))
- Changed checkpoints save path in the case of one logger and user-provided weights_save_path from `weights_save_path/name/version/checkpoints` to `weights_save_path/checkpoints` ([#12372](https://github.com/Lightning-AI/lightning/pull/12372))
- Changed checkpoints save path in the case of multiple loggers and user-provided weights_save_path from `weights_save_path/name1_name2/version1_version2/checkpoints` to `weights_save_path/checkpoints` ([#12372](https://github.com/Lightning-AI/lightning/pull/12372))
- Marked `swa_lrs` argument in `StochasticWeightAveraging` callback as required ([#12556](https://github.com/Lightning-AI/lightning/pull/12556))
- `LightningCLI`'s shorthand notation changed to use jsonargparse native feature ([#12614](https://github.com/Lightning-AI/lightning/pull/12614))
- `LightningCLI` changed to use jsonargparse native support for list append ([#13129](https://github.com/Lightning-AI/lightning/pull/13129))
- Changed `seed_everything_default` argument in the `LightningCLI` to type `Union[bool, int]`. If set to `True` a seed is automatically generated for the parser argument `--seed_everything`. ([#12822](https://github.com/Lightning-AI/lightning/pull/12822), [#13110](https://github.com/Lightning-AI/lightning/pull/13110))
- Make positional arguments required for classes passed into the `add_argparse_args` function. ([#12504](https://github.com/Lightning-AI/lightning/pull/12504))
- Raise an error if there are insufficient training batches when using a float value of `limit_train_batches` ([#12885](https://github.com/Lightning-AI/lightning/pull/12885))
- `DataLoader` instantiated inside a `*_dataloader` hook will not set the passed arguments as attributes anymore ([#12981](https://github.com/Lightning-AI/lightning/pull/12981))
- When a multi-element tensor is logged, an error is now raised instead of silently taking the mean of all elements ([#13164](https://github.com/Lightning-AI/lightning/pull/13164))
- The `WandbLogger` will now use the run name in the logs folder if it is provided, and otherwise the project name  ([#12604](https://github.com/Lightning-AI/lightning/pull/12604))
- Enabled using any Sampler in distributed environment in Lite ([#13646](https://github.com/Lightning-AI/lightning/pull/13646))
- Raised a warning instead of forcing `sync_dist=True` on epoch end ([13364](https://github.com/Lightning-AI/lightning/pull/13364))
- Updated `val_check_interval`(int) to consider total train batches processed instead of `_batches_that_stepped` for validation check during training ([#12832](https://github.com/Lightning-AI/lightning/pull/12832)
- Updated Habana Accelerator's `auto_device_count`, `is_available` & `get_device_name` methods based on the latest torch habana package ([#13423](https://github.com/Lightning-AI/lightning/pull/13423))
- Disallowed using `BatchSampler` when running on multiple IPUs ([#13854](https://github.com/Lightning-AI/lightning/pull/13854))

### Deprecated

- Deprecated `pytorch_lightning.accelerators.gpu.GPUAccelerator` in favor of `pytorch_lightning.accelerators.cuda.CUDAAccelerator` ([#13636](https://github.com/Lightning-AI/lightning/pull/13636))
- Deprecated `pytorch_lightning.loggers.base.LightningLoggerBase` in favor of `pytorch_lightning.loggers.logger.Logger`, and deprecated `pytorch_lightning.loggers.base` in favor of `pytorch_lightning.loggers.logger` ([#120148](https://github.com/Lightning-AI/lightning/pull/12014))
- Deprecated `pytorch_lightning.callbacks.base.Callback` in favor of `pytorch_lightning.callbacks.callback.Callback` ([#13031](https://github.com/Lightning-AI/lightning/pull/13031))
- Deprecated `num_processes`, `gpus`, `tpu_cores,` and `ipus` from the `Trainer` constructor in favor of using the `accelerator` and `devices` arguments ([#11040](https://github.com/Lightning-AI/lightning/pull/11040))
- Deprecated setting `LightningCLI(seed_everything_default=None)` in favor of `False` ([#12804](https://github.com/Lightning-AI/lightning/issues/12804)).
- Deprecated `pytorch_lightning.core.lightning.LightningModule` in favor of `pytorch_lightning.core.module.LightningModule` ([#12740](https://github.com/Lightning-AI/lightning/pull/12740))
- Deprecated `pytorch_lightning.loops.base.Loop` in favor of `pytorch_lightning.loops.loop.Loop` ([#13043](https://github.com/Lightning-AI/lightning/pull/13043))
- Deprecated `Trainer.reset_train_val_dataloaders()` in favor of `Trainer.reset_{train,val}_dataloader` ([#12184](https://github.com/Lightning-AI/lightning/pull/12184))
- Deprecated LightningCLI's registries in favor of importing the respective package ([#13221](https://github.com/Lightning-AI/lightning/pull/13221))
- Deprecated public utilities in `pytorch_lightning.utilities.cli.LightningCLI` in favor of equivalent copies in `pytorch_lightning.cli.LightningCLI` ([#13767](https://github.com/Lightning-AI/lightning/pull/13767))
- Deprecated `pytorch_lightning.profiler` in favor of `pytorch_lightning.profilers` ([#12308](https://github.com/Lightning-AI/lightning/pull/12308))

### Removed

- Removed deprecated `IndexBatchSamplerWrapper.batch_indices` ([#13565](https://github.com/Lightning-AI/lightning/pull/13565))
- Removed the deprecated `LightningModule.add_to_queue` and `LightningModule.get_from_queue` method ([#13600](https://github.com/Lightning-AI/lightning/pull/13600))
- Removed deprecated `pytorch_lightning.core.decorators.parameter_validation` from `decorators` ([#13514](https://github.com/Lightning-AI/lightning/pull/13514))
- Removed the deprecated `Logger.close` method ([#13149](https://github.com/Lightning-AI/lightning/pull/13149))
- Removed the deprecated `weights_summary` argument from the `Trainer` constructor ([#13070](https://github.com/Lightning-AI/lightning/pull/13070))
- Removed the deprecated `flush_logs_every_n_steps` argument from the `Trainer` constructor ([#13074](https://github.com/Lightning-AI/lightning/pull/13074))
- Removed the deprecated `process_position` argument from the `Trainer` constructor ([13071](https://github.com/Lightning-AI/lightning/pull/13071))
- Removed the deprecated `checkpoint_callback` argument from the `Trainer` constructor ([#13027](https://github.com/Lightning-AI/lightning/pull/13027))
- Removed the deprecated `on_{train,val,test,predict}_dataloader` hooks from the `LightningModule` and `LightningDataModule` ([#13033](https://github.com/Lightning-AI/lightning/pull/13033))
- Removed the deprecated `TestTubeLogger` ([#12859](https://github.com/Lightning-AI/lightning/pull/12859))
- Removed the deprecated `pytorch_lightning.core.memory.LayerSummary` and `pytorch_lightning.core.memory.ModelSummary` ([#12593](https://github.com/Lightning-AI/lightning/pull/12593))
- Removed the deprecated `summarize` method from the `LightningModule` ([#12559](https://github.com/Lightning-AI/lightning/pull/12559))
- Removed the deprecated `model_size` property from the `LightningModule` class ([#12641](https://github.com/Lightning-AI/lightning/pull/12641))
- Removed the deprecated `stochastic_weight_avg` argument from the `Trainer` constructor ([#12535](https://github.com/Lightning-AI/lightning/pull/12535))
- Removed the deprecated `progress_bar_refresh_rate` argument from the `Trainer` constructor ([#12514](https://github.com/Lightning-AI/lightning/pull/12514))
- Removed the deprecated `prepare_data_per_node` argument from the `Trainer` constructor ([#12536](https://github.com/Lightning-AI/lightning/pull/12536))
- Removed the deprecated `pytorch_lightning.core.memory.{get_gpu_memory_map,get_memory_profile}` ([#12659](https://github.com/Lightning-AI/lightning/pull/12659))
- Removed the deprecated `terminate_on_nan` argument from the `Trainer` constructor ([#12553](https://github.com/Lightning-AI/lightning/pull/12553))
- Removed the deprecated `XLAStatsMonitor` callback ([#12688](https://github.com/Lightning-AI/lightning/pull/12688))
- Remove deprecated `pytorch_lightning.callbacks.progress.progress` ([#12658](https://github.com/Lightning-AI/lightning/pull/12658))
- Removed the deprecated `dim` and `size` arguments from the `LightningDataModule` constructor([#12780](https://github.com/Lightning-AI/lightning/pull/12780))
- Removed the deprecated `train_transforms` argument from the `LightningDataModule` constructor([#12662](https://github.com/Lightning-AI/lightning/pull/12662))
- Removed the deprecated `log_gpu_memory` argument from the `Trainer` constructor ([#12657](https://github.com/Lightning-AI/lightning/pull/12657))
- Removed the deprecated automatic logging of GPU stats by the logger connector ([#12657](https://github.com/Lightning-AI/lightning/pull/12657))
- Removed deprecated `GPUStatsMonitor` callback ([#12554](https://github.com/Lightning-AI/lightning/pull/12554))
- Removed support for passing strategy names or strategy instances to the accelerator Trainer argument ([#12696](https://github.com/Lightning-AI/lightning/pull/12696))
- Removed support for passing strategy names or strategy instances to the plugins Trainer argument ([#12700](https://github.com/Lightning-AI/lightning/pull/12700))
- Removed the deprecated `val_transforms` argument from the `LightningDataModule` constructor ([#12763](https://github.com/Lightning-AI/lightning/pull/12763))
- Removed the deprecated `test_transforms` argument from the `LightningDataModule` constructor ([#12773](https://github.com/Lightning-AI/lightning/pull/12773))
- Removed deprecated `Trainer(max_steps=None)` ([#13591](https://github.com/Lightning-AI/lightning/pull/13591))
- Removed deprecated `dataloader_idx` argument from `on_train_batch_start/end` hooks `Callback` and `LightningModule` ([#12769](https://github.com/Lightning-AI/lightning/pull/12769), [#12977](https://github.com/Lightning-AI/lightning/pull/12977))
- Removed deprecated `get_progress_bar_dict` property from `LightningModule` ([#12839](https://github.com/Lightning-AI/lightning/pull/12839))
- Removed sanity check for multi-optimizer support with habana backends ([#13217](https://github.com/Lightning-AI/lightning/pull/13217))
- Removed the need to explicitly load habana module ([#13338](https://github.com/Lightning-AI/lightning/pull/13338))
- Removed the deprecated `Strategy.post_dispatch()` hook ([#13461](https://github.com/Lightning-AI/lightning/pull/13461))
- Removed deprecated `pytorch_lightning.callbacks.lr_monitor.LearningRateMonitor.lr_sch_names` ([#13353](https://github.com/Lightning-AI/lightning/pull/13353))
- Removed deprecated `Trainer.slurm_job_id` in favor of `SLURMEnvironment.job_id` ([#13459](https://github.com/Lightning-AI/lightning/pull/13459))
- Removed support for the `DDP2Strategy` ([#12705](https://github.com/Lightning-AI/lightning/pull/12705))
- Removed deprecated `LightningDistributed` ([#13549](https://github.com/Lightning-AI/lightning/pull/13549))
- Removed deprecated ClusterEnvironment properties `master_address` and `master_port` in favor of `main_address` and `main_port` ([#13458](https://github.com/Lightning-AI/lightning/pull/13458))
- Removed deprecated ClusterEnvironment methods `KubeflowEnvironment.is_using_kubelfow()`, `LSFEnvironment.is_using_lsf()` and `TorchElasticEnvironment.is_using_torchelastic()` in favor of the `detect()` method ([#13458](https://github.com/Lightning-AI/lightning/pull/13458))
- Removed deprecated `Callback.on_keyboard_interrupt` ([#13438](https://github.com/Lightning-AI/lightning/pull/13438))
- Removed deprecated `LightningModule.on_post_move_to_device` ([#13548](https://github.com/Lightning-AI/lightning/pull/13548))
- Removed `TPUSpawnStrategy.{tpu_local_core_rank,tpu_global_core_rank}` attributes in favor of `TPUSpawnStrategy.{local_rank,global_rank}` ([#11163](https://github.com/Lightning-AI/lightning/pull/11163))
- Removed `SingleTPUStrategy.{tpu_local_core_rank,tpu_global_core_rank}` attributes in favor of `SingleTPUStrategy.{local_rank,global_rank}`([#11163](https://github.com/Lightning-AI/lightning/pull/11163))

### Fixed

- Improved support for custom `DataLoader`s when instantiated in `*_dataloader` hook ([#12981](https://github.com/Lightning-AI/lightning/pull/12981))
- Allowed custom `BatchSampler`s when instantiated in `*_dataloader` hook [#13640](https://github.com/Lightning-AI/lightning/pull/13640))
- Fixed an issue with unsupported torch.inference_mode() on hpu backends by making it use no_grad ([#13014](https://github.com/Lightning-AI/lightning/pull/13014))
- The model wrapper returned by `LightningLite.setup()` now properly supports pass-through when looking up attributes ([#12597](https://github.com/Lightning-AI/lightning/pull/12597))
- Fixed issue where the CLI fails with certain torch objects ([#13153](https://github.com/Lightning-AI/lightning/pull/13153))
- Fixed ``LightningCLI`` signature parameter resolving for some lightning classes ([#13283](https://github.com/Lightning-AI/lightning/pull/13283))
- Fixed Model Summary when using DeepSpeed Stage 3 ([#13427](https://github.com/Lightning-AI/lightning/pull/13427))
- Fixed `pytorch_lightning.utilities.distributed.gather_all_tensors` to handle tensors of different dimensions ([#12630](https://github.com/Lightning-AI/lightning/pull/12630))
- Fixed the input validation for the accelerator Trainer argument when passed as a string ([#13417](https://github.com/Lightning-AI/lightning/pull/13417))
- Fixed `Trainer.predict(return_predictions=False)` to track prediction's batch_indices ([#13629](https://github.com/Lightning-AI/lightning/pull/13629))
- Fixed and issue that prevented setting a custom `CheckpointIO` plugin with strategies ([#13785](https://github.com/Lightning-AI/lightning/pull/13785))
- Fixed main progress bar counter when `val_check_interval=int` and `check_val_every_n_epoch=None` ([#12832](https://github.com/Lightning-AI/lightning/pull/12832)
- Improved support for custom `ReduceLROnPlateau` scheduler if `reduce_on_plateau` is set by the user in scheduler config ([#13838](https://github.com/Lightning-AI/lightning/pull/13838))
- Used `global_step` while restoring logging step for old checkpoints ([#13645](https://github.com/Lightning-AI/lightning/pull/13645))
- When training with `precision=16` on IPU, the cast has been moved off the IPU onto the host, making the copies from host to IPU cheaper ([#13880](https://github.com/Lightning-AI/lightning/pull/13880))
- Fixed error handling in learning rate finder when not enough data points are available to give a good suggestion ([#13845](https://github.com/Lightning-AI/lightning/pull/13845))
- Fixed an issue that caused the learning rate finder to set the model's learning rate to None when no suggestion was possible ([#13845](https://github.com/Lightning-AI/lightning/pull/13845))
- Fixed an issue causing deterministic algorighms and other globals to get reset in spawned processes ([#13921](https://github.com/Lightning-AI/lightning/pull/13921))
- Fixed default `amp_level` for `DeepSpeedPrecisionPlugin` to `O2` ([#13897](https://github.com/Lightning-AI/lightning/pull/13897))
- Fixed Python 3.10 compatibility for truncated back-propagation through time (TBPTT) ([#13973](https://github.com/Lightning-AI/lightning/pull/13973))
- Fixed `TQDMProgressBar` reset and update to show correct time estimation (2/2) ([#13962](https://github.com/Lightning-AI/lightning/pull/13962))


## [1.6.5] - 2022-07-13

### Fixed

- Fixed `estimated_stepping_batches` requiring distributed comms in `configure_optimizers` for the `DeepSpeedStrategy` ([#13350](https://github.com/Lightning-AI/lightning/pull/13350))
- Fixed bug with Python version check that prevented use with development versions of Python ([#13420](https://github.com/Lightning-AI/lightning/pull/13420))
- The loops now call `.set_epoch()` also on batch samplers if the dataloader has one wrapped in a distributed sampler ([#13396](https://github.com/Lightning-AI/lightning/pull/13396))
- Fixed the restoration of log step during restart ([#13467](https://github.com/Lightning-AI/lightning/pull/13467))


## [1.6.4] - 2022-06-01

### Added

- Added all DDP params to be exposed through hpu parallel strategy ([#13067](https://github.com/Lightning-AI/lightning/pull/13067))

### Changed

- Keep `torch.backends.cudnn.benchmark=False` by default (unlike in v1.6.{0-3}) after speed and memory problems depending on the data used. Please consider tuning `Trainer(benchmark)` manually. ([#13154](https://github.com/Lightning-AI/lightning/pull/13154))
- Prevent modification of `torch.backends.cudnn.benchmark` when `Trainer(benchmark=...)` is not set ([#13154](https://github.com/Lightning-AI/lightning/pull/13154))

### Fixed

- Fixed an issue causing zero-division error for empty dataloaders ([#12885](https://github.com/Lightning-AI/lightning/pull/12885))
- Fixed mismatching default values for the types of some arguments in the DeepSpeed and Fully-Sharded strategies which made the CLI unable to use them ([#12989](https://github.com/Lightning-AI/lightning/pull/12989))
- Avoid redundant callback restore warning while tuning ([#13026](https://github.com/Lightning-AI/lightning/pull/13026))
- Fixed `Trainer(precision=64)` during evaluation which now uses the wrapped precision module ([#12983](https://github.com/Lightning-AI/lightning/pull/12983))
- Fixed an issue to use wrapped `LightningModule` for evaluation during `trainer.fit` for `BaguaStrategy` ([#12983](https://github.com/Lightning-AI/lightning/pull/12983))
- Fixed an issue wrt unnecessary usage of habana mixed precision package for fp32 types ([#13028](https://github.com/Lightning-AI/lightning/pull/13028))
- Fixed the number of references of `LightningModule` so it can be deleted ([#12897](https://github.com/Lightning-AI/lightning/pull/12897))
- Fixed `materialize_module` setting a module's child recursively ([#12870](https://github.com/Lightning-AI/lightning/pull/12870))
- Fixed issue where the CLI could not pass a `Profiler` to the `Trainer` ([#13084](https://github.com/Lightning-AI/lightning/pull/13084))
- Fixed torchelastic detection with non-distributed installations ([#13142](https://github.com/Lightning-AI/lightning/pull/13142))
- Fixed logging's step values when multiple dataloaders are used during evaluation ([#12184](https://github.com/Lightning-AI/lightning/pull/12184))
- Fixed epoch logging on train epoch end ([#13025](https://github.com/Lightning-AI/lightning/pull/13025))
- Fixed `DDPStrategy` and `DDPSpawnStrategy` to initialize optimizers only after moving the module to the device ([#11952](https://github.com/Lightning-AI/lightning/pull/11952))


## [1.6.3] - 2022-05-03

### Fixed

- Use only a single instance of `rich.console.Console` throughout codebase ([#12886](https://github.com/Lightning-AI/lightning/pull/12886))
- Fixed an issue to ensure all the checkpoint states are saved in a common filepath with `DeepspeedStrategy` ([#12887](https://github.com/Lightning-AI/lightning/pull/12887))
- Fixed `trainer.logger` deprecation message ([#12671](https://github.com/Lightning-AI/lightning/pull/12671))
- Fixed an issue where sharded grad scaler is passed in when using BF16 with the `ShardedStrategy` ([#12915](https://github.com/Lightning-AI/lightning/pull/12915))
- Fixed an issue wrt recursive invocation of DDP configuration in hpu parallel plugin ([#12912](https://github.com/Lightning-AI/lightning/pull/12912))
- Fixed printing of ragged dictionaries in `Trainer.validate` and `Trainer.test` ([#12857](https://github.com/Lightning-AI/lightning/pull/12857))
- Fixed threading support for legacy loading of checkpoints ([#12814](https://github.com/Lightning-AI/lightning/pull/12814))
- Fixed pickling of `KFoldLoop` ([#12441](https://github.com/Lightning-AI/lightning/pull/12441))
- Stopped `optimizer_zero_grad` from being called after IPU execution ([#12913](https://github.com/Lightning-AI/lightning/pull/12913))
- Fixed `fuse_modules` to be qat-aware for `torch>=1.11` ([#12891](https://github.com/Lightning-AI/lightning/pull/12891))
- Enforced eval shuffle warning only for default samplers in DataLoader ([#12653](https://github.com/Lightning-AI/lightning/pull/12653))
- Enable mixed precision in `DDPFullyShardedStrategy` when `precision=16` ([#12965](https://github.com/Lightning-AI/lightning/pull/12965))
- Fixed `TQDMProgressBar` reset and update to show correct time estimation (1/2) ([#12889](https://github.com/Lightning-AI/lightning/pull/12889))
- Fixed fit loop restart logic to enable resume using the checkpoint ([#12821](https://github.com/Lightning-AI/lightning/pull/12821))


## [1.6.2] - 2022-04-27

### Fixed

- Fixed `ImportError` when `torch.distributed` is not available. ([#12794](https://github.com/Lightning-AI/lightning/pull/12794))
- When using custom DataLoaders in LightningDataModule, multiple inheritance is resolved properly ([#12716](https://github.com/Lightning-AI/lightning/pull/12716))
- Fixed encoding issues on terminals that do not support unicode characters ([#12828](https://github.com/Lightning-AI/lightning/pull/12828))
- Fixed support for `ModelCheckpoint` monitors with dots ([#12783](https://github.com/Lightning-AI/lightning/pull/12783))


## [1.6.1] - 2022-04-13

### Changed

- Support `strategy` argument being case insensitive ([#12528](https://github.com/Lightning-AI/lightning/pull/12528))

### Fixed

- Run main progress bar updates independent of val progress bar updates in `TQDMProgressBar` ([#12563](https://github.com/Lightning-AI/lightning/pull/12563))
- Avoid calling `average_parameters` multiple times per optimizer step ([#12452](https://github.com/Lightning-AI/lightning/pull/12452))
- Properly pass some Logger's parent's arguments to `super().__init__()` ([#12609](https://github.com/Lightning-AI/lightning/pull/12609))
- Fixed an issue where incorrect type warnings appear when the overridden `LightningLite.run` method accepts user-defined arguments ([#12629](https://github.com/Lightning-AI/lightning/pull/12629))
- Fixed `rank_zero_only` decorator in LSF environments ([#12587](https://github.com/Lightning-AI/lightning/pull/12587))
- Don't raise a warning when `nn.Module` is not saved under hparams ([#12669](https://github.com/Lightning-AI/lightning/pull/12669))
- Raise `MisconfigurationException` when the accelerator is available but the user passes invalid `([]/0/"0")` values to the `devices` flag ([#12708](https://github.com/Lightning-AI/lightning/pull/12708))
- Support `auto_select_gpus` with the accelerator and devices API ([#12608](https://github.com/Lightning-AI/lightning/pull/12608))


## [1.6.0] - 2022-03-29

### Added

- Allow logging to an existing run ID in MLflow with `MLFlowLogger` ([#12290](https://github.com/Lightning-AI/lightning/pull/12290))
- Enable gradient accumulation using Horovod's `backward_passes_per_step` ([#11911](https://github.com/Lightning-AI/lightning/pull/11911))
- Add new `DETAIL` log level to provide useful logs for improving monitoring and debugging of batch jobs ([#11008](https://github.com/Lightning-AI/lightning/pull/11008))
- Added a flag `SLURMEnvironment(auto_requeue=True|False)` to control whether Lightning handles the requeuing ([#10601](https://github.com/Lightning-AI/lightning/pull/10601))
- Fault Tolerant Manual
    * Add `_Stateful` protocol to detect if classes are stateful ([#10646](https://github.com/Lightning-AI/lightning/pull/10646))
    * Add `_FaultTolerantMode` enum used to track different supported fault tolerant modes ([#10645](https://github.com/Lightning-AI/lightning/pull/10645))
    * Add a `_rotate_worker_indices` utility to reload the state according the latest worker ([#10647](https://github.com/Lightning-AI/lightning/pull/10647))
    * Add stateful workers ([#10674](https://github.com/Lightning-AI/lightning/pull/10674))
    * Add an utility to collect the states across processes ([#10639](https://github.com/Lightning-AI/lightning/pull/10639))
    * Add logic to reload the states across data loading components ([#10699](https://github.com/Lightning-AI/lightning/pull/10699))
    * Cleanup some fault tolerant utilities ([#10703](https://github.com/Lightning-AI/lightning/pull/10703))
    * Enable Fault Tolerant Manual Training ([#10707](https://github.com/Lightning-AI/lightning/pull/10707))
    * Broadcast the `_terminate_gracefully` to all processes and add support for DDP ([#10638](https://github.com/Lightning-AI/lightning/pull/10638))
- Added support for re-instantiation of custom (subclasses of) `DataLoaders` returned in the `*_dataloader()` methods, i.e., automatic replacement of samplers now works with custom types of `DataLoader` ([#10680](https://github.com/Lightning-AI/lightning/pull/10680))
- Added a function to validate if fault tolerant training is supported. ([#10465](https://github.com/Lightning-AI/lightning/pull/10465))
- Added a private callback to manage the creation and deletion of fault-tolerance checkpoints ([#11862](https://github.com/Lightning-AI/lightning/pull/11862))
- Show a better error message when a custom `DataLoader` implementation is not well implemented and we need to reconstruct it ([#10719](https://github.com/Lightning-AI/lightning/pull/10719))
- Show a better error message when frozen dataclass is used as a batch ([#10927](https://github.com/Lightning-AI/lightning/pull/10927))
- Save the `Loop`'s state by default in the checkpoint ([#10784](https://github.com/Lightning-AI/lightning/pull/10784))
- Added `Loop.replace` to easily switch one loop for another ([#10324](https://github.com/Lightning-AI/lightning/pull/10324))
- Added support for `--lr_scheduler=ReduceLROnPlateau` to the `LightningCLI` ([#10860](https://github.com/Lightning-AI/lightning/pull/10860))
- Added `LightningCLI.configure_optimizers` to override the `configure_optimizers` return value ([#10860](https://github.com/Lightning-AI/lightning/pull/10860))
- Added `LightningCLI(auto_registry)` flag to register all subclasses of the registerable components automatically ([#12108](https://github.com/Lightning-AI/lightning/pull/12108))
- Added a warning that shows when `max_epochs` in the `Trainer` is not set ([#10700](https://github.com/Lightning-AI/lightning/pull/10700))
- Added support for returning a single Callback from `LightningModule.configure_callbacks` without wrapping it into a list ([#11060](https://github.com/Lightning-AI/lightning/pull/11060))
- Added `console_kwargs` for `RichProgressBar` to initialize inner Console ([#10875](https://github.com/Lightning-AI/lightning/pull/10875))
- Added support for shorthand notation to instantiate loggers with the `LightningCLI` ([#11533](https://github.com/Lightning-AI/lightning/pull/11533))
- Added a `LOGGER_REGISTRY` instance to register custom loggers to the `LightningCLI` ([#11533](https://github.com/Lightning-AI/lightning/pull/11533))
- Added info message when the `Trainer` arguments `limit_*_batches`, `overfit_batches`, or `val_check_interval` are set to `1` or `1.0` ([#11950](https://github.com/Lightning-AI/lightning/pull/11950))
- Added a `PrecisionPlugin.teardown` method ([#10990](https://github.com/Lightning-AI/lightning/pull/10990))
- Added `LightningModule.lr_scheduler_step` ([#10249](https://github.com/Lightning-AI/lightning/pull/10249))
- Added support for no pre-fetching to `DataFetcher` ([#11606](https://github.com/Lightning-AI/lightning/pull/11606))
- Added support for optimizer step progress tracking with manual optimization ([#11848](https://github.com/Lightning-AI/lightning/pull/11848))
- Return the output of the `optimizer.step`. This can be useful for `LightningLite` users, manual optimization users, or users overriding `LightningModule.optimizer_step` ([#11711](https://github.com/Lightning-AI/lightning/pull/11711))
- Teardown the active loop and strategy on exception ([#11620](https://github.com/Lightning-AI/lightning/pull/11620))
- Added a `MisconfigurationException` if user provided `opt_idx` in scheduler config doesn't match with actual optimizer index of its respective optimizer ([#11247](https://github.com/Lightning-AI/lightning/pull/11247))
- Added a `loggers` property to `Trainer` which returns a list of loggers provided by the user ([#11683](https://github.com/Lightning-AI/lightning/pull/11683))
- Added a `loggers` property to `LightningModule` which retrieves the `loggers` property from `Trainer` ([#11683](https://github.com/Lightning-AI/lightning/pull/11683))
- Added support for DDP when using a `CombinedLoader` for the training data ([#11648](https://github.com/Lightning-AI/lightning/pull/11648))
- Added a warning when using `DistributedSampler` during validation/testing ([#11479](https://github.com/Lightning-AI/lightning/pull/11479))
- Added support for `Bagua` training strategy ([#11146](https://github.com/Lightning-AI/lightning/pull/11146))
- Added support for manually returning a `poptorch.DataLoader` in a `*_dataloader` hook ([#12116](https://github.com/Lightning-AI/lightning/pull/12116))
- Added `rank_zero` module to centralize utilities ([#11747](https://github.com/Lightning-AI/lightning/pull/11747))
- Added a `_Stateful` support for `LightningDataModule` ([#11637](https://github.com/Lightning-AI/lightning/pull/11637))
- Added `_Stateful` support for `PrecisionPlugin` ([#11638](https://github.com/Lightning-AI/lightning/pull/11638))
- Added `Accelerator.is_available` to check device availability ([#11797](https://github.com/Lightning-AI/lightning/pull/11797))
- Enabled static type-checking on the signature of `Trainer` ([#11888](https://github.com/Lightning-AI/lightning/pull/11888))
- Added utility functions for moving optimizers to devices ([#11758](https://github.com/Lightning-AI/lightning/pull/11758))
- Added a warning when saving an instance of `nn.Module` with `save_hyperparameters()` ([#12068](https://github.com/Lightning-AI/lightning/pull/12068))
- Added `estimated_stepping_batches` property to `Trainer` ([#11599](https://github.com/Lightning-AI/lightning/pull/11599))
- Added support for pluggable Accelerators ([#12030](https://github.com/Lightning-AI/lightning/pull/12030))
- Added profiling for `on_load_checkpoint`/`on_save_checkpoint` callback and LightningModule hooks ([#12149](https://github.com/Lightning-AI/lightning/pull/12149))
- Added `LayerSync` and `NativeSyncBatchNorm` plugins ([#11754](https://github.com/Lightning-AI/lightning/pull/11754))
- Added optional `storage_options` argument to `Trainer.save_checkpoint()` to pass to custom `CheckpointIO` implementations ([#11891](https://github.com/Lightning-AI/lightning/pull/11891))
- Added support to explicitly specify the process group backend for parallel strategies ([#11745](https://github.com/Lightning-AI/lightning/pull/11745))
- Added `device_ids` and `num_devices` property to `Trainer` ([#12151](https://github.com/Lightning-AI/lightning/pull/12151))
- Added `Callback.state_dict()` and `Callback.load_state_dict()` methods ([#12232](https://github.com/Lightning-AI/lightning/pull/12232))
- Added `AcceleratorRegistry` ([#12180](https://github.com/Lightning-AI/lightning/pull/12180))
- Added support for Habana Accelerator (HPU) ([#11808](https://github.com/Lightning-AI/lightning/pull/11808))
- Added support for dataclasses in `apply_to_collections` ([#11889](https://github.com/Lightning-AI/lightning/pull/11889))

### Changed

- Drop PyTorch 1.7 support ([#12191](https://github.com/Lightning-AI/lightning/pull/12191)), ([#12432](https://github.com/Lightning-AI/lightning/pull/12432))
- Make `benchmark` flag optional and set its value based on the deterministic flag ([#11944](https://github.com/Lightning-AI/lightning/pull/11944))
- Implemented a new native and rich format in `_print_results` method of the `EvaluationLoop` ([#11332](https://github.com/Lightning-AI/lightning/pull/11332))
- Do not print an empty table at the end of the `EvaluationLoop` ([#12427](https://github.com/Lightning-AI/lightning/pull/12427))
- Set the `prog_bar` flag to False in `LightningModule.log_grad_norm` ([#11472](https://github.com/Lightning-AI/lightning/pull/11472))
- Raised exception in `init_dist_connection()` when torch distributed is not available ([#10418](https://github.com/Lightning-AI/lightning/pull/10418))
- The `monitor` argument in the `EarlyStopping` callback is no longer optional ([#10328](https://github.com/Lightning-AI/lightning/pull/10328))
- Do not fail if batch size could not be inferred for logging when using DeepSpeed ([#10438](https://github.com/Lightning-AI/lightning/pull/10438))
- Raised `MisconfigurationException` when `enable_progress_bar=False` and a progress bar instance has been passed in the callback list ([#10520](https://github.com/Lightning-AI/lightning/pull/10520))
- Moved `trainer.connectors.env_vars_connector._defaults_from_env_vars` to `utilities.argsparse._defaults_from_env_vars` ([#10501](https://github.com/Lightning-AI/lightning/pull/10501))
- Changes in `LightningCLI` required for the new major release of jsonargparse v4.0.0 ([#10426](https://github.com/Lightning-AI/lightning/pull/10426))
- Renamed `refresh_rate_per_second` parameter to `refresh_rate` for `RichProgressBar` signature ([#10497](https://github.com/Lightning-AI/lightning/pull/10497))
- Moved ownership of the `PrecisionPlugin` into `TrainingTypePlugin` and updated all references ([#10570](https://github.com/Lightning-AI/lightning/pull/10570))
- Fault Tolerant relies on `signal.SIGTERM` to gracefully exit instead of `signal.SIGUSR1` ([#10605](https://github.com/Lightning-AI/lightning/pull/10605))
- `Loop.restarting=...` now sets the value recursively for all subloops ([#11442](https://github.com/Lightning-AI/lightning/pull/11442))
- Raised an error if the `batch_size` cannot be inferred from the current batch if it contained a string or was a custom batch object ([#10541](https://github.com/Lightning-AI/lightning/pull/10541))
- The validation loop is now disabled when `overfit_batches > 0` is set in the Trainer ([#9709](https://github.com/Lightning-AI/lightning/pull/9709))
- Moved optimizer related logics from `Accelerator` to `TrainingTypePlugin` ([#10596](https://github.com/Lightning-AI/lightning/pull/10596))
- Moved ownership of the lightning optimizers from the `Trainer` to the `Strategy` ([#11444](https://github.com/Lightning-AI/lightning/pull/11444))
- Moved ownership of the data fetchers from the DataConnector to the Loops ([#11621](https://github.com/Lightning-AI/lightning/pull/11621))
- Moved `batch_to_device` method from `Accelerator` to `TrainingTypePlugin` ([#10649](https://github.com/Lightning-AI/lightning/pull/10649))
- The `DDPSpawnPlugin` no longer overrides the `post_dispatch` plugin hook ([#10034](https://github.com/Lightning-AI/lightning/pull/10034))
- Integrate the progress bar implementation with progress tracking ([#11213](https://github.com/Lightning-AI/lightning/pull/11213))
- The `LightningModule.{add_to_queue,get_from_queue}` hooks no longer get a `torch.multiprocessing.SimpleQueue` and instead receive a list based queue ([#10034](https://github.com/Lightning-AI/lightning/pull/10034))
- Changed `training_step`, `validation_step`, `test_step` and `predict_step` method signatures in `Accelerator` and updated input from caller side ([#10908](https://github.com/Lightning-AI/lightning/pull/10908))
- Changed the name of the temporary checkpoint that the `DDPSpawnPlugin` and related plugins save ([#10934](https://github.com/Lightning-AI/lightning/pull/10934))
- `LoggerCollection` returns only unique logger names and versions ([#10976](https://github.com/Lightning-AI/lightning/pull/10976))
- Redesigned process creation for spawn-based plugins (`DDPSpawnPlugin`, `TPUSpawnPlugin`, etc.) ([#10896](https://github.com/Lightning-AI/lightning/pull/10896))
    * All spawn-based plugins now spawn processes immediately upon calling `Trainer.{fit,validate,test,predict}`
    * The hooks/callbacks `prepare_data`, `setup`, `configure_sharded_model` and `teardown` now run under initialized process group for spawn-based plugins just like their non-spawn counterparts
    * Some configuration errors that were previously raised as `MisconfigurationException`s will now be raised as `ProcessRaisedException` (torch>=1.8) or as `Exception` (torch<1.8)
    * Removed the `TrainingTypePlugin.pre_dispatch()` method and merged it with `TrainingTypePlugin.setup()` ([#11137](https://github.com/Lightning-AI/lightning/pull/11137))
- Changed profiler to index and display the names of the hooks with a new pattern [<base class>]<class>.<hook name> ([#11026](https://github.com/Lightning-AI/lightning/pull/11026))
- Changed `batch_to_device` entry in profiling from stage-specific to generic, to match profiling of other hooks ([#11031](https://github.com/Lightning-AI/lightning/pull/11031))
- Changed the info message for finalizing ddp-spawn worker processes to a debug-level message ([#10864](https://github.com/Lightning-AI/lightning/pull/10864))
- Removed duplicated file extension when uploading model checkpoints with `NeptuneLogger` ([#11015](https://github.com/Lightning-AI/lightning/pull/11015))
- Removed `__getstate__` and `__setstate__` of `RichProgressBar` ([#11100](https://github.com/Lightning-AI/lightning/pull/11100))
- The `DDPPlugin` and `DDPSpawnPlugin` and their subclasses now remove the `SyncBatchNorm` wrappers in `teardown()` to enable proper support at inference after fitting ([#11078](https://github.com/Lightning-AI/lightning/pull/11078))
- Moved ownership of the `Accelerator` instance to the `TrainingTypePlugin`; all training-type plugins now take an optional parameter `accelerator` ([#11022](https://github.com/Lightning-AI/lightning/pull/11022))
- Renamed the `TrainingTypePlugin` to `Strategy` ([#11120](https://github.com/Lightning-AI/lightning/pull/11120))
    * Renamed the `ParallelPlugin` to `ParallelStrategy` ([#11123](https://github.com/Lightning-AI/lightning/pull/11123))
    * Renamed the `DataParallelPlugin` to `DataParallelStrategy` ([#11183](https://github.com/Lightning-AI/lightning/pull/11183))
    * Renamed the `DDPPlugin` to `DDPStrategy` ([#11142](https://github.com/Lightning-AI/lightning/pull/11142))
    * Renamed the `DDP2Plugin` to `DDP2Strategy` ([#11185](https://github.com/Lightning-AI/lightning/pull/11185))
    * Renamed the `DDPShardedPlugin` to `DDPShardedStrategy` ([#11186](https://github.com/Lightning-AI/lightning/pull/11186))
    * Renamed the `DDPFullyShardedPlugin` to `DDPFullyShardedStrategy` ([#11143](https://github.com/Lightning-AI/lightning/pull/11143))
    * Renamed the `DDPSpawnPlugin` to `DDPSpawnStrategy` ([#11145](https://github.com/Lightning-AI/lightning/pull/11145))
    * Renamed the `DDPSpawnShardedPlugin` to `DDPSpawnShardedStrategy` ([#11210](https://github.com/Lightning-AI/lightning/pull/11210))
    * Renamed the `DeepSpeedPlugin` to `DeepSpeedStrategy` ([#11194](https://github.com/Lightning-AI/lightning/pull/11194))
    * Renamed the `HorovodPlugin` to `HorovodStrategy` ([#11195](https://github.com/Lightning-AI/lightning/pull/11195))
    * Renamed the `TPUSpawnPlugin` to `TPUSpawnStrategy` ([#11190](https://github.com/Lightning-AI/lightning/pull/11190))
    * Renamed the `IPUPlugin` to `IPUStrategy` ([#11193](https://github.com/Lightning-AI/lightning/pull/11193))
    * Renamed the `SingleDevicePlugin` to `SingleDeviceStrategy` ([#11182](https://github.com/Lightning-AI/lightning/pull/11182))
    * Renamed the `SingleTPUPlugin` to `SingleTPUStrategy` ([#11182](https://github.com/Lightning-AI/lightning/pull/11182))
    * Renamed the `TrainingTypePluginsRegistry` to `StrategyRegistry` ([#11233](https://github.com/Lightning-AI/lightning/pull/11233))
- Marked the `ResultCollection`, `ResultMetric`, and `ResultMetricCollection` classes as protected ([#11130](https://github.com/Lightning-AI/lightning/pull/11130))
- Marked `trainer.checkpoint_connector` as protected ([#11550](https://github.com/Lightning-AI/lightning/pull/11550))
- The epoch start/end hooks are now called by the `FitLoop` instead of the `TrainingEpochLoop` ([#11201](https://github.com/Lightning-AI/lightning/pull/11201))
- DeepSpeed does not require lightning module zero 3 partitioning ([#10655](https://github.com/Lightning-AI/lightning/pull/10655))
- Moved `Strategy` classes to the `strategies` directory ([#11226](https://github.com/Lightning-AI/lightning/pull/11226))
- Renamed `training_type_plugin` file to `strategy` ([#11239](https://github.com/Lightning-AI/lightning/pull/11239))
- Changed `DeviceStatsMonitor` to group metrics based on the logger's `group_separator` ([#11254](https://github.com/Lightning-AI/lightning/pull/11254))
- Raised `UserWarning` if evaluation is triggered with `best` ckpt and trainer is configured with multiple checkpoint callbacks ([#11274](https://github.com/Lightning-AI/lightning/pull/11274))
- `Trainer.logged_metrics` now always contains scalar tensors, even when a Python scalar was logged ([#11270](https://github.com/Lightning-AI/lightning/pull/11270))
- The tuner now uses the checkpoint connector to copy and restore its state ([#11518](https://github.com/Lightning-AI/lightning/pull/11518))
- Changed `MisconfigurationException` to `ModuleNotFoundError` when `rich` isn't available ([#11360](https://github.com/Lightning-AI/lightning/pull/11360))
- The `trainer.current_epoch` value is now increased by 1 during and after `on_train_end` ([#8578](https://github.com/Lightning-AI/lightning/pull/8578))
- The `trainer.global_step` value now accounts for multiple optimizers and TBPTT splits ([#11805](https://github.com/Lightning-AI/lightning/pull/11805))
- The `trainer.global_step` value is now increased right after the `optimizer.step()` call which will impact users who access it during an intra-training validation hook ([#11805](https://github.com/Lightning-AI/lightning/pull/11805))
- The filename of checkpoints created with `ModelCheckpoint(filename='{step}')` is different compared to previous versions. A checkpoint saved after 1 step will be named `step=1.ckpt` instead of `step=0.ckpt` ([#11805](https://github.com/Lightning-AI/lightning/pull/11805))
- Inherit from `ABC` for `Accelerator`: Users need to implement `auto_device_count` ([#11521](https://github.com/Lightning-AI/lightning/pull/11521))
- Changed `parallel_devices` property in `ParallelStrategy` to be lazy initialized ([#11572](https://github.com/Lightning-AI/lightning/pull/11572))
- Updated `TQDMProgressBar` to run a separate progress bar for each eval dataloader ([#11657](https://github.com/Lightning-AI/lightning/pull/11657))
- Sorted `SimpleProfiler(extended=False)` summary based on mean duration for each hook ([#11671](https://github.com/Lightning-AI/lightning/pull/11671))
- Avoid enforcing `shuffle=False` for eval dataloaders ([#11575](https://github.com/Lightning-AI/lightning/pull/11575))
- When using DP (data-parallel), Lightning will no longer automatically reduce all tensors returned in training_step; it will only reduce the loss unless `training_step_end` is overridden ([#11594](https://github.com/Lightning-AI/lightning/pull/11594))
- When using DP (data-parallel), the `training_epoch_end` hook will no longer receive reduced outputs from `training_step` and instead get the full tensor of results from all GPUs ([#11594](https://github.com/Lightning-AI/lightning/pull/11594))
- Changed default logger name to `lightning_logs` for consistency ([#11762](https://github.com/Lightning-AI/lightning/pull/11762))
- Rewrote `accelerator_connector` ([#11448](https://github.com/Lightning-AI/lightning/pull/11448))
- When manual optimization is used with DDP, we no longer force `find_unused_parameters=True` ([#12425](https://github.com/Lightning-AI/lightning/pull/12425))
- Disable loading dataloades if corresponding `limit_batches=0` ([#11576](https://github.com/Lightning-AI/lightning/pull/11576))
- Removed `is_global_zero` check in `training_epoch_loop` before `logger.save`. If you have a custom logger that implements `save` the Trainer will now call `save` on all ranks by default. To change this behavior add `@rank_zero_only` to your `save` implementation ([#12134](https://github.com/Lightning-AI/lightning/pull/12134))
- Disabled tuner with distributed strategies ([#12179](https://github.com/Lightning-AI/lightning/pull/12179))
- Marked `trainer.logger_connector` as protected ([#12195](https://github.com/Lightning-AI/lightning/pull/12195))
- Move `Strategy.process_dataloader` function call from `fit/evaluation/predict_loop.py` to `data_connector.py` ([#12251](https://github.com/Lightning-AI/lightning/pull/12251))
- `ModelCheckpoint(save_last=True, every_n_epochs=N)` now saves a "last" checkpoint every epoch (disregarding `every_n_epochs`) instead of only once at the end of training ([#12418](https://github.com/Lightning-AI/lightning/pull/12418))
- The strategies that support `sync_batchnorm` now only apply it when fitting ([#11919](https://github.com/Lightning-AI/lightning/pull/11919))
- Avoided fallback on CPU if no devices are provided for other accelerators ([#12410](https://github.com/Lightning-AI/lightning/pull/12410))
- Modified `supporters.py` so that in the accumulator element (for loss) is created directly on the device ([#12430](https://github.com/Lightning-AI/lightning/pull/12430))
- Removed `EarlyStopping.on_save_checkpoint` and `EarlyStopping.on_load_checkpoint` in favor of `EarlyStopping.state_dict` and `EarlyStopping.load_state_dict` ([#11887](https://github.com/Lightning-AI/lightning/pull/11887))
- Removed `BaseFinetuning.on_save_checkpoint` and `BaseFinetuning.on_load_checkpoint` in favor of `BaseFinetuning.state_dict` and `BaseFinetuning.load_state_dict` ([#11887](https://github.com/Lightning-AI/lightning/pull/11887))
- Removed `BackboneFinetuning.on_save_checkpoint` and `BackboneFinetuning.on_load_checkpoint` in favor of `BackboneFinetuning.state_dict` and `BackboneFinetuning.load_state_dict` ([#11887](https://github.com/Lightning-AI/lightning/pull/11887))
- Removed `ModelCheckpoint.on_save_checkpoint` and `ModelCheckpoint.on_load_checkpoint` in favor of `ModelCheckpoint.state_dict` and `ModelCheckpoint.load_state_dict` ([#11887](https://github.com/Lightning-AI/lightning/pull/11887))
- Removed `Timer.on_save_checkpoint` and `Timer.on_load_checkpoint` in favor of `Timer.state_dict` and `Timer.load_state_dict` ([#11887](https://github.com/Lightning-AI/lightning/pull/11887))
- Replaced PostLocalSGDOptimizer with a dedicated model averaging component ([#12378](https://github.com/Lightning-AI/lightning/pull/12378))

### Deprecated

- Deprecated `training_type_plugin` property in favor of `strategy` in `Trainer` and updated the references ([#11141](https://github.com/Lightning-AI/lightning/pull/11141))
- Deprecated `Trainer.{validated,tested,predicted}_ckpt_path` and replaced with read-only property `Trainer.ckpt_path` set when checkpoints loaded via `Trainer.{fit,validate,test,predict}` ([#11696](https://github.com/Lightning-AI/lightning/pull/11696))
- Deprecated `ClusterEnvironment.master_{address,port}` in favor of `ClusterEnvironment.main_{address,port}` ([#10103](https://github.com/Lightning-AI/lightning/pull/10103))
- Deprecated `DistributedType` in favor of `_StrategyType` ([#10505](https://github.com/Lightning-AI/lightning/pull/10505))
- Deprecated the `precision_plugin` constructor argument from `Accelerator` ([#10570](https://github.com/Lightning-AI/lightning/pull/10570))
- Deprecated `DeviceType` in favor of `_AcceleratorType` ([#10503](https://github.com/Lightning-AI/lightning/pull/10503))
- Deprecated the property `Trainer.slurm_job_id` in favor of the new `SLURMEnvironment.job_id()` method ([#10622](https://github.com/Lightning-AI/lightning/pull/10622))
- Deprecated the access to the attribute `IndexBatchSamplerWrapper.batch_indices` in favor of `IndexBatchSamplerWrapper.seen_batch_indices` ([#10870](https://github.com/Lightning-AI/lightning/pull/10870))
- Deprecated `on_init_start` and `on_init_end` callback hooks ([#10940](https://github.com/Lightning-AI/lightning/pull/10940))
- Deprecated `Trainer.call_hook` in favor of `Trainer._call_callback_hooks`, `Trainer._call_lightning_module_hook`, `Trainer._call_ttp_hook`, and `Trainer._call_accelerator_hook` ([#10979](https://github.com/Lightning-AI/lightning/pull/10979))
- Deprecated `TrainingTypePlugin.post_dispatch` in favor of `TrainingTypePlugin.teardown` ([#10939](https://github.com/Lightning-AI/lightning/pull/10939))
- Deprecated `ModelIO.on_hpc_{save/load}` in favor of `CheckpointHooks.on_{save/load}_checkpoint` ([#10911](https://github.com/Lightning-AI/lightning/pull/10911))
- Deprecated `Trainer.run_stage` in favor of `Trainer.{fit,validate,test,predict}` ([#11000](https://github.com/Lightning-AI/lightning/pull/11000))
- Deprecated `Trainer.lr_schedulers` in favor of `Trainer.lr_scheduler_configs` which returns a list of dataclasses instead of dictionaries ([#11443](https://github.com/Lightning-AI/lightning/pull/11443))
- Deprecated `Trainer.verbose_evaluate` in favor of `EvaluationLoop(verbose=...)` ([#10931](https://github.com/Lightning-AI/lightning/pull/10931))
- Deprecated `Trainer.should_rank_save_checkpoint` Trainer property ([#11068](https://github.com/Lightning-AI/lightning/pull/11068))
- Deprecated `Trainer.lightning_optimizers` ([#11444](https://github.com/Lightning-AI/lightning/pull/11444))
- Deprecated `TrainerOptimizersMixin` and moved functionality to `core/optimizer.py`([#11155](https://github.com/Lightning-AI/lightning/pull/11155))
- Deprecated the `on_train_batch_end(outputs)` format when multiple optimizers are used and TBPTT is enabled ([#12182](https://github.com/Lightning-AI/lightning/pull/12182))
- Deprecated the `training_epoch_end(outputs)` format when multiple optimizers are used and TBPTT is enabled ([#12182](https://github.com/Lightning-AI/lightning/pull/12182))
- Deprecated `TrainerCallbackHookMixin` ([#11148](https://github.com/Lightning-AI/lightning/pull/11148))
- Deprecated `TrainerDataLoadingMixin` and moved functionality to `Trainer` and `DataConnector` ([#11282](https://github.com/Lightning-AI/lightning/pull/11282))
- Deprecated function `pytorch_lightning.callbacks.device_stats_monitor.prefix_metric_keys` ([#11254](https://github.com/Lightning-AI/lightning/pull/11254))
- Deprecated `Callback.on_epoch_start` hook in favour of `Callback.on_{train/val/test}_epoch_start` ([#11578](https://github.com/Lightning-AI/lightning/pull/11578))
- Deprecated `Callback.on_epoch_end` hook in favour of `Callback.on_{train/val/test}_epoch_end` ([#11578](https://github.com/Lightning-AI/lightning/pull/11578))
- Deprecated `LightningModule.on_epoch_start` hook in favor of `LightningModule.on_{train/val/test}_epoch_start` ([#11578](https://github.com/Lightning-AI/lightning/pull/11578))
- Deprecated `LightningModule.on_epoch_end` hook in favor of `LightningModule.on_{train/val/test}_epoch_end` ([#11578](https://github.com/Lightning-AI/lightning/pull/11578))
- Deprecated `on_before_accelerator_backend_setup` callback hook in favour of `setup` ([#11568](https://github.com/Lightning-AI/lightning/pull/11568))
- Deprecated `on_batch_start` and `on_batch_end` callback hooks in favor of `on_train_batch_start` and `on_train_batch_end` ([#11577](https://github.com/Lightning-AI/lightning/pull/11577))
- Deprecated `on_configure_sharded_model` callback hook in favor of `setup` ([#11627](https://github.com/Lightning-AI/lightning/pull/11627))
- Deprecated `pytorch_lightning.utilities.distributed.rank_zero_only` in favor of `pytorch_lightning.utilities.rank_zero.rank_zero_only` ([#11747](https://github.com/Lightning-AI/lightning/pull/11747))
- Deprecated `pytorch_lightning.utilities.distributed.rank_zero_debug` in favor of `pytorch_lightning.utilities.rank_zero.rank_zero_debug` ([#11747](https://github.com/Lightning-AI/lightning/pull/11747))
- Deprecated `pytorch_lightning.utilities.distributed.rank_zero_info` in favor of `pytorch_lightning.utilities.rank_zero.rank_zero_info` ([#11747](https://github.com/Lightning-AI/lightning/pull/11747))
- Deprecated `pytorch_lightning.utilities.warnings.rank_zero_warn` in favor of `pytorch_lightning.utilities.rank_zero.rank_zero_warn` ([#11747](https://github.com/Lightning-AI/lightning/pull/11747))
- Deprecated `pytorch_lightning.utilities.warnings.rank_zero_deprecation` in favor of `pytorch_lightning.utilities.rank_zero.rank_zero_deprecation` ([#11747](https://github.com/Lightning-AI/lightning/pull/11747))
- Deprecated `pytorch_lightning.utilities.warnings.LightningDeprecationWarning` in favor of `pytorch_lightning.utilities.rank_zero.LightningDeprecationWarning`
- Deprecated `on_pretrain_routine_start` and `on_pretrain_routine_end` callback hooks in favor of `on_fit_start` ([#11794](https://github.com/Lightning-AI/lightning/pull/11794))
- Deprecated `LightningModule.on_pretrain_routine_start` and `LightningModule.on_pretrain_routine_end` hooks in favor of `on_fit_start` ([#12122](https://github.com/Lightning-AI/lightning/pull/12122))
- Deprecated `agg_key_funcs` and `agg_default_func` parameters from `LightningLoggerBase` ([#11871](https://github.com/Lightning-AI/lightning/pull/11871))
- Deprecated `LightningLoggerBase.update_agg_funcs` ([#11871](https://github.com/Lightning-AI/lightning/pull/11871))
- Deprecated `LightningLoggerBase.agg_and_log_metrics` in favor of `LightningLoggerBase.log_metrics` ([#11832](https://github.com/Lightning-AI/lightning/pull/11832))
- Deprecated passing `weights_save_path` to the `Trainer` constructor in favor of adding the `ModelCheckpoint` callback with `dirpath` directly to the list of callbacks ([#12084](https://github.com/Lightning-AI/lightning/pull/12084))
- Deprecated `pytorch_lightning.profiler.AbstractProfiler` in favor of `pytorch_lightning.profiler.Profiler` ([#12106](https://github.com/Lightning-AI/lightning/pull/12106))
- Deprecated `pytorch_lightning.profiler.BaseProfiler` in favor of `pytorch_lightning.profiler.Profiler` ([#12150](https://github.com/Lightning-AI/lightning/pull/12150))
- Deprecated `BaseProfiler.profile_iterable` ([#12102](https://github.com/Lightning-AI/lightning/pull/12102))
- Deprecated `LoggerCollection` in favor of `trainer.loggers` ([#12147](https://github.com/Lightning-AI/lightning/pull/12147))
- Deprecated `PrecisionPlugin.on_{save,load}_checkpoint` in favor of `PrecisionPlugin.{state_dict,load_state_dict}` ([#11978](https://github.com/Lightning-AI/lightning/pull/11978))
- Deprecated `LightningDataModule.on_save/load_checkpoint` in favor of `state_dict/load_state_dict` ([#11893](https://github.com/Lightning-AI/lightning/pull/11893))
- Deprecated `Trainer.use_amp` in favor of `Trainer.amp_backend` ([#12312](https://github.com/Lightning-AI/lightning/pull/12312))
- Deprecated `LightingModule.use_amp` in favor of `Trainer.amp_backend` ([#12315](https://github.com/Lightning-AI/lightning/pull/12315))
- Deprecated specifying the process group backend through the environment variable `PL_TORCH_DISTRIBUTED_BACKEND` ([#11745](https://github.com/Lightning-AI/lightning/pull/11745))
- Deprecated `ParallelPlugin.torch_distributed_backend` in favor of `DDPStrategy.process_group_backend` property ([#11745](https://github.com/Lightning-AI/lightning/pull/11745))
- Deprecated `ModelCheckpoint.save_checkpoint` in favor of `Trainer.save_checkpoint` ([#12456](https://github.com/Lightning-AI/lightning/pull/12456))
- Deprecated `Trainer.devices` in favor of `Trainer.num_devices` and `Trainer.device_ids` ([#12151](https://github.com/Lightning-AI/lightning/pull/12151))
- Deprecated `Trainer.root_gpu` in favor of `Trainer.strategy.root_device.index` when GPU is used ([#12262](https://github.com/Lightning-AI/lightning/pull/12262))
- Deprecated `Trainer.num_gpus` in favor of `Trainer.num_devices` when GPU is used ([#12384](https://github.com/Lightning-AI/lightning/pull/12384))
- Deprecated `Trainer.ipus` in favor of `Trainer.num_devices` when IPU is used ([#12386](https://github.com/Lightning-AI/lightning/pull/12386))
- Deprecated `Trainer.num_processes` in favor of `Trainer.num_devices` ([#12388](https://github.com/Lightning-AI/lightning/pull/12388))
- Deprecated `Trainer.data_parallel_device_ids` in favor of `Trainer.device_ids` ([#12072](https://github.com/Lightning-AI/lightning/pull/12072))
- Deprecated returning state from `Callback.on_save_checkpoint` in favor of returning state in `Callback.state_dict` for checkpointing ([#11887](https://github.com/Lightning-AI/lightning/pull/11887))
- Deprecated passing only the callback state to `Callback.on_load_checkpoint(callback_state)` in favor of passing the callback state to `Callback.load_state_dict` and in 1.8, passing the entire checkpoint dictionary to `Callback.on_load_checkpoint(checkpoint)` ([#11887](https://github.com/Lightning-AI/lightning/pull/11887))
- Deprecated `Trainer.gpus` in favor of `Trainer.device_ids` or `Trainer.num_devices` ([#12436](https://github.com/Lightning-AI/lightning/pull/12436))
- Deprecated `Trainer.tpu_cores` in favor of `Trainer.num_devices` ([#12437](https://github.com/Lightning-AI/lightning/pull/12437))

### Removed

- Removed deprecated parameter `method` in `pytorch_lightning.utilities.model_helpers.is_overridden` ([#10507](https://github.com/Lightning-AI/lightning/pull/10507))
- Remove deprecated method `ClusterEnvironment.creates_children` ([#10339](https://github.com/Lightning-AI/lightning/pull/10339))
- Removed deprecated `TrainerModelHooksMixin.is_function_implemented` and `TrainerModelHooksMixin.has_arg` ([#10322](https://github.com/Lightning-AI/lightning/pull/10322))
- Removed deprecated `pytorch_lightning.utilities.device_dtype_mixin.DeviceDtypeModuleMixin` in favor of `pytorch_lightning.core.mixins.device_dtype_mixin.DeviceDtypeModuleMixin` ([#10442](https://github.com/Lightning-AI/lightning/pull/10442))
- Removed deprecated `LightningModule.loaded_optimizer_states_dict` property ([#10346](https://github.com/Lightning-AI/lightning/pull/10346))
- Removed deprecated `Trainer.fit(train_dataloader=)`, `Trainer.validate(val_dataloaders=)`, and `Trainer.test(test_dataloader=)` ([#10325](https://github.com/Lightning-AI/lightning/pull/10325))
- Removed deprecated `has_prepared_data`, `has_setup_fit`, `has_setup_validate`, `has_setup_test`, `has_setup_predict`, `has_teardown_fit`, `has_teardown_validate`, `has_teardown_test` and `has_teardown_predict` datamodule lifecycle properties  ([#10350](https://github.com/Lightning-AI/lightning/pull/10350))
- Removed deprecated `every_n_val_epochs` parameter of ModelCheckpoint ([#10366](https://github.com/Lightning-AI/lightning/pull/10366))
- Removed deprecated `import pytorch_lightning.profiler.profilers` in favor of `import pytorch_lightning.profiler` ([#10443](https://github.com/Lightning-AI/lightning/pull/10443))
- Removed deprecated property `configure_slurm_dpp` from accelerator connector ([#10370](https://github.com/Lightning-AI/lightning/pull/10370))
- Removed deprecated arguments `num_nodes` and `sync_batchnorm` from `DDPPlugin`, `DDPSpawnPlugin`, `DeepSpeedPlugin` ([#10357](https://github.com/Lightning-AI/lightning/pull/10357))
- Removed deprecated property `is_slurm_managing_tasks` from AcceleratorConnector ([#10353](https://github.com/Lightning-AI/lightning/pull/10353))
- Removed deprecated `LightningModule.log(tbptt_reduce_fx, tbptt_reduce_token, sync_dist_op)` ([#10423](https://github.com/Lightning-AI/lightning/pull/10423))
- Removed deprecated `Plugin.task_idx` ([#10441](https://github.com/Lightning-AI/lightning/pull/10441))
- Removed deprecated method `master_params` from PrecisionPlugin ([#10372](https://github.com/Lightning-AI/lightning/pull/10372))
- Removed the automatic detachment of "extras" returned from `training_step`. For example, `return {'loss': ..., 'foo': foo.detach()}` will now be necessary if `foo` has gradients which you do not want to store ([#10424](https://github.com/Lightning-AI/lightning/pull/10424))
- Removed deprecated passthrough methods and properties from `Accelerator` base class:
  * ([#10403](https://github.com/Lightning-AI/lightning/pull/10403))
  * ([#10448](https://github.com/Lightning-AI/lightning/pull/10448))
- Removed deprecated signature for `transfer_batch_to_device` hook. The new argument `dataloader_idx` is now required ([#10480](https://github.com/Lightning-AI/lightning/pull/10480))
- Removed deprecated `utilities.distributed.rank_zero_{warn/deprecation}` ([#10451](https://github.com/Lightning-AI/lightning/pull/10451))
- Removed deprecated `mode` argument from `ModelSummary` class ([#10449](https://github.com/Lightning-AI/lightning/pull/10449))
- Removed deprecated `Trainer.train_loop` property in favor of `Trainer.fit_loop` ([#10482](https://github.com/Lightning-AI/lightning/pull/10482))
- Removed deprecated `Trainer.train_loop` property in favor of `Trainer.fit_loop` ([#10482](https://github.com/Lightning-AI/lightning/pull/10482))
- Removed deprecated `disable_validation` property from Trainer ([#10450](https://github.com/Lightning-AI/lightning/pull/10450))
- Removed deprecated `CheckpointConnector.hpc_load` property in favor of `CheckpointConnector.restore` ([#10525](https://github.com/Lightning-AI/lightning/pull/10525))
- Removed deprecated `reload_dataloaders_every_epoch` from `Trainer` in favour of `reload_dataloaders_every_n_epochs` ([#10481](https://github.com/Lightning-AI/lightning/pull/10481))
- Removed the `precision_plugin` attribute from `Accelerator` in favor of its equivalent attribute `precision_plugin` in the `TrainingTypePlugin` ([#10570](https://github.com/Lightning-AI/lightning/pull/10570))
- Removed `DeepSpeedPlugin.{precision,amp_type,amp_level}` properties ([#10657](https://github.com/Lightning-AI/lightning/pull/10657))
- Removed patching of `on_before_batch_transfer`, `transfer_batch_to_device` and `on_after_batch_transfer` hooks in `LightningModule` ([#10603](https://github.com/Lightning-AI/lightning/pull/10603))
- Removed argument `return_result` from the `DDPSpawnPlugin.spawn()` method ([#10867](https://github.com/Lightning-AI/lightning/pull/10867))
- Removed the property `TrainingTypePlugin.results` and corresponding properties in subclasses ([#10034](https://github.com/Lightning-AI/lightning/pull/10034))
- Removed the `mp_queue` attribute from `DDPSpawnPlugin` and `TPUSpawnPlugin` ([#10034](https://github.com/Lightning-AI/lightning/pull/10034))
- Removed unnecessary `_move_optimizer_state` method overrides from `TPUSpawnPlugin` and `SingleTPUPlugin` ([#10849](https://github.com/Lightning-AI/lightning/pull/10849))
- Removed `should_rank_save_checkpoint` property from `TrainingTypePlugin` ([#11070](https://github.com/Lightning-AI/lightning/pull/11070))
- Removed `model_sharded_context` method from `Accelerator` ([#10886](https://github.com/Lightning-AI/lightning/pull/10886))
- Removed method `pre_dispatch` from the `PrecisionPlugin` ([#10887](https://github.com/Lightning-AI/lightning/pull/10887))
- Removed method `setup_optimizers_in_pre_dispatch` from the `strategies` and achieve the same logic in `setup` and `pre_dispatch` methods ([#10906](https://github.com/Lightning-AI/lightning/pull/10906))
- Removed methods `pre_dispatch`, `dispatch` and `post_dispatch` from the `Accelerator` ([#10885](https://github.com/Lightning-AI/lightning/pull/10885))
- Removed method `training_step`, `test_step`, `validation_step` and `predict_step` from the `Accelerator` ([#10890](https://github.com/Lightning-AI/lightning/pull/10890))
- Removed `TrainingTypePlugin.start_{training,evaluating,predicting}` hooks and the same in all subclasses ([#10989](https://github.com/Lightning-AI/lightning/pull/10989), [#10896](https://github.com/Lightning-AI/lightning/pull/10896))
- Removed `Accelerator.on_train_start` ([#10999](https://github.com/Lightning-AI/lightning/pull/10999))
- Removed support for Python 3.6 ([#11117](https://github.com/Lightning-AI/lightning/pull/11117))
- Removed `Strategy.init_optimizers` in favor of `Strategy.setup_optimizers` ([#11236](https://github.com/Lightning-AI/lightning/pull/11236))
- Removed `profile("training_step_and_backward")` in `Closure` class since we already profile calls `training_step` and `backward` ([#11222](https://github.com/Lightning-AI/lightning/pull/11222))
- Removed `Strategy.optimizer_zero_grad` ([#11246](https://github.com/Lightning-AI/lightning/pull/11246))
- Removed `Strategy.on_gpu` ([#11537](https://github.com/Lightning-AI/lightning/pull/11537))
- Removed `Strategy.on_tpu` property ([#11536](https://github.com/Lightning-AI/lightning/pull/11536))
- Removed the abstract property `LightningLoggerBase.experiment` ([#11603](https://github.com/Lightning-AI/lightning/pull/11603))
- Removed `FitLoop.current_epoch` getter and setter ([#11562](https://github.com/Lightning-AI/lightning/pull/11562))
- Removed access to `_short_id` in `NeptuneLogger` ([#11517](https://github.com/Lightning-AI/lightning/pull/11517))
- Removed `log_text` and `log_image` from the `LightningLoggerBase` API ([#11857](https://github.com/Lightning-AI/lightning/pull/11857))
- Removed calls to `profile("model_forward")` in favor of profiling `training_step` ([#12032](https://github.com/Lightning-AI/lightning/pull/12032))
- Removed `get_mp_spawn_kwargs` from `DDPSpawnStrategy` and `TPUSpawnStrategy` in favor of configuration in the `_SpawnLauncher` ([#11966](https://github.com/Lightning-AI/lightning/pull/11966))
- Removed `_aggregate_metrics`, `_reduce_agg_metrics`, and `_finalize_agg_metrics` from `LightningLoggerBase` ([#12053](https://github.com/Lightning-AI/lightning/pull/12053))
- Removed the `AcceleratorConnector.device_type` property ([#12081](https://github.com/Lightning-AI/lightning/pull/12081))
- Removed `AcceleratorConnector.num_nodes` ([#12107](https://github.com/Lightning-AI/lightning/pull/12107))
- Removed `AcceleratorConnector.has_ipu` property ([#12111](https://github.com/Lightning-AI/lightning/pull/12111))
- Removed `AcceleratorConnector.use_ipu` property ([#12110](https://github.com/Lightning-AI/lightning/pull/12110))
- Removed `AcceleratorConnector.has_tpu` property ([#12109](https://github.com/Lightning-AI/lightning/pull/12109))
- Removed `AcceleratorConnector.use_dp` property ([#12112](https://github.com/Lightning-AI/lightning/pull/12112))
- Removed `configure_sync_batchnorm` from `ParallelStrategy` and all other strategies that inherit from it ([#11754](https://github.com/Lightning-AI/lightning/pull/11754))
- Removed public attribute `sync_batchnorm` from strategies ([#11754](https://github.com/Lightning-AI/lightning/pull/11754))
- Removed `AcceleratorConnector.root_gpu` property ([#12262](https://github.com/Lightning-AI/lightning/pull/12262))
- Removed `AcceleratorConnector.tpu_id` property ([#12387](https://github.com/Lightning-AI/lightning/pull/12387))
- Removed `AcceleratorConnector.num_gpus` property ([#12384](https://github.com/Lightning-AI/lightning/pull/12384))
- Removed `AcceleratorConnector.num_ipus` property ([#12386](https://github.com/Lightning-AI/lightning/pull/12386))
- Removed `AcceleratorConnector.num_processes` property ([#12388](https://github.com/Lightning-AI/lightning/pull/12388))
- Removed `AcceleratorConnector.parallel_device_ids` property ([#12072](https://github.com/Lightning-AI/lightning/pull/12072))
- Removed `AcceleratorConnector.devices` property ([#12435](https://github.com/Lightning-AI/lightning/pull/12435))
- Removed `AcceleratorConnector.parallel_devices` property ([#12075](https://github.com/Lightning-AI/lightning/pull/12075))
- Removed `AcceleratorConnector.tpu_cores` property ([#12437](https://github.com/Lightning-AI/lightning/pull/12437))

### Fixed

- Fixed an issue where `ModelCheckpoint` could delete last checkpoint from the old directory when `dirpath` has changed during resumed training ([#12225](https://github.com/Lightning-AI/lightning/pull/12225))
- Fixed an issue where `ModelCheckpoint` could delete older checkpoints when `dirpath` has changed during resumed training ([#12045](https://github.com/Lightning-AI/lightning/pull/12045))
- Fixed an issue where `HorovodStrategy.teardown()` did not complete gracefully if an exception was thrown during callback setup [#11752](https://github.com/Lightning-AI/lightning/pull/11752)
- Fixed security vulnerabilities CVE-2020-1747 and CVE-2020-14343 caused by the `PyYAML` dependency ([#11099](https://github.com/Lightning-AI/lightning/pull/11099))
- Fixed security vulnerability "CWE-94: Improper Control of Generation of Code (Code Injection)" ([#12212](https://github.com/Lightning-AI/lightning/pull/12212))
- Fixed logging on `{test,validation}_epoch_end` with multiple dataloaders ([#11132](https://github.com/Lightning-AI/lightning/pull/11132))
- Reset the validation progress tracking state after sanity checking ([#11218](https://github.com/Lightning-AI/lightning/pull/11218))
- Fixed double evaluation bug with fault-tolerance enabled where the second call was completely skipped ([#11119](https://github.com/Lightning-AI/lightning/pull/11119))
- Fixed an issue with the `TPUSpawnPlugin` handling the `XLA_USE_BF16` environment variable incorrectly ([#10990](https://github.com/Lightning-AI/lightning/pull/10990))
- Fixed wrong typehint for `Trainer.lightning_optimizers` ([#11155](https://github.com/Lightning-AI/lightning/pull/11155))
- Fixed the lr-scheduler state not being dumped to checkpoint when using the deepspeed strategy ([#11307](https://github.com/Lightning-AI/lightning/pull/11307))
- Fixed bug that forced overriding `configure_optimizers` with the CLI ([#11672](https://github.com/Lightning-AI/lightning/pull/11672))
- Fixed type promotion when tensors of higher category than float are logged ([#11401](https://github.com/Lightning-AI/lightning/pull/11401))
- Fixed `SimpleProfiler` summary ([#11414](https://github.com/Lightning-AI/lightning/pull/11414))
- No longer set a `DistributedSampler` to the `poptorch.DataLoader` when IPUs are used ([#12114](https://github.com/Lightning-AI/lightning/pull/12114))
- Fixed bug where progress bar was not being disabled when not in rank zero during predict ([#11377](https://github.com/Lightning-AI/lightning/pull/11377))
- Fixed the mid-epoch warning call while resuming training ([#11556](https://github.com/Lightning-AI/lightning/pull/11556))
- Fixed `LightningModule.{un,}toggle_model` when only 1 optimizer is used ([#12088](https://github.com/Lightning-AI/lightning/pull/12088))
- Fixed an issue in `RichProgressbar` to display the metrics logged only on main progress bar ([#11690](https://github.com/Lightning-AI/lightning/pull/11690))
- Fixed `RichProgressBar` progress when refresh rate does not evenly divide the total counter ([#11668](https://github.com/Lightning-AI/lightning/pull/11668))
- Fixed `RichProgressBar` progress validation bar total when using multiple validation runs within a single training epoch ([#11668](https://github.com/Lightning-AI/lightning/pull/11668))
- Configure native Deepspeed schedulers with interval='step' ([#11788](https://github.com/Lightning-AI/lightning/pull/11788)), ([#12031](https://github.com/Lightning-AI/lightning/pull/12031))
- Update `RichProgressBarTheme` styles after detecting light theme on colab ([#10993](https://github.com/Lightning-AI/lightning/pull/10993))
- Fixed passing `_ddp_params_and_buffers_to_ignore` ([#11949](https://github.com/Lightning-AI/lightning/pull/11949))
- Fixed an `AttributeError` when calling `save_hyperparameters` and no parameters need saving ([#11827](https://github.com/Lightning-AI/lightning/pull/11827))
- Fixed environment variable priority for global rank determination ([#11406](https://github.com/Lightning-AI/lightning/pull/11406))
- Fixed an issue that caused the Trainer to produce identical results on subsequent runs without explicit re-seeding ([#11870](https://github.com/Lightning-AI/lightning/pull/11870))
- Fixed an issue that caused the Tuner to affect the random state ([#11870](https://github.com/Lightning-AI/lightning/pull/11870))
- Fixed to avoid common hook warning if no hook is overridden ([#12131](https://github.com/Lightning-AI/lightning/pull/12131))
- Fixed deepspeed keeping old sub-folders in same ckpt path ([#12194](https://github.com/Lightning-AI/lightning/pull/12194))
- Fixed returning logged metrics instead of callback metrics during evaluation ([#12224](https://github.com/Lightning-AI/lightning/pull/12224))
- Fixed the case where `logger=None` is passed to the Trainer ([#12249](https://github.com/Lightning-AI/lightning/pull/12249))
- Fixed bug where the global step tracked by `ModelCheckpoint` was still set even if no checkpoint was saved ([#12418](https://github.com/Lightning-AI/lightning/pull/12418))
- Fixed bug where `ModelCheckpoint` was overriding the `epoch` and `step` logged values ([#12418](https://github.com/Lightning-AI/lightning/pull/12418))
- Fixed bug where monitoring the default `epoch` and `step` values with `ModelCheckpoint` would fail ([#12418](https://github.com/Lightning-AI/lightning/pull/12418))
- Fixed initializing optimizers unnecessarily in `DDPFullyShardedStrategy` ([#12267](https://github.com/Lightning-AI/lightning/pull/12267))
- Fixed check for horovod module ([#12377](https://github.com/Lightning-AI/lightning/pull/12377))
- Fixed logging to loggers with multiple eval dataloaders ([#12454](https://github.com/Lightning-AI/lightning/pull/12454))
- Fixed an issue with resuming from a checkpoint trained with QAT ([#11346](https://github.com/Lightning-AI/lightning/pull/11346))


## [1.5.10] - 2022-02-08

### Fixed

- Fixed an issue to avoid validation loop run on restart ([#11552](https://github.com/Lightning-AI/lightning/pull/11552))
- The `RichProgressBar` now correctly shows the `on_epoch` logged values on train epoch end ([#11689](https://github.com/Lightning-AI/lightning/pull/11689))
- Fixed an issue to make the `step` argument in `WandbLogger.log_image` work ([#11716](https://github.com/Lightning-AI/lightning/pull/11716))
- Fixed `restore_optimizers` for mapping states ([#11757](https://github.com/Lightning-AI/lightning/pull/11757))
- With `DPStrategy`, the batch is not explicitly moved to the device ([#11780](https://github.com/Lightning-AI/lightning/pull/11780))
- Fixed an issue to avoid val bar disappear after `trainer.validate()` ([#11700](https://github.com/Lightning-AI/lightning/pull/11700))
- Fixed supporting remote filesystems with `Trainer.weights_save_path` for fault-tolerant training ([#11776](https://github.com/Lightning-AI/lightning/pull/11776))
- Fixed check for available modules ([#11526](https://github.com/Lightning-AI/lightning/pull/11526))
- Fixed bug where the path for "last" checkpoints was not getting saved correctly which caused newer runs to not remove the previous "last" checkpoint ([#11481](https://github.com/Lightning-AI/lightning/pull/11481))
- Fixed bug where the path for best checkpoints was not getting saved correctly when no metric was monitored which caused newer runs to not use the best checkpoint ([#11481](https://github.com/Lightning-AI/lightning/pull/11481))


## [1.5.9] - 2022-01-20

### Fixed

- Pinned sphinx-autodoc-typehints with <v1.15 ([#11400](https://github.com/Lightning-AI/lightning/pull/11400))
- Skipped testing with PyTorch 1.7 and Python 3.9 on Ubuntu ([#11217](https://github.com/Lightning-AI/lightning/pull/11217))
- Fixed type promotion when tensors of higher category than float are logged ([#11401](https://github.com/Lightning-AI/lightning/pull/11401))
- Fixed the format of the configuration saved automatically by the CLI's `SaveConfigCallback` ([#11532](https://github.com/Lightning-AI/lightning/pull/11532))

### Changed
- Changed `LSFEnvironment` to use `LSB_DJOB_RANKFILE` environment variable instead of `LSB_HOSTS` for determining node rank and main address ([#10825](https://github.com/Lightning-AI/lightning/pull/10825))
- Disabled sampler replacement when using `IterableDataset` ([#11507](https://github.com/Lightning-AI/lightning/pull/11507))


## [1.5.8] - 2022-01-05

### Fixed

- Fixed `LightningCLI` race condition while saving the config ([#11199](https://github.com/Lightning-AI/lightning/pull/11199))
- Fixed the default value used with `log(reduce_fx=min|max)` ([#11310](https://github.com/Lightning-AI/lightning/pull/11310))
- Fixed data fetcher selection ([#11294](https://github.com/Lightning-AI/lightning/pull/11294))
- Fixed a race condition that could result in incorrect (zero) values being observed in prediction writer callbacks ([#11288](https://github.com/Lightning-AI/lightning/pull/11288))
- Fixed dataloaders not getting reloaded the correct amount of times when setting `reload_dataloaders_every_n_epochs` and `check_val_every_n_epoch` ([#10948](https://github.com/Lightning-AI/lightning/pull/10948))
- Fixed deepspeed strategy not restoring the lr-scheduler states when lr-scheduler(s) are configured through `LightningModule.configure_optimizer` ([#11322](https://github.com/Lightning-AI/lightning/pull/11322))


## [1.5.7] - 2021-12-21

### Fixed

- Fixed `NeptuneLogger` when using DDP ([#11030](https://github.com/Lightning-AI/lightning/pull/11030))
- Fixed a bug to disable logging hyperparameters in logger if there are no hparams ([#11105](https://github.com/Lightning-AI/lightning/pull/11105))
- Avoid the deprecated `onnx.export(example_outputs=...)` in torch 1.10 ([#11116](https://github.com/Lightning-AI/lightning/pull/11116))
- Fixed an issue when torch-scripting a `LightningModule` after training with `Trainer(sync_batchnorm=True)` ([#11078](https://github.com/Lightning-AI/lightning/pull/11078))
- Fixed an `AttributeError` occurring when using a `CombinedLoader` (multiple dataloaders) for prediction ([#11111](https://github.com/Lightning-AI/lightning/pull/11111))
- Fixed bug where `Trainer(track_grad_norm=..., logger=False)` would fail ([#11114](https://github.com/Lightning-AI/lightning/pull/11114))
- Fixed an incorrect warning being produced by the model summary when using `bf16` precision on CPU ([#11161](https://github.com/Lightning-AI/lightning/pull/11161))

### Changed

- DeepSpeed does not require lightning module zero 3 partitioning ([#10655](https://github.com/Lightning-AI/lightning/pull/10655))
- The `ModelCheckpoint` callback now saves and restores attributes `best_k_models`, `kth_best_model_path`, `kth_value`, and `last_model_path` ([#10995](https://github.com/Lightning-AI/lightning/pull/10995))


## [1.5.6] - 2021-12-15

### Fixed

- Fixed a bug where the DeepSpeedPlugin arguments `cpu_checkpointing` and `contiguous_memory_optimization` were not being forwarded to deepspeed correctly ([#10874](https://github.com/Lightning-AI/lightning/pull/10874))
- Fixed an issue with `NeptuneLogger` causing checkpoints to be uploaded with a duplicated file extension ([#11015](https://github.com/Lightning-AI/lightning/pull/11015))
- Fixed support for logging within callbacks returned from `LightningModule` ([#10991](https://github.com/Lightning-AI/lightning/pull/10991))
- Fixed running sanity check with `RichProgressBar` ([#10913](https://github.com/Lightning-AI/lightning/pull/10913))
- Fixed support for `CombinedLoader` while checking for warning raised with eval dataloaders ([#10994](https://github.com/Lightning-AI/lightning/pull/10994))
- The TQDM progress bar now correctly shows the `on_epoch` logged values on train epoch end ([#11069](https://github.com/Lightning-AI/lightning/pull/11069))
- Fixed bug where the TQDM updated the training progress bar during `trainer.validate` ([#11069](https://github.com/Lightning-AI/lightning/pull/11069))


## [1.5.5] - 2021-12-07

### Fixed

- Disabled batch_size extraction for torchmetric instances because they accumulate the metrics internally ([#10815](https://github.com/Lightning-AI/lightning/pull/10815))
- Fixed an issue with `SignalConnector` not restoring the default signal handlers on teardown when running on SLURM or with fault-tolerant training enabled ([#10611](https://github.com/Lightning-AI/lightning/pull/10611))
- Fixed `SignalConnector._has_already_handler` check for callable type ([#10483](https://github.com/Lightning-AI/lightning/pull/10483))
- Fixed an issue to return the results for each dataloader separately instead of duplicating them for each ([#10810](https://github.com/Lightning-AI/lightning/pull/10810))
- Improved exception message if `rich` version is less than `10.2.2` ([#10839](https://github.com/Lightning-AI/lightning/pull/10839))
- Fixed uploading best model checkpoint in NeptuneLogger ([#10369](https://github.com/Lightning-AI/lightning/pull/10369))
- Fixed early schedule reset logic in PyTorch profiler that was causing data leak ([#10837](https://github.com/Lightning-AI/lightning/pull/10837))
- Fixed a bug that caused incorrect batch indices to be passed to the `BasePredictionWriter` hooks when using a dataloader with `num_workers > 0` ([#10870](https://github.com/Lightning-AI/lightning/pull/10870))
- Fixed an issue with item assignment on the logger on rank > 0 for those who support it ([#10917](https://github.com/Lightning-AI/lightning/pull/10917))
- Fixed importing `torch_xla.debug` for `torch-xla<1.8` ([#10836](https://github.com/Lightning-AI/lightning/pull/10836))
- Fixed an issue with `DDPSpawnPlugin` and related plugins leaving a temporary checkpoint behind ([#10934](https://github.com/Lightning-AI/lightning/pull/10934))
- Fixed a `TypeError` occurring in the `SingalConnector.teardown()` method ([#10961](https://github.com/Lightning-AI/lightning/pull/10961))


## [1.5.4] - 2021-11-30

### Fixed

- Fixed support for `--key.help=class` with the `LightningCLI` ([#10767](https://github.com/Lightning-AI/lightning/pull/10767))
- Fixed `_compare_version` for python packages ([#10762](https://github.com/Lightning-AI/lightning/pull/10762))
- Fixed TensorBoardLogger `SummaryWriter` not close before spawning the processes ([#10777](https://github.com/Lightning-AI/lightning/pull/10777))
- Fixed a consolidation error in Lite when attempting to save the state dict of a sharded optimizer ([#10746](https://github.com/Lightning-AI/lightning/pull/10746))
- Fixed the default logging level for batch hooks associated with training from `on_step=False, on_epoch=True` to `on_step=True, on_epoch=False` ([#10756](https://github.com/Lightning-AI/lightning/pull/10756))

### Removed

- Removed PyTorch 1.6 support ([#10367](https://github.com/Lightning-AI/lightning/pull/10367), [#10738](https://github.com/Lightning-AI/lightning/pull/10738))


## [1.5.3] - 2021-11-24

### Fixed

- Fixed `ShardedTensor` state dict hook registration to check if torch distributed is available ([#10621](https://github.com/Lightning-AI/lightning/pull/10621))
- Fixed an issue with `self.log` not respecting a tensor's `dtype` when applying computations ([#10076](https://github.com/Lightning-AI/lightning/pull/10076))
- Fixed LigtningLite `_wrap_init` popping unexisting keys from DataLoader signature parameters ([#10613](https://github.com/Lightning-AI/lightning/pull/10613))
- Fixed signals being registered within threads ([#10610](https://github.com/Lightning-AI/lightning/pull/10610))
- Fixed an issue that caused Lightning to extract the batch size even though it was set by the user in `LightningModule.log` ([#10408](https://github.com/Lightning-AI/lightning/pull/10408))
- Fixed `Trainer(move_metrics_to_cpu=True)` not moving the evaluation logged results to CPU ([#10631](https://github.com/Lightning-AI/lightning/pull/10631))
- Fixed the `{validation,test}_step` outputs getting moved to CPU with `Trainer(move_metrics_to_cpu=True)` ([#10631](https://github.com/Lightning-AI/lightning/pull/10631))
- Fixed an issue with collecting logged test results with multiple dataloaders ([#10522](https://github.com/Lightning-AI/lightning/pull/10522))


## [1.5.2] - 2021-11-16

### Fixed

- Fixed `CombinedLoader` and `max_size_cycle` didn't receive a `DistributedSampler` ([#10374](https://github.com/Lightning-AI/lightning/pull/10374))
- Fixed an issue where class or init-only variables of dataclasses were passed to the dataclass constructor in `utilities.apply_to_collection` ([#9702](https://github.com/Lightning-AI/lightning/pull/9702))
- Fixed `isinstance` not working with `init_meta_context`, materialized model not being moved to the device ([#10493](https://github.com/Lightning-AI/lightning/pull/10493))
- Fixed an issue that prevented the Trainer to shutdown workers when execution is interrupted due to failure([#10463](https://github.com/Lightning-AI/lightning/pull/10463))
- Squeeze the early stopping monitor to remove empty tensor dimensions ([#10461](https://github.com/Lightning-AI/lightning/pull/10461))
- Fixed sampler replacement logic with `overfit_batches` to only replace the sample when `SequentialSampler` is not used ([#10486](https://github.com/Lightning-AI/lightning/pull/10486))
- Fixed scripting causing false positive deprecation warnings ([#10470](https://github.com/Lightning-AI/lightning/pull/10470), [#10555](https://github.com/Lightning-AI/lightning/pull/10555))
- Do not fail if batch size could not be inferred for logging when using DeepSpeed ([#10438](https://github.com/Lightning-AI/lightning/pull/10438))
- Fixed propagation of device and dtype information to submodules of LightningLite when they inherit from `DeviceDtypeModuleMixin` ([#10559](https://github.com/Lightning-AI/lightning/pull/10559))


## [1.5.1] - 2021-11-09

### Fixed

- Fixed `apply_to_collection(defaultdict)` ([#10316](https://github.com/Lightning-AI/lightning/pull/10316))
- Fixed failure when `DataLoader(batch_size=None)` is passed ([#10345](https://github.com/Lightning-AI/lightning/pull/10345))
- Fixed interception of `__init__` arguments for sub-classed DataLoader re-instantiation in Lite ([#10334](https://github.com/Lightning-AI/lightning/pull/10334))
- Fixed issue with pickling `CSVLogger` after a call to `CSVLogger.save` ([#10388](https://github.com/Lightning-AI/lightning/pull/10388))
- Fixed an import error being caused by `PostLocalSGD` when `torch.distributed` not available ([#10359](https://github.com/Lightning-AI/lightning/pull/10359))
- Fixed the logging with `on_step=True` in epoch-level hooks causing unintended side-effects. Logging with `on_step=True` in epoch-level hooks will now correctly raise an error ([#10409](https://github.com/Lightning-AI/lightning/pull/10409))
- Fixed deadlocks for distributed training with `RichProgressBar` ([#10428](https://github.com/Lightning-AI/lightning/pull/10428))
- Fixed an issue where the model wrapper in Lite converted non-floating point tensors to float ([#10429](https://github.com/Lightning-AI/lightning/pull/10429))
- Fixed an issue with inferring the dataset type in fault-tolerant training ([#10432](https://github.com/Lightning-AI/lightning/pull/10432))
- Fixed dataloader workers with `persistent_workers` being deleted on every iteration ([#10434](https://github.com/Lightning-AI/lightning/pull/10434))


## [1.5.0] - 2021-11-02

### Added

- Added support for monitoring the learning rate without schedulers in `LearningRateMonitor` ([#9786](https://github.com/Lightning-AI/lightning/pull/9786))
- Added registration of `ShardedTensor` state dict hooks in `LightningModule.__init__` if the PyTorch version supports `ShardedTensor` ([#8944](https://github.com/Lightning-AI/lightning/pull/8944))
- Added error handling including calling of `on_keyboard_interrupt()` and `on_exception()` for all entrypoints (fit, validate, test, predict) ([#8819](https://github.com/Lightning-AI/lightning/pull/8819))
- Added a flavor of `training_step` that takes `dataloader_iter` as an argument ([#8807](https://github.com/Lightning-AI/lightning/pull/8807))
- Added a `state_key` property to the `Callback` base class ([#6886](https://github.com/Lightning-AI/lightning/pull/6886))
- Added progress tracking to loops:
    * Integrated `TrainingEpochLoop.total_batch_idx` ([#8598](https://github.com/Lightning-AI/lightning/pull/8598))
    * Added `BatchProgress` and integrated `TrainingEpochLoop.is_last_batch` ([#9657](https://github.com/Lightning-AI/lightning/pull/9657))
    * Avoid optional `Tracker` attributes ([#9320](https://github.com/Lightning-AI/lightning/pull/9320))
    * Reset `current` progress counters when restarting an epoch loop that had already finished ([#9371](https://github.com/Lightning-AI/lightning/pull/9371))
    * Call `reset_on_restart` in the loop's `reset` hook instead of when loading a checkpoint ([#9561](https://github.com/Lightning-AI/lightning/pull/9561))
    * Use `completed` over `processed` in `reset_on_restart` ([#9656](https://github.com/Lightning-AI/lightning/pull/9656))
    * Renamed `reset_on_epoch` to `reset_on_run` ([#9658](https://github.com/Lightning-AI/lightning/pull/9658))
- Added `batch_size` and `rank_zero_only` arguments for `log_dict` to match `log` ([#8628](https://github.com/Lightning-AI/lightning/pull/8628))
- Added a check for unique GPU ids ([#8666](https://github.com/Lightning-AI/lightning/pull/8666))
- Added `ResultCollection` state_dict to the Loop `state_dict` and added support for distributed reload ([#8641](https://github.com/Lightning-AI/lightning/pull/8641))
- Added DeepSpeed collate checkpoint utility function ([#8701](https://github.com/Lightning-AI/lightning/pull/8701))
- Added a `handles_accumulate_grad_batches` property to the training type plugins ([#8856](https://github.com/Lightning-AI/lightning/pull/8856))
- Added a warning to `WandbLogger` when reusing a wandb run ([#8714](https://github.com/Lightning-AI/lightning/pull/8714))
- Added `log_graph` argument for `watch` method of `WandbLogger` ([#8662](https://github.com/Lightning-AI/lightning/pull/8662))
- `LightningCLI` additions:
  * Added `LightningCLI(run=False|True)` to choose whether to run a `Trainer` subcommand ([#8751](https://github.com/Lightning-AI/lightning/pull/8751))
  * Added support to call any trainer function from the `LightningCLI` via subcommands ([#7508](https://github.com/Lightning-AI/lightning/pull/7508))
  * Allow easy trainer re-instantiation ([#7508](https://github.com/Lightning-AI/lightning/pull/9241))
  * Automatically register all optimizers and learning rate schedulers ([#9565](https://github.com/Lightning-AI/lightning/pull/9565))
  * Allow registering custom optimizers and learning rate schedulers without subclassing the CLI ([#9565](https://github.com/Lightning-AI/lightning/pull/9565))
  * Support shorthand notation to instantiate optimizers and learning rate schedulers ([#9565](https://github.com/Lightning-AI/lightning/pull/9565))
  * Support passing lists of callbacks via command line ([#8815](https://github.com/Lightning-AI/lightning/pull/8815))
  * Support shorthand notation to instantiate models ([#9588](https://github.com/Lightning-AI/lightning/pull/9588))
  * Support shorthand notation to instantiate datamodules ([#10011](https://github.com/Lightning-AI/lightning/pull/10011))
  * Added `multifile` option to `LightningCLI` to enable/disable config saving to preserve multiple files structure ([#9073](https://github.com/Lightning-AI/lightning/pull/9073))
- Fault-tolerant training:
    * Added `FastForwardSampler` and `CaptureIterableDataset` injection to data loading utilities ([#8366](https://github.com/Lightning-AI/lightning/pull/8366))
    * Added `DataFetcher` to control fetching flow ([#8890](https://github.com/Lightning-AI/lightning/pull/8890))
    * Added `SharedCycleIteratorState` to prevent infinite loop ([#8889](https://github.com/Lightning-AI/lightning/pull/8889))
    * Added `CaptureMapDataset` for state management in map-style datasets ([#8891](https://github.com/Lightning-AI/lightning/pull/8891))
    * Added Fault Tolerant Training to `DataFetcher` ([#8891](https://github.com/Lightning-AI/lightning/pull/8891))
    * Replaced old prefetch iterator with new `DataFetcher` in training loop ([#8953](https://github.com/Lightning-AI/lightning/pull/8953))
    * Added partial support for global random state fault-tolerance in map-style datasets ([#8950](https://github.com/Lightning-AI/lightning/pull/8950))
    * Converted state to tuple explicitly when setting Python random state ([#9401](https://github.com/Lightning-AI/lightning/pull/9401))
    * Added support for restarting an optimizer loop (multiple optimizers) ([#9537](https://github.com/Lightning-AI/lightning/pull/9537))
    * Added support for restarting within Evaluation Loop ([#9563](https://github.com/Lightning-AI/lightning/pull/9563))
    * Added mechanism to detect that a signal has been sent so the Trainer can gracefully exit ([#9566](https://github.com/Lightning-AI/lightning/pull/9566))
    * Added support for skipping ahead to validation during the auto-restart of fitting ([#9681](https://github.com/Lightning-AI/lightning/pull/9681))
    * Added support for auto-restart if a fault-tolerant checkpoint is available ([#9722](https://github.com/Lightning-AI/lightning/pull/9722))
- Checkpoint saving and loading extensibility:
  * Added `CheckpointIO` plugin to expose checkpoint IO from training type plugin ([#8743](https://github.com/Lightning-AI/lightning/pull/8743))
  * Refactored `CheckpointConnector` to offload validation logic to the `CheckpointIO` plugin ([#9045](https://github.com/Lightning-AI/lightning/pull/9045))
  * Added `remove_checkpoint` to `CheckpointIO` plugin by moving the responsibility out of the `ModelCheckpoint` callback ([#9373](https://github.com/Lightning-AI/lightning/pull/9373))
  * Added `XLACheckpointIO` plugin ([#9972](https://github.com/Lightning-AI/lightning/pull/9972))
- Loop customization:
    * Added `Closure` and `AbstractClosure` classes ([#8642](https://github.com/Lightning-AI/lightning/pull/8642))
    * Refactored `TrainingBatchLoop` and extracted `OptimizerLoop`, splitting off automatic optimization into its own loop ([#9191](https://github.com/Lightning-AI/lightning/pull/9191))
    * Removed `TrainingBatchLoop.backward()`; manual optimization now calls directly into `Accelerator.backward()` and automatic optimization handles backward in new `OptimizerLoop` ([#9265](https://github.com/Lightning-AI/lightning/pull/9265))
    * Extracted `ManualOptimization` logic from `TrainingBatchLoop` into its own separate loop class ([#9266](https://github.com/Lightning-AI/lightning/pull/9266))
    * Added `OutputResult` and `ManualResult` classes ([#9437](https://github.com/Lightning-AI/lightning/pull/9437), [#9424](https://github.com/Lightning-AI/lightning/pull/9424))
    * Marked `OptimizerLoop.backward` as protected ([#9514](https://github.com/Lightning-AI/lightning/pull/9514))
    * Marked `FitLoop.should_accumulate` as protected ([#9515](https://github.com/Lightning-AI/lightning/pull/9515))
    * Marked several methods in `PredictionLoop` as protected: `on_predict_start`, `on_predict_epoch_end`, `on_predict_end`, `on_predict_model_eval` ([#9516](https://github.com/Lightning-AI/lightning/pull/9516))
    * Marked several methods in `EvaluationLoop` as protected: `get_max_batches`, `on_evaluation_model_eval`, `on_evaluation_model_train`, `on_evaluation_start`, `on_evaluation_epoch_start`, `on_evaluation_epoch_end`, `on_evaluation_end`, `reload_evaluation_dataloaders` ([#9516](https://github.com/Lightning-AI/lightning/pull/9516))
    * Marked several methods in `EvaluationEpochLoop` as protected: `on_evaluation_batch_start`, `evaluation_step`, `evaluation_step_end` ([#9516](https://github.com/Lightning-AI/lightning/pull/9516))
    * Added `yielding_training_step` example ([#9983](https://github.com/Lightning-AI/lightning/pull/9983))
- Added support for saving and loading state of multiple callbacks of the same type ([#7187](https://github.com/Lightning-AI/lightning/pull/7187))
- Added DeepSpeed Stage 1 support ([#8974](https://github.com/Lightning-AI/lightning/pull/8974))
- Added `Python dataclass` support for `LightningDataModule` ([#8272](https://github.com/Lightning-AI/lightning/pull/8272))
- Added sanitization of tensors when they get logged as hyperparameters in `TensorBoardLogger` ([#9031](https://github.com/Lightning-AI/lightning/pull/9031))
- Added `InterBatchParallelDataFetcher` ([#9020](https://github.com/Lightning-AI/lightning/pull/9020))
- Added `DataLoaderIterDataFetcher` ([#9020](https://github.com/Lightning-AI/lightning/pull/9020))
- Added `DataFetcher` within `Fit / Evaluation` Loop  ([#9047](https://github.com/Lightning-AI/lightning/pull/9047))
- Added a friendly error message when DDP attempts to spawn new distributed processes with rank > 0 ([#9005](https://github.com/Lightning-AI/lightning/pull/9005))
- Added Rich integration:
    * Added Rich progress bar ([#8929](https://github.com/Lightning-AI/lightning/pull/8929), [#9559](https://github.com/Lightning-AI/lightning/pull/9559))
    * Added Support for iterable datasets ([#9734](https://github.com/Lightning-AI/lightning/pull/9734))
    * Added `RichModelSummary` callback ([#9546](https://github.com/Lightning-AI/lightning/pull/9546))
    * Added `configure_columns` method to `RichProgressBar` ([#10288](https://github.com/Lightning-AI/lightning/pull/10288))
    * Added `leave` argument to `RichProgressBar` ([#10301](https://github.com/Lightning-AI/lightning/pull/10301))
- Added input validation logic for precision ([#9080](https://github.com/Lightning-AI/lightning/pull/9080))
- Added support for CPU AMP autocast ([#9084](https://github.com/Lightning-AI/lightning/pull/9084))
- Added `on_exception` callback hook ([#9183](https://github.com/Lightning-AI/lightning/pull/9183))
- Added a warning to DeepSpeed when inferring batch size ([#9221](https://github.com/Lightning-AI/lightning/pull/9221))
- Added `ModelSummary` callback ([#9344](https://github.com/Lightning-AI/lightning/pull/9344))
- Added `log_images`, `log_text` and `log_table` to `WandbLogger` ([#9545](https://github.com/Lightning-AI/lightning/pull/9545))
- Added `PL_RECONCILE_PROCESS` environment variable to enable process reconciliation regardless of cluster environment settings ([#9389](https://github.com/Lightning-AI/lightning/pull/9389))
- Added `get_device_stats` to the Accelerator interface and added its implementation for GPU and TPU ([#9586](https://github.com/Lightning-AI/lightning/pull/9586))
- Added a warning when an unknown key is encountered in the optimizer configuration, and when `OneCycleLR` is used with `"interval": "epoch"` ([#9666](https://github.com/Lightning-AI/lightning/pull/9666))
- Added `DeviceStatsMonitor` callback ([#9712](https://github.com/Lightning-AI/lightning/pull/9712))
- Added `enable_progress_bar` to the Trainer constructor ([#9664](https://github.com/Lightning-AI/lightning/pull/9664))
- Added `pl_legacy_patch` load utility for loading old checkpoints that have pickled legacy Lightning attributes ([#9166](https://github.com/Lightning-AI/lightning/pull/9166))
- Added support for `torch.use_deterministic_algorithms` ([#9121](https://github.com/Lightning-AI/lightning/pull/9121))
- Added automatic parameters tying for TPUs ([#9525](https://github.com/Lightning-AI/lightning/pull/9525))
- Added support for `torch.autograd.set_detect_anomaly` through `Trainer` constructor argument `detect_anomaly` ([#9848](https://github.com/Lightning-AI/lightning/pull/9848))
- Added `enable_model_summary` flag to Trainer ([#9699](https://github.com/Lightning-AI/lightning/pull/9699))
- Added `strategy` argument to Trainer ([#8597](https://github.com/Lightning-AI/lightning/pull/8597))
- Added `init_meta_context`, `materialize_module` utilities ([#9920](https://github.com/Lightning-AI/lightning/pull/9920))
- Added `TPUPrecisionPlugin` ([#10020](https://github.com/Lightning-AI/lightning/pull/#10020))
- Added `torch.bfloat16` support:
  * Added bfloat16 support for Lightning Trainer ([#9049](https://github.com/Lightning-AI/lightning/pull/9049))
  * Renamed `TPUHalfPrecisionPlugin` to `TPUBf16PrecisionPlugin` ([#10026](https://github.com/Lightning-AI/lightning/pull/10026))
  * Default to `precision=bf16` on CPU when `precision=16` is passed ([#10033](https://github.com/Lightning-AI/lightning/pull/10033))
  * Added support for `torch.autocast` ([#10053](https://github.com/Lightning-AI/lightning/pull/10053))
- Added `kfold` example for loop customization ([#9965](https://github.com/Lightning-AI/lightning/pull/9965))
- LightningLite:
    * Added `PrecisionPlugin.forward_context`, making it the default implementation for all `{train,val,test,predict}_step_context()` methods ([#9988](https://github.com/Lightning-AI/lightning/pull/9988))
    * Added `DDPSpawnPlugin.spawn()` for spawning new processes of a given function ([#10018](https://github.com/Lightning-AI/lightning/pull/10018), [#10022](https://github.com/Lightning-AI/lightning/pull/10022))
    * Added `TrainingTypePlugin.{_setup_model, _setup_optimizer}` methods ([#9994](https://github.com/Lightning-AI/lightning/pull/9994), [#10064](https://github.com/Lightning-AI/lightning/pull/10064))
    * Implemented `DataParallelPlugin._setup_model` ([#10010](https://github.com/Lightning-AI/lightning/pull/10010))
    * Implemented `DeepSpeedPlugin._setup_model_and_optimizers` ([#10009](https://github.com/Lightning-AI/lightning/pull/10009), [#10064](https://github.com/Lightning-AI/lightning/pull/10064))
    * Implemented `{DDPShardedPlugin,DDPShardedSpawnPlugin}._setup_model_and_optimizers` ([#10028](https://github.com/Lightning-AI/lightning/pull/10028), [#10064](https://github.com/Lightning-AI/lightning/pull/10064))
    * Added optional `model` argument to the `optimizer_step` methods in accelerators and plugins ([#10023](https://github.com/Lightning-AI/lightning/pull/10023))
    * Updated precision attributes in `DeepSpeedPlugin` ([#10164](https://github.com/Lightning-AI/lightning/pull/10164))
    * Added the ability to return a result from rank 0 in `DDPSpawnPlugin.spawn` ([#10162](https://github.com/Lightning-AI/lightning/pull/10162))
    * Added `pytorch_lightning.lite` package ([#10175](https://github.com/Lightning-AI/lightning/pull/10175))
    * Added `LightningLite` documentation ([#10043](https://github.com/Lightning-AI/lightning/pull/10043))
    * Added `LightningLite` examples ([#9987](https://github.com/Lightning-AI/lightning/pull/9987))
    * Make the `_LiteDataLoader` an iterator and add supports for custom dataloader ([#10279](https://github.com/Lightning-AI/lightning/pull/10279))
- Added `use_omegaconf` argument to `save_hparams_to_yaml` plugin ([#9170](https://github.com/Lightning-AI/lightning/pull/9170))
- Added `ckpt_path` argument for `Trainer.fit()` ([#10061](https://github.com/Lightning-AI/lightning/pull/10061))
- Added `auto_device_count` method to `Accelerators` ([#10222](https://github.com/Lightning-AI/lightning/pull/10222))
- Added support for `devices="auto"` ([#10264](https://github.com/Lightning-AI/lightning/pull/10264))
- Added a `filename` argument in `ModelCheckpoint.format_checkpoint_name` ([#9818](https://github.com/Lightning-AI/lightning/pull/9818))
- Added support for empty `gpus` list to run on CPU ([#10246](https://github.com/Lightning-AI/lightning/pull/10246))
- Added a warning if multiple batch sizes are found from ambiguous batch ([#10247](https://github.com/Lightning-AI/lightning/pull/10247))

### Changed

- Trainer now raises a `MisconfigurationException` when its methods are called with `ckpt_path="best"` but a checkpoint callback isn't configured ([#9841](https://github.com/Lightning-AI/lightning/pull/9841))
- Setting `Trainer(accelerator="ddp_cpu")` now does not spawn a subprocess if `num_processes` is kept `1` along with `num_nodes > 1` ([#9603](https://github.com/Lightning-AI/lightning/pull/9603))
- Module imports are now catching `ModuleNotFoundError` instead of `ImportError` ([#9867](https://github.com/Lightning-AI/lightning/pull/9867))
- `pytorch_lightning.loggers.neptune.NeptuneLogger` is now consistent with the new [neptune-client](https://github.com/neptune-ai/neptune-client) API; the old [neptune-client](https://github.com/neptune-ai/neptune-client) API is supported by `NeptuneClient` from the [neptune-contrib](https://github.com/neptune-ai/neptune-contrib) repo ([#6867](https://github.com/Lightning-AI/lightning/pull/6867))
- Parsing of `enums` type hyperparameters to be saved in the `haprams.yaml` file by TensorBoard and CSV loggers has been fixed and made in line with how OmegaConf parses it ([#9170](https://github.com/Lightning-AI/lightning/pull/9170))
- Parsing of the `gpus` Trainer argument has changed: `gpus="n"` (str) no longer selects the GPU index n and instead selects the first n devices ([#8770](https://github.com/Lightning-AI/lightning/pull/8770))
- `iteration_count` and other index attributes in the loops has been replaced with progress dataclasses ([#8477](https://github.com/Lightning-AI/lightning/pull/8477))
- The `trainer.lightning_module` reference is now properly set at the very beginning of a run ([#8536](https://github.com/Lightning-AI/lightning/pull/8536))
- The model weights now get loaded in all cases when the checkpoint path gets provided in validate/test/predict, regardless of whether the model instance is provided or not ([#8352](https://github.com/Lightning-AI/lightning/pull/8352))
- The `Trainer` functions `reset_{train,val,test,predict}_dataloader`, `reset_train_val_dataloaders`, and `request_dataloader` `model` argument is now optional ([#8536](https://github.com/Lightning-AI/lightning/pull/8536))
- Saved checkpoints will no longer use the type of a `Callback` as the key to avoid issues with unpickling ([#6886](https://github.com/Lightning-AI/lightning/pull/6886))
- Improved string conversion for `ResultCollection` ([#8622](https://github.com/Lightning-AI/lightning/pull/8622))
- `LightningCLI` changes:
    * `LightningCLI.init_parser` now returns the parser instance ([#8721](https://github.com/Lightning-AI/lightning/pull/8721))
    * `LightningCLI.add_core_arguments_to_parser`, `LightningCLI.parse_arguments` now take a `parser` argument ([#8721](https://github.com/Lightning-AI/lightning/pull/8721))
    * `LightningCLI.instantiate_trainer` now takes a config and a list of callbacks ([#8721](https://github.com/Lightning-AI/lightning/pull/8721))
    * Split `LightningCLI.add_core_arguments_to_parser` into `LightningCLI.add_default_arguments_to_parser` + `LightningCLI.add_core_arguments_to_parser` ([#8721](https://github.com/Lightning-AI/lightning/pull/8721))
- The accelerator and training type plugin `setup` hooks no longer have a `model` argument ([#8536](https://github.com/Lightning-AI/lightning/pull/8536))
- The accelerator and training type plugin `update_global_step` hook has been removed ([#8856](https://github.com/Lightning-AI/lightning/pull/8856))
- The coverage of `self.log`-ing in any `LightningModule` or `Callback` hook has been improved ([#8498](https://github.com/Lightning-AI/lightning/pull/8498))
- `self.log`-ing without a `Trainer` reference now raises a warning instead of an exception ([#9733](https://github.com/Lightning-AI/lightning/pull/9733))
- Removed restrictions in the Trainer that loggers can only log from rank 0; the existing logger behavior has not changed ([#8608](https://github.com/Lightning-AI/lightning/pull/8608))
- `Trainer.request_dataloader` now takes a `RunningStage` enum instance ([#8858](https://github.com/Lightning-AI/lightning/pull/8858))
- Changed `rank_zero_warn` to `NotImplementedError` in the `{train, val, test, predict}_dataloader` hooks that `Lightning(Data)Module` uses ([#9161](https://github.com/Lightning-AI/lightning/pull/9161))
- Moved `block_ddp_sync_behaviour` out of `TrainingBatchLoop` to loop utilities ([#9192](https://github.com/Lightning-AI/lightning/pull/9192))
- Executing the `optimizer_closure` is now required when overriding the `optimizer_step` hook ([#9360](https://github.com/Lightning-AI/lightning/pull/9360))
- Changed logging of `LightningModule` and `LightningDataModule` hyperparameters to raise an exception only if there are colliding keys with different values ([#9496](https://github.com/Lightning-AI/lightning/pull/9496))
- `seed_everything` now fails when an invalid seed value is passed instead of selecting a random seed ([#8787](https://github.com/Lightning-AI/lightning/pull/8787))
- The Trainer now calls `TrainingTypePlugin` collective APIs directly instead of going through the Accelerator reference ([#9677](https://github.com/Lightning-AI/lightning/pull/9677), [#9901](https://github.com/Lightning-AI/lightning/pull/9901))
- The tuner now uses a unique filename to save a temporary checkpoint ([#9682](https://github.com/Lightning-AI/lightning/pull/9682))
- Changed `HorovodPlugin.all_gather` to return a `torch.Tensor` instead of a list ([#9696](https://github.com/Lightning-AI/lightning/pull/9696))
- Changed Trainer connectors to be protected attributes:
    * Configuration Validator ([#9779](https://github.com/Lightning-AI/lightning/pull/9779))
- The `current_epoch` and `global_step` attributes now get restored irrespective of the Trainer task ([#9413](https://github.com/Lightning-AI/lightning/pull/9413))
- Trainer now raises an exception when requesting `amp_level` with native `amp_backend` ([#9755](https://github.com/Lightning-AI/lightning/pull/9755))
- Update the logic to check for accumulation steps with deepspeed ([#9826](https://github.com/Lightning-AI/lightning/pull/9826))
- `pytorch_lightning.utilities.grads.grad_norm` now raises an exception if parameter `norm_type <= 0` ([#9765](https://github.com/Lightning-AI/lightning/pull/9765))
- Updated error message for interactive incompatible plugins ([#9896](https://github.com/Lightning-AI/lightning/pull/9896))
- Moved the `optimizer_step` and `clip_gradients` hook from the `Accelerator` and `TrainingTypePlugin` into the `PrecisionPlugin` ([#10143](https://github.com/Lightning-AI/lightning/pull/10143), [#10029](https://github.com/Lightning-AI/lightning/pull/10029))
- `NativeMixedPrecisionPlugin` and its subclasses now take an optional `GradScaler` instance ([#10055](https://github.com/Lightning-AI/lightning/pull/10055))
- Trainer is now raising a `MisconfigurationException` instead of a warning if `Trainer.{validate/test}` is missing required methods ([#10016](https://github.com/Lightning-AI/lightning/pull/10016))
- Changed default value of the `max_steps` Trainer argument from `None` to -1 ([#9460](https://github.com/Lightning-AI/lightning/pull/9460))
- LightningModule now raises an error when calling `log(on_step=False, on_epoch=False)` ([#10227](https://github.com/Lightning-AI/lightning/pull/10227))
- Quantization aware training observers are now disabled by default during validating/testing/predicting stages ([#8540](https://github.com/Lightning-AI/lightning/pull/8540))
- Raised `MisconfigurationException` when total length of `dataloader` across ranks is zero, and give warning when total length is non-zero, but only local rank length is zero. ([#9827](https://github.com/Lightning-AI/lightning/pull/9827))
- Changed the model size calculation using `ByteCounter` ([#10123](https://github.com/Lightning-AI/lightning/pull/10123))
- Enabled `on_load_checkpoint` for `LightningDataModule` for all `trainer_fn` ([#10238](https://github.com/Lightning-AI/lightning/pull/10238))
- Allowed separate config files for parameters with class type when LightningCLI is in `subclass_mode=False` ([#10286](https://github.com/Lightning-AI/lightning/pull/10286))

### Deprecated

- Deprecated Trainer argument `terminate_on_nan` in favor of `detect_anomaly`([#9175](https://github.com/Lightning-AI/lightning/pull/9175))
- Deprecated `Trainer.terminate_on_nan` public attribute access ([#9849](https://github.com/Lightning-AI/lightning/pull/9849))
- Deprecated `LightningModule.summarize()` in favor of `pytorch_lightning.utilities.model_summary.summarize()` ([#8513](https://github.com/Lightning-AI/lightning/pull/8513))
- Deprecated `LightningModule.model_size` ([#8343](https://github.com/Lightning-AI/lightning/pull/8343))
- Deprecated `DataModule` properties: `train_transforms`, `val_transforms`, `test_transforms`, `size`, `dims` ([#8851](https://github.com/Lightning-AI/lightning/pull/8851))
- Deprecated `add_to_queue`, `get_from_queue` from `LightningModule` in favor of corresponding methods in the `DDPSpawnPlugin` ([#9118](https://github.com/Lightning-AI/lightning/pull/9118))
- Deprecated `LightningModule.get_progress_bar_dict` and `Trainer.progress_bar_dict` in favor of `pytorch_lightning.callbacks.progress.base.get_standard_metrics` and `ProgressBarBase.get_metrics` ([#8985](https://github.com/Lightning-AI/lightning/pull/8985))
- Deprecated `prepare_data_per_node` flag on Trainer and set it as a property of `DataHooks`, accessible in the `LightningModule` and `LightningDataModule` ([#8958](https://github.com/Lightning-AI/lightning/pull/8958))
- Deprecated the `TestTubeLogger` ([#9065](https://github.com/Lightning-AI/lightning/pull/9065))
- Deprecated `on_{train/val/test/predict}_dataloader()` from `LightningModule` and `LightningDataModule` ([#9098](https://github.com/Lightning-AI/lightning/pull/9098))
- Deprecated `on_keyboard_interrupt` callback hook in favor of new `on_exception` hook ([#9260](https://github.com/Lightning-AI/lightning/pull/9260))
- Deprecated passing `process_position` to the `Trainer` constructor in favor of adding the `ProgressBar` callback with `process_position` directly to the list of callbacks ([#9222](https://github.com/Lightning-AI/lightning/pull/9222))
- Deprecated passing `flush_logs_every_n_steps` as a Trainer argument, instead pass it to the logger init if supported ([#9366](https://github.com/Lightning-AI/lightning/pull/9366))
- Deprecated `LightningLoggerBase.close`, `LoggerCollection.close` in favor of `LightningLoggerBase.finalize`, `LoggerCollection.finalize` ([#9422](https://github.com/Lightning-AI/lightning/pull/9422))
- Deprecated passing `progress_bar_refresh_rate` to the `Trainer` constructor in favor of adding the `ProgressBar` callback with `refresh_rate` directly to the list of callbacks, or passing `enable_progress_bar=False` to disable the progress bar ([#9616](https://github.com/Lightning-AI/lightning/pull/9616))
- Deprecated `LightningDistributed` and moved the broadcast logic to `DDPPlugin` and `DDPSpawnPlugin` directly ([#9691](https://github.com/Lightning-AI/lightning/pull/9691))
- Deprecated passing `stochastic_weight_avg` to the `Trainer` constructor in favor of adding the `StochasticWeightAveraging` callback directly to the list of callbacks ([#8989](https://github.com/Lightning-AI/lightning/pull/8989))
- Deprecated Accelerator collective API `barrier`, `broadcast`, and `all_gather` in favor of calling the `TrainingTypePlugin` collective API directly ([#9677](https://github.com/Lightning-AI/lightning/pull/9677))
- Deprecated `checkpoint_callback` from the `Trainer` constructor in favor of `enable_checkpointing` ([#9754](https://github.com/Lightning-AI/lightning/pull/9754))
- Deprecated the `LightningModule.on_post_move_to_device` method ([#9525](https://github.com/Lightning-AI/lightning/pull/9525))
- Deprecated `pytorch_lightning.core.decorators.parameter_validation` in favor of `pytorch_lightning.utilities.parameter_tying.set_shared_parameters` ([#9525](https://github.com/Lightning-AI/lightning/pull/9525))
- Deprecated passing `weights_summary` to the `Trainer` constructor in favor of adding the `ModelSummary` callback with `max_depth` directly to the list of callbacks ([#9699](https://github.com/Lightning-AI/lightning/pull/9699))
- Deprecated `log_gpu_memory`, `gpu_metrics`, and util funcs in favor of `DeviceStatsMonitor` callback ([#9921](https://github.com/Lightning-AI/lightning/pull/9921))
- Deprecated `GPUStatsMonitor` and `XLAStatsMonitor` in favor of `DeviceStatsMonitor` callback ([#9924](https://github.com/Lightning-AI/lightning/pull/9924))
- Deprecated setting `Trainer(max_steps=None)`; To turn off the limit, set `Trainer(max_steps=-1)` (default) ([#9460](https://github.com/Lightning-AI/lightning/pull/9460))
- Deprecated access to the `AcceleratorConnector.is_slurm_managing_tasks` attribute and marked it as protected ([#10101](https://github.com/Lightning-AI/lightning/pull/10101))
- Deprecated access to the `AcceleratorConnector.configure_slurm_ddp` method and marked it as protected ([#10101](https://github.com/Lightning-AI/lightning/pull/10101))
- Deprecated passing `resume_from_checkpoint` to the `Trainer` constructor in favor of `trainer.fit(ckpt_path=)` ([#10061](https://github.com/Lightning-AI/lightning/pull/10061))
- Deprecated `ClusterEnvironment.creates_children()` in favor of `ClusterEnvironment.creates_processes_externally` (property) ([#10106](https://github.com/Lightning-AI/lightning/pull/10106))
- Deprecated `PrecisionPlugin.master_params()` in favor of `PrecisionPlugin.main_params()` ([#10105](https://github.com/Lightning-AI/lightning/pull/10105))
- Deprecated `lr_sch_names` from `LearningRateMonitor` ([#10066](https://github.com/Lightning-AI/lightning/pull/10066))
- Deprecated `ProgressBar` callback in favor of `TQDMProgressBar` ([#10134](https://github.com/Lightning-AI/lightning/pull/10134))

### Removed

- Removed deprecated `metrics` ([#8586](https://github.com/Lightning-AI/lightning/pull/8586/))
- Removed the deprecated `outputs` argument in both the `LightningModule.on_train_epoch_end` and `Callback.on_train_epoch_end` hooks ([#8587](https://github.com/Lightning-AI/lightning/pull/8587))
- Removed the deprecated `TrainerLoggingMixin` class ([#8609](https://github.com/Lightning-AI/lightning/pull/8609))
- Removed the deprecated `TrainerTrainingTricksMixin` class ([#8679](https://github.com/Lightning-AI/lightning/pull/8679))
- Removed the deprecated `optimizer_idx` from `training_step` as an accepted argument in manual optimization ([#8576](https://github.com/Lightning-AI/lightning/pull/8576))
- Removed support for the deprecated `on_save_checkpoint` signature. The hook now takes a `checkpoint` positional parameter ([#8697](https://github.com/Lightning-AI/lightning/pull/8697))
- Removed support for the deprecated `on_load_checkpoint` signature. The hook now takes a `pl_module` positional parameter ([#8697](https://github.com/Lightning-AI/lightning/pull/8697))
- Removed the deprecated `save_function` property in `ModelCheckpoint` ([#8680](https://github.com/Lightning-AI/lightning/pull/8680))
- Removed the deprecated `model` argument from `ModelCheckpoint.save_checkpoint` ([#8688](https://github.com/Lightning-AI/lightning/pull/8688))
- Removed the deprecated `sync_step` argument from `WandbLogger` ([#8763](https://github.com/Lightning-AI/lightning/pull/8763))
- Removed the deprecated `Trainer.truncated_bptt_steps` in favor of `LightningModule.truncated_bptt_steps` ([#8826](https://github.com/Lightning-AI/lightning/pull/8826))
- Removed `LightningModule.write_predictions` and `LightningModule.write_predictions_dict` ([#8850](https://github.com/Lightning-AI/lightning/pull/8850))
- Removed `on_reset_*_dataloader` hooks in TrainingType Plugins and Accelerators ([#8858](https://github.com/Lightning-AI/lightning/pull/8858))
- Removed deprecated `GradInformation` module in favor of `pytorch_lightning.utilities.grads` ([#8831](https://github.com/Lightning-AI/lightning/pull/8831/))
- Removed `TrainingTypePlugin.on_save` and `Accelerator.on_save` ([#9023](https://github.com/Lightning-AI/lightning/pull/9023))
- Removed `{Accelerator,TrainingTypePlugin,PrecisionPlugin}.post_optimizer_step` ([#9746](https://github.com/Lightning-AI/lightning/pull/9746))
- Removed deprecated `connect_precision_plugin` and `connect_training_type_plugin` from `Accelerator` ([#9019](https://github.com/Lightning-AI/lightning/pull/9019))
- Removed `on_train_epoch_end` from `Accelerator` ([#9035](https://github.com/Lightning-AI/lightning/pull/9035))
- Removed `InterBatchProcessor` in favor of `DataLoaderIterDataFetcher` ([#9052](https://github.com/Lightning-AI/lightning/pull/9052))
- Removed `Plugin` in `base_plugin.py` in favor of accessing `TrainingTypePlugin` and `PrecisionPlugin` directly instead ([#9066](https://github.com/Lightning-AI/lightning/pull/9066))
- Removed `teardown` from `ParallelPlugin` ([#8943](https://github.com/Lightning-AI/lightning/pull/8943))
- Removed deprecated `profiled_functions` argument from `PyTorchProfiler` ([#9178](https://github.com/Lightning-AI/lightning/pull/9178))
- Removed deprecated `pytorch_lighting.utilities.argparse_utils` module ([#9166](https://github.com/Lightning-AI/lightning/pull/9166))
- Removed deprecated property `Trainer.running_sanity_check` in favor of `Trainer.sanity_checking` ([#9209](https://github.com/Lightning-AI/lightning/pull/9209))
- Removed deprecated `BaseProfiler.output_filename` arg from it and its descendants in favor of `dirpath` and `filename` ([#9214](https://github.com/Lightning-AI/lightning/pull/9214))
- Removed deprecated property `ModelCheckpoint.period` in favor of `ModelCheckpoint.every_n_epochs` ([#9213](https://github.com/Lightning-AI/lightning/pull/9213))
- Removed deprecated `auto_move_data` decorator ([#9231](https://github.com/Lightning-AI/lightning/pull/9231))
- Removed deprecated property `LightningModule.datamodule` in favor of `Trainer.datamodule` ([#9233](https://github.com/Lightning-AI/lightning/pull/9233))
- Removed deprecated properties `DeepSpeedPlugin.cpu_offload*` in favor of `offload_optimizer`, `offload_parameters` and `pin_memory` ([#9244](https://github.com/Lightning-AI/lightning/pull/9244))
- Removed deprecated property `AcceleratorConnector.is_using_torchelastic` in favor of `TorchElasticEnvironment.is_using_torchelastic()` ([#9729](https://github.com/Lightning-AI/lightning/pull/9729))
- Removed `pytorch_lightning.utilities.debugging.InternalDebugger` ([#9680](https://github.com/Lightning-AI/lightning/pull/9680))
- Removed `call_configure_sharded_model_hook` property from `Accelerator` and `TrainingTypePlugin` ([#9612](https://github.com/Lightning-AI/lightning/pull/9612))
- Removed `TrainerProperties` mixin and moved property definitions directly into `Trainer` ([#9495](https://github.com/Lightning-AI/lightning/pull/9495))
- Removed a redundant warning with `ModelCheckpoint(monitor=None)` callback ([#9875](https://github.com/Lightning-AI/lightning/pull/9875))
- Remove `epoch` from `trainer.logged_metrics` ([#9904](https://github.com/Lightning-AI/lightning/pull/9904))
- Remove deprecated `distributed_backend` from `Trainer` ([#10017](https://github.com/Lightning-AI/lightning/pull/10017))
- Removed `process_idx` from the `{DDPSpawnPlugin,TPUSpawnPlugin}.new_process` methods ([#10022](https://github.com/Lightning-AI/lightning/pull/10022))
- Removed automatic patching of `{train,val,test,predict}_dataloader()` on the `LightningModule` ([#9764](https://github.com/Lightning-AI/lightning/pull/9764))
- Removed `pytorch_lightning.trainer.connectors.OptimizerConnector` ([#10120](https://github.com/Lightning-AI/lightning/pull/10120))

### Fixed

- Fixed ImageNet evaluation in example ([#10179](https://github.com/Lightning-AI/lightning/pull/10179))
- Fixed an issue with logger outputs not being finalized correctly after prediction runs ([#8685](https://github.com/Lightning-AI/lightning/pull/8685))
- Fixed `move_metrics_to_cpu` moving the loss to CPU while training on device ([#9308](https://github.com/Lightning-AI/lightning/pull/9308))
- Fixed incorrect main progress bar indicator when resuming training mid-epoch ([#9310](https://github.com/Lightning-AI/lightning/pull/9310))
- Fixed an issue with freeing memory of datafetchers during teardown ([#9387](https://github.com/Lightning-AI/lightning/pull/9387))
- Fixed a bug where the training step output needed to be `deepcopy`-ed ([#9349](https://github.com/Lightning-AI/lightning/pull/9349))
- Fixed an issue with freeing memory allocated by the data iterators in `Loop.on_run_end` ([#9386](https://github.com/Lightning-AI/lightning/pull/9386), [#9915](https://github.com/Lightning-AI/lightning/pull/9915))
- Fixed `BasePredictionWriter` not returning the batch indices in a non-distributed setting ([#9432](https://github.com/Lightning-AI/lightning/pull/9432))
- Fixed an error when running in XLA environments with no TPU attached ([#9572](https://github.com/Lightning-AI/lightning/pull/9572))
- Fixed check on torchmetrics logged whose `compute()` output is a multielement tensor ([#9582](https://github.com/Lightning-AI/lightning/pull/9582))
- Fixed gradient accumulation for `DDPShardedPlugin` ([#9122](https://github.com/Lightning-AI/lightning/pull/9122))
- Fixed missing DeepSpeed distributed call ([#9540](https://github.com/Lightning-AI/lightning/pull/9540))
- Fixed an issue with wrapped LightningModule during evaluation; The LightningModule no longer gets wrapped with data-parallel modules when not fitting in `DDPPlugin`, `DDPSpawnPlugin`, `DDPShardedPlugin`, `DDPSpawnShardedPlugin` ([#9096](https://github.com/Lightning-AI/lightning/pull/9096))
- Fixed `trainer.accumulate_grad_batches` to be an int on init. The default value for it is now `None` inside Trainer ([#9652](https://github.com/Lightning-AI/lightning/pull/9652))
- Fixed `broadcast` in `DDPPlugin` and `DDPSpawnPlugin` to respect the `src` input ([#9691](https://github.com/Lightning-AI/lightning/pull/9691))
- Fixed `self.log(on_epoch=True, reduce_fx=sum))` for the `on_batch_start` and `on_train_batch_start` hooks ([#9791](https://github.com/Lightning-AI/lightning/pull/9791))
- Fixed `self.log(on_epoch=True)` for the `on_batch_start` and `on_train_batch_start` hooks ([#9780](https://github.com/Lightning-AI/lightning/pull/9780))
- Fixed restoring training state during `Trainer.fit` only ([#9413](https://github.com/Lightning-AI/lightning/pull/9413))
- Fixed DeepSpeed and Lightning both calling the scheduler ([#9788](https://github.com/Lightning-AI/lightning/pull/9788))
- Fixed missing arguments when saving hyperparameters from the parent class but not from the child class ([#9800](https://github.com/Lightning-AI/lightning/pull/9800))
- Fixed DeepSpeed GPU device IDs ([#9847](https://github.com/Lightning-AI/lightning/pull/9847))
- Reset `val_dataloader` in `tuner/batch_size_scaling` ([#9857](https://github.com/Lightning-AI/lightning/pull/9857))
- Fixed use of `LightningCLI` in computer_vision_fine_tuning.py example ([#9934](https://github.com/Lightning-AI/lightning/pull/9934))
- Fixed issue with non-init dataclass fields in `apply_to_collection` ([#9963](https://github.com/Lightning-AI/lightning/pull/9963))
- Reset `val_dataloader` in `tuner/batch_size_scaling` for binsearch ([#9975](https://github.com/Lightning-AI/lightning/pull/9975))
- Fixed logic to check for spawn in dataloader `TrainerDataLoadingMixin._worker_check` ([#9902](https://github.com/Lightning-AI/lightning/pull/9902))
- Fixed `train_dataloader` getting loaded twice when resuming from a checkpoint during `Trainer.fit()` ([#9671](https://github.com/Lightning-AI/lightning/pull/9671))
- Fixed `LearningRateMonitor` logging with multiple param groups optimizer with no scheduler ([#10044](https://github.com/Lightning-AI/lightning/pull/10044))
- Fixed undesired side effects being caused by `Trainer` patching dataloader methods on the `LightningModule` ([#9764](https://github.com/Lightning-AI/lightning/pull/9764))
- Fixed gradients not being unscaled when clipping or logging the gradient norm ([#9287](https://github.com/Lightning-AI/lightning/pull/9287))
- Fixed `on_before_optimizer_step` getting called before the optimizer closure (including backward) has run ([#10167](https://github.com/Lightning-AI/lightning/pull/10167))
- Fixed monitor value in `ModelCheckpoint` getting moved to the wrong device in a special case where it becomes NaN ([#10118](https://github.com/Lightning-AI/lightning/pull/10118))
- Fixed creation of `dirpath` in `BaseProfiler` if it doesn't exist ([#10073](https://github.com/Lightning-AI/lightning/pull/10073))
- Fixed incorrect handling of sigterm ([#10189](https://github.com/Lightning-AI/lightning/pull/10189))
- Fixed bug where `log(on_step=True, on_epoch=True, sync_dist=True)` wouldn't reduce the value on step ([#10227](https://github.com/Lightning-AI/lightning/pull/10227))
- Fixed an issue with `pl.utilities.seed.reset_seed` converting the `PL_SEED_WORKERS` environment variable to `bool` ([#10099](https://github.com/Lightning-AI/lightning/pull/10099))
- Fixed iterating over a logger collection when `fast_dev_run > 0` ([#10232](https://github.com/Lightning-AI/lightning/pull/10232))
- Fixed `batch_size` in `ResultCollection` not being reset to 1 on epoch end ([#10242](https://github.com/Lightning-AI/lightning/pull/10242))
- Fixed `distrib_type` not being set when training plugin instances are being passed to the Trainer ([#10251](https://github.com/Lightning-AI/lightning/pull/10251))


## [1.4.9] - 2021-09-30

- Fixed `lr_find` to generate same results on multiple calls ([#9704](https://github.com/Lightning-AI/lightning/pull/9704))
- Fixed `reset` metrics on validation epoch end ([#9717](https://github.com/Lightning-AI/lightning/pull/9717))
- Fixed input validation for `gradient_clip_val`, `gradient_clip_algorithm`, `track_grad_norm` and `terminate_on_nan` Trainer arguments ([#9595](https://github.com/Lightning-AI/lightning/pull/9595))
- Reset metrics before each task starts ([#9410](https://github.com/Lightning-AI/lightning/pull/9410))


## [1.4.8] - 2021-09-22

- Fixed error reporting in DDP process reconciliation when processes are launched by an external agent ([#9389](https://github.com/Lightning-AI/lightning/pull/9389))
- Added PL_RECONCILE_PROCESS environment variable to enable process reconciliation regardless of cluster environment settings ([#9389](https://github.com/Lightning-AI/lightning/pull/9389))
- Fixed `add_argparse_args` raising `TypeError` when args are typed as `typing.Generic` in Python 3.6 ([#9554](https://github.com/Lightning-AI/lightning/pull/9554))
- Fixed back-compatibility for saving hyperparameters from a single container and inferring its argument name by reverting [#9125](https://github.com/Lightning-AI/lightning/pull/9125) ([#9642](https://github.com/Lightning-AI/lightning/pull/9642))


## [1.4.7] - 2021-09-14

- Fixed logging of nan parameters ([#9364](https://github.com/Lightning-AI/lightning/pull/9364))
- Fixed `replace_sampler` missing the batch size under specific conditions ([#9367](https://github.com/Lightning-AI/lightning/pull/9367))
- Pass init args to ShardedDataParallel ([#9483](https://github.com/Lightning-AI/lightning/pull/9483))
- Fixed collision of user argument when using ShardedDDP ([#9512](https://github.com/Lightning-AI/lightning/pull/9512))
- Fixed DeepSpeed crash for RNNs ([#9489](https://github.com/Lightning-AI/lightning/pull/9489))


## [1.4.6] - 2021-09-07

- Fixed an issues with export to ONNX format when a model has multiple inputs ([#8800](https://github.com/Lightning-AI/lightning/pull/8800))
- Removed deprecation warnings being called for `on_{task}_dataloader` ([#9279](https://github.com/Lightning-AI/lightning/pull/9279))
- Fixed save/load/resume from checkpoint for DeepSpeed Plugin (
    [#8397](https://github.com/Lightning-AI/lightning/pull/8397),
    [#8644](https://github.com/Lightning-AI/lightning/pull/8644),
    [#8627](https://github.com/Lightning-AI/lightning/pull/8627))
- Fixed `EarlyStopping` running on train epoch end when `check_val_every_n_epoch>1` is set ([#9156](https://github.com/Lightning-AI/lightning/pull/9156))
- Fixed an issue with logger outputs not being finalized correctly after prediction runs ([#8333](https://github.com/Lightning-AI/lightning/pull/8333))
- Fixed the Apex and DeepSpeed plugin closure running after the `on_before_optimizer_step` hook ([#9288](https://github.com/Lightning-AI/lightning/pull/9288))
- Fixed the Native AMP plugin closure not running with manual optimization ([#9288](https://github.com/Lightning-AI/lightning/pull/9288))
- Fixed bug where data-loading functions where not getting the correct running stage passed ([#8858](https://github.com/Lightning-AI/lightning/pull/8858))
- Fixed intra-epoch evaluation outputs staying in memory when the respective `*_epoch_end` hook wasn't overridden ([#9261](https://github.com/Lightning-AI/lightning/pull/9261))
- Fixed error handling in DDP process reconciliation when `_sync_dir` was not initialized ([#9267](https://github.com/Lightning-AI/lightning/pull/9267))
- Fixed PyTorch Profiler not enabled for manual optimization ([#9316](https://github.com/Lightning-AI/lightning/pull/9316))
- Fixed inspection of other args when a container is specified in `save_hyperparameters` ([#9125](https://github.com/Lightning-AI/lightning/pull/9125))
- Fixed signature of `Timer.on_train_epoch_end` and `StochasticWeightAveraging.on_train_epoch_end` to prevent unwanted deprecation warnings ([#9347](https://github.com/Lightning-AI/lightning/pull/9347))


## [1.4.5] - 2021-08-31

- Fixed reduction using `self.log(sync_dict=True, reduce_fx={mean,max})` ([#9142](https://github.com/Lightning-AI/lightning/pull/9142))
- Fixed not setting a default value for `max_epochs` if `max_time` was specified on the `Trainer` constructor ([#9072](https://github.com/Lightning-AI/lightning/pull/9072))
- Fixed the CometLogger, no longer modifies the metrics in place. Instead creates a copy of metrics before performing any operations ([#9150](https://github.com/Lightning-AI/lightning/pull/9150))
- Fixed `DDP` "CUDA error: initialization error" due to a `copy` instead of `deepcopy` on `ResultCollection` ([#9239](https://github.com/Lightning-AI/lightning/pull/9239))


## [1.4.4] - 2021-08-24

- Fixed a bug in the binary search mode of auto batch size scaling where exception was raised if the first trainer run resulted in OOM ([#8954](https://github.com/Lightning-AI/lightning/pull/8954))
- Fixed a bug causing logging with `log_gpu_memory='min_max'` not working ([#9013](https://github.com/Lightning-AI/lightning/pull/9013))


## [1.4.3] - 2021-08-17

- Fixed plateau scheduler stepping on incomplete epoch ([#8861](https://github.com/Lightning-AI/lightning/pull/8861))
- Fixed infinite loop with `CycleIterator` and multiple loaders ([#8889](https://github.com/Lightning-AI/lightning/pull/8889))
- Fixed `StochasticWeightAveraging` with a list of learning rates not applying them to each param group ([#8747](https://github.com/Lightning-AI/lightning/pull/8747))
- Restore original loaders if replaced by entrypoint ([#8885](https://github.com/Lightning-AI/lightning/pull/8885))
- Fixed lost reference to `_Metadata` object in `ResultMetricCollection` ([#8932](https://github.com/Lightning-AI/lightning/pull/8932))
- Ensure the existence of `DDPPlugin._sync_dir` in `reconciliate_processes` ([#8939](https://github.com/Lightning-AI/lightning/pull/8939))


## [1.4.2] - 2021-08-10

- Fixed recursive call for `apply_to_collection(include_none=False)` ([#8719](https://github.com/Lightning-AI/lightning/pull/8719))
- Fixed truncated backprop through time enablement when set as a property on the LightningModule and not the Trainer ([#8804](https://github.com/Lightning-AI/lightning/pull/8804/))
- Fixed comments and exception message for metrics_to_scalars ([#8782](https://github.com/Lightning-AI/lightning/pull/8782/))
- Fixed typo error in LightningLoggerBase.after_save_checkpoint docstring ([#8737](https://github.com/Lightning-AI/lightning/pull/8737/))


## [1.4.1] - 2021-08-03

- Fixed `trainer.fit_loop.split_idx` always returning `None` ([#8601](https://github.com/Lightning-AI/lightning/pull/8601))
- Fixed references for `ResultCollection.extra` ([#8622](https://github.com/Lightning-AI/lightning/pull/8622))
- Fixed reference issues during epoch end result collection ([#8621](https://github.com/Lightning-AI/lightning/pull/8621))
- Fixed horovod auto-detection when horovod is not installed and the launcher is `mpirun` ([#8610](https://github.com/Lightning-AI/lightning/pull/8610))
- Fixed an issue with `training_step` outputs not getting collected correctly for `training_epoch_end` ([#8613](https://github.com/Lightning-AI/lightning/pull/8613))
- Fixed distributed types support for CPUs ([#8667](https://github.com/Lightning-AI/lightning/pull/8667))
- Fixed a deadlock issue with DDP and torchelastic ([#8655](https://github.com/Lightning-AI/lightning/pull/8655))
- Fixed `accelerator=ddp` choice for CPU ([#8645](https://github.com/Lightning-AI/lightning/pull/8645))


## [1.4.0] - 2021-07-27

### Added

- Added `extract_batch_size` utility and corresponding tests to extract batch dimension from multiple batch types ([#8357](https://github.com/Lightning-AI/lightning/pull/8357/))
- Added support for named parameter groups in `LearningRateMonitor` ([#7987](https://github.com/Lightning-AI/lightning/pull/7987))
- Added `dataclass` support for `pytorch_lightning.utilities.apply_to_collection` ([#7935](https://github.com/Lightning-AI/lightning/pull/7935))
- Added support to `LightningModule.to_torchscript` for saving to custom filesystems with `fsspec` ([#7617](https://github.com/Lightning-AI/lightning/pull/7617))
- Added `KubeflowEnvironment` for use with the `PyTorchJob` operator in Kubeflow
- Added LightningCLI support for config files on object stores ([#7521](https://github.com/Lightning-AI/lightning/pull/7521))
- Added `ModelPruning(prune_on_train_epoch_end=True|False)` to choose when to apply pruning ([#7704](https://github.com/Lightning-AI/lightning/pull/7704))
- Added support for checkpointing based on a provided time interval during training ([#7515](https://github.com/Lightning-AI/lightning/pull/7515))
- Progress tracking
  * Added dataclasses for progress tracking ([#6603](https://github.com/Lightning-AI/lightning/pull/6603),
    [#7574](https://github.com/Lightning-AI/lightning/pull/7574),
    [#8140](https://github.com/Lightning-AI/lightning/pull/8140),
    [#8362](https://github.com/Lightning-AI/lightning/pull/8362))
  * Add `{,load_}state_dict` to the progress tracking dataclasses ([#8140](https://github.com/Lightning-AI/lightning/pull/8140))
  * Connect the progress tracking dataclasses to the loops ([#8244](https://github.com/Lightning-AI/lightning/pull/8244),
    [#8362](https://github.com/Lightning-AI/lightning/pull/8362))
  * Do not reset the progress tracking dataclasses total counters ([#8475](https://github.com/Lightning-AI/lightning/pull/8475))
- Added support for passing a `LightningDataModule` positionally as the second argument to `trainer.{validate,test,predict}` ([#7431](https://github.com/Lightning-AI/lightning/pull/7431))
- Added argument `trainer.predict(ckpt_path)` ([#7430](https://github.com/Lightning-AI/lightning/pull/7430))
- Added `clip_grad_by_value` support for TPUs ([#7025](https://github.com/Lightning-AI/lightning/pull/7025))
- Added support for passing any class to `is_overridden` ([#7918](https://github.com/Lightning-AI/lightning/pull/7918))
- Added `sub_dir` parameter to `TensorBoardLogger` ([#6195](https://github.com/Lightning-AI/lightning/pull/6195))
- Added correct `dataloader_idx` to batch transfer hooks ([#6241](https://github.com/Lightning-AI/lightning/pull/6241))
- Added `include_none=bool` argument to `apply_to_collection` ([#7769](https://github.com/Lightning-AI/lightning/pull/7769))
- Added `apply_to_collections` to apply a function to two zipped collections ([#7769](https://github.com/Lightning-AI/lightning/pull/7769))
- Added `ddp_fully_sharded` support ([#7487](https://github.com/Lightning-AI/lightning/pull/7487))
- Added `should_rank_save_checkpoint` property to Training Plugins ([#7684](https://github.com/Lightning-AI/lightning/pull/7684))
- Added `log_grad_norm` hook to `LightningModule` to customize the logging of gradient norms ([#7873](https://github.com/Lightning-AI/lightning/pull/7873))
- Added `save_config_filename` init argument to `LightningCLI` to ease resolving name conflicts ([#7741](https://github.com/Lightning-AI/lightning/pull/7741))
- Added `save_config_overwrite` init argument to `LightningCLI` to ease overwriting existing config files ([#8059](https://github.com/Lightning-AI/lightning/pull/8059))
- Added reset dataloader hooks to Training Plugins and Accelerators ([#7861](https://github.com/Lightning-AI/lightning/pull/7861))
- Added trainer stage hooks for Training Plugins and Accelerators ([#7864](https://github.com/Lightning-AI/lightning/pull/7864))
- Added the `on_before_optimizer_step` hook ([#8048](https://github.com/Lightning-AI/lightning/pull/8048))
- Added IPU Accelerator ([#7867](https://github.com/Lightning-AI/lightning/pull/7867))
- Fault-tolerant training
    * Added `{,load_}state_dict` to `ResultCollection` ([#7948](https://github.com/Lightning-AI/lightning/pull/7948))
    * Added `{,load_}state_dict` to `Loops` ([#8197](https://github.com/Lightning-AI/lightning/pull/8197))
    * Added `FastForwardSampler` and `CaptureIterableDataset` ([#8307](https://github.com/Lightning-AI/lightning/pull/8307))
    * Set `Loop.restarting=False` at the end of the first iteration ([#8362](https://github.com/Lightning-AI/lightning/pull/8362))
    * Save the loops state with the checkpoint (opt-in) ([#8362](https://github.com/Lightning-AI/lightning/pull/8362))
    * Save a checkpoint to restore the state on exception (opt-in) ([#8362](https://github.com/Lightning-AI/lightning/pull/8362))
    * Added `state_dict` and `load_state_dict` utilities for `CombinedLoader` + utilities for dataloader ([#8364](https://github.com/Lightning-AI/lightning/pull/8364))
- Added `rank_zero_only` to `LightningModule.log` function ([#7966](https://github.com/Lightning-AI/lightning/pull/7966))
- Added `metric_attribute` to `LightningModule.log` function ([#7966](https://github.com/Lightning-AI/lightning/pull/7966))
- Added a warning if `Trainer(log_every_n_steps)` is a value too high for the training dataloader ([#7734](https://github.com/Lightning-AI/lightning/pull/7734))
- Added LightningCLI support for argument links applied on instantiation ([#7895](https://github.com/Lightning-AI/lightning/pull/7895))
- Added LightningCLI support for configurable callbacks that should always be present ([#7964](https://github.com/Lightning-AI/lightning/pull/7964))
- Added DeepSpeed Infinity Support, and updated to DeepSpeed 0.4.0 ([#7234](https://github.com/Lightning-AI/lightning/pull/7234))
- Added support for `torch.nn.UninitializedParameter` in `ModelSummary` ([#7642](https://github.com/Lightning-AI/lightning/pull/7642))
- Added support `LightningModule.save_hyperparameters` when `LightningModule` is a dataclass ([#7992](https://github.com/Lightning-AI/lightning/pull/7992))
- Added support for overriding `optimizer_zero_grad` and `optimizer_step` when using accumulate_grad_batches ([#7980](https://github.com/Lightning-AI/lightning/pull/7980))
- Added `logger` boolean flag to `save_hyperparameters` ([#7960](https://github.com/Lightning-AI/lightning/pull/7960))
- Added support for calling scripts using the module syntax (`python -m package.script`) ([#8073](https://github.com/Lightning-AI/lightning/pull/8073))
- Added support for optimizers and learning rate schedulers to `LightningCLI` ([#8093](https://github.com/Lightning-AI/lightning/pull/8093))
- Added XLA Profiler ([#8014](https://github.com/Lightning-AI/lightning/pull/8014))
- Added `PrecisionPlugin.{pre,post}_backward` ([#8328](https://github.com/Lightning-AI/lightning/pull/8328))
- Added `on_load_checkpoint` and `on_save_checkpoint` hooks to the `PrecisionPlugin` base class ([#7831](https://github.com/Lightning-AI/lightning/pull/7831))
- Added `max_depth` parameter in `ModelSummary` ([#8062](https://github.com/Lightning-AI/lightning/pull/8062))
- Added `XLAStatsMonitor` callback ([#8235](https://github.com/Lightning-AI/lightning/pull/8235))
- Added `restore` function and `restarting` attribute to base `Loop` ([#8247](https://github.com/Lightning-AI/lightning/pull/8247))
- Added support for `save_hyperparameters` in `LightningDataModule` ([#3792](https://github.com/Lightning-AI/lightning/pull/3792))
- Added the `ModelCheckpoint(save_on_train_epoch_end)` to choose when to run the saving logic ([#8389](https://github.com/Lightning-AI/lightning/pull/8389))
- Added `LSFEnvironment` for distributed training with the LSF resource manager `jsrun` ([#5102](https://github.com/Lightning-AI/lightning/pull/5102))
- Added support for `accelerator='cpu'|'gpu'|'tpu'|'ipu'|'auto'` ([#7808](https://github.com/Lightning-AI/lightning/pull/7808))
- Added `tpu_spawn_debug` to plugin registry ([#7933](https://github.com/Lightning-AI/lightning/pull/7933))
- Enabled traditional/manual launching of DDP processes through `LOCAL_RANK` and `NODE_RANK` environment variable assignments ([#7480](https://github.com/Lightning-AI/lightning/pull/7480))
- Added `quantize_on_fit_end` argument to `QuantizationAwareTraining` ([#8464](https://github.com/Lightning-AI/lightning/pull/8464))
- Added experimental support for loop specialization ([#8226](https://github.com/Lightning-AI/lightning/pull/8226))
- Added support for `devices` flag to Trainer ([#8440](https://github.com/Lightning-AI/lightning/pull/8440))
- Added private `prevent_trainer_and_dataloaders_deepcopy` context manager on the `LightningModule` ([#8472](https://github.com/Lightning-AI/lightning/pull/8472))
- Added support for providing callables to the Lightning CLI instead of types ([#8400](https://github.com/Lightning-AI/lightning/pull/8400))

### Changed

- Decoupled device parsing logic from Accelerator connector to Trainer ([#8180](https://github.com/Lightning-AI/lightning/pull/8180))
- Changed the `Trainer`'s `checkpoint_callback` argument to allow only boolean values ([#7539](https://github.com/Lightning-AI/lightning/pull/7539))
- Log epoch metrics before the `on_evaluation_end` hook ([#7272](https://github.com/Lightning-AI/lightning/pull/7272))
- Explicitly disallow calling `self.log(on_epoch=False)` during epoch-only or single-call hooks ([#7874](https://github.com/Lightning-AI/lightning/pull/7874))
- Changed these `Trainer` methods to be protected: `call_setup_hook`, `call_configure_sharded_model`, `pre_dispatch`, `dispatch`, `post_dispatch`, `call_teardown_hook`, `run_train`, `run_sanity_check`, `run_evaluate`, `run_evaluation`, `run_predict`, `track_output_for_epoch_end`
- Changed `metrics_to_scalars` to work with any collection or value ([#7888](https://github.com/Lightning-AI/lightning/pull/7888))
- Changed `clip_grad_norm` to use `torch.nn.utils.clip_grad_norm_` ([#7025](https://github.com/Lightning-AI/lightning/pull/7025))
- Validation is now always run inside the training epoch scope ([#7357](https://github.com/Lightning-AI/lightning/pull/7357))
- `ModelCheckpoint` now runs at the end of the training epoch by default ([#8389](https://github.com/Lightning-AI/lightning/pull/8389))
- `EarlyStopping` now runs at the end of the training epoch by default ([#8286](https://github.com/Lightning-AI/lightning/pull/8286))
- Refactored Loops
    * Moved attributes `global_step`, `current_epoch`, `max/min_steps`, `max/min_epochs`, `batch_idx`, and `total_batch_idx` to TrainLoop ([#7437](https://github.com/Lightning-AI/lightning/pull/7437))
    * Refactored result handling in training loop ([#7506](https://github.com/Lightning-AI/lightning/pull/7506))
    * Moved attributes `hiddens` and `split_idx` to TrainLoop ([#7507](https://github.com/Lightning-AI/lightning/pull/7507))
    * Refactored the logic around manual and automatic optimization inside the optimizer loop ([#7526](https://github.com/Lightning-AI/lightning/pull/7526))
    * Simplified "should run validation" logic ([#7682](https://github.com/Lightning-AI/lightning/pull/7682))
    * Simplified logic for updating the learning rate for schedulers ([#7682](https://github.com/Lightning-AI/lightning/pull/7682))
    * Removed the `on_epoch` guard from the "should stop" validation check ([#7701](https://github.com/Lightning-AI/lightning/pull/7701))
    * Refactored internal loop interface; added new classes `FitLoop`, `TrainingEpochLoop`, `TrainingBatchLoop` ([#7871](https://github.com/Lightning-AI/lightning/pull/7871), [#8077](https://github.com/Lightning-AI/lightning/pull/8077))
    * Removed `pytorch_lightning/trainer/training_loop.py` ([#7985](https://github.com/Lightning-AI/lightning/pull/7985))
    * Refactored evaluation loop interface; added new classes `DataLoaderLoop`, `EvaluationLoop`, `EvaluationEpochLoop` ([#7990](https://github.com/Lightning-AI/lightning/pull/7990), [#8077](https://github.com/Lightning-AI/lightning/pull/8077))
    * Removed `pytorch_lightning/trainer/evaluation_loop.py` ([#8056](https://github.com/Lightning-AI/lightning/pull/8056))
    * Restricted public access to several internal functions ([#8024](https://github.com/Lightning-AI/lightning/pull/8024))
    * Refactored trainer `_run_*` functions and separate evaluation loops ([#8065](https://github.com/Lightning-AI/lightning/pull/8065))
    * Refactored prediction loop interface; added new classes `PredictionLoop`, `PredictionEpochLoop` ([#7700](https://github.com/Lightning-AI/lightning/pull/7700), [#8077](https://github.com/Lightning-AI/lightning/pull/8077))
    * Removed `pytorch_lightning/trainer/predict_loop.py` ([#8094](https://github.com/Lightning-AI/lightning/pull/8094))
    * Moved result teardown to the loops ([#8245](https://github.com/Lightning-AI/lightning/pull/8245))
    * Improve `Loop` API to better handle children `state_dict` and `progress` ([#8334](https://github.com/Lightning-AI/lightning/pull/8334))
- Refactored logging
    * Renamed and moved `core/step_result.py` to `trainer/connectors/logger_connector/result.py` ([#7736](https://github.com/Lightning-AI/lightning/pull/7736))
    * Dramatically simplify the `LoggerConnector` ([#7882](https://github.com/Lightning-AI/lightning/pull/7882))
    * `trainer.{logged,progress_bar,callback}_metrics` are now updated on-demand ([#7882](https://github.com/Lightning-AI/lightning/pull/7882))
    * Completely overhaul the `Result` object in favor of `ResultMetric` ([#7882](https://github.com/Lightning-AI/lightning/pull/7882))
    * Improve epoch-level reduction time and overall memory usage ([#7882](https://github.com/Lightning-AI/lightning/pull/7882))
    * Allow passing `self.log(batch_size=...)` ([#7891](https://github.com/Lightning-AI/lightning/pull/7891))
    * Each of the training loops now keeps its own results collection ([#7891](https://github.com/Lightning-AI/lightning/pull/7891))
    * Remove `EpochResultStore` and `HookResultStore` in favor of `ResultCollection` ([#7909](https://github.com/Lightning-AI/lightning/pull/7909))
    * Remove `MetricsHolder` ([#7909](https://github.com/Lightning-AI/lightning/pull/7909))
- Moved `ignore_scalar_return_in_dp` warning suppression to the DataParallelPlugin class ([#7421](https://github.com/Lightning-AI/lightning/pull/7421/))
- Changed the behaviour when logging evaluation step metrics to no longer append `/epoch_*` to the metric name ([#7351](https://github.com/Lightning-AI/lightning/pull/7351))
- Raised `ValueError` when a `None` value is `self.log`-ed ([#7771](https://github.com/Lightning-AI/lightning/pull/7771))
- Changed `resolve_training_type_plugins` to allow setting `num_nodes` and `sync_batchnorm` from `Trainer` setting ([#7026](https://github.com/Lightning-AI/lightning/pull/7026))
- Default `seed_everything(workers=True)` in the `LightningCLI` ([#7504](https://github.com/Lightning-AI/lightning/pull/7504))
- Changed `model.state_dict()` in `CheckpointConnector` to allow `training_type_plugin` to customize the model's `state_dict()` ([#7474](https://github.com/Lightning-AI/lightning/pull/7474))
- `MLflowLogger` now uses the env variable `MLFLOW_TRACKING_URI` as default tracking URI ([#7457](https://github.com/Lightning-AI/lightning/pull/7457))
- Changed `Trainer` arg and functionality from `reload_dataloaders_every_epoch` to `reload_dataloaders_every_n_epochs` ([#5043](https://github.com/Lightning-AI/lightning/pull/5043))
- Changed `WandbLogger(log_model={True/'all'})` to log models as artifacts ([#6231](https://github.com/Lightning-AI/lightning/pull/6231))
- MLFlowLogger now accepts `run_name` as an constructor argument ([#7622](https://github.com/Lightning-AI/lightning/pull/7622))
- Changed `teardown()` in `Accelerator` to allow `training_type_plugin` to customize `teardown` logic ([#7579](https://github.com/Lightning-AI/lightning/pull/7579))
- `Trainer.fit` now raises an error when using manual optimization with unsupported features such as `gradient_clip_val` or `accumulate_grad_batches` ([#7788](https://github.com/Lightning-AI/lightning/pull/7788))
- Accelerator hooks are called regardless if `LightningModule` overrides the same hooks ([#7826](https://github.com/Lightning-AI/lightning/pull/7826))
- Moved profilers to their own file ([#7822](https://github.com/Lightning-AI/lightning/pull/7822))
- The `on_after_backward` hook is now called on accumulating iterations. Use the `on_before_optimizer_step` hook to mimic the old behaviour ([#8328](https://github.com/Lightning-AI/lightning/pull/8328))
- The mixed precision loss is no longer unscaled before the `on_after_backward` hook. Use the `on_before_optimizer_step` hook to mimic the old behaviour  ([#8328](https://github.com/Lightning-AI/lightning/pull/8328))
- The `TrainingTypePlugin.{pre,post}_backward` hooks no longer take the `optimizer, opt_idx, should_accumulate` arguments ([#8328](https://github.com/Lightning-AI/lightning/pull/8328))
- The `PrecisionPlugin.backward` hooks no longer returns a value ([#8328](https://github.com/Lightning-AI/lightning/pull/8328))
- The `PrecisionPlugin.backward` hooks no longer takes a `should_accumulate` argument ([#8328](https://github.com/Lightning-AI/lightning/pull/8328))
- Added the `on_before_backward` hook ([#7865](https://github.com/Lightning-AI/lightning/pull/7865))
- `LightningCLI` now aborts with a clearer message if config already exists and disables save config during `fast_dev_run`([#7963](https://github.com/Lightning-AI/lightning/pull/7963))
- Saved the `LightningCLI` config on `setup` and only on the main process ([#8017](https://github.com/Lightning-AI/lightning/pull/8017))
- Dropped the `LightningCLI` `ArgumentParser` when pickling ([#8017](https://github.com/Lightning-AI/lightning/pull/8017))
- Skip `broadcast` if distributed not initialized for the spawn plugins ([#8017](https://github.com/Lightning-AI/lightning/pull/8017))
- `Trainer(resume_from_checkpoint=...)` now restores the model directly after `LightningModule.setup()`, which is before `LightningModule.configure_sharded_model()` ([#7652](https://github.com/Lightning-AI/lightning/pull/7652))
- Moved `torch.cuda.set_device()` to enable collective calls earlier in setup ([#8312](https://github.com/Lightning-AI/lightning/pull/8312))
- Used XLA utility API to move data to CPU (Single TPU core) ([#8078](https://github.com/Lightning-AI/lightning/pull/8078))
- Improved error messages in `replace_sampler` when the `DataLoader` attributes are not included in the signature or the signature is missing optional arguments ([#8519](https://github.com/Lightning-AI/lightning/pull/8519))
- Moved `DeviceDtypeModuleMixin` and `HyperparametersMixin` mixin to `core` ([#8396](https://github.com/Lightning-AI/lightning/pull/8396))
- Return the `default_root_dir` as the `log_dir` when the logger is a `LoggerCollection` ([#8187](https://github.com/Lightning-AI/lightning/pull/8187))

### Deprecated

- Deprecated `LightningModule.loaded_optimizer_states_dict` ([#8229](https://github.com/Lightning-AI/lightning/pull/8229))
- Standardized the dataloaders arguments of `trainer.{fit,valdiate,test,tune}` ([#7431](https://github.com/Lightning-AI/lightning/pull/7431))
- Deprecated `DataModule` properties: `has_prepared_data`, `has_setup_fit`, `has_setup_validate`, `has_setup_test`, `has_setup_predict`, `has_teardown_fit`, `has_teardown_validate`, `has_teardown_test`, `has_teardown_predict` ([#7657](https://github.com/Lightning-AI/lightning/pull/7657/))
- Deprecated `TrainerModelHooksMixin` in favor of `pytorch_lightning.utilities.signature_utils` ([#7422](https://github.com/Lightning-AI/lightning/pull/7422))
- Deprecated `num_nodes` and `sync_batchnorm` arguments in `DDPPlugin` and `DDPSpawnPlugin` ([#7026](https://github.com/Lightning-AI/lightning/pull/7026))
- Deprecated `self.log(sync_dist_op)` in favor of `self.log(reduce_fx)`. ([#7891](https://github.com/Lightning-AI/lightning/pull/7891))
- Deprecated `is_overridden(model=...)` in favor of `is_overridden(instance=...)` ([#7918](https://github.com/Lightning-AI/lightning/pull/7918))
- Deprecated automatically detaching returned extras with grads ([#7994](https://github.com/Lightning-AI/lightning/pull/7994))
- Deprecated default value of `monitor` argument in EarlyStopping callback to enforce `monitor` as a required argument ([#7907](https://github.com/Lightning-AI/lightning/pull/7907))
- Deprecated importing `rank_zero_{warn,deprecation}` directly from `pytorch_lightning.utilities.distributed` ([#8085](https://github.com/Lightning-AI/lightning/pull/8085))
- Deprecated the use of `CheckpointConnector.hpc_load()` in favor of `CheckpointConnector.restore()` ([#7652](https://github.com/Lightning-AI/lightning/pull/7652))
- Deprecated `ModelCheckpoint(every_n_val_epochs)` in favor of `ModelCheckpoint(every_n_epochs)` ([#8383](https://github.com/Lightning-AI/lightning/pull/8383))
- Deprecated `DDPPlugin.task_idx` in favor of `DDPPlugin.local_rank` ([#8203](https://github.com/Lightning-AI/lightning/pull/8203))
- Deprecated the `Trainer.train_loop` property in favor of `Trainer.fit_loop` ([#8025](https://github.com/Lightning-AI/lightning/pull/8025))
- Deprecated the `Trainer.disable_validation` property in favor of `not Trainer.enable_validation` ([#8291](https://github.com/Lightning-AI/lightning/pull/8291))
- Deprecated `mode` parameter in `ModelSummary` in favor of `max_depth` ([#8062](https://github.com/Lightning-AI/lightning/pull/8062))
- Deprecated `reload_dataloaders_every_epoch` argument of `Trainer` in favor of `reload_dataloaders_every_n_epochs` ([#5043](https://github.com/Lightning-AI/lightning/pull/5043))
- Deprecated `distributed_backend` argument for `Trainer` ([#8575](https://github.com/Lightning-AI/lightning/pull/8575))

### Removed

- Dropped official support/testing for PyTorch <1.6 ([#8288](https://github.com/Lightning-AI/lightning/pull/8288))
- Removed `ProfilerConnector` ([#7654](https://github.com/Lightning-AI/lightning/pull/7654))
- Pruned deprecated classif. metrics from `pytorch_lightning.metrics.functional.classification` ([#7499](https://github.com/Lightning-AI/lightning/pull/7499))
- Removed deprecated data parallel classes `LightningDataParallel` and `LightningDistributedDataParallel` from `pytorch_lightning.overrides.data_parallel` ([#7510](https://github.com/Lightning-AI/lightning/pull/7510))
- Removed deprecated trainer attributes - `get_model` and `accelerator_backend` ([#7502](https://github.com/Lightning-AI/lightning/pull/7502))
- Removed support for automatically monitoring the `val_loss` key with `ModelCheckpoint`. Pass your `monitor` of choice to the `ModelCheckpoint` instance instead ([#8293](https://github.com/Lightning-AI/lightning/pull/8293))
- Removed support for `self.log(tbptt_reduce_fx)` and `self.log(tbptt_pad_token)`. Please, open a discussion explaining your use-case if you relied on these. ([#7644](https://github.com/Lightning-AI/lightning/pull/7644))
- Removed deprecated utils modules `model_utils`, `warning_utils`, `xla_device_utils` and partially `argparse_utils` ([#7503](https://github.com/Lightning-AI/lightning/pull/7503))
- Removed `RPCPlugin` and `RPCSequentialPlugin`. If you were successfully using these plugins, please open a GitHub discussion about your use case ([#8101](https://github.com/Lightning-AI/lightning/pull/8101))
- Removed deprecated trainer attributes - `on_cpu`, `on_tpu`, `use_tpu`, `on_gpu`, `use_dp`, `use_ddp`, `use_ddp2`, `use_horovod`, `use_single_gpu` ([#7501](https://github.com/Lightning-AI/lightning/pull/7501))
- Removed deprecated `optimizer` argument in `LightningModule.manual_backward()`; Toggling optimizers in manual optimization should be done using `LightningModule.{un}toggle_optimizer()` ([#8287](https://github.com/Lightning-AI/lightning/pull/8287))
- Removed DeepSpeed FP16 Exception as FP32 is now supported ([#8462](https://github.com/Lightning-AI/lightning/pull/8462))
- Removed environment variable `PL_EXP_VERSION` from DDP subprocesses ([7403](https://github.com/Lightning-AI/lightning/pull/7403))

### Fixed

- Fixed the `GPUStatsMonitor` callbacks to use the correct GPU IDs if `CUDA_VISIBLE_DEVICES` set ([#8260](https://github.com/Lightning-AI/lightning/pull/8260))
- Fixed `lr_scheduler` checkpointed state by calling `update_lr_schedulers` before saving checkpoints ([#7877](https://github.com/Lightning-AI/lightning/pull/7877))
- Fixed ambiguous warning when both overfit and train dataloader shuffling are enabled ([#7685](https://github.com/Lightning-AI/lightning/pull/7685))
- Fixed dev debugger memory growing due to tracking events even when disabled ([#7875](https://github.com/Lightning-AI/lightning/pull/7875))
- Fixed `None` loss keys getting added in `training_epoch_end` when using manual optimization and not returning a loss ([#7772](https://github.com/Lightning-AI/lightning/pull/7772))
- Fixed a bug where `precision=64` with `accelerator='ddp_spawn'` would throw a pickle error ([#6924](https://github.com/Lightning-AI/lightning/pull/6924))
- Do not override the existing `epoch` value in `logged_metrics` when already logged by the user ([#7982](https://github.com/Lightning-AI/lightning/pull/7982))
- Support for manual optimization with DeepSpeed ([#7970](https://github.com/Lightning-AI/lightning/pull/7970))
- Fixed `dataloader_idx` argument value when predicting with only one `DataLoader` ([#7941](https://github.com/Lightning-AI/lightning/pull/7941))
- Fixed passing the `stage` argument of `Callback.{setup,teardown}` as a keyword ([#7973](https://github.com/Lightning-AI/lightning/pull/7973))
- Fixed metrics generated during `validation sanity checking` are cleaned on end ([#8171](https://github.com/Lightning-AI/lightning/pull/8171))
- Fixed `log_gpu_memory` metrics not being added to `logging` when nothing else is logged ([#8174](https://github.com/Lightning-AI/lightning/pull/8174))
- Fixed a bug where calling `log` with a `Metric` instance would raise an error if it was a nested attribute of the model ([#8181](https://github.com/Lightning-AI/lightning/pull/8181))
- Fixed a bug where using `precision=64` would cause buffers with complex dtype to be cast to real ([#8208](https://github.com/Lightning-AI/lightning/pull/8208))
- Fixed `is_overridden` returning true for wrapped functions with no changes ([#8296](https://github.com/Lightning-AI/lightning/pull/8296))
- Fixed a bug where `truncated_bptt_steps` would throw an AttributeError when the target RNN has multiple hidden states ([#8145](https://github.com/Lightning-AI/lightning/pull/8145))
- Fixed `self.optimizers()` not returning a single optimizer if it had been wrapped ([#8326](https://github.com/Lightning-AI/lightning/pull/8326))
- Fixed the `on_after_backward` hook not getting called when using manual optimization and no plugins ([#8328](https://github.com/Lightning-AI/lightning/pull/8328))
- Fixed the `LightningModule.backward` hook only getting called with the `apex` plugin when using manual optimization ([#8328](https://github.com/Lightning-AI/lightning/pull/8328))
- Fixed moving batch to device before sending it to the `on_*_batch_start`/`on_*_batch_end` callbacks and model hooks ([#7378](https://github.com/Lightning-AI/lightning/pull/7378))
- Fixed passing a custom `DDPPlugin` when choosing `accelerator="ddp_cpu"` for the accelerator ([#6208](https://github.com/Lightning-AI/lightning/pull/6208))
- Fixed missing call to `LightningModule.untoggle_optimizer` in training loop when running gradient accumulation with multiple optimizers ([#8284](https://github.com/Lightning-AI/lightning/pull/8284))
- Fixed hash of LightningEnum to work with value instead of name ([#8421](https://github.com/Lightning-AI/lightning/pull/8421)).
- Fixed a bug where an extra checkpoint was saved at the end of training if the `val_check_interval` did not align with the number of training batches ([#7724](https://github.com/Lightning-AI/lightning/pull/7724))
- Fixed hash of LightningEnum to work with value instead of name([#8421](https://github.com/Lightning-AI/lightning/pull/8421)).
- Fixed `move_data_to_device` to return the batch if the object `to` function didn't return `self` ([#8433](https://github.com/Lightning-AI/lightning/pull/8433))
- Fixed progress bar updates for Pod Training ([#8258](https://github.com/Lightning-AI/lightning/pull/8258))
- Fixed clearing dataloader references before attaching new dataloaders in consecutive `Trainer.{fit,validate,test,predict}´ runs ([#8442](https://github.com/Lightning-AI/lightning/pull/8442))
- Fixed memory leaks on GPU by moving `optimizer_states`, `ResultCollection.extra`, `ResultMetric` attributes, and `LoggerConnector` metrics to `cpu`. Also, delete the DDP wrapper on `teardown` ([#8490](https://github.com/Lightning-AI/lightning/pull/8490))
- Fixed `SWA` callback using LightningModule `prevent_trainer_and_dataloaders_deepcopy` to avoid OOM ([#8472](https://github.com/Lightning-AI/lightning/pull/8472))
- Fixed `ModelPruning` callback `on_save_checkpoint` to avoid making a `deepcopy` potentially leading to OOM ([#8472](https://github.com/Lightning-AI/lightning/pull/8472))
- Fixed the sampler replacement logic for `DataLoader`s which do not define all `DataLoader` attributes as `__init__` parameters ([#8519](https://github.com/Lightning-AI/lightning/pull/8519))
- Fixed DeepSpeed Windows support ([#8488](https://github.com/Lightning-AI/lightning/pull/8488))
- Fixed DeepSpeed not properly setting the trainer `lr_schedulers` attribute ([#8527](https://github.com/Lightning-AI/lightning/pull/8527))
- Fixed experiment version and log-dir divergence in DDP when using multiple `Trainer` instances in sequence ([7403](https://github.com/Lightning-AI/lightning/pull/7403))
- Enabled manual optimization for TPUs ([#8458](https://github.com/Lightning-AI/lightning/pull/8458))
- Fixed `accumulate_grad_batches` not been recomputed during model reload ([#5334](https://github.com/Lightning-AI/lightning/pull/5334))
- Fixed a `TypeError` when wrapping optimizers in the `HorovodPlugin` and running `Trainer.test` ([#7840](https://github.com/Lightning-AI/lightning/pull/7840))
- Fixed `BackboneFinetuning` restoration ([#8501](https://github.com/Lightning-AI/lightning/pull/8501))
- Fixed `lr_scheduler` with metric (e.g. `torch.optim.lr_scheduler.ReduceLROnPlateau`) when using `automatic_optimization = False` ([#7643](https://github.com/Lightning-AI/lightning/pull/7643))
- Fixed `DeepSpeed` breaking with no schedulers ([#8580](https://github.com/Lightning-AI/lightning/pull/8580))


## [1.3.8] - 2021-07-01

### Fixed

- Fixed a sync deadlock when checkpointing a `LightningModule` that uses a torchmetrics 0.4 `Metric` ([#8218](https://github.com/Lightning-AI/lightning/pull/8218))
- Fixed compatibility TorchMetrics v0.4 ([#8206](https://github.com/Lightning-AI/lightning/pull/8206))
- Added torchelastic check when sanitizing GPUs ([#8095](https://github.com/Lightning-AI/lightning/pull/8095))
- Fixed a DDP info message that was never shown ([#8111](https://github.com/Lightning-AI/lightning/pull/8111))
- Fixed metrics deprecation message at module import level ([#8163](https://github.com/Lightning-AI/lightning/pull/8163))
- Fixed a bug where an infinite recursion would be triggered when using the `BaseFinetuning` callback on a model that contains a `ModuleDict` ([#8170](https://github.com/Lightning-AI/lightning/pull/8170))
- Added a mechanism to detect `deadlock` for `DDP` when only 1 process trigger an `Exception`. The mechanism will `kill the processes` when it happens ([#8167](https://github.com/Lightning-AI/lightning/pull/8167))
- Fixed NCCL error when selecting non-consecutive device ids ([#8165](https://github.com/Lightning-AI/lightning/pull/8165))
- Fixed SWA to also work with `IterableDataset` ([#8172](https://github.com/Lightning-AI/lightning/pull/8172))


## [1.3.7] - 2021-06-22

### Fixed

- Fixed a bug where skipping an optimizer while using amp causes amp to trigger an assertion error ([#7975](https://github.com/Lightning-AI/lightning/pull/7975))
- Fixed deprecation messages not showing due to incorrect stacklevel ([#8002](https://github.com/Lightning-AI/lightning/pull/8002), [#8005](https://github.com/Lightning-AI/lightning/pull/8005))
- Fixed setting a `DistributedSampler` when using a distributed plugin in a custom accelerator ([#7814](https://github.com/Lightning-AI/lightning/pull/7814))
- Improved `PyTorchProfiler` chrome traces names ([#8009](https://github.com/Lightning-AI/lightning/pull/8009))
- Fixed moving the best score to device in `EarlyStopping` callback for TPU devices ([#7959](https://github.com/Lightning-AI/lightning/pull/7959))
- Fixes access to `callback_metrics` in ddp_spawn ([#7916](https://github.com/Lightning-AI/lightning/pull/7916))


## [1.3.6] - 2021-06-15

### Fixed

- Fixed logs overwriting issue for remote filesystems ([#7889](https://github.com/Lightning-AI/lightning/pull/7889))
- Fixed `DataModule.prepare_data` could only be called on the global rank 0 process ([#7945](https://github.com/Lightning-AI/lightning/pull/7945))
- Fixed setting `worker_init_fn` to seed dataloaders correctly when using DDP ([#7942](https://github.com/Lightning-AI/lightning/pull/7942))
- Fixed `BaseFinetuning` callback to properly handle parent modules w/ parameters ([#7931](https://github.com/Lightning-AI/lightning/pull/7931))


## [1.3.5] - 2021-06-08

### Added

- Added warning to Training Step output ([#7779](https://github.com/Lightning-AI/lightning/pull/7779))

### Fixed

- Fixed `LearningRateMonitor` and `BackboneFinetuning` ([#7835](https://github.com/Lightning-AI/lightning/pull/7835))
- Minor improvements to `apply_to_collection` and type signature of `log_dict` ([#7851](https://github.com/Lightning-AI/lightning/pull/7851))
- Fixed docker versions ([#7834](https://github.com/Lightning-AI/lightning/pull/7834))
- Fixed sharded training check for fp16 precision ([#7825](https://github.com/Lightning-AI/lightning/pull/7825))
- Fixed support for torch Module type hints in LightningCLI ([#7807](https://github.com/Lightning-AI/lightning/pull/7807))

### Changed

- Move `training_output` validation to after `train_step_end` ([#7868](https://github.com/Lightning-AI/lightning/pull/7868))


## [1.3.4] - 2021-06-01

### Fixed

- Fixed info message when max training time reached ([#7780](https://github.com/Lightning-AI/lightning/pull/7780))
- Fixed missing `__len__` method to `IndexBatchSamplerWrapper` ([#7681](https://github.com/Lightning-AI/lightning/pull/7681))


## [1.3.3] - 2021-05-27

### Changed

- Changed calling of `untoggle_optimizer(opt_idx)` out of the closure function ([#7563](https://github.com/Lightning-AI/lightning/pull/7563))

### Fixed

- Fixed `ProgressBar` pickling after calling `trainer.predict` ([#7608](https://github.com/Lightning-AI/lightning/pull/7608))
- Fixed broadcasting in multi-node, multi-gpu DDP using torch 1.7 ([#7592](https://github.com/Lightning-AI/lightning/pull/7592))
- Fixed dataloaders are not reset when tuning the model ([#7566](https://github.com/Lightning-AI/lightning/pull/7566))
- Fixed print errors in `ProgressBar` when `trainer.fit` is not called ([#7674](https://github.com/Lightning-AI/lightning/pull/7674))
- Fixed global step update when the epoch is skipped ([#7677](https://github.com/Lightning-AI/lightning/pull/7677))
- Fixed training loop total batch counter when accumulate grad batches was enabled ([#7692](https://github.com/Lightning-AI/lightning/pull/7692))


## [1.3.2] - 2021-05-18

### Changed

- `DataModule`s now avoid duplicate `{setup,teardown,prepare_data}` calls for the same stage ([#7238](https://github.com/Lightning-AI/lightning/pull/7238))

### Fixed

- Fixed parsing of multiple training dataloaders ([#7433](https://github.com/Lightning-AI/lightning/pull/7433))
- Fixed recursive passing of `wrong_type` keyword argument in `pytorch_lightning.utilities.apply_to_collection` ([#7433](https://github.com/Lightning-AI/lightning/pull/7433))
- Fixed setting correct `DistribType` for `ddp_cpu` (spawn) backend ([#7492](https://github.com/Lightning-AI/lightning/pull/7492))
- Fixed incorrect number of calls to LR scheduler when `check_val_every_n_epoch > 1` ([#7032](https://github.com/Lightning-AI/lightning/pull/7032))


## [1.3.1] - 2021-05-11

### Fixed

- Fixed DeepSpeed with IterableDatasets ([#7362](https://github.com/Lightning-AI/lightning/pull/7362))
- Fixed `Trainer.current_epoch` not getting restored after tuning ([#7434](https://github.com/Lightning-AI/lightning/pull/7434))
- Fixed local rank displayed in console log ([#7395](https://github.com/Lightning-AI/lightning/pull/7395))


## [1.3.0] - 2021-05-06

### Added

- Added support for the `EarlyStopping` callback to run at the end of the training epoch ([#6944](https://github.com/Lightning-AI/lightning/pull/6944))
- Added synchronization points before and after `setup` hooks are run ([#7202](https://github.com/Lightning-AI/lightning/pull/7202))
- Added a `teardown` hook to `ClusterEnvironment` ([#6942](https://github.com/Lightning-AI/lightning/pull/6942))
- Added utils for metrics to scalar conversions ([#7180](https://github.com/Lightning-AI/lightning/pull/7180))
- Added utils for NaN/Inf detection for gradients and parameters ([#6834](https://github.com/Lightning-AI/lightning/pull/6834))
- Added more explicit exception message when trying to execute `trainer.test()` or `trainer.validate()` with `fast_dev_run=True` ([#6667](https://github.com/Lightning-AI/lightning/pull/6667))
- Added `LightningCLI` class to provide simple reproducibility with minimum boilerplate training CLI (
    [#4492](https://github.com/Lightning-AI/lightning/pull/4492),
    [#6862](https://github.com/Lightning-AI/lightning/pull/6862),
    [#7156](https://github.com/Lightning-AI/lightning/pull/7156),
    [#7299](https://github.com/Lightning-AI/lightning/pull/7299))
- Added `gradient_clip_algorithm` argument to Trainer for gradient clipping by value ([#6123](https://github.com/Lightning-AI/lightning/pull/6123)).
- Added a way to print to terminal without breaking up the progress bar ([#5470](https://github.com/Lightning-AI/lightning/pull/5470))
- Added support to checkpoint after training steps in `ModelCheckpoint` callback ([#6146](https://github.com/Lightning-AI/lightning/pull/6146))
- Added `TrainerStatus.{INITIALIZING,RUNNING,FINISHED,INTERRUPTED}` ([#7173](https://github.com/Lightning-AI/lightning/pull/7173))
- Added `Trainer.validate()` method to perform one evaluation epoch over the validation set ([#4948](https://github.com/Lightning-AI/lightning/pull/4948))
- Added `LightningEnvironment` for Lightning-specific DDP ([#5915](https://github.com/Lightning-AI/lightning/pull/5915))
- Added `teardown()` hook to LightningDataModule ([#4673](https://github.com/Lightning-AI/lightning/pull/4673))
- Added `auto_insert_metric_name` parameter to `ModelCheckpoint` ([#6277](https://github.com/Lightning-AI/lightning/pull/6277))
- Added arg to `self.log` that enables users to give custom names when dealing with multiple dataloaders ([#6274](https://github.com/Lightning-AI/lightning/pull/6274))
- Added `teardown` method to `BaseProfiler` to enable subclasses defining post-profiling steps outside of `__del__` ([#6370](https://github.com/Lightning-AI/lightning/pull/6370))
- Added `setup` method to `BaseProfiler` to enable subclasses defining pre-profiling steps for every process ([#6633](https://github.com/Lightning-AI/lightning/pull/6633))
- Added no return warning to predict ([#6139](https://github.com/Lightning-AI/lightning/pull/6139))
- Added `Trainer.predict` config validation ([#6543](https://github.com/Lightning-AI/lightning/pull/6543))
- Added `AbstractProfiler` interface ([#6621](https://github.com/Lightning-AI/lightning/pull/6621))
- Added support for including module names for forward in the autograd trace of `PyTorchProfiler` ([#6349](https://github.com/Lightning-AI/lightning/pull/6349))
- Added support for the PyTorch 1.8.1 autograd profiler ([#6618](https://github.com/Lightning-AI/lightning/pull/6618))
- Added `outputs` parameter to callback's `on_validation_epoch_end` & `on_test_epoch_end` hooks ([#6120](https://github.com/Lightning-AI/lightning/pull/6120))
- Added `configure_sharded_model` hook ([#6679](https://github.com/Lightning-AI/lightning/pull/6679))
- Added support for `precision=64`, enabling training with double precision ([#6595](https://github.com/Lightning-AI/lightning/pull/6595))
- Added support for DDP communication hooks ([#6736](https://github.com/Lightning-AI/lightning/pull/6736))
- Added `artifact_location` argument to `MLFlowLogger` which will be passed to the `MlflowClient.create_experiment` call ([#6677](https://github.com/Lightning-AI/lightning/pull/6677))
- Added `model` parameter to precision plugins' `clip_gradients` signature (
    [#6764](https://github.com/Lightning-AI/lightning/pull/6764),
    [#7231](https://github.com/Lightning-AI/lightning/pull/7231))
- Added `is_last_batch` attribute to `Trainer` ([#6825](https://github.com/Lightning-AI/lightning/pull/6825))
- Added `LightningModule.lr_schedulers()` for manual optimization  ([#6567](https://github.com/Lightning-AI/lightning/pull/6567))
- Added `MpModelWrapper` in TPU Spawn ([#7045](https://github.com/Lightning-AI/lightning/pull/7045))
- Added `max_time` Trainer argument to limit training time ([#6823](https://github.com/Lightning-AI/lightning/pull/6823))
- Added `on_predict_{batch,epoch}_{start,end}` hooks ([#7141](https://github.com/Lightning-AI/lightning/pull/7141))
- Added new `EarlyStopping` parameters `stopping_threshold` and `divergence_threshold` ([#6868](https://github.com/Lightning-AI/lightning/pull/6868))
- Added `debug` flag to TPU Training Plugins (PT_XLA_DEBUG) ([#7219](https://github.com/Lightning-AI/lightning/pull/7219))
- Added new `UnrepeatedDistributedSampler` and `IndexBatchSamplerWrapper` for tracking distributed predictions ([#7215](https://github.com/Lightning-AI/lightning/pull/7215))
- Added `trainer.predict(return_predictions=None|False|True)` ([#7215](https://github.com/Lightning-AI/lightning/pull/7215))
- Added `BasePredictionWriter` callback to implement prediction saving ([#7127](https://github.com/Lightning-AI/lightning/pull/7127))
- Added `trainer.tune(scale_batch_size_kwargs, lr_find_kwargs)` arguments to configure the tuning algorithms ([#7258](https://github.com/Lightning-AI/lightning/pull/7258))
- Added `tpu_distributed` check for TPU Spawn barrier ([#7241](https://github.com/Lightning-AI/lightning/pull/7241))
- Added device updates to TPU Spawn for Pod training ([#7243](https://github.com/Lightning-AI/lightning/pull/7243))
- Added warning when missing `Callback` and using `resume_from_checkpoint` ([#7254](https://github.com/Lightning-AI/lightning/pull/7254))
- DeepSpeed single file saving ([#6900](https://github.com/Lightning-AI/lightning/pull/6900))
- Added Training type Plugins Registry (
    [#6982](https://github.com/Lightning-AI/lightning/pull/6982),
    [#7063](https://github.com/Lightning-AI/lightning/pull/7063),
    [#7214](https://github.com/Lightning-AI/lightning/pull/7214),
    [#7224](https://github.com/Lightning-AI/lightning/pull/7224)
)
- Add `ignore` param to `save_hyperparameters` ([#6056](https://github.com/Lightning-AI/lightning/pull/6056))

### Changed

- Changed `LightningModule.truncated_bptt_steps` to be property ([#7323](https://github.com/Lightning-AI/lightning/pull/7323))
- Changed `EarlyStopping` callback from by default running `EarlyStopping.on_validation_end` if only training is run. Set `check_on_train_epoch_end` to run the callback at the end of the train epoch instead of at the end of the validation epoch ([#7069](https://github.com/Lightning-AI/lightning/pull/7069))
- Renamed `pytorch_lightning.callbacks.swa` to `pytorch_lightning.callbacks.stochastic_weight_avg` ([#6259](https://github.com/Lightning-AI/lightning/pull/6259))
- Refactor `RunningStage` and `TrainerState` usage (
    [#4945](https://github.com/Lightning-AI/lightning/pull/4945),
    [#7173](https://github.com/Lightning-AI/lightning/pull/7173))
    * Added `RunningStage.SANITY_CHECKING`
    * Added `TrainerFn.{FITTING,VALIDATING,TESTING,PREDICTING,TUNING}`
    * Changed `trainer.evaluating` to return `True` if validating or testing
- Changed `setup()` and `teardown()` stage argument to take any of `{fit,validate,test,predict}` ([#6386](https://github.com/Lightning-AI/lightning/pull/6386))
- Changed profilers to save separate report files per state and rank ([#6621](https://github.com/Lightning-AI/lightning/pull/6621))
- The trainer no longer tries to save a checkpoint on exception or run callback's `on_train_end` functions ([#6864](https://github.com/Lightning-AI/lightning/pull/6864))
- Changed `PyTorchProfiler` to use `torch.autograd.profiler.record_function` to record functions ([#6349](https://github.com/Lightning-AI/lightning/pull/6349))
- Disabled `lr_scheduler.step()` in manual optimization  ([#6825](https://github.com/Lightning-AI/lightning/pull/6825))
- Changed warnings and recommendations for dataloaders in `ddp_spawn` ([#6762](https://github.com/Lightning-AI/lightning/pull/6762))
- `pl.seed_everything` will now also set the seed on the `DistributedSampler` ([#7024](https://github.com/Lightning-AI/lightning/pull/7024))
- Changed default setting for communication of multi-node training using `DDPShardedPlugin` ([#6937](https://github.com/Lightning-AI/lightning/pull/6937))
- `trainer.tune()` now returns the tuning result ([#7258](https://github.com/Lightning-AI/lightning/pull/7258))
- `LightningModule.from_datasets()` now accepts `IterableDataset` instances as training datasets. ([#7503](https://github.com/Lightning-AI/lightning/pull/7503))
- Changed `resume_from_checkpoint` warning to an error when the checkpoint file does not exist ([#7075](https://github.com/Lightning-AI/lightning/pull/7075))
- Automatically set `sync_batchnorm` for `training_type_plugin` ([#6536](https://github.com/Lightning-AI/lightning/pull/6536))
- Allowed training type plugin to delay optimizer creation ([#6331](https://github.com/Lightning-AI/lightning/pull/6331))
- Removed ModelSummary validation from train loop on_trainer_init ([#6610](https://github.com/Lightning-AI/lightning/pull/6610))
- Moved `save_function` to accelerator ([#6689](https://github.com/Lightning-AI/lightning/pull/6689))
- Updated DeepSpeed ZeRO ([#6546](https://github.com/Lightning-AI/lightning/pull/6546),
    [#6752](https://github.com/Lightning-AI/lightning/pull/6752),
    [#6142](https://github.com/Lightning-AI/lightning/pull/6142),
    [#6321](https://github.com/Lightning-AI/lightning/pull/6321))
- Improved verbose logging for `EarlyStopping` callback ([#6811](https://github.com/Lightning-AI/lightning/pull/6811))
- Run ddp_spawn dataloader checks on Windows ([#6930](https://github.com/Lightning-AI/lightning/pull/6930))
- Updated mlflow with using `resolve_tags` ([#6746](https://github.com/Lightning-AI/lightning/pull/6746))
- Moved `save_hyperparameters` to its own function ([#7119](https://github.com/Lightning-AI/lightning/pull/7119))
- Replaced `_DataModuleWrapper` with `__new__` ([#7289](https://github.com/Lightning-AI/lightning/pull/7289))
- Reset `current_fx` properties on lightning module in teardown ([#7247](https://github.com/Lightning-AI/lightning/pull/7247))
- Auto-set `DataLoader.worker_init_fn` with `seed_everything` ([#6960](https://github.com/Lightning-AI/lightning/pull/6960))
- Remove `model.trainer` call inside of dataloading mixin ([#7317](https://github.com/Lightning-AI/lightning/pull/7317))
- Split profilers module ([#6261](https://github.com/Lightning-AI/lightning/pull/6261))
- Ensure accelerator is valid if running interactively ([#5970](https://github.com/Lightning-AI/lightning/pull/5970))
- Disabled batch transfer in DP mode ([#6098](https://github.com/Lightning-AI/lightning/pull/6098))

### Deprecated

- Deprecated `outputs` in both `LightningModule.on_train_epoch_end` and `Callback.on_train_epoch_end` hooks ([#7339](https://github.com/Lightning-AI/lightning/pull/7339))
- Deprecated `Trainer.truncated_bptt_steps` in favor of `LightningModule.truncated_bptt_steps` ([#7323](https://github.com/Lightning-AI/lightning/pull/7323))
- Deprecated `outputs` in both `LightningModule.on_train_epoch_end` and `Callback.on_train_epoch_end` hooks ([#7339](https://github.com/Lightning-AI/lightning/pull/7339))
- Deprecated `LightningModule.grad_norm` in favor of `pytorch_lightning.utilities.grads.grad_norm` ([#7292](https://github.com/Lightning-AI/lightning/pull/7292))
- Deprecated the `save_function` property from the `ModelCheckpoint` callback ([#7201](https://github.com/Lightning-AI/lightning/pull/7201))
- Deprecated `LightningModule.write_predictions` and `LightningModule.write_predictions_dict` ([#7066](https://github.com/Lightning-AI/lightning/pull/7066))
- Deprecated `TrainerLoggingMixin` in favor of a separate utilities module for metric handling ([#7180](https://github.com/Lightning-AI/lightning/pull/7180))
- Deprecated `TrainerTrainingTricksMixin` in favor of a separate utilities module for NaN/Inf detection for gradients and parameters ([#6834](https://github.com/Lightning-AI/lightning/pull/6834))
- `period` has been deprecated in favor of `every_n_val_epochs` in the `ModelCheckpoint` callback ([#6146](https://github.com/Lightning-AI/lightning/pull/6146))
- Deprecated `trainer.running_sanity_check` in favor of `trainer.sanity_checking` ([#4945](https://github.com/Lightning-AI/lightning/pull/4945))
- Deprecated `Profiler(output_filename)` in favor of `dirpath` and `filename` ([#6621](https://github.com/Lightning-AI/lightning/pull/6621))
- Deprecated `PyTorchProfiler(profiled_functions)` in favor of `record_functions` ([#6349](https://github.com/Lightning-AI/lightning/pull/6349))
- Deprecated `@auto_move_data` in favor of `trainer.predict` ([#6993](https://github.com/Lightning-AI/lightning/pull/6993))
- Deprecated `Callback.on_load_checkpoint(checkpoint)` in favor of `Callback.on_load_checkpoint(trainer, pl_module, checkpoint)` ([#7253](https://github.com/Lightning-AI/lightning/pull/7253))
- Deprecated metrics in favor of `torchmetrics` (
    [#6505](https://github.com/Lightning-AI/lightning/pull/6505),
    [#6530](https://github.com/Lightning-AI/lightning/pull/6530),
    [#6540](https://github.com/Lightning-AI/lightning/pull/6540),
    [#6547](https://github.com/Lightning-AI/lightning/pull/6547),
    [#6515](https://github.com/Lightning-AI/lightning/pull/6515),
    [#6572](https://github.com/Lightning-AI/lightning/pull/6572),
    [#6573](https://github.com/Lightning-AI/lightning/pull/6573),
    [#6584](https://github.com/Lightning-AI/lightning/pull/6584),
    [#6636](https://github.com/Lightning-AI/lightning/pull/6636),
    [#6637](https://github.com/Lightning-AI/lightning/pull/6637),
    [#6649](https://github.com/Lightning-AI/lightning/pull/6649),
    [#6659](https://github.com/Lightning-AI/lightning/pull/6659),
    [#7131](https://github.com/Lightning-AI/lightning/pull/7131),
)
- Deprecated the `LightningModule.datamodule` getter and setter methods; access them through `Trainer.datamodule` instead ([#7168](https://github.com/Lightning-AI/lightning/pull/7168))
- Deprecated the use of `Trainer(gpus="i")` (string) for selecting the i-th GPU; from v1.5 this will set the number of GPUs instead of the index ([#6388](https://github.com/Lightning-AI/lightning/pull/6388))

### Removed

- Removed the `exp_save_path` property from the `LightningModule` ([#7266](https://github.com/Lightning-AI/lightning/pull/7266))
- Removed training loop explicitly calling `EarlyStopping.on_validation_end` if no validation is run ([#7069](https://github.com/Lightning-AI/lightning/pull/7069))
- Removed `automatic_optimization` as a property from the training loop in favor of `LightningModule.automatic_optimization` ([#7130](https://github.com/Lightning-AI/lightning/pull/7130))
- Removed evaluation loop legacy returns for `*_epoch_end` hooks ([#6973](https://github.com/Lightning-AI/lightning/pull/6973))
- Removed support for passing a bool value to `profiler` argument of Trainer ([#6164](https://github.com/Lightning-AI/lightning/pull/6164))
- Removed no return warning from val/test step ([#6139](https://github.com/Lightning-AI/lightning/pull/6139))
- Removed passing a `ModelCheckpoint` instance to `Trainer(checkpoint_callback)` ([#6166](https://github.com/Lightning-AI/lightning/pull/6166))
- Removed deprecated Trainer argument `enable_pl_optimizer` and `automatic_optimization` ([#6163](https://github.com/Lightning-AI/lightning/pull/6163))
- Removed deprecated metrics ([#6161](https://github.com/Lightning-AI/lightning/pull/6161))
    * from `pytorch_lightning.metrics.functional.classification` removed `to_onehot`, `to_categorical`, `get_num_classes`, `roc`, `multiclass_roc`, `average_precision`, `precision_recall_curve`, `multiclass_precision_recall_curve`
    * from `pytorch_lightning.metrics.functional.reduction` removed `reduce`, `class_reduce`
- Removed deprecated `ModelCheckpoint` arguments `prefix`, `mode="auto"` ([#6162](https://github.com/Lightning-AI/lightning/pull/6162))
- Removed `mode='auto'` from `EarlyStopping` ([#6167](https://github.com/Lightning-AI/lightning/pull/6167))
- Removed `epoch` and `step` arguments from `ModelCheckpoint.format_checkpoint_name()`, these are now included in the `metrics` argument ([#7344](https://github.com/Lightning-AI/lightning/pull/7344))
- Removed legacy references for magic keys in the `Result` object ([#6016](https://github.com/Lightning-AI/lightning/pull/6016))
- Removed deprecated `LightningModule` `hparams` setter ([#6207](https://github.com/Lightning-AI/lightning/pull/6207))
- Removed legacy code to log or include metrics in the progress bar by returning them in a dict with the `"log"/"progress_bar"` magic keys. Use `self.log` instead ([#6734](https://github.com/Lightning-AI/lightning/pull/6734))
- Removed `trainer.fit()` return value of `1`. It has no return now ([#7237](https://github.com/Lightning-AI/lightning/pull/7237))
- Removed `logger_connector` legacy code ([#6733](https://github.com/Lightning-AI/lightning/pull/6733))
- Removed unused mixin attributes ([#6487](https://github.com/Lightning-AI/lightning/pull/6487))

### Fixed

- Fixed NaN errors in progress bars when training with iterable datasets with no length defined ([#7306](https://github.com/Lightning-AI/lightning/pull/7306))
- Fixed attaching train and validation dataloaders when `reload_dataloaders_every_epoch=True` and `num_sanity_val_steps=0` ([#7207](https://github.com/Lightning-AI/lightning/pull/7207))
- Added a barrier in the accelerator `teardown` to synchronize processes before execution finishes ([#6814](https://github.com/Lightning-AI/lightning/pull/6814))
- Fixed multi-node DDP sub-process launch by using `local_rank` instead of `global_rank` for main process assertion ([#7061](https://github.com/Lightning-AI/lightning/pull/7061))
- Fixed incorrect removal of `WORLD_SIZE` environment variable in DDP training when launching with torch distributed/torchelastic ([#6942](https://github.com/Lightning-AI/lightning/pull/6942))
- Made the `Plugin.reduce` method more consistent across all Plugins to reflect a mean-reduction by default ([#6011](https://github.com/Lightning-AI/lightning/pull/6011))
- Move lightning module to correct device type when using LightningDistributedWrapper ([#6070](https://github.com/Lightning-AI/lightning/pull/6070))
- Do not print top-k verbose log with `ModelCheckpoint(monitor=None)` ([#6109](https://github.com/Lightning-AI/lightning/pull/6109))
- Fixed `ModelCheckpoint(save_top_k=0, save_last=True)` not saving the `last` checkpoint ([#6136](https://github.com/Lightning-AI/lightning/pull/6136))
- Fixed `.teardown(stage='fit')` and `.on_fit_{start,end}()` getting called during `trainer.test` ([#6386](https://github.com/Lightning-AI/lightning/pull/6386))
- Fixed LightningModule `all_gather` on cpu tensors ([#6416](https://github.com/Lightning-AI/lightning/pull/6416))
- Fixed torch distributed not available in setup hook for DDP ([#6506](https://github.com/Lightning-AI/lightning/pull/6506))
- Fixed `trainer.tuner.{lr_find,scale_batch_size}` not setting the `Trainer` state properly ([#7258](https://github.com/Lightning-AI/lightning/pull/7258))
- Fixed bug where the learning rate schedulers did not follow the optimizer frequencies ([#4868](https://github.com/Lightning-AI/lightning/pull/4868))
- Fixed pickle error checker to now check for `pickle.PickleError` to catch all pickle errors ([#6917](https://github.com/Lightning-AI/lightning/pull/6917))
- Fixed a bug where the outputs object passed to `LightningModule.training_epoch_end` was different from the object passed to the `on_train_end_epoch` hook ([#6969](https://github.com/Lightning-AI/lightning/pull/6969))
- Fixed a bug where the outputs passed to `train_batch_end` would be lists even when using a single optimizer and no truncated backprop through time steps ([#6969](https://github.com/Lightning-AI/lightning/pull/6969))
- Fixed bug for trainer error handling which would cause hang for distributed training ([#6864](https://github.com/Lightning-AI/lightning/pull/6864))
- Fixed `self.device` not returning the correct device in replicas of data-parallel ([#6414](https://github.com/Lightning-AI/lightning/pull/6414))
- Fixed `lr_find` trying beyond `num_training` steps and suggesting a too high learning rate ([#7076](https://github.com/Lightning-AI/lightning/pull/7076))
- Fixed logger creating incorrect version folder in DDP with repeated `Trainer.fit` calls ([#7077](https://github.com/Lightning-AI/lightning/pull/7077))
- Fixed metric objects passed directly to `self.log` not being reset correctly ([#7055](https://github.com/Lightning-AI/lightning/pull/7055))
- Fixed `CombinedLoader` in distributed settings for validation / testing ([#7102](https://github.com/Lightning-AI/lightning/pull/7102))
- Fixed the save_dir in `WandbLogger` when the run was initiated externally ([#7106](https://github.com/Lightning-AI/lightning/pull/7106))
- Fixed `num_sanity_val_steps` affecting reproducibility of training data shuffling ([#7014](https://github.com/Lightning-AI/lightning/pull/7014))
- Fixed resetting device after `fitting/evaluating/predicting` ([#7188](https://github.com/Lightning-AI/lightning/pull/7188))
- Fixed bug where `trainer.tuner.scale_batch_size(max_trials=0)` would not return the correct batch size result ([#7262](https://github.com/Lightning-AI/lightning/pull/7262))
- Fixed metrics not being properly logged with `precision=16` and `manual_optimization` ([#7228](https://github.com/Lightning-AI/lightning/pull/7228))
- Fixed `BaseFinetuning` properly reloading `optimizer_states` when using `resume_from_checkpoint` ([#6891](https://github.com/Lightning-AI/lightning/pull/6891))
- Fixed `parameters_to_ignore` not properly set to DDPWrapper ([#7239](https://github.com/Lightning-AI/lightning/pull/7239))
- Fixed parsing of `fast_dev_run=True` with the built-in `ArgumentParser` ([#7240](https://github.com/Lightning-AI/lightning/pull/7240))
- Fixed handling an `IterableDataset` that fails to produce a batch at the beginning of an epoch ([#7294](https://github.com/Lightning-AI/lightning/pull/7294))
- Fixed `LightningModule.save_hyperparameters()` when attempting to save an empty container ([#7268](https://github.com/Lightning-AI/lightning/pull/7268))
- Fixed `apex` not properly instantiated when running with `ddp` ([#7274](https://github.com/Lightning-AI/lightning/pull/7274))
- Fixed optimizer `state` not moved to `GPU` ([#7277](https://github.com/Lightning-AI/lightning/pull/7277))
- Fixed custom init args for `WandbLogger` ([#6989](https://github.com/Lightning-AI/lightning/pull/6989))
- Fixed a bug where an error would be raised if the train dataloader sometimes produced None for a batch ([#7342](https://github.com/Lightning-AI/lightning/pull/7342))
- Fixed examples (
    [#6600](https://github.com/Lightning-AI/lightning/pull/6600),
    [#6638](https://github.com/Lightning-AI/lightning/pull/6638),
    [#7096](https://github.com/Lightning-AI/lightning/pull/7096),
    [#7246](https://github.com/Lightning-AI/lightning/pull/7246),
    [#6357](https://github.com/Lightning-AI/lightning/pull/6357),
    [#6476](https://github.com/Lightning-AI/lightning/pull/6476),
    [#6294](https://github.com/Lightning-AI/lightning/pull/6294),
    [#6373](https://github.com/Lightning-AI/lightning/pull/6373),
    [#6088](https://github.com/Lightning-AI/lightning/pull/6088),
    [#7398](https://github.com/Lightning-AI/lightning/pull/7398)
)
- Resolved schedule step bug for PyTorch Profiler ([#6674](https://github.com/Lightning-AI/lightning/pull/6674),
    [#6681](https://github.com/Lightning-AI/lightning/pull/6681))
- Updated logic for checking TPUs availability ([#6767](https://github.com/Lightning-AI/lightning/pull/6767))
- Resolve TPU miss rendezvous ([#6781](https://github.com/Lightning-AI/lightning/pull/6781))
- Fixed auto-scaling mode when calling tune method on trainer ([#7321](https://github.com/Lightning-AI/lightning/pull/7321))
- Fixed finetuning complex models correctly unfreezes ([#6880](https://github.com/Lightning-AI/lightning/pull/6880))
- Ensure we set the eval/train flag correctly on accelerator model ([#6877](https://github.com/Lightning-AI/lightning/pull/6877))
- Set better defaults for `rank_zero_only.rank` when training is launched with SLURM and torchelastic ([#6802](https://github.com/Lightning-AI/lightning/pull/6802))
- Fixed matching the number of outputs of backward with forward for AllGatherGrad ([#6625](https://github.com/Lightning-AI/lightning/pull/6625))
- Fixed the `gradient_clip_algorithm` has no effect ([#6928](https://github.com/Lightning-AI/lightning/pull/6928))
- Fixed CUDA OOM detection and handling ([#6934](https://github.com/Lightning-AI/lightning/pull/6934))
- Fixed `unfreeze_and_add_param_group` expects `modules` rather than `module` ([#6822](https://github.com/Lightning-AI/lightning/pull/6822))
- Fixed DPP + SyncBN when move on device ([#6838](https://github.com/Lightning-AI/lightning/pull/6838))
- Fixed missing arguments in `lr_find` call ([#6784](https://github.com/Lightning-AI/lightning/pull/6784))
- Fixed `set_default_tensor_type` to `torch.DoubleTensor` with precision=64 ([#7108](https://github.com/Lightning-AI/lightning/pull/7108))
- Fixed `NeptuneLogger.log_text(step=None)` ([#7194](https://github.com/Lightning-AI/lightning/pull/7194))
- Fixed importing torchtext batch ([#6365](https://github.com/Lightning-AI/lightning/pull/6365),
    [#6323](https://github.com/Lightning-AI/lightning/pull/6323),
    [#6211](https://github.com/Lightning-AI/lightning/pull/6211))


## [1.2.9] - 2021-04-20

### Fixed

- Fixed the order to call for world ranks & the `root_device` property in `TPUSpawnPlugin` ([#7074](https://github.com/Lightning-AI/lightning/pull/7074))
- Fixed multi-gpu join for Horovod ([#6954](https://github.com/Lightning-AI/lightning/pull/6954))
- Fixed parsing for pre-release package versions ([#6999](https://github.com/Lightning-AI/lightning/pull/6999))


## [1.2.8] - 2021-04-14

### Added

- Added TPUSpawn + IterableDataset error message ([#6875](https://github.com/Lightning-AI/lightning/pull/6875))

### Fixed

- Fixed process rank not being available right away after `Trainer` instantiation ([#6941](https://github.com/Lightning-AI/lightning/pull/6941))
- Fixed `sync_dist` for tpus ([#6950](https://github.com/Lightning-AI/lightning/pull/6950))
- Fixed `AttributeError` for `require_backward_grad_sync` when running manual optimization with sharded plugin ([#6915](https://github.com/Lightning-AI/lightning/pull/6915))
- Fixed `--gpus` default for parser returned by `Trainer.add_argparse_args` ([#6898](https://github.com/Lightning-AI/lightning/pull/6898))
- Fixed TPU Spawn all gather ([#6896](https://github.com/Lightning-AI/lightning/pull/6896))
- Fixed `EarlyStopping` logic when `min_epochs` or `min_steps` requirement is not met ([#6705](https://github.com/Lightning-AI/lightning/pull/6705))
- Fixed csv extension check ([#6436](https://github.com/Lightning-AI/lightning/pull/6436))
- Fixed checkpoint issue when using Horovod distributed backend ([#6958](https://github.com/Lightning-AI/lightning/pull/6958))
- Fixed tensorboard exception raising ([#6901](https://github.com/Lightning-AI/lightning/pull/6901))
- Fixed setting the eval/train flag correctly on accelerator model ([#6983](https://github.com/Lightning-AI/lightning/pull/6983))
- Fixed DDP_SPAWN compatibility with bug_report_model.py ([#6892](https://github.com/Lightning-AI/lightning/pull/6892))
- Fixed bug where `BaseFinetuning.flatten_modules()` was duplicating leaf node parameters ([#6879](https://github.com/Lightning-AI/lightning/pull/6879))
- Set better defaults for `rank_zero_only.rank` when training is launched with SLURM and torchelastic:
    * Support SLURM and torchelastic global rank environment variables ([#5715](https://github.com/Lightning-AI/lightning/pull/5715))
    * Remove hardcoding of local rank in accelerator connector ([#6878](https://github.com/Lightning-AI/lightning/pull/6878))


## [1.2.7] - 2021-04-06

### Fixed

- Fixed resolve a bug with omegaconf and xm.save ([#6741](https://github.com/Lightning-AI/lightning/pull/6741))
- Fixed an issue with IterableDataset when __len__ is not defined ([#6828](https://github.com/Lightning-AI/lightning/pull/6828))
- Sanitize None params during pruning ([#6836](https://github.com/Lightning-AI/lightning/pull/6836))
- Enforce an epoch scheduler interval when using SWA ([#6588](https://github.com/Lightning-AI/lightning/pull/6588))
- Fixed TPU Colab hang issue, post training ([#6816](https://github.com/Lightning-AI/lightning/pull/6816))
- Fixed a bug where `TensorBoardLogger` would give a warning and not log correctly to a symbolic link `save_dir` ([#6730](https://github.com/Lightning-AI/lightning/pull/6730))
- Fixed bug where `predict` could not be used when `progress_bar_refresh_rate=0` ([#6884](https://github.com/Lightning-AI/lightning/pull/6884))


## [1.2.6] - 2021-03-30

### Changed

- Changed the behavior of `on_epoch_start` to run at the beginning of validation & test epoch ([#6498](https://github.com/Lightning-AI/lightning/pull/6498))

### Removed

- Removed legacy code to include `step` dictionary returns in `callback_metrics`. Use `self.log_dict` instead. ([#6682](https://github.com/Lightning-AI/lightning/pull/6682))

### Fixed

- Fixed `DummyLogger.log_hyperparams` raising a `TypeError` when running with `fast_dev_run=True` ([#6398](https://github.com/Lightning-AI/lightning/pull/6398))
- Fixed error on TPUs when there was no `ModelCheckpoint` ([#6654](https://github.com/Lightning-AI/lightning/pull/6654))
- Fixed `trainer.test` freeze on TPUs ([#6654](https://github.com/Lightning-AI/lightning/pull/6654))
- Fixed a bug where gradients were disabled after calling `Trainer.predict` ([#6657](https://github.com/Lightning-AI/lightning/pull/6657))
- Fixed bug where no TPUs were detected in a TPU pod env ([#6719](https://github.com/Lightning-AI/lightning/pull/6719))


## [1.2.5] - 2021-03-23

### Changed

- Update Gradient Clipping for the TPU Accelerator ([#6576](https://github.com/Lightning-AI/lightning/pull/6576))
- Refactored setup for typing friendly ([#6590](https://github.com/Lightning-AI/lightning/pull/6590))

### Fixed

- Fixed a bug where `all_gather` would not work correctly with `tpu_cores=8` ([#6587](https://github.com/Lightning-AI/lightning/pull/6587))
- Fixed comparing required versions ([#6434](https://github.com/Lightning-AI/lightning/pull/6434))
- Fixed duplicate logs appearing in console when using the python logging module ([#6275](https://github.com/Lightning-AI/lightning/pull/6275))
- Added Autocast in validation, test and predict modes for Native AMP ([#6565](https://github.com/Lightning-AI/lightning/pull/6565))


## [1.2.4] - 2021-03-16

### Changed

- Changed the default of `find_unused_parameters` back to `True` in DDP and DDP Spawn ([#6438](https://github.com/Lightning-AI/lightning/pull/6438))

### Fixed

- Expose DeepSpeed loss parameters to allow users to fix loss instability ([#6115](https://github.com/Lightning-AI/lightning/pull/6115))
- Fixed DP reduction with collection ([#6324](https://github.com/Lightning-AI/lightning/pull/6324))
- Fixed an issue where the tuner would not tune the learning rate if also tuning the batch size ([#4688](https://github.com/Lightning-AI/lightning/pull/4688))
- Fixed broadcast to use PyTorch `broadcast_object_list` and add `reduce_decision` ([#6410](https://github.com/Lightning-AI/lightning/pull/6410))
- Fixed logger creating directory structure too early in DDP ([#6380](https://github.com/Lightning-AI/lightning/pull/6380))
- Fixed DeepSpeed additional memory use on rank 0 when default device not set early enough ([#6460](https://github.com/Lightning-AI/lightning/pull/6460))
- Fixed an issue with `Tuner.scale_batch_size` not finding the batch size attribute in the datamodule ([#5968](https://github.com/Lightning-AI/lightning/pull/5968))
- Fixed an exception in the layer summary when the model contains torch.jit scripted submodules ([#6511](https://github.com/Lightning-AI/lightning/pull/6511))
- Fixed when Train loop config was run during `Trainer.predict` ([#6541](https://github.com/Lightning-AI/lightning/pull/6541))


## [1.2.3] - 2021-03-09

### Fixed

- Fixed `ModelPruning(make_pruning_permanent=True)` pruning buffers getting removed when saved during training ([#6073](https://github.com/Lightning-AI/lightning/pull/6073))
- Fixed when `_stable_1d_sort` to work when `n >= N` ([#6177](https://github.com/Lightning-AI/lightning/pull/6177))
- Fixed `AttributeError` when `logger=None` on TPU ([#6221](https://github.com/Lightning-AI/lightning/pull/6221))
- Fixed PyTorch Profiler with `emit_nvtx` ([#6260](https://github.com/Lightning-AI/lightning/pull/6260))
- Fixed `trainer.test` from `best_path` hangs after calling `trainer.fit`  ([#6272](https://github.com/Lightning-AI/lightning/pull/6272))
- Fixed `SingleTPU` calling `all_gather` ([#6296](https://github.com/Lightning-AI/lightning/pull/6296))
- Ensure we check DeepSpeed/Sharded in multi-node DDP ([#6297](https://github.com/Lightning-AI/lightning/pull/6297)
- Check `LightningOptimizer` doesn't delete optimizer hooks ([#6305](https://github.com/Lightning-AI/lightning/pull/6305)
- Resolve memory leak for evaluation ([#6326](https://github.com/Lightning-AI/lightning/pull/6326)
- Ensure that clip gradients is only called if the value is greater than 0 ([#6330](https://github.com/Lightning-AI/lightning/pull/6330)
- Fixed `Trainer` not resetting `lightning_optimizers` when calling `Trainer.fit()` multiple times ([#6372](https://github.com/Lightning-AI/lightning/pull/6372))


## [1.2.2] - 2021-03-02

### Added

- Added `checkpoint` parameter to callback's `on_save_checkpoint` hook ([#6072](https://github.com/Lightning-AI/lightning/pull/6072))

### Changed

- Changed the order of `backward`, `step`, `zero_grad` to `zero_grad`, `backward`, `step` ([#6147](https://github.com/Lightning-AI/lightning/pull/6147))
- Changed default for DeepSpeed CPU Offload to False, due to prohibitively slow speeds at smaller scale ([#6262](https://github.com/Lightning-AI/lightning/pull/6262))

### Fixed

- Fixed epoch level schedulers not being called when `val_check_interval < 1.0` ([#6075](https://github.com/Lightning-AI/lightning/pull/6075))
- Fixed multiple early stopping callbacks ([#6197](https://github.com/Lightning-AI/lightning/pull/6197))
- Fixed incorrect usage of `detach()`, `cpu()`, `to()` ([#6216](https://github.com/Lightning-AI/lightning/pull/6216))
- Fixed LBFGS optimizer support which didn't converge in automatic optimization ([#6147](https://github.com/Lightning-AI/lightning/pull/6147))
- Prevent `WandbLogger` from dropping values ([#5931](https://github.com/Lightning-AI/lightning/pull/5931))
- Fixed error thrown when using valid distributed mode in multi node ([#6297](https://github.com/Lightning-AI/lightning/pull/6297)


## [1.2.1] - 2021-02-23

### Fixed

- Fixed incorrect yield logic for the amp autocast context manager ([#6080](https://github.com/Lightning-AI/lightning/pull/6080))
- Fixed priority of plugin/accelerator when setting distributed mode ([#6089](https://github.com/Lightning-AI/lightning/pull/6089))
- Fixed error message for AMP + CPU incompatibility ([#6107](https://github.com/Lightning-AI/lightning/pull/6107))
- Disabled batch transfer in DP mode ([#6093](https://github.com/Lightning-AI/lightning/pull/6093))


## [1.2.0] - 2021-02-18

### Added

- Added `DataType`, `AverageMethod` and `MDMCAverageMethod` enum in metrics ([#5657](https://github.com/Lightning-AI/lightning/pull/5689))
- Added support for summarized model total params size in megabytes ([#5590](https://github.com/Lightning-AI/lightning/pull/5590))
- Added support for multiple train loaders ([#1959](https://github.com/Lightning-AI/lightning/pull/1959))
- Added `Accuracy` metric now generalizes to Top-k accuracy for (multi-dimensional) multi-class inputs using the `top_k` parameter ([#4838](https://github.com/Lightning-AI/lightning/pull/4838))
- Added `Accuracy` metric now enables the computation of subset accuracy for multi-label or multi-dimensional multi-class inputs with the `subset_accuracy` parameter ([#4838](https://github.com/Lightning-AI/lightning/pull/4838))
- Added `HammingDistance` metric to compute the hamming distance (loss) ([#4838](https://github.com/Lightning-AI/lightning/pull/4838))
- Added `max_fpr` parameter to `auroc` metric for computing partial auroc metric ([#3790](https://github.com/Lightning-AI/lightning/pull/3790))
- Added `StatScores` metric to compute the number of true positives, false positives, true negatives and false negatives ([#4839](https://github.com/Lightning-AI/lightning/pull/4839))
- Added `R2Score` metric ([#5241](https://github.com/Lightning-AI/lightning/pull/5241))
- Added `LambdaCallback` ([#5347](https://github.com/Lightning-AI/lightning/pull/5347))
- Added `BackboneLambdaFinetuningCallback` ([#5377](https://github.com/Lightning-AI/lightning/pull/5377))
- Accelerator `all_gather` supports collection ([#5221](https://github.com/Lightning-AI/lightning/pull/5221))
- Added `image_gradients` functional metric to compute the image gradients of a given input image. ([#5056](https://github.com/Lightning-AI/lightning/pull/5056))
- Added `MetricCollection` ([#4318](https://github.com/Lightning-AI/lightning/pull/4318))
- Added `.clone()` method to metrics ([#4318](https://github.com/Lightning-AI/lightning/pull/4318))
- Added `IoU` class interface ([#4704](https://github.com/Lightning-AI/lightning/pull/4704))
- Support to tie weights after moving model to TPU via `on_post_move_to_device` hook
- Added missing val/test hooks in `LightningModule` ([#5467](https://github.com/Lightning-AI/lightning/pull/5467))
- The `Recall` and `Precision` metrics (and their functional counterparts `recall` and `precision`) can now be generalized to Recall@K and Precision@K with the use of `top_k` parameter ([#4842](https://github.com/Lightning-AI/lightning/pull/4842))
- Added `ModelPruning` Callback ([#5618](https://github.com/Lightning-AI/lightning/pull/5618),
    [#5825](https://github.com/Lightning-AI/lightning/pull/5825),
    [#6045](https://github.com/Lightning-AI/lightning/pull/6045))
- Added `PyTorchProfiler` ([#5560](https://github.com/Lightning-AI/lightning/pull/5560))
- Added compositional metrics ([#5464](https://github.com/Lightning-AI/lightning/pull/5464))
- Added Trainer method `predict(...)` for high performance predictions ([#5579](https://github.com/Lightning-AI/lightning/pull/5579))
- Added `on_before_batch_transfer` and `on_after_batch_transfer` data hooks ([#3671](https://github.com/Lightning-AI/lightning/pull/3671))
- Added AUC/AUROC class interface ([#5479](https://github.com/Lightning-AI/lightning/pull/5479))
- Added `PredictLoop` object ([#5752](https://github.com/Lightning-AI/lightning/pull/5752))
- Added `QuantizationAwareTraining` callback ([#5706](https://github.com/Lightning-AI/lightning/pull/5706),
    [#6040](https://github.com/Lightning-AI/lightning/pull/6040))
- Added `LightningModule.configure_callbacks` to enable the definition of model-specific callbacks ([#5621](https://github.com/Lightning-AI/lightning/pull/5621))
- Added `dim` to `PSNR` metric for mean-squared-error reduction ([#5957](https://github.com/Lightning-AI/lightning/pull/5957))
- Added promxial policy optimization template to pl_examples ([#5394](https://github.com/Lightning-AI/lightning/pull/5394))
- Added `log_graph` to `CometLogger` ([#5295](https://github.com/Lightning-AI/lightning/pull/5295))
- Added possibility for nested loaders ([#5404](https://github.com/Lightning-AI/lightning/pull/5404))
- Added `sync_step` to Wandb logger ([#5351](https://github.com/Lightning-AI/lightning/pull/5351))
- Added `StochasticWeightAveraging` callback ([#5640](https://github.com/Lightning-AI/lightning/pull/5640))
- Added `LightningDataModule.from_datasets(...)` ([#5133](https://github.com/Lightning-AI/lightning/pull/5133))
- Added `PL_TORCH_DISTRIBUTED_BACKEND` env variable to select backend ([#5981](https://github.com/Lightning-AI/lightning/pull/5981))
- Added `Trainer` flag to activate Stochastic Weight Averaging (SWA) `Trainer(stochastic_weight_avg=True)` ([#6038](https://github.com/Lightning-AI/lightning/pull/6038))
- Added DeepSpeed integration ([#5954](https://github.com/Lightning-AI/lightning/pull/5954),
    [#6042](https://github.com/Lightning-AI/lightning/pull/6042))

### Changed

- Changed `stat_scores` metric now calculates stat scores over all classes and gains new parameters, in line with the new `StatScores` metric ([#4839](https://github.com/Lightning-AI/lightning/pull/4839))
- Changed `computer_vision_fine_tunning` example to use `BackboneLambdaFinetuningCallback` ([#5377](https://github.com/Lightning-AI/lightning/pull/5377))
- Changed `automatic casting` for LoggerConnector `metrics` ([#5218](https://github.com/Lightning-AI/lightning/pull/5218))
- Changed `iou` [func] to allow float input ([#4704](https://github.com/Lightning-AI/lightning/pull/4704))
- Metric `compute()` method will no longer automatically call `reset()` ([#5409](https://github.com/Lightning-AI/lightning/pull/5409))
- Set PyTorch 1.4 as min requirements, also for testing and examples `torchvision>=0.5` and `torchtext>=0.5` ([#5418](https://github.com/Lightning-AI/lightning/pull/5418))
- Changed `callbacks` argument in `Trainer` to allow `Callback` input ([#5446](https://github.com/Lightning-AI/lightning/pull/5446))
- Changed the default of `find_unused_parameters` to `False` in DDP ([#5185](https://github.com/Lightning-AI/lightning/pull/5185))
- Changed `ModelCheckpoint` version suffixes to start at 1 ([#5008](https://github.com/Lightning-AI/lightning/pull/5008))
- Progress bar metrics tensors are now converted to float ([#5692](https://github.com/Lightning-AI/lightning/pull/5692))
- Changed the default value for the `progress_bar_refresh_rate` Trainer argument in Google COLAB notebooks to 20 ([#5516](https://github.com/Lightning-AI/lightning/pull/5516))
- Extended support for purely iteration-based training ([#5726](https://github.com/Lightning-AI/lightning/pull/5726))
- Made `LightningModule.global_rank`, `LightningModule.local_rank` and `LightningModule.logger` read-only properties ([#5730](https://github.com/Lightning-AI/lightning/pull/5730))
- Forced `ModelCheckpoint` callbacks to run after all others to guarantee all states are saved to the checkpoint ([#5731](https://github.com/Lightning-AI/lightning/pull/5731))
- Refactored Accelerators and Plugins:
    * Added base classes for plugins ([#5715](https://github.com/Lightning-AI/lightning/pull/5715))
    * Added parallel plugins for DP, DDP, DDPSpawn, DDP2 and Horovod ([#5714](https://github.com/Lightning-AI/lightning/pull/5714))
    * Precision Plugins ([#5718](https://github.com/Lightning-AI/lightning/pull/5718))
    * Added new Accelerators for CPU, GPU and TPU ([#5719](https://github.com/Lightning-AI/lightning/pull/5719))
    * Added RPC and Sharded plugins ([#5732](https://github.com/Lightning-AI/lightning/pull/5732))
    * Added missing `LightningModule`-wrapper logic to new plugins and accelerator ([#5734](https://github.com/Lightning-AI/lightning/pull/5734))
    * Moved device-specific teardown logic from training loop to accelerator ([#5973](https://github.com/Lightning-AI/lightning/pull/5973))
    * Moved accelerator_connector.py to the connectors subfolder ([#6033](https://github.com/Lightning-AI/lightning/pull/6033))
    * Trainer only references accelerator ([#6039](https://github.com/Lightning-AI/lightning/pull/6039))
    * Made parallel devices optional across all plugins ([#6051](https://github.com/Lightning-AI/lightning/pull/6051))
    * Cleaning ([#5948](https://github.com/Lightning-AI/lightning/pull/5948),
        [#5949](https://github.com/Lightning-AI/lightning/pull/5949),
        [#5950](https://github.com/Lightning-AI/lightning/pull/5950))
- Enabled `self.log` in callbacks ([#5094](https://github.com/Lightning-AI/lightning/pull/5094))
- Renamed xxx_AVAILABLE as protected ([#5082](https://github.com/Lightning-AI/lightning/pull/5082))
- Unified module names in Utils ([#5199](https://github.com/Lightning-AI/lightning/pull/5199))
- Separated utils: imports & enums ([#5256](https://github.com/Lightning-AI/lightning/pull/5256)
    [#5874](https://github.com/Lightning-AI/lightning/pull/5874))
- Refactor: clean trainer device & distributed getters ([#5300](https://github.com/Lightning-AI/lightning/pull/5300))
- Simplified training phase as LightningEnum ([#5419](https://github.com/Lightning-AI/lightning/pull/5419))
- Updated metrics to use LightningEnum ([#5689](https://github.com/Lightning-AI/lightning/pull/5689))
- Changed the seq of `on_train_batch_end`, `on_batch_end` & `on_train_epoch_end`, `on_epoch_end hooks` ([#5688](https://github.com/Lightning-AI/lightning/pull/5688))
- Refactored `setup_training` and remove `test_mode` ([#5388](https://github.com/Lightning-AI/lightning/pull/5388))
- Disabled training with zero `num_training_batches` when insufficient `limit_train_batches` ([#5703](https://github.com/Lightning-AI/lightning/pull/5703))
- Refactored `EpochResultStore` ([#5522](https://github.com/Lightning-AI/lightning/pull/5522))
- Update `lr_finder` to check for attribute if not running `fast_dev_run` ([#5990](https://github.com/Lightning-AI/lightning/pull/5990))
- LightningOptimizer manual optimizer is more flexible and expose `toggle_model` ([#5771](https://github.com/Lightning-AI/lightning/pull/5771))
- `MlflowLogger` limit parameter value length to 250 char ([#5893](https://github.com/Lightning-AI/lightning/pull/5893))
- Re-introduced fix for Hydra directory sync with multiple process ([#5993](https://github.com/Lightning-AI/lightning/pull/5993))

### Deprecated

- Function `stat_scores_multiple_classes` is deprecated in favor of `stat_scores` ([#4839](https://github.com/Lightning-AI/lightning/pull/4839))
- Moved accelerators and plugins to its `legacy` pkg ([#5645](https://github.com/Lightning-AI/lightning/pull/5645))
- Deprecated `LightningDistributedDataParallel` in favor of new wrapper module `LightningDistributedModule` ([#5185](https://github.com/Lightning-AI/lightning/pull/5185))
- Deprecated `LightningDataParallel` in favor of new wrapper module `LightningParallelModule` ([#5670](https://github.com/Lightning-AI/lightning/pull/5670))
- Renamed utils modules ([#5199](https://github.com/Lightning-AI/lightning/pull/5199))
    * `argparse_utils` >> `argparse`
    * `model_utils` >> `model_helpers`
    * `warning_utils` >> `warnings`
    * `xla_device_utils` >> `xla_device`
- Deprecated using `'val_loss'` to set the `ModelCheckpoint` monitor ([#6012](https://github.com/Lightning-AI/lightning/pull/6012))
- Deprecated `.get_model()` with explicit `.lightning_module` property ([#6035](https://github.com/Lightning-AI/lightning/pull/6035))
- Deprecated Trainer attribute `accelerator_backend` in favor of `accelerator` ([#6034](https://github.com/Lightning-AI/lightning/pull/6034))

### Removed

- Removed deprecated checkpoint argument `filepath` ([#5321](https://github.com/Lightning-AI/lightning/pull/5321))
- Removed deprecated `Fbeta`, `f1_score` and `fbeta_score` metrics ([#5322](https://github.com/Lightning-AI/lightning/pull/5322))
- Removed deprecated `TrainResult` ([#5323](https://github.com/Lightning-AI/lightning/pull/5323))
- Removed deprecated `EvalResult` ([#5633](https://github.com/Lightning-AI/lightning/pull/5633))
- Removed `LoggerStages` ([#5673](https://github.com/Lightning-AI/lightning/pull/5673))

### Fixed

- Fixed distributed setting and `ddp_cpu` only with `num_processes>1` ([#5297](https://github.com/Lightning-AI/lightning/pull/5297))
- Fixed `num_workers` for Windows example ([#5375](https://github.com/Lightning-AI/lightning/pull/5375))
- Fixed loading yaml ([#5619](https://github.com/Lightning-AI/lightning/pull/5619))
- Fixed support custom DataLoader with DDP if they can be re-instantiated ([#5745](https://github.com/Lightning-AI/lightning/pull/5745))
- Fixed repeated `.fit()` calls ignore max_steps iteration bound ([#5936](https://github.com/Lightning-AI/lightning/pull/5936))
- Fixed throwing `MisconfigurationError` on unknown mode ([#5255](https://github.com/Lightning-AI/lightning/pull/5255))
- Resolve bug with Finetuning ([#5744](https://github.com/Lightning-AI/lightning/pull/5744))
- Fixed `ModelCheckpoint` race condition in file existence check ([#5155](https://github.com/Lightning-AI/lightning/pull/5155))
- Fixed some compatibility with PyTorch 1.8 ([#5864](https://github.com/Lightning-AI/lightning/pull/5864))
- Fixed forward cache ([#5895](https://github.com/Lightning-AI/lightning/pull/5895))
- Fixed recursive detach of tensors to CPU ([#6007](https://github.com/Lightning-AI/lightning/pull/6007))
- Fixed passing wrong strings for scheduler interval doesn't throw an error ([#5923](https://github.com/Lightning-AI/lightning/pull/5923))
- Fixed wrong `requires_grad` state after `return None` with multiple optimizers ([#5738](https://github.com/Lightning-AI/lightning/pull/5638))
- Fixed add `on_epoch_end` hook at the end of `validation`, `test` epoch ([#5986](https://github.com/Lightning-AI/lightning/pull/5986))
- Fixed missing `process_dataloader` call for `TPUSpawn` when in distributed mode ([#6015](https://github.com/Lightning-AI/lightning/pull/6015))
- Fixed progress bar flickering by appending 0 to floats/strings ([#6009](https://github.com/Lightning-AI/lightning/pull/6009))
- Fixed synchronization issues with TPU training ([#6027](https://github.com/Lightning-AI/lightning/pull/6027))
- Fixed `hparams.yaml` saved twice when using `TensorBoardLogger` ([#5953](https://github.com/Lightning-AI/lightning/pull/5953))
- Fixed basic examples ([#5912](https://github.com/Lightning-AI/lightning/pull/5912),
    [#5985](https://github.com/Lightning-AI/lightning/pull/5985))
- Fixed `fairscale` compatible with PT 1.8 ([#5996](https://github.com/Lightning-AI/lightning/pull/5996))
- Ensured `process_dataloader` is called when `tpu_cores > 1` to use Parallel DataLoader ([#6015](https://github.com/Lightning-AI/lightning/pull/6015))
- Attempted SLURM auto resume call when non-shell call fails ([#6002](https://github.com/Lightning-AI/lightning/pull/6002))
- Fixed wrapping optimizers upon assignment ([#6006](https://github.com/Lightning-AI/lightning/pull/6006))
- Fixed allowing hashing of metrics with lists in their state ([#5939](https://github.com/Lightning-AI/lightning/pull/5939))


## [1.1.8] - 2021-02-08

### Fixed

- Separate epoch validation from step validation ([#5208](https://github.com/Lightning-AI/lightning/pull/5208))
- Fixed `toggle_optimizers` not handling all optimizer parameters ([#5775](https://github.com/Lightning-AI/lightning/pull/5775))


## [1.1.7] - 2021-02-03

### Fixed

- Fixed `TensorBoardLogger` not closing `SummaryWriter` on `finalize` ([#5696](https://github.com/Lightning-AI/lightning/pull/5696))
- Fixed filtering of pytorch  "unsqueeze" warning when using DP ([#5622](https://github.com/Lightning-AI/lightning/pull/5622))
- Fixed `num_classes` argument in F1 metric ([#5663](https://github.com/Lightning-AI/lightning/pull/5663))
- Fixed `log_dir` property ([#5537](https://github.com/Lightning-AI/lightning/pull/5537))
- Fixed a race condition in `ModelCheckpoint` when checking if a checkpoint file exists ([#5144](https://github.com/Lightning-AI/lightning/pull/5144))
- Remove unnecessary intermediate layers in Dockerfiles ([#5697](https://github.com/Lightning-AI/lightning/pull/5697))
- Fixed auto learning rate ordering ([#5638](https://github.com/Lightning-AI/lightning/pull/5638))


## [1.1.6] - 2021-01-26

### Changed

- Increased TPU check timeout from 20s to 100s ([#5598](https://github.com/Lightning-AI/lightning/pull/5598))
- Ignored `step` param in Neptune logger's log_metric method ([#5510](https://github.com/Lightning-AI/lightning/pull/5510))
- Pass batch outputs to `on_train_batch_end` instead of `epoch_end` outputs ([#4369](https://github.com/Lightning-AI/lightning/pull/4369))

### Fixed

- Fixed `toggle_optimizer` to reset `requires_grad` state  ([#5574](https://github.com/Lightning-AI/lightning/pull/5574))
- Fixed FileNotFoundError for best checkpoint when using DDP with Hydra ([#5629](https://github.com/Lightning-AI/lightning/pull/5629))
- Fixed an error when logging a progress bar metric with a reserved name ([#5620](https://github.com/Lightning-AI/lightning/pull/5620))
- Fixed `Metric`'s `state_dict` not included when child modules ([#5614](https://github.com/Lightning-AI/lightning/pull/5614))
- Fixed Neptune logger creating multiple experiments when GPUs > 1 ([#3256](https://github.com/Lightning-AI/lightning/pull/3256))
- Fixed duplicate logs appearing in console when using the python logging module ([#5509](https://github.com/Lightning-AI/lightning/pull/5509))
- Fixed tensor printing in `trainer.test()` ([#5138](https://github.com/Lightning-AI/lightning/pull/5138))
- Fixed not using dataloader when `hparams` present ([#4559](https://github.com/Lightning-AI/lightning/pull/4559))


## [1.1.5] - 2021-01-19

### Fixed

- Fixed a visual bug in the progress bar display initialization ([#4579](https://github.com/Lightning-AI/lightning/pull/4579))
- Fixed logging `on_train_batch_end` in a callback with multiple optimizers ([#5521](https://github.com/Lightning-AI/lightning/pull/5521))
- Fixed `reinit_scheduler_properties` with correct optimizer ([#5519](https://github.com/Lightning-AI/lightning/pull/5519))
- Fixed `val_check_interval` with `fast_dev_run` ([#5540](https://github.com/Lightning-AI/lightning/pull/5540))


## [1.1.4] - 2021-01-12

### Added

- Add automatic optimization property setter to lightning module ([#5169](https://github.com/Lightning-AI/lightning/pull/5169))

### Changed

- Changed deprecated `enable_pl_optimizer=True` ([#5244](https://github.com/Lightning-AI/lightning/pull/5244))

### Fixed

- Fixed `transfer_batch_to_device` for DDP with `len(devices_ids) == 1` ([#5195](https://github.com/Lightning-AI/lightning/pull/5195))
- Logging only on `not should_accumulate()` during training ([#5417](https://github.com/Lightning-AI/lightning/pull/5417))
- Resolve interpolation bug with Hydra ([#5406](https://github.com/Lightning-AI/lightning/pull/5406))
- Check environ before selecting a seed to prevent warning message ([#4743](https://github.com/Lightning-AI/lightning/pull/4743))
- Fixed signature mismatch in `model_to_device` of `DDPCPUHPCAccelerator` ([#5505](https://github.com/Lightning-AI/lightning/pull/5505))

## [1.1.3] - 2021-01-05

### Added

- Added a check for optimizer attached to `lr_scheduler` ([#5338](https://github.com/Lightning-AI/lightning/pull/5338))
- Added support for passing non-existing filepaths to `resume_from_checkpoint` ([#4402](https://github.com/Lightning-AI/lightning/pull/4402))

### Changed

- Skip restore from `resume_from_checkpoint` while `testing` ([#5161](https://github.com/Lightning-AI/lightning/pull/5161))
- Allowed `log_momentum` for adaptive optimizers in `LearningRateMonitor` ([#5333](https://github.com/Lightning-AI/lightning/pull/5333))
- Disabled checkpointing, earlystopping and logging with `fast_dev_run` ([#5277](https://github.com/Lightning-AI/lightning/pull/5277))
- Distributed group defaults to `WORLD` if `None` ([#5125](https://github.com/Lightning-AI/lightning/pull/5125))

### Fixed

- Fixed `trainer.test` returning non-test metrics ([#5214](https://github.com/Lightning-AI/lightning/pull/5214))
- Fixed metric state reset ([#5273](https://github.com/Lightning-AI/lightning/pull/5273))
- Fixed `--num-nodes` on `DDPSequentialPlugin` ([#5327](https://github.com/Lightning-AI/lightning/pull/5327))
- Fixed invalid value for `weights_summary` ([#5296](https://github.com/Lightning-AI/lightning/pull/5296))
- Fixed `Trainer.test` not using the latest `best_model_path` ([#5161](https://github.com/Lightning-AI/lightning/pull/5161))
- Fixed existence check for hparams not using underlying filesystem ([#5250](https://github.com/Lightning-AI/lightning/pull/5250))
- Fixed `LightningOptimizer` AMP bug ([#5191](https://github.com/Lightning-AI/lightning/pull/5191))
- Fixed casted key to string in `_flatten_dict` ([#5354](https://github.com/Lightning-AI/lightning/pull/5354))


## [1.1.2] - 2020-12-23

### Added

- Support number for logging with `sync_dist=True` ([#5080](https://github.com/Lightning-AI/lightning/pull/5080))
- Added offset logging step when resuming for Wandb logger ([#5050](https://github.com/Lightning-AI/lightning/pull/5050))

### Removed

- `enable_pl_optimizer=False` by default to temporarily fix AMP issues ([#5163](https://github.com/Lightning-AI/lightning/pull/5163))

### Fixed

- Metric reduction with Logging ([#5150](https://github.com/Lightning-AI/lightning/pull/5150))
- Remove nan loss in manual optimization ([#5121](https://github.com/Lightning-AI/lightning/pull/5121))
- Un-balanced logging properly supported ([#5119](https://github.com/Lightning-AI/lightning/pull/5119))
- Fix hanging in DDP HPC accelerators ([#5157](https://github.com/Lightning-AI/lightning/pull/5157))
- Fix reset `TensorRunningAccum` ([#5106](https://github.com/Lightning-AI/lightning/pull/5106))
- Updated `DALIClassificationLoader` to not use deprecated arguments ([#4925](https://github.com/Lightning-AI/lightning/pull/4925))
- Corrected call to `torch.no_grad` ([#5124](https://github.com/Lightning-AI/lightning/pull/5124))


## [1.1.1] - 2020-12-15

### Added

- Add a notebook example to reach a quick baseline of ~94% accuracy on CIFAR10 using Resnet in Lightning ([#4818](https://github.com/Lightning-AI/lightning/pull/4818))

### Changed

- Simplify accelerator steps ([#5015](https://github.com/Lightning-AI/lightning/pull/5015))
- Refactor load in checkpoint connector ([#4593](https://github.com/Lightning-AI/lightning/pull/4593))
- Fixed the saved filename in `ModelCheckpoint` when it already exists ([#4861](https://github.com/Lightning-AI/lightning/pull/4861))

### Removed

- Drop duplicate metrics ([#5014](https://github.com/Lightning-AI/lightning/pull/5014))
- Remove beta arg from F1 class and functional ([#5076](https://github.com/Lightning-AI/lightning/pull/5076))

### Fixed

- Fixed trainer by default `None` in `DDPAccelerator` ([#4915](https://github.com/Lightning-AI/lightning/pull/4915))
- Fixed `LightningOptimizer` to expose optimizer attributes ([#5095](https://github.com/Lightning-AI/lightning/pull/5095))
- Do not warn when the `name` key is used in the `lr_scheduler` dict ([#5057](https://github.com/Lightning-AI/lightning/pull/5057))
- Check if optimizer supports closure ([#4981](https://github.com/Lightning-AI/lightning/pull/4981))
- Add deprecated metric utility functions back to functional (
    [#5067](https://github.com/Lightning-AI/lightning/pull/5067),
    [#5068](https://github.com/Lightning-AI/lightning/pull/5068))
- Allow any input in `to_onnx` and `to_torchscript` ([#4378](https://github.com/Lightning-AI/lightning/pull/4378))
- Fixed `DDPHPCAccelerator` hangs in DDP construction by calling `init_device` ([#5157](https://github.com/Lightning-AI/lightning/pull/5157))


## [1.1.0] - 2020-12-09

### Added

- Added "monitor" key to saved `ModelCheckpoints` ([#4383](https://github.com/Lightning-AI/lightning/pull/4383))
- Added `ConfusionMatrix` class interface ([#4348](https://github.com/Lightning-AI/lightning/pull/4348))
- Added multiclass AUROC metric ([#4236](https://github.com/Lightning-AI/lightning/pull/4236))
- Added global step indexing to the checkpoint name for a better sub-epoch checkpointing experience ([#3807](https://github.com/Lightning-AI/lightning/pull/3807))
- Added optimizer hooks in callbacks ([#4379](https://github.com/Lightning-AI/lightning/pull/4379))
- Added option to log momentum ([#4384](https://github.com/Lightning-AI/lightning/pull/4384))
- Added `current_score` to `ModelCheckpoint.on_save_checkpoint` ([#4721](https://github.com/Lightning-AI/lightning/pull/4721))
- Added logging using `self.log` in train and evaluation for epoch end hooks (
    [#4552](https://github.com/Lightning-AI/lightning/pull/4552),
    [#4495](https://github.com/Lightning-AI/lightning/pull/4495),
    [#4439](https://github.com/Lightning-AI/lightning/pull/4439),
    [#4684](https://github.com/Lightning-AI/lightning/pull/4684),
    [#4913](https://github.com/Lightning-AI/lightning/pull/4913))
- Added ability for DDP plugin to modify optimizer state saving ([#4675](https://github.com/Lightning-AI/lightning/pull/4675))
- Added `prefix` argument in loggers ([#4557](https://github.com/Lightning-AI/lightning/pull/4557))
- Added printing of total num of params, trainable and non-trainable params in ModelSummary ([#4521](https://github.com/Lightning-AI/lightning/pull/4521))
- Added `PrecisionRecallCurve, ROC, AveragePrecision` class metric ([#4549](https://github.com/Lightning-AI/lightning/pull/4549))
- Added custom `Apex` and `NativeAMP` as `Precision plugins` ([#4355](https://github.com/Lightning-AI/lightning/pull/4355))
- Added `DALI MNIST` example ([#3721](https://github.com/Lightning-AI/lightning/pull/3721))
- Added `sharded plugin` for DDP for multi-gpu training memory optimizations (
    [#4639](https://github.com/Lightning-AI/lightning/pull/4639),
    [#4686](https://github.com/Lightning-AI/lightning/pull/4686),
    [#4737](https://github.com/Lightning-AI/lightning/pull/4737),
    [#4773](https://github.com/Lightning-AI/lightning/pull/4773))
- Added `experiment_id` to the NeptuneLogger ([#3462](https://github.com/Lightning-AI/lightning/pull/3462))
- Added `PyTorch Geometric` integration example with Lightning ([#4568](https://github.com/Lightning-AI/lightning/pull/4568))
- Added `all_gather` method to `LightningModule` which allows gradient based tensor synchronizations for use-cases such as negative sampling. ([#5012](https://github.com/Lightning-AI/lightning/pull/5012))
- Enabled `self.log` in most functions ([#4969](https://github.com/Lightning-AI/lightning/pull/4969))
- Added changeable extension variable for `ModelCheckpoint` ([#4977](https://github.com/Lightning-AI/lightning/pull/4977))


### Changed

- Tuner algorithms will be skipped if `fast_dev_run=True` ([#3903](https://github.com/Lightning-AI/lightning/pull/3903))
- `WandbLogger` does not force wandb `reinit` arg to True anymore and creates a run only when needed ([#4648](https://github.com/Lightning-AI/lightning/pull/4648))
- Changed `automatic_optimization` to be a model attribute ([#4602](https://github.com/Lightning-AI/lightning/pull/4602))
- Changed `Simple Profiler` report to order by percentage time spent + num calls ([#4880](https://github.com/Lightning-AI/lightning/pull/4880))
- Simplify optimization Logic ([#4984](https://github.com/Lightning-AI/lightning/pull/4984))
- Classification metrics overhaul ([#4837](https://github.com/Lightning-AI/lightning/pull/4837))
- Updated `fast_dev_run` to accept integer representing num_batches ([#4629](https://github.com/Lightning-AI/lightning/pull/4629))
- Refactored optimizer ([#4658](https://github.com/Lightning-AI/lightning/pull/4658))


### Deprecated

- Deprecated `prefix` argument in `ModelCheckpoint` ([#4765](https://github.com/Lightning-AI/lightning/pull/4765))
- Deprecated the old way of assigning hyper-parameters through `self.hparams = ...` ([#4813](https://github.com/Lightning-AI/lightning/pull/4813))
- Deprecated `mode='auto'` from `ModelCheckpoint` and `EarlyStopping` ([#4695](https://github.com/Lightning-AI/lightning/pull/4695))

### Removed

- Removed `reorder` parameter of the `auc` metric ([#5004](https://github.com/Lightning-AI/lightning/pull/5004))
- Removed `multiclass_roc` and `multiclass_precision_recall_curve`, use `roc` and `precision_recall_curve` instead ([#4549](https://github.com/Lightning-AI/lightning/pull/4549))

### Fixed

- Added feature to move tensors to CPU before saving ([#4309](https://github.com/Lightning-AI/lightning/pull/4309))
- Fixed `LoggerConnector` to have logged metrics on root device in DP ([#4138](https://github.com/Lightning-AI/lightning/pull/4138))
- Auto convert tensors to contiguous format when `gather_all` ([#4907](https://github.com/Lightning-AI/lightning/pull/4907))
- Fixed `PYTHONPATH` for ddp test model ([#4528](https://github.com/Lightning-AI/lightning/pull/4528))
- Fixed allowing logger to support indexing ([#4595](https://github.com/Lightning-AI/lightning/pull/4595))
- Fixed DDP and manual_optimization ([#4976](https://github.com/Lightning-AI/lightning/pull/4976))


## [1.0.8] - 2020-11-24

### Added

- Added casting to python types for numpy scalars when logging `hparams` ([#4647](https://github.com/Lightning-AI/lightning/pull/4647))
- Added warning when progress bar refresh rate is less than 20 on Google Colab to prevent crashing ([#4654](https://github.com/Lightning-AI/lightning/pull/4654))
- Added `F1` class metric ([#4656](https://github.com/Lightning-AI/lightning/pull/4656))

### Changed

- Consistently use `step=trainer.global_step` in `LearningRateMonitor` independently of `logging_interval` ([#4376](https://github.com/Lightning-AI/lightning/pull/4376))
- Metric states are no longer as default added to `state_dict` ([#4685](https://github.com/Lightning-AI/lightning/pull/4685))
- Renamed class metric `Fbeta` >> `FBeta` ([#4656](https://github.com/Lightning-AI/lightning/pull/4656))
- Model summary: add 1 decimal place ([#4745](https://github.com/Lightning-AI/lightning/pull/4745))
- Do not override `PYTHONWARNINGS` ([#4700](https://github.com/Lightning-AI/lightning/pull/4700))
- Changed `init_ddp_connection` moved from `DDP` to `DDPPlugin` ([#4407](https://github.com/Lightning-AI/lightning/pull/4407))


### Fixed

- Fixed checkpoint `hparams` dict casting when `omegaconf` is available ([#4770](https://github.com/Lightning-AI/lightning/pull/4770))
- Fixed incomplete progress bars when total batches not divisible by refresh rate ([#4577](https://github.com/Lightning-AI/lightning/pull/4577))
- Updated SSIM metric ([#4566](https://github.com/Lightning-AI/lightning/pull/4566))
- Fixed batch_arg_name - add `batch_arg_name` to all calls to `_adjust_batch_size`bug ([#4812](https://github.com/Lightning-AI/lightning/pull/4812))
- Fixed `torchtext` data to GPU ([#4785](https://github.com/Lightning-AI/lightning/pull/4785))
- Fixed a crash bug in MLFlow logger ([#4716](https://github.com/Lightning-AI/lightning/pull/4716))

## [1.0.7] - 2020-11-17

### Added

- Added lambda closure to `manual_optimizer_step` ([#4618](https://github.com/Lightning-AI/lightning/pull/4618))

### Changed

- Change Metrics `persistent` default mode to `False` ([#4685](https://github.com/Lightning-AI/lightning/pull/4685))
- LoggerConnector log_metrics will use `total_batch_idx` instead of `global_step` when logging on `training step` ([#4738](https://github.com/Lightning-AI/lightning/pull/4738))


### Fixed

- Prevent crash if `sync_dist=True` on CPU ([#4626](https://github.com/Lightning-AI/lightning/pull/4626))
- Fixed average pbar Metrics ([#4534](https://github.com/Lightning-AI/lightning/pull/4534))
- Fixed `setup` callback hook to correctly pass the LightningModule through ([#4608](https://github.com/Lightning-AI/lightning/pull/4608))
- Allowing decorate model init with saving `hparams` inside ([#4662](https://github.com/Lightning-AI/lightning/pull/4662))
- Fixed `split_idx` set by `LoggerConnector` in `on_trainer_init` to `Trainer`  ([#4697](https://github.com/Lightning-AI/lightning/pull/4697))


## [1.0.6] - 2020-11-11

### Added

- Added metrics aggregation in Horovod and fixed early stopping ([#3775](https://github.com/Lightning-AI/lightning/pull/3775))
- Added `manual_optimizer_step` which work with `AMP Native` and `accumulated_grad_batches` ([#4485](https://github.com/Lightning-AI/lightning/pull/4485))
- Added `persistent(mode)` method to metrics, to enable and disable metric states being added to `state_dict` ([#4482](https://github.com/Lightning-AI/lightning/pull/4482))
- Added congratulations at the end of our notebooks ([#4555](https://github.com/Lightning-AI/lightning/pull/4555))
- Added parameters `move_metrics_to_cpu` in Trainer to disable gpu leak ([#4592](https://github.com/Lightning-AI/lightning/pull/4592))


### Changed

- Changed `fsspec` to tuner ([#4458](https://github.com/Lightning-AI/lightning/pull/4458))
- Unify SLURM/TorchElastic under backend plugin ([#4578](https://github.com/Lightning-AI/lightning/pull/4578),
        [#4580](https://github.com/Lightning-AI/lightning/pull/4580),
        [#4581](https://github.com/Lightning-AI/lightning/pull/4581),
        [#4582](https://github.com/Lightning-AI/lightning/pull/4582),
        [#4583](https://github.com/Lightning-AI/lightning/pull/4583))

### Fixed

- Fixed feature-lack in `hpc_load` ([#4526](https://github.com/Lightning-AI/lightning/pull/4526))
- Fixed metrics states being overridden in DDP mode ([#4482](https://github.com/Lightning-AI/lightning/pull/4482))
- Fixed `lightning_getattr`, `lightning_hasattr` not finding the correct attributes in datamodule ([#4347](https://github.com/Lightning-AI/lightning/pull/4347))
- Fixed automatic optimization AMP by `manual_optimization_step` ([#4485](https://github.com/Lightning-AI/lightning/pull/4485))
- Replace `MisconfigurationException` with warning in `ModelCheckpoint` Callback ([#4560](https://github.com/Lightning-AI/lightning/pull/4560))
- Fixed logged keys in mlflow logger ([#4412](https://github.com/Lightning-AI/lightning/pull/4412))
- Fixed `is_picklable` by catching `AttributeError` ([#4508](https://github.com/Lightning-AI/lightning/pull/4508))
- Fixed multi test dataloaders dict `AttributeError` error ([#4480](https://github.com/Lightning-AI/lightning/pull/4480))
- Fixed show progress bar only for `progress_rank 0` on `DDP_SLURM` ([#4437](https://github.com/Lightning-AI/lightning/pull/4437))

## [1.0.5] - 2020-11-03

### Added

- Added PyTorch 1.7 Stable support ([#3821](https://github.com/Lightning-AI/lightning/pull/3821))
- Added timeout for `tpu_device_exists` to ensure process does not hang indefinitely ([#4340](https://github.com/Lightning-AI/lightning/pull/4340))

### Changed

- W&B log in sync with `Trainer` step ([#4405](https://github.com/Lightning-AI/lightning/pull/4405))
- Hook `on_after_backward` is called only when `optimizer_step` is being called ([#4439](https://github.com/Lightning-AI/lightning/pull/4439))
- Moved `track_and_norm_grad` into `training loop` and called only when `optimizer_step` is being called ([#4439](https://github.com/Lightning-AI/lightning/pull/4439))
- Changed type checker with explicit cast of `ref_model` object ([#4457](https://github.com/Lightning-AI/lightning/pull/4457))
- Changed `distributed_backend` -> `accelerator` ([#4429](https://github.com/Lightning-AI/lightning/pull/4429))

### Deprecated

- Deprecated passing `ModelCheckpoint` instance to `checkpoint_callback` Trainer argument ([#4336](https://github.com/Lightning-AI/lightning/pull/4336))

### Fixed

- Disable saving checkpoints if not trained ([#4372](https://github.com/Lightning-AI/lightning/pull/4372))
- Fixed error using `auto_select_gpus=True` with `gpus=-1` ([#4209](https://github.com/Lightning-AI/lightning/pull/4209))
- Disabled training when `limit_train_batches=0` ([#4371](https://github.com/Lightning-AI/lightning/pull/4371))
- Fixed that metrics do not store computational graph for all seen data ([#4313](https://github.com/Lightning-AI/lightning/pull/4313))
- Fixed AMP unscale for `on_after_backward` ([#4439](https://github.com/Lightning-AI/lightning/pull/4439))
- Fixed TorchScript export when module includes Metrics ([#4428](https://github.com/Lightning-AI/lightning/pull/4428))
- Fixed TorchScript trace method's data to device and docstring ([#4360](https://github.com/Lightning-AI/lightning/pull/4360))
- Fixed CSV logger warning ([#4419](https://github.com/Lightning-AI/lightning/pull/4419))
- Fixed skip DDP parameter sync ([#4301](https://github.com/Lightning-AI/lightning/pull/4301))
- Fixed `WandbLogger` _sanitize_callable function ([#4422](https://github.com/Lightning-AI/lightning/pull/4422))
- Fixed `AMP Native` `_unscale` gradient ([#4441](https://github.com/Lightning-AI/lightning/pull/4441))


## [1.0.4] - 2020-10-27

### Added

- Added `dirpath` and `filename` parameter in `ModelCheckpoint` ([#4213](https://github.com/Lightning-AI/lightning/pull/4213))
- Added plugins docs and DDPPlugin to customize ddp across all accelerators ([#4258](https://github.com/Lightning-AI/lightning/pull/4285))
- Added `strict` option to the scheduler dictionary ([#3586](https://github.com/Lightning-AI/lightning/pull/3586))
- Added `fsspec` support for profilers ([#4162](https://github.com/Lightning-AI/lightning/pull/4162))
- Added autogenerated helptext to `Trainer.add_argparse_args` ([#4344](https://github.com/Lightning-AI/lightning/pull/4344))
- Added support for string values in `Trainer`'s `profiler` parameter ([#3656](https://github.com/Lightning-AI/lightning/pull/3656))
- Added `optimizer_closure` to `optimizer.step` when supported ([#4190](https://github.com/Lightning-AI/lightning/pull/4190))
- Added unification of regression metrics ([#4166](https://github.com/Lightning-AI/lightning/pull/4166))
- Added checkpoint load from Bytes ([#4314](https://github.com/Lightning-AI/lightning/pull/4314))

### Changed

- Improved error messages for invalid `configure_optimizers` returns ([#3587](https://github.com/Lightning-AI/lightning/pull/3587))
- Allow changing the logged step value in `validation_step` ([#4130](https://github.com/Lightning-AI/lightning/pull/4130))
- Allow setting `replace_sampler_ddp=True` with a distributed sampler already added ([#4273](https://github.com/Lightning-AI/lightning/pull/4273))
- Fixed sanitized parameters for `WandbLogger.log_hyperparams` ([#4320](https://github.com/Lightning-AI/lightning/pull/4320))

### Deprecated

- Deprecated `filepath` in `ModelCheckpoint` ([#4213](https://github.com/Lightning-AI/lightning/pull/4213))
- Deprecated `reorder` parameter of the `auc` metric ([#4237](https://github.com/Lightning-AI/lightning/pull/4237))
- Deprecated bool values in `Trainer`'s `profiler` parameter ([#3656](https://github.com/Lightning-AI/lightning/pull/3656))

### Fixed

- Fixed setting device ids in DDP ([#4297](https://github.com/Lightning-AI/lightning/pull/4297))
- Fixed synchronization of best model path in `ddp_accelerator` ([#4323](https://github.com/Lightning-AI/lightning/pull/4323))
- Fixed `WandbLogger` not uploading checkpoint artifacts at the end of training ([#4341](https://github.com/Lightning-AI/lightning/pull/4341))
- Fixed `FBeta` computation ([#4183](https://github.com/Lightning-AI/lightning/pull/4183))
- Fixed `accumulation across batches` has completed `before breaking training loop` ([#4278](https://github.com/Lightning-AI/lightning/pull/4278))
- Fixed `ModelCheckpoint` don't increase current_epoch and global_step when not training ([#4291](https://github.com/Lightning-AI/lightning/pull/4291))
- Fixed `COMET_EXPERIMENT_KEY` environment variable usage in comet logger ([#4230](https://github.com/Lightning-AI/lightning/pull/4230))

## [1.0.3] - 2020-10-20

### Added

- Added persistent flag to `Metric.add_state` ([#4195](https://github.com/Lightning-AI/lightning/pull/4195))

### Changed

- Used `checkpoint_connector.hpc_save` in SLURM ([#4217](https://github.com/Lightning-AI/lightning/pull/4217))
- Moved base req. to root ([#4219](https://github.com/Lightning-AI/lightning/pull/4219))

### Fixed

- Fixed `hparams` assign in init ([#4189](https://github.com/Lightning-AI/lightning/pull/4189))
- Fixed overwrite check for model hooks ([#4010](https://github.com/Lightning-AI/lightning/pull/4010))


## [1.0.2] - 2020-10-15

### Added

- Added trace functionality to the function `to_torchscript` ([#4142](https://github.com/Lightning-AI/lightning/pull/4142))

### Changed

- Called `on_load_checkpoint` before loading `state_dict` ([#4057](https://github.com/Lightning-AI/lightning/pull/4057))

### Removed

- Removed duplicate metric vs step log for train loop ([#4173](https://github.com/Lightning-AI/lightning/pull/4173))

### Fixed

- Fixed the `self.log` problem in `validation_step()` ([#4169](https://github.com/Lightning-AI/lightning/pull/4169))
- Fixed `hparams` saving - save the state when `save_hyperparameters()` is called [in `__init__`] ([#4163](https://github.com/Lightning-AI/lightning/pull/4163))
- Fixed runtime failure while exporting `hparams` to yaml ([#4158](https://github.com/Lightning-AI/lightning/pull/4158))


## [1.0.1] - 2020-10-14

### Added

- Added getstate/setstate method for torch.save serialization ([#4127](https://github.com/Lightning-AI/lightning/pull/4127))


## [1.0.0] - 2020-10-13

### Added

- Added Explained Variance Metric + metric fix ([#4013](https://github.com/Lightning-AI/lightning/pull/4013))
- Added Metric <-> Lightning Module integration tests ([#4008](https://github.com/Lightning-AI/lightning/pull/4008))
- Added parsing OS env vars in `Trainer` ([#4022](https://github.com/Lightning-AI/lightning/pull/4022))
- Added classification metrics ([#4043](https://github.com/Lightning-AI/lightning/pull/4043))
- Updated explained variance metric ([#4024](https://github.com/Lightning-AI/lightning/pull/4024))
- Enabled plugins ([#4041](https://github.com/Lightning-AI/lightning/pull/4041))
- Enabled custom clusters ([#4048](https://github.com/Lightning-AI/lightning/pull/4048))
- Enabled passing in custom accelerators ([#4050](https://github.com/Lightning-AI/lightning/pull/4050))
- Added `LightningModule.toggle_optimizer` ([#4058](https://github.com/Lightning-AI/lightning/pull/4058))
- Added `LightningModule.manual_backward` ([#4063](https://github.com/Lightning-AI/lightning/pull/4063))
- Added `output` argument to `*_batch_end` hooks ([#3965](https://github.com/Lightning-AI/lightning/pull/3965),
    [#3966](https://github.com/Lightning-AI/lightning/pull/3966))
- Added `output` argument to `*_epoch_end` hooks ([#3967](https://github.com/Lightning-AI/lightning/pull/3967))

### Changed

- Integrated metrics API with self.log ([#3961](https://github.com/Lightning-AI/lightning/pull/3961))
- Decoupled Apex ([#4052](https://github.com/Lightning-AI/lightning/pull/4052),
        [#4054](https://github.com/Lightning-AI/lightning/pull/4054),
        [#4055](https://github.com/Lightning-AI/lightning/pull/4055),
        [#4056](https://github.com/Lightning-AI/lightning/pull/4056),
        [#4058](https://github.com/Lightning-AI/lightning/pull/4058),
        [#4060](https://github.com/Lightning-AI/lightning/pull/4060),
        [#4061](https://github.com/Lightning-AI/lightning/pull/4061),
        [#4062](https://github.com/Lightning-AI/lightning/pull/4062),
        [#4063](https://github.com/Lightning-AI/lightning/pull/4063),
        [#4064](https://github.com/Lightning-AI/lightning/pull/4064),
        [#4065](https://github.com/Lightning-AI/lightning/pull/4065))
- Renamed all backends to `Accelerator` ([#4066](https://github.com/Lightning-AI/lightning/pull/4066))
- Enabled manual returns ([#4089](https://github.com/Lightning-AI/lightning/pull/4089))

### Removed

- Removed support for EvalResult and TrainResult ([#3968](https://github.com/Lightning-AI/lightning/pull/3968))
- Removed deprecated trainer flags: `overfit_pct`, `log_save_interval`, `row_log_interval` ([#3969](https://github.com/Lightning-AI/lightning/pull/3969))
- Removed deprecated early_stop_callback ([#3982](https://github.com/Lightning-AI/lightning/pull/3982))
- Removed deprecated model hooks ([#3980](https://github.com/Lightning-AI/lightning/pull/3980))
- Removed deprecated callbacks ([#3979](https://github.com/Lightning-AI/lightning/pull/3979))
- Removed `trainer` argument in `LightningModule.backward` [#4056](https://github.com/Lightning-AI/lightning/pull/4056))

### Fixed

- Fixed `current_epoch` property update to reflect true epoch number inside `LightningDataModule`, when `reload_dataloaders_every_epoch=True`. ([#3974](https://github.com/Lightning-AI/lightning/pull/3974))
- Fixed to print scaler value in progress bar ([#4053](https://github.com/Lightning-AI/lightning/pull/4053))
- Fixed mismatch between docstring and code regarding when `on_load_checkpoint` hook is called ([#3996](https://github.com/Lightning-AI/lightning/pull/3996))


## [0.10.0] - 2020-10-07

### Added

- Added new Metrics API. ([#3868](https://github.com/Lightning-AI/lightning/pull/3868), [#3921](https://github.com/Lightning-AI/lightning/pull/3921))
- Enable PyTorch 1.7 compatibility ([#3541](https://github.com/Lightning-AI/lightning/pull/3541))
- Added `LightningModule.to_torchscript` to support exporting as `ScriptModule` ([#3258](https://github.com/Lightning-AI/lightning/pull/3258))
- Added warning when dropping unpicklable `hparams` ([#2874](https://github.com/Lightning-AI/lightning/pull/2874))
- Added EMB similarity ([#3349](https://github.com/Lightning-AI/lightning/pull/3349))
- Added `ModelCheckpoint.to_yaml` method ([#3048](https://github.com/Lightning-AI/lightning/pull/3048))
- Allow `ModelCheckpoint` monitor to be `None`, meaning it will always save ([#3630](https://github.com/Lightning-AI/lightning/pull/3630))
- Disabled optimizers setup during testing ([#3059](https://github.com/Lightning-AI/lightning/pull/3059))
- Added support for datamodules to save and load checkpoints when training ([#3563](https://github.com/Lightning-AI/lightning/pull/3563))
- Added support for datamodule in learning rate finder ([#3425](https://github.com/Lightning-AI/lightning/pull/3425))
- Added gradient clip test for native AMP ([#3754](https://github.com/Lightning-AI/lightning/pull/3754))
- Added dist lib to enable syncing anything across devices ([#3762](https://github.com/Lightning-AI/lightning/pull/3762))
- Added `broadcast` to `TPUBackend` ([#3814](https://github.com/Lightning-AI/lightning/pull/3814))
- Added `XLADeviceUtils` class to check XLA device type ([#3274](https://github.com/Lightning-AI/lightning/pull/3274))

### Changed

- Refactored accelerator backends:
   * moved TPU `xxx_step` to backend ([#3118](https://github.com/Lightning-AI/lightning/pull/3118))
   * refactored DDP backend `forward` ([#3119](https://github.com/Lightning-AI/lightning/pull/3119))
   * refactored GPU backend `__step` ([#3120](https://github.com/Lightning-AI/lightning/pull/3120))
   * refactored Horovod backend ([#3121](https://github.com/Lightning-AI/lightning/pull/3121),
        [#3122](https://github.com/Lightning-AI/lightning/pull/3122))
   * remove obscure forward call in eval + CPU backend `___step` ([#3123](https://github.com/Lightning-AI/lightning/pull/3123))
   * reduced all simplified forward ([#3126](https://github.com/Lightning-AI/lightning/pull/3126))
   * added hook base method ([#3127](https://github.com/Lightning-AI/lightning/pull/3127))
   * refactor eval loop to use hooks - use `test_mode` for if so we can split later ([#3129](https://github.com/Lightning-AI/lightning/pull/3129))
   * moved `___step_end` hooks ([#3130](https://github.com/Lightning-AI/lightning/pull/3130))
   * training forward refactor ([#3134](https://github.com/Lightning-AI/lightning/pull/3134))
   * training AMP scaling refactor ([#3135](https://github.com/Lightning-AI/lightning/pull/3135))
   * eval step scaling factor ([#3136](https://github.com/Lightning-AI/lightning/pull/3136))
   * add eval loop object to streamline eval loop ([#3138](https://github.com/Lightning-AI/lightning/pull/3138))
   * refactored dataloader process hook ([#3139](https://github.com/Lightning-AI/lightning/pull/3139))
   * refactored inner eval loop ([#3141](https://github.com/Lightning-AI/lightning/pull/3141))
   * final inner eval loop hooks ([#3154](https://github.com/Lightning-AI/lightning/pull/3154))
   * clean up hooks in `run_evaluation` ([#3156](https://github.com/Lightning-AI/lightning/pull/3156))
   * clean up data reset ([#3161](https://github.com/Lightning-AI/lightning/pull/3161))
   * expand eval loop out ([#3165](https://github.com/Lightning-AI/lightning/pull/3165))
   * moved hooks around in eval loop ([#3195](https://github.com/Lightning-AI/lightning/pull/3195))
   * remove `_evaluate` fx ([#3197](https://github.com/Lightning-AI/lightning/pull/3197))
   * `Trainer.fit` hook clean up ([#3198](https://github.com/Lightning-AI/lightning/pull/3198))
   * DDPs train hooks ([#3203](https://github.com/Lightning-AI/lightning/pull/3203))
   * refactor DDP backend ([#3204](https://github.com/Lightning-AI/lightning/pull/3204),
        [#3207](https://github.com/Lightning-AI/lightning/pull/3207),
        [#3208](https://github.com/Lightning-AI/lightning/pull/3208),
        [#3209](https://github.com/Lightning-AI/lightning/pull/3209),
        [#3210](https://github.com/Lightning-AI/lightning/pull/3210))
   * reduced accelerator selection ([#3211](https://github.com/Lightning-AI/lightning/pull/3211))
   * group prepare data hook ([#3212](https://github.com/Lightning-AI/lightning/pull/3212))
   * added data connector ([#3285](https://github.com/Lightning-AI/lightning/pull/3285))
   * modular is_overridden ([#3290](https://github.com/Lightning-AI/lightning/pull/3290))
   * adding `Trainer.tune()` ([#3293](https://github.com/Lightning-AI/lightning/pull/3293))
   * move `run_pretrain_routine` -> `setup_training` ([#3294](https://github.com/Lightning-AI/lightning/pull/3294))
   * move train outside of setup training ([#3297](https://github.com/Lightning-AI/lightning/pull/3297))
   * move `prepare_data` to data connector ([#3307](https://github.com/Lightning-AI/lightning/pull/3307))
   * moved accelerator router ([#3309](https://github.com/Lightning-AI/lightning/pull/3309))
   * train loop refactor - moving train loop to own object ([#3310](https://github.com/Lightning-AI/lightning/pull/3310),
        [#3312](https://github.com/Lightning-AI/lightning/pull/3312),
        [#3313](https://github.com/Lightning-AI/lightning/pull/3313),
        [#3314](https://github.com/Lightning-AI/lightning/pull/3314))
   * duplicate data interface definition up into DataHooks class ([#3344](https://github.com/Lightning-AI/lightning/pull/3344))
   * inner train loop ([#3359](https://github.com/Lightning-AI/lightning/pull/3359),
        [#3361](https://github.com/Lightning-AI/lightning/pull/3361),
        [#3362](https://github.com/Lightning-AI/lightning/pull/3362),
        [#3363](https://github.com/Lightning-AI/lightning/pull/3363),
        [#3365](https://github.com/Lightning-AI/lightning/pull/3365),
        [#3366](https://github.com/Lightning-AI/lightning/pull/3366),
        [#3367](https://github.com/Lightning-AI/lightning/pull/3367),
        [#3368](https://github.com/Lightning-AI/lightning/pull/3368),
        [#3369](https://github.com/Lightning-AI/lightning/pull/3369),
        [#3370](https://github.com/Lightning-AI/lightning/pull/3370),
        [#3371](https://github.com/Lightning-AI/lightning/pull/3371),
        [#3372](https://github.com/Lightning-AI/lightning/pull/3372),
        [#3373](https://github.com/Lightning-AI/lightning/pull/3373),
        [#3374](https://github.com/Lightning-AI/lightning/pull/3374),
        [#3375](https://github.com/Lightning-AI/lightning/pull/3375),
        [#3376](https://github.com/Lightning-AI/lightning/pull/3376),
        [#3385](https://github.com/Lightning-AI/lightning/pull/3385),
        [#3388](https://github.com/Lightning-AI/lightning/pull/3388),
        [#3397](https://github.com/Lightning-AI/lightning/pull/3397))
   * all logging related calls in a connector ([#3395](https://github.com/Lightning-AI/lightning/pull/3395))
   * device parser ([#3400](https://github.com/Lightning-AI/lightning/pull/3400),
        [#3405](https://github.com/Lightning-AI/lightning/pull/3405))
   * added model connector ([#3407](https://github.com/Lightning-AI/lightning/pull/3407))
   * moved eval loop logging to loggers ([#3408](https://github.com/Lightning-AI/lightning/pull/3408))
   * moved eval loop (#3412[#3408](https://github.com/Lightning-AI/lightning/pull/3408))
   * trainer/separate argparse ([#3421](https://github.com/Lightning-AI/lightning/pull/3421),
        [#3428](https://github.com/Lightning-AI/lightning/pull/3428),
        [#3432](https://github.com/Lightning-AI/lightning/pull/3432))
   * move `lr_finder` ([#3434](https://github.com/Lightning-AI/lightning/pull/3434))
   * organize args (#[#3435](https://github.com/Lightning-AI/lightning/pull/3435),
        [#3442](https://github.com/Lightning-AI/lightning/pull/3442),
        [#3447](https://github.com/Lightning-AI/lightning/pull/3447),
        [#3448](https://github.com/Lightning-AI/lightning/pull/3448),
        [#3449](https://github.com/Lightning-AI/lightning/pull/3449),
        [#3456](https://github.com/Lightning-AI/lightning/pull/3456))
   * move specific accelerator code ([#3457](https://github.com/Lightning-AI/lightning/pull/3457))
   * group connectors ([#3472](https://github.com/Lightning-AI/lightning/pull/3472))
   * accelerator connector methods x/n ([#3469](https://github.com/Lightning-AI/lightning/pull/3469),
        [#3470](https://github.com/Lightning-AI/lightning/pull/3470),
        [#3474](https://github.com/Lightning-AI/lightning/pull/3474))
   * merge backends x/n ([#3476](https://github.com/Lightning-AI/lightning/pull/3476),
        [#3477](https://github.com/Lightning-AI/lightning/pull/3477),
        [#3478](https://github.com/Lightning-AI/lightning/pull/3478),
        [#3480](https://github.com/Lightning-AI/lightning/pull/3480),
        [#3482](https://github.com/Lightning-AI/lightning/pull/3482))
   * apex plugin ([#3502](https://github.com/Lightning-AI/lightning/pull/3502))
   * precision plugins ([#3504](https://github.com/Lightning-AI/lightning/pull/3504))
   * Result - make monitor default to `checkpoint_on` to simplify ([#3571](https://github.com/Lightning-AI/lightning/pull/3571))
   * reference to the Trainer on the `LightningDataModule` ([#3684](https://github.com/Lightning-AI/lightning/pull/3684))
   * add `.log` to lightning module ([#3686](https://github.com/Lightning-AI/lightning/pull/3686),
        [#3699](https://github.com/Lightning-AI/lightning/pull/3699),
        [#3701](https://github.com/Lightning-AI/lightning/pull/3701),
        [#3704](https://github.com/Lightning-AI/lightning/pull/3704),
        [#3715](https://github.com/Lightning-AI/lightning/pull/3715))
   * enable tracking original metric when step and epoch are both true ([#3685](https://github.com/Lightning-AI/lightning/pull/3685))
   * deprecated results obj, added support for simpler comms ([#3681](https://github.com/Lightning-AI/lightning/pull/3681))
   * move backends back to individual files ([#3712](https://github.com/Lightning-AI/lightning/pull/3712))
   * fixes logging for eval steps ([#3763](https://github.com/Lightning-AI/lightning/pull/3763))
   * decoupled DDP, DDP spawn ([#3733](https://github.com/Lightning-AI/lightning/pull/3733),
        [#3766](https://github.com/Lightning-AI/lightning/pull/3766),
        [#3767](https://github.com/Lightning-AI/lightning/pull/3767),
        [#3774](https://github.com/Lightning-AI/lightning/pull/3774),
        [#3802](https://github.com/Lightning-AI/lightning/pull/3802),
        [#3806](https://github.com/Lightning-AI/lightning/pull/3806),
        [#3817](https://github.com/Lightning-AI/lightning/pull/3817),
        [#3819](https://github.com/Lightning-AI/lightning/pull/3819),
        [#3927](https://github.com/Lightning-AI/lightning/pull/3927))
   * remove weight loading hack for ddp_cpu ([#3808](https://github.com/Lightning-AI/lightning/pull/3808))
   * separate `torchelastic` from DDP ([#3810](https://github.com/Lightning-AI/lightning/pull/3810))
   * separate SLURM from DDP ([#3809](https://github.com/Lightning-AI/lightning/pull/3809))
   * decoupled DDP2 ([#3816](https://github.com/Lightning-AI/lightning/pull/3816))
   * bug fix with logging val epoch end + monitor ([#3812](https://github.com/Lightning-AI/lightning/pull/3812))
   * callback system and init DDP ([#3836](https://github.com/Lightning-AI/lightning/pull/3836))
   * adding compute environments ([#3837](https://github.com/Lightning-AI/lightning/pull/3837), [#3842](https://github.com/Lightning-AI/lightning/pull/3842))
   * epoch can now log independently ([#3843](https://github.com/Lightning-AI/lightning/pull/3843))
   * test selecting the correct backend. temp backends while slurm and TorchElastic are decoupled ([#3848](https://github.com/Lightning-AI/lightning/pull/3848))
   * fixed `init_slurm_connection` causing hostname errors ([#3856](https://github.com/Lightning-AI/lightning/pull/3856))
   * moves init apex from LM to apex connector ([#3923](https://github.com/Lightning-AI/lightning/pull/3923))
   * moves sync bn to each backend ([#3925](https://github.com/Lightning-AI/lightning/pull/3925))
   * moves configure ddp to each backend ([#3924](https://github.com/Lightning-AI/lightning/pull/3924))
- Deprecation warning ([#3844](https://github.com/Lightning-AI/lightning/pull/3844))
- Changed `LearningRateLogger` to `LearningRateMonitor` ([#3251](https://github.com/Lightning-AI/lightning/pull/3251))
- Used `fsspec` instead of `gfile` for all IO ([#3320](https://github.com/Lightning-AI/lightning/pull/3320))
    * Swapped `torch.load` for `fsspec` load in DDP spawn backend ([#3787](https://github.com/Lightning-AI/lightning/pull/3787))
    * Swapped `torch.load` for `fsspec` load in cloud_io loading ([#3692](https://github.com/Lightning-AI/lightning/pull/3692))
    * Added support for `to_disk()` to use remote filepaths with `fsspec` ([#3930](https://github.com/Lightning-AI/lightning/pull/3930))
    * Updated model_checkpoint's to_yaml to use `fsspec` open ([#3801](https://github.com/Lightning-AI/lightning/pull/3801))
    * Fixed `fsspec` is inconsistent when doing `fs.ls` ([#3805](https://github.com/Lightning-AI/lightning/pull/3805))
- Refactor `GPUStatsMonitor` to improve training speed ([#3257](https://github.com/Lightning-AI/lightning/pull/3257))
- Changed IoU score behavior for classes absent in target and pred ([#3098](https://github.com/Lightning-AI/lightning/pull/3098))
- Changed IoU `remove_bg` bool to `ignore_index` optional int ([#3098](https://github.com/Lightning-AI/lightning/pull/3098))
- Changed defaults of `save_top_k` and `save_last` to `None` in ModelCheckpoint ([#3680](https://github.com/Lightning-AI/lightning/pull/3680))
- `row_log_interval` and `log_save_interval` are now based on training loop's `global_step` instead of epoch-internal batch index ([#3667](https://github.com/Lightning-AI/lightning/pull/3667))
- Silenced some warnings. verified ddp refactors ([#3483](https://github.com/Lightning-AI/lightning/pull/3483))
- Cleaning up stale logger tests ([#3490](https://github.com/Lightning-AI/lightning/pull/3490))
- Allow `ModelCheckpoint` monitor to be `None` ([#3633](https://github.com/Lightning-AI/lightning/pull/3633))
- Enable `None` model checkpoint default ([#3669](https://github.com/Lightning-AI/lightning/pull/3669))
- Skipped `best_model_path` if `checkpoint_callback` is `None` ([#2962](https://github.com/Lightning-AI/lightning/pull/2962))
- Used `raise .. from ..` to explicitly chain exceptions ([#3750](https://github.com/Lightning-AI/lightning/pull/3750))
-  Mocking loggers ([#3596](https://github.com/Lightning-AI/lightning/pull/3596),
    [#3617](https://github.com/Lightning-AI/lightning/pull/3617),
    [#3851](https://github.com/Lightning-AI/lightning/pull/3851),
    [#3859](https://github.com/Lightning-AI/lightning/pull/3859),
    [#3884](https://github.com/Lightning-AI/lightning/pull/3884),
    [#3853](https://github.com/Lightning-AI/lightning/pull/3853),
    [#3910](https://github.com/Lightning-AI/lightning/pull/3910),
    [#3889](https://github.com/Lightning-AI/lightning/pull/3889),
    [#3926](https://github.com/Lightning-AI/lightning/pull/3926))
- Write predictions in LightningModule instead of EvalResult [#3882](https://github.com/Lightning-AI/lightning/pull/3882)

### Deprecated

- Deprecated `TrainResult` and `EvalResult`, use `self.log` and `self.write` from the `LightningModule` to log metrics and write predictions. `training_step` can now only return a scalar (for the loss) or a dictionary with anything you want. ([#3681](https://github.com/Lightning-AI/lightning/pull/3681))
- Deprecate `early_stop_callback` Trainer argument ([#3845](https://github.com/Lightning-AI/lightning/pull/3845))
- Rename Trainer arguments `row_log_interval` >> `log_every_n_steps` and `log_save_interval` >> `flush_logs_every_n_steps` ([#3748](https://github.com/Lightning-AI/lightning/pull/3748))

### Removed

- Removed experimental Metric API ([#3943](https://github.com/Lightning-AI/lightning/pull/3943),
        [#3949](https://github.com/Lightning-AI/lightning/pull/3949),
        [#3946](https://github.com/Lightning-AI/lightning/pull/3946)), listed changes before final removal:
    * Added `EmbeddingSimilarity` metric ([#3349](https://github.com/Lightning-AI/lightning/pull/3349), [#3358](https://github.com/Lightning-AI/lightning/pull/3358))
    * Added hooks to metric module interface ([#2528](https://github.com/Lightning-AI/lightning/pull/2528))
    * Added error when AUROC metric is used for multiclass problems ([#3350](https://github.com/Lightning-AI/lightning/pull/3350))
    * Fixed `ModelCheckpoint` with `save_top_k=-1` option not tracking the best models when a monitor metric is available ([#3735](https://github.com/Lightning-AI/lightning/pull/3735))
    * Fixed counter-intuitive error being thrown in `Accuracy` metric for zero target tensor ([#3764](https://github.com/Lightning-AI/lightning/pull/3764))
    * Fixed aggregation of metrics ([#3517](https://github.com/Lightning-AI/lightning/pull/3517))
    * Fixed Metric aggregation ([#3321](https://github.com/Lightning-AI/lightning/pull/3321))
    * Fixed RMSLE metric ([#3188](https://github.com/Lightning-AI/lightning/pull/3188))
    * Renamed `reduction` to `class_reduction` in classification metrics ([#3322](https://github.com/Lightning-AI/lightning/pull/3322))
    * Changed `class_reduction` similar to sklearn for classification metrics ([#3322](https://github.com/Lightning-AI/lightning/pull/3322))
    * Renaming of precision recall metric ([#3308](https://github.com/Lightning-AI/lightning/pull/3308))

### Fixed

- Fixed `on_train_batch_start` hook to end epoch early ([#3700](https://github.com/Lightning-AI/lightning/pull/3700))
- Fixed `num_sanity_val_steps` is clipped to `limit_val_batches` ([#2917](https://github.com/Lightning-AI/lightning/pull/2917))
- Fixed ONNX model save on GPU ([#3145](https://github.com/Lightning-AI/lightning/pull/3145))
- Fixed `GpuUsageLogger` to work on different platforms ([#3008](https://github.com/Lightning-AI/lightning/pull/3008))
- Fixed auto-scale batch size not dumping `auto_lr_find` parameter ([#3151](https://github.com/Lightning-AI/lightning/pull/3151))
- Fixed `batch_outputs` with optimizer frequencies ([#3229](https://github.com/Lightning-AI/lightning/pull/3229))
- Fixed setting batch size in `LightningModule.datamodule` when using `auto_scale_batch_size` ([#3266](https://github.com/Lightning-AI/lightning/pull/3266))
- Fixed Horovod distributed backend compatibility with native AMP ([#3404](https://github.com/Lightning-AI/lightning/pull/3404))
- Fixed batch size auto scaling exceeding the size of the dataset ([#3271](https://github.com/Lightning-AI/lightning/pull/3271))
- Fixed getting `experiment_id` from MLFlow only once instead of each training loop ([#3394](https://github.com/Lightning-AI/lightning/pull/3394))
- Fixed `overfit_batches` which now correctly disables shuffling for the training loader. ([#3501](https://github.com/Lightning-AI/lightning/pull/3501))
- Fixed gradient norm tracking for `row_log_interval > 1` ([#3489](https://github.com/Lightning-AI/lightning/pull/3489))
- Fixed `ModelCheckpoint` name formatting ([#3164](https://github.com/Lightning-AI/lightning/pull/3163))
- Fixed example implementation of AutoEncoder ([#3190](https://github.com/Lightning-AI/lightning/pull/3190))
- Fixed invalid paths when remote logging with TensorBoard ([#3236](https://github.com/Lightning-AI/lightning/pull/3236))
- Fixed change `t()` to `transpose()` as XLA devices do not support `.t()` on 1-dim tensor ([#3252](https://github.com/Lightning-AI/lightning/pull/3252))
- Fixed (weights only) checkpoints loading without PL ([#3287](https://github.com/Lightning-AI/lightning/pull/3287))
- Fixed `gather_all_tensors` cross GPUs in DDP ([#3319](https://github.com/Lightning-AI/lightning/pull/3319))
- Fixed CometML save dir ([#3419](https://github.com/Lightning-AI/lightning/pull/3419))
- Fixed forward key metrics ([#3467](https://github.com/Lightning-AI/lightning/pull/3467))
- Fixed normalize mode at confusion matrix (replace NaNs with zeros) ([#3465](https://github.com/Lightning-AI/lightning/pull/3465))
- Fixed global step increment in training loop when `training_epoch_end` hook is used ([#3673](https://github.com/Lightning-AI/lightning/pull/3673))
- Fixed dataloader shuffling not getting turned off with `overfit_batches > 0` and `distributed_backend = "ddp"` ([#3534](https://github.com/Lightning-AI/lightning/pull/3534))
- Fixed determinism in `DDPSpawnBackend` when using `seed_everything` in main process ([#3335](https://github.com/Lightning-AI/lightning/pull/3335))
- Fixed `ModelCheckpoint` `period` to actually save every `period` epochs ([#3630](https://github.com/Lightning-AI/lightning/pull/3630))
- Fixed `val_progress_bar` total with `num_sanity_val_steps` ([#3751](https://github.com/Lightning-AI/lightning/pull/3751))
- Fixed Tuner dump: add `current_epoch` to dumped_params ([#3261](https://github.com/Lightning-AI/lightning/pull/3261))
- Fixed `current_epoch` and `global_step` properties mismatch between `Trainer` and `LightningModule` ([#3785](https://github.com/Lightning-AI/lightning/pull/3785))
- Fixed learning rate scheduler for optimizers with internal state ([#3897](https://github.com/Lightning-AI/lightning/pull/3897))
- Fixed `tbptt_reduce_fx` when non-floating tensors are logged ([#3796](https://github.com/Lightning-AI/lightning/pull/3796))
- Fixed model checkpoint frequency ([#3852](https://github.com/Lightning-AI/lightning/pull/3852))
- Fixed logging non-tensor scalar with result breaks subsequent epoch aggregation ([#3855](https://github.com/Lightning-AI/lightning/pull/3855))
- Fixed `TrainerEvaluationLoopMixin` activates `model.train()` at the end ([#3858](https://github.com/Lightning-AI/lightning/pull/3858))
- Fixed `overfit_batches` when using with multiple val/test_dataloaders ([#3857](https://github.com/Lightning-AI/lightning/pull/3857))
- Fixed enables `training_step` to return `None` ([#3862](https://github.com/Lightning-AI/lightning/pull/3862))
- Fixed init nan for checkpointing ([#3863](https://github.com/Lightning-AI/lightning/pull/3863))
- Fixed for `load_from_checkpoint` ([#2776](https://github.com/Lightning-AI/lightning/pull/2776))
- Fixes incorrect `batch_sizes` when Dataloader returns a dict with multiple tensors ([#3668](https://github.com/Lightning-AI/lightning/pull/3668))
- Fixed unexpected signature for `validation_step` ([#3947](https://github.com/Lightning-AI/lightning/pull/3947))

## [0.9.0] - 2020-08-20

### Added

- Added SyncBN for DDP ([#2801](https://github.com/Lightning-AI/lightning/pull/2801),
     [#2838](https://github.com/Lightning-AI/lightning/pull/2838))
- Added basic `CSVLogger` ([#2721](https://github.com/Lightning-AI/lightning/pull/2721))
- Added SSIM metrics ([#2671](https://github.com/Lightning-AI/lightning/pull/2671))
- Added BLEU metrics ([#2535](https://github.com/Lightning-AI/lightning/pull/2535))
- Added support to export a model to ONNX format ([#2596](https://github.com/Lightning-AI/lightning/pull/2596))
- Added support for `Trainer(num_sanity_val_steps=-1)` to check all validation data before training ([#2246](https://github.com/Lightning-AI/lightning/pull/2246))
- Added struct. output:
  * tests for val loop flow ([#2605](https://github.com/Lightning-AI/lightning/pull/2605))
  * `EvalResult` support for train and val. loop ([#2615](https://github.com/Lightning-AI/lightning/pull/2615),
       [#2651](https://github.com/Lightning-AI/lightning/pull/2651))
  * weighted average in results obj ([#2930](https://github.com/Lightning-AI/lightning/pull/2930))
  * fix result obj DP auto reduce ([#3013](https://github.com/Lightning-AI/lightning/pull/3013))
- Added class `LightningDataModule` ([#2668](https://github.com/Lightning-AI/lightning/pull/2668))
- Added support for PyTorch 1.6 ([#2745](https://github.com/Lightning-AI/lightning/pull/2745))
- Added call DataModule hooks implicitly in trainer ([#2755](https://github.com/Lightning-AI/lightning/pull/2755))
- Added support for Mean in DDP Sync ([#2568](https://github.com/Lightning-AI/lightning/pull/2568))
- Added remaining `sklearn` metrics: `AveragePrecision`, `BalancedAccuracy`, `CohenKappaScore`, `DCG`, `Hamming`, `Hinge`, `Jaccard`, `MeanAbsoluteError`, `MeanSquaredError`, `MeanSquaredLogError`, `MedianAbsoluteError`, `R2Score`, `MeanPoissonDeviance`, `MeanGammaDeviance`, `MeanTweedieDeviance`, `ExplainedVariance` ([#2562](https://github.com/Lightning-AI/lightning/pull/2562))
- Added support for `limit_{mode}_batches (int)` to work with infinite dataloader (IterableDataset) ([#2840](https://github.com/Lightning-AI/lightning/pull/2840))
- Added support returning python scalars in DP ([#1935](https://github.com/Lightning-AI/lightning/pull/1935))
- Added support to Tensorboard logger for OmegaConf `hparams` ([#2846](https://github.com/Lightning-AI/lightning/pull/2846))
- Added tracking of basic states in `Trainer` ([#2541](https://github.com/Lightning-AI/lightning/pull/2541))
- Tracks all outputs including TBPTT and multiple optimizers ([#2890](https://github.com/Lightning-AI/lightning/pull/2890))
- Added GPU Usage Logger ([#2932](https://github.com/Lightning-AI/lightning/pull/2932))
- Added `strict=False` for `load_from_checkpoint` ([#2819](https://github.com/Lightning-AI/lightning/pull/2819))
- Added saving test predictions on multiple GPUs ([#2926](https://github.com/Lightning-AI/lightning/pull/2926))
- Auto log the computational graph for loggers that support this ([#3003](https://github.com/Lightning-AI/lightning/pull/3003))
- Added warning when changing monitor and using results obj ([#3014](https://github.com/Lightning-AI/lightning/pull/3014))
- Added a hook `transfer_batch_to_device` to the `LightningDataModule` ([#3038](https://github.com/Lightning-AI/lightning/pull/3038))

### Changed

- Truncated long version numbers in progress bar ([#2594](https://github.com/Lightning-AI/lightning/pull/2594))
- Enabling val/test loop disabling ([#2692](https://github.com/Lightning-AI/lightning/pull/2692))
- Refactored into `accelerator` module:
    * GPU training ([#2704](https://github.com/Lightning-AI/lightning/pull/2704))
    * TPU training ([#2708](https://github.com/Lightning-AI/lightning/pull/2708))
    * DDP(2) backend ([#2796](https://github.com/Lightning-AI/lightning/pull/2796))
    * Retrieve last logged val from result by key ([#3049](https://github.com/Lightning-AI/lightning/pull/3049))
- Using `.comet.config` file for `CometLogger` ([#1913](https://github.com/Lightning-AI/lightning/pull/1913))
- Updated hooks arguments - breaking for `setup` and `teardown` ([#2850](https://github.com/Lightning-AI/lightning/pull/2850))
- Using `gfile` to support remote directories ([#2164](https://github.com/Lightning-AI/lightning/pull/2164))
- Moved optimizer creation after device placement for DDP backends ([#2904](https://github.com/Lightning-AI/lighting/pull/2904))
- Support `**DictConfig` for `hparam` serialization ([#2519](https://github.com/Lightning-AI/lightning/pull/2519))
- Removed callback metrics from test results obj ([#2994](https://github.com/Lightning-AI/lightning/pull/2994))
- Re-enabled naming metrics in ckpt name ([#3060](https://github.com/Lightning-AI/lightning/pull/3060))
- Changed progress bar epoch counting to start from 0 ([#3061](https://github.com/Lightning-AI/lightning/pull/3061))

### Deprecated

- Deprecated Trainer attribute `ckpt_path`, which will now be set by `weights_save_path` ([#2681](https://github.com/Lightning-AI/lightning/pull/2681))

### Removed

- Removed deprecated: ([#2760](https://github.com/Lightning-AI/lightning/pull/2760))
    * core decorator `data_loader`
    * Module hook `on_sanity_check_start` and loading `load_from_metrics`
    * package `pytorch_lightning.logging`
    * Trainer arguments: `show_progress_bar`, `num_tpu_cores`, `use_amp`, `print_nan_grads`
    * LR Finder argument `num_accumulation_steps`

### Fixed

- Fixed `accumulate_grad_batches` for last batch ([#2853](https://github.com/Lightning-AI/lightning/pull/2853))
- Fixed setup call while testing ([#2624](https://github.com/Lightning-AI/lightning/pull/2624))
- Fixed local rank zero casting ([#2640](https://github.com/Lightning-AI/lightning/pull/2640))
- Fixed single scalar return from training ([#2587](https://github.com/Lightning-AI/lightning/pull/2587))
- Fixed Horovod backend to scale LR schedlers with the optimizer ([#2626](https://github.com/Lightning-AI/lightning/pull/2626))
- Fixed `dtype` and `device` properties not getting updated in submodules ([#2657](https://github.com/Lightning-AI/lightning/pull/2657))
- Fixed `fast_dev_run` to run for all dataloaders ([#2581](https://github.com/Lightning-AI/lightning/pull/2581))
- Fixed `save_dir` in loggers getting ignored by default value of `weights_save_path` when user did not specify `weights_save_path` ([#2681](https://github.com/Lightning-AI/lightning/pull/2681))
- Fixed `weights_save_path` getting ignored when `logger=False` is passed to Trainer ([#2681](https://github.com/Lightning-AI/lightning/pull/2681))
- Fixed TPU multi-core and Float16 ([#2632](https://github.com/Lightning-AI/lightning/pull/2632))
- Fixed test metrics not being logged with `LoggerCollection` ([#2723](https://github.com/Lightning-AI/lightning/pull/2723))
- Fixed data transfer to device when using `torchtext.data.Field` and `include_lengths is True` ([#2689](https://github.com/Lightning-AI/lightning/pull/2689))
- Fixed shuffle argument for distributed sampler ([#2789](https://github.com/Lightning-AI/lightning/pull/2789))
- Fixed logging interval ([#2694](https://github.com/Lightning-AI/lightning/pull/2694))
- Fixed loss value in the progress bar is wrong when `accumulate_grad_batches > 1` ([#2738](https://github.com/Lightning-AI/lightning/pull/2738))
- Fixed correct CWD for ddp sub-processes when using Hydra ([#2719](https://github.com/Lightning-AI/lightning/pull/2719))
- Fixed selecting GPUs using `CUDA_VISIBLE_DEVICES` ([#2739](https://github.com/Lightning-AI/lightning/pull/2739))
- Fixed false `num_classes` warning in metrics ([#2781](https://github.com/Lightning-AI/lightning/pull/2781))
- Fixed shell injection vulnerability in subprocess call ([#2786](https://github.com/Lightning-AI/lightning/pull/2786))
- Fixed LR finder and `hparams` compatibility ([#2821](https://github.com/Lightning-AI/lightning/pull/2821))
- Fixed `ModelCheckpoint` not saving the latest information when `save_last=True` ([#2881](https://github.com/Lightning-AI/lightning/pull/2881))
- Fixed ImageNet example: learning rate scheduler, number of workers and batch size when using DDP ([#2889](https://github.com/Lightning-AI/lightning/pull/2889))
- Fixed apex gradient clipping ([#2829](https://github.com/Lightning-AI/lightning/pull/2829))
- Fixed save apex scaler states ([#2828](https://github.com/Lightning-AI/lightning/pull/2828))
- Fixed a model loading issue with inheritance and variable positional arguments ([#2911](https://github.com/Lightning-AI/lightning/pull/2911))
- Fixed passing `non_blocking=True` when transferring a batch object that does not support it ([#2910](https://github.com/Lightning-AI/lightning/pull/2910))
- Fixed checkpointing to remote file paths ([#2925](https://github.com/Lightning-AI/lightning/pull/2925))
- Fixed adding val step argument to metrics ([#2986](https://github.com/Lightning-AI/lightning/pull/2986))
- Fixed an issue that caused `Trainer.test()` to stall in ddp mode ([#2997](https://github.com/Lightning-AI/lightning/pull/2997))
- Fixed gathering of results with tensors of varying shape ([#3020](https://github.com/Lightning-AI/lightning/pull/3020))
- Fixed batch size auto-scaling feature to set the new value on the correct model attribute ([#3043](https://github.com/Lightning-AI/lightning/pull/3043))
- Fixed automatic batch scaling not working with half precision ([#3045](https://github.com/Lightning-AI/lightning/pull/3045))
- Fixed setting device to root gpu ([#3042](https://github.com/Lightning-AI/lightning/pull/3042))

## [0.8.5] - 2020-07-09

### Added

- Added a PSNR metric: peak signal-to-noise ratio ([#2483](https://github.com/Lightning-AI/lightning/pull/2483))
- Added functional regression metrics ([#2492](https://github.com/Lightning-AI/lightning/pull/2492))

### Removed

- Removed auto val reduce ([#2462](https://github.com/Lightning-AI/lightning/pull/2462))

### Fixed

- Flattening Wandb Hyperparameters ([#2459](https://github.com/Lightning-AI/lightning/pull/2459))
- Fixed using the same DDP python interpreter and actually running ([#2482](https://github.com/Lightning-AI/lightning/pull/2482))
- Fixed model summary input type conversion for models that have input dtype different from model parameters ([#2510](https://github.com/Lightning-AI/lightning/pull/2510))
- Made `TensorBoardLogger` and `CometLogger` pickleable ([#2518](https://github.com/Lightning-AI/lightning/pull/2518))
- Fixed a problem with `MLflowLogger` creating multiple run folders ([#2502](https://github.com/Lightning-AI/lightning/pull/2502))
- Fixed global_step increment ([#2455](https://github.com/Lightning-AI/lightning/pull/2455))
- Fixed TPU hanging example ([#2488](https://github.com/Lightning-AI/lightning/pull/2488))
- Fixed `argparse` default value bug ([#2526](https://github.com/Lightning-AI/lightning/pull/2526))
- Fixed Dice and IoU to avoid NaN by adding small eps ([#2545](https://github.com/Lightning-AI/lightning/pull/2545))
- Fixed accumulate gradients schedule at epoch 0 (continued) ([#2513](https://github.com/Lightning-AI/lightning/pull/2513))
- Fixed Trainer `.fit()` returning last not best weights in "ddp_spawn" ([#2565](https://github.com/Lightning-AI/lightning/pull/2565))
- Fixed passing (do not pass) TPU weights back on test ([#2566](https://github.com/Lightning-AI/lightning/pull/2566))
- Fixed DDP tests and `.test()` ([#2512](https://github.com/Lightning-AI/lightning/pull/2512),
     [#2570](https://github.com/Lightning-AI/lightning/pull/2570))

## [0.8.4] - 2020-07-01

### Added

- Added reduce ddp results on eval ([#2434](https://github.com/Lightning-AI/lightning/pull/2434))
- Added a warning when an `IterableDataset` has `__len__` defined ([#2437](https://github.com/Lightning-AI/lightning/pull/2437))

### Changed

- Enabled no returns from eval ([#2446](https://github.com/Lightning-AI/lightning/pull/2446))

### Fixed

- Fixes train outputs ([#2428](https://github.com/Lightning-AI/lightning/pull/2428))
- Fixes Conda dependencies ([#2412](https://github.com/Lightning-AI/lightning/pull/2412))
- Fixed Apex scaling with decoupled backward ([#2433](https://github.com/Lightning-AI/lightning/pull/2433))
- Fixed crashing or wrong displaying progressbar because of missing ipywidgets ([#2417](https://github.com/Lightning-AI/lightning/pull/2417))
- Fixed TPU saving dir ([fc26078e](https://github.com/Lightning-AI/lightning/commit/fc26078e395f8a001f4c6dd7b3fe7ca202f914a3), [04e68f02](https://github.com/Lightning-AI/lightning/commit/04e68f022fc03dd5f1555ee86dea997d42a448ad))
- Fixed logging on rank 0 only ([#2425](https://github.com/Lightning-AI/lightning/pull/2425))


## [0.8.3] - 2020-06-29

### Fixed

- Fixed AMP wrong call ([593837e](https://github.com/Lightning-AI/lightning/commit/593837e1da24ff6c942b24ed803fc1496a304609))
- Fixed batch typo ([92d1e75](https://github.com/Lightning-AI/lightning/commit/92d1e75b2638a493d9d21ed5fe00a22093888285))

## [0.8.2] - 2020-06-28

### Added

- Added TorchText support for moving data to GPU ([#2379](https://github.com/Lightning-AI/lightning/pull/2379))

### Changed

- Changed epoch indexing from 0 instead of 1 ([#2289](https://github.com/Lightning-AI/lightning/pull/2289))
- Refactor Model `backward` ([#2276](https://github.com/Lightning-AI/lightning/pull/2276))
- Refactored `training_batch` + tests to verify correctness ([#2327](https://github.com/Lightning-AI/lightning/pull/2327),
     [#2328](https://github.com/Lightning-AI/lightning/pull/2328))
- Refactored training loop ([#2336](https://github.com/Lightning-AI/lightning/pull/2336))
- Made optimization steps for hooks ([#2363](https://github.com/Lightning-AI/lightning/pull/2363))
- Changed default apex level to 'O2' ([#2362](https://github.com/Lightning-AI/lightning/pull/2362))

### Removed

- Moved `TrainsLogger` to Bolts ([#2384](https://github.com/Lightning-AI/lightning/pull/2384))

### Fixed

- Fixed parsing TPU arguments and TPU tests ([#2094](https://github.com/Lightning-AI/lightning/pull/2094))
- Fixed number batches in case of multiple dataloaders and `limit_{*}_batches` ([#1920](https://github.com/Lightning-AI/lightning/pull/1920),
     [#2226](https://github.com/Lightning-AI/lightning/pull/2226))
- Fixed an issue with forward hooks not being removed after model summary ([#2298](https://github.com/Lightning-AI/lightning/pull/2298))
- Fix for `load_from_checkpoint()` not working with absolute path on Windows ([#2294](https://github.com/Lightning-AI/lightning/pull/2294))
- Fixed an issue how _has_len handles `NotImplementedError` e.g. raised by `torchtext.data.Iterator` ([#2293](https://github.com/Lightning-AI/lightning/pull/2293)), ([#2307](https://github.com/Lightning-AI/lightning/pull/2307))
- Fixed `average_precision` metric ([#2319](https://github.com/Lightning-AI/lightning/pull/2319))
- Fixed ROC metric for CUDA tensors ([#2304](https://github.com/Lightning-AI/lightning/pull/2304))
- Fixed lost compatibility with custom datatypes implementing `.to` ([#2335](https://github.com/Lightning-AI/lightning/pull/2335))
- Fixed loading model with kwargs ([#2387](https://github.com/Lightning-AI/lightning/pull/2387))
- Fixed sum(0) for `trainer.num_val_batches` ([#2268](https://github.com/Lightning-AI/lightning/pull/2268))
- Fixed checking if the parameters are a `DictConfig` Object ([#2216](https://github.com/Lightning-AI/lightning/pull/2216))
- Fixed SLURM weights saving ([#2341](https://github.com/Lightning-AI/lightning/pull/2341))
- Fixed swaps LR scheduler order ([#2356](https://github.com/Lightning-AI/lightning/pull/2356))
- Fixed adding tensorboard `hparams` logging test ([#2342](https://github.com/Lightning-AI/lightning/pull/2342))
- Fixed use model ref for tear down ([#2360](https://github.com/Lightning-AI/lightning/pull/2360))
- Fixed logger crash on DDP ([#2388](https://github.com/Lightning-AI/lightning/pull/2388))
- Fixed several issues with early stopping and checkpoint callbacks ([#1504](https://github.com/Lightning-AI/lightning/pull/1504),
     [#2391](https://github.com/Lightning-AI/lightning/pull/2391))
- Fixed loading past checkpoints from v0.7.x ([#2405](https://github.com/Lightning-AI/lightning/pull/2405))
- Fixed loading model without arguments ([#2403](https://github.com/Lightning-AI/lightning/pull/2403))
- Fixed Windows compatibility issue ([#2358](https://github.com/Lightning-AI/lightning/pull/2358))

## [0.8.1] - 2020-06-19

### Fixed

- Fixed the `load_from_checkpoint` path detected as URL bug ([#2244](https://github.com/Lightning-AI/lightning/pull/2244))
- Fixed hooks - added barrier ([#2245](https://github.com/Lightning-AI/lightning/pull/2245),
     [#2257](https://github.com/Lightning-AI/lightning/pull/2257),
     [#2260](https://github.com/Lightning-AI/lightning/pull/220))
- Fixed `hparams` - remove frame inspection on `self.hparams` ([#2253](https://github.com/Lightning-AI/lightning/pull/2253))
- Fixed setup and on fit calls ([#2252](https://github.com/Lightning-AI/lightning/pull/2252))
- Fixed GPU template ([#2255](https://github.com/Lightning-AI/lightning/pull/2255))

## [0.8.0] - 2020-06-18

### Added

- Added `overfit_batches`, `limit_{val|test}_batches` flags (overfit now uses training set for all three) ([#2213](https://github.com/Lightning-AI/lightning/pull/2213))
- Added metrics
  * Base classes ([#1326](https://github.com/Lightning-AI/lightning/pull/1326),
       [#1877](https://github.com/Lightning-AI/lightning/pull/1877))
  * Sklearn metrics classes ([#1327](https://github.com/Lightning-AI/lightning/pull/1327))
  * Native torch metrics ([#1488](https://github.com/Lightning-AI/lightning/pull/1488),
       [#2062](https://github.com/Lightning-AI/lightning/pull/2062))
  * docs for all Metrics ([#2184](https://github.com/Lightning-AI/lightning/pull/2184),
       [#2209](https://github.com/Lightning-AI/lightning/pull/2209))
  * Regression metrics ([#2221](https://github.com/Lightning-AI/lightning/pull/2221))
- Allow dataloaders without sampler field present ([#1907](https://github.com/Lightning-AI/lightning/pull/1907))
- Added option `save_last` to save the model at the end of every epoch in `ModelCheckpoint` ([#1908](https://github.com/Lightning-AI/lightning/pull/1908))
- Early stopping checks `on_validation_end` ([#1458](https://github.com/Lightning-AI/lightning/pull/1458))
- Speed up single-core TPU training by loading data using `ParallelLoader` ([#2033](https://github.com/Lightning-AI/lightning/pull/2033))
- Added a model hook `transfer_batch_to_device` that enables moving custom data structures to the target device ([#1756](https://github.com/Lightning-AI/lightning/pull/1756))
- Added [black](https://black.readthedocs.io/en/stable/) formatter for the code with code-checker on pull ([#1610](https://github.com/Lightning-AI/lightning/pull/1610))
- Added back the slow spawn ddp implementation as `ddp_spawn` ([#2115](https://github.com/Lightning-AI/lightning/pull/2115))
- Added loading checkpoints from URLs ([#1667](https://github.com/Lightning-AI/lightning/pull/1667))
- Added a callback method `on_keyboard_interrupt` for handling KeyboardInterrupt events during training ([#2134](https://github.com/Lightning-AI/lightning/pull/2134))
- Added a decorator `auto_move_data` that moves data to the correct device when using the LightningModule for inference ([#1905](https://github.com/Lightning-AI/lightning/pull/1905))
- Added `ckpt_path` option to `LightningModule.test(...)` to load particular checkpoint ([#2190](https://github.com/Lightning-AI/lightning/pull/2190))
- Added `setup` and `teardown` hooks for model ([#2229](https://github.com/Lightning-AI/lightning/pull/2229))

### Changed

- Allow user to select individual TPU core to train on ([#1729](https://github.com/Lightning-AI/lightning/pull/1729))
- Removed non-finite values from loss in `LRFinder` ([#1862](https://github.com/Lightning-AI/lightning/pull/1862))
- Allow passing model hyperparameters as complete kwarg list ([#1896](https://github.com/Lightning-AI/lightning/pull/1896))
- Renamed `ModelCheckpoint`'s attributes `best` to `best_model_score` and `kth_best_model` to `kth_best_model_path` ([#1799](https://github.com/Lightning-AI/lightning/pull/1799))
- Re-Enable Logger's `ImportError`s ([#1938](https://github.com/Lightning-AI/lightning/pull/1938))
- Changed the default value of the Trainer argument `weights_summary` from `full` to `top` ([#2029](https://github.com/Lightning-AI/lightning/pull/2029))
- Raise an error when lightning replaces an existing sampler ([#2020](https://github.com/Lightning-AI/lightning/pull/2020))
- Enabled `prepare_data` from correct processes - clarify local vs global rank ([#2166](https://github.com/Lightning-AI/lightning/pull/2166))
- Remove explicit flush from tensorboard logger ([#2126](https://github.com/Lightning-AI/lightning/pull/2126))
- Changed epoch indexing from 1 instead of 0 ([#2206](https://github.com/Lightning-AI/lightning/pull/2206))

### Deprecated

- Deprecated flags: ([#2213](https://github.com/Lightning-AI/lightning/pull/2213))
  * `overfit_pct` in favour of `overfit_batches`
  * `val_percent_check` in favour of `limit_val_batches`
  * `test_percent_check` in favour of `limit_test_batches`
- Deprecated `ModelCheckpoint`'s attributes `best` and `kth_best_model` ([#1799](https://github.com/Lightning-AI/lightning/pull/1799))
- Dropped official support/testing for older PyTorch versions <1.3 ([#1917](https://github.com/Lightning-AI/lightning/pull/1917))
- Deprecated Trainer `proc_rank` in favour of `global_rank` ([#2166](https://github.com/Lightning-AI/lightning/pull/2166),
     [#2269](https://github.com/Lightning-AI/lightning/pull/2269))

### Removed

- Removed unintended Trainer argument `progress_bar_callback`, the callback should be passed in by `Trainer(callbacks=[...])` instead ([#1855](https://github.com/Lightning-AI/lightning/pull/1855))
- Removed obsolete `self._device` in Trainer ([#1849](https://github.com/Lightning-AI/lightning/pull/1849))
- Removed deprecated API ([#2073](https://github.com/Lightning-AI/lightning/pull/2073))
   * Packages: `pytorch_lightning.pt_overrides`, `pytorch_lightning.root_module`
   * Modules: `pytorch_lightning.logging.comet_logger`, `pytorch_lightning.logging.mlflow_logger`, `pytorch_lightning.logging.test_tube_logger`, `pytorch_lightning.overrides.override_data_parallel`, `pytorch_lightning.core.model_saving`, `pytorch_lightning.core.root_module`
   * Trainer arguments: `add_row_log_interval`, `default_save_path`, `gradient_clip`, `nb_gpu_nodes`, `max_nb_epochs`, `min_nb_epochs`, `nb_sanity_val_steps`
   * Trainer attributes: `nb_gpu_nodes`, `num_gpu_nodes`, `gradient_clip`, `max_nb_epochs`, `min_nb_epochs`, `nb_sanity_val_steps`, `default_save_path`, `tng_tqdm_dic`

### Fixed

- Run graceful training teardown on interpreter exit ([#1631](https://github.com/Lightning-AI/lightning/pull/1631))
- Fixed user warning when apex was used together with learning rate schedulers ([#1873](https://github.com/Lightning-AI/lightning/pull/1873))
- Fixed multiple calls of `EarlyStopping` callback ([#1863](https://github.com/Lightning-AI/lightning/pull/1863))
- Fixed an issue with `Trainer.from_argparse_args` when passing in unknown Trainer args ([#1932](https://github.com/Lightning-AI/lightning/pull/1932))
- Fixed bug related to logger not being reset correctly for model after tuner algorithms ([#1933](https://github.com/Lightning-AI/lightning/pull/1933))
- Fixed root node resolution for SLURM cluster with dash in host name ([#1954](https://github.com/Lightning-AI/lightning/pull/1954))
- Fixed `LearningRateLogger` in multi-scheduler setting ([#1944](https://github.com/Lightning-AI/lightning/pull/1944))
- Fixed test configuration check and testing ([#1804](https://github.com/Lightning-AI/lightning/pull/1804))
- Fixed an issue with Trainer constructor silently ignoring unknown/misspelled arguments ([#1820](https://github.com/Lightning-AI/lightning/pull/1820))
- Fixed `save_weights_only` in ModelCheckpoint ([#1780](https://github.com/Lightning-AI/lightning/pull/1780))
- Allow use of same `WandbLogger` instance for multiple training loops ([#2055](https://github.com/Lightning-AI/lightning/pull/2055))
- Fixed an issue with `_auto_collect_arguments` collecting local variables that are not constructor arguments and not working for signatures that have the instance not named `self` ([#2048](https://github.com/Lightning-AI/lightning/pull/2048))
- Fixed mistake in parameters' grad norm tracking ([#2012](https://github.com/Lightning-AI/lightning/pull/2012))
- Fixed CPU and hanging GPU crash ([#2118](https://github.com/Lightning-AI/lightning/pull/2118))
- Fixed an issue with the model summary and `example_input_array` depending on a specific ordering of the submodules in a LightningModule ([#1773](https://github.com/Lightning-AI/lightning/pull/1773))
- Fixed Tpu logging ([#2230](https://github.com/Lightning-AI/lightning/pull/2230))
- Fixed Pid port + duplicate `rank_zero` logging ([#2140](https://github.com/Lightning-AI/lightning/pull/2140),
     [#2231](https://github.com/Lightning-AI/lightning/pull/2231))

## [0.7.6] - 2020-05-16

### Added

- Added callback for logging learning rates ([#1498](https://github.com/Lightning-AI/lightning/pull/1498))
- Added transfer learning example (for a binary classification task in computer vision) ([#1564](https://github.com/Lightning-AI/lightning/pull/1564))
- Added type hints in `Trainer.fit()` and `Trainer.test()` to reflect that also a list of dataloaders can be passed in ([#1723](https://github.com/Lightning-AI/lightning/pull/1723)).
- Added auto scaling of batch size ([#1638](https://github.com/Lightning-AI/lightning/pull/1638))
- The progress bar metrics now also get updated in `training_epoch_end` ([#1724](https://github.com/Lightning-AI/lightning/pull/1724))
- Enable `NeptuneLogger` to work with `distributed_backend=ddp` ([#1753](https://github.com/Lightning-AI/lightning/pull/1753))
- Added option to provide seed to random generators to ensure reproducibility ([#1572](https://github.com/Lightning-AI/lightning/pull/1572))
- Added override for hparams in `load_from_ckpt` ([#1797](https://github.com/Lightning-AI/lightning/pull/1797))
- Added support multi-node distributed execution under `torchelastic` ([#1811](https://github.com/Lightning-AI/lightning/pull/1811),
     [#1818](https://github.com/Lightning-AI/lightning/pull/1818))
- Added using `store_true` for bool args ([#1822](https://github.com/Lightning-AI/lightning/pull/1822),
     [#1842](https://github.com/Lightning-AI/lightning/pull/1842))
- Added dummy logger for internally disabling logging for some features ([#1836](https://github.com/Lightning-AI/lightning/pull/1836))

### Changed

- Enable `non-blocking` for device transfers to GPU ([#1843](https://github.com/Lightning-AI/lightning/pull/1843))
- Replace mata_tags.csv with hparams.yaml ([#1271](https://github.com/Lightning-AI/lightning/pull/1271))
- Reduction when `batch_size < num_gpus` ([#1609](https://github.com/Lightning-AI/lightning/pull/1609))
- Updated LightningTemplateModel to look more like Colab example ([#1577](https://github.com/Lightning-AI/lightning/pull/1577))
- Don't convert `namedtuple` to `tuple` when transferring the batch to target device ([#1589](https://github.com/Lightning-AI/lightning/pull/1589))
- Allow passing hparams as keyword argument to LightningModule when loading from checkpoint ([#1639](https://github.com/Lightning-AI/lightning/pull/1639))
- Args should come after the last positional argument ([#1807](https://github.com/Lightning-AI/lightning/pull/1807))
- Made ddp the default if no backend specified with multiple GPUs ([#1789](https://github.com/Lightning-AI/lightning/pull/1789))

### Deprecated

- Deprecated `tags_csv` in favor of `hparams_file` ([#1271](https://github.com/Lightning-AI/lightning/pull/1271))

### Fixed

- Fixed broken link in PR template ([#1675](https://github.com/Lightning-AI/lightning/pull/1675))
- Fixed ModelCheckpoint not None checking filepath ([#1654](https://github.com/Lightning-AI/lightning/pull/1654))
- Trainer now calls `on_load_checkpoint()` when resuming from a checkpoint ([#1666](https://github.com/Lightning-AI/lightning/pull/1666))
- Fixed sampler logic for ddp with iterable dataset ([#1734](https://github.com/Lightning-AI/lightning/pull/1734))
- Fixed `_reset_eval_dataloader()` for IterableDataset ([#1560](https://github.com/Lightning-AI/lightning/pull/1560))
- Fixed Horovod distributed backend to set the `root_gpu` property ([#1669](https://github.com/Lightning-AI/lightning/pull/1669))
- Fixed wandb logger `global_step` affects other loggers ([#1492](https://github.com/Lightning-AI/lightning/pull/1492))
- Fixed disabling progress bar on non-zero ranks using Horovod backend ([#1709](https://github.com/Lightning-AI/lightning/pull/1709))
- Fixed bugs that prevent lr finder to be used together with early stopping and validation dataloaders ([#1676](https://github.com/Lightning-AI/lightning/pull/1676))
- Fixed a bug in Trainer that prepended the checkpoint path with `version_` when it shouldn't ([#1748](https://github.com/Lightning-AI/lightning/pull/1748))
- Fixed lr key name in case of param groups in LearningRateLogger ([#1719](https://github.com/Lightning-AI/lightning/pull/1719))
- Fixed accumulation parameter and suggestion method for learning rate finder ([#1801](https://github.com/Lightning-AI/lightning/pull/1801))
- Fixed num processes wasn't being set properly and auto sampler was ddp failing ([#1819](https://github.com/Lightning-AI/lightning/pull/1819))
- Fixed bugs in semantic segmentation example ([#1824](https://github.com/Lightning-AI/lightning/pull/1824))
- Fixed saving native AMP scaler state ([#1777](https://github.com/Lightning-AI/lightning/pull/1777))
- Fixed native amp + ddp ([#1788](https://github.com/Lightning-AI/lightning/pull/1788))
- Fixed `hparam` logging with metrics ([#1647](https://github.com/Lightning-AI/lightning/pull/1647))

## [0.7.5] - 2020-04-27

### Changed

- Allow logging of metrics together with `hparams` ([#1630](https://github.com/Lightning-AI/lightning/pull/1630))

### Removed

- Removed Warning from trainer loop ([#1634](https://github.com/Lightning-AI/lightning/pull/1634))

### Fixed

- Fixed ModelCheckpoint not being fixable ([#1632](https://github.com/Lightning-AI/lightning/pull/1632))
- Fixed CPU DDP breaking change and DDP change ([#1635](https://github.com/Lightning-AI/lightning/pull/1635))
- Tested pickling ([#1636](https://github.com/Lightning-AI/lightning/pull/1636))


## [0.7.4] - 2020-04-26

### Added

- Added flag `replace_sampler_ddp` to manually disable sampler replacement in DDP  ([#1513](https://github.com/Lightning-AI/lightning/pull/1513))
- Added `auto_select_gpus` flag to trainer that enables automatic selection of available GPUs on exclusive mode systems.
- Added learning rate finder ([#1347](https://github.com/Lightning-AI/lightning/pull/1347))
- Added support for DDP mode in clusters without SLURM ([#1387](https://github.com/Lightning-AI/lightning/pull/1387))
- Added `test_dataloaders` parameter to `Trainer.test()` ([#1434](https://github.com/Lightning-AI/lightning/pull/1434))
- Added `terminate_on_nan` flag to trainer that performs a NaN check with each training iteration when set to `True` ([#1475](https://github.com/Lightning-AI/lightning/pull/1475))
- Added speed parity tests (max 1 sec difference per epoch)([#1482](https://github.com/Lightning-AI/lightning/pull/1482))
- Added `ddp_cpu` backend for testing ddp without GPUs ([#1158](https://github.com/Lightning-AI/lightning/pull/1158))
- Added [Horovod](http://horovod.ai) support as a distributed backend `Trainer(distributed_backend='horovod')` ([#1529](https://github.com/Lightning-AI/lightning/pull/1529))
- Added support for 8 core distributed training on Kaggle TPU's ([#1568](https://github.com/Lightning-AI/lightning/pull/1568))
- Added support for native AMP ([#1561](https://github.com/Lightning-AI/lightning/pull/1561),
    [#1580](https://github.com/Lightning-AI/lightning/pull/1580))

### Changed

- Changed the default behaviour to no longer include a NaN check with each training iteration ([#1475](https://github.com/Lightning-AI/lightning/pull/1475))
- Decoupled the progress bar from trainer` it is a callback now and can be customized or even be replaced entirely ([#1450](https://github.com/Lightning-AI/lightning/pull/1450)).
- Changed lr schedule step interval behavior to update every backwards pass instead of every forwards pass ([#1477](https://github.com/Lightning-AI/lightning/pull/1477))
- Defines shared proc. rank, remove rank from instances (e.g. loggers) ([#1408](https://github.com/Lightning-AI/lightning/pull/1408))
- Updated semantic segmentation example with custom U-Net and logging ([#1371](https://github.com/Lightning-AI/lightning/pull/1371))
- Disabled val and test shuffling ([#1600](https://github.com/Lightning-AI/lightning/pull/1600))

### Deprecated

- Deprecated `training_tqdm_dict` in favor of `progress_bar_dict` ([#1450](https://github.com/Lightning-AI/lightning/pull/1450)).

### Removed

- Removed `test_dataloaders` parameter from `Trainer.fit()` ([#1434](https://github.com/Lightning-AI/lightning/pull/1434))

### Fixed

- Added the possibility to pass nested metrics dictionaries to loggers ([#1582](https://github.com/Lightning-AI/lightning/pull/1582))
- Fixed memory leak from opt return ([#1528](https://github.com/Lightning-AI/lightning/pull/1528))
- Fixed saving checkpoint before deleting old ones ([#1453](https://github.com/Lightning-AI/lightning/pull/1453))
- Fixed loggers - flushing last logged metrics even before continue, e.g. `trainer.test()` results ([#1459](https://github.com/Lightning-AI/lightning/pull/1459))
- Fixed optimizer configuration when `configure_optimizers` returns dict without `lr_scheduler` ([#1443](https://github.com/Lightning-AI/lightning/pull/1443))
- Fixed `LightningModule` - mixing hparams and arguments in `LightningModule.__init__()` crashes load_from_checkpoint() ([#1505](https://github.com/Lightning-AI/lightning/pull/1505))
- Added a missing call to the `on_before_zero_grad` model hook ([#1493](https://github.com/Lightning-AI/lightning/pull/1493)).
- Allow use of sweeps with `WandbLogger` ([#1512](https://github.com/Lightning-AI/lightning/pull/1512))
- Fixed a bug that caused the `callbacks` Trainer argument to reference a global variable ([#1534](https://github.com/Lightning-AI/lightning/pull/1534)).
- Fixed a bug that set all boolean CLI arguments from `Trainer.add_argparse_args` always to True ([#1571](https://github.com/Lightning-AI/lightning/pull/1571))
- Fixed do not copy the batch when training on a single GPU ([#1576](https://github.com/Lightning-AI/lightning/pull/1576),
    [#1579](https://github.com/Lightning-AI/lightning/pull/1579))
- Fixed soft checkpoint removing on DDP ([#1408](https://github.com/Lightning-AI/lightning/pull/1408))
- Fixed automatic parser bug ([#1585](https://github.com/Lightning-AI/lightning/pull/1585))
- Fixed bool conversion from string ([#1606](https://github.com/Lightning-AI/lightning/pull/1606))

## [0.7.3] - 2020-04-09

### Added

- Added `rank_zero_warn` for warning only in rank 0 ([#1428](https://github.com/Lightning-AI/lightning/pull/1428))

### Fixed

- Fixed default `DistributedSampler` for DDP training ([#1425](https://github.com/Lightning-AI/lightning/pull/1425))
- Fixed workers warning not on windows ([#1430](https://github.com/Lightning-AI/lightning/pull/1430))
- Fixed returning tuple from `run_training_batch` ([#1431](https://github.com/Lightning-AI/lightning/pull/1431))
- Fixed gradient clipping ([#1438](https://github.com/Lightning-AI/lightning/pull/1438))
- Fixed pretty print ([#1441](https://github.com/Lightning-AI/lightning/pull/1441))


## [0.7.2] - 2020-04-07

### Added

- Added same step loggers' metrics aggregation ([#1278](https://github.com/Lightning-AI/lightning/pull/1278))
- Added parity test between a vanilla MNIST model and lightning model ([#1284](https://github.com/Lightning-AI/lightning/pull/1284))
- Added parity test between a vanilla RNN model and lightning model ([#1351](https://github.com/Lightning-AI/lightning/pull/1351))
- Added Reinforcement Learning - Deep Q-network (DQN) lightning example ([#1232](https://github.com/Lightning-AI/lightning/pull/1232))
- Added support for hierarchical `dict` ([#1152](https://github.com/Lightning-AI/lightning/pull/1152))
- Added `TrainsLogger` class ([#1122](https://github.com/Lightning-AI/lightning/pull/1122))
- Added type hints to `pytorch_lightning.core` ([#946](https://github.com/Lightning-AI/lightning/pull/946))
- Added support for `IterableDataset` in validation and testing ([#1104](https://github.com/Lightning-AI/lightning/pull/1104))
- Added support for non-primitive types in `hparams` for `TensorboardLogger` ([#1130](https://github.com/Lightning-AI/lightning/pull/1130))
- Added a check that stops the training when loss or weights contain `NaN` or `inf` values. ([#1097](https://github.com/Lightning-AI/lightning/pull/1097))
- Added support for `IterableDataset` when `val_check_interval=1.0` (default), this will trigger validation at the end of each epoch. ([#1283](https://github.com/Lightning-AI/lightning/pull/1283))
- Added `summary` method to Profilers. ([#1259](https://github.com/Lightning-AI/lightning/pull/1259))
- Added informative errors if user defined dataloader has zero length ([#1280](https://github.com/Lightning-AI/lightning/pull/1280))
- Added testing for python 3.8 ([#915](https://github.com/Lightning-AI/lightning/pull/915))
- Added model configuration checking ([#1199](https://github.com/Lightning-AI/lightning/pull/1199))
- Added support for optimizer frequencies through `LightningModule.configure_optimizers()` ([#1269](https://github.com/Lightning-AI/lightning/pull/1269))
- Added option to run without an optimizer by returning `None` from `configure_optimizers`. ([#1279](https://github.com/Lightning-AI/lightning/pull/1279))
- Added a warning when the number of data loader workers is small. ([#1378](https://github.com/Lightning-AI/lightning/pull/1378))

### Changed

- Changed (renamed and refatored) `TensorRunningMean` -> `TensorRunningAccum`: running accumulations were generalized. ([#1278](https://github.com/Lightning-AI/lightning/pull/1278))
- Changed `progress_bar_refresh_rate` trainer flag to disable progress bar when set to 0. ([#1108](https://github.com/Lightning-AI/lightning/pull/1108))
- Enhanced `load_from_checkpoint` to also forward params to the model ([#1307](https://github.com/Lightning-AI/lightning/pull/1307))
- Updated references to `self.forward()` to instead use the `__call__` interface. ([#1211](https://github.com/Lightning-AI/lightning/pull/1211))
- Changed default behaviour of `configure_optimizers` to use no optimizer rather than Adam. ([#1279](https://github.com/Lightning-AI/lightning/pull/1279))
- Allow to upload models on W&B ([#1339](https://github.com/Lightning-AI/lightning/pull/1339))
- On DP and DDP2 unsqueeze is automated now ([#1319](https://github.com/Lightning-AI/lightning/pull/1319))
- Did not always create a DataLoader during reinstantiation, but the same type as before (if subclass of DataLoader) ([#1346](https://github.com/Lightning-AI/lightning/pull/1346))
- Did not interfere with a default sampler ([#1318](https://github.com/Lightning-AI/lightning/pull/1318))
- Remove default Adam optimizer ([#1317](https://github.com/Lightning-AI/lightning/pull/1317))
- Give warnings for unimplemented required lightning methods ([#1317](https://github.com/Lightning-AI/lightning/pull/1317))
- Made `evaluate` method private >> `Trainer._evaluate(...)`. ([#1260](https://github.com/Lightning-AI/lightning/pull/1260))
- Simplify the PL examples structure (shallower and more readable) ([#1247](https://github.com/Lightning-AI/lightning/pull/1247))
- Changed min max gpu memory to be on their own plots ([#1358](https://github.com/Lightning-AI/lightning/pull/1358))
- Remove `.item` which causes sync issues ([#1254](https://github.com/Lightning-AI/lightning/pull/1254))
- Changed smoothing in TQDM to decrease variability of time remaining between training / eval ([#1194](https://github.com/Lightning-AI/lightning/pull/1194))
- Change default logger to dedicated one ([#1064](https://github.com/Lightning-AI/lightning/pull/1064))

### Deprecated

- Deprecated Trainer argument `print_nan_grads` ([#1097](https://github.com/Lightning-AI/lightning/pull/1097))
- Deprecated Trainer argument `show_progress_bar` ([#1108](https://github.com/Lightning-AI/lightning/pull/1108))

### Removed

- Removed test for no test dataloader in .fit ([#1495](https://github.com/Lightning-AI/lightning/pull/1495))
- Removed duplicated module `pytorch_lightning.utilities.arg_parse` for loading CLI arguments ([#1167](https://github.com/Lightning-AI/lightning/pull/1167))
- Removed wandb logger's `finalize` method ([#1193](https://github.com/Lightning-AI/lightning/pull/1193))
- Dropped `torchvision` dependency in tests and added own MNIST dataset class instead ([#986](https://github.com/Lightning-AI/lightning/pull/986))

### Fixed

- Fixed `model_checkpoint` when saving all models ([#1359](https://github.com/Lightning-AI/lightning/pull/1359))
- `Trainer.add_argparse_args` classmethod fixed. Now it adds a type for the arguments ([#1147](https://github.com/Lightning-AI/lightning/pull/1147))
- Fixed bug related to type checking of `ReduceLROnPlateau` lr schedulers([#1126](https://github.com/Lightning-AI/lightning/pull/1126))
- Fixed a bug to ensure lightning checkpoints to be backward compatible ([#1132](https://github.com/Lightning-AI/lightning/pull/1132))
- Fixed a bug that created an extra dataloader with active `reload_dataloaders_every_epoch` ([#1196](https://github.com/Lightning-AI/lightning/pull/1196))
- Fixed all warnings and errors in the docs build process ([#1191](https://github.com/Lightning-AI/lightning/pull/1191))
- Fixed an issue where `val_percent_check=0` would not disable validation ([#1251](https://github.com/Lightning-AI/lightning/pull/1251))
- Fixed average of incomplete `TensorRunningMean` ([#1309](https://github.com/Lightning-AI/lightning/pull/1309))
- Fixed `WandbLogger.watch` with `wandb.init()` ([#1311](https://github.com/Lightning-AI/lightning/pull/1311))
- Fixed an issue with early stopping that would prevent it from monitoring training metrics when validation is disabled / not implemented ([#1235](https://github.com/Lightning-AI/lightning/pull/1235)).
- Fixed a bug that would cause `trainer.test()` to run on the validation set when overloading `validation_epoch_end` and `test_end` ([#1353](https://github.com/Lightning-AI/lightning/pull/1353))
- Fixed `WandbLogger.watch` - use of the watch method without importing `wandb` ([#1311](https://github.com/Lightning-AI/lightning/pull/1311))
- Fixed `WandbLogger` to be used with 'ddp' - allow reinits in sub-processes ([#1149](https://github.com/Lightning-AI/lightning/pull/1149),
     [#1360](https://github.com/Lightning-AI/lightning/pull/1360))
- Made `training_epoch_end` behave like `validation_epoch_end` ([#1357](https://github.com/Lightning-AI/lightning/pull/1357))
- Fixed `fast_dev_run` running validation twice ([#1365](https://github.com/Lightning-AI/lightning/pull/1365))
- Fixed pickle error from quick patch `__code__` ([#1352](https://github.com/Lightning-AI/lightning/pull/1352))
- Fixed memory leak on GPU0 ([#1094](https://github.com/Lightning-AI/lightning/pull/1094),
     [#1349](https://github.com/Lightning-AI/lightning/pull/1349))
- Fixed checkpointing interval ([#1272](https://github.com/Lightning-AI/lightning/pull/1272))
- Fixed validation and training loops run the partial dataset ([#1192](https://github.com/Lightning-AI/lightning/pull/1192))
- Fixed running `on_validation_end` only on main process in DDP ([#1125](https://github.com/Lightning-AI/lightning/pull/1125))
- Fixed `load_spawn_weights` only in proc rank 0 ([#1385](https://github.com/Lightning-AI/lightning/pull/1385))
- Fixes using deprecated `use_amp` attribute ([#1145](https://github.com/Lightning-AI/lightning/pull/1145))
- Fixed Tensorboard logger error: lightning_logs directory not exists in multi-node DDP on nodes with rank != 0 ([#1377](https://github.com/Lightning-AI/lightning/pull/1377))
- Fixed `Unimplemented backend XLA` error on TPU ([#1387](https://github.com/Lightning-AI/lightning/pull/1387))

## [0.7.1] - 2020-03-07

### Fixed

- Fixes `print` issues and `data_loader` ([#1080](https://github.com/Lightning-AI/lightning/pull/1080))

## [0.7.0] - 2020-03-06

### Added

- Added automatic sampler setup. Depending on DDP or TPU, lightning configures the sampler correctly (user needs to do nothing) ([#926](https://github.com/Lightning-AI/lightning/pull/926))
- Added `reload_dataloaders_every_epoch=False` flag for trainer. Some users require reloading data every epoch ([#926](https://github.com/Lightning-AI/lightning/pull/926))
- Added `progress_bar_refresh_rate=50` flag for trainer. Throttle refresh rate on notebooks ([#926](https://github.com/Lightning-AI/lightning/pull/926))
- Updated governance docs
- Added a check to ensure that the metric used for early stopping exists before training commences ([#542](https://github.com/Lightning-AI/lightning/pull/542))
- Added `optimizer_idx` argument to `backward` hook ([#733](https://github.com/Lightning-AI/lightning/pull/733))
- Added `entity` argument to `WandbLogger` to be passed to `wandb.init` ([#783](https://github.com/Lightning-AI/lightning/pull/783))
- Added a tool for profiling training runs ([#782](https://github.com/Lightning-AI/lightning/pull/782))
- Improved flexibility for naming of TensorBoard logs, can now set `version` to a `str` to just save to that directory, and use `name=''` to prevent experiment-name directory ([#804](https://github.com/Lightning-AI/lightning/pull/804))
- Added option to specify `step` key when logging metrics ([#808](https://github.com/Lightning-AI/lightning/pull/808))
- Added `train_dataloader`, `val_dataloader` and `test_dataloader` arguments to `Trainer.fit()`, for alternative data parsing ([#759](https://github.com/Lightning-AI/lightning/pull/759))
- Added Tensor Processing Unit (TPU) support ([#868](https://github.com/Lightning-AI/lightning/pull/868))
- Added semantic segmentation example ([#751](https://github.com/Lightning-AI/lightning/pull/751),[#876](https://github.com/Lightning-AI/lightning/pull/876),
     [#881](https://github.com/Lightning-AI/lightning/pull/881))
- Split callbacks in multiple files ([#849](https://github.com/Lightning-AI/lightning/pull/849))
- Support for user defined callbacks ([#889](https://github.com/Lightning-AI/lightning/pull/889) and [#950](https://github.com/Lightning-AI/lightning/pull/950))
- Added support for multiple loggers to be passed to `Trainer` as an iterable (e.g. list, tuple, etc.) ([#903](https://github.com/Lightning-AI/lightning/pull/903))
- Added support for step-based learning rate scheduling ([#941](https://github.com/Lightning-AI/lightning/pull/941))
- Added support for logging `hparams` as dict ([#1029](https://github.com/Lightning-AI/lightning/pull/1029))
- Checkpoint and early stopping now work without val. step ([#1041](https://github.com/Lightning-AI/lightning/pull/1041))
- Support graceful training cleanup after Keyboard Interrupt ([#856](https://github.com/Lightning-AI/lightning/pull/856),
     [#1019](https://github.com/Lightning-AI/lightning/pull/1019))
- Added type hints for function arguments ([#912](https://github.com/Lightning-AI/lightning/pull/912), )
- Added default `argparser` for `Trainer` ([#952](https://github.com/Lightning-AI/lightning/pull/1023),
     [#1023](https://github.com/Lightning-AI/lightning/pull/1023))
- Added TPU gradient clipping ([#963](https://github.com/Lightning-AI/lightning/pull/963))
- Added max/min number of steps in `Trainer` ([#728](https://github.com/Lightning-AI/lightning/pull/728))

### Changed

- Improved `NeptuneLogger` by adding `close_after_fit` argument to allow logging after training([#908](https://github.com/Lightning-AI/lightning/pull/1084))
- Changed default TQDM to use `tqdm.auto` for prettier outputs in IPython notebooks ([#752](https://github.com/Lightning-AI/lightning/pull/752))
- Changed `pytorch_lightning.logging` to `pytorch_lightning.loggers` ([#767](https://github.com/Lightning-AI/lightning/pull/767))
- Moved the default `tqdm_dict` definition from Trainer to `LightningModule`, so it can be overridden by the user ([#749](https://github.com/Lightning-AI/lightning/pull/749))
- Moved functionality of `LightningModule.load_from_metrics` into `LightningModule.load_from_checkpoint` ([#995](https://github.com/Lightning-AI/lightning/pull/995))
- Changed Checkpoint path parameter from `filepath` to `dirpath` ([#1016](https://github.com/Lightning-AI/lightning/pull/1016))
- Freezed models `hparams` as `Namespace` property ([#1029](https://github.com/Lightning-AI/lightning/pull/1029))
- Dropped `logging` config in package init ([#1015](https://github.com/Lightning-AI/lightning/pull/1015))
- Renames model steps ([#1051](https://github.com/Lightning-AI/lightning/pull/1051))
  - `training_end` >> `training_epoch_end`
  - `validation_end` >> `validation_epoch_end`
  - `test_end` >> `test_epoch_end`
- Refactor dataloading, supports infinite dataloader ([#955](https://github.com/Lightning-AI/lightning/pull/955))
- Create single file in `TensorBoardLogger` ([#777](https://github.com/Lightning-AI/lightning/pull/777))

### Deprecated

- Deprecated `pytorch_lightning.logging` ([#767](https://github.com/Lightning-AI/lightning/pull/767))
- Deprecated `LightningModule.load_from_metrics` in favour of `LightningModule.load_from_checkpoint` ([#995](https://github.com/Lightning-AI/lightning/pull/995),
     [#1079](https://github.com/Lightning-AI/lightning/pull/1079))
- Deprecated `@data_loader` decorator ([#926](https://github.com/Lightning-AI/lightning/pull/926))
- Deprecated model steps `training_end`, `validation_end` and `test_end` ([#1051](https://github.com/Lightning-AI/lightning/pull/1051),
     [#1056](https://github.com/Lightning-AI/lightning/pull/1056))

### Removed

- Removed dependency on `pandas` ([#736](https://github.com/Lightning-AI/lightning/pull/736))
- Removed dependency on `torchvision` ([#797](https://github.com/Lightning-AI/lightning/pull/797))
- Removed dependency on `scikit-learn` ([#801](https://github.com/Lightning-AI/lightning/pull/801))

### Fixed

- Fixed a bug where early stopping `on_end_epoch` would be called inconsistently when `check_val_every_n_epoch == 0` ([#743](https://github.com/Lightning-AI/lightning/pull/743))
- Fixed a bug where the model checkpointer didn't write to the same directory as the logger ([#771](https://github.com/Lightning-AI/lightning/pull/771))
- Fixed a bug where the `TensorBoardLogger` class would create an additional empty log file during fitting ([#777](https://github.com/Lightning-AI/lightning/pull/777))
- Fixed a bug where `global_step` was advanced incorrectly when using `accumulate_grad_batches > 1` ([#832](https://github.com/Lightning-AI/lightning/pull/832))
- Fixed a bug when calling `self.logger.experiment` with multiple loggers ([#1009](https://github.com/Lightning-AI/lightning/pull/1009))
- Fixed a bug when calling `logger.append_tags` on a `NeptuneLogger` with a single tag ([#1009](https://github.com/Lightning-AI/lightning/pull/1009))
- Fixed sending back data from `.spawn` by saving and loading the trained model in/out of the process ([#1017](https://github.com/Lightning-AI/lightning/pull/1017)
- Fixed port collision on DDP ([#1010](https://github.com/Lightning-AI/lightning/pull/1010))
- Fixed/tested pass overrides ([#918](https://github.com/Lightning-AI/lightning/pull/918))
- Fixed comet logger to log after train ([#892](https://github.com/Lightning-AI/lightning/pull/892))
- Remove deprecated args to learning rate step function ([#890](https://github.com/Lightning-AI/lightning/pull/890))

## [0.6.0] - 2020-01-21

### Added

- Added support for resuming from a specific checkpoint via `resume_from_checkpoint` argument ([#516](https://github.com/Lightning-AI/lightning/pull/516))
- Added support for `ReduceLROnPlateau` scheduler ([#320](https://github.com/Lightning-AI/lightning/pull/320))
- Added support for Apex mode `O2` in conjunction with Data Parallel ([#493](https://github.com/Lightning-AI/lightning/pull/493))
- Added option (`save_top_k`) to save the top k models in the `ModelCheckpoint` class ([#128](https://github.com/Lightning-AI/lightning/pull/128))
- Added `on_train_start` and `on_train_end` hooks to `ModelHooks` ([#598](https://github.com/Lightning-AI/lightning/pull/598))
- Added `TensorBoardLogger` ([#607](https://github.com/Lightning-AI/lightning/pull/607))
- Added support for weight summary of model with multiple inputs ([#543](https://github.com/Lightning-AI/lightning/pull/543))
- Added `map_location` argument to `load_from_metrics` and `load_from_checkpoint` ([#625](https://github.com/Lightning-AI/lightning/pull/625))
- Added option to disable validation by setting `val_percent_check=0` ([#649](https://github.com/Lightning-AI/lightning/pull/649))
- Added `NeptuneLogger` class ([#648](https://github.com/Lightning-AI/lightning/pull/648))
- Added `WandbLogger` class ([#627](https://github.com/Lightning-AI/lightning/pull/627))

### Changed

- Changed the default progress bar to print to stdout instead of stderr ([#531](https://github.com/Lightning-AI/lightning/pull/531))
- Renamed `step_idx` to `step`, `epoch_idx` to `epoch`, `max_num_epochs` to `max_epochs` and `min_num_epochs` to `min_epochs` ([#589](https://github.com/Lightning-AI/lightning/pull/589))
- Renamed `total_batch_nb` to `total_batches`, `nb_val_batches` to `num_val_batches`, `nb_training_batches` to `num_training_batches`, `max_nb_epochs` to `max_epochs`, `min_nb_epochs` to `min_epochs`, `nb_test_batches` to `num_test_batches`, and `nb_val_batches` to `num_val_batches` ([#567](https://github.com/Lightning-AI/lightning/pull/567))
- Changed gradient logging to use parameter names instead of indexes ([#660](https://github.com/Lightning-AI/lightning/pull/660))
- Changed the default logger to `TensorBoardLogger` ([#609](https://github.com/Lightning-AI/lightning/pull/609))
- Changed the directory for tensorboard logging to be the same as model checkpointing ([#706](https://github.com/Lightning-AI/lightning/pull/706))

### Deprecated

- Deprecated `max_nb_epochs` and `min_nb_epochs` ([#567](https://github.com/Lightning-AI/lightning/pull/567))
- Deprecated the `on_sanity_check_start` hook in `ModelHooks` ([#598](https://github.com/Lightning-AI/lightning/pull/598))

### Removed

- Removed the `save_best_only` argument from `ModelCheckpoint`, use `save_top_k=1` instead ([#128](https://github.com/Lightning-AI/lightning/pull/128))

### Fixed

- Fixed a bug which occurred when using Adagrad with cuda ([#554](https://github.com/Lightning-AI/lightning/pull/554))
- Fixed a bug where training would be on the GPU despite setting `gpus=0` or `gpus=[]` ([#561](https://github.com/Lightning-AI/lightning/pull/561))
- Fixed an error with `print_nan_gradients` when some parameters do not require gradient ([#579](https://github.com/Lightning-AI/lightning/pull/579))
- Fixed a bug where the progress bar would show an incorrect number of total steps during the validation sanity check when using multiple validation data loaders ([#597](https://github.com/Lightning-AI/lightning/pull/597))
- Fixed support for PyTorch 1.1.0 ([#552](https://github.com/Lightning-AI/lightning/pull/552))
- Fixed an issue with early stopping when using a `val_check_interval < 1.0` in `Trainer` ([#492](https://github.com/Lightning-AI/lightning/pull/492))
- Fixed bugs relating to the `CometLogger` object that would cause it to not work properly ([#481](https://github.com/Lightning-AI/lightning/pull/481))
- Fixed a bug that would occur when returning `-1` from `on_batch_start` following an early exit or when the batch was `None` ([#509](https://github.com/Lightning-AI/lightning/pull/509))
- Fixed a potential race condition with several processes trying to create checkpoint directories ([#530](https://github.com/Lightning-AI/lightning/pull/530))
- Fixed a bug where batch 'segments' would remain on the GPU when using `truncated_bptt > 1` ([#532](https://github.com/Lightning-AI/lightning/pull/532))
- Fixed a bug when using `IterableDataset` ([#547](https://github.com/Lightning-AI/lightning/pull/547))
- Fixed a bug where `.item` was called on non-tensor objects ([#602](https://github.com/Lightning-AI/lightning/pull/602))
- Fixed a bug where `Trainer.train` would crash on an uninitialized variable if the trainer was run after resuming from a checkpoint that was already at `max_epochs` ([#608](https://github.com/Lightning-AI/lightning/pull/608))
- Fixed a bug where early stopping would begin two epochs early ([#617](https://github.com/Lightning-AI/lightning/pull/617))
- Fixed a bug where `num_training_batches` and `num_test_batches` would sometimes be rounded down to zero ([#649](https://github.com/Lightning-AI/lightning/pull/649))
- Fixed a bug where an additional batch would be processed when manually setting `num_training_batches` ([#653](https://github.com/Lightning-AI/lightning/pull/653))
- Fixed a bug when batches did not have a `.copy` method ([#701](https://github.com/Lightning-AI/lightning/pull/701))
- Fixed a bug when using `log_gpu_memory=True` in Python 3.6 ([#715](https://github.com/Lightning-AI/lightning/pull/715))
- Fixed a bug where checkpoint writing could exit before completion, giving incomplete checkpoints ([#689](https://github.com/Lightning-AI/lightning/pull/689))
- Fixed a bug where `on_train_end` was not called when ealy stopping ([#723](https://github.com/Lightning-AI/lightning/pull/723))

## [0.5.3] - 2019-11-06

### Added

- Added option to disable default logger, checkpointer, and early stopping by passing `logger=False`, `checkpoint_callback=False` and `early_stop_callback=False` respectively
- Added `CometLogger` for use with Comet.ml
- Added `val_check_interval` argument to `Trainer` allowing validition to be performed at every given number of batches
- Added functionality to save and load hyperparameters using the standard checkpoint mechanism
- Added call to `torch.cuda.empty_cache` before training starts
- Added option for user to override the call t `backward`
- Added support for truncated backprop through time via the `truncated_bptt_steps` argument in `Trainer`
- Added option to operate on all outputs from `training_step` in DDP2
- Added a hook for modifying DDP init
- Added a hook for modifying Apex

### Changed

- Changed experiment version to be padded with zeros (e.g. `/dir/version_9` becomes `/dir/version_0009`)
- Changed callback metrics to include any metrics given in logs or progress bar
- Changed the default for `save_best_only` in `ModelCheckpoint` to `True`
- Added `tng_data_loader` for backwards compatibility
- Renamed `MLFlowLogger.client` to `MLFlowLogger.experiment` for consistency
- Moved `global_step` increment to happen after the batch has been processed
- Changed weights restore to first attempt HPC weights before restoring normally, preventing both weights being restored and running out of memory
- Changed progress bar functionality to add multiple progress bars for train/val/test
- Changed calls to `print` to use `logging` instead

### Deprecated

- Deprecated `tng_dataloader`

### Fixed

- Fixed an issue where the number of batches was off by one during training
- Fixed a bug that occurred when setting a ckeckpoint callback and `early_stop_callback=False`
- Fixed an error when importing CometLogger
- Fixed a bug where the `gpus` argument had some unexpected behaviour
- Fixed a bug where the computed total number of batches was sometimes incorrect
- Fixed a bug where the progress bar would sometimes not show the total number of batches in test mode
- Fixed a bug when using the `log_gpu_memory='min_max'` option in `Trainer`
- Fixed a bug where checkpointing would sometimes erase the current directory

## [0.5.2] - 2019-10-10

### Added

- Added `weights_summary` argument to `Trainer` to be set to `full` (full summary), `top` (just top level modules) or other
- Added `tags` argument to `MLFlowLogger`

### Changed

- Changed default for `amp_level` to `O1`

### Removed

- Removed the `print_weights_summary` argument from `Trainer`

### Fixed

- Fixed a bug where logs were not written properly
- Fixed a bug where `logger.finalize` wasn't called after training is complete
- Fixed callback metric errors in DDP
- Fixed a bug where `TestTubeLogger` didn't log to the correct directory

## [0.5.1] - 2019-10-05

### Added

- Added the `LightningLoggerBase` class for experiment loggers
- Added `MLFlowLogger` for logging with `mlflow`
- Added `TestTubeLogger` for logging with `test_tube`
- Added a different implementation of DDP (`distributed_backed='ddp2'`) where every node has one model using all GPUs
- Added support for optimisers which require a closure (e.g. LBFGS)
- Added automatic `MASTER_PORT` default for DDP when not set manually
- Added new GPU memory logging options `'min_max'` (log only the min/max utilization) and `'all'` (log all the GPU memory)

### Changed

- Changed schedulers to always be called with the current epoch
- Changed `test_tube` to an optional dependency
- Changed data loaders to internally use a getter instead of a python property
- Disabled auto GPU loading when restoring weights to prevent out of memory errors
- Changed logging, early stopping and checkpointing to occur by default

### Fixed

- Fixed a bug with samplers that do not specify `set_epoch`
- Fixed a bug when using the `MLFlowLogger` with unsupported data types, this will now raise a warning
- Fixed a bug where gradient norms were always zero using `track_grad_norm`
- Fixed a bug which causes a crash when logging memory

## [0.5.0] - 2019-09-26

### Changed

- Changed `data_batch` argument to `batch` throughout
- Changed `batch_i` argument to `batch_idx` throughout
- Changed `tng_dataloader` method to `train_dataloader`
- Changed `on_tng_metrics` method to `on_training_metrics`
- Changed `gradient_clip` argument to `gradient_clip_val`
- Changed `add_log_row_interval` to `row_log_interval`

### Fixed

- Fixed a bug with tensorboard logging in multi-gpu setup

## [0.4.9] - 2019-09-16

### Added

- Added the flag `log_gpu_memory` to `Trainer` to deactivate logging of GPU memory utilization
- Added SLURM resubmit functionality (port from test-tube)
- Added optional weight_save_path to trainer to remove the need for a checkpoint_callback when using cluster training
- Added option to use single gpu per node with `DistributedDataParallel`

### Changed

- Changed functionality of `validation_end` and `test_end` with multiple dataloaders to be given all of the dataloaders at once rather than in separate calls
- Changed print_nan_grads to only print the parameter value and gradients when they contain NaN
- Changed gpu API to take integers as well (e.g. `gpus=2` instead of `gpus=[0, 1]`)
- All models now loaded on to CPU to avoid device and out of memory issues in PyTorch

### Fixed

- Fixed a bug where data types that implement `.to` but not `.cuda` would not be properly moved onto the GPU
- Fixed a bug where data would not be re-shuffled every epoch when using a `DistributedSampler`

## [0.4.8] - 2019-08-31

### Added

- Added `test_step` and `test_end` methods, used when `Trainer.test` is called
- Added `GradientAccumulationScheduler` callback which can be used to schedule changes to the number of accumulation batches
- Added option to skip the validation sanity check by setting `nb_sanity_val_steps = 0`

### Fixed

- Fixed a bug when setting `nb_sanity_val_steps = 0`

## [0.4.7] - 2019-08-24

### Changed

- Changed the default `val_check_interval` to `1.0`
- Changed defaults for `nb_val_batches`, `nb_tng_batches` and `nb_test_batches` to 0

### Fixed

- Fixed a bug where the full validation set as used despite setting `val_percent_check`
- Fixed a bug where an `Exception` was thrown when using a data set containing a single batch
- Fixed a bug where an `Exception` was thrown if no `val_dataloader` was given
- Fixed a bug where tuples were not properly transferred to the GPU
- Fixed a bug where data of a non standard type was not properly handled by the trainer
- Fixed a bug when loading data as a tuple
- Fixed a bug where `AttributeError` could be suppressed by the `Trainer`

## [0.4.6] - 2019-08-15

### Added

- Added support for data to be given as a `dict` or `list` with a single gpu
- Added support for `configure_optimizers` to return a single optimizer, two list (optimizers and schedulers), or a single list

### Fixed

- Fixed a bug where returning just an optimizer list (i.e. without schedulers) from `configure_optimizers` would throw an `Exception`

## [0.4.5] - 2019-08-13

### Added

- Added `optimizer_step` method that can be overridden to change the standard optimizer behaviour

## [0.4.4] - 2019-08-12

### Added

- Added supoort for multiple validation dataloaders
- Added support for latest test-tube logger (optimised for `torch==1.2.0`)

### Changed

- `validation_step` and `val_dataloader` are now optional
- `lr_scheduler` is now activated after epoch

### Fixed

- Fixed a bug where a warning would show when using `lr_scheduler` in `torch>1.1.0`
- Fixed a bug where an `Exception` would be thrown if using `torch.DistributedDataParallel` without using a `DistributedSampler`, this now throws a `Warning` instead

## [0.4.3] - 2019-08-10

### Fixed

- Fixed a bug where accumulate gradients would scale the loss incorrectly

## [0.4.2] - 2019-08-08

### Changed

- Changed install requirement to `torch==1.2.0`

## [0.4.1] - 2019-08-08

### Changed

- Changed install requirement to `torch==1.1.0`

## [0.4.0] - 2019-08-08

### Added

- Added 16-bit support for a single GPU
- Added support for training continuation (preserves epoch, global step etc.)

### Changed

- Changed `training_step` and `validation_step`, outputs will no longer be automatically reduced

### Removed

- Removed need for `Experiment` object in `Trainer`

### Fixed

- Fixed issues with reducing outputs from generative models (such as images and text)

## [0.3.6] - 2019-07-25

### Added

- Added a decorator to do lazy data loading internally

### Fixed

- Fixed a bug where `Experiment` object was not process safe, potentially causing logs to be overwritten

## [0.3.5] - 2019-07-25

## [0.3.4] - 2019-07-22

## [0.3.3] - 2019-07-22

## [0.3.2] - 2019-07-21

## [0.3.1] - 2019-07-21

## [0.2.x] - 2019-07-09

## [0.1.x] - 2019-06-DD<|MERGE_RESOLUTION|>--- conflicted
+++ resolved
@@ -79,11 +79,10 @@
 - Fixed dtype inference during gradient norm computation ([#14051](https://github.com/Lightning-AI/lightning/pull/14051))
 
 
-<<<<<<< HEAD
 - Avoid raising the sampler warning if num_replicas=1 ([#14097](https://github.com/Lightning-AI/lightning/pull/14097))
-=======
+
+
 - Fixed a bug that caused `ddp_find_unused_parameters` to be set `False`, whereas the intended default is `True` ([#14095](https://github.com/Lightning-AI/lightning/pull/14095))
->>>>>>> d211d46e
 
 
 ## [1.7.0] - 2022-08-02
