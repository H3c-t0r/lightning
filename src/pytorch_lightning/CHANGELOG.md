# Changelog

All notable changes to this project will be documented in this file.

The format is based on [Keep a Changelog](http://keepachangelog.com/en/1.0.0/).


## [unreleased] - 202Y-MM-DD

### Added

- Added support for DDP with `LRFinder` ([#15304](https://github.com/Lightning-AI/lightning/pull/15304))


- Added utilities to migrate checkpoints from one Lightning version to another ([#15237](https://github.com/Lightning-AI/lightning/pull/15237))


- Added support to upgrade all checkpoints in a folder using the `pl.utilities.upgrade_checkpoint` script ([#15333](https://github.com/Lightning-AI/lightning/pull/15333))

<<<<<<< HEAD
- Add an axes argument `ax` to the `.lr_find().plot()` to enable writing to a user-defined axes in a matplotlib figure ([#15652](https://github.com/Lightning-AI/lightning/pull/15652))
=======
>>>>>>> 61ee3fab

- Added a check to validate that wrapped FSDP models are used while initializing optimizers ([#15301](https://github.com/Lightning-AI/lightning/pull/15301))


### Changed

- Drop PyTorch 1.9 support ([#15347](https://github.com/Lightning-AI/lightning/pull/15347))


- From now on, Lightning Trainer and `LightningModule.load_from_checkpoint` automatically upgrade the loaded checkpoint if it was produced in an old version of Lightning ([#15237](https://github.com/Lightning-AI/lightning/pull/15237))


- `Trainer.{validate,test,predict}(ckpt_path=...)` no longer restores the `Trainer.global_step` and `trainer.current_epoch` value from the checkpoints - From now on, only `Trainer.fit` will restore this value ([#15532](https://github.com/Lightning-AI/lightning/pull/15532))


- The `ModelCheckpoint.save_on_train_epoch_end` attribute is now computed dynamically every epoch, accounting for changes to the validation dataloaders ([#15300](https://github.com/Lightning-AI/lightning/pull/15300))


- The Trainer now raises an error if it is given multiple stateful callbacks of the same time with colliding state keys ([#15634](https://github.com/Lightning-AI/lightning/pull/15634))


### Deprecated

-


### Removed

- Removed deprecated `pytorch_lightning.utilities.memory.get_gpu_memory_map` in favor of `pytorch_lightning.accelerators.cuda.get_nvidia_gpu_stats` ([#15617](https://github.com/Lightning-AI/lightning/pull/15617))


### Fixed

- Enhanced `reduce_boolean_decision` to accommodate `any`-analogous semantics expected by the `EarlyStopping` callback ([#15253](https://github.com/Lightning-AI/lightning/pull/15253))


-

## [1.8.1] - 2022-11-10

### Added

- Added back the accidentally removed `pytorch_lightning.utilities.distributed.rank_zero_only` function ([#15536](https://github.com/Lightning-AI/lightning/pull/15536))

### Deprecated

- Deprecated `pytorch_lightning.utilities.distributed.rank_zero_only` in favor of `pytorch_lightning.utilities.rank_zero_only` ([#15536](https://github.com/Lightning-AI/lightning/pull/15536))

### Fixed

- Fixed `TensorBoardLogger` not validating the input array type when logging the model graph ([#15323](https://github.com/Lightning-AI/lightning/pull/15323))
- Fixed an attribute error in `ColossalAIStrategy` at import time when `torch.distributed` is not available ([#15535](https://github.com/Lightning-AI/lightning/pull/15535))
- Fixed an issue when calling `fs.listdir` with file URI instead of path in `CheckpointConnector` ([#15413](https://github.com/Lightning-AI/lightning/pull/15413))
- Fixed an issue with the `BaseFinetuning` callback not setting the `track_running_stats` attribute for batch normaliztion layers ([#15063](https://github.com/Lightning-AI/lightning/pull/15063))
- Fixed an issue with `WandbLogger(log_model=True|'all)` raising an error and not being able to serialize tensors in the metadata ([#15544](https://github.com/Lightning-AI/lightning/pull/15544))
- Fixed the gradient unscaling logic when using `Trainer(precision=16)` and fused optimizers such as `Adam(..., fused=True)` ([#15544](https://github.com/Lightning-AI/lightning/pull/15544))
- Fixed model state transfer in multiprocessing launcher when running multi-node ([#15567](https://github.com/Lightning-AI/lightning/pull/15567))
- Fixed manual optimization raising `AttributeError` with Bagua Strategy ([#12534](https://github.com/PyTorchLightning/pytorch-lightning/issues/12534))
- Fixed the import of `pytorch_lightning` causing a warning 'Redirects are currently not supported in Windows or MacOs' ([#15610](https://github.com/PyTorchLightning/pytorch-lightning/issues/15610))


## [1.8.0] - 2022-11-01

### Added

- Added support for requeueing slurm array jobs ([#15040](https://github.com/Lightning-AI/lightning/pull/15040))
- Added native AMP support for `ddp_fork` (and associated alias strategies) with CUDA GPUs ([#14983](https://github.com/Lightning-AI/lightning/pull/14983))
- Added `BatchSizeFinder` callback ([#11089](https://github.com/Lightning-AI/lightning/pull/11089))
- Added `LearningRateFinder` callback ([#13802](https://github.com/Lightning-AI/lightning/pull/13802))
- Tuner now supports a new `method` argument which will determine when to run the `BatchSizeFinder`: one of `fit`, `validate`, `test` or `predict` ([#11089](https://github.com/Lightning-AI/lightning/pull/11089))
- Added prefix to log message in `seed_everything` with rank info ([#14031](https://github.com/Lightning-AI/lightning/pull/14031))
- Added support for auto wrapping for `DDPFullyShardedNativeStrategy` ([#14252](https://github.com/Lightning-AI/lightning/pull/14252))
- Added support for passing extra init-parameters to the `LightningDataModule.from_datasets` ([#14185](https://github.com/Lightning-AI/lightning/pull/14185))
- Added support for saving sharded optimizer state dict outside of `DDPShardedStrategy` ([#14208](https://github.com/Lightning-AI/lightning/pull/14208))
- Added support for auto wrapping for `DDPFullyShardedStrategy` ([#14383](https://github.com/Lightning-AI/lightning/pull/14383))
- Integrate the `lightning_utilities` package (
  [#14475](https://github.com/Lightning-AI/lightning/pull/14475),
  [#14537](https://github.com/Lightning-AI/lightning/pull/14537),
  [#14556](https://github.com/Lightning-AI/lightning/pull/14556),
  [#14558](https://github.com/Lightning-AI/lightning/pull/14558),
  [#14575](https://github.com/Lightning-AI/lightning/pull/14575),
  [#14620](https://github.com/Lightning-AI/lightning/pull/14620))
- Added `args` parameter to `LightningCLI` to ease running from within Python ([#14596](https://github.com/Lightning-AI/lightning/pull/14596))
- Added `WandbLogger.download_artifact` and `WandbLogger.use_artifact` for managing artifacts with Weights and Biases ([#14551](https://github.com/Lightning-AI/lightning/pull/14551))
- Added an option to configure the signal SLURM sends when a job is preempted or requeued ([#14626](https://github.com/Lightning-AI/lightning/pull/14626))
- Added a warning when the model passed to `LightningLite.setup()` does not have all parameters on the same device ([#14822](https://github.com/Lightning-AI/lightning/pull/14822))
- The `CometLogger` now flags the Comet Experiments as being created from Lightning for analytics purposes ([#14906](https://github.com/Lightning-AI/lightning/pull/14906))
- Introduce `ckpt_path="hpc"` keyword for checkpoint loading ([#14911](https://github.,com/Lightning-AI/lightning/pull/14911))
- Added a more descriptive error message when attempting to fork processes with pre-initialized CUDA context ([#14709](https://github.com/Lightning-AI/lightning/pull/14709))
- Added support for custom parameters in subclasses of `SaveConfigCallback` ([#14998](https://github.com/Lightning-AI/lightning/pull/14998))
- Added `inference_mode` flag to Trainer to let users enable/disable inference mode during evaluation ([#15034](https://github.com/Lightning-AI/lightning/pull/15034))
- Added `LightningLite.no_backward_sync` for control over efficient gradient accumulation with distributed strategies ([#14966](https://github.com/Lightning-AI/lightning/pull/14966))
- Added a sanity check that scripts are executed with the `srun` command in SLURM and that environment variables are not conflicting ([#15011](https://github.com/Lightning-AI/lightning/pull/15011))
- Added an error message when attempting to launch processes with `python -i` and an interactive-incompatible strategy ([#15293](https://github.com/Lightning-AI/lightning/pull/15293))

### Changed

- The `Trainer.{fit,validate,test,predict,tune}` methods now raise a useful error message if the input is not a `LightningModule` ([#13892](https://github.com/Lightning-AI/lightning/pull/13892))
- Raised a `MisconfigurationException` if batch transfer hooks are overriden with `IPUAccelerator` ([#13961](https://github.com/Lightning-AI/lightning/pull/13961))
- Replaced the unwrapping logic in strategies with direct access to unwrapped `LightningModule` ([#13738](https://github.com/Lightning-AI/lightning/pull/13738))
- Enabled `on_before_batch_transfer` for `DPStrategy` and `IPUAccelerator` ([#14023](https://github.com/Lightning-AI/lightning/pull/14023))
- When resuming training with Apex enabled, the `Trainer` will now raise an error ([#14341](https://github.com/Lightning-AI/lightning/pull/14341))
- Included `torch.cuda` rng state to the aggregate `_collect_rng_states()` and `_set_rng_states()` ([#14384](https://github.com/Lightning-AI/lightning/pull/14384))
- Changed `trainer.should_stop` to not stop in between an epoch and run until `min_steps/min_epochs` only ([#13890](https://github.com/Lightning-AI/lightning/pull/13890))
- The `pyDeprecate` dependency is no longer installed ([#14472](https://github.com/Lightning-AI/lightning/pull/14472))
- When using multiple loggers, by default checkpoints and profiler output now get saved to the log dir of the first logger in the list ([#14325](https://github.com/Lightning-AI/lightning/pull/14325))
- In Lightning Lite, state-dict access to the module wrapper now gets passed through to the original module reference ([#14629](https://github.com/Lightning-AI/lightning/pull/14629))
- Removed fall-back to `LightningEnvironment` when number of SLURM tasks does not correspond to number of processes in Trainer ([#14300](https://github.com/Lightning-AI/lightning/pull/14300))
- Aligned DDP and DDPSpawn strategies in setting up the environment ([#11073](https://github.com/Lightning-AI/lightning/pull/11073))
- Integrated the Lite Precision plugins into the PL Precision plugins - the base class in PL now extends the `lightning_lite.precision.Precision` base class ([#14798](https://github.com/Lightning-AI/lightning/pull/14798))
  * The `PrecisionPlugin.backward` signature changed: The `closure_loss` argument was renamed to `tensor`
  * The `PrecisionPlugin.{pre_,post_}backward` signature changed: The `closure_loss` argument was renamed to `tensor` and moved as the first argument
  * The `PrecisionPlugin.optimizer_step` signature changed: The `model`, `optimizer_idx` and `closure` arguments need to be passed as keyword arguments now
- Trainer queries the CUDA devices through NVML if available to avoid initializing CUDA before forking, which eliminates the need for the `PL_DISABLE_FORK` environment variable introduced in v1.7.4 ([#14631](https://github.com/Lightning-AI/lightning/pull/14631))
- The `MLFlowLogger.finalize()` now sets the status to `FAILED` when an exception occurred in `Trainer`, and sets the status to `FINISHED` on successful completion ([#12292](https://github.com/Lightning-AI/lightning/pull/12292))
- It is no longer needed to call `model.double()` when using `precision=64` in Lightning Lite ([#14827](https://github.com/Lightning-AI/lightning/pull/14827))
- HPC checkpoints are now loaded automatically only in slurm environment when no specific value for `ckpt_path` has been set ([#14911](https://github.com/Lightning-AI/lightning/pull/14911))
- The `Callback.on_load_checkpoint` now gets the full checkpoint dictionary and the `callback_state` argument was renamed `checkpoint` ([#14835](https://github.com/Lightning-AI/lightning/pull/14835))
- Moved the warning about saving nn.Module in `save_hyperparameters()` to before the deepcopy ([#15132](https://github.com/Lightning-AI/lightning/pull/15132))
- To avoid issues with forking processes, from PyTorch 1.13 and higher, Lightning will directly use the PyTorch NVML-based check for `torch.cuda.device_count` and from PyTorch 1.14 and higher, Lightning will configure PyTorch to use a NVML-based check for `torch.cuda.is_available`. ([#15110](https://github.com/Lightning-AI/lightning/pull/15110), [#15133](https://github.com/Lightning-AI/lightning/pull/15133))
- The `NeptuneLogger` now uses `neptune.init_run` instead of the deprecated `neptune.init` to initialize a run ([#15393](https://github.com/Lightning-AI/lightning/pull/15393))

### Deprecated

- Deprecated `LightningDeepSpeedModule` ([#14000](https://github.com/Lightning-AI/lightning/pull/14000))
- Deprecated `amp_level` from `Trainer` in favour of passing it explictly via precision plugin ([#13898](https://github.com/Lightning-AI/lightning/pull/13898))
- Deprecated the calls to `pytorch_lightning.utiltiies.meta` functions in favor of built-in https://github.com/pytorch/torchdistx support ([#13868](https://github.com/Lightning-AI/lightning/pull/13868))
- Deprecated the `unwrap_lightning_module` and `unwrap_lightning_module_sharded` utility functions in favor of accessing the unwrapped `LightningModule` on the strategy directly ([#13738](https://github.com/Lightning-AI/lightning/pull/13738))
- Deprecated the `pl_module` argument in `LightningParallelModule`, `LightningDistributedModule`, `LightningShardedDataParallel`, `LightningBaguaModule` and `LightningDeepSpeedModule` wrapper classes ([#13738](https://github.com/Lightning-AI/lightning/pull/13738))
- Deprecated the `on_colab_kaggle` function ([#14247](https://github.com/Lightning-AI/lightning/pull/14247))
- Deprecated the internal `pl.core.mixins.DeviceDtypeModuleMixin` class ([#14511](https://github.com/Lightning-AI/lightning/pull/14511), [#14548](https://github.com/Lightning-AI/lightning/pull/14548))
- Deprecated all functions in `pytorch_lightning.utilities.xla_device` ([#14514](https://github.com/Lightning-AI/lightning/pull/14514), [#14550](https://github.com/Lightning-AI/lightning/pull/14550))
  * Deprecated the internal `inner_f` function
  * Deprecated the internal `pl_multi_process` function
  * Deprecated the internal `XLADeviceUtils.xla_available` staticmethod
  * Deprecated the `XLADeviceUtils.tpu_device_exists` staticmethod in favor of `pytorch_lightning.accelerators.TPUAccelerator.is_available()`
- Deprecated `pytorch_lightning.utilities.distributed.tpu_distributed` in favor of `lightning_lite.accelerators.tpu.tpu_distributed` ([#14550](https://github.com/Lightning-AI/lightning/pull/14550))
- Deprecated all functions in `pytorch_lightning.utilities.cloud_io` in favor of `lightning_lite.utilities.cloud_io` ([#14515](https://github.com/Lightning-AI/lightning/pull/14515))
- Deprecated the functions in `pytorch_lightning.utilities.apply_func` in favor of `lightning_utilities.core.apply_func` ([#14516](https://github.com/Lightning-AI/lightning/pull/14516), [#14537](https://github.com/Lightning-AI/lightning/pull/14537))
- Deprecated all functions in `pytorch_lightning.utilities.device_parser` ([#14492](https://github.com/Lightning-AI/lightning/pull/14492), [#14753](https://github.com/Lightning-AI/lightning/pull/14753))
  * Deprecated the `pytorch_lightning.utilities.device_parser.determine_root_gpu_device` in favor of `lightning_lite.utilities.device_parser.determine_root_gpu_device`
  * Deprecated the `pytorch_lightning.utilities.device_parser.parse_gpu_ids` in favor of `lightning_lite.utilities.device_parser.parse_gpu_ids`
  * Deprecated the `pytorch_lightning.utilities.device_parser.is_cuda_available` in favor of `lightning_lite.accelerators.cuda.is_cuda_available`
  * Deprecated the `pytorch_lightning.utilities.device_parser.num_cuda_devices` in favor of `lightning_lite.accelerators.cuda.num_cuda_devices`
  * Deprecated the `pytorch_lightning.utilities.device_parser.parse_cpu_cores` in favor of `lightning_lite.accelerators.cpu.parse_cpu_cores`
  * Deprecated the `pytorch_lightning.utilities.device_parser.parse_tpu_cores` in favor of `lightning_lite.accelerators.tpu.parse_tpu_cores`
  * Deprecated the `pytorch_lightning.utilities.device_parser.parse_hpus` in favor of `pytorch_lightning.accelerators.hpu.parse_hpus`
- Deprecated duplicate `SaveConfigCallback` parameters in `LightningCLI.__init__`: `save_config_kwargs`, `save_config_overwrite` and `save_config_multifile`. New `save_config_kwargs` parameter should be used instead ([#14998](https://github.com/Lightning-AI/lightning/pull/14998))
- Deprecated `TrainerFn.TUNING`, `RunningStage.TUNING` and `trainer.tuning` property ([#15100](https://github.com/Lightning-AI/lightning/pull/15100))
- Deprecated custom `pl.utilities.distributed.AllGatherGrad` implementation in favor of PyTorch's ([#15364](https://github.com/Lightnign-AI/lightning/pull/15364))

### Removed

- Removed the deprecated `Trainer.training_type_plugin` property in favor of `Trainer.strategy` ([#14011](https://github.com/Lightning-AI/lightning/pull/14011))
- Removed all deprecated training type plugins ([#14011](https://github.com/Lightning-AI/lightning/pull/14011))
- Removed the deprecated `DDP2Strategy` ([#14026](https://github.com/Lightning-AI/lightning/pull/14026))
- Removed the deprecated `DistributedType` and `DeviceType` enum classes ([#14045](https://github.com/Lightning-AI/lightning/pull/14045))
- Removed deprecated support for passing the `rank_zero_warn` warning category positionally ([#14470](https://github.com/Lightning-AI/lightning/pull/14470))
- Removed the legacy and unused `Trainer.get_deprecated_arg_names()` ([#14415](https://github.com/Lightning-AI/lightning/pull/14415))
- Removed the deprecated `on_train_batch_end(outputs)` format when multiple optimizers are used and TBPTT is enabled ([#14373](https://github.com/Lightning-AI/lightning/pull/14373))
- Removed the deprecated `training_epoch_end(outputs)` format when multiple optimizers are used and TBPTT is enabled ([#14373](https://github.com/Lightning-AI/lightning/pull/14373))
- Removed the experimental `pytorch_lightning.utiltiies.meta` functions in favor of built-in https://github.com/pytorch/torchdistx support ([#13868](https://github.com/Lightning-AI/lightning/pull/13868))
- Removed the deprecated `LoggerCollection`; `Trainer.logger` and `LightningModule.logger` now returns the first logger when more than one gets passed to the Trainer ([#14283](https://github.com/Lightning-AI/lightning/pull/14283))
- Removed the deprecated the `trainer.lr_schedulers` ([#14408](https://github.com/Lightning-AI/lightning/pull/14408))
- Removed the deprecated `LightningModule.{on_hpc_load,on_hpc_save}` hooks in favor of the general purpose hooks `LightningModule.{on_load_checkpoint,on_save_checkpoint}` ([#14315](https://github.com/Lightning-AI/lightning/pull/14315))
- Removed deprecated support for old torchtext versions ([#14375](https://github.com/Lightning-AI/lightning/pull/14375))
- Removed deprecated support for the old `neptune-client` API in the `NeptuneLogger` ([#14727](https://github.com/Lightning-AI/lightning/pull/14727))
- Removed the deprecated `weights_save_path` Trainer argumnent and `Trainer.weights_save_path` property ([#14424](https://github.com/Lightning-AI/lightning/pull/14424))
- Removed the deprecated ([#14471](https://github.com/Lightning-AI/lightning/pull/14471))
  * `pytorch_lightning.utilities.distributed.rank_zero_only` in favor of `pytorch_lightning.utilities.rank_zero.rank_zero_only`
  * `pytorch_lightning.utilities.distributed.rank_zero_debug` in favor of `pytorch_lightning.utilities.rank_zero.rank_zero_debug`
  * `pytorch_lightning.utilities.distributed.rank_zero_info` in favor of `pytorch_lightning.utilities.rank_zero.rank_zero_info`
  * `pytorch_lightning.utilities.warnings.rank_zero_warn` in favor of `pytorch_lightning.utilities.rank_zero.rank_zero_warn`
  * `pytorch_lightning.utilities.warnings.rank_zero_deprecation` in favor of `pytorch_lightning.utilities.rank_zero.rank_zero_deprecation`
  * `pytorch_lightning.utilities.warnings.LightningDeprecationWarning` in favor of `pytorch_lightning.utilities.rank_zero.LightningDeprecationWarning`
- Removed deprecated `Trainer.num_processes` attribute in favour of `Trainer.num_devices` ([#14423](https://github.com/Lightning-AI/lightning/pull/14423))
- Removed the deprecated `Trainer.data_parallel_device_ids` hook in favour of `Trainer.device_ids` ([#14422](https://github.com/Lightning-AI/lightning/pull/14422))
- Removed the deprecated class `TrainerCallbackHookMixin` ([#14401](https://github.com/Lightning-AI/lightning/14401))
- Removed the deprecated `BaseProfiler` and `AbstractProfiler` classes ([#14404](https://github.com/Lightning-AI/lightning/pull/14404))
- Removed the deprecated way to set the distributed backend via the environment variable `PL_TORCH_DISTRIBUTED_BACKEND`, in favor of setting the `process_group_backend` in the strategy constructor ([#14693](https://github.com/Lightning-AI/lightning/pull/14693))
- Removed deprecated callback hooks ([#14834](https://github.com/Lightning-AI/lightning/pull/14834))
  * `Callback.on_configure_sharded_model` in favor of `Callback.setup`
  * `Callback.on_before_accelerator_backend_setup` in favor of `Callback.setup`
  * `Callback.on_batch_start` in favor of `Callback.on_train_batch_start`
  * `Callback.on_batch_end` in favor of `Callback.on_train_batch_end`
  * `Callback.on_epoch_start` in favor of `Callback.on_{train,validation,test}_epoch_start`
  * `Callback.on_epoch_end` in favor of `Callback.on_{train,validation,test}_epoch_end`
  * `Callback.on_pretrain_routine_{start,end}` in favor of `Callback.on_fit_start`
- Removed the deprecated device attributes `Trainer.{devices,gpus,num_gpus,ipus,tpu_cores}` in favor of the accelerator-agnostic `Trainer.num_devices` ([#14829](https://github.com/Lightning-AI/lightning/pull/14829))
- Removed the deprecated `LightningIPUModule` ([#14830](https://github.com/Lightning-AI/lightning/pull/14830))
- Removed the deprecated `Logger.agg_and_log_metrics` hook in favour of `Logger.log_metrics` and the `agg_key_funcs` and `agg_default_func` arguments. ([#14840](https://github.com/Lightning-AI/lightning/pull/14840))
- Removed the deprecated precision plugin checkpoint hooks `PrecisionPlugin.on_load_checkpoint` and `PrecisionPlugin.on_save_checkpoint` ([#14833](https://github.com/Lightning-AI/lightning/pull/14833))
- Removed the deprecated `Trainer.root_gpu` attribute in favor of `Trainer.strategy.root_device` ([#14829](https://github.com/Lightning-AI/lightning/pull/14829))
- Removed the deprecated `Trainer.use_amp` and `LightningModule.use_amp` attributes ([#14832](https://github.com/Lightning-AI/lightning/pull/14832))
- Removed the deprecated callback hooks `Callback.on_init_start` and `Callback.on_init_end` ([#14867](https://github.com/Lightning-AI/lightning/pull/14867))
- Removed the deprecated `Trainer.run_stage` in favor of `Trainer.{fit,validate,test,predict}` ([#14870](https://github.com/Lightning-AI/lightning/pull/14870))
- Removed the deprecated `SimpleProfiler.profile_iterable` and `AdvancedProfiler.profile_iterable` attributes ([#14864](https://github.com/Lightning-AI/lightning/pull/14864))
- Removed the deprecated `Trainer.verbose_evaluate` ([#14884](https://github.com/Lightning-AI/lightning/pull/14884))
- Removed the deprecated `Trainer.should_rank_save_checkpoint` ([#14885](https://github.com/Lightning-AI/lightning/pull/14885))
- Removed the deprecated `TrainerOptimizersMixin` ([#14887](https://github.com/Lightning-AI/lightning/pull/14887))
- Removed the deprecated `Trainer.lightning_optimizers` ([#14889](https://github.com/Lightning-AI/lightning/pull/14889))
- Removed the deprecated `TrainerDataLoadingMixin` ([#14888](https://github.com/Lightning-AI/lightning/pull/14888))
- Removed the deprecated `Trainer.call_hook` in favor of `Trainer._call_callback_hooks`, `Trainer._call_lightning_module_hook`, `Trainer._call_ttp_hook`, and `Trainer._call_accelerator_hook` ([#14869](https://github.com/Lightning-AI/lightning/pull/14869))
- Removed the deprecated `Trainer.{validated,tested,predicted}_ckpt_path` ([#14897](https://github.com/Lightning-AI/lightning/pull/14897))
- Removed the deprecated `device_stats_monitor_prefix_metric_keys` ([#14890](https://github.com/Lightning-AI/lightning/pull/14890))
- Removed the deprecated `LightningDataModule.on_save/load_checkpoint` hooks ([#14909](https://github.com/Lightning-AI/lightning/pull/14909))
- Removed support for returning a value in `Callback.on_save_checkpoint` in favor of implementing `Callback.state_dict` ([#14835](https://github.com/Lightning-AI/lightning/pull/14835))

### Fixed

- Fixed an issue with `LightningLite.setup()` not setting the `.device` attribute correctly on the returned wrapper ([#14822](https://github.com/Lightning-AI/lightning/pull/14822))
- Fixed an attribute error when running the tuner together with the `StochasticWeightAveraging` callback ([#14836](https://github.com/Lightning-AI/lightning/pull/14836))
- Fixed MissingFieldException in offline mode for the `NeptuneLogger()` ([#14919](https://github.com/Lightning-AI/lightning/pull/14919))
- Fixed wandb `save_dir` is overridden by `None` `dir` when using CLI ([#14878](https://github.com/Lightning-AI/lightning/pull/14878))
- Fixed a missing call to `LightningDataModule.load_state_dict` hook while restoring checkpoint using `LightningDataModule.load_from_checkpoint` ([#14883](https://github.com/Lightning-AI/lightning/pull/14883))
- Fixed torchscript error with containers of LightningModules ([#14904](https://github.com/Lightning-AI/lightning/pull/14904))
- Fixed reloading of the last checkpoint on run restart ([#14907](https://github.com/Lightning-AI/lightning/pull/14907))
- `SaveConfigCallback` instances should only save the config once to allow having the `overwrite=False` safeguard when using `LightningCLI(..., run=False)` ([#14927](https://github.com/Lightning-AI/lightning/pull/14927))
- Fixed an issue with terminating the trainer profiler when a `StopIteration` exception is raised while using an `IterableDataset` ([#14940](https://github.com/Lightning-AI/lightning/pull/14945))
- Do not update on-plateau schedulers when reloading from an end-of-epoch checkpoint ([#14702](https://github.com/Lightning-AI/lightning/pull/14702))
- Fixed `Trainer` support for PyTorch built without distributed support ([#14971](https://github.com/Lightning-AI/lightning/pull/14971))
- Fixed batch normalization statistics calculation in `StochasticWeightAveraging` callback ([#14866](https://github.com/Lightning-AI/lightning/pull/14866))
- Avoided initializing optimizers during deepspeed inference ([#14944](https://github.com/Lightning-AI/lightning/pull/14944))
- Fixed `LightningCLI` parse_env and description in subcommands ([#15138](https://github.com/Lightning-AI/lightning/pull/15138))
- Fixed an exception that would occur when creating a `multiprocessing.Pool` after importing Lightning ([#15292](https://github.com/Lightning-AI/lightning/pull/15292))
- Fixed a pickling error when using `RichProgressBar` together with checkpointing ([#15319](https://github.com/Lightning-AI/lightning/pull/15319))
- Fixed the `RichProgressBar` crashing when used with distributed strategies ([#15376](https://github.com/Lightning-AI/lightning/pull/15376))
- Fixed an issue with `RichProgressBar` not resetting the internal state for the sanity check progress ([#15377](https://github.com/Lightning-AI/lightning/pull/15377))
- Fixed an issue with DataLoader re-instantiation when the attribute is an array and the default value of the corresponding argument changed ([#15409](https://github.com/Lightning-AI/lightning/pull/15409))


## [1.7.7] - 2022-09-22

### Fixed

- Fixed the availability check for the neptune-client package ([#14714](https://github.com/Lightning-AI/lightning/pull/14714))
- Break HPU Graphs into two parts (forward + backward as one and optimizer as another) for better performance ([#14656](https://github.com/Lightning-AI/lightning/pull/14656))
- Fixed torchscript error with ensembles of LightningModules ([#14657](https://github.com/Lightning-AI/lightning/pull/14657), [#14724](https://github.com/Lightning-AI/lightning/pull/14724))
- Fixed an issue with `TensorBoardLogger.finalize` creating a new experiment when none was created during the Trainer's execution ([#14762](https://github.com/Lightning-AI/lightning/pull/14762))
- Fixed `TypeError` on import when `torch.distributed` is not available ([#14809](https://github.com/Lightning-AI/lightning/pull/14809))


## [1.7.6] - 2022-09-13

### Changed

- Improved the error messaging when passing `Trainer.method(model, x_dataloader=None)` with no module-method implementations available ([#14614](https://github.com/Lightning-AI/lightning/pull/14614))

### Fixed

- Reset the dataloaders on OOM failure in batch size finder to use the last successful batch size ([#14372](https://github.com/Lightning-AI/lightning/pull/14372))
- Fixed an issue to keep downscaling the batch size in case there hasn't been even a single successful optimal batch size with `mode="power"` ([#14372](https://github.com/Lightning-AI/lightning/pull/14372))
- Fixed an issue where `self.log`-ing a tensor would create a user warning from PyTorch about cloning tensors ([#14599](https://github.com/Lightning-AI/lightning/pull/14599))
- Fixed compatibility when `torch.distributed` is not available ([#14454](https://github.com/Lightning-AI/lightning/pull/14454))


## [1.7.5] - 2022-09-06

### Fixed

- Squeezed tensor values when logging with `LightningModule.log` ([#14489](https://github.com/Lightning-AI/lightning/pull/14489))
- Fixed `WandbLogger` `save_dir` is not set after creation ([#14326](https://github.com/Lightning-AI/lightning/pull/14326))
- Fixed `Trainer.estimated_stepping_batches` when maximum number of epochs is not set ([#14317](https://github.com/Lightning-AI/lightning/pull/14317))


## [1.7.4] - 2022-08-31

### Added

- Added an environment variable `PL_DISABLE_FORK` that can be used to disable all forking in the Trainer ([#14319](https://github.com/Lightning-AI/lightning/issues/14319))

### Fixed

- Fixed `LightningDataModule` hparams parsing ([#12806](https://github.com/Lightning-AI/lightning/pull/12806))
- Reset epoch progress with batch size scaler ([#13846](https://github.com/Lightning-AI/lightning/pull/13846))
- Fixed restoring the trainer after using `lr_find()` so that the correct LR schedule is used for the actual training ([#14113](https://github.com/Lightning-AI/lightning/pull/14113))
- Fixed incorrect values after transferring data to an MPS device ([#14368](https://github.com/Lightning-AI/lightning/pull/14368))


## [1.7.3] - 2022-08-25

### Fixed

- Fixed an assertion error when using a `ReduceOnPlateau` scheduler with the Horovod strategy ([#14215](https://github.com/Lightning-AI/lightning/pull/14215))
- Fixed an `AttributeError` when accessing `LightningModule.logger` and the Trainer has multiple loggers ([#14234](https://github.com/Lightning-AI/lightning/pull/14234))
- Added back support for `log`ging in the `configure_gradient_clipping` hook after unintended removal in v1.7.2 ([#14298](https://github.com/Lightning-AI/lightning/issues/14298))
- Fixed wrong num padding for `RichProgressBar` ([#14296](https://github.com/Lightning-AI/lightning/pull/14296))
- Fixed an issue to avoid the impact of sanity check on `reload_dataloaders_every_n_epochs` for validation ([#13964](https://github.com/Lightning-AI/lightning/pull/13964))


## [1.7.2] - 2022-08-17

### Added

- Added `FullyShardedNativeNativeMixedPrecisionPlugin` to handle precision for `DDPFullyShardedNativeStrategy` ([#14092](https://github.com/Lightning-AI/lightning/pull/14092))
- Added profiling to these hooks: `on_before_batch_transfer`, `transfer_batch_to_device`, `on_after_batch_transfer`, `configure_gradient_clipping`, `clip_gradients` ([#14069](https://github.com/Lightning-AI/lightning/pull/14069))

### Changed

- The `WandbLogger.name` property no longer returns the name of the experiment, and instead returns the project's name ([#14145](https://github.com/Lightning-AI/lightning/pull/14145))
- The default project name in `WandbLogger` is now "lightning_logs" ([#14145](https://github.com/Lightning-AI/lightning/pull/14145))
- Updated compatibility for LightningLite to run with the latest DeepSpeed 0.7.0 ([13967](https://github.com/Lightning-AI/lightning/pull/13967))

### Fixed

- Fixed a bug that caused spurious `AttributeError` when multiple `DataLoader` classes are imported ([#14117](https://github.com/Lightning-AI/lightning/pull/14117))
- Fixed epoch-end logging results not being reset after the end of the epoch ([#14061](https://github.com/Lightning-AI/lightning/pull/14061))
- Fixed resuming from a checkpoint when using Stochastic Weight Averaging (SWA) ([#9938](https://github.com/Lightning-AI/lightning/pull/9938))
- Fixed the device placement when `LightningModule.cuda()` gets called without specifying a device index and the current cuda device was not 0 ([#14128](https://github.com/Lightning-AI/lightning/pull/14128))
- Avoided false positive warning about using `sync_dist` when using torchmetrics ([#14143](https://github.com/Lightning-AI/lightning/pull/14143))
- Avoid `metadata.entry_points` deprecation warning on Python 3.10 ([#14052](https://github.com/Lightning-AI/lightning/pull/14052))
- Fixed epoch-end logging results not being reset after the end of the epoch ([#14061](https://github.com/Lightning-AI/lightning/pull/14061))
- Avoid raising the sampler warning if num_replicas=1 ([#14097](https://github.com/Lightning-AI/lightning/pull/14097))
- Fixed saving hyperparameters in a composition where the parent class is not a `LightningModule` or `LightningDataModule` ([#14151](https://github.com/Lightning-AI/lightning/pull/14151))
- Avoided requiring the FairScale package to use precision with the fsdp native strategy ([#14092](https://github.com/Lightning-AI/lightning/pull/14092))
- Fixed an issue in which the default name for a run in `WandbLogger` would be set to the project name instead of a randomly generated string ([#14145](https://github.com/Lightning-AI/lightning/pull/14145))
- Fixed not preserving set attributes on `DataLoader` and `BatchSampler` when instantiated inside `*_dataloader` hooks ([#14212](https://github.com/Lightning-AI/lightning/pull/14212))


## [1.7.1] - 2022-08-09

### Fixed

- Casted only floating point tensors to fp16 with IPUs ([#13983](https://github.com/Lightning-AI/lightning/pull/13983))
- Casted tensors to fp16 before moving them to device with  `DeepSpeedStrategy` ([#14000](https://github.com/Lightning-AI/lightning/pull/14000))
- Fixed the `NeptuneLogger` dependency being unrecognized ([#13988](https://github.com/Lightning-AI/lightning/pull/13988))
- Fixed an issue where users would be warned about unset `max_epochs` even when `fast_dev_run` was set ([#13262](https://github.com/Lightning-AI/lightning/pull/13262))
- Fixed MPS device being unrecognized ([#13992](https://github.com/Lightning-AI/lightning/pull/13992))
- Fixed incorrect `precision="mixed"` being used with `DeepSpeedStrategy` and `IPUStrategy` ([#14041](https://github.com/Lightning-AI/lightning/pull/14041))
- Fixed dtype inference during gradient norm computation ([#14051](https://github.com/Lightning-AI/lightning/pull/14051))
- Fixed a bug that caused `ddp_find_unused_parameters` to be set `False`, whereas the intended default is `True` ([#14095](https://github.com/Lightning-AI/lightning/pull/14095))


## [1.7.0] - 2022-08-02

### Added

-  Added ``ServableModule`` and its associated callback called ``ServableModuleValidator`` to ensure the model can served ([#13614](https://github.com/Lightning-AI/lightning/pull/13614))
-  Converted validation loop config warnings to `PossibleUserWarning` ([#13377](https://github.com/Lightning-AI/lightning/pull/13377))
- Added a flag named `log_rank_zero_only` to `EarlyStopping` to disable logging to non-zero rank processes ([#13233](https://github.com/Lightning-AI/lightning/pull/13233))
- Added support for reloading the last checkpoint saved by passing `ckpt_path="last"` ([#12816](https://github.com/Lightning-AI/lightning/pull/12816))
- Added `LightningDataModule.load_from_checkpoint` to support loading datamodules directly from checkpoint ([#12550](https://github.com/Lightning-AI/lightning/pull/12550))
- Added a friendly error message when attempting to call `Trainer.save_checkpoint()` without a model attached ([#12772](https://github.com/Lightning-AI/lightning/pull/12772))
- Added a friendly error message when attempting to use `DeepSpeedStrategy` on unsupported accelerators ([#12699](https://github.com/Lightning-AI/lightning/pull/12699))
- Enabled `torch.inference_mode` for evaluation and prediction ([#12715](https://github.com/Lightning-AI/lightning/pull/12715))
- Added support for setting `val_check_interval` to a value higher than the amount of training batches when `check_val_every_n_epoch=None` ([#11993](https://github.com/Lightning-AI/lightning/pull/11993))
- Include the `pytorch_lightning` version as a header in the CLI config files ([#12532](https://github.com/Lightning-AI/lightning/pull/12532))
- Added support for `Callback` registration through entry points ([#12739](https://github.com/Lightning-AI/lightning/pull/12739))
- Added support for `Trainer(deterministic="warn")` to warn instead of fail when a non-deterministic operation is encountered ([#12588](https://github.com/Lightning-AI/lightning/pull/12588))
- Added profiling to the loops' dataloader `__next__` calls ([#12124](https://github.com/Lightning-AI/lightning/pull/12124))
- Hivemind Strategy
    * Added `CollaborativeStrategy` ([#12842](https://github.com/Lightning-AI/lightning/pull/12842))
    * Renamed `CollaborativeStrategy` to `HivemindStrategy` ([#13388](https://github.com/Lightning-AI/lightning/pull/13388))
    * Removed unnecessary endpoint logic, renamed `collaborative` to `hivemind` ([#13392](https://github.com/Lightning-AI/lightning/pull/13392))
- Include a version suffix for new "last" checkpoints of later runs in the same directory ([#12902](https://github.com/Lightning-AI/lightning/pull/12902))
- Show a better error message when a Metric that does not return a Tensor is logged ([#13164](https://github.com/Lightning-AI/lightning/pull/13164))
- Added missing `predict_dataset` argument in `LightningDataModule.from_datasets` to create predict dataloaders ([#12942](https://github.com/Lightning-AI/lightning/pull/12942))
- Added class name prefix to metrics logged by `DeviceStatsMonitor` ([#12228](https://github.com/Lightning-AI/lightning/pull/12228))
- Automatically wrap custom samplers under a distributed environment by using `DistributedSamplerWrapper` ([#12959](https://github.com/Lightning-AI/lightning/pull/12959))
- Added profiling of `LightningDataModule` hooks ([#12971](https://github.com/Lightning-AI/lightning/pull/12971))
- Added Native FSDP Strategy ([#12447](https://github.com/Lightning-AI/lightning/pull/12447))
- Added breaking of lazy graph across training, validation, test and predict steps when training with habana accelerators to ensure better performance ([#12938](https://github.com/Lightning-AI/lightning/pull/12938))
- Added `Checkpoint` class to inherit from ([#13024](https://github.com/Lightning-AI/lightning/pull/13024))
- Added CPU metric tracking to `DeviceStatsMonitor` ([#11795](https://github.com/Lightning-AI/lightning/pull/11795))
- Added `teardown()` method to `Accelerator` ([#11935](https://github.com/Lightning-AI/lightning/pull/11935))
- Added support for using custom Trainers that don't include callbacks using the CLI ([#13138](https://github.com/Lightning-AI/lightning/pull/13138))
- Added a `timeout` argument to `DDPStrategy` and `DDPSpawnStrategy`. ([#13244](https://github.com/Lightning-AI/lightning/pull/13244), [#13383](https://github.com/Lightning-AI/lightning/pull/13383))
- Added `XLAEnvironment` cluster environment plugin ([#11330](https://github.com/Lightning-AI/lightning/pull/11330))
- Added logging messages to notify when `FitLoop` stopping conditions are met ([#9749](https://github.com/Lightning-AI/lightning/pull/9749))
- Added support for calling unknown methods with `DummyLogger` ([#13224](https://github.com/Lightning-AI/lightning/pull/13224)
- Added support for recursively setting the `Trainer` reference for ensembles of `LightningModule`s ([#13638](https://github.com/Lightning-AI/lightning/pull/13638)
- Added Apple Silicon Support via `MPSAccelerator` ([#13123](https://github.com/Lightning-AI/lightning/pull/13123))
- Added support for DDP Fork ([#13405](https://github.com/Lightning-AI/lightning/pull/13405))
- Added support for async checkpointing ([#13658](https://github.com/Lightning-AI/lightning/pull/13658))
- Added support for HPU Device stats monitor ([#13819](https://github.com/Lightning-AI/lightning/pull/13819))

### Changed

- `accelerator="gpu"` now automatically selects an available GPU backend (CUDA and MPS currently) ([#13642](https://github.com/Lightning-AI/lightning/pull/13642))
- Enable validation during overfitting ([#12527](https://github.com/Lightning-AI/lightning/pull/12527))
- Added dataclass support to `extract_batch_size` ([#12573](https://github.com/Lightning-AI/lightning/pull/12573))
- Changed checkpoints save path in the case of one logger and user-provided weights_save_path from `weights_save_path/name/version/checkpoints` to `weights_save_path/checkpoints` ([#12372](https://github.com/Lightning-AI/lightning/pull/12372))
- Changed checkpoints save path in the case of multiple loggers and user-provided weights_save_path from `weights_save_path/name1_name2/version1_version2/checkpoints` to `weights_save_path/checkpoints` ([#12372](https://github.com/Lightning-AI/lightning/pull/12372))
- Marked `swa_lrs` argument in `StochasticWeightAveraging` callback as required ([#12556](https://github.com/Lightning-AI/lightning/pull/12556))
- `LightningCLI`'s shorthand notation changed to use jsonargparse native feature ([#12614](https://github.com/Lightning-AI/lightning/pull/12614))
- `LightningCLI` changed to use jsonargparse native support for list append ([#13129](https://github.com/Lightning-AI/lightning/pull/13129))
- Changed `seed_everything_default` argument in the `LightningCLI` to type `Union[bool, int]`. If set to `True` a seed is automatically generated for the parser argument `--seed_everything`. ([#12822](https://github.com/Lightning-AI/lightning/pull/12822), [#13110](https://github.com/Lightning-AI/lightning/pull/13110))
- Make positional arguments required for classes passed into the `add_argparse_args` function. ([#12504](https://github.com/Lightning-AI/lightning/pull/12504))
- Raise an error if there are insufficient training batches when using a float value of `limit_train_batches` ([#12885](https://github.com/Lightning-AI/lightning/pull/12885))
- `DataLoader` instantiated inside a `*_dataloader` hook will not set the passed arguments as attributes anymore ([#12981](https://github.com/Lightning-AI/lightning/pull/12981))
- When a multi-element tensor is logged, an error is now raised instead of silently taking the mean of all elements ([#13164](https://github.com/Lightning-AI/lightning/pull/13164))
- The `WandbLogger` will now use the run name in the logs folder if it is provided, and otherwise the project name  ([#12604](https://github.com/Lightning-AI/lightning/pull/12604))
- Enabled using any Sampler in distributed environment in Lite ([#13646](https://github.com/Lightning-AI/lightning/pull/13646))
- Raised a warning instead of forcing `sync_dist=True` on epoch end ([13364](https://github.com/Lightning-AI/lightning/pull/13364))
- Updated `val_check_interval`(int) to consider total train batches processed instead of `_batches_that_stepped` for validation check during training ([#12832](https://github.com/Lightning-AI/lightning/pull/12832)
- Updated Habana Accelerator's `auto_device_count`, `is_available` & `get_device_name` methods based on the latest torch habana package ([#13423](https://github.com/Lightning-AI/lightning/pull/13423))
- Disallowed using `BatchSampler` when running on multiple IPUs ([#13854](https://github.com/Lightning-AI/lightning/pull/13854))

### Deprecated

- Deprecated `pytorch_lightning.accelerators.gpu.GPUAccelerator` in favor of `pytorch_lightning.accelerators.cuda.CUDAAccelerator` ([#13636](https://github.com/Lightning-AI/lightning/pull/13636))
- Deprecated `pytorch_lightning.loggers.base.LightningLoggerBase` in favor of `pytorch_lightning.loggers.logger.Logger`, and deprecated `pytorch_lightning.loggers.base` in favor of `pytorch_lightning.loggers.logger` ([#120148](https://github.com/Lightning-AI/lightning/pull/12014))
- Deprecated `pytorch_lightning.callbacks.base.Callback` in favor of `pytorch_lightning.callbacks.callback.Callback` ([#13031](https://github.com/Lightning-AI/lightning/pull/13031))
- Deprecated `num_processes`, `gpus`, `tpu_cores,` and `ipus` from the `Trainer` constructor in favor of using the `accelerator` and `devices` arguments ([#11040](https://github.com/Lightning-AI/lightning/pull/11040))
- Deprecated setting `LightningCLI(seed_everything_default=None)` in favor of `False` ([#12804](https://github.com/Lightning-AI/lightning/issues/12804)).
- Deprecated `pytorch_lightning.core.lightning.LightningModule` in favor of `pytorch_lightning.core.module.LightningModule` ([#12740](https://github.com/Lightning-AI/lightning/pull/12740))
- Deprecated `pytorch_lightning.loops.base.Loop` in favor of `pytorch_lightning.loops.loop.Loop` ([#13043](https://github.com/Lightning-AI/lightning/pull/13043))
- Deprecated `Trainer.reset_train_val_dataloaders()` in favor of `Trainer.reset_{train,val}_dataloader` ([#12184](https://github.com/Lightning-AI/lightning/pull/12184))
- Deprecated LightningCLI's registries in favor of importing the respective package ([#13221](https://github.com/Lightning-AI/lightning/pull/13221))
- Deprecated public utilities in `pytorch_lightning.utilities.cli.LightningCLI` in favor of equivalent copies in `pytorch_lightning.cli.LightningCLI` ([#13767](https://github.com/Lightning-AI/lightning/pull/13767))
- Deprecated `pytorch_lightning.profiler` in favor of `pytorch_lightning.profilers` ([#12308](https://github.com/Lightning-AI/lightning/pull/12308))

### Removed

- Removed deprecated `IndexBatchSamplerWrapper.batch_indices` ([#13565](https://github.com/Lightning-AI/lightning/pull/13565))
- Removed the deprecated `LightningModule.add_to_queue` and `LightningModule.get_from_queue` method ([#13600](https://github.com/Lightning-AI/lightning/pull/13600))
- Removed deprecated `pytorch_lightning.core.decorators.parameter_validation` from `decorators` ([#13514](https://github.com/Lightning-AI/lightning/pull/13514))
- Removed the deprecated `Logger.close` method ([#13149](https://github.com/Lightning-AI/lightning/pull/13149))
- Removed the deprecated `weights_summary` argument from the `Trainer` constructor ([#13070](https://github.com/Lightning-AI/lightning/pull/13070))
- Removed the deprecated `flush_logs_every_n_steps` argument from the `Trainer` constructor ([#13074](https://github.com/Lightning-AI/lightning/pull/13074))
- Removed the deprecated `process_position` argument from the `Trainer` constructor ([13071](https://github.com/Lightning-AI/lightning/pull/13071))
- Removed the deprecated `checkpoint_callback` argument from the `Trainer` constructor ([#13027](https://github.com/Lightning-AI/lightning/pull/13027))
- Removed the deprecated `on_{train,val,test,predict}_dataloader` hooks from the `LightningModule` and `LightningDataModule` ([#13033](https://github.com/Lightning-AI/lightning/pull/13033))
- Removed the deprecated `TestTubeLogger` ([#12859](https://github.com/Lightning-AI/lightning/pull/12859))
- Removed the deprecated `pytorch_lightning.core.memory.LayerSummary` and `pytorch_lightning.core.memory.ModelSummary` ([#12593](https://github.com/Lightning-AI/lightning/pull/12593))
- Removed the deprecated `summarize` method from the `LightningModule` ([#12559](https://github.com/Lightning-AI/lightning/pull/12559))
- Removed the deprecated `model_size` property from the `LightningModule` class ([#12641](https://github.com/Lightning-AI/lightning/pull/12641))
- Removed the deprecated `stochastic_weight_avg` argument from the `Trainer` constructor ([#12535](https://github.com/Lightning-AI/lightning/pull/12535))
- Removed the deprecated `progress_bar_refresh_rate` argument from the `Trainer` constructor ([#12514](https://github.com/Lightning-AI/lightning/pull/12514))
- Removed the deprecated `prepare_data_per_node` argument from the `Trainer` constructor ([#12536](https://github.com/Lightning-AI/lightning/pull/12536))
- Removed the deprecated `pytorch_lightning.core.memory.{get_gpu_memory_map,get_memory_profile}` ([#12659](https://github.com/Lightning-AI/lightning/pull/12659))
- Removed the deprecated `terminate_on_nan` argument from the `Trainer` constructor ([#12553](https://github.com/Lightning-AI/lightning/pull/12553))
- Removed the deprecated `XLAStatsMonitor` callback ([#12688](https://github.com/Lightning-AI/lightning/pull/12688))
- Remove deprecated `pytorch_lightning.callbacks.progress.progress` ([#12658](https://github.com/Lightning-AI/lightning/pull/12658))
- Removed the deprecated `dim` and `size` arguments from the `LightningDataModule` constructor([#12780](https://github.com/Lightning-AI/lightning/pull/12780))
- Removed the deprecated `train_transforms` argument from the `LightningDataModule` constructor([#12662](https://github.com/Lightning-AI/lightning/pull/12662))
- Removed the deprecated `log_gpu_memory` argument from the `Trainer` constructor ([#12657](https://github.com/Lightning-AI/lightning/pull/12657))
- Removed the deprecated automatic logging of GPU stats by the logger connector ([#12657](https://github.com/Lightning-AI/lightning/pull/12657))
- Removed deprecated `GPUStatsMonitor` callback ([#12554](https://github.com/Lightning-AI/lightning/pull/12554))
- Removed support for passing strategy names or strategy instances to the accelerator Trainer argument ([#12696](https://github.com/Lightning-AI/lightning/pull/12696))
- Removed support for passing strategy names or strategy instances to the plugins Trainer argument ([#12700](https://github.com/Lightning-AI/lightning/pull/12700))
- Removed the deprecated `val_transforms` argument from the `LightningDataModule` constructor ([#12763](https://github.com/Lightning-AI/lightning/pull/12763))
- Removed the deprecated `test_transforms` argument from the `LightningDataModule` constructor ([#12773](https://github.com/Lightning-AI/lightning/pull/12773))
- Removed deprecated `Trainer(max_steps=None)` ([#13591](https://github.com/Lightning-AI/lightning/pull/13591))
- Removed deprecated `dataloader_idx` argument from `on_train_batch_start/end` hooks `Callback` and `LightningModule` ([#12769](https://github.com/Lightning-AI/lightning/pull/12769), [#12977](https://github.com/Lightning-AI/lightning/pull/12977))
- Removed deprecated `get_progress_bar_dict` property from `LightningModule` ([#12839](https://github.com/Lightning-AI/lightning/pull/12839))
- Removed sanity check for multi-optimizer support with habana backends ([#13217](https://github.com/Lightning-AI/lightning/pull/13217))
- Removed the need to explicitly load habana module ([#13338](https://github.com/Lightning-AI/lightning/pull/13338))
- Removed the deprecated `Strategy.post_dispatch()` hook ([#13461](https://github.com/Lightning-AI/lightning/pull/13461))
- Removed deprecated `pytorch_lightning.callbacks.lr_monitor.LearningRateMonitor.lr_sch_names` ([#13353](https://github.com/Lightning-AI/lightning/pull/13353))
- Removed deprecated `Trainer.slurm_job_id` in favor of `SLURMEnvironment.job_id` ([#13459](https://github.com/Lightning-AI/lightning/pull/13459))
- Removed support for the `DDP2Strategy` ([#12705](https://github.com/Lightning-AI/lightning/pull/12705))
- Removed deprecated `LightningDistributed` ([#13549](https://github.com/Lightning-AI/lightning/pull/13549))
- Removed deprecated ClusterEnvironment properties `master_address` and `master_port` in favor of `main_address` and `main_port` ([#13458](https://github.com/Lightning-AI/lightning/pull/13458))
- Removed deprecated ClusterEnvironment methods `KubeflowEnvironment.is_using_kubelfow()`, `LSFEnvironment.is_using_lsf()` and `TorchElasticEnvironment.is_using_torchelastic()` in favor of the `detect()` method ([#13458](https://github.com/Lightning-AI/lightning/pull/13458))
- Removed deprecated `Callback.on_keyboard_interrupt` ([#13438](https://github.com/Lightning-AI/lightning/pull/13438))
- Removed deprecated `LightningModule.on_post_move_to_device` ([#13548](https://github.com/Lightning-AI/lightning/pull/13548))
- Removed `TPUSpawnStrategy.{tpu_local_core_rank,tpu_global_core_rank}` attributes in favor of `TPUSpawnStrategy.{local_rank,global_rank}` ([#11163](https://github.com/Lightning-AI/lightning/pull/11163))
- Removed `SingleTPUStrategy.{tpu_local_core_rank,tpu_global_core_rank}` attributes in favor of `SingleTPUStrategy.{local_rank,global_rank}`([#11163](https://github.com/Lightning-AI/lightning/pull/11163))

### Fixed

- Improved support for custom `DataLoader`s when instantiated in `*_dataloader` hook ([#12981](https://github.com/Lightning-AI/lightning/pull/12981))
- Allowed custom `BatchSampler`s when instantiated in `*_dataloader` hook [#13640](https://github.com/Lightning-AI/lightning/pull/13640))
- Fixed an issue with unsupported torch.inference_mode() on hpu backends by making it use no_grad ([#13014](https://github.com/Lightning-AI/lightning/pull/13014))
- The model wrapper returned by `LightningLite.setup()` now properly supports pass-through when looking up attributes ([#12597](https://github.com/Lightning-AI/lightning/pull/12597))
- Fixed issue where the CLI fails with certain torch objects ([#13153](https://github.com/Lightning-AI/lightning/pull/13153))
- Fixed ``LightningCLI`` signature parameter resolving for some lightning classes ([#13283](https://github.com/Lightning-AI/lightning/pull/13283))
- Fixed Model Summary when using DeepSpeed Stage 3 ([#13427](https://github.com/Lightning-AI/lightning/pull/13427))
- Fixed `pytorch_lightning.utilities.distributed.gather_all_tensors` to handle tensors of different dimensions ([#12630](https://github.com/Lightning-AI/lightning/pull/12630))
- Fixed the input validation for the accelerator Trainer argument when passed as a string ([#13417](https://github.com/Lightning-AI/lightning/pull/13417))
- Fixed `Trainer.predict(return_predictions=False)` to track prediction's batch_indices ([#13629](https://github.com/Lightning-AI/lightning/pull/13629))
- Fixed and issue that prevented setting a custom `CheckpointIO` plugin with strategies ([#13785](https://github.com/Lightning-AI/lightning/pull/13785))
- Fixed main progress bar counter when `val_check_interval=int` and `check_val_every_n_epoch=None` ([#12832](https://github.com/Lightning-AI/lightning/pull/12832)
- Improved support for custom `ReduceLROnPlateau` scheduler if `reduce_on_plateau` is set by the user in scheduler config ([#13838](https://github.com/Lightning-AI/lightning/pull/13838))
- Used `global_step` while restoring logging step for old checkpoints ([#13645](https://github.com/Lightning-AI/lightning/pull/13645))
- When training with `precision=16` on IPU, the cast has been moved off the IPU onto the host, making the copies from host to IPU cheaper ([#13880](https://github.com/Lightning-AI/lightning/pull/13880))
- Fixed error handling in learning rate finder when not enough data points are available to give a good suggestion ([#13845](https://github.com/Lightning-AI/lightning/pull/13845))
- Fixed an issue that caused the learning rate finder to set the model's learning rate to None when no suggestion was possible ([#13845](https://github.com/Lightning-AI/lightning/pull/13845))
- Fixed an issue causing deterministic algorighms and other globals to get reset in spawned processes ([#13921](https://github.com/Lightning-AI/lightning/pull/13921))
- Fixed default `amp_level` for `DeepSpeedPrecisionPlugin` to `O2` ([#13897](https://github.com/Lightning-AI/lightning/pull/13897))
- Fixed Python 3.10 compatibility for truncated back-propagation through time (TBPTT) ([#13973](https://github.com/Lightning-AI/lightning/pull/13973))
- Fixed `TQDMProgressBar` reset and update to show correct time estimation (2/2) ([#13962](https://github.com/Lightning-AI/lightning/pull/13962))


## [1.6.5] - 2022-07-13

### Fixed

- Fixed `estimated_stepping_batches` requiring distributed comms in `configure_optimizers` for the `DeepSpeedStrategy` ([#13350](https://github.com/Lightning-AI/lightning/pull/13350))
- Fixed bug with Python version check that prevented use with development versions of Python ([#13420](https://github.com/Lightning-AI/lightning/pull/13420))
- The loops now call `.set_epoch()` also on batch samplers if the dataloader has one wrapped in a distributed sampler ([#13396](https://github.com/Lightning-AI/lightning/pull/13396))
- Fixed the restoration of log step during restart ([#13467](https://github.com/Lightning-AI/lightning/pull/13467))


## [1.6.4] - 2022-06-01

### Added

- Added all DDP params to be exposed through hpu parallel strategy ([#13067](https://github.com/Lightning-AI/lightning/pull/13067))

### Changed

- Keep `torch.backends.cudnn.benchmark=False` by default (unlike in v1.6.{0-3}) after speed and memory problems depending on the data used. Please consider tuning `Trainer(benchmark)` manually. ([#13154](https://github.com/Lightning-AI/lightning/pull/13154))
- Prevent modification of `torch.backends.cudnn.benchmark` when `Trainer(benchmark=...)` is not set ([#13154](https://github.com/Lightning-AI/lightning/pull/13154))

### Fixed

- Fixed an issue causing zero-division error for empty dataloaders ([#12885](https://github.com/Lightning-AI/lightning/pull/12885))
- Fixed mismatching default values for the types of some arguments in the DeepSpeed and Fully-Sharded strategies which made the CLI unable to use them ([#12989](https://github.com/Lightning-AI/lightning/pull/12989))
- Avoid redundant callback restore warning while tuning ([#13026](https://github.com/Lightning-AI/lightning/pull/13026))
- Fixed `Trainer(precision=64)` during evaluation which now uses the wrapped precision module ([#12983](https://github.com/Lightning-AI/lightning/pull/12983))
- Fixed an issue to use wrapped `LightningModule` for evaluation during `trainer.fit` for `BaguaStrategy` ([#12983](https://github.com/Lightning-AI/lightning/pull/12983))
- Fixed an issue wrt unnecessary usage of habana mixed precision package for fp32 types ([#13028](https://github.com/Lightning-AI/lightning/pull/13028))
- Fixed the number of references of `LightningModule` so it can be deleted ([#12897](https://github.com/Lightning-AI/lightning/pull/12897))
- Fixed `materialize_module` setting a module's child recursively ([#12870](https://github.com/Lightning-AI/lightning/pull/12870))
- Fixed issue where the CLI could not pass a `Profiler` to the `Trainer` ([#13084](https://github.com/Lightning-AI/lightning/pull/13084))
- Fixed torchelastic detection with non-distributed installations ([#13142](https://github.com/Lightning-AI/lightning/pull/13142))
- Fixed logging's step values when multiple dataloaders are used during evaluation ([#12184](https://github.com/Lightning-AI/lightning/pull/12184))
- Fixed epoch logging on train epoch end ([#13025](https://github.com/Lightning-AI/lightning/pull/13025))
- Fixed `DDPStrategy` and `DDPSpawnStrategy` to initialize optimizers only after moving the module to the device ([#11952](https://github.com/Lightning-AI/lightning/pull/11952))


## [1.6.3] - 2022-05-03

### Fixed

- Use only a single instance of `rich.console.Console` throughout codebase ([#12886](https://github.com/Lightning-AI/lightning/pull/12886))
- Fixed an issue to ensure all the checkpoint states are saved in a common filepath with `DeepspeedStrategy` ([#12887](https://github.com/Lightning-AI/lightning/pull/12887))
- Fixed `trainer.logger` deprecation message ([#12671](https://github.com/Lightning-AI/lightning/pull/12671))
- Fixed an issue where sharded grad scaler is passed in when using BF16 with the `ShardedStrategy` ([#12915](https://github.com/Lightning-AI/lightning/pull/12915))
- Fixed an issue wrt recursive invocation of DDP configuration in hpu parallel plugin ([#12912](https://github.com/Lightning-AI/lightning/pull/12912))
- Fixed printing of ragged dictionaries in `Trainer.validate` and `Trainer.test` ([#12857](https://github.com/Lightning-AI/lightning/pull/12857))
- Fixed threading support for legacy loading of checkpoints ([#12814](https://github.com/Lightning-AI/lightning/pull/12814))
- Fixed pickling of `KFoldLoop` ([#12441](https://github.com/Lightning-AI/lightning/pull/12441))
- Stopped `optimizer_zero_grad` from being called after IPU execution ([#12913](https://github.com/Lightning-AI/lightning/pull/12913))
- Fixed `fuse_modules` to be qat-aware for `torch>=1.11` ([#12891](https://github.com/Lightning-AI/lightning/pull/12891))
- Enforced eval shuffle warning only for default samplers in DataLoader ([#12653](https://github.com/Lightning-AI/lightning/pull/12653))
- Enable mixed precision in `DDPFullyShardedStrategy` when `precision=16` ([#12965](https://github.com/Lightning-AI/lightning/pull/12965))
- Fixed `TQDMProgressBar` reset and update to show correct time estimation (1/2) ([#12889](https://github.com/Lightning-AI/lightning/pull/12889))
- Fixed fit loop restart logic to enable resume using the checkpoint ([#12821](https://github.com/Lightning-AI/lightning/pull/12821))


## [1.6.2] - 2022-04-27

### Fixed

- Fixed `ImportError` when `torch.distributed` is not available. ([#12794](https://github.com/Lightning-AI/lightning/pull/12794))
- When using custom DataLoaders in LightningDataModule, multiple inheritance is resolved properly ([#12716](https://github.com/Lightning-AI/lightning/pull/12716))
- Fixed encoding issues on terminals that do not support unicode characters ([#12828](https://github.com/Lightning-AI/lightning/pull/12828))
- Fixed support for `ModelCheckpoint` monitors with dots ([#12783](https://github.com/Lightning-AI/lightning/pull/12783))


## [1.6.1] - 2022-04-13

### Changed

- Support `strategy` argument being case insensitive ([#12528](https://github.com/Lightning-AI/lightning/pull/12528))

### Fixed

- Run main progress bar updates independent of val progress bar updates in `TQDMProgressBar` ([#12563](https://github.com/Lightning-AI/lightning/pull/12563))
- Avoid calling `average_parameters` multiple times per optimizer step ([#12452](https://github.com/Lightning-AI/lightning/pull/12452))
- Properly pass some Logger's parent's arguments to `super().__init__()` ([#12609](https://github.com/Lightning-AI/lightning/pull/12609))
- Fixed an issue where incorrect type warnings appear when the overridden `LightningLite.run` method accepts user-defined arguments ([#12629](https://github.com/Lightning-AI/lightning/pull/12629))
- Fixed `rank_zero_only` decorator in LSF environments ([#12587](https://github.com/Lightning-AI/lightning/pull/12587))
- Don't raise a warning when `nn.Module` is not saved under hparams ([#12669](https://github.com/Lightning-AI/lightning/pull/12669))
- Raise `MisconfigurationException` when the accelerator is available but the user passes invalid `([]/0/"0")` values to the `devices` flag ([#12708](https://github.com/Lightning-AI/lightning/pull/12708))
- Support `auto_select_gpus` with the accelerator and devices API ([#12608](https://github.com/Lightning-AI/lightning/pull/12608))


## [1.6.0] - 2022-03-29

### Added

- Allow logging to an existing run ID in MLflow with `MLFlowLogger` ([#12290](https://github.com/Lightning-AI/lightning/pull/12290))
- Enable gradient accumulation using Horovod's `backward_passes_per_step` ([#11911](https://github.com/Lightning-AI/lightning/pull/11911))
- Add new `DETAIL` log level to provide useful logs for improving monitoring and debugging of batch jobs ([#11008](https://github.com/Lightning-AI/lightning/pull/11008))
- Added a flag `SLURMEnvironment(auto_requeue=True|False)` to control whether Lightning handles the requeuing ([#10601](https://github.com/Lightning-AI/lightning/pull/10601))
- Fault Tolerant Manual
    * Add `_Stateful` protocol to detect if classes are stateful ([#10646](https://github.com/Lightning-AI/lightning/pull/10646))
    * Add `_FaultTolerantMode` enum used to track different supported fault tolerant modes ([#10645](https://github.com/Lightning-AI/lightning/pull/10645))
    * Add a `_rotate_worker_indices` utility to reload the state according the latest worker ([#10647](https://github.com/Lightning-AI/lightning/pull/10647))
    * Add stateful workers ([#10674](https://github.com/Lightning-AI/lightning/pull/10674))
    * Add an utility to collect the states across processes ([#10639](https://github.com/Lightning-AI/lightning/pull/10639))
    * Add logic to reload the states across data loading components ([#10699](https://github.com/Lightning-AI/lightning/pull/10699))
    * Cleanup some fault tolerant utilities ([#10703](https://github.com/Lightning-AI/lightning/pull/10703))
    * Enable Fault Tolerant Manual Training ([#10707](https://github.com/Lightning-AI/lightning/pull/10707))
    * Broadcast the `_terminate_gracefully` to all processes and add support for DDP ([#10638](https://github.com/Lightning-AI/lightning/pull/10638))
- Added support for re-instantiation of custom (subclasses of) `DataLoaders` returned in the `*_dataloader()` methods, i.e., automatic replacement of samplers now works with custom types of `DataLoader` ([#10680](https://github.com/Lightning-AI/lightning/pull/10680))
- Added a function to validate if fault tolerant training is supported. ([#10465](https://github.com/Lightning-AI/lightning/pull/10465))
- Added a private callback to manage the creation and deletion of fault-tolerance checkpoints ([#11862](https://github.com/Lightning-AI/lightning/pull/11862))
- Show a better error message when a custom `DataLoader` implementation is not well implemented and we need to reconstruct it ([#10719](https://github.com/Lightning-AI/lightning/pull/10719))
- Show a better error message when frozen dataclass is used as a batch ([#10927](https://github.com/Lightning-AI/lightning/pull/10927))
- Save the `Loop`'s state by default in the checkpoint ([#10784](https://github.com/Lightning-AI/lightning/pull/10784))
- Added `Loop.replace` to easily switch one loop for another ([#10324](https://github.com/Lightning-AI/lightning/pull/10324))
- Added support for `--lr_scheduler=ReduceLROnPlateau` to the `LightningCLI` ([#10860](https://github.com/Lightning-AI/lightning/pull/10860))
- Added `LightningCLI.configure_optimizers` to override the `configure_optimizers` return value ([#10860](https://github.com/Lightning-AI/lightning/pull/10860))
- Added `LightningCLI(auto_registry)` flag to register all subclasses of the registerable components automatically ([#12108](https://github.com/Lightning-AI/lightning/pull/12108))
- Added a warning that shows when `max_epochs` in the `Trainer` is not set ([#10700](https://github.com/Lightning-AI/lightning/pull/10700))
- Added support for returning a single Callback from `LightningModule.configure_callbacks` without wrapping it into a list ([#11060](https://github.com/Lightning-AI/lightning/pull/11060))
- Added `console_kwargs` for `RichProgressBar` to initialize inner Console ([#10875](https://github.com/Lightning-AI/lightning/pull/10875))
- Added support for shorthand notation to instantiate loggers with the `LightningCLI` ([#11533](https://github.com/Lightning-AI/lightning/pull/11533))
- Added a `LOGGER_REGISTRY` instance to register custom loggers to the `LightningCLI` ([#11533](https://github.com/Lightning-AI/lightning/pull/11533))
- Added info message when the `Trainer` arguments `limit_*_batches`, `overfit_batches`, or `val_check_interval` are set to `1` or `1.0` ([#11950](https://github.com/Lightning-AI/lightning/pull/11950))
- Added a `PrecisionPlugin.teardown` method ([#10990](https://github.com/Lightning-AI/lightning/pull/10990))
- Added `LightningModule.lr_scheduler_step` ([#10249](https://github.com/Lightning-AI/lightning/pull/10249))
- Added support for no pre-fetching to `DataFetcher` ([#11606](https://github.com/Lightning-AI/lightning/pull/11606))
- Added support for optimizer step progress tracking with manual optimization ([#11848](https://github.com/Lightning-AI/lightning/pull/11848))
- Return the output of the `optimizer.step`. This can be useful for `LightningLite` users, manual optimization users, or users overriding `LightningModule.optimizer_step` ([#11711](https://github.com/Lightning-AI/lightning/pull/11711))
- Teardown the active loop and strategy on exception ([#11620](https://github.com/Lightning-AI/lightning/pull/11620))
- Added a `MisconfigurationException` if user provided `opt_idx` in scheduler config doesn't match with actual optimizer index of its respective optimizer ([#11247](https://github.com/Lightning-AI/lightning/pull/11247))
- Added a `loggers` property to `Trainer` which returns a list of loggers provided by the user ([#11683](https://github.com/Lightning-AI/lightning/pull/11683))
- Added a `loggers` property to `LightningModule` which retrieves the `loggers` property from `Trainer` ([#11683](https://github.com/Lightning-AI/lightning/pull/11683))
- Added support for DDP when using a `CombinedLoader` for the training data ([#11648](https://github.com/Lightning-AI/lightning/pull/11648))
- Added a warning when using `DistributedSampler` during validation/testing ([#11479](https://github.com/Lightning-AI/lightning/pull/11479))
- Added support for `Bagua` training strategy ([#11146](https://github.com/Lightning-AI/lightning/pull/11146))
- Added support for manually returning a `poptorch.DataLoader` in a `*_dataloader` hook ([#12116](https://github.com/Lightning-AI/lightning/pull/12116))
- Added `rank_zero` module to centralize utilities ([#11747](https://github.com/Lightning-AI/lightning/pull/11747))
- Added a `_Stateful` support for `LightningDataModule` ([#11637](https://github.com/Lightning-AI/lightning/pull/11637))
- Added `_Stateful` support for `PrecisionPlugin` ([#11638](https://github.com/Lightning-AI/lightning/pull/11638))
- Added `Accelerator.is_available` to check device availability ([#11797](https://github.com/Lightning-AI/lightning/pull/11797))
- Enabled static type-checking on the signature of `Trainer` ([#11888](https://github.com/Lightning-AI/lightning/pull/11888))
- Added utility functions for moving optimizers to devices ([#11758](https://github.com/Lightning-AI/lightning/pull/11758))
- Added a warning when saving an instance of `nn.Module` with `save_hyperparameters()` ([#12068](https://github.com/Lightning-AI/lightning/pull/12068))
- Added `estimated_stepping_batches` property to `Trainer` ([#11599](https://github.com/Lightning-AI/lightning/pull/11599))
- Added support for pluggable Accelerators ([#12030](https://github.com/Lightning-AI/lightning/pull/12030))
- Added profiling for `on_load_checkpoint`/`on_save_checkpoint` callback and LightningModule hooks ([#12149](https://github.com/Lightning-AI/lightning/pull/12149))
- Added `LayerSync` and `NativeSyncBatchNorm` plugins ([#11754](https://github.com/Lightning-AI/lightning/pull/11754))
- Added optional `storage_options` argument to `Trainer.save_checkpoint()` to pass to custom `CheckpointIO` implementations ([#11891](https://github.com/Lightning-AI/lightning/pull/11891))
- Added support to explicitly specify the process group backend for parallel strategies ([#11745](https://github.com/Lightning-AI/lightning/pull/11745))
- Added `device_ids` and `num_devices` property to `Trainer` ([#12151](https://github.com/Lightning-AI/lightning/pull/12151))
- Added `Callback.state_dict()` and `Callback.load_state_dict()` methods ([#12232](https://github.com/Lightning-AI/lightning/pull/12232))
- Added `AcceleratorRegistry` ([#12180](https://github.com/Lightning-AI/lightning/pull/12180))
- Added support for Habana Accelerator (HPU) ([#11808](https://github.com/Lightning-AI/lightning/pull/11808))
- Added support for dataclasses in `apply_to_collections` ([#11889](https://github.com/Lightning-AI/lightning/pull/11889))

### Changed

- Drop PyTorch 1.7 support ([#12191](https://github.com/Lightning-AI/lightning/pull/12191)), ([#12432](https://github.com/Lightning-AI/lightning/pull/12432))
- Make `benchmark` flag optional and set its value based on the deterministic flag ([#11944](https://github.com/Lightning-AI/lightning/pull/11944))
- Implemented a new native and rich format in `_print_results` method of the `EvaluationLoop` ([#11332](https://github.com/Lightning-AI/lightning/pull/11332))
- Do not print an empty table at the end of the `EvaluationLoop` ([#12427](https://github.com/Lightning-AI/lightning/pull/12427))
- Set the `prog_bar` flag to False in `LightningModule.log_grad_norm` ([#11472](https://github.com/Lightning-AI/lightning/pull/11472))
- Raised exception in `init_dist_connection()` when torch distributed is not available ([#10418](https://github.com/Lightning-AI/lightning/pull/10418))
- The `monitor` argument in the `EarlyStopping` callback is no longer optional ([#10328](https://github.com/Lightning-AI/lightning/pull/10328))
- Do not fail if batch size could not be inferred for logging when using DeepSpeed ([#10438](https://github.com/Lightning-AI/lightning/pull/10438))
- Raised `MisconfigurationException` when `enable_progress_bar=False` and a progress bar instance has been passed in the callback list ([#10520](https://github.com/Lightning-AI/lightning/pull/10520))
- Moved `trainer.connectors.env_vars_connector._defaults_from_env_vars` to `utilities.argsparse._defaults_from_env_vars` ([#10501](https://github.com/Lightning-AI/lightning/pull/10501))
- Changes in `LightningCLI` required for the new major release of jsonargparse v4.0.0 ([#10426](https://github.com/Lightning-AI/lightning/pull/10426))
- Renamed `refresh_rate_per_second` parameter to `refresh_rate` for `RichProgressBar` signature ([#10497](https://github.com/Lightning-AI/lightning/pull/10497))
- Moved ownership of the `PrecisionPlugin` into `TrainingTypePlugin` and updated all references ([#10570](https://github.com/Lightning-AI/lightning/pull/10570))
- Fault Tolerant relies on `signal.SIGTERM` to gracefully exit instead of `signal.SIGUSR1` ([#10605](https://github.com/Lightning-AI/lightning/pull/10605))
- `Loop.restarting=...` now sets the value recursively for all subloops ([#11442](https://github.com/Lightning-AI/lightning/pull/11442))
- Raised an error if the `batch_size` cannot be inferred from the current batch if it contained a string or was a custom batch object ([#10541](https://github.com/Lightning-AI/lightning/pull/10541))
- The validation loop is now disabled when `overfit_batches > 0` is set in the Trainer ([#9709](https://github.com/Lightning-AI/lightning/pull/9709))
- Moved optimizer related logics from `Accelerator` to `TrainingTypePlugin` ([#10596](https://github.com/Lightning-AI/lightning/pull/10596))
- Moved ownership of the lightning optimizers from the `Trainer` to the `Strategy` ([#11444](https://github.com/Lightning-AI/lightning/pull/11444))
- Moved ownership of the data fetchers from the DataConnector to the Loops ([#11621](https://github.com/Lightning-AI/lightning/pull/11621))
- Moved `batch_to_device` method from `Accelerator` to `TrainingTypePlugin` ([#10649](https://github.com/Lightning-AI/lightning/pull/10649))
- The `DDPSpawnPlugin` no longer overrides the `post_dispatch` plugin hook ([#10034](https://github.com/Lightning-AI/lightning/pull/10034))
- Integrate the progress bar implementation with progress tracking ([#11213](https://github.com/Lightning-AI/lightning/pull/11213))
- The `LightningModule.{add_to_queue,get_from_queue}` hooks no longer get a `torch.multiprocessing.SimpleQueue` and instead receive a list based queue ([#10034](https://github.com/Lightning-AI/lightning/pull/10034))
- Changed `training_step`, `validation_step`, `test_step` and `predict_step` method signatures in `Accelerator` and updated input from caller side ([#10908](https://github.com/Lightning-AI/lightning/pull/10908))
- Changed the name of the temporary checkpoint that the `DDPSpawnPlugin` and related plugins save ([#10934](https://github.com/Lightning-AI/lightning/pull/10934))
- `LoggerCollection` returns only unique logger names and versions ([#10976](https://github.com/Lightning-AI/lightning/pull/10976))
- Redesigned process creation for spawn-based plugins (`DDPSpawnPlugin`, `TPUSpawnPlugin`, etc.) ([#10896](https://github.com/Lightning-AI/lightning/pull/10896))
    * All spawn-based plugins now spawn processes immediately upon calling `Trainer.{fit,validate,test,predict}`
    * The hooks/callbacks `prepare_data`, `setup`, `configure_sharded_model` and `teardown` now run under initialized process group for spawn-based plugins just like their non-spawn counterparts
    * Some configuration errors that were previously raised as `MisconfigurationException`s will now be raised as `ProcessRaisedException` (torch>=1.8) or as `Exception` (torch<1.8)
    * Removed the `TrainingTypePlugin.pre_dispatch()` method and merged it with `TrainingTypePlugin.setup()` ([#11137](https://github.com/Lightning-AI/lightning/pull/11137))
- Changed profiler to index and display the names of the hooks with a new pattern [<base class>]<class>.<hook name> ([#11026](https://github.com/Lightning-AI/lightning/pull/11026))
- Changed `batch_to_device` entry in profiling from stage-specific to generic, to match profiling of other hooks ([#11031](https://github.com/Lightning-AI/lightning/pull/11031))
- Changed the info message for finalizing ddp-spawn worker processes to a debug-level message ([#10864](https://github.com/Lightning-AI/lightning/pull/10864))
- Removed duplicated file extension when uploading model checkpoints with `NeptuneLogger` ([#11015](https://github.com/Lightning-AI/lightning/pull/11015))
- Removed `__getstate__` and `__setstate__` of `RichProgressBar` ([#11100](https://github.com/Lightning-AI/lightning/pull/11100))
- The `DDPPlugin` and `DDPSpawnPlugin` and their subclasses now remove the `SyncBatchNorm` wrappers in `teardown()` to enable proper support at inference after fitting ([#11078](https://github.com/Lightning-AI/lightning/pull/11078))
- Moved ownership of the `Accelerator` instance to the `TrainingTypePlugin`; all training-type plugins now take an optional parameter `accelerator` ([#11022](https://github.com/Lightning-AI/lightning/pull/11022))
- Renamed the `TrainingTypePlugin` to `Strategy` ([#11120](https://github.com/Lightning-AI/lightning/pull/11120))
    * Renamed the `ParallelPlugin` to `ParallelStrategy` ([#11123](https://github.com/Lightning-AI/lightning/pull/11123))
    * Renamed the `DataParallelPlugin` to `DataParallelStrategy` ([#11183](https://github.com/Lightning-AI/lightning/pull/11183))
    * Renamed the `DDPPlugin` to `DDPStrategy` ([#11142](https://github.com/Lightning-AI/lightning/pull/11142))
    * Renamed the `DDP2Plugin` to `DDP2Strategy` ([#11185](https://github.com/Lightning-AI/lightning/pull/11185))
    * Renamed the `DDPShardedPlugin` to `DDPShardedStrategy` ([#11186](https://github.com/Lightning-AI/lightning/pull/11186))
    * Renamed the `DDPFullyShardedPlugin` to `DDPFullyShardedStrategy` ([#11143](https://github.com/Lightning-AI/lightning/pull/11143))
    * Renamed the `DDPSpawnPlugin` to `DDPSpawnStrategy` ([#11145](https://github.com/Lightning-AI/lightning/pull/11145))
    * Renamed the `DDPSpawnShardedPlugin` to `DDPSpawnShardedStrategy` ([#11210](https://github.com/Lightning-AI/lightning/pull/11210))
    * Renamed the `DeepSpeedPlugin` to `DeepSpeedStrategy` ([#11194](https://github.com/Lightning-AI/lightning/pull/11194))
    * Renamed the `HorovodPlugin` to `HorovodStrategy` ([#11195](https://github.com/Lightning-AI/lightning/pull/11195))
    * Renamed the `TPUSpawnPlugin` to `TPUSpawnStrategy` ([#11190](https://github.com/Lightning-AI/lightning/pull/11190))
    * Renamed the `IPUPlugin` to `IPUStrategy` ([#11193](https://github.com/Lightning-AI/lightning/pull/11193))
    * Renamed the `SingleDevicePlugin` to `SingleDeviceStrategy` ([#11182](https://github.com/Lightning-AI/lightning/pull/11182))
    * Renamed the `SingleTPUPlugin` to `SingleTPUStrategy` ([#11182](https://github.com/Lightning-AI/lightning/pull/11182))
    * Renamed the `TrainingTypePluginsRegistry` to `StrategyRegistry` ([#11233](https://github.com/Lightning-AI/lightning/pull/11233))
- Marked the `ResultCollection`, `ResultMetric`, and `ResultMetricCollection` classes as protected ([#11130](https://github.com/Lightning-AI/lightning/pull/11130))
- Marked `trainer.checkpoint_connector` as protected ([#11550](https://github.com/Lightning-AI/lightning/pull/11550))
- The epoch start/end hooks are now called by the `FitLoop` instead of the `TrainingEpochLoop` ([#11201](https://github.com/Lightning-AI/lightning/pull/11201))
- DeepSpeed does not require lightning module zero 3 partitioning ([#10655](https://github.com/Lightning-AI/lightning/pull/10655))
- Moved `Strategy` classes to the `strategies` directory ([#11226](https://github.com/Lightning-AI/lightning/pull/11226))
- Renamed `training_type_plugin` file to `strategy` ([#11239](https://github.com/Lightning-AI/lightning/pull/11239))
- Changed `DeviceStatsMonitor` to group metrics based on the logger's `group_separator` ([#11254](https://github.com/Lightning-AI/lightning/pull/11254))
- Raised `UserWarning` if evaluation is triggered with `best` ckpt and trainer is configured with multiple checkpoint callbacks ([#11274](https://github.com/Lightning-AI/lightning/pull/11274))
- `Trainer.logged_metrics` now always contains scalar tensors, even when a Python scalar was logged ([#11270](https://github.com/Lightning-AI/lightning/pull/11270))
- The tuner now uses the checkpoint connector to copy and restore its state ([#11518](https://github.com/Lightning-AI/lightning/pull/11518))
- Changed `MisconfigurationException` to `ModuleNotFoundError` when `rich` isn't available ([#11360](https://github.com/Lightning-AI/lightning/pull/11360))
- The `trainer.current_epoch` value is now increased by 1 during and after `on_train_end` ([#8578](https://github.com/Lightning-AI/lightning/pull/8578))
- The `trainer.global_step` value now accounts for multiple optimizers and TBPTT splits ([#11805](https://github.com/Lightning-AI/lightning/pull/11805))
- The `trainer.global_step` value is now increased right after the `optimizer.step()` call which will impact users who access it during an intra-training validation hook ([#11805](https://github.com/Lightning-AI/lightning/pull/11805))
- The filename of checkpoints created with `ModelCheckpoint(filename='{step}')` is different compared to previous versions. A checkpoint saved after 1 step will be named `step=1.ckpt` instead of `step=0.ckpt` ([#11805](https://github.com/Lightning-AI/lightning/pull/11805))
- Inherit from `ABC` for `Accelerator`: Users need to implement `auto_device_count` ([#11521](https://github.com/Lightning-AI/lightning/pull/11521))
- Changed `parallel_devices` property in `ParallelStrategy` to be lazy initialized ([#11572](https://github.com/Lightning-AI/lightning/pull/11572))
- Updated `TQDMProgressBar` to run a separate progress bar for each eval dataloader ([#11657](https://github.com/Lightning-AI/lightning/pull/11657))
- Sorted `SimpleProfiler(extended=False)` summary based on mean duration for each hook ([#11671](https://github.com/Lightning-AI/lightning/pull/11671))
- Avoid enforcing `shuffle=False` for eval dataloaders ([#11575](https://github.com/Lightning-AI/lightning/pull/11575))
- When using DP (data-parallel), Lightning will no longer automatically reduce all tensors returned in training_step; it will only reduce the loss unless `training_step_end` is overridden ([#11594](https://github.com/Lightning-AI/lightning/pull/11594))
- When using DP (data-parallel), the `training_epoch_end` hook will no longer receive reduced outputs from `training_step` and instead get the full tensor of results from all GPUs ([#11594](https://github.com/Lightning-AI/lightning/pull/11594))
- Changed default logger name to `lightning_logs` for consistency ([#11762](https://github.com/Lightning-AI/lightning/pull/11762))
- Rewrote `accelerator_connector` ([#11448](https://github.com/Lightning-AI/lightning/pull/11448))
- When manual optimization is used with DDP, we no longer force `find_unused_parameters=True` ([#12425](https://github.com/Lightning-AI/lightning/pull/12425))
- Disable loading dataloades if corresponding `limit_batches=0` ([#11576](https://github.com/Lightning-AI/lightning/pull/11576))
- Removed `is_global_zero` check in `training_epoch_loop` before `logger.save`. If you have a custom logger that implements `save` the Trainer will now call `save` on all ranks by default. To change this behavior add `@rank_zero_only` to your `save` implementation ([#12134](https://github.com/Lightning-AI/lightning/pull/12134))
- Disabled tuner with distributed strategies ([#12179](https://github.com/Lightning-AI/lightning/pull/12179))
- Marked `trainer.logger_connector` as protected ([#12195](https://github.com/Lightning-AI/lightning/pull/12195))
- Move `Strategy.process_dataloader` function call from `fit/evaluation/predict_loop.py` to `data_connector.py` ([#12251](https://github.com/Lightning-AI/lightning/pull/12251))
- `ModelCheckpoint(save_last=True, every_n_epochs=N)` now saves a "last" checkpoint every epoch (disregarding `every_n_epochs`) instead of only once at the end of training ([#12418](https://github.com/Lightning-AI/lightning/pull/12418))
- The strategies that support `sync_batchnorm` now only apply it when fitting ([#11919](https://github.com/Lightning-AI/lightning/pull/11919))
- Avoided fallback on CPU if no devices are provided for other accelerators ([#12410](https://github.com/Lightning-AI/lightning/pull/12410))
- Modified `supporters.py` so that in the accumulator element (for loss) is created directly on the device ([#12430](https://github.com/Lightning-AI/lightning/pull/12430))
- Removed `EarlyStopping.on_save_checkpoint` and `EarlyStopping.on_load_checkpoint` in favor of `EarlyStopping.state_dict` and `EarlyStopping.load_state_dict` ([#11887](https://github.com/Lightning-AI/lightning/pull/11887))
- Removed `BaseFinetuning.on_save_checkpoint` and `BaseFinetuning.on_load_checkpoint` in favor of `BaseFinetuning.state_dict` and `BaseFinetuning.load_state_dict` ([#11887](https://github.com/Lightning-AI/lightning/pull/11887))
- Removed `BackboneFinetuning.on_save_checkpoint` and `BackboneFinetuning.on_load_checkpoint` in favor of `BackboneFinetuning.state_dict` and `BackboneFinetuning.load_state_dict` ([#11887](https://github.com/Lightning-AI/lightning/pull/11887))
- Removed `ModelCheckpoint.on_save_checkpoint` and `ModelCheckpoint.on_load_checkpoint` in favor of `ModelCheckpoint.state_dict` and `ModelCheckpoint.load_state_dict` ([#11887](https://github.com/Lightning-AI/lightning/pull/11887))
- Removed `Timer.on_save_checkpoint` and `Timer.on_load_checkpoint` in favor of `Timer.state_dict` and `Timer.load_state_dict` ([#11887](https://github.com/Lightning-AI/lightning/pull/11887))
- Replaced PostLocalSGDOptimizer with a dedicated model averaging component ([#12378](https://github.com/Lightning-AI/lightning/pull/12378))

### Deprecated

- Deprecated `training_type_plugin` property in favor of `strategy` in `Trainer` and updated the references ([#11141](https://github.com/Lightning-AI/lightning/pull/11141))
- Deprecated `Trainer.{validated,tested,predicted}_ckpt_path` and replaced with read-only property `Trainer.ckpt_path` set when checkpoints loaded via `Trainer.{fit,validate,test,predict}` ([#11696](https://github.com/Lightning-AI/lightning/pull/11696))
- Deprecated `ClusterEnvironment.master_{address,port}` in favor of `ClusterEnvironment.main_{address,port}` ([#10103](https://github.com/Lightning-AI/lightning/pull/10103))
- Deprecated `DistributedType` in favor of `_StrategyType` ([#10505](https://github.com/Lightning-AI/lightning/pull/10505))
- Deprecated the `precision_plugin` constructor argument from `Accelerator` ([#10570](https://github.com/Lightning-AI/lightning/pull/10570))
- Deprecated `DeviceType` in favor of `_AcceleratorType` ([#10503](https://github.com/Lightning-AI/lightning/pull/10503))
- Deprecated the property `Trainer.slurm_job_id` in favor of the new `SLURMEnvironment.job_id()` method ([#10622](https://github.com/Lightning-AI/lightning/pull/10622))
- Deprecated the access to the attribute `IndexBatchSamplerWrapper.batch_indices` in favor of `IndexBatchSamplerWrapper.seen_batch_indices` ([#10870](https://github.com/Lightning-AI/lightning/pull/10870))
- Deprecated `on_init_start` and `on_init_end` callback hooks ([#10940](https://github.com/Lightning-AI/lightning/pull/10940))
- Deprecated `Trainer.call_hook` in favor of `Trainer._call_callback_hooks`, `Trainer._call_lightning_module_hook`, `Trainer._call_ttp_hook`, and `Trainer._call_accelerator_hook` ([#10979](https://github.com/Lightning-AI/lightning/pull/10979))
- Deprecated `TrainingTypePlugin.post_dispatch` in favor of `TrainingTypePlugin.teardown` ([#10939](https://github.com/Lightning-AI/lightning/pull/10939))
- Deprecated `ModelIO.on_hpc_{save/load}` in favor of `CheckpointHooks.on_{save/load}_checkpoint` ([#10911](https://github.com/Lightning-AI/lightning/pull/10911))
- Deprecated `Trainer.run_stage` in favor of `Trainer.{fit,validate,test,predict}` ([#11000](https://github.com/Lightning-AI/lightning/pull/11000))
- Deprecated `Trainer.lr_schedulers` in favor of `Trainer.lr_scheduler_configs` which returns a list of dataclasses instead of dictionaries ([#11443](https://github.com/Lightning-AI/lightning/pull/11443))
- Deprecated `Trainer.verbose_evaluate` in favor of `EvaluationLoop(verbose=...)` ([#10931](https://github.com/Lightning-AI/lightning/pull/10931))
- Deprecated `Trainer.should_rank_save_checkpoint` Trainer property ([#11068](https://github.com/Lightning-AI/lightning/pull/11068))
- Deprecated `Trainer.lightning_optimizers` ([#11444](https://github.com/Lightning-AI/lightning/pull/11444))
- Deprecated `TrainerOptimizersMixin` and moved functionality to `core/optimizer.py`([#11155](https://github.com/Lightning-AI/lightning/pull/11155))
- Deprecated the `on_train_batch_end(outputs)` format when multiple optimizers are used and TBPTT is enabled ([#12182](https://github.com/Lightning-AI/lightning/pull/12182))
- Deprecated the `training_epoch_end(outputs)` format when multiple optimizers are used and TBPTT is enabled ([#12182](https://github.com/Lightning-AI/lightning/pull/12182))
- Deprecated `TrainerCallbackHookMixin` ([#11148](https://github.com/Lightning-AI/lightning/pull/11148))
- Deprecated `TrainerDataLoadingMixin` and moved functionality to `Trainer` and `DataConnector` ([#11282](https://github.com/Lightning-AI/lightning/pull/11282))
- Deprecated function `pytorch_lightning.callbacks.device_stats_monitor.prefix_metric_keys` ([#11254](https://github.com/Lightning-AI/lightning/pull/11254))
- Deprecated `Callback.on_epoch_start` hook in favour of `Callback.on_{train/val/test}_epoch_start` ([#11578](https://github.com/Lightning-AI/lightning/pull/11578))
- Deprecated `Callback.on_epoch_end` hook in favour of `Callback.on_{train/val/test}_epoch_end` ([#11578](https://github.com/Lightning-AI/lightning/pull/11578))
- Deprecated `LightningModule.on_epoch_start` hook in favor of `LightningModule.on_{train/val/test}_epoch_start` ([#11578](https://github.com/Lightning-AI/lightning/pull/11578))
- Deprecated `LightningModule.on_epoch_end` hook in favor of `LightningModule.on_{train/val/test}_epoch_end` ([#11578](https://github.com/Lightning-AI/lightning/pull/11578))
- Deprecated `on_before_accelerator_backend_setup` callback hook in favour of `setup` ([#11568](https://github.com/Lightning-AI/lightning/pull/11568))
- Deprecated `on_batch_start` and `on_batch_end` callback hooks in favor of `on_train_batch_start` and `on_train_batch_end` ([#11577](https://github.com/Lightning-AI/lightning/pull/11577))
- Deprecated `on_configure_sharded_model` callback hook in favor of `setup` ([#11627](https://github.com/Lightning-AI/lightning/pull/11627))
- Deprecated `pytorch_lightning.utilities.distributed.rank_zero_only` in favor of `pytorch_lightning.utilities.rank_zero.rank_zero_only` ([#11747](https://github.com/Lightning-AI/lightning/pull/11747))
- Deprecated `pytorch_lightning.utilities.distributed.rank_zero_debug` in favor of `pytorch_lightning.utilities.rank_zero.rank_zero_debug` ([#11747](https://github.com/Lightning-AI/lightning/pull/11747))
- Deprecated `pytorch_lightning.utilities.distributed.rank_zero_info` in favor of `pytorch_lightning.utilities.rank_zero.rank_zero_info` ([#11747](https://github.com/Lightning-AI/lightning/pull/11747))
- Deprecated `pytorch_lightning.utilities.warnings.rank_zero_warn` in favor of `pytorch_lightning.utilities.rank_zero.rank_zero_warn` ([#11747](https://github.com/Lightning-AI/lightning/pull/11747))
- Deprecated `pytorch_lightning.utilities.warnings.rank_zero_deprecation` in favor of `pytorch_lightning.utilities.rank_zero.rank_zero_deprecation` ([#11747](https://github.com/Lightning-AI/lightning/pull/11747))
- Deprecated `pytorch_lightning.utilities.warnings.LightningDeprecationWarning` in favor of `pytorch_lightning.utilities.rank_zero.LightningDeprecationWarning` ([#11747](https://github.com/Lightning-AI/lightning/pull/11747))
- Deprecated `on_pretrain_routine_start` and `on_pretrain_routine_end` callback hooks in favor of `on_fit_start` ([#11794](https://github.com/Lightning-AI/lightning/pull/11794))
- Deprecated `LightningModule.on_pretrain_routine_start` and `LightningModule.on_pretrain_routine_end` hooks in favor of `on_fit_start` ([#12122](https://github.com/Lightning-AI/lightning/pull/12122))
- Deprecated `agg_key_funcs` and `agg_default_func` parameters from `LightningLoggerBase` ([#11871](https://github.com/Lightning-AI/lightning/pull/11871))
- Deprecated `LightningLoggerBase.update_agg_funcs` ([#11871](https://github.com/Lightning-AI/lightning/pull/11871))
- Deprecated `LightningLoggerBase.agg_and_log_metrics` in favor of `LightningLoggerBase.log_metrics` ([#11832](https://github.com/Lightning-AI/lightning/pull/11832))
- Deprecated passing `weights_save_path` to the `Trainer` constructor in favor of adding the `ModelCheckpoint` callback with `dirpath` directly to the list of callbacks ([#12084](https://github.com/Lightning-AI/lightning/pull/12084))
- Deprecated `pytorch_lightning.profiler.AbstractProfiler` in favor of `pytorch_lightning.profiler.Profiler` ([#12106](https://github.com/Lightning-AI/lightning/pull/12106))
- Deprecated `pytorch_lightning.profiler.BaseProfiler` in favor of `pytorch_lightning.profiler.Profiler` ([#12150](https://github.com/Lightning-AI/lightning/pull/12150))
- Deprecated `BaseProfiler.profile_iterable` ([#12102](https://github.com/Lightning-AI/lightning/pull/12102))
- Deprecated `LoggerCollection` in favor of `trainer.loggers` ([#12147](https://github.com/Lightning-AI/lightning/pull/12147))
- Deprecated `PrecisionPlugin.on_{save,load}_checkpoint` in favor of `PrecisionPlugin.{state_dict,load_state_dict}` ([#11978](https://github.com/Lightning-AI/lightning/pull/11978))
- Deprecated `LightningDataModule.on_save/load_checkpoint` in favor of `state_dict/load_state_dict` ([#11893](https://github.com/Lightning-AI/lightning/pull/11893))
- Deprecated `Trainer.use_amp` in favor of `Trainer.amp_backend` ([#12312](https://github.com/Lightning-AI/lightning/pull/12312))
- Deprecated `LightingModule.use_amp` in favor of `Trainer.amp_backend` ([#12315](https://github.com/Lightning-AI/lightning/pull/12315))
- Deprecated specifying the process group backend through the environment variable `PL_TORCH_DISTRIBUTED_BACKEND` ([#11745](https://github.com/Lightning-AI/lightning/pull/11745))
- Deprecated `ParallelPlugin.torch_distributed_backend` in favor of `DDPStrategy.process_group_backend` property ([#11745](https://github.com/Lightning-AI/lightning/pull/11745))
- Deprecated `ModelCheckpoint.save_checkpoint` in favor of `Trainer.save_checkpoint` ([#12456](https://github.com/Lightning-AI/lightning/pull/12456))
- Deprecated `Trainer.devices` in favor of `Trainer.num_devices` and `Trainer.device_ids` ([#12151](https://github.com/Lightning-AI/lightning/pull/12151))
- Deprecated `Trainer.root_gpu` in favor of `Trainer.strategy.root_device.index` when GPU is used ([#12262](https://github.com/Lightning-AI/lightning/pull/12262))
- Deprecated `Trainer.num_gpus` in favor of `Trainer.num_devices` when GPU is used ([#12384](https://github.com/Lightning-AI/lightning/pull/12384))
- Deprecated `Trainer.ipus` in favor of `Trainer.num_devices` when IPU is used ([#12386](https://github.com/Lightning-AI/lightning/pull/12386))
- Deprecated `Trainer.num_processes` in favor of `Trainer.num_devices` ([#12388](https://github.com/Lightning-AI/lightning/pull/12388))
- Deprecated `Trainer.data_parallel_device_ids` in favor of `Trainer.device_ids` ([#12072](https://github.com/Lightning-AI/lightning/pull/12072))
- Deprecated returning state from `Callback.on_save_checkpoint` in favor of returning state in `Callback.state_dict` for checkpointing ([#11887](https://github.com/Lightning-AI/lightning/pull/11887))
- Deprecated passing only the callback state to `Callback.on_load_checkpoint(callback_state)` in favor of passing the callback state to `Callback.load_state_dict` and in 1.8, passing the entire checkpoint dictionary to `Callback.on_load_checkpoint(checkpoint)` ([#11887](https://github.com/Lightning-AI/lightning/pull/11887))
- Deprecated `Trainer.gpus` in favor of `Trainer.device_ids` or `Trainer.num_devices` ([#12436](https://github.com/Lightning-AI/lightning/pull/12436))
- Deprecated `Trainer.tpu_cores` in favor of `Trainer.num_devices` ([#12437](https://github.com/Lightning-AI/lightning/pull/12437))

### Removed

- Removed deprecated parameter `method` in `pytorch_lightning.utilities.model_helpers.is_overridden` ([#10507](https://github.com/Lightning-AI/lightning/pull/10507))
- Remove deprecated method `ClusterEnvironment.creates_children` ([#10339](https://github.com/Lightning-AI/lightning/pull/10339))
- Removed deprecated `TrainerModelHooksMixin.is_function_implemented` and `TrainerModelHooksMixin.has_arg` ([#10322](https://github.com/Lightning-AI/lightning/pull/10322))
- Removed deprecated `pytorch_lightning.utilities.device_dtype_mixin.DeviceDtypeModuleMixin` in favor of `pytorch_lightning.core.mixins.device_dtype_mixin.DeviceDtypeModuleMixin` ([#10442](https://github.com/Lightning-AI/lightning/pull/10442))
- Removed deprecated `LightningModule.loaded_optimizer_states_dict` property ([#10346](https://github.com/Lightning-AI/lightning/pull/10346))
- Removed deprecated `Trainer.fit(train_dataloader=)`, `Trainer.validate(val_dataloaders=)`, and `Trainer.test(test_dataloader=)` ([#10325](https://github.com/Lightning-AI/lightning/pull/10325))
- Removed deprecated `has_prepared_data`, `has_setup_fit`, `has_setup_validate`, `has_setup_test`, `has_setup_predict`, `has_teardown_fit`, `has_teardown_validate`, `has_teardown_test` and `has_teardown_predict` datamodule lifecycle properties  ([#10350](https://github.com/Lightning-AI/lightning/pull/10350))
- Removed deprecated `every_n_val_epochs` parameter of ModelCheckpoint ([#10366](https://github.com/Lightning-AI/lightning/pull/10366))
- Removed deprecated `import pytorch_lightning.profiler.profilers` in favor of `import pytorch_lightning.profiler` ([#10443](https://github.com/Lightning-AI/lightning/pull/10443))
- Removed deprecated property `configure_slurm_dpp` from accelerator connector ([#10370](https://github.com/Lightning-AI/lightning/pull/10370))
- Removed deprecated arguments `num_nodes` and `sync_batchnorm` from `DDPPlugin`, `DDPSpawnPlugin`, `DeepSpeedPlugin` ([#10357](https://github.com/Lightning-AI/lightning/pull/10357))
- Removed deprecated property `is_slurm_managing_tasks` from AcceleratorConnector ([#10353](https://github.com/Lightning-AI/lightning/pull/10353))
- Removed deprecated `LightningModule.log(tbptt_reduce_fx, tbptt_reduce_token, sync_dist_op)` ([#10423](https://github.com/Lightning-AI/lightning/pull/10423))
- Removed deprecated `Plugin.task_idx` ([#10441](https://github.com/Lightning-AI/lightning/pull/10441))
- Removed deprecated method `master_params` from PrecisionPlugin ([#10372](https://github.com/Lightning-AI/lightning/pull/10372))
- Removed the automatic detachment of "extras" returned from `training_step`. For example, `return {'loss': ..., 'foo': foo.detach()}` will now be necessary if `foo` has gradients which you do not want to store ([#10424](https://github.com/Lightning-AI/lightning/pull/10424))
- Removed deprecated passthrough methods and properties from `Accelerator` base class:
  * ([#10403](https://github.com/Lightning-AI/lightning/pull/10403))
  * ([#10448](https://github.com/Lightning-AI/lightning/pull/10448))
- Removed deprecated signature for `transfer_batch_to_device` hook. The new argument `dataloader_idx` is now required ([#10480](https://github.com/Lightning-AI/lightning/pull/10480))
- Removed deprecated `utilities.distributed.rank_zero_{warn/deprecation}` ([#10451](https://github.com/Lightning-AI/lightning/pull/10451))
- Removed deprecated `mode` argument from `ModelSummary` class ([#10449](https://github.com/Lightning-AI/lightning/pull/10449))
- Removed deprecated `Trainer.train_loop` property in favor of `Trainer.fit_loop` ([#10482](https://github.com/Lightning-AI/lightning/pull/10482))
- Removed deprecated `Trainer.train_loop` property in favor of `Trainer.fit_loop` ([#10482](https://github.com/Lightning-AI/lightning/pull/10482))
- Removed deprecated `disable_validation` property from Trainer ([#10450](https://github.com/Lightning-AI/lightning/pull/10450))
- Removed deprecated `CheckpointConnector.hpc_load` property in favor of `CheckpointConnector.restore` ([#10525](https://github.com/Lightning-AI/lightning/pull/10525))
- Removed deprecated `reload_dataloaders_every_epoch` from `Trainer` in favour of `reload_dataloaders_every_n_epochs` ([#10481](https://github.com/Lightning-AI/lightning/pull/10481))
- Removed the `precision_plugin` attribute from `Accelerator` in favor of its equivalent attribute `precision_plugin` in the `TrainingTypePlugin` ([#10570](https://github.com/Lightning-AI/lightning/pull/10570))
- Removed `DeepSpeedPlugin.{precision,amp_type,amp_level}` properties ([#10657](https://github.com/Lightning-AI/lightning/pull/10657))
- Removed patching of `on_before_batch_transfer`, `transfer_batch_to_device` and `on_after_batch_transfer` hooks in `LightningModule` ([#10603](https://github.com/Lightning-AI/lightning/pull/10603))
- Removed argument `return_result` from the `DDPSpawnPlugin.spawn()` method ([#10867](https://github.com/Lightning-AI/lightning/pull/10867))
- Removed the property `TrainingTypePlugin.results` and corresponding properties in subclasses ([#10034](https://github.com/Lightning-AI/lightning/pull/10034))
- Removed the `mp_queue` attribute from `DDPSpawnPlugin` and `TPUSpawnPlugin` ([#10034](https://github.com/Lightning-AI/lightning/pull/10034))
- Removed unnecessary `_move_optimizer_state` method overrides from `TPUSpawnPlugin` and `SingleTPUPlugin` ([#10849](https://github.com/Lightning-AI/lightning/pull/10849))
- Removed `should_rank_save_checkpoint` property from `TrainingTypePlugin` ([#11070](https://github.com/Lightning-AI/lightning/pull/11070))
- Removed `model_sharded_context` method from `Accelerator` ([#10886](https://github.com/Lightning-AI/lightning/pull/10886))
- Removed method `pre_dispatch` from the `PrecisionPlugin` ([#10887](https://github.com/Lightning-AI/lightning/pull/10887))
- Removed method `setup_optimizers_in_pre_dispatch` from the `strategies` and achieve the same logic in `setup` and `pre_dispatch` methods ([#10906](https://github.com/Lightning-AI/lightning/pull/10906))
- Removed methods `pre_dispatch`, `dispatch` and `post_dispatch` from the `Accelerator` ([#10885](https://github.com/Lightning-AI/lightning/pull/10885))
- Removed method `training_step`, `test_step`, `validation_step` and `predict_step` from the `Accelerator` ([#10890](https://github.com/Lightning-AI/lightning/pull/10890))
- Removed `TrainingTypePlugin.start_{training,evaluating,predicting}` hooks and the same in all subclasses ([#10989](https://github.com/Lightning-AI/lightning/pull/10989), [#10896](https://github.com/Lightning-AI/lightning/pull/10896))
- Removed `Accelerator.on_train_start` ([#10999](https://github.com/Lightning-AI/lightning/pull/10999))
- Removed support for Python 3.6 ([#11117](https://github.com/Lightning-AI/lightning/pull/11117))
- Removed `Strategy.init_optimizers` in favor of `Strategy.setup_optimizers` ([#11236](https://github.com/Lightning-AI/lightning/pull/11236))
- Removed `profile("training_step_and_backward")` in `Closure` class since we already profile calls `training_step` and `backward` ([#11222](https://github.com/Lightning-AI/lightning/pull/11222))
- Removed `Strategy.optimizer_zero_grad` ([#11246](https://github.com/Lightning-AI/lightning/pull/11246))
- Removed `Strategy.on_gpu` ([#11537](https://github.com/Lightning-AI/lightning/pull/11537))
- Removed `Strategy.on_tpu` property ([#11536](https://github.com/Lightning-AI/lightning/pull/11536))
- Removed the abstract property `LightningLoggerBase.experiment` ([#11603](https://github.com/Lightning-AI/lightning/pull/11603))
- Removed `FitLoop.current_epoch` getter and setter ([#11562](https://github.com/Lightning-AI/lightning/pull/11562))
- Removed access to `_short_id` in `NeptuneLogger` ([#11517](https://github.com/Lightning-AI/lightning/pull/11517))
- Removed `log_text` and `log_image` from the `LightningLoggerBase` API ([#11857](https://github.com/Lightning-AI/lightning/pull/11857))
- Removed calls to `profile("model_forward")` in favor of profiling `training_step` ([#12032](https://github.com/Lightning-AI/lightning/pull/12032))
- Removed `get_mp_spawn_kwargs` from `DDPSpawnStrategy` and `TPUSpawnStrategy` in favor of configuration in the `_SpawnLauncher` ([#11966](https://github.com/Lightning-AI/lightning/pull/11966))
- Removed `_aggregate_metrics`, `_reduce_agg_metrics`, and `_finalize_agg_metrics` from `LightningLoggerBase` ([#12053](https://github.com/Lightning-AI/lightning/pull/12053))
- Removed the `AcceleratorConnector.device_type` property ([#12081](https://github.com/Lightning-AI/lightning/pull/12081))
- Removed `AcceleratorConnector.num_nodes` ([#12107](https://github.com/Lightning-AI/lightning/pull/12107))
- Removed `AcceleratorConnector.has_ipu` property ([#12111](https://github.com/Lightning-AI/lightning/pull/12111))
- Removed `AcceleratorConnector.use_ipu` property ([#12110](https://github.com/Lightning-AI/lightning/pull/12110))
- Removed `AcceleratorConnector.has_tpu` property ([#12109](https://github.com/Lightning-AI/lightning/pull/12109))
- Removed `AcceleratorConnector.use_dp` property ([#12112](https://github.com/Lightning-AI/lightning/pull/12112))
- Removed `configure_sync_batchnorm` from `ParallelStrategy` and all other strategies that inherit from it ([#11754](https://github.com/Lightning-AI/lightning/pull/11754))
- Removed public attribute `sync_batchnorm` from strategies ([#11754](https://github.com/Lightning-AI/lightning/pull/11754))
- Removed `AcceleratorConnector.root_gpu` property ([#12262](https://github.com/Lightning-AI/lightning/pull/12262))
- Removed `AcceleratorConnector.tpu_id` property ([#12387](https://github.com/Lightning-AI/lightning/pull/12387))
- Removed `AcceleratorConnector.num_gpus` property ([#12384](https://github.com/Lightning-AI/lightning/pull/12384))
- Removed `AcceleratorConnector.num_ipus` property ([#12386](https://github.com/Lightning-AI/lightning/pull/12386))
- Removed `AcceleratorConnector.num_processes` property ([#12388](https://github.com/Lightning-AI/lightning/pull/12388))
- Removed `AcceleratorConnector.parallel_device_ids` property ([#12072](https://github.com/Lightning-AI/lightning/pull/12072))
- Removed `AcceleratorConnector.devices` property ([#12435](https://github.com/Lightning-AI/lightning/pull/12435))
- Removed `AcceleratorConnector.parallel_devices` property ([#12075](https://github.com/Lightning-AI/lightning/pull/12075))
- Removed `AcceleratorConnector.tpu_cores` property ([#12437](https://github.com/Lightning-AI/lightning/pull/12437))

### Fixed

- Fixed an issue where `ModelCheckpoint` could delete last checkpoint from the old directory when `dirpath` has changed during resumed training ([#12225](https://github.com/Lightning-AI/lightning/pull/12225))
- Fixed an issue where `ModelCheckpoint` could delete older checkpoints when `dirpath` has changed during resumed training ([#12045](https://github.com/Lightning-AI/lightning/pull/12045))
- Fixed an issue where `HorovodStrategy.teardown()` did not complete gracefully if an exception was thrown during callback setup [#11752](https://github.com/Lightning-AI/lightning/pull/11752)
- Fixed security vulnerabilities CVE-2020-1747 and CVE-2020-14343 caused by the `PyYAML` dependency ([#11099](https://github.com/Lightning-AI/lightning/pull/11099))
- Fixed security vulnerability "CWE-94: Improper Control of Generation of Code (Code Injection)" ([#12212](https://github.com/Lightning-AI/lightning/pull/12212))
- Fixed logging on `{test,validation}_epoch_end` with multiple dataloaders ([#11132](https://github.com/Lightning-AI/lightning/pull/11132))
- Reset the validation progress tracking state after sanity checking ([#11218](https://github.com/Lightning-AI/lightning/pull/11218))
- Fixed double evaluation bug with fault-tolerance enabled where the second call was completely skipped ([#11119](https://github.com/Lightning-AI/lightning/pull/11119))
- Fixed an issue with the `TPUSpawnPlugin` handling the `XLA_USE_BF16` environment variable incorrectly ([#10990](https://github.com/Lightning-AI/lightning/pull/10990))
- Fixed wrong typehint for `Trainer.lightning_optimizers` ([#11155](https://github.com/Lightning-AI/lightning/pull/11155))
- Fixed the lr-scheduler state not being dumped to checkpoint when using the deepspeed strategy ([#11307](https://github.com/Lightning-AI/lightning/pull/11307))
- Fixed bug that forced overriding `configure_optimizers` with the CLI ([#11672](https://github.com/Lightning-AI/lightning/pull/11672))
- Fixed type promotion when tensors of higher category than float are logged ([#11401](https://github.com/Lightning-AI/lightning/pull/11401))
- Fixed `SimpleProfiler` summary ([#11414](https://github.com/Lightning-AI/lightning/pull/11414))
- No longer set a `DistributedSampler` to the `poptorch.DataLoader` when IPUs are used ([#12114](https://github.com/Lightning-AI/lightning/pull/12114))
- Fixed bug where progress bar was not being disabled when not in rank zero during predict ([#11377](https://github.com/Lightning-AI/lightning/pull/11377))
- Fixed the mid-epoch warning call while resuming training ([#11556](https://github.com/Lightning-AI/lightning/pull/11556))
- Fixed `LightningModule.{un,}toggle_model` when only 1 optimizer is used ([#12088](https://github.com/Lightning-AI/lightning/pull/12088))
- Fixed an issue in `RichProgressbar` to display the metrics logged only on main progress bar ([#11690](https://github.com/Lightning-AI/lightning/pull/11690))
- Fixed `RichProgressBar` progress when refresh rate does not evenly divide the total counter ([#11668](https://github.com/Lightning-AI/lightning/pull/11668))
- Fixed `RichProgressBar` progress validation bar total when using multiple validation runs within a single training epoch ([#11668](https://github.com/Lightning-AI/lightning/pull/11668))
- Configure native Deepspeed schedulers with interval='step' ([#11788](https://github.com/Lightning-AI/lightning/pull/11788)), ([#12031](https://github.com/Lightning-AI/lightning/pull/12031))
- Update `RichProgressBarTheme` styles after detecting light theme on colab ([#10993](https://github.com/Lightning-AI/lightning/pull/10993))
- Fixed passing `_ddp_params_and_buffers_to_ignore` ([#11949](https://github.com/Lightning-AI/lightning/pull/11949))
- Fixed an `AttributeError` when calling `save_hyperparameters` and no parameters need saving ([#11827](https://github.com/Lightning-AI/lightning/pull/11827))
- Fixed environment variable priority for global rank determination ([#11406](https://github.com/Lightning-AI/lightning/pull/11406))
- Fixed an issue that caused the Trainer to produce identical results on subsequent runs without explicit re-seeding ([#11870](https://github.com/Lightning-AI/lightning/pull/11870))
- Fixed an issue that caused the Tuner to affect the random state ([#11870](https://github.com/Lightning-AI/lightning/pull/11870))
- Fixed to avoid common hook warning if no hook is overridden ([#12131](https://github.com/Lightning-AI/lightning/pull/12131))
- Fixed deepspeed keeping old sub-folders in same ckpt path ([#12194](https://github.com/Lightning-AI/lightning/pull/12194))
- Fixed returning logged metrics instead of callback metrics during evaluation ([#12224](https://github.com/Lightning-AI/lightning/pull/12224))
- Fixed the case where `logger=None` is passed to the Trainer ([#12249](https://github.com/Lightning-AI/lightning/pull/12249))
- Fixed bug where the global step tracked by `ModelCheckpoint` was still set even if no checkpoint was saved ([#12418](https://github.com/Lightning-AI/lightning/pull/12418))
- Fixed bug where `ModelCheckpoint` was overriding the `epoch` and `step` logged values ([#12418](https://github.com/Lightning-AI/lightning/pull/12418))
- Fixed bug where monitoring the default `epoch` and `step` values with `ModelCheckpoint` would fail ([#12418](https://github.com/Lightning-AI/lightning/pull/12418))
- Fixed initializing optimizers unnecessarily in `DDPFullyShardedStrategy` ([#12267](https://github.com/Lightning-AI/lightning/pull/12267))
- Fixed check for horovod module ([#12377](https://github.com/Lightning-AI/lightning/pull/12377))
- Fixed logging to loggers with multiple eval dataloaders ([#12454](https://github.com/Lightning-AI/lightning/pull/12454))
- Fixed an issue with resuming from a checkpoint trained with QAT ([#11346](https://github.com/Lightning-AI/lightning/pull/11346))


## [1.5.10] - 2022-02-08

### Fixed

- Fixed an issue to avoid validation loop run on restart ([#11552](https://github.com/Lightning-AI/lightning/pull/11552))
- The `RichProgressBar` now correctly shows the `on_epoch` logged values on train epoch end ([#11689](https://github.com/Lightning-AI/lightning/pull/11689))
- Fixed an issue to make the `step` argument in `WandbLogger.log_image` work ([#11716](https://github.com/Lightning-AI/lightning/pull/11716))
- Fixed `restore_optimizers` for mapping states ([#11757](https://github.com/Lightning-AI/lightning/pull/11757))
- With `DPStrategy`, the batch is not explicitly moved to the device ([#11780](https://github.com/Lightning-AI/lightning/pull/11780))
- Fixed an issue to avoid val bar disappear after `trainer.validate()` ([#11700](https://github.com/Lightning-AI/lightning/pull/11700))
- Fixed supporting remote filesystems with `Trainer.weights_save_path` for fault-tolerant training ([#11776](https://github.com/Lightning-AI/lightning/pull/11776))
- Fixed check for available modules ([#11526](https://github.com/Lightning-AI/lightning/pull/11526))
- Fixed bug where the path for "last" checkpoints was not getting saved correctly which caused newer runs to not remove the previous "last" checkpoint ([#11481](https://github.com/Lightning-AI/lightning/pull/11481))
- Fixed bug where the path for best checkpoints was not getting saved correctly when no metric was monitored which caused newer runs to not use the best checkpoint ([#11481](https://github.com/Lightning-AI/lightning/pull/11481))


## [1.5.9] - 2022-01-20

### Fixed

- Pinned sphinx-autodoc-typehints with <v1.15 ([#11400](https://github.com/Lightning-AI/lightning/pull/11400))
- Skipped testing with PyTorch 1.7 and Python 3.9 on Ubuntu ([#11217](https://github.com/Lightning-AI/lightning/pull/11217))
- Fixed type promotion when tensors of higher category than float are logged ([#11401](https://github.com/Lightning-AI/lightning/pull/11401))
- Fixed the format of the configuration saved automatically by the CLI's `SaveConfigCallback` ([#11532](https://github.com/Lightning-AI/lightning/pull/11532))

### Changed
- Changed `LSFEnvironment` to use `LSB_DJOB_RANKFILE` environment variable instead of `LSB_HOSTS` for determining node rank and main address ([#10825](https://github.com/Lightning-AI/lightning/pull/10825))
- Disabled sampler replacement when using `IterableDataset` ([#11507](https://github.com/Lightning-AI/lightning/pull/11507))


## [1.5.8] - 2022-01-05

### Fixed

- Fixed `LightningCLI` race condition while saving the config ([#11199](https://github.com/Lightning-AI/lightning/pull/11199))
- Fixed the default value used with `log(reduce_fx=min|max)` ([#11310](https://github.com/Lightning-AI/lightning/pull/11310))
- Fixed data fetcher selection ([#11294](https://github.com/Lightning-AI/lightning/pull/11294))
- Fixed a race condition that could result in incorrect (zero) values being observed in prediction writer callbacks ([#11288](https://github.com/Lightning-AI/lightning/pull/11288))
- Fixed dataloaders not getting reloaded the correct amount of times when setting `reload_dataloaders_every_n_epochs` and `check_val_every_n_epoch` ([#10948](https://github.com/Lightning-AI/lightning/pull/10948))
- Fixed deepspeed strategy not restoring the lr-scheduler states when lr-scheduler(s) are configured through `LightningModule.configure_optimizer` ([#11322](https://github.com/Lightning-AI/lightning/pull/11322))


## [1.5.7] - 2021-12-21

### Fixed

- Fixed `NeptuneLogger` when using DDP ([#11030](https://github.com/Lightning-AI/lightning/pull/11030))
- Fixed a bug to disable logging hyperparameters in logger if there are no hparams ([#11105](https://github.com/Lightning-AI/lightning/pull/11105))
- Avoid the deprecated `onnx.export(example_outputs=...)` in torch 1.10 ([#11116](https://github.com/Lightning-AI/lightning/pull/11116))
- Fixed an issue when torch-scripting a `LightningModule` after training with `Trainer(sync_batchnorm=True)` ([#11078](https://github.com/Lightning-AI/lightning/pull/11078))
- Fixed an `AttributeError` occurring when using a `CombinedLoader` (multiple dataloaders) for prediction ([#11111](https://github.com/Lightning-AI/lightning/pull/11111))
- Fixed bug where `Trainer(track_grad_norm=..., logger=False)` would fail ([#11114](https://github.com/Lightning-AI/lightning/pull/11114))
- Fixed an incorrect warning being produced by the model summary when using `bf16` precision on CPU ([#11161](https://github.com/Lightning-AI/lightning/pull/11161))

### Changed

- DeepSpeed does not require lightning module zero 3 partitioning ([#10655](https://github.com/Lightning-AI/lightning/pull/10655))
- The `ModelCheckpoint` callback now saves and restores attributes `best_k_models`, `kth_best_model_path`, `kth_value`, and `last_model_path` ([#10995](https://github.com/Lightning-AI/lightning/pull/10995))


## [1.5.6] - 2021-12-15

### Fixed

- Fixed a bug where the DeepSpeedPlugin arguments `cpu_checkpointing` and `contiguous_memory_optimization` were not being forwarded to deepspeed correctly ([#10874](https://github.com/Lightning-AI/lightning/pull/10874))
- Fixed an issue with `NeptuneLogger` causing checkpoints to be uploaded with a duplicated file extension ([#11015](https://github.com/Lightning-AI/lightning/pull/11015))
- Fixed support for logging within callbacks returned from `LightningModule` ([#10991](https://github.com/Lightning-AI/lightning/pull/10991))
- Fixed running sanity check with `RichProgressBar` ([#10913](https://github.com/Lightning-AI/lightning/pull/10913))
- Fixed support for `CombinedLoader` while checking for warning raised with eval dataloaders ([#10994](https://github.com/Lightning-AI/lightning/pull/10994))
- The TQDM progress bar now correctly shows the `on_epoch` logged values on train epoch end ([#11069](https://github.com/Lightning-AI/lightning/pull/11069))
- Fixed bug where the TQDM updated the training progress bar during `trainer.validate` ([#11069](https://github.com/Lightning-AI/lightning/pull/11069))


## [1.5.5] - 2021-12-07

### Fixed

- Disabled batch_size extraction for torchmetric instances because they accumulate the metrics internally ([#10815](https://github.com/Lightning-AI/lightning/pull/10815))
- Fixed an issue with `SignalConnector` not restoring the default signal handlers on teardown when running on SLURM or with fault-tolerant training enabled ([#10611](https://github.com/Lightning-AI/lightning/pull/10611))
- Fixed `SignalConnector._has_already_handler` check for callable type ([#10483](https://github.com/Lightning-AI/lightning/pull/10483))
- Fixed an issue to return the results for each dataloader separately instead of duplicating them for each ([#10810](https://github.com/Lightning-AI/lightning/pull/10810))
- Improved exception message if `rich` version is less than `10.2.2` ([#10839](https://github.com/Lightning-AI/lightning/pull/10839))
- Fixed uploading best model checkpoint in NeptuneLogger ([#10369](https://github.com/Lightning-AI/lightning/pull/10369))
- Fixed early schedule reset logic in PyTorch profiler that was causing data leak ([#10837](https://github.com/Lightning-AI/lightning/pull/10837))
- Fixed a bug that caused incorrect batch indices to be passed to the `BasePredictionWriter` hooks when using a dataloader with `num_workers > 0` ([#10870](https://github.com/Lightning-AI/lightning/pull/10870))
- Fixed an issue with item assignment on the logger on rank > 0 for those who support it ([#10917](https://github.com/Lightning-AI/lightning/pull/10917))
- Fixed importing `torch_xla.debug` for `torch-xla<1.8` ([#10836](https://github.com/Lightning-AI/lightning/pull/10836))
- Fixed an issue with `DDPSpawnPlugin` and related plugins leaving a temporary checkpoint behind ([#10934](https://github.com/Lightning-AI/lightning/pull/10934))
- Fixed a `TypeError` occurring in the `SingalConnector.teardown()` method ([#10961](https://github.com/Lightning-AI/lightning/pull/10961))


## [1.5.4] - 2021-11-30

### Fixed

- Fixed support for `--key.help=class` with the `LightningCLI` ([#10767](https://github.com/Lightning-AI/lightning/pull/10767))
- Fixed `_compare_version` for python packages ([#10762](https://github.com/Lightning-AI/lightning/pull/10762))
- Fixed TensorBoardLogger `SummaryWriter` not close before spawning the processes ([#10777](https://github.com/Lightning-AI/lightning/pull/10777))
- Fixed a consolidation error in Lite when attempting to save the state dict of a sharded optimizer ([#10746](https://github.com/Lightning-AI/lightning/pull/10746))
- Fixed the default logging level for batch hooks associated with training from `on_step=False, on_epoch=True` to `on_step=True, on_epoch=False` ([#10756](https://github.com/Lightning-AI/lightning/pull/10756))

### Removed

- Removed PyTorch 1.6 support ([#10367](https://github.com/Lightning-AI/lightning/pull/10367), [#10738](https://github.com/Lightning-AI/lightning/pull/10738))


## [1.5.3] - 2021-11-24

### Fixed

- Fixed `ShardedTensor` state dict hook registration to check if torch distributed is available ([#10621](https://github.com/Lightning-AI/lightning/pull/10621))
- Fixed an issue with `self.log` not respecting a tensor's `dtype` when applying computations ([#10076](https://github.com/Lightning-AI/lightning/pull/10076))
- Fixed LigtningLite `_wrap_init` popping unexisting keys from DataLoader signature parameters ([#10613](https://github.com/Lightning-AI/lightning/pull/10613))
- Fixed signals being registered within threads ([#10610](https://github.com/Lightning-AI/lightning/pull/10610))
- Fixed an issue that caused Lightning to extract the batch size even though it was set by the user in `LightningModule.log` ([#10408](https://github.com/Lightning-AI/lightning/pull/10408))
- Fixed `Trainer(move_metrics_to_cpu=True)` not moving the evaluation logged results to CPU ([#10631](https://github.com/Lightning-AI/lightning/pull/10631))
- Fixed the `{validation,test}_step` outputs getting moved to CPU with `Trainer(move_metrics_to_cpu=True)` ([#10631](https://github.com/Lightning-AI/lightning/pull/10631))
- Fixed an issue with collecting logged test results with multiple dataloaders ([#10522](https://github.com/Lightning-AI/lightning/pull/10522))


## [1.5.2] - 2021-11-16

### Fixed

- Fixed `CombinedLoader` and `max_size_cycle` didn't receive a `DistributedSampler` ([#10374](https://github.com/Lightning-AI/lightning/pull/10374))
- Fixed an issue where class or init-only variables of dataclasses were passed to the dataclass constructor in `utilities.apply_to_collection` ([#9702](https://github.com/Lightning-AI/lightning/pull/9702))
- Fixed `isinstance` not working with `init_meta_context`, materialized model not being moved to the device ([#10493](https://github.com/Lightning-AI/lightning/pull/10493))
- Fixed an issue that prevented the Trainer to shutdown workers when execution is interrupted due to failure([#10463](https://github.com/Lightning-AI/lightning/pull/10463))
- Squeeze the early stopping monitor to remove empty tensor dimensions ([#10461](https://github.com/Lightning-AI/lightning/pull/10461))
- Fixed sampler replacement logic with `overfit_batches` to only replace the sample when `SequentialSampler` is not used ([#10486](https://github.com/Lightning-AI/lightning/pull/10486))
- Fixed scripting causing false positive deprecation warnings ([#10470](https://github.com/Lightning-AI/lightning/pull/10470), [#10555](https://github.com/Lightning-AI/lightning/pull/10555))
- Do not fail if batch size could not be inferred for logging when using DeepSpeed ([#10438](https://github.com/Lightning-AI/lightning/pull/10438))
- Fixed propagation of device and dtype information to submodules of LightningLite when they inherit from `DeviceDtypeModuleMixin` ([#10559](https://github.com/Lightning-AI/lightning/pull/10559))


## [1.5.1] - 2021-11-09

### Fixed

- Fixed `apply_to_collection(defaultdict)` ([#10316](https://github.com/Lightning-AI/lightning/pull/10316))
- Fixed failure when `DataLoader(batch_size=None)` is passed ([#10345](https://github.com/Lightning-AI/lightning/pull/10345))
- Fixed interception of `__init__` arguments for sub-classed DataLoader re-instantiation in Lite ([#10334](https://github.com/Lightning-AI/lightning/pull/10334))
- Fixed issue with pickling `CSVLogger` after a call to `CSVLogger.save` ([#10388](https://github.com/Lightning-AI/lightning/pull/10388))
- Fixed an import error being caused by `PostLocalSGD` when `torch.distributed` not available ([#10359](https://github.com/Lightning-AI/lightning/pull/10359))
- Fixed the logging with `on_step=True` in epoch-level hooks causing unintended side-effects. Logging with `on_step=True` in epoch-level hooks will now correctly raise an error ([#10409](https://github.com/Lightning-AI/lightning/pull/10409))
- Fixed deadlocks for distributed training with `RichProgressBar` ([#10428](https://github.com/Lightning-AI/lightning/pull/10428))
- Fixed an issue where the model wrapper in Lite converted non-floating point tensors to float ([#10429](https://github.com/Lightning-AI/lightning/pull/10429))
- Fixed an issue with inferring the dataset type in fault-tolerant training ([#10432](https://github.com/Lightning-AI/lightning/pull/10432))
- Fixed dataloader workers with `persistent_workers` being deleted on every iteration ([#10434](https://github.com/Lightning-AI/lightning/pull/10434))


## [1.5.0] - 2021-11-02

### Added

- Added support for monitoring the learning rate without schedulers in `LearningRateMonitor` ([#9786](https://github.com/Lightning-AI/lightning/pull/9786))
- Added registration of `ShardedTensor` state dict hooks in `LightningModule.__init__` if the PyTorch version supports `ShardedTensor` ([#8944](https://github.com/Lightning-AI/lightning/pull/8944))
- Added error handling including calling of `on_keyboard_interrupt()` and `on_exception()` for all entrypoints (fit, validate, test, predict) ([#8819](https://github.com/Lightning-AI/lightning/pull/8819))
- Added a flavor of `training_step` that takes `dataloader_iter` as an argument ([#8807](https://github.com/Lightning-AI/lightning/pull/8807))
- Added a `state_key` property to the `Callback` base class ([#6886](https://github.com/Lightning-AI/lightning/pull/6886))
- Added progress tracking to loops:
    * Integrated `TrainingEpochLoop.total_batch_idx` ([#8598](https://github.com/Lightning-AI/lightning/pull/8598))
    * Added `BatchProgress` and integrated `TrainingEpochLoop.is_last_batch` ([#9657](https://github.com/Lightning-AI/lightning/pull/9657))
    * Avoid optional `Tracker` attributes ([#9320](https://github.com/Lightning-AI/lightning/pull/9320))
    * Reset `current` progress counters when restarting an epoch loop that had already finished ([#9371](https://github.com/Lightning-AI/lightning/pull/9371))
    * Call `reset_on_restart` in the loop's `reset` hook instead of when loading a checkpoint ([#9561](https://github.com/Lightning-AI/lightning/pull/9561))
    * Use `completed` over `processed` in `reset_on_restart` ([#9656](https://github.com/Lightning-AI/lightning/pull/9656))
    * Renamed `reset_on_epoch` to `reset_on_run` ([#9658](https://github.com/Lightning-AI/lightning/pull/9658))
- Added `batch_size` and `rank_zero_only` arguments for `log_dict` to match `log` ([#8628](https://github.com/Lightning-AI/lightning/pull/8628))
- Added a check for unique GPU ids ([#8666](https://github.com/Lightning-AI/lightning/pull/8666))
- Added `ResultCollection` state_dict to the Loop `state_dict` and added support for distributed reload ([#8641](https://github.com/Lightning-AI/lightning/pull/8641))
- Added DeepSpeed collate checkpoint utility function ([#8701](https://github.com/Lightning-AI/lightning/pull/8701))
- Added a `handles_accumulate_grad_batches` property to the training type plugins ([#8856](https://github.com/Lightning-AI/lightning/pull/8856))
- Added a warning to `WandbLogger` when reusing a wandb run ([#8714](https://github.com/Lightning-AI/lightning/pull/8714))
- Added `log_graph` argument for `watch` method of `WandbLogger` ([#8662](https://github.com/Lightning-AI/lightning/pull/8662))
- `LightningCLI` additions:
  * Added `LightningCLI(run=False|True)` to choose whether to run a `Trainer` subcommand ([#8751](https://github.com/Lightning-AI/lightning/pull/8751))
  * Added support to call any trainer function from the `LightningCLI` via subcommands ([#7508](https://github.com/Lightning-AI/lightning/pull/7508))
  * Allow easy trainer re-instantiation ([#7508](https://github.com/Lightning-AI/lightning/pull/9241))
  * Automatically register all optimizers and learning rate schedulers ([#9565](https://github.com/Lightning-AI/lightning/pull/9565))
  * Allow registering custom optimizers and learning rate schedulers without subclassing the CLI ([#9565](https://github.com/Lightning-AI/lightning/pull/9565))
  * Support shorthand notation to instantiate optimizers and learning rate schedulers ([#9565](https://github.com/Lightning-AI/lightning/pull/9565))
  * Support passing lists of callbacks via command line ([#8815](https://github.com/Lightning-AI/lightning/pull/8815))
  * Support shorthand notation to instantiate models ([#9588](https://github.com/Lightning-AI/lightning/pull/9588))
  * Support shorthand notation to instantiate datamodules ([#10011](https://github.com/Lightning-AI/lightning/pull/10011))
  * Added `multifile` option to `LightningCLI` to enable/disable config saving to preserve multiple files structure ([#9073](https://github.com/Lightning-AI/lightning/pull/9073))
- Fault-tolerant training:
    * Added `FastForwardSampler` and `CaptureIterableDataset` injection to data loading utilities ([#8366](https://github.com/Lightning-AI/lightning/pull/8366))
    * Added `DataFetcher` to control fetching flow ([#8890](https://github.com/Lightning-AI/lightning/pull/8890))
    * Added `SharedCycleIteratorState` to prevent infinite loop ([#8889](https://github.com/Lightning-AI/lightning/pull/8889))
    * Added `CaptureMapDataset` for state management in map-style datasets ([#8891](https://github.com/Lightning-AI/lightning/pull/8891))
    * Added Fault Tolerant Training to `DataFetcher` ([#8891](https://github.com/Lightning-AI/lightning/pull/8891))
    * Replaced old prefetch iterator with new `DataFetcher` in training loop ([#8953](https://github.com/Lightning-AI/lightning/pull/8953))
    * Added partial support for global random state fault-tolerance in map-style datasets ([#8950](https://github.com/Lightning-AI/lightning/pull/8950))
    * Converted state to tuple explicitly when setting Python random state ([#9401](https://github.com/Lightning-AI/lightning/pull/9401))
    * Added support for restarting an optimizer loop (multiple optimizers) ([#9537](https://github.com/Lightning-AI/lightning/pull/9537))
    * Added support for restarting within Evaluation Loop ([#9563](https://github.com/Lightning-AI/lightning/pull/9563))
    * Added mechanism to detect that a signal has been sent so the Trainer can gracefully exit ([#9566](https://github.com/Lightning-AI/lightning/pull/9566))
    * Added support for skipping ahead to validation during the auto-restart of fitting ([#9681](https://github.com/Lightning-AI/lightning/pull/9681))
    * Added support for auto-restart if a fault-tolerant checkpoint is available ([#9722](https://github.com/Lightning-AI/lightning/pull/9722))
- Checkpoint saving and loading extensibility:
  * Added `CheckpointIO` plugin to expose checkpoint IO from training type plugin ([#8743](https://github.com/Lightning-AI/lightning/pull/8743))
  * Refactored `CheckpointConnector` to offload validation logic to the `CheckpointIO` plugin ([#9045](https://github.com/Lightning-AI/lightning/pull/9045))
  * Added `remove_checkpoint` to `CheckpointIO` plugin by moving the responsibility out of the `ModelCheckpoint` callback ([#9373](https://github.com/Lightning-AI/lightning/pull/9373))
  * Added `XLACheckpointIO` plugin ([#9972](https://github.com/Lightning-AI/lightning/pull/9972))
- Loop customization:
    * Added `Closure` and `AbstractClosure` classes ([#8642](https://github.com/Lightning-AI/lightning/pull/8642))
    * Refactored `TrainingBatchLoop` and extracted `OptimizerLoop`, splitting off automatic optimization into its own loop ([#9191](https://github.com/Lightning-AI/lightning/pull/9191))
    * Removed `TrainingBatchLoop.backward()`; manual optimization now calls directly into `Accelerator.backward()` and automatic optimization handles backward in new `OptimizerLoop` ([#9265](https://github.com/Lightning-AI/lightning/pull/9265))
    * Extracted `ManualOptimization` logic from `TrainingBatchLoop` into its own separate loop class ([#9266](https://github.com/Lightning-AI/lightning/pull/9266))
    * Added `OutputResult` and `ManualResult` classes ([#9437](https://github.com/Lightning-AI/lightning/pull/9437), [#9424](https://github.com/Lightning-AI/lightning/pull/9424))
    * Marked `OptimizerLoop.backward` as protected ([#9514](https://github.com/Lightning-AI/lightning/pull/9514))
    * Marked `FitLoop.should_accumulate` as protected ([#9515](https://github.com/Lightning-AI/lightning/pull/9515))
    * Marked several methods in `PredictionLoop` as protected: `on_predict_start`, `on_predict_epoch_end`, `on_predict_end`, `on_predict_model_eval` ([#9516](https://github.com/Lightning-AI/lightning/pull/9516))
    * Marked several methods in `EvaluationLoop` as protected: `get_max_batches`, `on_evaluation_model_eval`, `on_evaluation_model_train`, `on_evaluation_start`, `on_evaluation_epoch_start`, `on_evaluation_epoch_end`, `on_evaluation_end`, `reload_evaluation_dataloaders` ([#9516](https://github.com/Lightning-AI/lightning/pull/9516))
    * Marked several methods in `EvaluationEpochLoop` as protected: `on_evaluation_batch_start`, `evaluation_step`, `evaluation_step_end` ([#9516](https://github.com/Lightning-AI/lightning/pull/9516))
    * Added `yielding_training_step` example ([#9983](https://github.com/Lightning-AI/lightning/pull/9983))
- Added support for saving and loading state of multiple callbacks of the same type ([#7187](https://github.com/Lightning-AI/lightning/pull/7187))
- Added DeepSpeed Stage 1 support ([#8974](https://github.com/Lightning-AI/lightning/pull/8974))
- Added `Python dataclass` support for `LightningDataModule` ([#8272](https://github.com/Lightning-AI/lightning/pull/8272))
- Added sanitization of tensors when they get logged as hyperparameters in `TensorBoardLogger` ([#9031](https://github.com/Lightning-AI/lightning/pull/9031))
- Added `InterBatchParallelDataFetcher` ([#9020](https://github.com/Lightning-AI/lightning/pull/9020))
- Added `DataLoaderIterDataFetcher` ([#9020](https://github.com/Lightning-AI/lightning/pull/9020))
- Added `DataFetcher` within `Fit / Evaluation` Loop  ([#9047](https://github.com/Lightning-AI/lightning/pull/9047))
- Added a friendly error message when DDP attempts to spawn new distributed processes with rank > 0 ([#9005](https://github.com/Lightning-AI/lightning/pull/9005))
- Added Rich integration:
    * Added Rich progress bar ([#8929](https://github.com/Lightning-AI/lightning/pull/8929), [#9559](https://github.com/Lightning-AI/lightning/pull/9559))
    * Added Support for iterable datasets ([#9734](https://github.com/Lightning-AI/lightning/pull/9734))
    * Added `RichModelSummary` callback ([#9546](https://github.com/Lightning-AI/lightning/pull/9546))
    * Added `configure_columns` method to `RichProgressBar` ([#10288](https://github.com/Lightning-AI/lightning/pull/10288))
    * Added `leave` argument to `RichProgressBar` ([#10301](https://github.com/Lightning-AI/lightning/pull/10301))
- Added input validation logic for precision ([#9080](https://github.com/Lightning-AI/lightning/pull/9080))
- Added support for CPU AMP autocast ([#9084](https://github.com/Lightning-AI/lightning/pull/9084))
- Added `on_exception` callback hook ([#9183](https://github.com/Lightning-AI/lightning/pull/9183))
- Added a warning to DeepSpeed when inferring batch size ([#9221](https://github.com/Lightning-AI/lightning/pull/9221))
- Added `ModelSummary` callback ([#9344](https://github.com/Lightning-AI/lightning/pull/9344))
- Added `log_images`, `log_text` and `log_table` to `WandbLogger` ([#9545](https://github.com/Lightning-AI/lightning/pull/9545))
- Added `PL_RECONCILE_PROCESS` environment variable to enable process reconciliation regardless of cluster environment settings ([#9389](https://github.com/Lightning-AI/lightning/pull/9389))
- Added `get_device_stats` to the Accelerator interface and added its implementation for GPU and TPU ([#9586](https://github.com/Lightning-AI/lightning/pull/9586))
- Added a warning when an unknown key is encountered in the optimizer configuration, and when `OneCycleLR` is used with `"interval": "epoch"` ([#9666](https://github.com/Lightning-AI/lightning/pull/9666))
- Added `DeviceStatsMonitor` callback ([#9712](https://github.com/Lightning-AI/lightning/pull/9712))
- Added `enable_progress_bar` to the Trainer constructor ([#9664](https://github.com/Lightning-AI/lightning/pull/9664))
- Added `pl_legacy_patch` load utility for loading old checkpoints that have pickled legacy Lightning attributes ([#9166](https://github.com/Lightning-AI/lightning/pull/9166))
- Added support for `torch.use_deterministic_algorithms` ([#9121](https://github.com/Lightning-AI/lightning/pull/9121))
- Added automatic parameters tying for TPUs ([#9525](https://github.com/Lightning-AI/lightning/pull/9525))
- Added support for `torch.autograd.set_detect_anomaly` through `Trainer` constructor argument `detect_anomaly` ([#9848](https://github.com/Lightning-AI/lightning/pull/9848))
- Added `enable_model_summary` flag to Trainer ([#9699](https://github.com/Lightning-AI/lightning/pull/9699))
- Added `strategy` argument to Trainer ([#8597](https://github.com/Lightning-AI/lightning/pull/8597))
- Added `init_meta_context`, `materialize_module` utilities ([#9920](https://github.com/Lightning-AI/lightning/pull/9920))
- Added `TPUPrecisionPlugin` ([#10020](https://github.com/Lightning-AI/lightning/pull/#10020))
- Added `torch.bfloat16` support:
  * Added bfloat16 support for Lightning Trainer ([#9049](https://github.com/Lightning-AI/lightning/pull/9049))
  * Renamed `TPUHalfPrecisionPlugin` to `TPUBf16PrecisionPlugin` ([#10026](https://github.com/Lightning-AI/lightning/pull/10026))
  * Default to `precision=bf16` on CPU when `precision=16` is passed ([#10033](https://github.com/Lightning-AI/lightning/pull/10033))
  * Added support for `torch.autocast` ([#10053](https://github.com/Lightning-AI/lightning/pull/10053))
- Added `kfold` example for loop customization ([#9965](https://github.com/Lightning-AI/lightning/pull/9965))
- LightningLite:
    * Added `PrecisionPlugin.forward_context`, making it the default implementation for all `{train,val,test,predict}_step_context()` methods ([#9988](https://github.com/Lightning-AI/lightning/pull/9988))
    * Added `DDPSpawnPlugin.spawn()` for spawning new processes of a given function ([#10018](https://github.com/Lightning-AI/lightning/pull/10018), [#10022](https://github.com/Lightning-AI/lightning/pull/10022))
    * Added `TrainingTypePlugin.{_setup_model, _setup_optimizer}` methods ([#9994](https://github.com/Lightning-AI/lightning/pull/9994), [#10064](https://github.com/Lightning-AI/lightning/pull/10064))
    * Implemented `DataParallelPlugin._setup_model` ([#10010](https://github.com/Lightning-AI/lightning/pull/10010))
    * Implemented `DeepSpeedPlugin._setup_model_and_optimizers` ([#10009](https://github.com/Lightning-AI/lightning/pull/10009), [#10064](https://github.com/Lightning-AI/lightning/pull/10064))
    * Implemented `{DDPShardedPlugin,DDPShardedSpawnPlugin}._setup_model_and_optimizers` ([#10028](https://github.com/Lightning-AI/lightning/pull/10028), [#10064](https://github.com/Lightning-AI/lightning/pull/10064))
    * Added optional `model` argument to the `optimizer_step` methods in accelerators and plugins ([#10023](https://github.com/Lightning-AI/lightning/pull/10023))
    * Updated precision attributes in `DeepSpeedPlugin` ([#10164](https://github.com/Lightning-AI/lightning/pull/10164))
    * Added the ability to return a result from rank 0 in `DDPSpawnPlugin.spawn` ([#10162](https://github.com/Lightning-AI/lightning/pull/10162))
    * Added `pytorch_lightning.lite` package ([#10175](https://github.com/Lightning-AI/lightning/pull/10175))
    * Added `LightningLite` documentation ([#10043](https://github.com/Lightning-AI/lightning/pull/10043))
    * Added `LightningLite` examples ([#9987](https://github.com/Lightning-AI/lightning/pull/9987))
    * Make the `_LiteDataLoader` an iterator and add supports for custom dataloader ([#10279](https://github.com/Lightning-AI/lightning/pull/10279))
- Added `use_omegaconf` argument to `save_hparams_to_yaml` plugin ([#9170](https://github.com/Lightning-AI/lightning/pull/9170))
- Added `ckpt_path` argument for `Trainer.fit()` ([#10061](https://github.com/Lightning-AI/lightning/pull/10061))
- Added `auto_device_count` method to `Accelerators` ([#10222](https://github.com/Lightning-AI/lightning/pull/10222))
- Added support for `devices="auto"` ([#10264](https://github.com/Lightning-AI/lightning/pull/10264))
- Added a `filename` argument in `ModelCheckpoint.format_checkpoint_name` ([#9818](https://github.com/Lightning-AI/lightning/pull/9818))
- Added support for empty `gpus` list to run on CPU ([#10246](https://github.com/Lightning-AI/lightning/pull/10246))
- Added a warning if multiple batch sizes are found from ambiguous batch ([#10247](https://github.com/Lightning-AI/lightning/pull/10247))

### Changed

- Trainer now raises a `MisconfigurationException` when its methods are called with `ckpt_path="best"` but a checkpoint callback isn't configured ([#9841](https://github.com/Lightning-AI/lightning/pull/9841))
- Setting `Trainer(accelerator="ddp_cpu")` now does not spawn a subprocess if `num_processes` is kept `1` along with `num_nodes > 1` ([#9603](https://github.com/Lightning-AI/lightning/pull/9603))
- Module imports are now catching `ModuleNotFoundError` instead of `ImportError` ([#9867](https://github.com/Lightning-AI/lightning/pull/9867))
- `pytorch_lightning.loggers.neptune.NeptuneLogger` is now consistent with the new [neptune-client](https://github.com/neptune-ai/neptune-client) API; the old [neptune-client](https://github.com/neptune-ai/neptune-client) API is supported by `NeptuneClient` from the [neptune-contrib](https://github.com/neptune-ai/neptune-contrib) repo ([#6867](https://github.com/Lightning-AI/lightning/pull/6867))
- Parsing of `enums` type hyperparameters to be saved in the `haprams.yaml` file by TensorBoard and CSV loggers has been fixed and made in line with how OmegaConf parses it ([#9170](https://github.com/Lightning-AI/lightning/pull/9170))
- Parsing of the `gpus` Trainer argument has changed: `gpus="n"` (str) no longer selects the GPU index n and instead selects the first n devices ([#8770](https://github.com/Lightning-AI/lightning/pull/8770))
- `iteration_count` and other index attributes in the loops has been replaced with progress dataclasses ([#8477](https://github.com/Lightning-AI/lightning/pull/8477))
- The `trainer.lightning_module` reference is now properly set at the very beginning of a run ([#8536](https://github.com/Lightning-AI/lightning/pull/8536))
- The model weights now get loaded in all cases when the checkpoint path gets provided in validate/test/predict, regardless of whether the model instance is provided or not ([#8352](https://github.com/Lightning-AI/lightning/pull/8352))
- The `Trainer` functions `reset_{train,val,test,predict}_dataloader`, `reset_train_val_dataloaders`, and `request_dataloader` `model` argument is now optional ([#8536](https://github.com/Lightning-AI/lightning/pull/8536))
- Saved checkpoints will no longer use the type of a `Callback` as the key to avoid issues with unpickling ([#6886](https://github.com/Lightning-AI/lightning/pull/6886))
- Improved string conversion for `ResultCollection` ([#8622](https://github.com/Lightning-AI/lightning/pull/8622))
- `LightningCLI` changes:
    * `LightningCLI.init_parser` now returns the parser instance ([#8721](https://github.com/Lightning-AI/lightning/pull/8721))
    * `LightningCLI.add_core_arguments_to_parser`, `LightningCLI.parse_arguments` now take a `parser` argument ([#8721](https://github.com/Lightning-AI/lightning/pull/8721))
    * `LightningCLI.instantiate_trainer` now takes a config and a list of callbacks ([#8721](https://github.com/Lightning-AI/lightning/pull/8721))
    * Split `LightningCLI.add_core_arguments_to_parser` into `LightningCLI.add_default_arguments_to_parser` + `LightningCLI.add_core_arguments_to_parser` ([#8721](https://github.com/Lightning-AI/lightning/pull/8721))
- The accelerator and training type plugin `setup` hooks no longer have a `model` argument ([#8536](https://github.com/Lightning-AI/lightning/pull/8536))
- The accelerator and training type plugin `update_global_step` hook has been removed ([#8856](https://github.com/Lightning-AI/lightning/pull/8856))
- The coverage of `self.log`-ing in any `LightningModule` or `Callback` hook has been improved ([#8498](https://github.com/Lightning-AI/lightning/pull/8498))
- `self.log`-ing without a `Trainer` reference now raises a warning instead of an exception ([#9733](https://github.com/Lightning-AI/lightning/pull/9733))
- Removed restrictions in the Trainer that loggers can only log from rank 0; the existing logger behavior has not changed ([#8608](https://github.com/Lightning-AI/lightning/pull/8608))
- `Trainer.request_dataloader` now takes a `RunningStage` enum instance ([#8858](https://github.com/Lightning-AI/lightning/pull/8858))
- Changed `rank_zero_warn` to `NotImplementedError` in the `{train, val, test, predict}_dataloader` hooks that `Lightning(Data)Module` uses ([#9161](https://github.com/Lightning-AI/lightning/pull/9161))
- Moved `block_ddp_sync_behaviour` out of `TrainingBatchLoop` to loop utilities ([#9192](https://github.com/Lightning-AI/lightning/pull/9192))
- Executing the `optimizer_closure` is now required when overriding the `optimizer_step` hook ([#9360](https://github.com/Lightning-AI/lightning/pull/9360))
- Changed logging of `LightningModule` and `LightningDataModule` hyperparameters to raise an exception only if there are colliding keys with different values ([#9496](https://github.com/Lightning-AI/lightning/pull/9496))
- `seed_everything` now fails when an invalid seed value is passed instead of selecting a random seed ([#8787](https://github.com/Lightning-AI/lightning/pull/8787))
- The Trainer now calls `TrainingTypePlugin` collective APIs directly instead of going through the Accelerator reference ([#9677](https://github.com/Lightning-AI/lightning/pull/9677), [#9901](https://github.com/Lightning-AI/lightning/pull/9901))
- The tuner now uses a unique filename to save a temporary checkpoint ([#9682](https://github.com/Lightning-AI/lightning/pull/9682))
- Changed `HorovodPlugin.all_gather` to return a `torch.Tensor` instead of a list ([#9696](https://github.com/Lightning-AI/lightning/pull/9696))
- Changed Trainer connectors to be protected attributes:
    * Configuration Validator ([#9779](https://github.com/Lightning-AI/lightning/pull/9779))
- The `current_epoch` and `global_step` attributes now get restored irrespective of the Trainer task ([#9413](https://github.com/Lightning-AI/lightning/pull/9413))
- Trainer now raises an exception when requesting `amp_level` with native `amp_backend` ([#9755](https://github.com/Lightning-AI/lightning/pull/9755))
- Update the logic to check for accumulation steps with deepspeed ([#9826](https://github.com/Lightning-AI/lightning/pull/9826))
- `pytorch_lightning.utilities.grads.grad_norm` now raises an exception if parameter `norm_type <= 0` ([#9765](https://github.com/Lightning-AI/lightning/pull/9765))
- Updated error message for interactive incompatible plugins ([#9896](https://github.com/Lightning-AI/lightning/pull/9896))
- Moved the `optimizer_step` and `clip_gradients` hook from the `Accelerator` and `TrainingTypePlugin` into the `PrecisionPlugin` ([#10143](https://github.com/Lightning-AI/lightning/pull/10143), [#10029](https://github.com/Lightning-AI/lightning/pull/10029))
- `NativeMixedPrecisionPlugin` and its subclasses now take an optional `GradScaler` instance ([#10055](https://github.com/Lightning-AI/lightning/pull/10055))
- Trainer is now raising a `MisconfigurationException` instead of a warning if `Trainer.{validate/test}` is missing required methods ([#10016](https://github.com/Lightning-AI/lightning/pull/10016))
- Changed default value of the `max_steps` Trainer argument from `None` to -1 ([#9460](https://github.com/Lightning-AI/lightning/pull/9460))
- LightningModule now raises an error when calling `log(on_step=False, on_epoch=False)` ([#10227](https://github.com/Lightning-AI/lightning/pull/10227))
- Quantization aware training observers are now disabled by default during validating/testing/predicting stages ([#8540](https://github.com/Lightning-AI/lightning/pull/8540))
- Raised `MisconfigurationException` when total length of `dataloader` across ranks is zero, and give warning when total length is non-zero, but only local rank length is zero. ([#9827](https://github.com/Lightning-AI/lightning/pull/9827))
- Changed the model size calculation using `ByteCounter` ([#10123](https://github.com/Lightning-AI/lightning/pull/10123))
- Enabled `on_load_checkpoint` for `LightningDataModule` for all `trainer_fn` ([#10238](https://github.com/Lightning-AI/lightning/pull/10238))
- Allowed separate config files for parameters with class type when LightningCLI is in `subclass_mode=False` ([#10286](https://github.com/Lightning-AI/lightning/pull/10286))

### Deprecated

- Deprecated Trainer argument `terminate_on_nan` in favor of `detect_anomaly`([#9175](https://github.com/Lightning-AI/lightning/pull/9175))
- Deprecated `Trainer.terminate_on_nan` public attribute access ([#9849](https://github.com/Lightning-AI/lightning/pull/9849))
- Deprecated `LightningModule.summarize()` in favor of `pytorch_lightning.utilities.model_summary.summarize()` ([#8513](https://github.com/Lightning-AI/lightning/pull/8513))
- Deprecated `LightningModule.model_size` ([#8343](https://github.com/Lightning-AI/lightning/pull/8343))
- Deprecated `DataModule` properties: `train_transforms`, `val_transforms`, `test_transforms`, `size`, `dims` ([#8851](https://github.com/Lightning-AI/lightning/pull/8851))
- Deprecated `add_to_queue`, `get_from_queue` from `LightningModule` in favor of corresponding methods in the `DDPSpawnPlugin` ([#9118](https://github.com/Lightning-AI/lightning/pull/9118))
- Deprecated `LightningModule.get_progress_bar_dict` and `Trainer.progress_bar_dict` in favor of `pytorch_lightning.callbacks.progress.base.get_standard_metrics` and `ProgressBarBase.get_metrics` ([#8985](https://github.com/Lightning-AI/lightning/pull/8985))
- Deprecated `prepare_data_per_node` flag on Trainer and set it as a property of `DataHooks`, accessible in the `LightningModule` and `LightningDataModule` ([#8958](https://github.com/Lightning-AI/lightning/pull/8958))
- Deprecated the `TestTubeLogger` ([#9065](https://github.com/Lightning-AI/lightning/pull/9065))
- Deprecated `on_{train/val/test/predict}_dataloader()` from `LightningModule` and `LightningDataModule` ([#9098](https://github.com/Lightning-AI/lightning/pull/9098))
- Deprecated `on_keyboard_interrupt` callback hook in favor of new `on_exception` hook ([#9260](https://github.com/Lightning-AI/lightning/pull/9260))
- Deprecated passing `process_position` to the `Trainer` constructor in favor of adding the `ProgressBar` callback with `process_position` directly to the list of callbacks ([#9222](https://github.com/Lightning-AI/lightning/pull/9222))
- Deprecated passing `flush_logs_every_n_steps` as a Trainer argument, instead pass it to the logger init if supported ([#9366](https://github.com/Lightning-AI/lightning/pull/9366))
- Deprecated `LightningLoggerBase.close`, `LoggerCollection.close` in favor of `LightningLoggerBase.finalize`, `LoggerCollection.finalize` ([#9422](https://github.com/Lightning-AI/lightning/pull/9422))
- Deprecated passing `progress_bar_refresh_rate` to the `Trainer` constructor in favor of adding the `ProgressBar` callback with `refresh_rate` directly to the list of callbacks, or passing `enable_progress_bar=False` to disable the progress bar ([#9616](https://github.com/Lightning-AI/lightning/pull/9616))
- Deprecated `LightningDistributed` and moved the broadcast logic to `DDPPlugin` and `DDPSpawnPlugin` directly ([#9691](https://github.com/Lightning-AI/lightning/pull/9691))
- Deprecated passing `stochastic_weight_avg` to the `Trainer` constructor in favor of adding the `StochasticWeightAveraging` callback directly to the list of callbacks ([#8989](https://github.com/Lightning-AI/lightning/pull/8989))
- Deprecated Accelerator collective API `barrier`, `broadcast`, and `all_gather` in favor of calling the `TrainingTypePlugin` collective API directly ([#9677](https://github.com/Lightning-AI/lightning/pull/9677))
- Deprecated `checkpoint_callback` from the `Trainer` constructor in favor of `enable_checkpointing` ([#9754](https://github.com/Lightning-AI/lightning/pull/9754))
- Deprecated the `LightningModule.on_post_move_to_device` method ([#9525](https://github.com/Lightning-AI/lightning/pull/9525))
- Deprecated `pytorch_lightning.core.decorators.parameter_validation` in favor of `pytorch_lightning.utilities.parameter_tying.set_shared_parameters` ([#9525](https://github.com/Lightning-AI/lightning/pull/9525))
- Deprecated passing `weights_summary` to the `Trainer` constructor in favor of adding the `ModelSummary` callback with `max_depth` directly to the list of callbacks ([#9699](https://github.com/Lightning-AI/lightning/pull/9699))
- Deprecated `log_gpu_memory`, `gpu_metrics`, and util funcs in favor of `DeviceStatsMonitor` callback ([#9921](https://github.com/Lightning-AI/lightning/pull/9921))
- Deprecated `GPUStatsMonitor` and `XLAStatsMonitor` in favor of `DeviceStatsMonitor` callback ([#9924](https://github.com/Lightning-AI/lightning/pull/9924))
- Deprecated setting `Trainer(max_steps=None)`; To turn off the limit, set `Trainer(max_steps=-1)` (default) ([#9460](https://github.com/Lightning-AI/lightning/pull/9460))
- Deprecated access to the `AcceleratorConnector.is_slurm_managing_tasks` attribute and marked it as protected ([#10101](https://github.com/Lightning-AI/lightning/pull/10101))
- Deprecated access to the `AcceleratorConnector.configure_slurm_ddp` method and marked it as protected ([#10101](https://github.com/Lightning-AI/lightning/pull/10101))
- Deprecated passing `resume_from_checkpoint` to the `Trainer` constructor in favor of `trainer.fit(ckpt_path=)` ([#10061](https://github.com/Lightning-AI/lightning/pull/10061))
- Deprecated `ClusterEnvironment.creates_children()` in favor of `ClusterEnvironment.creates_processes_externally` (property) ([#10106](https://github.com/Lightning-AI/lightning/pull/10106))
- Deprecated `PrecisionPlugin.master_params()` in favor of `PrecisionPlugin.main_params()` ([#10105](https://github.com/Lightning-AI/lightning/pull/10105))
- Deprecated `lr_sch_names` from `LearningRateMonitor` ([#10066](https://github.com/Lightning-AI/lightning/pull/10066))
- Deprecated `ProgressBar` callback in favor of `TQDMProgressBar` ([#10134](https://github.com/Lightning-AI/lightning/pull/10134))

### Removed

- Removed deprecated `metrics` ([#8586](https://github.com/Lightning-AI/lightning/pull/8586/))
- Removed the deprecated `outputs` argument in both the `LightningModule.on_train_epoch_end` and `Callback.on_train_epoch_end` hooks ([#8587](https://github.com/Lightning-AI/lightning/pull/8587))
- Removed the deprecated `TrainerLoggingMixin` class ([#8609](https://github.com/Lightning-AI/lightning/pull/8609))
- Removed the deprecated `TrainerTrainingTricksMixin` class ([#8679](https://github.com/Lightning-AI/lightning/pull/8679))
- Removed the deprecated `optimizer_idx` from `training_step` as an accepted argument in manual optimization ([#8576](https://github.com/Lightning-AI/lightning/pull/8576))
- Removed support for the deprecated `on_save_checkpoint` signature. The hook now takes a `checkpoint` positional parameter ([#8697](https://github.com/Lightning-AI/lightning/pull/8697))
- Removed support for the deprecated `on_load_checkpoint` signature. The hook now takes a `pl_module` positional parameter ([#8697](https://github.com/Lightning-AI/lightning/pull/8697))
- Removed the deprecated `save_function` property in `ModelCheckpoint` ([#8680](https://github.com/Lightning-AI/lightning/pull/8680))
- Removed the deprecated `model` argument from `ModelCheckpoint.save_checkpoint` ([#8688](https://github.com/Lightning-AI/lightning/pull/8688))
- Removed the deprecated `sync_step` argument from `WandbLogger` ([#8763](https://github.com/Lightning-AI/lightning/pull/8763))
- Removed the deprecated `Trainer.truncated_bptt_steps` in favor of `LightningModule.truncated_bptt_steps` ([#8826](https://github.com/Lightning-AI/lightning/pull/8826))
- Removed `LightningModule.write_predictions` and `LightningModule.write_predictions_dict` ([#8850](https://github.com/Lightning-AI/lightning/pull/8850))
- Removed `on_reset_*_dataloader` hooks in TrainingType Plugins and Accelerators ([#8858](https://github.com/Lightning-AI/lightning/pull/8858))
- Removed deprecated `GradInformation` module in favor of `pytorch_lightning.utilities.grads` ([#8831](https://github.com/Lightning-AI/lightning/pull/8831/))
- Removed `TrainingTypePlugin.on_save` and `Accelerator.on_save` ([#9023](https://github.com/Lightning-AI/lightning/pull/9023))
- Removed `{Accelerator,TrainingTypePlugin,PrecisionPlugin}.post_optimizer_step` ([#9746](https://github.com/Lightning-AI/lightning/pull/9746))
- Removed deprecated `connect_precision_plugin` and `connect_training_type_plugin` from `Accelerator` ([#9019](https://github.com/Lightning-AI/lightning/pull/9019))
- Removed `on_train_epoch_end` from `Accelerator` ([#9035](https://github.com/Lightning-AI/lightning/pull/9035))
- Removed `InterBatchProcessor` in favor of `DataLoaderIterDataFetcher` ([#9052](https://github.com/Lightning-AI/lightning/pull/9052))
- Removed `Plugin` in `base_plugin.py` in favor of accessing `TrainingTypePlugin` and `PrecisionPlugin` directly instead ([#9066](https://github.com/Lightning-AI/lightning/pull/9066))
- Removed `teardown` from `ParallelPlugin` ([#8943](https://github.com/Lightning-AI/lightning/pull/8943))
- Removed deprecated `profiled_functions` argument from `PyTorchProfiler` ([#9178](https://github.com/Lightning-AI/lightning/pull/9178))
- Removed deprecated `pytorch_lighting.utilities.argparse_utils` module ([#9166](https://github.com/Lightning-AI/lightning/pull/9166))
- Removed deprecated property `Trainer.running_sanity_check` in favor of `Trainer.sanity_checking` ([#9209](https://github.com/Lightning-AI/lightning/pull/9209))
- Removed deprecated `BaseProfiler.output_filename` arg from it and its descendants in favor of `dirpath` and `filename` ([#9214](https://github.com/Lightning-AI/lightning/pull/9214))
- Removed deprecated property `ModelCheckpoint.period` in favor of `ModelCheckpoint.every_n_epochs` ([#9213](https://github.com/Lightning-AI/lightning/pull/9213))
- Removed deprecated `auto_move_data` decorator ([#9231](https://github.com/Lightning-AI/lightning/pull/9231))
- Removed deprecated property `LightningModule.datamodule` in favor of `Trainer.datamodule` ([#9233](https://github.com/Lightning-AI/lightning/pull/9233))
- Removed deprecated properties `DeepSpeedPlugin.cpu_offload*` in favor of `offload_optimizer`, `offload_parameters` and `pin_memory` ([#9244](https://github.com/Lightning-AI/lightning/pull/9244))
- Removed deprecated property `AcceleratorConnector.is_using_torchelastic` in favor of `TorchElasticEnvironment.is_using_torchelastic()` ([#9729](https://github.com/Lightning-AI/lightning/pull/9729))
- Removed `pytorch_lightning.utilities.debugging.InternalDebugger` ([#9680](https://github.com/Lightning-AI/lightning/pull/9680))
- Removed `call_configure_sharded_model_hook` property from `Accelerator` and `TrainingTypePlugin` ([#9612](https://github.com/Lightning-AI/lightning/pull/9612))
- Removed `TrainerProperties` mixin and moved property definitions directly into `Trainer` ([#9495](https://github.com/Lightning-AI/lightning/pull/9495))
- Removed a redundant warning with `ModelCheckpoint(monitor=None)` callback ([#9875](https://github.com/Lightning-AI/lightning/pull/9875))
- Remove `epoch` from `trainer.logged_metrics` ([#9904](https://github.com/Lightning-AI/lightning/pull/9904))
- Remove deprecated `distributed_backend` from `Trainer` ([#10017](https://github.com/Lightning-AI/lightning/pull/10017))
- Removed `process_idx` from the `{DDPSpawnPlugin,TPUSpawnPlugin}.new_process` methods ([#10022](https://github.com/Lightning-AI/lightning/pull/10022))
- Removed automatic patching of `{train,val,test,predict}_dataloader()` on the `LightningModule` ([#9764](https://github.com/Lightning-AI/lightning/pull/9764))
- Removed `pytorch_lightning.trainer.connectors.OptimizerConnector` ([#10120](https://github.com/Lightning-AI/lightning/pull/10120))

### Fixed

- Fixed ImageNet evaluation in example ([#10179](https://github.com/Lightning-AI/lightning/pull/10179))
- Fixed an issue with logger outputs not being finalized correctly after prediction runs ([#8685](https://github.com/Lightning-AI/lightning/pull/8685))
- Fixed `move_metrics_to_cpu` moving the loss to CPU while training on device ([#9308](https://github.com/Lightning-AI/lightning/pull/9308))
- Fixed incorrect main progress bar indicator when resuming training mid-epoch ([#9310](https://github.com/Lightning-AI/lightning/pull/9310))
- Fixed an issue with freeing memory of datafetchers during teardown ([#9387](https://github.com/Lightning-AI/lightning/pull/9387))
- Fixed a bug where the training step output needed to be `deepcopy`-ed ([#9349](https://github.com/Lightning-AI/lightning/pull/9349))
- Fixed an issue with freeing memory allocated by the data iterators in `Loop.on_run_end` ([#9386](https://github.com/Lightning-AI/lightning/pull/9386), [#9915](https://github.com/Lightning-AI/lightning/pull/9915))
- Fixed `BasePredictionWriter` not returning the batch indices in a non-distributed setting ([#9432](https://github.com/Lightning-AI/lightning/pull/9432))
- Fixed an error when running in XLA environments with no TPU attached ([#9572](https://github.com/Lightning-AI/lightning/pull/9572))
- Fixed check on torchmetrics logged whose `compute()` output is a multielement tensor ([#9582](https://github.com/Lightning-AI/lightning/pull/9582))
- Fixed gradient accumulation for `DDPShardedPlugin` ([#9122](https://github.com/Lightning-AI/lightning/pull/9122))
- Fixed missing DeepSpeed distributed call ([#9540](https://github.com/Lightning-AI/lightning/pull/9540))
- Fixed an issue with wrapped LightningModule during evaluation; The LightningModule no longer gets wrapped with data-parallel modules when not fitting in `DDPPlugin`, `DDPSpawnPlugin`, `DDPShardedPlugin`, `DDPSpawnShardedPlugin` ([#9096](https://github.com/Lightning-AI/lightning/pull/9096))
- Fixed `trainer.accumulate_grad_batches` to be an int on init. The default value for it is now `None` inside Trainer ([#9652](https://github.com/Lightning-AI/lightning/pull/9652))
- Fixed `broadcast` in `DDPPlugin` and `DDPSpawnPlugin` to respect the `src` input ([#9691](https://github.com/Lightning-AI/lightning/pull/9691))
- Fixed `self.log(on_epoch=True, reduce_fx=sum))` for the `on_batch_start` and `on_train_batch_start` hooks ([#9791](https://github.com/Lightning-AI/lightning/pull/9791))
- Fixed `self.log(on_epoch=True)` for the `on_batch_start` and `on_train_batch_start` hooks ([#9780](https://github.com/Lightning-AI/lightning/pull/9780))
- Fixed restoring training state during `Trainer.fit` only ([#9413](https://github.com/Lightning-AI/lightning/pull/9413))
- Fixed DeepSpeed and Lightning both calling the scheduler ([#9788](https://github.com/Lightning-AI/lightning/pull/9788))
- Fixed missing arguments when saving hyperparameters from the parent class but not from the child class ([#9800](https://github.com/Lightning-AI/lightning/pull/9800))
- Fixed DeepSpeed GPU device IDs ([#9847](https://github.com/Lightning-AI/lightning/pull/9847))
- Reset `val_dataloader` in `tuner/batch_size_scaling` ([#9857](https://github.com/Lightning-AI/lightning/pull/9857))
- Fixed use of `LightningCLI` in computer_vision_fine_tuning.py example ([#9934](https://github.com/Lightning-AI/lightning/pull/9934))
- Fixed issue with non-init dataclass fields in `apply_to_collection` ([#9963](https://github.com/Lightning-AI/lightning/pull/9963))
- Reset `val_dataloader` in `tuner/batch_size_scaling` for binsearch ([#9975](https://github.com/Lightning-AI/lightning/pull/9975))
- Fixed logic to check for spawn in dataloader `TrainerDataLoadingMixin._worker_check` ([#9902](https://github.com/Lightning-AI/lightning/pull/9902))
- Fixed `train_dataloader` getting loaded twice when resuming from a checkpoint during `Trainer.fit()` ([#9671](https://github.com/Lightning-AI/lightning/pull/9671))
- Fixed `LearningRateMonitor` logging with multiple param groups optimizer with no scheduler ([#10044](https://github.com/Lightning-AI/lightning/pull/10044))
- Fixed undesired side effects being caused by `Trainer` patching dataloader methods on the `LightningModule` ([#9764](https://github.com/Lightning-AI/lightning/pull/9764))
- Fixed gradients not being unscaled when clipping or logging the gradient norm ([#9287](https://github.com/Lightning-AI/lightning/pull/9287))
- Fixed `on_before_optimizer_step` getting called before the optimizer closure (including backward) has run ([#10167](https://github.com/Lightning-AI/lightning/pull/10167))
- Fixed monitor value in `ModelCheckpoint` getting moved to the wrong device in a special case where it becomes NaN ([#10118](https://github.com/Lightning-AI/lightning/pull/10118))
- Fixed creation of `dirpath` in `BaseProfiler` if it doesn't exist ([#10073](https://github.com/Lightning-AI/lightning/pull/10073))
- Fixed incorrect handling of sigterm ([#10189](https://github.com/Lightning-AI/lightning/pull/10189))
- Fixed bug where `log(on_step=True, on_epoch=True, sync_dist=True)` wouldn't reduce the value on step ([#10227](https://github.com/Lightning-AI/lightning/pull/10227))
- Fixed an issue with `pl.utilities.seed.reset_seed` converting the `PL_SEED_WORKERS` environment variable to `bool` ([#10099](https://github.com/Lightning-AI/lightning/pull/10099))
- Fixed iterating over a logger collection when `fast_dev_run > 0` ([#10232](https://github.com/Lightning-AI/lightning/pull/10232))
- Fixed `batch_size` in `ResultCollection` not being reset to 1 on epoch end ([#10242](https://github.com/Lightning-AI/lightning/pull/10242))
- Fixed `distrib_type` not being set when training plugin instances are being passed to the Trainer ([#10251](https://github.com/Lightning-AI/lightning/pull/10251))


## [1.4.9] - 2021-09-30

- Fixed `lr_find` to generate same results on multiple calls ([#9704](https://github.com/Lightning-AI/lightning/pull/9704))
- Fixed `reset` metrics on validation epoch end ([#9717](https://github.com/Lightning-AI/lightning/pull/9717))
- Fixed input validation for `gradient_clip_val`, `gradient_clip_algorithm`, `track_grad_norm` and `terminate_on_nan` Trainer arguments ([#9595](https://github.com/Lightning-AI/lightning/pull/9595))
- Reset metrics before each task starts ([#9410](https://github.com/Lightning-AI/lightning/pull/9410))


## [1.4.8] - 2021-09-22

- Fixed error reporting in DDP process reconciliation when processes are launched by an external agent ([#9389](https://github.com/Lightning-AI/lightning/pull/9389))
- Added PL_RECONCILE_PROCESS environment variable to enable process reconciliation regardless of cluster environment settings ([#9389](https://github.com/Lightning-AI/lightning/pull/9389))
- Fixed `add_argparse_args` raising `TypeError` when args are typed as `typing.Generic` in Python 3.6 ([#9554](https://github.com/Lightning-AI/lightning/pull/9554))
- Fixed back-compatibility for saving hyperparameters from a single container and inferring its argument name by reverting [#9125](https://github.com/Lightning-AI/lightning/pull/9125) ([#9642](https://github.com/Lightning-AI/lightning/pull/9642))


## [1.4.7] - 2021-09-14

- Fixed logging of nan parameters ([#9364](https://github.com/Lightning-AI/lightning/pull/9364))
- Fixed `replace_sampler` missing the batch size under specific conditions ([#9367](https://github.com/Lightning-AI/lightning/pull/9367))
- Pass init args to ShardedDataParallel ([#9483](https://github.com/Lightning-AI/lightning/pull/9483))
- Fixed collision of user argument when using ShardedDDP ([#9512](https://github.com/Lightning-AI/lightning/pull/9512))
- Fixed DeepSpeed crash for RNNs ([#9489](https://github.com/Lightning-AI/lightning/pull/9489))


## [1.4.6] - 2021-09-07

- Fixed an issues with export to ONNX format when a model has multiple inputs ([#8800](https://github.com/Lightning-AI/lightning/pull/8800))
- Removed deprecation warnings being called for `on_{task}_dataloader` ([#9279](https://github.com/Lightning-AI/lightning/pull/9279))
- Fixed save/load/resume from checkpoint for DeepSpeed Plugin (
    [#8397](https://github.com/Lightning-AI/lightning/pull/8397),
    [#8644](https://github.com/Lightning-AI/lightning/pull/8644),
    [#8627](https://github.com/Lightning-AI/lightning/pull/8627))
- Fixed `EarlyStopping` running on train epoch end when `check_val_every_n_epoch>1` is set ([#9156](https://github.com/Lightning-AI/lightning/pull/9156))
- Fixed an issue with logger outputs not being finalized correctly after prediction runs ([#8333](https://github.com/Lightning-AI/lightning/pull/8333))
- Fixed the Apex and DeepSpeed plugin closure running after the `on_before_optimizer_step` hook ([#9288](https://github.com/Lightning-AI/lightning/pull/9288))
- Fixed the Native AMP plugin closure not running with manual optimization ([#9288](https://github.com/Lightning-AI/lightning/pull/9288))
- Fixed bug where data-loading functions where not getting the correct running stage passed ([#8858](https://github.com/Lightning-AI/lightning/pull/8858))
- Fixed intra-epoch evaluation outputs staying in memory when the respective `*_epoch_end` hook wasn't overridden ([#9261](https://github.com/Lightning-AI/lightning/pull/9261))
- Fixed error handling in DDP process reconciliation when `_sync_dir` was not initialized ([#9267](https://github.com/Lightning-AI/lightning/pull/9267))
- Fixed PyTorch Profiler not enabled for manual optimization ([#9316](https://github.com/Lightning-AI/lightning/pull/9316))
- Fixed inspection of other args when a container is specified in `save_hyperparameters` ([#9125](https://github.com/Lightning-AI/lightning/pull/9125))
- Fixed signature of `Timer.on_train_epoch_end` and `StochasticWeightAveraging.on_train_epoch_end` to prevent unwanted deprecation warnings ([#9347](https://github.com/Lightning-AI/lightning/pull/9347))


## [1.4.5] - 2021-08-31

- Fixed reduction using `self.log(sync_dict=True, reduce_fx={mean,max})` ([#9142](https://github.com/Lightning-AI/lightning/pull/9142))
- Fixed not setting a default value for `max_epochs` if `max_time` was specified on the `Trainer` constructor ([#9072](https://github.com/Lightning-AI/lightning/pull/9072))
- Fixed the CometLogger, no longer modifies the metrics in place. Instead creates a copy of metrics before performing any operations ([#9150](https://github.com/Lightning-AI/lightning/pull/9150))
- Fixed `DDP` "CUDA error: initialization error" due to a `copy` instead of `deepcopy` on `ResultCollection` ([#9239](https://github.com/Lightning-AI/lightning/pull/9239))


## [1.4.4] - 2021-08-24

- Fixed a bug in the binary search mode of auto batch size scaling where exception was raised if the first trainer run resulted in OOM ([#8954](https://github.com/Lightning-AI/lightning/pull/8954))
- Fixed a bug causing logging with `log_gpu_memory='min_max'` not working ([#9013](https://github.com/Lightning-AI/lightning/pull/9013))


## [1.4.3] - 2021-08-17

- Fixed plateau scheduler stepping on incomplete epoch ([#8861](https://github.com/Lightning-AI/lightning/pull/8861))
- Fixed infinite loop with `CycleIterator` and multiple loaders ([#8889](https://github.com/Lightning-AI/lightning/pull/8889))
- Fixed `StochasticWeightAveraging` with a list of learning rates not applying them to each param group ([#8747](https://github.com/Lightning-AI/lightning/pull/8747))
- Restore original loaders if replaced by entrypoint ([#8885](https://github.com/Lightning-AI/lightning/pull/8885))
- Fixed lost reference to `_Metadata` object in `ResultMetricCollection` ([#8932](https://github.com/Lightning-AI/lightning/pull/8932))
- Ensure the existence of `DDPPlugin._sync_dir` in `reconciliate_processes` ([#8939](https://github.com/Lightning-AI/lightning/pull/8939))


## [1.4.2] - 2021-08-10

- Fixed recursive call for `apply_to_collection(include_none=False)` ([#8719](https://github.com/Lightning-AI/lightning/pull/8719))
- Fixed truncated backprop through time enablement when set as a property on the LightningModule and not the Trainer ([#8804](https://github.com/Lightning-AI/lightning/pull/8804/))
- Fixed comments and exception message for metrics_to_scalars ([#8782](https://github.com/Lightning-AI/lightning/pull/8782/))
- Fixed typo error in LightningLoggerBase.after_save_checkpoint docstring ([#8737](https://github.com/Lightning-AI/lightning/pull/8737/))


## [1.4.1] - 2021-08-03

- Fixed `trainer.fit_loop.split_idx` always returning `None` ([#8601](https://github.com/Lightning-AI/lightning/pull/8601))
- Fixed references for `ResultCollection.extra` ([#8622](https://github.com/Lightning-AI/lightning/pull/8622))
- Fixed reference issues during epoch end result collection ([#8621](https://github.com/Lightning-AI/lightning/pull/8621))
- Fixed horovod auto-detection when horovod is not installed and the launcher is `mpirun` ([#8610](https://github.com/Lightning-AI/lightning/pull/8610))
- Fixed an issue with `training_step` outputs not getting collected correctly for `training_epoch_end` ([#8613](https://github.com/Lightning-AI/lightning/pull/8613))
- Fixed distributed types support for CPUs ([#8667](https://github.com/Lightning-AI/lightning/pull/8667))
- Fixed a deadlock issue with DDP and torchelastic ([#8655](https://github.com/Lightning-AI/lightning/pull/8655))
- Fixed `accelerator=ddp` choice for CPU ([#8645](https://github.com/Lightning-AI/lightning/pull/8645))


## [1.4.0] - 2021-07-27

### Added

- Added `extract_batch_size` utility and corresponding tests to extract batch dimension from multiple batch types ([#8357](https://github.com/Lightning-AI/lightning/pull/8357/))
- Added support for named parameter groups in `LearningRateMonitor` ([#7987](https://github.com/Lightning-AI/lightning/pull/7987))
- Added `dataclass` support for `pytorch_lightning.utilities.apply_to_collection` ([#7935](https://github.com/Lightning-AI/lightning/pull/7935))
- Added support to `LightningModule.to_torchscript` for saving to custom filesystems with `fsspec` ([#7617](https://github.com/Lightning-AI/lightning/pull/7617))
- Added `KubeflowEnvironment` for use with the `PyTorchJob` operator in Kubeflow
- Added LightningCLI support for config files on object stores ([#7521](https://github.com/Lightning-AI/lightning/pull/7521))
- Added `ModelPruning(prune_on_train_epoch_end=True|False)` to choose when to apply pruning ([#7704](https://github.com/Lightning-AI/lightning/pull/7704))
- Added support for checkpointing based on a provided time interval during training ([#7515](https://github.com/Lightning-AI/lightning/pull/7515))
- Progress tracking
  * Added dataclasses for progress tracking ([#6603](https://github.com/Lightning-AI/lightning/pull/6603),
    [#7574](https://github.com/Lightning-AI/lightning/pull/7574),
    [#8140](https://github.com/Lightning-AI/lightning/pull/8140),
    [#8362](https://github.com/Lightning-AI/lightning/pull/8362))
  * Add `{,load_}state_dict` to the progress tracking dataclasses ([#8140](https://github.com/Lightning-AI/lightning/pull/8140))
  * Connect the progress tracking dataclasses to the loops ([#8244](https://github.com/Lightning-AI/lightning/pull/8244),
    [#8362](https://github.com/Lightning-AI/lightning/pull/8362))
  * Do not reset the progress tracking dataclasses total counters ([#8475](https://github.com/Lightning-AI/lightning/pull/8475))
- Added support for passing a `LightningDataModule` positionally as the second argument to `trainer.{validate,test,predict}` ([#7431](https://github.com/Lightning-AI/lightning/pull/7431))
- Added argument `trainer.predict(ckpt_path)` ([#7430](https://github.com/Lightning-AI/lightning/pull/7430))
- Added `clip_grad_by_value` support for TPUs ([#7025](https://github.com/Lightning-AI/lightning/pull/7025))
- Added support for passing any class to `is_overridden` ([#7918](https://github.com/Lightning-AI/lightning/pull/7918))
- Added `sub_dir` parameter to `TensorBoardLogger` ([#6195](https://github.com/Lightning-AI/lightning/pull/6195))
- Added correct `dataloader_idx` to batch transfer hooks ([#6241](https://github.com/Lightning-AI/lightning/pull/6241))
- Added `include_none=bool` argument to `apply_to_collection` ([#7769](https://github.com/Lightning-AI/lightning/pull/7769))
- Added `apply_to_collections` to apply a function to two zipped collections ([#7769](https://github.com/Lightning-AI/lightning/pull/7769))
- Added `ddp_fully_sharded` support ([#7487](https://github.com/Lightning-AI/lightning/pull/7487))
- Added `should_rank_save_checkpoint` property to Training Plugins ([#7684](https://github.com/Lightning-AI/lightning/pull/7684))
- Added `log_grad_norm` hook to `LightningModule` to customize the logging of gradient norms ([#7873](https://github.com/Lightning-AI/lightning/pull/7873))
- Added `save_config_filename` init argument to `LightningCLI` to ease resolving name conflicts ([#7741](https://github.com/Lightning-AI/lightning/pull/7741))
- Added `save_config_overwrite` init argument to `LightningCLI` to ease overwriting existing config files ([#8059](https://github.com/Lightning-AI/lightning/pull/8059))
- Added reset dataloader hooks to Training Plugins and Accelerators ([#7861](https://github.com/Lightning-AI/lightning/pull/7861))
- Added trainer stage hooks for Training Plugins and Accelerators ([#7864](https://github.com/Lightning-AI/lightning/pull/7864))
- Added the `on_before_optimizer_step` hook ([#8048](https://github.com/Lightning-AI/lightning/pull/8048))
- Added IPU Accelerator ([#7867](https://github.com/Lightning-AI/lightning/pull/7867))
- Fault-tolerant training
    * Added `{,load_}state_dict` to `ResultCollection` ([#7948](https://github.com/Lightning-AI/lightning/pull/7948))
    * Added `{,load_}state_dict` to `Loops` ([#8197](https://github.com/Lightning-AI/lightning/pull/8197))
    * Added `FastForwardSampler` and `CaptureIterableDataset` ([#8307](https://github.com/Lightning-AI/lightning/pull/8307))
    * Set `Loop.restarting=False` at the end of the first iteration ([#8362](https://github.com/Lightning-AI/lightning/pull/8362))
    * Save the loops state with the checkpoint (opt-in) ([#8362](https://github.com/Lightning-AI/lightning/pull/8362))
    * Save a checkpoint to restore the state on exception (opt-in) ([#8362](https://github.com/Lightning-AI/lightning/pull/8362))
    * Added `state_dict` and `load_state_dict` utilities for `CombinedLoader` + utilities for dataloader ([#8364](https://github.com/Lightning-AI/lightning/pull/8364))
- Added `rank_zero_only` to `LightningModule.log` function ([#7966](https://github.com/Lightning-AI/lightning/pull/7966))
- Added `metric_attribute` to `LightningModule.log` function ([#7966](https://github.com/Lightning-AI/lightning/pull/7966))
- Added a warning if `Trainer(log_every_n_steps)` is a value too high for the training dataloader ([#7734](https://github.com/Lightning-AI/lightning/pull/7734))
- Added LightningCLI support for argument links applied on instantiation ([#7895](https://github.com/Lightning-AI/lightning/pull/7895))
- Added LightningCLI support for configurable callbacks that should always be present ([#7964](https://github.com/Lightning-AI/lightning/pull/7964))
- Added DeepSpeed Infinity Support, and updated to DeepSpeed 0.4.0 ([#7234](https://github.com/Lightning-AI/lightning/pull/7234))
- Added support for `torch.nn.UninitializedParameter` in `ModelSummary` ([#7642](https://github.com/Lightning-AI/lightning/pull/7642))
- Added support `LightningModule.save_hyperparameters` when `LightningModule` is a dataclass ([#7992](https://github.com/Lightning-AI/lightning/pull/7992))
- Added support for overriding `optimizer_zero_grad` and `optimizer_step` when using accumulate_grad_batches ([#7980](https://github.com/Lightning-AI/lightning/pull/7980))
- Added `logger` boolean flag to `save_hyperparameters` ([#7960](https://github.com/Lightning-AI/lightning/pull/7960))
- Added support for calling scripts using the module syntax (`python -m package.script`) ([#8073](https://github.com/Lightning-AI/lightning/pull/8073))
- Added support for optimizers and learning rate schedulers to `LightningCLI` ([#8093](https://github.com/Lightning-AI/lightning/pull/8093))
- Added XLA Profiler ([#8014](https://github.com/Lightning-AI/lightning/pull/8014))
- Added `PrecisionPlugin.{pre,post}_backward` ([#8328](https://github.com/Lightning-AI/lightning/pull/8328))
- Added `on_load_checkpoint` and `on_save_checkpoint` hooks to the `PrecisionPlugin` base class ([#7831](https://github.com/Lightning-AI/lightning/pull/7831))
- Added `max_depth` parameter in `ModelSummary` ([#8062](https://github.com/Lightning-AI/lightning/pull/8062))
- Added `XLAStatsMonitor` callback ([#8235](https://github.com/Lightning-AI/lightning/pull/8235))
- Added `restore` function and `restarting` attribute to base `Loop` ([#8247](https://github.com/Lightning-AI/lightning/pull/8247))
- Added support for `save_hyperparameters` in `LightningDataModule` ([#3792](https://github.com/Lightning-AI/lightning/pull/3792))
- Added the `ModelCheckpoint(save_on_train_epoch_end)` to choose when to run the saving logic ([#8389](https://github.com/Lightning-AI/lightning/pull/8389))
- Added `LSFEnvironment` for distributed training with the LSF resource manager `jsrun` ([#5102](https://github.com/Lightning-AI/lightning/pull/5102))
- Added support for `accelerator='cpu'|'gpu'|'tpu'|'ipu'|'auto'` ([#7808](https://github.com/Lightning-AI/lightning/pull/7808))
- Added `tpu_spawn_debug` to plugin registry ([#7933](https://github.com/Lightning-AI/lightning/pull/7933))
- Enabled traditional/manual launching of DDP processes through `LOCAL_RANK` and `NODE_RANK` environment variable assignments ([#7480](https://github.com/Lightning-AI/lightning/pull/7480))
- Added `quantize_on_fit_end` argument to `QuantizationAwareTraining` ([#8464](https://github.com/Lightning-AI/lightning/pull/8464))
- Added experimental support for loop specialization ([#8226](https://github.com/Lightning-AI/lightning/pull/8226))
- Added support for `devices` flag to Trainer ([#8440](https://github.com/Lightning-AI/lightning/pull/8440))
- Added private `prevent_trainer_and_dataloaders_deepcopy` context manager on the `LightningModule` ([#8472](https://github.com/Lightning-AI/lightning/pull/8472))
- Added support for providing callables to the Lightning CLI instead of types ([#8400](https://github.com/Lightning-AI/lightning/pull/8400))

### Changed

- Decoupled device parsing logic from Accelerator connector to Trainer ([#8180](https://github.com/Lightning-AI/lightning/pull/8180))
- Changed the `Trainer`'s `checkpoint_callback` argument to allow only boolean values ([#7539](https://github.com/Lightning-AI/lightning/pull/7539))
- Log epoch metrics before the `on_evaluation_end` hook ([#7272](https://github.com/Lightning-AI/lightning/pull/7272))
- Explicitly disallow calling `self.log(on_epoch=False)` during epoch-only or single-call hooks ([#7874](https://github.com/Lightning-AI/lightning/pull/7874))
- Changed these `Trainer` methods to be protected: `call_setup_hook`, `call_configure_sharded_model`, `pre_dispatch`, `dispatch`, `post_dispatch`, `call_teardown_hook`, `run_train`, `run_sanity_check`, `run_evaluate`, `run_evaluation`, `run_predict`, `track_output_for_epoch_end`
- Changed `metrics_to_scalars` to work with any collection or value ([#7888](https://github.com/Lightning-AI/lightning/pull/7888))
- Changed `clip_grad_norm` to use `torch.nn.utils.clip_grad_norm_` ([#7025](https://github.com/Lightning-AI/lightning/pull/7025))
- Validation is now always run inside the training epoch scope ([#7357](https://github.com/Lightning-AI/lightning/pull/7357))
- `ModelCheckpoint` now runs at the end of the training epoch by default ([#8389](https://github.com/Lightning-AI/lightning/pull/8389))
- `EarlyStopping` now runs at the end of the training epoch by default ([#8286](https://github.com/Lightning-AI/lightning/pull/8286))
- Refactored Loops
    * Moved attributes `global_step`, `current_epoch`, `max/min_steps`, `max/min_epochs`, `batch_idx`, and `total_batch_idx` to TrainLoop ([#7437](https://github.com/Lightning-AI/lightning/pull/7437))
    * Refactored result handling in training loop ([#7506](https://github.com/Lightning-AI/lightning/pull/7506))
    * Moved attributes `hiddens` and `split_idx` to TrainLoop ([#7507](https://github.com/Lightning-AI/lightning/pull/7507))
    * Refactored the logic around manual and automatic optimization inside the optimizer loop ([#7526](https://github.com/Lightning-AI/lightning/pull/7526))
    * Simplified "should run validation" logic ([#7682](https://github.com/Lightning-AI/lightning/pull/7682))
    * Simplified logic for updating the learning rate for schedulers ([#7682](https://github.com/Lightning-AI/lightning/pull/7682))
    * Removed the `on_epoch` guard from the "should stop" validation check ([#7701](https://github.com/Lightning-AI/lightning/pull/7701))
    * Refactored internal loop interface; added new classes `FitLoop`, `TrainingEpochLoop`, `TrainingBatchLoop` ([#7871](https://github.com/Lightning-AI/lightning/pull/7871), [#8077](https://github.com/Lightning-AI/lightning/pull/8077))
    * Removed `pytorch_lightning/trainer/training_loop.py` ([#7985](https://github.com/Lightning-AI/lightning/pull/7985))
    * Refactored evaluation loop interface; added new classes `DataLoaderLoop`, `EvaluationLoop`, `EvaluationEpochLoop` ([#7990](https://github.com/Lightning-AI/lightning/pull/7990), [#8077](https://github.com/Lightning-AI/lightning/pull/8077))
    * Removed `pytorch_lightning/trainer/evaluation_loop.py` ([#8056](https://github.com/Lightning-AI/lightning/pull/8056))
    * Restricted public access to several internal functions ([#8024](https://github.com/Lightning-AI/lightning/pull/8024))
    * Refactored trainer `_run_*` functions and separate evaluation loops ([#8065](https://github.com/Lightning-AI/lightning/pull/8065))
    * Refactored prediction loop interface; added new classes `PredictionLoop`, `PredictionEpochLoop` ([#7700](https://github.com/Lightning-AI/lightning/pull/7700), [#8077](https://github.com/Lightning-AI/lightning/pull/8077))
    * Removed `pytorch_lightning/trainer/predict_loop.py` ([#8094](https://github.com/Lightning-AI/lightning/pull/8094))
    * Moved result teardown to the loops ([#8245](https://github.com/Lightning-AI/lightning/pull/8245))
    * Improve `Loop` API to better handle children `state_dict` and `progress` ([#8334](https://github.com/Lightning-AI/lightning/pull/8334))
- Refactored logging
    * Renamed and moved `core/step_result.py` to `trainer/connectors/logger_connector/result.py` ([#7736](https://github.com/Lightning-AI/lightning/pull/7736))
    * Dramatically simplify the `LoggerConnector` ([#7882](https://github.com/Lightning-AI/lightning/pull/7882))
    * `trainer.{logged,progress_bar,callback}_metrics` are now updated on-demand ([#7882](https://github.com/Lightning-AI/lightning/pull/7882))
    * Completely overhaul the `Result` object in favor of `ResultMetric` ([#7882](https://github.com/Lightning-AI/lightning/pull/7882))
    * Improve epoch-level reduction time and overall memory usage ([#7882](https://github.com/Lightning-AI/lightning/pull/7882))
    * Allow passing `self.log(batch_size=...)` ([#7891](https://github.com/Lightning-AI/lightning/pull/7891))
    * Each of the training loops now keeps its own results collection ([#7891](https://github.com/Lightning-AI/lightning/pull/7891))
    * Remove `EpochResultStore` and `HookResultStore` in favor of `ResultCollection` ([#7909](https://github.com/Lightning-AI/lightning/pull/7909))
    * Remove `MetricsHolder` ([#7909](https://github.com/Lightning-AI/lightning/pull/7909))
- Moved `ignore_scalar_return_in_dp` warning suppression to the DataParallelPlugin class ([#7421](https://github.com/Lightning-AI/lightning/pull/7421/))
- Changed the behaviour when logging evaluation step metrics to no longer append `/epoch_*` to the metric name ([#7351](https://github.com/Lightning-AI/lightning/pull/7351))
- Raised `ValueError` when a `None` value is `self.log`-ed ([#7771](https://github.com/Lightning-AI/lightning/pull/7771))
- Changed `resolve_training_type_plugins` to allow setting `num_nodes` and `sync_batchnorm` from `Trainer` setting ([#7026](https://github.com/Lightning-AI/lightning/pull/7026))
- Default `seed_everything(workers=True)` in the `LightningCLI` ([#7504](https://github.com/Lightning-AI/lightning/pull/7504))
- Changed `model.state_dict()` in `CheckpointConnector` to allow `training_type_plugin` to customize the model's `state_dict()` ([#7474](https://github.com/Lightning-AI/lightning/pull/7474))
- `MLflowLogger` now uses the env variable `MLFLOW_TRACKING_URI` as default tracking URI ([#7457](https://github.com/Lightning-AI/lightning/pull/7457))
- Changed `Trainer` arg and functionality from `reload_dataloaders_every_epoch` to `reload_dataloaders_every_n_epochs` ([#5043](https://github.com/Lightning-AI/lightning/pull/5043))
- Changed `WandbLogger(log_model={True/'all'})` to log models as artifacts ([#6231](https://github.com/Lightning-AI/lightning/pull/6231))
- MLFlowLogger now accepts `run_name` as an constructor argument ([#7622](https://github.com/Lightning-AI/lightning/pull/7622))
- Changed `teardown()` in `Accelerator` to allow `training_type_plugin` to customize `teardown` logic ([#7579](https://github.com/Lightning-AI/lightning/pull/7579))
- `Trainer.fit` now raises an error when using manual optimization with unsupported features such as `gradient_clip_val` or `accumulate_grad_batches` ([#7788](https://github.com/Lightning-AI/lightning/pull/7788))
- Accelerator hooks are called regardless if `LightningModule` overrides the same hooks ([#7826](https://github.com/Lightning-AI/lightning/pull/7826))
- Moved profilers to their own file ([#7822](https://github.com/Lightning-AI/lightning/pull/7822))
- The `on_after_backward` hook is now called on accumulating iterations. Use the `on_before_optimizer_step` hook to mimic the old behaviour ([#8328](https://github.com/Lightning-AI/lightning/pull/8328))
- The mixed precision loss is no longer unscaled before the `on_after_backward` hook. Use the `on_before_optimizer_step` hook to mimic the old behaviour  ([#8328](https://github.com/Lightning-AI/lightning/pull/8328))
- The `TrainingTypePlugin.{pre,post}_backward` hooks no longer take the `optimizer, opt_idx, should_accumulate` arguments ([#8328](https://github.com/Lightning-AI/lightning/pull/8328))
- The `PrecisionPlugin.backward` hooks no longer returns a value ([#8328](https://github.com/Lightning-AI/lightning/pull/8328))
- The `PrecisionPlugin.backward` hooks no longer takes a `should_accumulate` argument ([#8328](https://github.com/Lightning-AI/lightning/pull/8328))
- Added the `on_before_backward` hook ([#7865](https://github.com/Lightning-AI/lightning/pull/7865))
- `LightningCLI` now aborts with a clearer message if config already exists and disables save config during `fast_dev_run`([#7963](https://github.com/Lightning-AI/lightning/pull/7963))
- Saved the `LightningCLI` config on `setup` and only on the main process ([#8017](https://github.com/Lightning-AI/lightning/pull/8017))
- Dropped the `LightningCLI` `ArgumentParser` when pickling ([#8017](https://github.com/Lightning-AI/lightning/pull/8017))
- Skip `broadcast` if distributed not initialized for the spawn plugins ([#8017](https://github.com/Lightning-AI/lightning/pull/8017))
- `Trainer(resume_from_checkpoint=...)` now restores the model directly after `LightningModule.setup()`, which is before `LightningModule.configure_sharded_model()` ([#7652](https://github.com/Lightning-AI/lightning/pull/7652))
- Moved `torch.cuda.set_device()` to enable collective calls earlier in setup ([#8312](https://github.com/Lightning-AI/lightning/pull/8312))
- Used XLA utility API to move data to CPU (Single TPU core) ([#8078](https://github.com/Lightning-AI/lightning/pull/8078))
- Improved error messages in `replace_sampler` when the `DataLoader` attributes are not included in the signature or the signature is missing optional arguments ([#8519](https://github.com/Lightning-AI/lightning/pull/8519))
- Moved `DeviceDtypeModuleMixin` and `HyperparametersMixin` mixin to `core` ([#8396](https://github.com/Lightning-AI/lightning/pull/8396))
- Return the `default_root_dir` as the `log_dir` when the logger is a `LoggerCollection` ([#8187](https://github.com/Lightning-AI/lightning/pull/8187))

### Deprecated

- Deprecated `LightningModule.loaded_optimizer_states_dict` ([#8229](https://github.com/Lightning-AI/lightning/pull/8229))
- Standardized the dataloaders arguments of `trainer.{fit,valdiate,test,tune}` ([#7431](https://github.com/Lightning-AI/lightning/pull/7431))
- Deprecated `DataModule` properties: `has_prepared_data`, `has_setup_fit`, `has_setup_validate`, `has_setup_test`, `has_setup_predict`, `has_teardown_fit`, `has_teardown_validate`, `has_teardown_test`, `has_teardown_predict` ([#7657](https://github.com/Lightning-AI/lightning/pull/7657/))
- Deprecated `TrainerModelHooksMixin` in favor of `pytorch_lightning.utilities.signature_utils` ([#7422](https://github.com/Lightning-AI/lightning/pull/7422))
- Deprecated `num_nodes` and `sync_batchnorm` arguments in `DDPPlugin` and `DDPSpawnPlugin` ([#7026](https://github.com/Lightning-AI/lightning/pull/7026))
- Deprecated `self.log(sync_dist_op)` in favor of `self.log(reduce_fx)`. ([#7891](https://github.com/Lightning-AI/lightning/pull/7891))
- Deprecated `is_overridden(model=...)` in favor of `is_overridden(instance=...)` ([#7918](https://github.com/Lightning-AI/lightning/pull/7918))
- Deprecated automatically detaching returned extras with grads ([#7994](https://github.com/Lightning-AI/lightning/pull/7994))
- Deprecated default value of `monitor` argument in EarlyStopping callback to enforce `monitor` as a required argument ([#7907](https://github.com/Lightning-AI/lightning/pull/7907))
- Deprecated importing `rank_zero_{warn,deprecation}` directly from `pytorch_lightning.utilities.distributed` ([#8085](https://github.com/Lightning-AI/lightning/pull/8085))
- Deprecated the use of `CheckpointConnector.hpc_load()` in favor of `CheckpointConnector.restore()` ([#7652](https://github.com/Lightning-AI/lightning/pull/7652))
- Deprecated `ModelCheckpoint(every_n_val_epochs)` in favor of `ModelCheckpoint(every_n_epochs)` ([#8383](https://github.com/Lightning-AI/lightning/pull/8383))
- Deprecated `DDPPlugin.task_idx` in favor of `DDPPlugin.local_rank` ([#8203](https://github.com/Lightning-AI/lightning/pull/8203))
- Deprecated the `Trainer.train_loop` property in favor of `Trainer.fit_loop` ([#8025](https://github.com/Lightning-AI/lightning/pull/8025))
- Deprecated the `Trainer.disable_validation` property in favor of `not Trainer.enable_validation` ([#8291](https://github.com/Lightning-AI/lightning/pull/8291))
- Deprecated `mode` parameter in `ModelSummary` in favor of `max_depth` ([#8062](https://github.com/Lightning-AI/lightning/pull/8062))
- Deprecated `reload_dataloaders_every_epoch` argument of `Trainer` in favor of `reload_dataloaders_every_n_epochs` ([#5043](https://github.com/Lightning-AI/lightning/pull/5043))
- Deprecated `distributed_backend` argument for `Trainer` ([#8575](https://github.com/Lightning-AI/lightning/pull/8575))

### Removed

- Dropped official support/testing for PyTorch <1.6 ([#8288](https://github.com/Lightning-AI/lightning/pull/8288))
- Removed `ProfilerConnector` ([#7654](https://github.com/Lightning-AI/lightning/pull/7654))
- Pruned deprecated classif. metrics from `pytorch_lightning.metrics.functional.classification` ([#7499](https://github.com/Lightning-AI/lightning/pull/7499))
- Removed deprecated data parallel classes `LightningDataParallel` and `LightningDistributedDataParallel` from `pytorch_lightning.overrides.data_parallel` ([#7510](https://github.com/Lightning-AI/lightning/pull/7510))
- Removed deprecated trainer attributes - `get_model` and `accelerator_backend` ([#7502](https://github.com/Lightning-AI/lightning/pull/7502))
- Removed support for automatically monitoring the `val_loss` key with `ModelCheckpoint`. Pass your `monitor` of choice to the `ModelCheckpoint` instance instead ([#8293](https://github.com/Lightning-AI/lightning/pull/8293))
- Removed support for `self.log(tbptt_reduce_fx)` and `self.log(tbptt_pad_token)`. Please, open a discussion explaining your use-case if you relied on these. ([#7644](https://github.com/Lightning-AI/lightning/pull/7644))
- Removed deprecated utils modules `model_utils`, `warning_utils`, `xla_device_utils` and partially `argparse_utils` ([#7503](https://github.com/Lightning-AI/lightning/pull/7503))
- Removed `RPCPlugin` and `RPCSequentialPlugin`. If you were successfully using these plugins, please open a GitHub discussion about your use case ([#8101](https://github.com/Lightning-AI/lightning/pull/8101))
- Removed deprecated trainer attributes - `on_cpu`, `on_tpu`, `use_tpu`, `on_gpu`, `use_dp`, `use_ddp`, `use_ddp2`, `use_horovod`, `use_single_gpu` ([#7501](https://github.com/Lightning-AI/lightning/pull/7501))
- Removed deprecated `optimizer` argument in `LightningModule.manual_backward()`; Toggling optimizers in manual optimization should be done using `LightningModule.{un}toggle_optimizer()` ([#8287](https://github.com/Lightning-AI/lightning/pull/8287))
- Removed DeepSpeed FP16 Exception as FP32 is now supported ([#8462](https://github.com/Lightning-AI/lightning/pull/8462))
- Removed environment variable `PL_EXP_VERSION` from DDP subprocesses ([7403](https://github.com/Lightning-AI/lightning/pull/7403))

### Fixed

- Fixed the `GPUStatsMonitor` callbacks to use the correct GPU IDs if `CUDA_VISIBLE_DEVICES` set ([#8260](https://github.com/Lightning-AI/lightning/pull/8260))
- Fixed `lr_scheduler` checkpointed state by calling `update_lr_schedulers` before saving checkpoints ([#7877](https://github.com/Lightning-AI/lightning/pull/7877))
- Fixed ambiguous warning when both overfit and train dataloader shuffling are enabled ([#7685](https://github.com/Lightning-AI/lightning/pull/7685))
- Fixed dev debugger memory growing due to tracking events even when disabled ([#7875](https://github.com/Lightning-AI/lightning/pull/7875))
- Fixed `None` loss keys getting added in `training_epoch_end` when using manual optimization and not returning a loss ([#7772](https://github.com/Lightning-AI/lightning/pull/7772))
- Fixed a bug where `precision=64` with `accelerator='ddp_spawn'` would throw a pickle error ([#6924](https://github.com/Lightning-AI/lightning/pull/6924))
- Do not override the existing `epoch` value in `logged_metrics` when already logged by the user ([#7982](https://github.com/Lightning-AI/lightning/pull/7982))
- Support for manual optimization with DeepSpeed ([#7970](https://github.com/Lightning-AI/lightning/pull/7970))
- Fixed `dataloader_idx` argument value when predicting with only one `DataLoader` ([#7941](https://github.com/Lightning-AI/lightning/pull/7941))
- Fixed passing the `stage` argument of `Callback.{setup,teardown}` as a keyword ([#7973](https://github.com/Lightning-AI/lightning/pull/7973))
- Fixed metrics generated during `validation sanity checking` are cleaned on end ([#8171](https://github.com/Lightning-AI/lightning/pull/8171))
- Fixed `log_gpu_memory` metrics not being added to `logging` when nothing else is logged ([#8174](https://github.com/Lightning-AI/lightning/pull/8174))
- Fixed a bug where calling `log` with a `Metric` instance would raise an error if it was a nested attribute of the model ([#8181](https://github.com/Lightning-AI/lightning/pull/8181))
- Fixed a bug where using `precision=64` would cause buffers with complex dtype to be cast to real ([#8208](https://github.com/Lightning-AI/lightning/pull/8208))
- Fixed `is_overridden` returning true for wrapped functions with no changes ([#8296](https://github.com/Lightning-AI/lightning/pull/8296))
- Fixed a bug where `truncated_bptt_steps` would throw an AttributeError when the target RNN has multiple hidden states ([#8145](https://github.com/Lightning-AI/lightning/pull/8145))
- Fixed `self.optimizers()` not returning a single optimizer if it had been wrapped ([#8326](https://github.com/Lightning-AI/lightning/pull/8326))
- Fixed the `on_after_backward` hook not getting called when using manual optimization and no plugins ([#8328](https://github.com/Lightning-AI/lightning/pull/8328))
- Fixed the `LightningModule.backward` hook only getting called with the `apex` plugin when using manual optimization ([#8328](https://github.com/Lightning-AI/lightning/pull/8328))
- Fixed moving batch to device before sending it to the `on_*_batch_start`/`on_*_batch_end` callbacks and model hooks ([#7378](https://github.com/Lightning-AI/lightning/pull/7378))
- Fixed passing a custom `DDPPlugin` when choosing `accelerator="ddp_cpu"` for the accelerator ([#6208](https://github.com/Lightning-AI/lightning/pull/6208))
- Fixed missing call to `LightningModule.untoggle_optimizer` in training loop when running gradient accumulation with multiple optimizers ([#8284](https://github.com/Lightning-AI/lightning/pull/8284))
- Fixed hash of LightningEnum to work with value instead of name ([#8421](https://github.com/Lightning-AI/lightning/pull/8421)).
- Fixed a bug where an extra checkpoint was saved at the end of training if the `val_check_interval` did not align with the number of training batches ([#7724](https://github.com/Lightning-AI/lightning/pull/7724))
- Fixed hash of LightningEnum to work with value instead of name([#8421](https://github.com/Lightning-AI/lightning/pull/8421)).
- Fixed `move_data_to_device` to return the batch if the object `to` function didn't return `self` ([#8433](https://github.com/Lightning-AI/lightning/pull/8433))
- Fixed progress bar updates for Pod Training ([#8258](https://github.com/Lightning-AI/lightning/pull/8258))
- Fixed clearing dataloader references before attaching new dataloaders in consecutive `Trainer.{fit,validate,test,predict}´ runs ([#8442](https://github.com/Lightning-AI/lightning/pull/8442))
- Fixed memory leaks on GPU by moving `optimizer_states`, `ResultCollection.extra`, `ResultMetric` attributes, and `LoggerConnector` metrics to `cpu`. Also, delete the DDP wrapper on `teardown` ([#8490](https://github.com/Lightning-AI/lightning/pull/8490))
- Fixed `SWA` callback using LightningModule `prevent_trainer_and_dataloaders_deepcopy` to avoid OOM ([#8472](https://github.com/Lightning-AI/lightning/pull/8472))
- Fixed `ModelPruning` callback `on_save_checkpoint` to avoid making a `deepcopy` potentially leading to OOM ([#8472](https://github.com/Lightning-AI/lightning/pull/8472))
- Fixed the sampler replacement logic for `DataLoader`s which do not define all `DataLoader` attributes as `__init__` parameters ([#8519](https://github.com/Lightning-AI/lightning/pull/8519))
- Fixed DeepSpeed Windows support ([#8488](https://github.com/Lightning-AI/lightning/pull/8488))
- Fixed DeepSpeed not properly setting the trainer `lr_schedulers` attribute ([#8527](https://github.com/Lightning-AI/lightning/pull/8527))
- Fixed experiment version and log-dir divergence in DDP when using multiple `Trainer` instances in sequence ([7403](https://github.com/Lightning-AI/lightning/pull/7403))
- Enabled manual optimization for TPUs ([#8458](https://github.com/Lightning-AI/lightning/pull/8458))
- Fixed `accumulate_grad_batches` not been recomputed during model reload ([#5334](https://github.com/Lightning-AI/lightning/pull/5334))
- Fixed a `TypeError` when wrapping optimizers in the `HorovodPlugin` and running `Trainer.test` ([#7840](https://github.com/Lightning-AI/lightning/pull/7840))
- Fixed `BackboneFinetuning` restoration ([#8501](https://github.com/Lightning-AI/lightning/pull/8501))
- Fixed `lr_scheduler` with metric (e.g. `torch.optim.lr_scheduler.ReduceLROnPlateau`) when using `automatic_optimization = False` ([#7643](https://github.com/Lightning-AI/lightning/pull/7643))
- Fixed `DeepSpeed` breaking with no schedulers ([#8580](https://github.com/Lightning-AI/lightning/pull/8580))


## [1.3.8] - 2021-07-01

### Fixed

- Fixed a sync deadlock when checkpointing a `LightningModule` that uses a torchmetrics 0.4 `Metric` ([#8218](https://github.com/Lightning-AI/lightning/pull/8218))
- Fixed compatibility TorchMetrics v0.4 ([#8206](https://github.com/Lightning-AI/lightning/pull/8206))
- Added torchelastic check when sanitizing GPUs ([#8095](https://github.com/Lightning-AI/lightning/pull/8095))
- Fixed a DDP info message that was never shown ([#8111](https://github.com/Lightning-AI/lightning/pull/8111))
- Fixed metrics deprecation message at module import level ([#8163](https://github.com/Lightning-AI/lightning/pull/8163))
- Fixed a bug where an infinite recursion would be triggered when using the `BaseFinetuning` callback on a model that contains a `ModuleDict` ([#8170](https://github.com/Lightning-AI/lightning/pull/8170))
- Added a mechanism to detect `deadlock` for `DDP` when only 1 process trigger an `Exception`. The mechanism will `kill the processes` when it happens ([#8167](https://github.com/Lightning-AI/lightning/pull/8167))
- Fixed NCCL error when selecting non-consecutive device ids ([#8165](https://github.com/Lightning-AI/lightning/pull/8165))
- Fixed SWA to also work with `IterableDataset` ([#8172](https://github.com/Lightning-AI/lightning/pull/8172))


## [1.3.7] - 2021-06-22

### Fixed

- Fixed a bug where skipping an optimizer while using amp causes amp to trigger an assertion error ([#7975](https://github.com/Lightning-AI/lightning/pull/7975))
- Fixed deprecation messages not showing due to incorrect stacklevel ([#8002](https://github.com/Lightning-AI/lightning/pull/8002), [#8005](https://github.com/Lightning-AI/lightning/pull/8005))
- Fixed setting a `DistributedSampler` when using a distributed plugin in a custom accelerator ([#7814](https://github.com/Lightning-AI/lightning/pull/7814))
- Improved `PyTorchProfiler` chrome traces names ([#8009](https://github.com/Lightning-AI/lightning/pull/8009))
- Fixed moving the best score to device in `EarlyStopping` callback for TPU devices ([#7959](https://github.com/Lightning-AI/lightning/pull/7959))
- Fixes access to `callback_metrics` in ddp_spawn ([#7916](https://github.com/Lightning-AI/lightning/pull/7916))


## [1.3.6] - 2021-06-15

### Fixed

- Fixed logs overwriting issue for remote filesystems ([#7889](https://github.com/Lightning-AI/lightning/pull/7889))
- Fixed `DataModule.prepare_data` could only be called on the global rank 0 process ([#7945](https://github.com/Lightning-AI/lightning/pull/7945))
- Fixed setting `worker_init_fn` to seed dataloaders correctly when using DDP ([#7942](https://github.com/Lightning-AI/lightning/pull/7942))
- Fixed `BaseFinetuning` callback to properly handle parent modules w/ parameters ([#7931](https://github.com/Lightning-AI/lightning/pull/7931))


## [1.3.5] - 2021-06-08

### Added

- Added warning to Training Step output ([#7779](https://github.com/Lightning-AI/lightning/pull/7779))

### Fixed

- Fixed `LearningRateMonitor` and `BackboneFinetuning` ([#7835](https://github.com/Lightning-AI/lightning/pull/7835))
- Minor improvements to `apply_to_collection` and type signature of `log_dict` ([#7851](https://github.com/Lightning-AI/lightning/pull/7851))
- Fixed docker versions ([#7834](https://github.com/Lightning-AI/lightning/pull/7834))
- Fixed sharded training check for fp16 precision ([#7825](https://github.com/Lightning-AI/lightning/pull/7825))
- Fixed support for torch Module type hints in LightningCLI ([#7807](https://github.com/Lightning-AI/lightning/pull/7807))

### Changed

- Move `training_output` validation to after `train_step_end` ([#7868](https://github.com/Lightning-AI/lightning/pull/7868))


## [1.3.4] - 2021-06-01

### Fixed

- Fixed info message when max training time reached ([#7780](https://github.com/Lightning-AI/lightning/pull/7780))
- Fixed missing `__len__` method to `IndexBatchSamplerWrapper` ([#7681](https://github.com/Lightning-AI/lightning/pull/7681))


## [1.3.3] - 2021-05-27

### Changed

- Changed calling of `untoggle_optimizer(opt_idx)` out of the closure function ([#7563](https://github.com/Lightning-AI/lightning/pull/7563))

### Fixed

- Fixed `ProgressBar` pickling after calling `trainer.predict` ([#7608](https://github.com/Lightning-AI/lightning/pull/7608))
- Fixed broadcasting in multi-node, multi-gpu DDP using torch 1.7 ([#7592](https://github.com/Lightning-AI/lightning/pull/7592))
- Fixed dataloaders are not reset when tuning the model ([#7566](https://github.com/Lightning-AI/lightning/pull/7566))
- Fixed print errors in `ProgressBar` when `trainer.fit` is not called ([#7674](https://github.com/Lightning-AI/lightning/pull/7674))
- Fixed global step update when the epoch is skipped ([#7677](https://github.com/Lightning-AI/lightning/pull/7677))
- Fixed training loop total batch counter when accumulate grad batches was enabled ([#7692](https://github.com/Lightning-AI/lightning/pull/7692))


## [1.3.2] - 2021-05-18

### Changed

- `DataModule`s now avoid duplicate `{setup,teardown,prepare_data}` calls for the same stage ([#7238](https://github.com/Lightning-AI/lightning/pull/7238))

### Fixed

- Fixed parsing of multiple training dataloaders ([#7433](https://github.com/Lightning-AI/lightning/pull/7433))
- Fixed recursive passing of `wrong_type` keyword argument in `pytorch_lightning.utilities.apply_to_collection` ([#7433](https://github.com/Lightning-AI/lightning/pull/7433))
- Fixed setting correct `DistribType` for `ddp_cpu` (spawn) backend ([#7492](https://github.com/Lightning-AI/lightning/pull/7492))
- Fixed incorrect number of calls to LR scheduler when `check_val_every_n_epoch > 1` ([#7032](https://github.com/Lightning-AI/lightning/pull/7032))


## [1.3.1] - 2021-05-11

### Fixed

- Fixed DeepSpeed with IterableDatasets ([#7362](https://github.com/Lightning-AI/lightning/pull/7362))
- Fixed `Trainer.current_epoch` not getting restored after tuning ([#7434](https://github.com/Lightning-AI/lightning/pull/7434))
- Fixed local rank displayed in console log ([#7395](https://github.com/Lightning-AI/lightning/pull/7395))


## [1.3.0] - 2021-05-06

### Added

- Added support for the `EarlyStopping` callback to run at the end of the training epoch ([#6944](https://github.com/Lightning-AI/lightning/pull/6944))
- Added synchronization points before and after `setup` hooks are run ([#7202](https://github.com/Lightning-AI/lightning/pull/7202))
- Added a `teardown` hook to `ClusterEnvironment` ([#6942](https://github.com/Lightning-AI/lightning/pull/6942))
- Added utils for metrics to scalar conversions ([#7180](https://github.com/Lightning-AI/lightning/pull/7180))
- Added utils for NaN/Inf detection for gradients and parameters ([#6834](https://github.com/Lightning-AI/lightning/pull/6834))
- Added more explicit exception message when trying to execute `trainer.test()` or `trainer.validate()` with `fast_dev_run=True` ([#6667](https://github.com/Lightning-AI/lightning/pull/6667))
- Added `LightningCLI` class to provide simple reproducibility with minimum boilerplate training CLI (
    [#4492](https://github.com/Lightning-AI/lightning/pull/4492),
    [#6862](https://github.com/Lightning-AI/lightning/pull/6862),
    [#7156](https://github.com/Lightning-AI/lightning/pull/7156),
    [#7299](https://github.com/Lightning-AI/lightning/pull/7299))
- Added `gradient_clip_algorithm` argument to Trainer for gradient clipping by value ([#6123](https://github.com/Lightning-AI/lightning/pull/6123)).
- Added a way to print to terminal without breaking up the progress bar ([#5470](https://github.com/Lightning-AI/lightning/pull/5470))
- Added support to checkpoint after training steps in `ModelCheckpoint` callback ([#6146](https://github.com/Lightning-AI/lightning/pull/6146))
- Added `TrainerStatus.{INITIALIZING,RUNNING,FINISHED,INTERRUPTED}` ([#7173](https://github.com/Lightning-AI/lightning/pull/7173))
- Added `Trainer.validate()` method to perform one evaluation epoch over the validation set ([#4948](https://github.com/Lightning-AI/lightning/pull/4948))
- Added `LightningEnvironment` for Lightning-specific DDP ([#5915](https://github.com/Lightning-AI/lightning/pull/5915))
- Added `teardown()` hook to LightningDataModule ([#4673](https://github.com/Lightning-AI/lightning/pull/4673))
- Added `auto_insert_metric_name` parameter to `ModelCheckpoint` ([#6277](https://github.com/Lightning-AI/lightning/pull/6277))
- Added arg to `self.log` that enables users to give custom names when dealing with multiple dataloaders ([#6274](https://github.com/Lightning-AI/lightning/pull/6274))
- Added `teardown` method to `BaseProfiler` to enable subclasses defining post-profiling steps outside of `__del__` ([#6370](https://github.com/Lightning-AI/lightning/pull/6370))
- Added `setup` method to `BaseProfiler` to enable subclasses defining pre-profiling steps for every process ([#6633](https://github.com/Lightning-AI/lightning/pull/6633))
- Added no return warning to predict ([#6139](https://github.com/Lightning-AI/lightning/pull/6139))
- Added `Trainer.predict` config validation ([#6543](https://github.com/Lightning-AI/lightning/pull/6543))
- Added `AbstractProfiler` interface ([#6621](https://github.com/Lightning-AI/lightning/pull/6621))
- Added support for including module names for forward in the autograd trace of `PyTorchProfiler` ([#6349](https://github.com/Lightning-AI/lightning/pull/6349))
- Added support for the PyTorch 1.8.1 autograd profiler ([#6618](https://github.com/Lightning-AI/lightning/pull/6618))
- Added `outputs` parameter to callback's `on_validation_epoch_end` & `on_test_epoch_end` hooks ([#6120](https://github.com/Lightning-AI/lightning/pull/6120))
- Added `configure_sharded_model` hook ([#6679](https://github.com/Lightning-AI/lightning/pull/6679))
- Added support for `precision=64`, enabling training with double precision ([#6595](https://github.com/Lightning-AI/lightning/pull/6595))
- Added support for DDP communication hooks ([#6736](https://github.com/Lightning-AI/lightning/pull/6736))
- Added `artifact_location` argument to `MLFlowLogger` which will be passed to the `MlflowClient.create_experiment` call ([#6677](https://github.com/Lightning-AI/lightning/pull/6677))
- Added `model` parameter to precision plugins' `clip_gradients` signature (
    [#6764](https://github.com/Lightning-AI/lightning/pull/6764),
    [#7231](https://github.com/Lightning-AI/lightning/pull/7231))
- Added `is_last_batch` attribute to `Trainer` ([#6825](https://github.com/Lightning-AI/lightning/pull/6825))
- Added `LightningModule.lr_schedulers()` for manual optimization  ([#6567](https://github.com/Lightning-AI/lightning/pull/6567))
- Added `MpModelWrapper` in TPU Spawn ([#7045](https://github.com/Lightning-AI/lightning/pull/7045))
- Added `max_time` Trainer argument to limit training time ([#6823](https://github.com/Lightning-AI/lightning/pull/6823))
- Added `on_predict_{batch,epoch}_{start,end}` hooks ([#7141](https://github.com/Lightning-AI/lightning/pull/7141))
- Added new `EarlyStopping` parameters `stopping_threshold` and `divergence_threshold` ([#6868](https://github.com/Lightning-AI/lightning/pull/6868))
- Added `debug` flag to TPU Training Plugins (PT_XLA_DEBUG) ([#7219](https://github.com/Lightning-AI/lightning/pull/7219))
- Added new `UnrepeatedDistributedSampler` and `IndexBatchSamplerWrapper` for tracking distributed predictions ([#7215](https://github.com/Lightning-AI/lightning/pull/7215))
- Added `trainer.predict(return_predictions=None|False|True)` ([#7215](https://github.com/Lightning-AI/lightning/pull/7215))
- Added `BasePredictionWriter` callback to implement prediction saving ([#7127](https://github.com/Lightning-AI/lightning/pull/7127))
- Added `trainer.tune(scale_batch_size_kwargs, lr_find_kwargs)` arguments to configure the tuning algorithms ([#7258](https://github.com/Lightning-AI/lightning/pull/7258))
- Added `tpu_distributed` check for TPU Spawn barrier ([#7241](https://github.com/Lightning-AI/lightning/pull/7241))
- Added device updates to TPU Spawn for Pod training ([#7243](https://github.com/Lightning-AI/lightning/pull/7243))
- Added warning when missing `Callback` and using `resume_from_checkpoint` ([#7254](https://github.com/Lightning-AI/lightning/pull/7254))
- DeepSpeed single file saving ([#6900](https://github.com/Lightning-AI/lightning/pull/6900))
- Added Training type Plugins Registry (
    [#6982](https://github.com/Lightning-AI/lightning/pull/6982),
    [#7063](https://github.com/Lightning-AI/lightning/pull/7063),
    [#7214](https://github.com/Lightning-AI/lightning/pull/7214),
    [#7224](https://github.com/Lightning-AI/lightning/pull/7224)
)
- Add `ignore` param to `save_hyperparameters` ([#6056](https://github.com/Lightning-AI/lightning/pull/6056))

### Changed

- Changed `LightningModule.truncated_bptt_steps` to be property ([#7323](https://github.com/Lightning-AI/lightning/pull/7323))
- Changed `EarlyStopping` callback from by default running `EarlyStopping.on_validation_end` if only training is run. Set `check_on_train_epoch_end` to run the callback at the end of the train epoch instead of at the end of the validation epoch ([#7069](https://github.com/Lightning-AI/lightning/pull/7069))
- Renamed `pytorch_lightning.callbacks.swa` to `pytorch_lightning.callbacks.stochastic_weight_avg` ([#6259](https://github.com/Lightning-AI/lightning/pull/6259))
- Refactor `RunningStage` and `TrainerState` usage (
    [#4945](https://github.com/Lightning-AI/lightning/pull/4945),
    [#7173](https://github.com/Lightning-AI/lightning/pull/7173))
    * Added `RunningStage.SANITY_CHECKING`
    * Added `TrainerFn.{FITTING,VALIDATING,TESTING,PREDICTING,TUNING}`
    * Changed `trainer.evaluating` to return `True` if validating or testing
- Changed `setup()` and `teardown()` stage argument to take any of `{fit,validate,test,predict}` ([#6386](https://github.com/Lightning-AI/lightning/pull/6386))
- Changed profilers to save separate report files per state and rank ([#6621](https://github.com/Lightning-AI/lightning/pull/6621))
- The trainer no longer tries to save a checkpoint on exception or run callback's `on_train_end` functions ([#6864](https://github.com/Lightning-AI/lightning/pull/6864))
- Changed `PyTorchProfiler` to use `torch.autograd.profiler.record_function` to record functions ([#6349](https://github.com/Lightning-AI/lightning/pull/6349))
- Disabled `lr_scheduler.step()` in manual optimization  ([#6825](https://github.com/Lightning-AI/lightning/pull/6825))
- Changed warnings and recommendations for dataloaders in `ddp_spawn` ([#6762](https://github.com/Lightning-AI/lightning/pull/6762))
- `pl.seed_everything` will now also set the seed on the `DistributedSampler` ([#7024](https://github.com/Lightning-AI/lightning/pull/7024))
- Changed default setting for communication of multi-node training using `DDPShardedPlugin` ([#6937](https://github.com/Lightning-AI/lightning/pull/6937))
- `trainer.tune()` now returns the tuning result ([#7258](https://github.com/Lightning-AI/lightning/pull/7258))
- `LightningModule.from_datasets()` now accepts `IterableDataset` instances as training datasets. ([#7503](https://github.com/Lightning-AI/lightning/pull/7503))
- Changed `resume_from_checkpoint` warning to an error when the checkpoint file does not exist ([#7075](https://github.com/Lightning-AI/lightning/pull/7075))
- Automatically set `sync_batchnorm` for `training_type_plugin` ([#6536](https://github.com/Lightning-AI/lightning/pull/6536))
- Allowed training type plugin to delay optimizer creation ([#6331](https://github.com/Lightning-AI/lightning/pull/6331))
- Removed ModelSummary validation from train loop on_trainer_init ([#6610](https://github.com/Lightning-AI/lightning/pull/6610))
- Moved `save_function` to accelerator ([#6689](https://github.com/Lightning-AI/lightning/pull/6689))
- Updated DeepSpeed ZeRO ([#6546](https://github.com/Lightning-AI/lightning/pull/6546),
    [#6752](https://github.com/Lightning-AI/lightning/pull/6752),
    [#6142](https://github.com/Lightning-AI/lightning/pull/6142),
    [#6321](https://github.com/Lightning-AI/lightning/pull/6321))
- Improved verbose logging for `EarlyStopping` callback ([#6811](https://github.com/Lightning-AI/lightning/pull/6811))
- Run ddp_spawn dataloader checks on Windows ([#6930](https://github.com/Lightning-AI/lightning/pull/6930))
- Updated mlflow with using `resolve_tags` ([#6746](https://github.com/Lightning-AI/lightning/pull/6746))
- Moved `save_hyperparameters` to its own function ([#7119](https://github.com/Lightning-AI/lightning/pull/7119))
- Replaced `_DataModuleWrapper` with `__new__` ([#7289](https://github.com/Lightning-AI/lightning/pull/7289))
- Reset `current_fx` properties on lightning module in teardown ([#7247](https://github.com/Lightning-AI/lightning/pull/7247))
- Auto-set `DataLoader.worker_init_fn` with `seed_everything` ([#6960](https://github.com/Lightning-AI/lightning/pull/6960))
- Remove `model.trainer` call inside of dataloading mixin ([#7317](https://github.com/Lightning-AI/lightning/pull/7317))
- Split profilers module ([#6261](https://github.com/Lightning-AI/lightning/pull/6261))
- Ensure accelerator is valid if running interactively ([#5970](https://github.com/Lightning-AI/lightning/pull/5970))
- Disabled batch transfer in DP mode ([#6098](https://github.com/Lightning-AI/lightning/pull/6098))

### Deprecated

- Deprecated `outputs` in both `LightningModule.on_train_epoch_end` and `Callback.on_train_epoch_end` hooks ([#7339](https://github.com/Lightning-AI/lightning/pull/7339))
- Deprecated `Trainer.truncated_bptt_steps` in favor of `LightningModule.truncated_bptt_steps` ([#7323](https://github.com/Lightning-AI/lightning/pull/7323))
- Deprecated `outputs` in both `LightningModule.on_train_epoch_end` and `Callback.on_train_epoch_end` hooks ([#7339](https://github.com/Lightning-AI/lightning/pull/7339))
- Deprecated `LightningModule.grad_norm` in favor of `pytorch_lightning.utilities.grads.grad_norm` ([#7292](https://github.com/Lightning-AI/lightning/pull/7292))
- Deprecated the `save_function` property from the `ModelCheckpoint` callback ([#7201](https://github.com/Lightning-AI/lightning/pull/7201))
- Deprecated `LightningModule.write_predictions` and `LightningModule.write_predictions_dict` ([#7066](https://github.com/Lightning-AI/lightning/pull/7066))
- Deprecated `TrainerLoggingMixin` in favor of a separate utilities module for metric handling ([#7180](https://github.com/Lightning-AI/lightning/pull/7180))
- Deprecated `TrainerTrainingTricksMixin` in favor of a separate utilities module for NaN/Inf detection for gradients and parameters ([#6834](https://github.com/Lightning-AI/lightning/pull/6834))
- `period` has been deprecated in favor of `every_n_val_epochs` in the `ModelCheckpoint` callback ([#6146](https://github.com/Lightning-AI/lightning/pull/6146))
- Deprecated `trainer.running_sanity_check` in favor of `trainer.sanity_checking` ([#4945](https://github.com/Lightning-AI/lightning/pull/4945))
- Deprecated `Profiler(output_filename)` in favor of `dirpath` and `filename` ([#6621](https://github.com/Lightning-AI/lightning/pull/6621))
- Deprecated `PyTorchProfiler(profiled_functions)` in favor of `record_functions` ([#6349](https://github.com/Lightning-AI/lightning/pull/6349))
- Deprecated `@auto_move_data` in favor of `trainer.predict` ([#6993](https://github.com/Lightning-AI/lightning/pull/6993))
- Deprecated `Callback.on_load_checkpoint(checkpoint)` in favor of `Callback.on_load_checkpoint(trainer, pl_module, checkpoint)` ([#7253](https://github.com/Lightning-AI/lightning/pull/7253))
- Deprecated metrics in favor of `torchmetrics` (
    [#6505](https://github.com/Lightning-AI/lightning/pull/6505),
    [#6530](https://github.com/Lightning-AI/lightning/pull/6530),
    [#6540](https://github.com/Lightning-AI/lightning/pull/6540),
    [#6547](https://github.com/Lightning-AI/lightning/pull/6547),
    [#6515](https://github.com/Lightning-AI/lightning/pull/6515),
    [#6572](https://github.com/Lightning-AI/lightning/pull/6572),
    [#6573](https://github.com/Lightning-AI/lightning/pull/6573),
    [#6584](https://github.com/Lightning-AI/lightning/pull/6584),
    [#6636](https://github.com/Lightning-AI/lightning/pull/6636),
    [#6637](https://github.com/Lightning-AI/lightning/pull/6637),
    [#6649](https://github.com/Lightning-AI/lightning/pull/6649),
    [#6659](https://github.com/Lightning-AI/lightning/pull/6659),
    [#7131](https://github.com/Lightning-AI/lightning/pull/7131),
)
- Deprecated the `LightningModule.datamodule` getter and setter methods; access them through `Trainer.datamodule` instead ([#7168](https://github.com/Lightning-AI/lightning/pull/7168))
- Deprecated the use of `Trainer(gpus="i")` (string) for selecting the i-th GPU; from v1.5 this will set the number of GPUs instead of the index ([#6388](https://github.com/Lightning-AI/lightning/pull/6388))

### Removed

- Removed the `exp_save_path` property from the `LightningModule` ([#7266](https://github.com/Lightning-AI/lightning/pull/7266))
- Removed training loop explicitly calling `EarlyStopping.on_validation_end` if no validation is run ([#7069](https://github.com/Lightning-AI/lightning/pull/7069))
- Removed `automatic_optimization` as a property from the training loop in favor of `LightningModule.automatic_optimization` ([#7130](https://github.com/Lightning-AI/lightning/pull/7130))
- Removed evaluation loop legacy returns for `*_epoch_end` hooks ([#6973](https://github.com/Lightning-AI/lightning/pull/6973))
- Removed support for passing a bool value to `profiler` argument of Trainer ([#6164](https://github.com/Lightning-AI/lightning/pull/6164))
- Removed no return warning from val/test step ([#6139](https://github.com/Lightning-AI/lightning/pull/6139))
- Removed passing a `ModelCheckpoint` instance to `Trainer(checkpoint_callback)` ([#6166](https://github.com/Lightning-AI/lightning/pull/6166))
- Removed deprecated Trainer argument `enable_pl_optimizer` and `automatic_optimization` ([#6163](https://github.com/Lightning-AI/lightning/pull/6163))
- Removed deprecated metrics ([#6161](https://github.com/Lightning-AI/lightning/pull/6161))
    * from `pytorch_lightning.metrics.functional.classification` removed `to_onehot`, `to_categorical`, `get_num_classes`, `roc`, `multiclass_roc`, `average_precision`, `precision_recall_curve`, `multiclass_precision_recall_curve`
    * from `pytorch_lightning.metrics.functional.reduction` removed `reduce`, `class_reduce`
- Removed deprecated `ModelCheckpoint` arguments `prefix`, `mode="auto"` ([#6162](https://github.com/Lightning-AI/lightning/pull/6162))
- Removed `mode='auto'` from `EarlyStopping` ([#6167](https://github.com/Lightning-AI/lightning/pull/6167))
- Removed `epoch` and `step` arguments from `ModelCheckpoint.format_checkpoint_name()`, these are now included in the `metrics` argument ([#7344](https://github.com/Lightning-AI/lightning/pull/7344))
- Removed legacy references for magic keys in the `Result` object ([#6016](https://github.com/Lightning-AI/lightning/pull/6016))
- Removed deprecated `LightningModule` `hparams` setter ([#6207](https://github.com/Lightning-AI/lightning/pull/6207))
- Removed legacy code to log or include metrics in the progress bar by returning them in a dict with the `"log"/"progress_bar"` magic keys. Use `self.log` instead ([#6734](https://github.com/Lightning-AI/lightning/pull/6734))
- Removed `trainer.fit()` return value of `1`. It has no return now ([#7237](https://github.com/Lightning-AI/lightning/pull/7237))
- Removed `logger_connector` legacy code ([#6733](https://github.com/Lightning-AI/lightning/pull/6733))
- Removed unused mixin attributes ([#6487](https://github.com/Lightning-AI/lightning/pull/6487))

### Fixed

- Fixed NaN errors in progress bars when training with iterable datasets with no length defined ([#7306](https://github.com/Lightning-AI/lightning/pull/7306))
- Fixed attaching train and validation dataloaders when `reload_dataloaders_every_epoch=True` and `num_sanity_val_steps=0` ([#7207](https://github.com/Lightning-AI/lightning/pull/7207))
- Added a barrier in the accelerator `teardown` to synchronize processes before execution finishes ([#6814](https://github.com/Lightning-AI/lightning/pull/6814))
- Fixed multi-node DDP sub-process launch by using `local_rank` instead of `global_rank` for main process assertion ([#7061](https://github.com/Lightning-AI/lightning/pull/7061))
- Fixed incorrect removal of `WORLD_SIZE` environment variable in DDP training when launching with torch distributed/torchelastic ([#6942](https://github.com/Lightning-AI/lightning/pull/6942))
- Made the `Plugin.reduce` method more consistent across all Plugins to reflect a mean-reduction by default ([#6011](https://github.com/Lightning-AI/lightning/pull/6011))
- Move lightning module to correct device type when using LightningDistributedWrapper ([#6070](https://github.com/Lightning-AI/lightning/pull/6070))
- Do not print top-k verbose log with `ModelCheckpoint(monitor=None)` ([#6109](https://github.com/Lightning-AI/lightning/pull/6109))
- Fixed `ModelCheckpoint(save_top_k=0, save_last=True)` not saving the `last` checkpoint ([#6136](https://github.com/Lightning-AI/lightning/pull/6136))
- Fixed `.teardown(stage='fit')` and `.on_fit_{start,end}()` getting called during `trainer.test` ([#6386](https://github.com/Lightning-AI/lightning/pull/6386))
- Fixed LightningModule `all_gather` on cpu tensors ([#6416](https://github.com/Lightning-AI/lightning/pull/6416))
- Fixed torch distributed not available in setup hook for DDP ([#6506](https://github.com/Lightning-AI/lightning/pull/6506))
- Fixed `trainer.tuner.{lr_find,scale_batch_size}` not setting the `Trainer` state properly ([#7258](https://github.com/Lightning-AI/lightning/pull/7258))
- Fixed bug where the learning rate schedulers did not follow the optimizer frequencies ([#4868](https://github.com/Lightning-AI/lightning/pull/4868))
- Fixed pickle error checker to now check for `pickle.PickleError` to catch all pickle errors ([#6917](https://github.com/Lightning-AI/lightning/pull/6917))
- Fixed a bug where the outputs object passed to `LightningModule.training_epoch_end` was different from the object passed to the `on_train_end_epoch` hook ([#6969](https://github.com/Lightning-AI/lightning/pull/6969))
- Fixed a bug where the outputs passed to `train_batch_end` would be lists even when using a single optimizer and no truncated backprop through time steps ([#6969](https://github.com/Lightning-AI/lightning/pull/6969))
- Fixed bug for trainer error handling which would cause hang for distributed training ([#6864](https://github.com/Lightning-AI/lightning/pull/6864))
- Fixed `self.device` not returning the correct device in replicas of data-parallel ([#6414](https://github.com/Lightning-AI/lightning/pull/6414))
- Fixed `lr_find` trying beyond `num_training` steps and suggesting a too high learning rate ([#7076](https://github.com/Lightning-AI/lightning/pull/7076))
- Fixed logger creating incorrect version folder in DDP with repeated `Trainer.fit` calls ([#7077](https://github.com/Lightning-AI/lightning/pull/7077))
- Fixed metric objects passed directly to `self.log` not being reset correctly ([#7055](https://github.com/Lightning-AI/lightning/pull/7055))
- Fixed `CombinedLoader` in distributed settings for validation / testing ([#7102](https://github.com/Lightning-AI/lightning/pull/7102))
- Fixed the save_dir in `WandbLogger` when the run was initiated externally ([#7106](https://github.com/Lightning-AI/lightning/pull/7106))
- Fixed `num_sanity_val_steps` affecting reproducibility of training data shuffling ([#7014](https://github.com/Lightning-AI/lightning/pull/7014))
- Fixed resetting device after `fitting/evaluating/predicting` ([#7188](https://github.com/Lightning-AI/lightning/pull/7188))
- Fixed bug where `trainer.tuner.scale_batch_size(max_trials=0)` would not return the correct batch size result ([#7262](https://github.com/Lightning-AI/lightning/pull/7262))
- Fixed metrics not being properly logged with `precision=16` and `manual_optimization` ([#7228](https://github.com/Lightning-AI/lightning/pull/7228))
- Fixed `BaseFinetuning` properly reloading `optimizer_states` when using `resume_from_checkpoint` ([#6891](https://github.com/Lightning-AI/lightning/pull/6891))
- Fixed `parameters_to_ignore` not properly set to DDPWrapper ([#7239](https://github.com/Lightning-AI/lightning/pull/7239))
- Fixed parsing of `fast_dev_run=True` with the built-in `ArgumentParser` ([#7240](https://github.com/Lightning-AI/lightning/pull/7240))
- Fixed handling an `IterableDataset` that fails to produce a batch at the beginning of an epoch ([#7294](https://github.com/Lightning-AI/lightning/pull/7294))
- Fixed `LightningModule.save_hyperparameters()` when attempting to save an empty container ([#7268](https://github.com/Lightning-AI/lightning/pull/7268))
- Fixed `apex` not properly instantiated when running with `ddp` ([#7274](https://github.com/Lightning-AI/lightning/pull/7274))
- Fixed optimizer `state` not moved to `GPU` ([#7277](https://github.com/Lightning-AI/lightning/pull/7277))
- Fixed custom init args for `WandbLogger` ([#6989](https://github.com/Lightning-AI/lightning/pull/6989))
- Fixed a bug where an error would be raised if the train dataloader sometimes produced None for a batch ([#7342](https://github.com/Lightning-AI/lightning/pull/7342))
- Fixed examples (
    [#6600](https://github.com/Lightning-AI/lightning/pull/6600),
    [#6638](https://github.com/Lightning-AI/lightning/pull/6638),
    [#7096](https://github.com/Lightning-AI/lightning/pull/7096),
    [#7246](https://github.com/Lightning-AI/lightning/pull/7246),
    [#6357](https://github.com/Lightning-AI/lightning/pull/6357),
    [#6476](https://github.com/Lightning-AI/lightning/pull/6476),
    [#6294](https://github.com/Lightning-AI/lightning/pull/6294),
    [#6373](https://github.com/Lightning-AI/lightning/pull/6373),
    [#6088](https://github.com/Lightning-AI/lightning/pull/6088),
    [#7398](https://github.com/Lightning-AI/lightning/pull/7398)
)
- Resolved schedule step bug for PyTorch Profiler ([#6674](https://github.com/Lightning-AI/lightning/pull/6674),
    [#6681](https://github.com/Lightning-AI/lightning/pull/6681))
- Updated logic for checking TPUs availability ([#6767](https://github.com/Lightning-AI/lightning/pull/6767))
- Resolve TPU miss rendezvous ([#6781](https://github.com/Lightning-AI/lightning/pull/6781))
- Fixed auto-scaling mode when calling tune method on trainer ([#7321](https://github.com/Lightning-AI/lightning/pull/7321))
- Fixed finetuning complex models correctly unfreezes ([#6880](https://github.com/Lightning-AI/lightning/pull/6880))
- Ensure we set the eval/train flag correctly on accelerator model ([#6877](https://github.com/Lightning-AI/lightning/pull/6877))
- Set better defaults for `rank_zero_only.rank` when training is launched with SLURM and torchelastic ([#6802](https://github.com/Lightning-AI/lightning/pull/6802))
- Fixed matching the number of outputs of backward with forward for AllGatherGrad ([#6625](https://github.com/Lightning-AI/lightning/pull/6625))
- Fixed the `gradient_clip_algorithm` has no effect ([#6928](https://github.com/Lightning-AI/lightning/pull/6928))
- Fixed CUDA OOM detection and handling ([#6934](https://github.com/Lightning-AI/lightning/pull/6934))
- Fixed `unfreeze_and_add_param_group` expects `modules` rather than `module` ([#6822](https://github.com/Lightning-AI/lightning/pull/6822))
- Fixed DPP + SyncBN when move on device ([#6838](https://github.com/Lightning-AI/lightning/pull/6838))
- Fixed missing arguments in `lr_find` call ([#6784](https://github.com/Lightning-AI/lightning/pull/6784))
- Fixed `set_default_tensor_type` to `torch.DoubleTensor` with precision=64 ([#7108](https://github.com/Lightning-AI/lightning/pull/7108))
- Fixed `NeptuneLogger.log_text(step=None)` ([#7194](https://github.com/Lightning-AI/lightning/pull/7194))
- Fixed importing torchtext batch ([#6365](https://github.com/Lightning-AI/lightning/pull/6365),
    [#6323](https://github.com/Lightning-AI/lightning/pull/6323),
    [#6211](https://github.com/Lightning-AI/lightning/pull/6211))


## [1.2.9] - 2021-04-20

### Fixed

- Fixed the order to call for world ranks & the `root_device` property in `TPUSpawnPlugin` ([#7074](https://github.com/Lightning-AI/lightning/pull/7074))
- Fixed multi-gpu join for Horovod ([#6954](https://github.com/Lightning-AI/lightning/pull/6954))
- Fixed parsing for pre-release package versions ([#6999](https://github.com/Lightning-AI/lightning/pull/6999))


## [1.2.8] - 2021-04-14

### Added

- Added TPUSpawn + IterableDataset error message ([#6875](https://github.com/Lightning-AI/lightning/pull/6875))

### Fixed

- Fixed process rank not being available right away after `Trainer` instantiation ([#6941](https://github.com/Lightning-AI/lightning/pull/6941))
- Fixed `sync_dist` for tpus ([#6950](https://github.com/Lightning-AI/lightning/pull/6950))
- Fixed `AttributeError` for `require_backward_grad_sync` when running manual optimization with sharded plugin ([#6915](https://github.com/Lightning-AI/lightning/pull/6915))
- Fixed `--gpus` default for parser returned by `Trainer.add_argparse_args` ([#6898](https://github.com/Lightning-AI/lightning/pull/6898))
- Fixed TPU Spawn all gather ([#6896](https://github.com/Lightning-AI/lightning/pull/6896))
- Fixed `EarlyStopping` logic when `min_epochs` or `min_steps` requirement is not met ([#6705](https://github.com/Lightning-AI/lightning/pull/6705))
- Fixed csv extension check ([#6436](https://github.com/Lightning-AI/lightning/pull/6436))
- Fixed checkpoint issue when using Horovod distributed backend ([#6958](https://github.com/Lightning-AI/lightning/pull/6958))
- Fixed tensorboard exception raising ([#6901](https://github.com/Lightning-AI/lightning/pull/6901))
- Fixed setting the eval/train flag correctly on accelerator model ([#6983](https://github.com/Lightning-AI/lightning/pull/6983))
- Fixed DDP_SPAWN compatibility with bug_report_model.py ([#6892](https://github.com/Lightning-AI/lightning/pull/6892))
- Fixed bug where `BaseFinetuning.flatten_modules()` was duplicating leaf node parameters ([#6879](https://github.com/Lightning-AI/lightning/pull/6879))
- Set better defaults for `rank_zero_only.rank` when training is launched with SLURM and torchelastic:
    * Support SLURM and torchelastic global rank environment variables ([#5715](https://github.com/Lightning-AI/lightning/pull/5715))
    * Remove hardcoding of local rank in accelerator connector ([#6878](https://github.com/Lightning-AI/lightning/pull/6878))


## [1.2.7] - 2021-04-06

### Fixed

- Fixed resolve a bug with omegaconf and xm.save ([#6741](https://github.com/Lightning-AI/lightning/pull/6741))
- Fixed an issue with IterableDataset when __len__ is not defined ([#6828](https://github.com/Lightning-AI/lightning/pull/6828))
- Sanitize None params during pruning ([#6836](https://github.com/Lightning-AI/lightning/pull/6836))
- Enforce an epoch scheduler interval when using SWA ([#6588](https://github.com/Lightning-AI/lightning/pull/6588))
- Fixed TPU Colab hang issue, post training ([#6816](https://github.com/Lightning-AI/lightning/pull/6816))
- Fixed a bug where `TensorBoardLogger` would give a warning and not log correctly to a symbolic link `save_dir` ([#6730](https://github.com/Lightning-AI/lightning/pull/6730))
- Fixed bug where `predict` could not be used when `progress_bar_refresh_rate=0` ([#6884](https://github.com/Lightning-AI/lightning/pull/6884))


## [1.2.6] - 2021-03-30

### Changed

- Changed the behavior of `on_epoch_start` to run at the beginning of validation & test epoch ([#6498](https://github.com/Lightning-AI/lightning/pull/6498))

### Removed

- Removed legacy code to include `step` dictionary returns in `callback_metrics`. Use `self.log_dict` instead. ([#6682](https://github.com/Lightning-AI/lightning/pull/6682))

### Fixed

- Fixed `DummyLogger.log_hyperparams` raising a `TypeError` when running with `fast_dev_run=True` ([#6398](https://github.com/Lightning-AI/lightning/pull/6398))
- Fixed error on TPUs when there was no `ModelCheckpoint` ([#6654](https://github.com/Lightning-AI/lightning/pull/6654))
- Fixed `trainer.test` freeze on TPUs ([#6654](https://github.com/Lightning-AI/lightning/pull/6654))
- Fixed a bug where gradients were disabled after calling `Trainer.predict` ([#6657](https://github.com/Lightning-AI/lightning/pull/6657))
- Fixed bug where no TPUs were detected in a TPU pod env ([#6719](https://github.com/Lightning-AI/lightning/pull/6719))


## [1.2.5] - 2021-03-23

### Changed

- Update Gradient Clipping for the TPU Accelerator ([#6576](https://github.com/Lightning-AI/lightning/pull/6576))
- Refactored setup for typing friendly ([#6590](https://github.com/Lightning-AI/lightning/pull/6590))

### Fixed

- Fixed a bug where `all_gather` would not work correctly with `tpu_cores=8` ([#6587](https://github.com/Lightning-AI/lightning/pull/6587))
- Fixed comparing required versions ([#6434](https://github.com/Lightning-AI/lightning/pull/6434))
- Fixed duplicate logs appearing in console when using the python logging module ([#6275](https://github.com/Lightning-AI/lightning/pull/6275))
- Added Autocast in validation, test and predict modes for Native AMP ([#6565](https://github.com/Lightning-AI/lightning/pull/6565))


## [1.2.4] - 2021-03-16

### Changed

- Changed the default of `find_unused_parameters` back to `True` in DDP and DDP Spawn ([#6438](https://github.com/Lightning-AI/lightning/pull/6438))

### Fixed

- Expose DeepSpeed loss parameters to allow users to fix loss instability ([#6115](https://github.com/Lightning-AI/lightning/pull/6115))
- Fixed DP reduction with collection ([#6324](https://github.com/Lightning-AI/lightning/pull/6324))
- Fixed an issue where the tuner would not tune the learning rate if also tuning the batch size ([#4688](https://github.com/Lightning-AI/lightning/pull/4688))
- Fixed broadcast to use PyTorch `broadcast_object_list` and add `reduce_decision` ([#6410](https://github.com/Lightning-AI/lightning/pull/6410))
- Fixed logger creating directory structure too early in DDP ([#6380](https://github.com/Lightning-AI/lightning/pull/6380))
- Fixed DeepSpeed additional memory use on rank 0 when default device not set early enough ([#6460](https://github.com/Lightning-AI/lightning/pull/6460))
- Fixed an issue with `Tuner.scale_batch_size` not finding the batch size attribute in the datamodule ([#5968](https://github.com/Lightning-AI/lightning/pull/5968))
- Fixed an exception in the layer summary when the model contains torch.jit scripted submodules ([#6511](https://github.com/Lightning-AI/lightning/pull/6511))
- Fixed when Train loop config was run during `Trainer.predict` ([#6541](https://github.com/Lightning-AI/lightning/pull/6541))


## [1.2.3] - 2021-03-09

### Fixed

- Fixed `ModelPruning(make_pruning_permanent=True)` pruning buffers getting removed when saved during training ([#6073](https://github.com/Lightning-AI/lightning/pull/6073))
- Fixed when `_stable_1d_sort` to work when `n >= N` ([#6177](https://github.com/Lightning-AI/lightning/pull/6177))
- Fixed `AttributeError` when `logger=None` on TPU ([#6221](https://github.com/Lightning-AI/lightning/pull/6221))
- Fixed PyTorch Profiler with `emit_nvtx` ([#6260](https://github.com/Lightning-AI/lightning/pull/6260))
- Fixed `trainer.test` from `best_path` hangs after calling `trainer.fit`  ([#6272](https://github.com/Lightning-AI/lightning/pull/6272))
- Fixed `SingleTPU` calling `all_gather` ([#6296](https://github.com/Lightning-AI/lightning/pull/6296))
- Ensure we check DeepSpeed/Sharded in multi-node DDP ([#6297](https://github.com/Lightning-AI/lightning/pull/6297)
- Check `LightningOptimizer` doesn't delete optimizer hooks ([#6305](https://github.com/Lightning-AI/lightning/pull/6305)
- Resolve memory leak for evaluation ([#6326](https://github.com/Lightning-AI/lightning/pull/6326)
- Ensure that clip gradients is only called if the value is greater than 0 ([#6330](https://github.com/Lightning-AI/lightning/pull/6330)
- Fixed `Trainer` not resetting `lightning_optimizers` when calling `Trainer.fit()` multiple times ([#6372](https://github.com/Lightning-AI/lightning/pull/6372))


## [1.2.2] - 2021-03-02

### Added

- Added `checkpoint` parameter to callback's `on_save_checkpoint` hook ([#6072](https://github.com/Lightning-AI/lightning/pull/6072))

### Changed

- Changed the order of `backward`, `step`, `zero_grad` to `zero_grad`, `backward`, `step` ([#6147](https://github.com/Lightning-AI/lightning/pull/6147))
- Changed default for DeepSpeed CPU Offload to False, due to prohibitively slow speeds at smaller scale ([#6262](https://github.com/Lightning-AI/lightning/pull/6262))

### Fixed

- Fixed epoch level schedulers not being called when `val_check_interval < 1.0` ([#6075](https://github.com/Lightning-AI/lightning/pull/6075))
- Fixed multiple early stopping callbacks ([#6197](https://github.com/Lightning-AI/lightning/pull/6197))
- Fixed incorrect usage of `detach()`, `cpu()`, `to()` ([#6216](https://github.com/Lightning-AI/lightning/pull/6216))
- Fixed LBFGS optimizer support which didn't converge in automatic optimization ([#6147](https://github.com/Lightning-AI/lightning/pull/6147))
- Prevent `WandbLogger` from dropping values ([#5931](https://github.com/Lightning-AI/lightning/pull/5931))
- Fixed error thrown when using valid distributed mode in multi node ([#6297](https://github.com/Lightning-AI/lightning/pull/6297)


## [1.2.1] - 2021-02-23

### Fixed

- Fixed incorrect yield logic for the amp autocast context manager ([#6080](https://github.com/Lightning-AI/lightning/pull/6080))
- Fixed priority of plugin/accelerator when setting distributed mode ([#6089](https://github.com/Lightning-AI/lightning/pull/6089))
- Fixed error message for AMP + CPU incompatibility ([#6107](https://github.com/Lightning-AI/lightning/pull/6107))
- Disabled batch transfer in DP mode ([#6093](https://github.com/Lightning-AI/lightning/pull/6093))


## [1.2.0] - 2021-02-18

### Added

- Added `DataType`, `AverageMethod` and `MDMCAverageMethod` enum in metrics ([#5657](https://github.com/Lightning-AI/lightning/pull/5689))
- Added support for summarized model total params size in megabytes ([#5590](https://github.com/Lightning-AI/lightning/pull/5590))
- Added support for multiple train loaders ([#1959](https://github.com/Lightning-AI/lightning/pull/1959))
- Added `Accuracy` metric now generalizes to Top-k accuracy for (multi-dimensional) multi-class inputs using the `top_k` parameter ([#4838](https://github.com/Lightning-AI/lightning/pull/4838))
- Added `Accuracy` metric now enables the computation of subset accuracy for multi-label or multi-dimensional multi-class inputs with the `subset_accuracy` parameter ([#4838](https://github.com/Lightning-AI/lightning/pull/4838))
- Added `HammingDistance` metric to compute the hamming distance (loss) ([#4838](https://github.com/Lightning-AI/lightning/pull/4838))
- Added `max_fpr` parameter to `auroc` metric for computing partial auroc metric ([#3790](https://github.com/Lightning-AI/lightning/pull/3790))
- Added `StatScores` metric to compute the number of true positives, false positives, true negatives and false negatives ([#4839](https://github.com/Lightning-AI/lightning/pull/4839))
- Added `R2Score` metric ([#5241](https://github.com/Lightning-AI/lightning/pull/5241))
- Added `LambdaCallback` ([#5347](https://github.com/Lightning-AI/lightning/pull/5347))
- Added `BackboneLambdaFinetuningCallback` ([#5377](https://github.com/Lightning-AI/lightning/pull/5377))
- Accelerator `all_gather` supports collection ([#5221](https://github.com/Lightning-AI/lightning/pull/5221))
- Added `image_gradients` functional metric to compute the image gradients of a given input image. ([#5056](https://github.com/Lightning-AI/lightning/pull/5056))
- Added `MetricCollection` ([#4318](https://github.com/Lightning-AI/lightning/pull/4318))
- Added `.clone()` method to metrics ([#4318](https://github.com/Lightning-AI/lightning/pull/4318))
- Added `IoU` class interface ([#4704](https://github.com/Lightning-AI/lightning/pull/4704))
- Support to tie weights after moving model to TPU via `on_post_move_to_device` hook
- Added missing val/test hooks in `LightningModule` ([#5467](https://github.com/Lightning-AI/lightning/pull/5467))
- The `Recall` and `Precision` metrics (and their functional counterparts `recall` and `precision`) can now be generalized to Recall@K and Precision@K with the use of `top_k` parameter ([#4842](https://github.com/Lightning-AI/lightning/pull/4842))
- Added `ModelPruning` Callback ([#5618](https://github.com/Lightning-AI/lightning/pull/5618),
    [#5825](https://github.com/Lightning-AI/lightning/pull/5825),
    [#6045](https://github.com/Lightning-AI/lightning/pull/6045))
- Added `PyTorchProfiler` ([#5560](https://github.com/Lightning-AI/lightning/pull/5560))
- Added compositional metrics ([#5464](https://github.com/Lightning-AI/lightning/pull/5464))
- Added Trainer method `predict(...)` for high performance predictions ([#5579](https://github.com/Lightning-AI/lightning/pull/5579))
- Added `on_before_batch_transfer` and `on_after_batch_transfer` data hooks ([#3671](https://github.com/Lightning-AI/lightning/pull/3671))
- Added AUC/AUROC class interface ([#5479](https://github.com/Lightning-AI/lightning/pull/5479))
- Added `PredictLoop` object ([#5752](https://github.com/Lightning-AI/lightning/pull/5752))
- Added `QuantizationAwareTraining` callback ([#5706](https://github.com/Lightning-AI/lightning/pull/5706),
    [#6040](https://github.com/Lightning-AI/lightning/pull/6040))
- Added `LightningModule.configure_callbacks` to enable the definition of model-specific callbacks ([#5621](https://github.com/Lightning-AI/lightning/pull/5621))
- Added `dim` to `PSNR` metric for mean-squared-error reduction ([#5957](https://github.com/Lightning-AI/lightning/pull/5957))
- Added promxial policy optimization template to pl_examples ([#5394](https://github.com/Lightning-AI/lightning/pull/5394))
- Added `log_graph` to `CometLogger` ([#5295](https://github.com/Lightning-AI/lightning/pull/5295))
- Added possibility for nested loaders ([#5404](https://github.com/Lightning-AI/lightning/pull/5404))
- Added `sync_step` to Wandb logger ([#5351](https://github.com/Lightning-AI/lightning/pull/5351))
- Added `StochasticWeightAveraging` callback ([#5640](https://github.com/Lightning-AI/lightning/pull/5640))
- Added `LightningDataModule.from_datasets(...)` ([#5133](https://github.com/Lightning-AI/lightning/pull/5133))
- Added `PL_TORCH_DISTRIBUTED_BACKEND` env variable to select backend ([#5981](https://github.com/Lightning-AI/lightning/pull/5981))
- Added `Trainer` flag to activate Stochastic Weight Averaging (SWA) `Trainer(stochastic_weight_avg=True)` ([#6038](https://github.com/Lightning-AI/lightning/pull/6038))
- Added DeepSpeed integration ([#5954](https://github.com/Lightning-AI/lightning/pull/5954),
    [#6042](https://github.com/Lightning-AI/lightning/pull/6042))

### Changed

- Changed `stat_scores` metric now calculates stat scores over all classes and gains new parameters, in line with the new `StatScores` metric ([#4839](https://github.com/Lightning-AI/lightning/pull/4839))
- Changed `computer_vision_fine_tunning` example to use `BackboneLambdaFinetuningCallback` ([#5377](https://github.com/Lightning-AI/lightning/pull/5377))
- Changed `automatic casting` for LoggerConnector `metrics` ([#5218](https://github.com/Lightning-AI/lightning/pull/5218))
- Changed `iou` [func] to allow float input ([#4704](https://github.com/Lightning-AI/lightning/pull/4704))
- Metric `compute()` method will no longer automatically call `reset()` ([#5409](https://github.com/Lightning-AI/lightning/pull/5409))
- Set PyTorch 1.4 as min requirements, also for testing and examples `torchvision>=0.5` and `torchtext>=0.5` ([#5418](https://github.com/Lightning-AI/lightning/pull/5418))
- Changed `callbacks` argument in `Trainer` to allow `Callback` input ([#5446](https://github.com/Lightning-AI/lightning/pull/5446))
- Changed the default of `find_unused_parameters` to `False` in DDP ([#5185](https://github.com/Lightning-AI/lightning/pull/5185))
- Changed `ModelCheckpoint` version suffixes to start at 1 ([#5008](https://github.com/Lightning-AI/lightning/pull/5008))
- Progress bar metrics tensors are now converted to float ([#5692](https://github.com/Lightning-AI/lightning/pull/5692))
- Changed the default value for the `progress_bar_refresh_rate` Trainer argument in Google COLAB notebooks to 20 ([#5516](https://github.com/Lightning-AI/lightning/pull/5516))
- Extended support for purely iteration-based training ([#5726](https://github.com/Lightning-AI/lightning/pull/5726))
- Made `LightningModule.global_rank`, `LightningModule.local_rank` and `LightningModule.logger` read-only properties ([#5730](https://github.com/Lightning-AI/lightning/pull/5730))
- Forced `ModelCheckpoint` callbacks to run after all others to guarantee all states are saved to the checkpoint ([#5731](https://github.com/Lightning-AI/lightning/pull/5731))
- Refactored Accelerators and Plugins:
    * Added base classes for plugins ([#5715](https://github.com/Lightning-AI/lightning/pull/5715))
    * Added parallel plugins for DP, DDP, DDPSpawn, DDP2 and Horovod ([#5714](https://github.com/Lightning-AI/lightning/pull/5714))
    * Precision Plugins ([#5718](https://github.com/Lightning-AI/lightning/pull/5718))
    * Added new Accelerators for CPU, GPU and TPU ([#5719](https://github.com/Lightning-AI/lightning/pull/5719))
    * Added RPC and Sharded plugins ([#5732](https://github.com/Lightning-AI/lightning/pull/5732))
    * Added missing `LightningModule`-wrapper logic to new plugins and accelerator ([#5734](https://github.com/Lightning-AI/lightning/pull/5734))
    * Moved device-specific teardown logic from training loop to accelerator ([#5973](https://github.com/Lightning-AI/lightning/pull/5973))
    * Moved accelerator_connector.py to the connectors subfolder ([#6033](https://github.com/Lightning-AI/lightning/pull/6033))
    * Trainer only references accelerator ([#6039](https://github.com/Lightning-AI/lightning/pull/6039))
    * Made parallel devices optional across all plugins ([#6051](https://github.com/Lightning-AI/lightning/pull/6051))
    * Cleaning ([#5948](https://github.com/Lightning-AI/lightning/pull/5948),
        [#5949](https://github.com/Lightning-AI/lightning/pull/5949),
        [#5950](https://github.com/Lightning-AI/lightning/pull/5950))
- Enabled `self.log` in callbacks ([#5094](https://github.com/Lightning-AI/lightning/pull/5094))
- Renamed xxx_AVAILABLE as protected ([#5082](https://github.com/Lightning-AI/lightning/pull/5082))
- Unified module names in Utils ([#5199](https://github.com/Lightning-AI/lightning/pull/5199))
- Separated utils: imports & enums ([#5256](https://github.com/Lightning-AI/lightning/pull/5256)
    [#5874](https://github.com/Lightning-AI/lightning/pull/5874))
- Refactor: clean trainer device & distributed getters ([#5300](https://github.com/Lightning-AI/lightning/pull/5300))
- Simplified training phase as LightningEnum ([#5419](https://github.com/Lightning-AI/lightning/pull/5419))
- Updated metrics to use LightningEnum ([#5689](https://github.com/Lightning-AI/lightning/pull/5689))
- Changed the seq of `on_train_batch_end`, `on_batch_end` & `on_train_epoch_end`, `on_epoch_end hooks` ([#5688](https://github.com/Lightning-AI/lightning/pull/5688))
- Refactored `setup_training` and remove `test_mode` ([#5388](https://github.com/Lightning-AI/lightning/pull/5388))
- Disabled training with zero `num_training_batches` when insufficient `limit_train_batches` ([#5703](https://github.com/Lightning-AI/lightning/pull/5703))
- Refactored `EpochResultStore` ([#5522](https://github.com/Lightning-AI/lightning/pull/5522))
- Update `lr_finder` to check for attribute if not running `fast_dev_run` ([#5990](https://github.com/Lightning-AI/lightning/pull/5990))
- LightningOptimizer manual optimizer is more flexible and expose `toggle_model` ([#5771](https://github.com/Lightning-AI/lightning/pull/5771))
- `MlflowLogger` limit parameter value length to 250 char ([#5893](https://github.com/Lightning-AI/lightning/pull/5893))
- Re-introduced fix for Hydra directory sync with multiple process ([#5993](https://github.com/Lightning-AI/lightning/pull/5993))

### Deprecated

- Function `stat_scores_multiple_classes` is deprecated in favor of `stat_scores` ([#4839](https://github.com/Lightning-AI/lightning/pull/4839))
- Moved accelerators and plugins to its `legacy` pkg ([#5645](https://github.com/Lightning-AI/lightning/pull/5645))
- Deprecated `LightningDistributedDataParallel` in favor of new wrapper module `LightningDistributedModule` ([#5185](https://github.com/Lightning-AI/lightning/pull/5185))
- Deprecated `LightningDataParallel` in favor of new wrapper module `LightningParallelModule` ([#5670](https://github.com/Lightning-AI/lightning/pull/5670))
- Renamed utils modules ([#5199](https://github.com/Lightning-AI/lightning/pull/5199))
    * `argparse_utils` >> `argparse`
    * `model_utils` >> `model_helpers`
    * `warning_utils` >> `warnings`
    * `xla_device_utils` >> `xla_device`
- Deprecated using `'val_loss'` to set the `ModelCheckpoint` monitor ([#6012](https://github.com/Lightning-AI/lightning/pull/6012))
- Deprecated `.get_model()` with explicit `.lightning_module` property ([#6035](https://github.com/Lightning-AI/lightning/pull/6035))
- Deprecated Trainer attribute `accelerator_backend` in favor of `accelerator` ([#6034](https://github.com/Lightning-AI/lightning/pull/6034))

### Removed

- Removed deprecated checkpoint argument `filepath` ([#5321](https://github.com/Lightning-AI/lightning/pull/5321))
- Removed deprecated `Fbeta`, `f1_score` and `fbeta_score` metrics ([#5322](https://github.com/Lightning-AI/lightning/pull/5322))
- Removed deprecated `TrainResult` ([#5323](https://github.com/Lightning-AI/lightning/pull/5323))
- Removed deprecated `EvalResult` ([#5633](https://github.com/Lightning-AI/lightning/pull/5633))
- Removed `LoggerStages` ([#5673](https://github.com/Lightning-AI/lightning/pull/5673))

### Fixed

- Fixed distributed setting and `ddp_cpu` only with `num_processes>1` ([#5297](https://github.com/Lightning-AI/lightning/pull/5297))
- Fixed `num_workers` for Windows example ([#5375](https://github.com/Lightning-AI/lightning/pull/5375))
- Fixed loading yaml ([#5619](https://github.com/Lightning-AI/lightning/pull/5619))
- Fixed support custom DataLoader with DDP if they can be re-instantiated ([#5745](https://github.com/Lightning-AI/lightning/pull/5745))
- Fixed repeated `.fit()` calls ignore max_steps iteration bound ([#5936](https://github.com/Lightning-AI/lightning/pull/5936))
- Fixed throwing `MisconfigurationError` on unknown mode ([#5255](https://github.com/Lightning-AI/lightning/pull/5255))
- Resolve bug with Finetuning ([#5744](https://github.com/Lightning-AI/lightning/pull/5744))
- Fixed `ModelCheckpoint` race condition in file existence check ([#5155](https://github.com/Lightning-AI/lightning/pull/5155))
- Fixed some compatibility with PyTorch 1.8 ([#5864](https://github.com/Lightning-AI/lightning/pull/5864))
- Fixed forward cache ([#5895](https://github.com/Lightning-AI/lightning/pull/5895))
- Fixed recursive detach of tensors to CPU ([#6007](https://github.com/Lightning-AI/lightning/pull/6007))
- Fixed passing wrong strings for scheduler interval doesn't throw an error ([#5923](https://github.com/Lightning-AI/lightning/pull/5923))
- Fixed wrong `requires_grad` state after `return None` with multiple optimizers ([#5738](https://github.com/Lightning-AI/lightning/pull/5638))
- Fixed add `on_epoch_end` hook at the end of `validation`, `test` epoch ([#5986](https://github.com/Lightning-AI/lightning/pull/5986))
- Fixed missing `process_dataloader` call for `TPUSpawn` when in distributed mode ([#6015](https://github.com/Lightning-AI/lightning/pull/6015))
- Fixed progress bar flickering by appending 0 to floats/strings ([#6009](https://github.com/Lightning-AI/lightning/pull/6009))
- Fixed synchronization issues with TPU training ([#6027](https://github.com/Lightning-AI/lightning/pull/6027))
- Fixed `hparams.yaml` saved twice when using `TensorBoardLogger` ([#5953](https://github.com/Lightning-AI/lightning/pull/5953))
- Fixed basic examples ([#5912](https://github.com/Lightning-AI/lightning/pull/5912),
    [#5985](https://github.com/Lightning-AI/lightning/pull/5985))
- Fixed `fairscale` compatible with PT 1.8 ([#5996](https://github.com/Lightning-AI/lightning/pull/5996))
- Ensured `process_dataloader` is called when `tpu_cores > 1` to use Parallel DataLoader ([#6015](https://github.com/Lightning-AI/lightning/pull/6015))
- Attempted SLURM auto resume call when non-shell call fails ([#6002](https://github.com/Lightning-AI/lightning/pull/6002))
- Fixed wrapping optimizers upon assignment ([#6006](https://github.com/Lightning-AI/lightning/pull/6006))
- Fixed allowing hashing of metrics with lists in their state ([#5939](https://github.com/Lightning-AI/lightning/pull/5939))


## [1.1.8] - 2021-02-08

### Fixed

- Separate epoch validation from step validation ([#5208](https://github.com/Lightning-AI/lightning/pull/5208))
- Fixed `toggle_optimizers` not handling all optimizer parameters ([#5775](https://github.com/Lightning-AI/lightning/pull/5775))


## [1.1.7] - 2021-02-03

### Fixed

- Fixed `TensorBoardLogger` not closing `SummaryWriter` on `finalize` ([#5696](https://github.com/Lightning-AI/lightning/pull/5696))
- Fixed filtering of pytorch  "unsqueeze" warning when using DP ([#5622](https://github.com/Lightning-AI/lightning/pull/5622))
- Fixed `num_classes` argument in F1 metric ([#5663](https://github.com/Lightning-AI/lightning/pull/5663))
- Fixed `log_dir` property ([#5537](https://github.com/Lightning-AI/lightning/pull/5537))
- Fixed a race condition in `ModelCheckpoint` when checking if a checkpoint file exists ([#5144](https://github.com/Lightning-AI/lightning/pull/5144))
- Remove unnecessary intermediate layers in Dockerfiles ([#5697](https://github.com/Lightning-AI/lightning/pull/5697))
- Fixed auto learning rate ordering ([#5638](https://github.com/Lightning-AI/lightning/pull/5638))


## [1.1.6] - 2021-01-26

### Changed

- Increased TPU check timeout from 20s to 100s ([#5598](https://github.com/Lightning-AI/lightning/pull/5598))
- Ignored `step` param in Neptune logger's log_metric method ([#5510](https://github.com/Lightning-AI/lightning/pull/5510))
- Pass batch outputs to `on_train_batch_end` instead of `epoch_end` outputs ([#4369](https://github.com/Lightning-AI/lightning/pull/4369))

### Fixed

- Fixed `toggle_optimizer` to reset `requires_grad` state  ([#5574](https://github.com/Lightning-AI/lightning/pull/5574))
- Fixed FileNotFoundError for best checkpoint when using DDP with Hydra ([#5629](https://github.com/Lightning-AI/lightning/pull/5629))
- Fixed an error when logging a progress bar metric with a reserved name ([#5620](https://github.com/Lightning-AI/lightning/pull/5620))
- Fixed `Metric`'s `state_dict` not included when child modules ([#5614](https://github.com/Lightning-AI/lightning/pull/5614))
- Fixed Neptune logger creating multiple experiments when GPUs > 1 ([#3256](https://github.com/Lightning-AI/lightning/pull/3256))
- Fixed duplicate logs appearing in console when using the python logging module ([#5509](https://github.com/Lightning-AI/lightning/pull/5509))
- Fixed tensor printing in `trainer.test()` ([#5138](https://github.com/Lightning-AI/lightning/pull/5138))
- Fixed not using dataloader when `hparams` present ([#4559](https://github.com/Lightning-AI/lightning/pull/4559))


## [1.1.5] - 2021-01-19

### Fixed

- Fixed a visual bug in the progress bar display initialization ([#4579](https://github.com/Lightning-AI/lightning/pull/4579))
- Fixed logging `on_train_batch_end` in a callback with multiple optimizers ([#5521](https://github.com/Lightning-AI/lightning/pull/5521))
- Fixed `reinit_scheduler_properties` with correct optimizer ([#5519](https://github.com/Lightning-AI/lightning/pull/5519))
- Fixed `val_check_interval` with `fast_dev_run` ([#5540](https://github.com/Lightning-AI/lightning/pull/5540))


## [1.1.4] - 2021-01-12

### Added

- Add automatic optimization property setter to lightning module ([#5169](https://github.com/Lightning-AI/lightning/pull/5169))

### Changed

- Changed deprecated `enable_pl_optimizer=True` ([#5244](https://github.com/Lightning-AI/lightning/pull/5244))

### Fixed

- Fixed `transfer_batch_to_device` for DDP with `len(devices_ids) == 1` ([#5195](https://github.com/Lightning-AI/lightning/pull/5195))
- Logging only on `not should_accumulate()` during training ([#5417](https://github.com/Lightning-AI/lightning/pull/5417))
- Resolve interpolation bug with Hydra ([#5406](https://github.com/Lightning-AI/lightning/pull/5406))
- Check environ before selecting a seed to prevent warning message ([#4743](https://github.com/Lightning-AI/lightning/pull/4743))
- Fixed signature mismatch in `model_to_device` of `DDPCPUHPCAccelerator` ([#5505](https://github.com/Lightning-AI/lightning/pull/5505))

## [1.1.3] - 2021-01-05

### Added

- Added a check for optimizer attached to `lr_scheduler` ([#5338](https://github.com/Lightning-AI/lightning/pull/5338))
- Added support for passing non-existing filepaths to `resume_from_checkpoint` ([#4402](https://github.com/Lightning-AI/lightning/pull/4402))

### Changed

- Skip restore from `resume_from_checkpoint` while `testing` ([#5161](https://github.com/Lightning-AI/lightning/pull/5161))
- Allowed `log_momentum` for adaptive optimizers in `LearningRateMonitor` ([#5333](https://github.com/Lightning-AI/lightning/pull/5333))
- Disabled checkpointing, earlystopping and logging with `fast_dev_run` ([#5277](https://github.com/Lightning-AI/lightning/pull/5277))
- Distributed group defaults to `WORLD` if `None` ([#5125](https://github.com/Lightning-AI/lightning/pull/5125))

### Fixed

- Fixed `trainer.test` returning non-test metrics ([#5214](https://github.com/Lightning-AI/lightning/pull/5214))
- Fixed metric state reset ([#5273](https://github.com/Lightning-AI/lightning/pull/5273))
- Fixed `--num-nodes` on `DDPSequentialPlugin` ([#5327](https://github.com/Lightning-AI/lightning/pull/5327))
- Fixed invalid value for `weights_summary` ([#5296](https://github.com/Lightning-AI/lightning/pull/5296))
- Fixed `Trainer.test` not using the latest `best_model_path` ([#5161](https://github.com/Lightning-AI/lightning/pull/5161))
- Fixed existence check for hparams not using underlying filesystem ([#5250](https://github.com/Lightning-AI/lightning/pull/5250))
- Fixed `LightningOptimizer` AMP bug ([#5191](https://github.com/Lightning-AI/lightning/pull/5191))
- Fixed casted key to string in `_flatten_dict` ([#5354](https://github.com/Lightning-AI/lightning/pull/5354))


## [1.1.2] - 2020-12-23

### Added

- Support number for logging with `sync_dist=True` ([#5080](https://github.com/Lightning-AI/lightning/pull/5080))
- Added offset logging step when resuming for Wandb logger ([#5050](https://github.com/Lightning-AI/lightning/pull/5050))

### Removed

- `enable_pl_optimizer=False` by default to temporarily fix AMP issues ([#5163](https://github.com/Lightning-AI/lightning/pull/5163))

### Fixed

- Metric reduction with Logging ([#5150](https://github.com/Lightning-AI/lightning/pull/5150))
- Remove nan loss in manual optimization ([#5121](https://github.com/Lightning-AI/lightning/pull/5121))
- Un-balanced logging properly supported ([#5119](https://github.com/Lightning-AI/lightning/pull/5119))
- Fix hanging in DDP HPC accelerators ([#5157](https://github.com/Lightning-AI/lightning/pull/5157))
- Fix reset `TensorRunningAccum` ([#5106](https://github.com/Lightning-AI/lightning/pull/5106))
- Updated `DALIClassificationLoader` to not use deprecated arguments ([#4925](https://github.com/Lightning-AI/lightning/pull/4925))
- Corrected call to `torch.no_grad` ([#5124](https://github.com/Lightning-AI/lightning/pull/5124))


## [1.1.1] - 2020-12-15

### Added

- Add a notebook example to reach a quick baseline of ~94% accuracy on CIFAR10 using Resnet in Lightning ([#4818](https://github.com/Lightning-AI/lightning/pull/4818))

### Changed

- Simplify accelerator steps ([#5015](https://github.com/Lightning-AI/lightning/pull/5015))
- Refactor load in checkpoint connector ([#4593](https://github.com/Lightning-AI/lightning/pull/4593))
- Fixed the saved filename in `ModelCheckpoint` when it already exists ([#4861](https://github.com/Lightning-AI/lightning/pull/4861))

### Removed

- Drop duplicate metrics ([#5014](https://github.com/Lightning-AI/lightning/pull/5014))
- Remove beta arg from F1 class and functional ([#5076](https://github.com/Lightning-AI/lightning/pull/5076))

### Fixed

- Fixed trainer by default `None` in `DDPAccelerator` ([#4915](https://github.com/Lightning-AI/lightning/pull/4915))
- Fixed `LightningOptimizer` to expose optimizer attributes ([#5095](https://github.com/Lightning-AI/lightning/pull/5095))
- Do not warn when the `name` key is used in the `lr_scheduler` dict ([#5057](https://github.com/Lightning-AI/lightning/pull/5057))
- Check if optimizer supports closure ([#4981](https://github.com/Lightning-AI/lightning/pull/4981))
- Add deprecated metric utility functions back to functional (
    [#5067](https://github.com/Lightning-AI/lightning/pull/5067),
    [#5068](https://github.com/Lightning-AI/lightning/pull/5068))
- Allow any input in `to_onnx` and `to_torchscript` ([#4378](https://github.com/Lightning-AI/lightning/pull/4378))
- Fixed `DDPHPCAccelerator` hangs in DDP construction by calling `init_device` ([#5157](https://github.com/Lightning-AI/lightning/pull/5157))


## [1.1.0] - 2020-12-09

### Added

- Added "monitor" key to saved `ModelCheckpoints` ([#4383](https://github.com/Lightning-AI/lightning/pull/4383))
- Added `ConfusionMatrix` class interface ([#4348](https://github.com/Lightning-AI/lightning/pull/4348))
- Added multiclass AUROC metric ([#4236](https://github.com/Lightning-AI/lightning/pull/4236))
- Added global step indexing to the checkpoint name for a better sub-epoch checkpointing experience ([#3807](https://github.com/Lightning-AI/lightning/pull/3807))
- Added optimizer hooks in callbacks ([#4379](https://github.com/Lightning-AI/lightning/pull/4379))
- Added option to log momentum ([#4384](https://github.com/Lightning-AI/lightning/pull/4384))
- Added `current_score` to `ModelCheckpoint.on_save_checkpoint` ([#4721](https://github.com/Lightning-AI/lightning/pull/4721))
- Added logging using `self.log` in train and evaluation for epoch end hooks (
    [#4552](https://github.com/Lightning-AI/lightning/pull/4552),
    [#4495](https://github.com/Lightning-AI/lightning/pull/4495),
    [#4439](https://github.com/Lightning-AI/lightning/pull/4439),
    [#4684](https://github.com/Lightning-AI/lightning/pull/4684),
    [#4913](https://github.com/Lightning-AI/lightning/pull/4913))
- Added ability for DDP plugin to modify optimizer state saving ([#4675](https://github.com/Lightning-AI/lightning/pull/4675))
- Added `prefix` argument in loggers ([#4557](https://github.com/Lightning-AI/lightning/pull/4557))
- Added printing of total num of params, trainable and non-trainable params in ModelSummary ([#4521](https://github.com/Lightning-AI/lightning/pull/4521))
- Added `PrecisionRecallCurve, ROC, AveragePrecision` class metric ([#4549](https://github.com/Lightning-AI/lightning/pull/4549))
- Added custom `Apex` and `NativeAMP` as `Precision plugins` ([#4355](https://github.com/Lightning-AI/lightning/pull/4355))
- Added `DALI MNIST` example ([#3721](https://github.com/Lightning-AI/lightning/pull/3721))
- Added `sharded plugin` for DDP for multi-gpu training memory optimizations (
    [#4639](https://github.com/Lightning-AI/lightning/pull/4639),
    [#4686](https://github.com/Lightning-AI/lightning/pull/4686),
    [#4737](https://github.com/Lightning-AI/lightning/pull/4737),
    [#4773](https://github.com/Lightning-AI/lightning/pull/4773))
- Added `experiment_id` to the NeptuneLogger ([#3462](https://github.com/Lightning-AI/lightning/pull/3462))
- Added `PyTorch Geometric` integration example with Lightning ([#4568](https://github.com/Lightning-AI/lightning/pull/4568))
- Added `all_gather` method to `LightningModule` which allows gradient based tensor synchronizations for use-cases such as negative sampling. ([#5012](https://github.com/Lightning-AI/lightning/pull/5012))
- Enabled `self.log` in most functions ([#4969](https://github.com/Lightning-AI/lightning/pull/4969))
- Added changeable extension variable for `ModelCheckpoint` ([#4977](https://github.com/Lightning-AI/lightning/pull/4977))


### Changed

- Tuner algorithms will be skipped if `fast_dev_run=True` ([#3903](https://github.com/Lightning-AI/lightning/pull/3903))
- `WandbLogger` does not force wandb `reinit` arg to True anymore and creates a run only when needed ([#4648](https://github.com/Lightning-AI/lightning/pull/4648))
- Changed `automatic_optimization` to be a model attribute ([#4602](https://github.com/Lightning-AI/lightning/pull/4602))
- Changed `Simple Profiler` report to order by percentage time spent + num calls ([#4880](https://github.com/Lightning-AI/lightning/pull/4880))
- Simplify optimization Logic ([#4984](https://github.com/Lightning-AI/lightning/pull/4984))
- Classification metrics overhaul ([#4837](https://github.com/Lightning-AI/lightning/pull/4837))
- Updated `fast_dev_run` to accept integer representing num_batches ([#4629](https://github.com/Lightning-AI/lightning/pull/4629))
- Refactored optimizer ([#4658](https://github.com/Lightning-AI/lightning/pull/4658))


### Deprecated

- Deprecated `prefix` argument in `ModelCheckpoint` ([#4765](https://github.com/Lightning-AI/lightning/pull/4765))
- Deprecated the old way of assigning hyper-parameters through `self.hparams = ...` ([#4813](https://github.com/Lightning-AI/lightning/pull/4813))
- Deprecated `mode='auto'` from `ModelCheckpoint` and `EarlyStopping` ([#4695](https://github.com/Lightning-AI/lightning/pull/4695))

### Removed

- Removed `reorder` parameter of the `auc` metric ([#5004](https://github.com/Lightning-AI/lightning/pull/5004))
- Removed `multiclass_roc` and `multiclass_precision_recall_curve`, use `roc` and `precision_recall_curve` instead ([#4549](https://github.com/Lightning-AI/lightning/pull/4549))

### Fixed

- Added feature to move tensors to CPU before saving ([#4309](https://github.com/Lightning-AI/lightning/pull/4309))
- Fixed `LoggerConnector` to have logged metrics on root device in DP ([#4138](https://github.com/Lightning-AI/lightning/pull/4138))
- Auto convert tensors to contiguous format when `gather_all` ([#4907](https://github.com/Lightning-AI/lightning/pull/4907))
- Fixed `PYTHONPATH` for ddp test model ([#4528](https://github.com/Lightning-AI/lightning/pull/4528))
- Fixed allowing logger to support indexing ([#4595](https://github.com/Lightning-AI/lightning/pull/4595))
- Fixed DDP and manual_optimization ([#4976](https://github.com/Lightning-AI/lightning/pull/4976))


## [1.0.8] - 2020-11-24

### Added

- Added casting to python types for numpy scalars when logging `hparams` ([#4647](https://github.com/Lightning-AI/lightning/pull/4647))
- Added warning when progress bar refresh rate is less than 20 on Google Colab to prevent crashing ([#4654](https://github.com/Lightning-AI/lightning/pull/4654))
- Added `F1` class metric ([#4656](https://github.com/Lightning-AI/lightning/pull/4656))

### Changed

- Consistently use `step=trainer.global_step` in `LearningRateMonitor` independently of `logging_interval` ([#4376](https://github.com/Lightning-AI/lightning/pull/4376))
- Metric states are no longer as default added to `state_dict` ([#4685](https://github.com/Lightning-AI/lightning/pull/4685))
- Renamed class metric `Fbeta` >> `FBeta` ([#4656](https://github.com/Lightning-AI/lightning/pull/4656))
- Model summary: add 1 decimal place ([#4745](https://github.com/Lightning-AI/lightning/pull/4745))
- Do not override `PYTHONWARNINGS` ([#4700](https://github.com/Lightning-AI/lightning/pull/4700))
- Changed `init_ddp_connection` moved from `DDP` to `DDPPlugin` ([#4407](https://github.com/Lightning-AI/lightning/pull/4407))


### Fixed

- Fixed checkpoint `hparams` dict casting when `omegaconf` is available ([#4770](https://github.com/Lightning-AI/lightning/pull/4770))
- Fixed incomplete progress bars when total batches not divisible by refresh rate ([#4577](https://github.com/Lightning-AI/lightning/pull/4577))
- Updated SSIM metric ([#4566](https://github.com/Lightning-AI/lightning/pull/4566))
- Fixed batch_arg_name - add `batch_arg_name` to all calls to `_adjust_batch_size`bug ([#4812](https://github.com/Lightning-AI/lightning/pull/4812))
- Fixed `torchtext` data to GPU ([#4785](https://github.com/Lightning-AI/lightning/pull/4785))
- Fixed a crash bug in MLFlow logger ([#4716](https://github.com/Lightning-AI/lightning/pull/4716))

## [1.0.7] - 2020-11-17

### Added

- Added lambda closure to `manual_optimizer_step` ([#4618](https://github.com/Lightning-AI/lightning/pull/4618))

### Changed

- Change Metrics `persistent` default mode to `False` ([#4685](https://github.com/Lightning-AI/lightning/pull/4685))
- LoggerConnector log_metrics will use `total_batch_idx` instead of `global_step` when logging on `training step` ([#4738](https://github.com/Lightning-AI/lightning/pull/4738))


### Fixed

- Prevent crash if `sync_dist=True` on CPU ([#4626](https://github.com/Lightning-AI/lightning/pull/4626))
- Fixed average pbar Metrics ([#4534](https://github.com/Lightning-AI/lightning/pull/4534))
- Fixed `setup` callback hook to correctly pass the LightningModule through ([#4608](https://github.com/Lightning-AI/lightning/pull/4608))
- Allowing decorate model init with saving `hparams` inside ([#4662](https://github.com/Lightning-AI/lightning/pull/4662))
- Fixed `split_idx` set by `LoggerConnector` in `on_trainer_init` to `Trainer`  ([#4697](https://github.com/Lightning-AI/lightning/pull/4697))


## [1.0.6] - 2020-11-11

### Added

- Added metrics aggregation in Horovod and fixed early stopping ([#3775](https://github.com/Lightning-AI/lightning/pull/3775))
- Added `manual_optimizer_step` which work with `AMP Native` and `accumulated_grad_batches` ([#4485](https://github.com/Lightning-AI/lightning/pull/4485))
- Added `persistent(mode)` method to metrics, to enable and disable metric states being added to `state_dict` ([#4482](https://github.com/Lightning-AI/lightning/pull/4482))
- Added congratulations at the end of our notebooks ([#4555](https://github.com/Lightning-AI/lightning/pull/4555))
- Added parameters `move_metrics_to_cpu` in Trainer to disable gpu leak ([#4592](https://github.com/Lightning-AI/lightning/pull/4592))


### Changed

- Changed `fsspec` to tuner ([#4458](https://github.com/Lightning-AI/lightning/pull/4458))
- Unify SLURM/TorchElastic under backend plugin ([#4578](https://github.com/Lightning-AI/lightning/pull/4578),
        [#4580](https://github.com/Lightning-AI/lightning/pull/4580),
        [#4581](https://github.com/Lightning-AI/lightning/pull/4581),
        [#4582](https://github.com/Lightning-AI/lightning/pull/4582),
        [#4583](https://github.com/Lightning-AI/lightning/pull/4583))

### Fixed

- Fixed feature-lack in `hpc_load` ([#4526](https://github.com/Lightning-AI/lightning/pull/4526))
- Fixed metrics states being overridden in DDP mode ([#4482](https://github.com/Lightning-AI/lightning/pull/4482))
- Fixed `lightning_getattr`, `lightning_hasattr` not finding the correct attributes in datamodule ([#4347](https://github.com/Lightning-AI/lightning/pull/4347))
- Fixed automatic optimization AMP by `manual_optimization_step` ([#4485](https://github.com/Lightning-AI/lightning/pull/4485))
- Replace `MisconfigurationException` with warning in `ModelCheckpoint` Callback ([#4560](https://github.com/Lightning-AI/lightning/pull/4560))
- Fixed logged keys in mlflow logger ([#4412](https://github.com/Lightning-AI/lightning/pull/4412))
- Fixed `is_picklable` by catching `AttributeError` ([#4508](https://github.com/Lightning-AI/lightning/pull/4508))
- Fixed multi test dataloaders dict `AttributeError` error ([#4480](https://github.com/Lightning-AI/lightning/pull/4480))
- Fixed show progress bar only for `progress_rank 0` on `DDP_SLURM` ([#4437](https://github.com/Lightning-AI/lightning/pull/4437))

## [1.0.5] - 2020-11-03

### Added

- Added PyTorch 1.7 Stable support ([#3821](https://github.com/Lightning-AI/lightning/pull/3821))
- Added timeout for `tpu_device_exists` to ensure process does not hang indefinitely ([#4340](https://github.com/Lightning-AI/lightning/pull/4340))

### Changed

- W&B log in sync with `Trainer` step ([#4405](https://github.com/Lightning-AI/lightning/pull/4405))
- Hook `on_after_backward` is called only when `optimizer_step` is being called ([#4439](https://github.com/Lightning-AI/lightning/pull/4439))
- Moved `track_and_norm_grad` into `training loop` and called only when `optimizer_step` is being called ([#4439](https://github.com/Lightning-AI/lightning/pull/4439))
- Changed type checker with explicit cast of `ref_model` object ([#4457](https://github.com/Lightning-AI/lightning/pull/4457))
- Changed `distributed_backend` -> `accelerator` ([#4429](https://github.com/Lightning-AI/lightning/pull/4429))

### Deprecated

- Deprecated passing `ModelCheckpoint` instance to `checkpoint_callback` Trainer argument ([#4336](https://github.com/Lightning-AI/lightning/pull/4336))

### Fixed

- Disable saving checkpoints if not trained ([#4372](https://github.com/Lightning-AI/lightning/pull/4372))
- Fixed error using `auto_select_gpus=True` with `gpus=-1` ([#4209](https://github.com/Lightning-AI/lightning/pull/4209))
- Disabled training when `limit_train_batches=0` ([#4371](https://github.com/Lightning-AI/lightning/pull/4371))
- Fixed that metrics do not store computational graph for all seen data ([#4313](https://github.com/Lightning-AI/lightning/pull/4313))
- Fixed AMP unscale for `on_after_backward` ([#4439](https://github.com/Lightning-AI/lightning/pull/4439))
- Fixed TorchScript export when module includes Metrics ([#4428](https://github.com/Lightning-AI/lightning/pull/4428))
- Fixed TorchScript trace method's data to device and docstring ([#4360](https://github.com/Lightning-AI/lightning/pull/4360))
- Fixed CSV logger warning ([#4419](https://github.com/Lightning-AI/lightning/pull/4419))
- Fixed skip DDP parameter sync ([#4301](https://github.com/Lightning-AI/lightning/pull/4301))
- Fixed `WandbLogger` _sanitize_callable function ([#4422](https://github.com/Lightning-AI/lightning/pull/4422))
- Fixed `AMP Native` `_unscale` gradient ([#4441](https://github.com/Lightning-AI/lightning/pull/4441))


## [1.0.4] - 2020-10-27

### Added

- Added `dirpath` and `filename` parameter in `ModelCheckpoint` ([#4213](https://github.com/Lightning-AI/lightning/pull/4213))
- Added plugins docs and DDPPlugin to customize ddp across all accelerators ([#4258](https://github.com/Lightning-AI/lightning/pull/4285))
- Added `strict` option to the scheduler dictionary ([#3586](https://github.com/Lightning-AI/lightning/pull/3586))
- Added `fsspec` support for profilers ([#4162](https://github.com/Lightning-AI/lightning/pull/4162))
- Added autogenerated helptext to `Trainer.add_argparse_args` ([#4344](https://github.com/Lightning-AI/lightning/pull/4344))
- Added support for string values in `Trainer`'s `profiler` parameter ([#3656](https://github.com/Lightning-AI/lightning/pull/3656))
- Added `optimizer_closure` to `optimizer.step` when supported ([#4190](https://github.com/Lightning-AI/lightning/pull/4190))
- Added unification of regression metrics ([#4166](https://github.com/Lightning-AI/lightning/pull/4166))
- Added checkpoint load from Bytes ([#4314](https://github.com/Lightning-AI/lightning/pull/4314))

### Changed

- Improved error messages for invalid `configure_optimizers` returns ([#3587](https://github.com/Lightning-AI/lightning/pull/3587))
- Allow changing the logged step value in `validation_step` ([#4130](https://github.com/Lightning-AI/lightning/pull/4130))
- Allow setting `replace_sampler_ddp=True` with a distributed sampler already added ([#4273](https://github.com/Lightning-AI/lightning/pull/4273))
- Fixed sanitized parameters for `WandbLogger.log_hyperparams` ([#4320](https://github.com/Lightning-AI/lightning/pull/4320))

### Deprecated

- Deprecated `filepath` in `ModelCheckpoint` ([#4213](https://github.com/Lightning-AI/lightning/pull/4213))
- Deprecated `reorder` parameter of the `auc` metric ([#4237](https://github.com/Lightning-AI/lightning/pull/4237))
- Deprecated bool values in `Trainer`'s `profiler` parameter ([#3656](https://github.com/Lightning-AI/lightning/pull/3656))

### Fixed

- Fixed setting device ids in DDP ([#4297](https://github.com/Lightning-AI/lightning/pull/4297))
- Fixed synchronization of best model path in `ddp_accelerator` ([#4323](https://github.com/Lightning-AI/lightning/pull/4323))
- Fixed `WandbLogger` not uploading checkpoint artifacts at the end of training ([#4341](https://github.com/Lightning-AI/lightning/pull/4341))
- Fixed `FBeta` computation ([#4183](https://github.com/Lightning-AI/lightning/pull/4183))
- Fixed `accumulation across batches` has completed `before breaking training loop` ([#4278](https://github.com/Lightning-AI/lightning/pull/4278))
- Fixed `ModelCheckpoint` don't increase current_epoch and global_step when not training ([#4291](https://github.com/Lightning-AI/lightning/pull/4291))
- Fixed `COMET_EXPERIMENT_KEY` environment variable usage in comet logger ([#4230](https://github.com/Lightning-AI/lightning/pull/4230))

## [1.0.3] - 2020-10-20

### Added

- Added persistent flag to `Metric.add_state` ([#4195](https://github.com/Lightning-AI/lightning/pull/4195))

### Changed

- Used `checkpoint_connector.hpc_save` in SLURM ([#4217](https://github.com/Lightning-AI/lightning/pull/4217))
- Moved base req. to root ([#4219](https://github.com/Lightning-AI/lightning/pull/4219))

### Fixed

- Fixed `hparams` assign in init ([#4189](https://github.com/Lightning-AI/lightning/pull/4189))
- Fixed overwrite check for model hooks ([#4010](https://github.com/Lightning-AI/lightning/pull/4010))


## [1.0.2] - 2020-10-15

### Added

- Added trace functionality to the function `to_torchscript` ([#4142](https://github.com/Lightning-AI/lightning/pull/4142))

### Changed

- Called `on_load_checkpoint` before loading `state_dict` ([#4057](https://github.com/Lightning-AI/lightning/pull/4057))

### Removed

- Removed duplicate metric vs step log for train loop ([#4173](https://github.com/Lightning-AI/lightning/pull/4173))

### Fixed

- Fixed the `self.log` problem in `validation_step()` ([#4169](https://github.com/Lightning-AI/lightning/pull/4169))
- Fixed `hparams` saving - save the state when `save_hyperparameters()` is called [in `__init__`] ([#4163](https://github.com/Lightning-AI/lightning/pull/4163))
- Fixed runtime failure while exporting `hparams` to yaml ([#4158](https://github.com/Lightning-AI/lightning/pull/4158))


## [1.0.1] - 2020-10-14

### Added

- Added getstate/setstate method for torch.save serialization ([#4127](https://github.com/Lightning-AI/lightning/pull/4127))


## [1.0.0] - 2020-10-13

### Added

- Added Explained Variance Metric + metric fix ([#4013](https://github.com/Lightning-AI/lightning/pull/4013))
- Added Metric <-> Lightning Module integration tests ([#4008](https://github.com/Lightning-AI/lightning/pull/4008))
- Added parsing OS env vars in `Trainer` ([#4022](https://github.com/Lightning-AI/lightning/pull/4022))
- Added classification metrics ([#4043](https://github.com/Lightning-AI/lightning/pull/4043))
- Updated explained variance metric ([#4024](https://github.com/Lightning-AI/lightning/pull/4024))
- Enabled plugins ([#4041](https://github.com/Lightning-AI/lightning/pull/4041))
- Enabled custom clusters ([#4048](https://github.com/Lightning-AI/lightning/pull/4048))
- Enabled passing in custom accelerators ([#4050](https://github.com/Lightning-AI/lightning/pull/4050))
- Added `LightningModule.toggle_optimizer` ([#4058](https://github.com/Lightning-AI/lightning/pull/4058))
- Added `LightningModule.manual_backward` ([#4063](https://github.com/Lightning-AI/lightning/pull/4063))
- Added `output` argument to `*_batch_end` hooks ([#3965](https://github.com/Lightning-AI/lightning/pull/3965),
    [#3966](https://github.com/Lightning-AI/lightning/pull/3966))
- Added `output` argument to `*_epoch_end` hooks ([#3967](https://github.com/Lightning-AI/lightning/pull/3967))

### Changed

- Integrated metrics API with self.log ([#3961](https://github.com/Lightning-AI/lightning/pull/3961))
- Decoupled Apex ([#4052](https://github.com/Lightning-AI/lightning/pull/4052),
        [#4054](https://github.com/Lightning-AI/lightning/pull/4054),
        [#4055](https://github.com/Lightning-AI/lightning/pull/4055),
        [#4056](https://github.com/Lightning-AI/lightning/pull/4056),
        [#4058](https://github.com/Lightning-AI/lightning/pull/4058),
        [#4060](https://github.com/Lightning-AI/lightning/pull/4060),
        [#4061](https://github.com/Lightning-AI/lightning/pull/4061),
        [#4062](https://github.com/Lightning-AI/lightning/pull/4062),
        [#4063](https://github.com/Lightning-AI/lightning/pull/4063),
        [#4064](https://github.com/Lightning-AI/lightning/pull/4064),
        [#4065](https://github.com/Lightning-AI/lightning/pull/4065))
- Renamed all backends to `Accelerator` ([#4066](https://github.com/Lightning-AI/lightning/pull/4066))
- Enabled manual returns ([#4089](https://github.com/Lightning-AI/lightning/pull/4089))

### Removed

- Removed support for EvalResult and TrainResult ([#3968](https://github.com/Lightning-AI/lightning/pull/3968))
- Removed deprecated trainer flags: `overfit_pct`, `log_save_interval`, `row_log_interval` ([#3969](https://github.com/Lightning-AI/lightning/pull/3969))
- Removed deprecated early_stop_callback ([#3982](https://github.com/Lightning-AI/lightning/pull/3982))
- Removed deprecated model hooks ([#3980](https://github.com/Lightning-AI/lightning/pull/3980))
- Removed deprecated callbacks ([#3979](https://github.com/Lightning-AI/lightning/pull/3979))
- Removed `trainer` argument in `LightningModule.backward` [#4056](https://github.com/Lightning-AI/lightning/pull/4056))

### Fixed

- Fixed `current_epoch` property update to reflect true epoch number inside `LightningDataModule`, when `reload_dataloaders_every_epoch=True`. ([#3974](https://github.com/Lightning-AI/lightning/pull/3974))
- Fixed to print scaler value in progress bar ([#4053](https://github.com/Lightning-AI/lightning/pull/4053))
- Fixed mismatch between docstring and code regarding when `on_load_checkpoint` hook is called ([#3996](https://github.com/Lightning-AI/lightning/pull/3996))


## [0.10.0] - 2020-10-07

### Added

- Added new Metrics API. ([#3868](https://github.com/Lightning-AI/lightning/pull/3868), [#3921](https://github.com/Lightning-AI/lightning/pull/3921))
- Enable PyTorch 1.7 compatibility ([#3541](https://github.com/Lightning-AI/lightning/pull/3541))
- Added `LightningModule.to_torchscript` to support exporting as `ScriptModule` ([#3258](https://github.com/Lightning-AI/lightning/pull/3258))
- Added warning when dropping unpicklable `hparams` ([#2874](https://github.com/Lightning-AI/lightning/pull/2874))
- Added EMB similarity ([#3349](https://github.com/Lightning-AI/lightning/pull/3349))
- Added `ModelCheckpoint.to_yaml` method ([#3048](https://github.com/Lightning-AI/lightning/pull/3048))
- Allow `ModelCheckpoint` monitor to be `None`, meaning it will always save ([#3630](https://github.com/Lightning-AI/lightning/pull/3630))
- Disabled optimizers setup during testing ([#3059](https://github.com/Lightning-AI/lightning/pull/3059))
- Added support for datamodules to save and load checkpoints when training ([#3563](https://github.com/Lightning-AI/lightning/pull/3563))
- Added support for datamodule in learning rate finder ([#3425](https://github.com/Lightning-AI/lightning/pull/3425))
- Added gradient clip test for native AMP ([#3754](https://github.com/Lightning-AI/lightning/pull/3754))
- Added dist lib to enable syncing anything across devices ([#3762](https://github.com/Lightning-AI/lightning/pull/3762))
- Added `broadcast` to `TPUBackend` ([#3814](https://github.com/Lightning-AI/lightning/pull/3814))
- Added `XLADeviceUtils` class to check XLA device type ([#3274](https://github.com/Lightning-AI/lightning/pull/3274))

### Changed

- Refactored accelerator backends:
   * moved TPU `xxx_step` to backend ([#3118](https://github.com/Lightning-AI/lightning/pull/3118))
   * refactored DDP backend `forward` ([#3119](https://github.com/Lightning-AI/lightning/pull/3119))
   * refactored GPU backend `__step` ([#3120](https://github.com/Lightning-AI/lightning/pull/3120))
   * refactored Horovod backend ([#3121](https://github.com/Lightning-AI/lightning/pull/3121),
        [#3122](https://github.com/Lightning-AI/lightning/pull/3122))
   * remove obscure forward call in eval + CPU backend `___step` ([#3123](https://github.com/Lightning-AI/lightning/pull/3123))
   * reduced all simplified forward ([#3126](https://github.com/Lightning-AI/lightning/pull/3126))
   * added hook base method ([#3127](https://github.com/Lightning-AI/lightning/pull/3127))
   * refactor eval loop to use hooks - use `test_mode` for if so we can split later ([#3129](https://github.com/Lightning-AI/lightning/pull/3129))
   * moved `___step_end` hooks ([#3130](https://github.com/Lightning-AI/lightning/pull/3130))
   * training forward refactor ([#3134](https://github.com/Lightning-AI/lightning/pull/3134))
   * training AMP scaling refactor ([#3135](https://github.com/Lightning-AI/lightning/pull/3135))
   * eval step scaling factor ([#3136](https://github.com/Lightning-AI/lightning/pull/3136))
   * add eval loop object to streamline eval loop ([#3138](https://github.com/Lightning-AI/lightning/pull/3138))
   * refactored dataloader process hook ([#3139](https://github.com/Lightning-AI/lightning/pull/3139))
   * refactored inner eval loop ([#3141](https://github.com/Lightning-AI/lightning/pull/3141))
   * final inner eval loop hooks ([#3154](https://github.com/Lightning-AI/lightning/pull/3154))
   * clean up hooks in `run_evaluation` ([#3156](https://github.com/Lightning-AI/lightning/pull/3156))
   * clean up data reset ([#3161](https://github.com/Lightning-AI/lightning/pull/3161))
   * expand eval loop out ([#3165](https://github.com/Lightning-AI/lightning/pull/3165))
   * moved hooks around in eval loop ([#3195](https://github.com/Lightning-AI/lightning/pull/3195))
   * remove `_evaluate` fx ([#3197](https://github.com/Lightning-AI/lightning/pull/3197))
   * `Trainer.fit` hook clean up ([#3198](https://github.com/Lightning-AI/lightning/pull/3198))
   * DDPs train hooks ([#3203](https://github.com/Lightning-AI/lightning/pull/3203))
   * refactor DDP backend ([#3204](https://github.com/Lightning-AI/lightning/pull/3204),
        [#3207](https://github.com/Lightning-AI/lightning/pull/3207),
        [#3208](https://github.com/Lightning-AI/lightning/pull/3208),
        [#3209](https://github.com/Lightning-AI/lightning/pull/3209),
        [#3210](https://github.com/Lightning-AI/lightning/pull/3210))
   * reduced accelerator selection ([#3211](https://github.com/Lightning-AI/lightning/pull/3211))
   * group prepare data hook ([#3212](https://github.com/Lightning-AI/lightning/pull/3212))
   * added data connector ([#3285](https://github.com/Lightning-AI/lightning/pull/3285))
   * modular is_overridden ([#3290](https://github.com/Lightning-AI/lightning/pull/3290))
   * adding `Trainer.tune()` ([#3293](https://github.com/Lightning-AI/lightning/pull/3293))
   * move `run_pretrain_routine` -> `setup_training` ([#3294](https://github.com/Lightning-AI/lightning/pull/3294))
   * move train outside of setup training ([#3297](https://github.com/Lightning-AI/lightning/pull/3297))
   * move `prepare_data` to data connector ([#3307](https://github.com/Lightning-AI/lightning/pull/3307))
   * moved accelerator router ([#3309](https://github.com/Lightning-AI/lightning/pull/3309))
   * train loop refactor - moving train loop to own object ([#3310](https://github.com/Lightning-AI/lightning/pull/3310),
        [#3312](https://github.com/Lightning-AI/lightning/pull/3312),
        [#3313](https://github.com/Lightning-AI/lightning/pull/3313),
        [#3314](https://github.com/Lightning-AI/lightning/pull/3314))
   * duplicate data interface definition up into DataHooks class ([#3344](https://github.com/Lightning-AI/lightning/pull/3344))
   * inner train loop ([#3359](https://github.com/Lightning-AI/lightning/pull/3359),
        [#3361](https://github.com/Lightning-AI/lightning/pull/3361),
        [#3362](https://github.com/Lightning-AI/lightning/pull/3362),
        [#3363](https://github.com/Lightning-AI/lightning/pull/3363),
        [#3365](https://github.com/Lightning-AI/lightning/pull/3365),
        [#3366](https://github.com/Lightning-AI/lightning/pull/3366),
        [#3367](https://github.com/Lightning-AI/lightning/pull/3367),
        [#3368](https://github.com/Lightning-AI/lightning/pull/3368),
        [#3369](https://github.com/Lightning-AI/lightning/pull/3369),
        [#3370](https://github.com/Lightning-AI/lightning/pull/3370),
        [#3371](https://github.com/Lightning-AI/lightning/pull/3371),
        [#3372](https://github.com/Lightning-AI/lightning/pull/3372),
        [#3373](https://github.com/Lightning-AI/lightning/pull/3373),
        [#3374](https://github.com/Lightning-AI/lightning/pull/3374),
        [#3375](https://github.com/Lightning-AI/lightning/pull/3375),
        [#3376](https://github.com/Lightning-AI/lightning/pull/3376),
        [#3385](https://github.com/Lightning-AI/lightning/pull/3385),
        [#3388](https://github.com/Lightning-AI/lightning/pull/3388),
        [#3397](https://github.com/Lightning-AI/lightning/pull/3397))
   * all logging related calls in a connector ([#3395](https://github.com/Lightning-AI/lightning/pull/3395))
   * device parser ([#3400](https://github.com/Lightning-AI/lightning/pull/3400),
        [#3405](https://github.com/Lightning-AI/lightning/pull/3405))
   * added model connector ([#3407](https://github.com/Lightning-AI/lightning/pull/3407))
   * moved eval loop logging to loggers ([#3408](https://github.com/Lightning-AI/lightning/pull/3408))
   * moved eval loop (#3412[#3408](https://github.com/Lightning-AI/lightning/pull/3408))
   * trainer/separate argparse ([#3421](https://github.com/Lightning-AI/lightning/pull/3421),
        [#3428](https://github.com/Lightning-AI/lightning/pull/3428),
        [#3432](https://github.com/Lightning-AI/lightning/pull/3432))
   * move `lr_finder` ([#3434](https://github.com/Lightning-AI/lightning/pull/3434))
   * organize args (#[#3435](https://github.com/Lightning-AI/lightning/pull/3435),
        [#3442](https://github.com/Lightning-AI/lightning/pull/3442),
        [#3447](https://github.com/Lightning-AI/lightning/pull/3447),
        [#3448](https://github.com/Lightning-AI/lightning/pull/3448),
        [#3449](https://github.com/Lightning-AI/lightning/pull/3449),
        [#3456](https://github.com/Lightning-AI/lightning/pull/3456))
   * move specific accelerator code ([#3457](https://github.com/Lightning-AI/lightning/pull/3457))
   * group connectors ([#3472](https://github.com/Lightning-AI/lightning/pull/3472))
   * accelerator connector methods x/n ([#3469](https://github.com/Lightning-AI/lightning/pull/3469),
        [#3470](https://github.com/Lightning-AI/lightning/pull/3470),
        [#3474](https://github.com/Lightning-AI/lightning/pull/3474))
   * merge backends x/n ([#3476](https://github.com/Lightning-AI/lightning/pull/3476),
        [#3477](https://github.com/Lightning-AI/lightning/pull/3477),
        [#3478](https://github.com/Lightning-AI/lightning/pull/3478),
        [#3480](https://github.com/Lightning-AI/lightning/pull/3480),
        [#3482](https://github.com/Lightning-AI/lightning/pull/3482))
   * apex plugin ([#3502](https://github.com/Lightning-AI/lightning/pull/3502))
   * precision plugins ([#3504](https://github.com/Lightning-AI/lightning/pull/3504))
   * Result - make monitor default to `checkpoint_on` to simplify ([#3571](https://github.com/Lightning-AI/lightning/pull/3571))
   * reference to the Trainer on the `LightningDataModule` ([#3684](https://github.com/Lightning-AI/lightning/pull/3684))
   * add `.log` to lightning module ([#3686](https://github.com/Lightning-AI/lightning/pull/3686),
        [#3699](https://github.com/Lightning-AI/lightning/pull/3699),
        [#3701](https://github.com/Lightning-AI/lightning/pull/3701),
        [#3704](https://github.com/Lightning-AI/lightning/pull/3704),
        [#3715](https://github.com/Lightning-AI/lightning/pull/3715))
   * enable tracking original metric when step and epoch are both true ([#3685](https://github.com/Lightning-AI/lightning/pull/3685))
   * deprecated results obj, added support for simpler comms ([#3681](https://github.com/Lightning-AI/lightning/pull/3681))
   * move backends back to individual files ([#3712](https://github.com/Lightning-AI/lightning/pull/3712))
   * fixes logging for eval steps ([#3763](https://github.com/Lightning-AI/lightning/pull/3763))
   * decoupled DDP, DDP spawn ([#3733](https://github.com/Lightning-AI/lightning/pull/3733),
        [#3766](https://github.com/Lightning-AI/lightning/pull/3766),
        [#3767](https://github.com/Lightning-AI/lightning/pull/3767),
        [#3774](https://github.com/Lightning-AI/lightning/pull/3774),
        [#3802](https://github.com/Lightning-AI/lightning/pull/3802),
        [#3806](https://github.com/Lightning-AI/lightning/pull/3806),
        [#3817](https://github.com/Lightning-AI/lightning/pull/3817),
        [#3819](https://github.com/Lightning-AI/lightning/pull/3819),
        [#3927](https://github.com/Lightning-AI/lightning/pull/3927))
   * remove weight loading hack for ddp_cpu ([#3808](https://github.com/Lightning-AI/lightning/pull/3808))
   * separate `torchelastic` from DDP ([#3810](https://github.com/Lightning-AI/lightning/pull/3810))
   * separate SLURM from DDP ([#3809](https://github.com/Lightning-AI/lightning/pull/3809))
   * decoupled DDP2 ([#3816](https://github.com/Lightning-AI/lightning/pull/3816))
   * bug fix with logging val epoch end + monitor ([#3812](https://github.com/Lightning-AI/lightning/pull/3812))
   * callback system and init DDP ([#3836](https://github.com/Lightning-AI/lightning/pull/3836))
   * adding compute environments ([#3837](https://github.com/Lightning-AI/lightning/pull/3837), [#3842](https://github.com/Lightning-AI/lightning/pull/3842))
   * epoch can now log independently ([#3843](https://github.com/Lightning-AI/lightning/pull/3843))
   * test selecting the correct backend. temp backends while slurm and TorchElastic are decoupled ([#3848](https://github.com/Lightning-AI/lightning/pull/3848))
   * fixed `init_slurm_connection` causing hostname errors ([#3856](https://github.com/Lightning-AI/lightning/pull/3856))
   * moves init apex from LM to apex connector ([#3923](https://github.com/Lightning-AI/lightning/pull/3923))
   * moves sync bn to each backend ([#3925](https://github.com/Lightning-AI/lightning/pull/3925))
   * moves configure ddp to each backend ([#3924](https://github.com/Lightning-AI/lightning/pull/3924))
- Deprecation warning ([#3844](https://github.com/Lightning-AI/lightning/pull/3844))
- Changed `LearningRateLogger` to `LearningRateMonitor` ([#3251](https://github.com/Lightning-AI/lightning/pull/3251))
- Used `fsspec` instead of `gfile` for all IO ([#3320](https://github.com/Lightning-AI/lightning/pull/3320))
    * Swapped `torch.load` for `fsspec` load in DDP spawn backend ([#3787](https://github.com/Lightning-AI/lightning/pull/3787))
    * Swapped `torch.load` for `fsspec` load in cloud_io loading ([#3692](https://github.com/Lightning-AI/lightning/pull/3692))
    * Added support for `to_disk()` to use remote filepaths with `fsspec` ([#3930](https://github.com/Lightning-AI/lightning/pull/3930))
    * Updated model_checkpoint's to_yaml to use `fsspec` open ([#3801](https://github.com/Lightning-AI/lightning/pull/3801))
    * Fixed `fsspec` is inconsistent when doing `fs.ls` ([#3805](https://github.com/Lightning-AI/lightning/pull/3805))
- Refactor `GPUStatsMonitor` to improve training speed ([#3257](https://github.com/Lightning-AI/lightning/pull/3257))
- Changed IoU score behavior for classes absent in target and pred ([#3098](https://github.com/Lightning-AI/lightning/pull/3098))
- Changed IoU `remove_bg` bool to `ignore_index` optional int ([#3098](https://github.com/Lightning-AI/lightning/pull/3098))
- Changed defaults of `save_top_k` and `save_last` to `None` in ModelCheckpoint ([#3680](https://github.com/Lightning-AI/lightning/pull/3680))
- `row_log_interval` and `log_save_interval` are now based on training loop's `global_step` instead of epoch-internal batch index ([#3667](https://github.com/Lightning-AI/lightning/pull/3667))
- Silenced some warnings. verified ddp refactors ([#3483](https://github.com/Lightning-AI/lightning/pull/3483))
- Cleaning up stale logger tests ([#3490](https://github.com/Lightning-AI/lightning/pull/3490))
- Allow `ModelCheckpoint` monitor to be `None` ([#3633](https://github.com/Lightning-AI/lightning/pull/3633))
- Enable `None` model checkpoint default ([#3669](https://github.com/Lightning-AI/lightning/pull/3669))
- Skipped `best_model_path` if `checkpoint_callback` is `None` ([#2962](https://github.com/Lightning-AI/lightning/pull/2962))
- Used `raise .. from ..` to explicitly chain exceptions ([#3750](https://github.com/Lightning-AI/lightning/pull/3750))
-  Mocking loggers ([#3596](https://github.com/Lightning-AI/lightning/pull/3596),
    [#3617](https://github.com/Lightning-AI/lightning/pull/3617),
    [#3851](https://github.com/Lightning-AI/lightning/pull/3851),
    [#3859](https://github.com/Lightning-AI/lightning/pull/3859),
    [#3884](https://github.com/Lightning-AI/lightning/pull/3884),
    [#3853](https://github.com/Lightning-AI/lightning/pull/3853),
    [#3910](https://github.com/Lightning-AI/lightning/pull/3910),
    [#3889](https://github.com/Lightning-AI/lightning/pull/3889),
    [#3926](https://github.com/Lightning-AI/lightning/pull/3926))
- Write predictions in LightningModule instead of EvalResult [#3882](https://github.com/Lightning-AI/lightning/pull/3882)

### Deprecated

- Deprecated `TrainResult` and `EvalResult`, use `self.log` and `self.write` from the `LightningModule` to log metrics and write predictions. `training_step` can now only return a scalar (for the loss) or a dictionary with anything you want. ([#3681](https://github.com/Lightning-AI/lightning/pull/3681))
- Deprecate `early_stop_callback` Trainer argument ([#3845](https://github.com/Lightning-AI/lightning/pull/3845))
- Rename Trainer arguments `row_log_interval` >> `log_every_n_steps` and `log_save_interval` >> `flush_logs_every_n_steps` ([#3748](https://github.com/Lightning-AI/lightning/pull/3748))

### Removed

- Removed experimental Metric API ([#3943](https://github.com/Lightning-AI/lightning/pull/3943),
        [#3949](https://github.com/Lightning-AI/lightning/pull/3949),
        [#3946](https://github.com/Lightning-AI/lightning/pull/3946)), listed changes before final removal:
    * Added `EmbeddingSimilarity` metric ([#3349](https://github.com/Lightning-AI/lightning/pull/3349), [#3358](https://github.com/Lightning-AI/lightning/pull/3358))
    * Added hooks to metric module interface ([#2528](https://github.com/Lightning-AI/lightning/pull/2528))
    * Added error when AUROC metric is used for multiclass problems ([#3350](https://github.com/Lightning-AI/lightning/pull/3350))
    * Fixed `ModelCheckpoint` with `save_top_k=-1` option not tracking the best models when a monitor metric is available ([#3735](https://github.com/Lightning-AI/lightning/pull/3735))
    * Fixed counter-intuitive error being thrown in `Accuracy` metric for zero target tensor ([#3764](https://github.com/Lightning-AI/lightning/pull/3764))
    * Fixed aggregation of metrics ([#3517](https://github.com/Lightning-AI/lightning/pull/3517))
    * Fixed Metric aggregation ([#3321](https://github.com/Lightning-AI/lightning/pull/3321))
    * Fixed RMSLE metric ([#3188](https://github.com/Lightning-AI/lightning/pull/3188))
    * Renamed `reduction` to `class_reduction` in classification metrics ([#3322](https://github.com/Lightning-AI/lightning/pull/3322))
    * Changed `class_reduction` similar to sklearn for classification metrics ([#3322](https://github.com/Lightning-AI/lightning/pull/3322))
    * Renaming of precision recall metric ([#3308](https://github.com/Lightning-AI/lightning/pull/3308))

### Fixed

- Fixed `on_train_batch_start` hook to end epoch early ([#3700](https://github.com/Lightning-AI/lightning/pull/3700))
- Fixed `num_sanity_val_steps` is clipped to `limit_val_batches` ([#2917](https://github.com/Lightning-AI/lightning/pull/2917))
- Fixed ONNX model save on GPU ([#3145](https://github.com/Lightning-AI/lightning/pull/3145))
- Fixed `GpuUsageLogger` to work on different platforms ([#3008](https://github.com/Lightning-AI/lightning/pull/3008))
- Fixed auto-scale batch size not dumping `auto_lr_find` parameter ([#3151](https://github.com/Lightning-AI/lightning/pull/3151))
- Fixed `batch_outputs` with optimizer frequencies ([#3229](https://github.com/Lightning-AI/lightning/pull/3229))
- Fixed setting batch size in `LightningModule.datamodule` when using `auto_scale_batch_size` ([#3266](https://github.com/Lightning-AI/lightning/pull/3266))
- Fixed Horovod distributed backend compatibility with native AMP ([#3404](https://github.com/Lightning-AI/lightning/pull/3404))
- Fixed batch size auto scaling exceeding the size of the dataset ([#3271](https://github.com/Lightning-AI/lightning/pull/3271))
- Fixed getting `experiment_id` from MLFlow only once instead of each training loop ([#3394](https://github.com/Lightning-AI/lightning/pull/3394))
- Fixed `overfit_batches` which now correctly disables shuffling for the training loader. ([#3501](https://github.com/Lightning-AI/lightning/pull/3501))
- Fixed gradient norm tracking for `row_log_interval > 1` ([#3489](https://github.com/Lightning-AI/lightning/pull/3489))
- Fixed `ModelCheckpoint` name formatting ([#3164](https://github.com/Lightning-AI/lightning/pull/3163))
- Fixed example implementation of AutoEncoder ([#3190](https://github.com/Lightning-AI/lightning/pull/3190))
- Fixed invalid paths when remote logging with TensorBoard ([#3236](https://github.com/Lightning-AI/lightning/pull/3236))
- Fixed change `t()` to `transpose()` as XLA devices do not support `.t()` on 1-dim tensor ([#3252](https://github.com/Lightning-AI/lightning/pull/3252))
- Fixed (weights only) checkpoints loading without PL ([#3287](https://github.com/Lightning-AI/lightning/pull/3287))
- Fixed `gather_all_tensors` cross GPUs in DDP ([#3319](https://github.com/Lightning-AI/lightning/pull/3319))
- Fixed CometML save dir ([#3419](https://github.com/Lightning-AI/lightning/pull/3419))
- Fixed forward key metrics ([#3467](https://github.com/Lightning-AI/lightning/pull/3467))
- Fixed normalize mode at confusion matrix (replace NaNs with zeros) ([#3465](https://github.com/Lightning-AI/lightning/pull/3465))
- Fixed global step increment in training loop when `training_epoch_end` hook is used ([#3673](https://github.com/Lightning-AI/lightning/pull/3673))
- Fixed dataloader shuffling not getting turned off with `overfit_batches > 0` and `distributed_backend = "ddp"` ([#3534](https://github.com/Lightning-AI/lightning/pull/3534))
- Fixed determinism in `DDPSpawnBackend` when using `seed_everything` in main process ([#3335](https://github.com/Lightning-AI/lightning/pull/3335))
- Fixed `ModelCheckpoint` `period` to actually save every `period` epochs ([#3630](https://github.com/Lightning-AI/lightning/pull/3630))
- Fixed `val_progress_bar` total with `num_sanity_val_steps` ([#3751](https://github.com/Lightning-AI/lightning/pull/3751))
- Fixed Tuner dump: add `current_epoch` to dumped_params ([#3261](https://github.com/Lightning-AI/lightning/pull/3261))
- Fixed `current_epoch` and `global_step` properties mismatch between `Trainer` and `LightningModule` ([#3785](https://github.com/Lightning-AI/lightning/pull/3785))
- Fixed learning rate scheduler for optimizers with internal state ([#3897](https://github.com/Lightning-AI/lightning/pull/3897))
- Fixed `tbptt_reduce_fx` when non-floating tensors are logged ([#3796](https://github.com/Lightning-AI/lightning/pull/3796))
- Fixed model checkpoint frequency ([#3852](https://github.com/Lightning-AI/lightning/pull/3852))
- Fixed logging non-tensor scalar with result breaks subsequent epoch aggregation ([#3855](https://github.com/Lightning-AI/lightning/pull/3855))
- Fixed `TrainerEvaluationLoopMixin` activates `model.train()` at the end ([#3858](https://github.com/Lightning-AI/lightning/pull/3858))
- Fixed `overfit_batches` when using with multiple val/test_dataloaders ([#3857](https://github.com/Lightning-AI/lightning/pull/3857))
- Fixed enables `training_step` to return `None` ([#3862](https://github.com/Lightning-AI/lightning/pull/3862))
- Fixed init nan for checkpointing ([#3863](https://github.com/Lightning-AI/lightning/pull/3863))
- Fixed for `load_from_checkpoint` ([#2776](https://github.com/Lightning-AI/lightning/pull/2776))
- Fixes incorrect `batch_sizes` when Dataloader returns a dict with multiple tensors ([#3668](https://github.com/Lightning-AI/lightning/pull/3668))
- Fixed unexpected signature for `validation_step` ([#3947](https://github.com/Lightning-AI/lightning/pull/3947))

## [0.9.0] - 2020-08-20

### Added

- Added SyncBN for DDP ([#2801](https://github.com/Lightning-AI/lightning/pull/2801),
     [#2838](https://github.com/Lightning-AI/lightning/pull/2838))
- Added basic `CSVLogger` ([#2721](https://github.com/Lightning-AI/lightning/pull/2721))
- Added SSIM metrics ([#2671](https://github.com/Lightning-AI/lightning/pull/2671))
- Added BLEU metrics ([#2535](https://github.com/Lightning-AI/lightning/pull/2535))
- Added support to export a model to ONNX format ([#2596](https://github.com/Lightning-AI/lightning/pull/2596))
- Added support for `Trainer(num_sanity_val_steps=-1)` to check all validation data before training ([#2246](https://github.com/Lightning-AI/lightning/pull/2246))
- Added struct. output:
  * tests for val loop flow ([#2605](https://github.com/Lightning-AI/lightning/pull/2605))
  * `EvalResult` support for train and val. loop ([#2615](https://github.com/Lightning-AI/lightning/pull/2615),
       [#2651](https://github.com/Lightning-AI/lightning/pull/2651))
  * weighted average in results obj ([#2930](https://github.com/Lightning-AI/lightning/pull/2930))
  * fix result obj DP auto reduce ([#3013](https://github.com/Lightning-AI/lightning/pull/3013))
- Added class `LightningDataModule` ([#2668](https://github.com/Lightning-AI/lightning/pull/2668))
- Added support for PyTorch 1.6 ([#2745](https://github.com/Lightning-AI/lightning/pull/2745))
- Added call DataModule hooks implicitly in trainer ([#2755](https://github.com/Lightning-AI/lightning/pull/2755))
- Added support for Mean in DDP Sync ([#2568](https://github.com/Lightning-AI/lightning/pull/2568))
- Added remaining `sklearn` metrics: `AveragePrecision`, `BalancedAccuracy`, `CohenKappaScore`, `DCG`, `Hamming`, `Hinge`, `Jaccard`, `MeanAbsoluteError`, `MeanSquaredError`, `MeanSquaredLogError`, `MedianAbsoluteError`, `R2Score`, `MeanPoissonDeviance`, `MeanGammaDeviance`, `MeanTweedieDeviance`, `ExplainedVariance` ([#2562](https://github.com/Lightning-AI/lightning/pull/2562))
- Added support for `limit_{mode}_batches (int)` to work with infinite dataloader (IterableDataset) ([#2840](https://github.com/Lightning-AI/lightning/pull/2840))
- Added support returning python scalars in DP ([#1935](https://github.com/Lightning-AI/lightning/pull/1935))
- Added support to Tensorboard logger for OmegaConf `hparams` ([#2846](https://github.com/Lightning-AI/lightning/pull/2846))
- Added tracking of basic states in `Trainer` ([#2541](https://github.com/Lightning-AI/lightning/pull/2541))
- Tracks all outputs including TBPTT and multiple optimizers ([#2890](https://github.com/Lightning-AI/lightning/pull/2890))
- Added GPU Usage Logger ([#2932](https://github.com/Lightning-AI/lightning/pull/2932))
- Added `strict=False` for `load_from_checkpoint` ([#2819](https://github.com/Lightning-AI/lightning/pull/2819))
- Added saving test predictions on multiple GPUs ([#2926](https://github.com/Lightning-AI/lightning/pull/2926))
- Auto log the computational graph for loggers that support this ([#3003](https://github.com/Lightning-AI/lightning/pull/3003))
- Added warning when changing monitor and using results obj ([#3014](https://github.com/Lightning-AI/lightning/pull/3014))
- Added a hook `transfer_batch_to_device` to the `LightningDataModule` ([#3038](https://github.com/Lightning-AI/lightning/pull/3038))

### Changed

- Truncated long version numbers in progress bar ([#2594](https://github.com/Lightning-AI/lightning/pull/2594))
- Enabling val/test loop disabling ([#2692](https://github.com/Lightning-AI/lightning/pull/2692))
- Refactored into `accelerator` module:
    * GPU training ([#2704](https://github.com/Lightning-AI/lightning/pull/2704))
    * TPU training ([#2708](https://github.com/Lightning-AI/lightning/pull/2708))
    * DDP(2) backend ([#2796](https://github.com/Lightning-AI/lightning/pull/2796))
    * Retrieve last logged val from result by key ([#3049](https://github.com/Lightning-AI/lightning/pull/3049))
- Using `.comet.config` file for `CometLogger` ([#1913](https://github.com/Lightning-AI/lightning/pull/1913))
- Updated hooks arguments - breaking for `setup` and `teardown` ([#2850](https://github.com/Lightning-AI/lightning/pull/2850))
- Using `gfile` to support remote directories ([#2164](https://github.com/Lightning-AI/lightning/pull/2164))
- Moved optimizer creation after device placement for DDP backends ([#2904](https://github.com/Lightning-AI/lighting/pull/2904))
- Support `**DictConfig` for `hparam` serialization ([#2519](https://github.com/Lightning-AI/lightning/pull/2519))
- Removed callback metrics from test results obj ([#2994](https://github.com/Lightning-AI/lightning/pull/2994))
- Re-enabled naming metrics in ckpt name ([#3060](https://github.com/Lightning-AI/lightning/pull/3060))
- Changed progress bar epoch counting to start from 0 ([#3061](https://github.com/Lightning-AI/lightning/pull/3061))

### Deprecated

- Deprecated Trainer attribute `ckpt_path`, which will now be set by `weights_save_path` ([#2681](https://github.com/Lightning-AI/lightning/pull/2681))

### Removed

- Removed deprecated: ([#2760](https://github.com/Lightning-AI/lightning/pull/2760))
    * core decorator `data_loader`
    * Module hook `on_sanity_check_start` and loading `load_from_metrics`
    * package `pytorch_lightning.logging`
    * Trainer arguments: `show_progress_bar`, `num_tpu_cores`, `use_amp`, `print_nan_grads`
    * LR Finder argument `num_accumulation_steps`

### Fixed

- Fixed `accumulate_grad_batches` for last batch ([#2853](https://github.com/Lightning-AI/lightning/pull/2853))
- Fixed setup call while testing ([#2624](https://github.com/Lightning-AI/lightning/pull/2624))
- Fixed local rank zero casting ([#2640](https://github.com/Lightning-AI/lightning/pull/2640))
- Fixed single scalar return from training ([#2587](https://github.com/Lightning-AI/lightning/pull/2587))
- Fixed Horovod backend to scale LR schedlers with the optimizer ([#2626](https://github.com/Lightning-AI/lightning/pull/2626))
- Fixed `dtype` and `device` properties not getting updated in submodules ([#2657](https://github.com/Lightning-AI/lightning/pull/2657))
- Fixed `fast_dev_run` to run for all dataloaders ([#2581](https://github.com/Lightning-AI/lightning/pull/2581))
- Fixed `save_dir` in loggers getting ignored by default value of `weights_save_path` when user did not specify `weights_save_path` ([#2681](https://github.com/Lightning-AI/lightning/pull/2681))
- Fixed `weights_save_path` getting ignored when `logger=False` is passed to Trainer ([#2681](https://github.com/Lightning-AI/lightning/pull/2681))
- Fixed TPU multi-core and Float16 ([#2632](https://github.com/Lightning-AI/lightning/pull/2632))
- Fixed test metrics not being logged with `LoggerCollection` ([#2723](https://github.com/Lightning-AI/lightning/pull/2723))
- Fixed data transfer to device when using `torchtext.data.Field` and `include_lengths is True` ([#2689](https://github.com/Lightning-AI/lightning/pull/2689))
- Fixed shuffle argument for distributed sampler ([#2789](https://github.com/Lightning-AI/lightning/pull/2789))
- Fixed logging interval ([#2694](https://github.com/Lightning-AI/lightning/pull/2694))
- Fixed loss value in the progress bar is wrong when `accumulate_grad_batches > 1` ([#2738](https://github.com/Lightning-AI/lightning/pull/2738))
- Fixed correct CWD for ddp sub-processes when using Hydra ([#2719](https://github.com/Lightning-AI/lightning/pull/2719))
- Fixed selecting GPUs using `CUDA_VISIBLE_DEVICES` ([#2739](https://github.com/Lightning-AI/lightning/pull/2739))
- Fixed false `num_classes` warning in metrics ([#2781](https://github.com/Lightning-AI/lightning/pull/2781))
- Fixed shell injection vulnerability in subprocess call ([#2786](https://github.com/Lightning-AI/lightning/pull/2786))
- Fixed LR finder and `hparams` compatibility ([#2821](https://github.com/Lightning-AI/lightning/pull/2821))
- Fixed `ModelCheckpoint` not saving the latest information when `save_last=True` ([#2881](https://github.com/Lightning-AI/lightning/pull/2881))
- Fixed ImageNet example: learning rate scheduler, number of workers and batch size when using DDP ([#2889](https://github.com/Lightning-AI/lightning/pull/2889))
- Fixed apex gradient clipping ([#2829](https://github.com/Lightning-AI/lightning/pull/2829))
- Fixed save apex scaler states ([#2828](https://github.com/Lightning-AI/lightning/pull/2828))
- Fixed a model loading issue with inheritance and variable positional arguments ([#2911](https://github.com/Lightning-AI/lightning/pull/2911))
- Fixed passing `non_blocking=True` when transferring a batch object that does not support it ([#2910](https://github.com/Lightning-AI/lightning/pull/2910))
- Fixed checkpointing to remote file paths ([#2925](https://github.com/Lightning-AI/lightning/pull/2925))
- Fixed adding val step argument to metrics ([#2986](https://github.com/Lightning-AI/lightning/pull/2986))
- Fixed an issue that caused `Trainer.test()` to stall in ddp mode ([#2997](https://github.com/Lightning-AI/lightning/pull/2997))
- Fixed gathering of results with tensors of varying shape ([#3020](https://github.com/Lightning-AI/lightning/pull/3020))
- Fixed batch size auto-scaling feature to set the new value on the correct model attribute ([#3043](https://github.com/Lightning-AI/lightning/pull/3043))
- Fixed automatic batch scaling not working with half precision ([#3045](https://github.com/Lightning-AI/lightning/pull/3045))
- Fixed setting device to root gpu ([#3042](https://github.com/Lightning-AI/lightning/pull/3042))

## [0.8.5] - 2020-07-09

### Added

- Added a PSNR metric: peak signal-to-noise ratio ([#2483](https://github.com/Lightning-AI/lightning/pull/2483))
- Added functional regression metrics ([#2492](https://github.com/Lightning-AI/lightning/pull/2492))

### Removed

- Removed auto val reduce ([#2462](https://github.com/Lightning-AI/lightning/pull/2462))

### Fixed

- Flattening Wandb Hyperparameters ([#2459](https://github.com/Lightning-AI/lightning/pull/2459))
- Fixed using the same DDP python interpreter and actually running ([#2482](https://github.com/Lightning-AI/lightning/pull/2482))
- Fixed model summary input type conversion for models that have input dtype different from model parameters ([#2510](https://github.com/Lightning-AI/lightning/pull/2510))
- Made `TensorBoardLogger` and `CometLogger` pickleable ([#2518](https://github.com/Lightning-AI/lightning/pull/2518))
- Fixed a problem with `MLflowLogger` creating multiple run folders ([#2502](https://github.com/Lightning-AI/lightning/pull/2502))
- Fixed global_step increment ([#2455](https://github.com/Lightning-AI/lightning/pull/2455))
- Fixed TPU hanging example ([#2488](https://github.com/Lightning-AI/lightning/pull/2488))
- Fixed `argparse` default value bug ([#2526](https://github.com/Lightning-AI/lightning/pull/2526))
- Fixed Dice and IoU to avoid NaN by adding small eps ([#2545](https://github.com/Lightning-AI/lightning/pull/2545))
- Fixed accumulate gradients schedule at epoch 0 (continued) ([#2513](https://github.com/Lightning-AI/lightning/pull/2513))
- Fixed Trainer `.fit()` returning last not best weights in "ddp_spawn" ([#2565](https://github.com/Lightning-AI/lightning/pull/2565))
- Fixed passing (do not pass) TPU weights back on test ([#2566](https://github.com/Lightning-AI/lightning/pull/2566))
- Fixed DDP tests and `.test()` ([#2512](https://github.com/Lightning-AI/lightning/pull/2512),
     [#2570](https://github.com/Lightning-AI/lightning/pull/2570))

## [0.8.4] - 2020-07-01

### Added

- Added reduce ddp results on eval ([#2434](https://github.com/Lightning-AI/lightning/pull/2434))
- Added a warning when an `IterableDataset` has `__len__` defined ([#2437](https://github.com/Lightning-AI/lightning/pull/2437))

### Changed

- Enabled no returns from eval ([#2446](https://github.com/Lightning-AI/lightning/pull/2446))

### Fixed

- Fixes train outputs ([#2428](https://github.com/Lightning-AI/lightning/pull/2428))
- Fixes Conda dependencies ([#2412](https://github.com/Lightning-AI/lightning/pull/2412))
- Fixed Apex scaling with decoupled backward ([#2433](https://github.com/Lightning-AI/lightning/pull/2433))
- Fixed crashing or wrong displaying progressbar because of missing ipywidgets ([#2417](https://github.com/Lightning-AI/lightning/pull/2417))
- Fixed TPU saving dir ([fc26078e](https://github.com/Lightning-AI/lightning/commit/fc26078e395f8a001f4c6dd7b3fe7ca202f914a3), [04e68f02](https://github.com/Lightning-AI/lightning/commit/04e68f022fc03dd5f1555ee86dea997d42a448ad))
- Fixed logging on rank 0 only ([#2425](https://github.com/Lightning-AI/lightning/pull/2425))


## [0.8.3] - 2020-06-29

### Fixed

- Fixed AMP wrong call ([593837e](https://github.com/Lightning-AI/lightning/commit/593837e1da24ff6c942b24ed803fc1496a304609))
- Fixed batch typo ([92d1e75](https://github.com/Lightning-AI/lightning/commit/92d1e75b2638a493d9d21ed5fe00a22093888285))

## [0.8.2] - 2020-06-28

### Added

- Added TorchText support for moving data to GPU ([#2379](https://github.com/Lightning-AI/lightning/pull/2379))

### Changed

- Changed epoch indexing from 0 instead of 1 ([#2289](https://github.com/Lightning-AI/lightning/pull/2289))
- Refactor Model `backward` ([#2276](https://github.com/Lightning-AI/lightning/pull/2276))
- Refactored `training_batch` + tests to verify correctness ([#2327](https://github.com/Lightning-AI/lightning/pull/2327),
     [#2328](https://github.com/Lightning-AI/lightning/pull/2328))
- Refactored training loop ([#2336](https://github.com/Lightning-AI/lightning/pull/2336))
- Made optimization steps for hooks ([#2363](https://github.com/Lightning-AI/lightning/pull/2363))
- Changed default apex level to 'O2' ([#2362](https://github.com/Lightning-AI/lightning/pull/2362))

### Removed

- Moved `TrainsLogger` to Bolts ([#2384](https://github.com/Lightning-AI/lightning/pull/2384))

### Fixed

- Fixed parsing TPU arguments and TPU tests ([#2094](https://github.com/Lightning-AI/lightning/pull/2094))
- Fixed number batches in case of multiple dataloaders and `limit_{*}_batches` ([#1920](https://github.com/Lightning-AI/lightning/pull/1920),
     [#2226](https://github.com/Lightning-AI/lightning/pull/2226))
- Fixed an issue with forward hooks not being removed after model summary ([#2298](https://github.com/Lightning-AI/lightning/pull/2298))
- Fix for `load_from_checkpoint()` not working with absolute path on Windows ([#2294](https://github.com/Lightning-AI/lightning/pull/2294))
- Fixed an issue how _has_len handles `NotImplementedError` e.g. raised by `torchtext.data.Iterator` ([#2293](https://github.com/Lightning-AI/lightning/pull/2293)), ([#2307](https://github.com/Lightning-AI/lightning/pull/2307))
- Fixed `average_precision` metric ([#2319](https://github.com/Lightning-AI/lightning/pull/2319))
- Fixed ROC metric for CUDA tensors ([#2304](https://github.com/Lightning-AI/lightning/pull/2304))
- Fixed lost compatibility with custom datatypes implementing `.to` ([#2335](https://github.com/Lightning-AI/lightning/pull/2335))
- Fixed loading model with kwargs ([#2387](https://github.com/Lightning-AI/lightning/pull/2387))
- Fixed sum(0) for `trainer.num_val_batches` ([#2268](https://github.com/Lightning-AI/lightning/pull/2268))
- Fixed checking if the parameters are a `DictConfig` Object ([#2216](https://github.com/Lightning-AI/lightning/pull/2216))
- Fixed SLURM weights saving ([#2341](https://github.com/Lightning-AI/lightning/pull/2341))
- Fixed swaps LR scheduler order ([#2356](https://github.com/Lightning-AI/lightning/pull/2356))
- Fixed adding tensorboard `hparams` logging test ([#2342](https://github.com/Lightning-AI/lightning/pull/2342))
- Fixed use model ref for tear down ([#2360](https://github.com/Lightning-AI/lightning/pull/2360))
- Fixed logger crash on DDP ([#2388](https://github.com/Lightning-AI/lightning/pull/2388))
- Fixed several issues with early stopping and checkpoint callbacks ([#1504](https://github.com/Lightning-AI/lightning/pull/1504),
     [#2391](https://github.com/Lightning-AI/lightning/pull/2391))
- Fixed loading past checkpoints from v0.7.x ([#2405](https://github.com/Lightning-AI/lightning/pull/2405))
- Fixed loading model without arguments ([#2403](https://github.com/Lightning-AI/lightning/pull/2403))
- Fixed Windows compatibility issue ([#2358](https://github.com/Lightning-AI/lightning/pull/2358))

## [0.8.1] - 2020-06-19

### Fixed

- Fixed the `load_from_checkpoint` path detected as URL bug ([#2244](https://github.com/Lightning-AI/lightning/pull/2244))
- Fixed hooks - added barrier ([#2245](https://github.com/Lightning-AI/lightning/pull/2245),
     [#2257](https://github.com/Lightning-AI/lightning/pull/2257),
     [#2260](https://github.com/Lightning-AI/lightning/pull/220))
- Fixed `hparams` - remove frame inspection on `self.hparams` ([#2253](https://github.com/Lightning-AI/lightning/pull/2253))
- Fixed setup and on fit calls ([#2252](https://github.com/Lightning-AI/lightning/pull/2252))
- Fixed GPU template ([#2255](https://github.com/Lightning-AI/lightning/pull/2255))

## [0.8.0] - 2020-06-18

### Added

- Added `overfit_batches`, `limit_{val|test}_batches` flags (overfit now uses training set for all three) ([#2213](https://github.com/Lightning-AI/lightning/pull/2213))
- Added metrics
  * Base classes ([#1326](https://github.com/Lightning-AI/lightning/pull/1326),
       [#1877](https://github.com/Lightning-AI/lightning/pull/1877))
  * Sklearn metrics classes ([#1327](https://github.com/Lightning-AI/lightning/pull/1327))
  * Native torch metrics ([#1488](https://github.com/Lightning-AI/lightning/pull/1488),
       [#2062](https://github.com/Lightning-AI/lightning/pull/2062))
  * docs for all Metrics ([#2184](https://github.com/Lightning-AI/lightning/pull/2184),
       [#2209](https://github.com/Lightning-AI/lightning/pull/2209))
  * Regression metrics ([#2221](https://github.com/Lightning-AI/lightning/pull/2221))
- Allow dataloaders without sampler field present ([#1907](https://github.com/Lightning-AI/lightning/pull/1907))
- Added option `save_last` to save the model at the end of every epoch in `ModelCheckpoint` ([#1908](https://github.com/Lightning-AI/lightning/pull/1908))
- Early stopping checks `on_validation_end` ([#1458](https://github.com/Lightning-AI/lightning/pull/1458))
- Speed up single-core TPU training by loading data using `ParallelLoader` ([#2033](https://github.com/Lightning-AI/lightning/pull/2033))
- Added a model hook `transfer_batch_to_device` that enables moving custom data structures to the target device ([#1756](https://github.com/Lightning-AI/lightning/pull/1756))
- Added [black](https://black.readthedocs.io/en/stable/) formatter for the code with code-checker on pull ([#1610](https://github.com/Lightning-AI/lightning/pull/1610))
- Added back the slow spawn ddp implementation as `ddp_spawn` ([#2115](https://github.com/Lightning-AI/lightning/pull/2115))
- Added loading checkpoints from URLs ([#1667](https://github.com/Lightning-AI/lightning/pull/1667))
- Added a callback method `on_keyboard_interrupt` for handling KeyboardInterrupt events during training ([#2134](https://github.com/Lightning-AI/lightning/pull/2134))
- Added a decorator `auto_move_data` that moves data to the correct device when using the LightningModule for inference ([#1905](https://github.com/Lightning-AI/lightning/pull/1905))
- Added `ckpt_path` option to `LightningModule.test(...)` to load particular checkpoint ([#2190](https://github.com/Lightning-AI/lightning/pull/2190))
- Added `setup` and `teardown` hooks for model ([#2229](https://github.com/Lightning-AI/lightning/pull/2229))

### Changed

- Allow user to select individual TPU core to train on ([#1729](https://github.com/Lightning-AI/lightning/pull/1729))
- Removed non-finite values from loss in `LRFinder` ([#1862](https://github.com/Lightning-AI/lightning/pull/1862))
- Allow passing model hyperparameters as complete kwarg list ([#1896](https://github.com/Lightning-AI/lightning/pull/1896))
- Renamed `ModelCheckpoint`'s attributes `best` to `best_model_score` and `kth_best_model` to `kth_best_model_path` ([#1799](https://github.com/Lightning-AI/lightning/pull/1799))
- Re-Enable Logger's `ImportError`s ([#1938](https://github.com/Lightning-AI/lightning/pull/1938))
- Changed the default value of the Trainer argument `weights_summary` from `full` to `top` ([#2029](https://github.com/Lightning-AI/lightning/pull/2029))
- Raise an error when lightning replaces an existing sampler ([#2020](https://github.com/Lightning-AI/lightning/pull/2020))
- Enabled `prepare_data` from correct processes - clarify local vs global rank ([#2166](https://github.com/Lightning-AI/lightning/pull/2166))
- Remove explicit flush from tensorboard logger ([#2126](https://github.com/Lightning-AI/lightning/pull/2126))
- Changed epoch indexing from 1 instead of 0 ([#2206](https://github.com/Lightning-AI/lightning/pull/2206))

### Deprecated

- Deprecated flags: ([#2213](https://github.com/Lightning-AI/lightning/pull/2213))
  * `overfit_pct` in favour of `overfit_batches`
  * `val_percent_check` in favour of `limit_val_batches`
  * `test_percent_check` in favour of `limit_test_batches`
- Deprecated `ModelCheckpoint`'s attributes `best` and `kth_best_model` ([#1799](https://github.com/Lightning-AI/lightning/pull/1799))
- Dropped official support/testing for older PyTorch versions <1.3 ([#1917](https://github.com/Lightning-AI/lightning/pull/1917))
- Deprecated Trainer `proc_rank` in favour of `global_rank` ([#2166](https://github.com/Lightning-AI/lightning/pull/2166),
     [#2269](https://github.com/Lightning-AI/lightning/pull/2269))

### Removed

- Removed unintended Trainer argument `progress_bar_callback`, the callback should be passed in by `Trainer(callbacks=[...])` instead ([#1855](https://github.com/Lightning-AI/lightning/pull/1855))
- Removed obsolete `self._device` in Trainer ([#1849](https://github.com/Lightning-AI/lightning/pull/1849))
- Removed deprecated API ([#2073](https://github.com/Lightning-AI/lightning/pull/2073))
   * Packages: `pytorch_lightning.pt_overrides`, `pytorch_lightning.root_module`
   * Modules: `pytorch_lightning.logging.comet_logger`, `pytorch_lightning.logging.mlflow_logger`, `pytorch_lightning.logging.test_tube_logger`, `pytorch_lightning.overrides.override_data_parallel`, `pytorch_lightning.core.model_saving`, `pytorch_lightning.core.root_module`
   * Trainer arguments: `add_row_log_interval`, `default_save_path`, `gradient_clip`, `nb_gpu_nodes`, `max_nb_epochs`, `min_nb_epochs`, `nb_sanity_val_steps`
   * Trainer attributes: `nb_gpu_nodes`, `num_gpu_nodes`, `gradient_clip`, `max_nb_epochs`, `min_nb_epochs`, `nb_sanity_val_steps`, `default_save_path`, `tng_tqdm_dic`

### Fixed

- Run graceful training teardown on interpreter exit ([#1631](https://github.com/Lightning-AI/lightning/pull/1631))
- Fixed user warning when apex was used together with learning rate schedulers ([#1873](https://github.com/Lightning-AI/lightning/pull/1873))
- Fixed multiple calls of `EarlyStopping` callback ([#1863](https://github.com/Lightning-AI/lightning/pull/1863))
- Fixed an issue with `Trainer.from_argparse_args` when passing in unknown Trainer args ([#1932](https://github.com/Lightning-AI/lightning/pull/1932))
- Fixed bug related to logger not being reset correctly for model after tuner algorithms ([#1933](https://github.com/Lightning-AI/lightning/pull/1933))
- Fixed root node resolution for SLURM cluster with dash in host name ([#1954](https://github.com/Lightning-AI/lightning/pull/1954))
- Fixed `LearningRateLogger` in multi-scheduler setting ([#1944](https://github.com/Lightning-AI/lightning/pull/1944))
- Fixed test configuration check and testing ([#1804](https://github.com/Lightning-AI/lightning/pull/1804))
- Fixed an issue with Trainer constructor silently ignoring unknown/misspelled arguments ([#1820](https://github.com/Lightning-AI/lightning/pull/1820))
- Fixed `save_weights_only` in ModelCheckpoint ([#1780](https://github.com/Lightning-AI/lightning/pull/1780))
- Allow use of same `WandbLogger` instance for multiple training loops ([#2055](https://github.com/Lightning-AI/lightning/pull/2055))
- Fixed an issue with `_auto_collect_arguments` collecting local variables that are not constructor arguments and not working for signatures that have the instance not named `self` ([#2048](https://github.com/Lightning-AI/lightning/pull/2048))
- Fixed mistake in parameters' grad norm tracking ([#2012](https://github.com/Lightning-AI/lightning/pull/2012))
- Fixed CPU and hanging GPU crash ([#2118](https://github.com/Lightning-AI/lightning/pull/2118))
- Fixed an issue with the model summary and `example_input_array` depending on a specific ordering of the submodules in a LightningModule ([#1773](https://github.com/Lightning-AI/lightning/pull/1773))
- Fixed Tpu logging ([#2230](https://github.com/Lightning-AI/lightning/pull/2230))
- Fixed Pid port + duplicate `rank_zero` logging ([#2140](https://github.com/Lightning-AI/lightning/pull/2140),
     [#2231](https://github.com/Lightning-AI/lightning/pull/2231))

## [0.7.6] - 2020-05-16

### Added

- Added callback for logging learning rates ([#1498](https://github.com/Lightning-AI/lightning/pull/1498))
- Added transfer learning example (for a binary classification task in computer vision) ([#1564](https://github.com/Lightning-AI/lightning/pull/1564))
- Added type hints in `Trainer.fit()` and `Trainer.test()` to reflect that also a list of dataloaders can be passed in ([#1723](https://github.com/Lightning-AI/lightning/pull/1723)).
- Added auto scaling of batch size ([#1638](https://github.com/Lightning-AI/lightning/pull/1638))
- The progress bar metrics now also get updated in `training_epoch_end` ([#1724](https://github.com/Lightning-AI/lightning/pull/1724))
- Enable `NeptuneLogger` to work with `distributed_backend=ddp` ([#1753](https://github.com/Lightning-AI/lightning/pull/1753))
- Added option to provide seed to random generators to ensure reproducibility ([#1572](https://github.com/Lightning-AI/lightning/pull/1572))
- Added override for hparams in `load_from_ckpt` ([#1797](https://github.com/Lightning-AI/lightning/pull/1797))
- Added support multi-node distributed execution under `torchelastic` ([#1811](https://github.com/Lightning-AI/lightning/pull/1811),
     [#1818](https://github.com/Lightning-AI/lightning/pull/1818))
- Added using `store_true` for bool args ([#1822](https://github.com/Lightning-AI/lightning/pull/1822),
     [#1842](https://github.com/Lightning-AI/lightning/pull/1842))
- Added dummy logger for internally disabling logging for some features ([#1836](https://github.com/Lightning-AI/lightning/pull/1836))

### Changed

- Enable `non-blocking` for device transfers to GPU ([#1843](https://github.com/Lightning-AI/lightning/pull/1843))
- Replace mata_tags.csv with hparams.yaml ([#1271](https://github.com/Lightning-AI/lightning/pull/1271))
- Reduction when `batch_size < num_gpus` ([#1609](https://github.com/Lightning-AI/lightning/pull/1609))
- Updated LightningTemplateModel to look more like Colab example ([#1577](https://github.com/Lightning-AI/lightning/pull/1577))
- Don't convert `namedtuple` to `tuple` when transferring the batch to target device ([#1589](https://github.com/Lightning-AI/lightning/pull/1589))
- Allow passing hparams as keyword argument to LightningModule when loading from checkpoint ([#1639](https://github.com/Lightning-AI/lightning/pull/1639))
- Args should come after the last positional argument ([#1807](https://github.com/Lightning-AI/lightning/pull/1807))
- Made ddp the default if no backend specified with multiple GPUs ([#1789](https://github.com/Lightning-AI/lightning/pull/1789))

### Deprecated

- Deprecated `tags_csv` in favor of `hparams_file` ([#1271](https://github.com/Lightning-AI/lightning/pull/1271))

### Fixed

- Fixed broken link in PR template ([#1675](https://github.com/Lightning-AI/lightning/pull/1675))
- Fixed ModelCheckpoint not None checking filepath ([#1654](https://github.com/Lightning-AI/lightning/pull/1654))
- Trainer now calls `on_load_checkpoint()` when resuming from a checkpoint ([#1666](https://github.com/Lightning-AI/lightning/pull/1666))
- Fixed sampler logic for ddp with iterable dataset ([#1734](https://github.com/Lightning-AI/lightning/pull/1734))
- Fixed `_reset_eval_dataloader()` for IterableDataset ([#1560](https://github.com/Lightning-AI/lightning/pull/1560))
- Fixed Horovod distributed backend to set the `root_gpu` property ([#1669](https://github.com/Lightning-AI/lightning/pull/1669))
- Fixed wandb logger `global_step` affects other loggers ([#1492](https://github.com/Lightning-AI/lightning/pull/1492))
- Fixed disabling progress bar on non-zero ranks using Horovod backend ([#1709](https://github.com/Lightning-AI/lightning/pull/1709))
- Fixed bugs that prevent lr finder to be used together with early stopping and validation dataloaders ([#1676](https://github.com/Lightning-AI/lightning/pull/1676))
- Fixed a bug in Trainer that prepended the checkpoint path with `version_` when it shouldn't ([#1748](https://github.com/Lightning-AI/lightning/pull/1748))
- Fixed lr key name in case of param groups in LearningRateLogger ([#1719](https://github.com/Lightning-AI/lightning/pull/1719))
- Fixed accumulation parameter and suggestion method for learning rate finder ([#1801](https://github.com/Lightning-AI/lightning/pull/1801))
- Fixed num processes wasn't being set properly and auto sampler was ddp failing ([#1819](https://github.com/Lightning-AI/lightning/pull/1819))
- Fixed bugs in semantic segmentation example ([#1824](https://github.com/Lightning-AI/lightning/pull/1824))
- Fixed saving native AMP scaler state ([#1777](https://github.com/Lightning-AI/lightning/pull/1777))
- Fixed native amp + ddp ([#1788](https://github.com/Lightning-AI/lightning/pull/1788))
- Fixed `hparam` logging with metrics ([#1647](https://github.com/Lightning-AI/lightning/pull/1647))

## [0.7.5] - 2020-04-27

### Changed

- Allow logging of metrics together with `hparams` ([#1630](https://github.com/Lightning-AI/lightning/pull/1630))

### Removed

- Removed Warning from trainer loop ([#1634](https://github.com/Lightning-AI/lightning/pull/1634))

### Fixed

- Fixed ModelCheckpoint not being fixable ([#1632](https://github.com/Lightning-AI/lightning/pull/1632))
- Fixed CPU DDP breaking change and DDP change ([#1635](https://github.com/Lightning-AI/lightning/pull/1635))
- Tested pickling ([#1636](https://github.com/Lightning-AI/lightning/pull/1636))


## [0.7.4] - 2020-04-26

### Added

- Added flag `replace_sampler_ddp` to manually disable sampler replacement in DDP  ([#1513](https://github.com/Lightning-AI/lightning/pull/1513))
- Added `auto_select_gpus` flag to trainer that enables automatic selection of available GPUs on exclusive mode systems.
- Added learning rate finder ([#1347](https://github.com/Lightning-AI/lightning/pull/1347))
- Added support for DDP mode in clusters without SLURM ([#1387](https://github.com/Lightning-AI/lightning/pull/1387))
- Added `test_dataloaders` parameter to `Trainer.test()` ([#1434](https://github.com/Lightning-AI/lightning/pull/1434))
- Added `terminate_on_nan` flag to trainer that performs a NaN check with each training iteration when set to `True` ([#1475](https://github.com/Lightning-AI/lightning/pull/1475))
- Added speed parity tests (max 1 sec difference per epoch)([#1482](https://github.com/Lightning-AI/lightning/pull/1482))
- Added `ddp_cpu` backend for testing ddp without GPUs ([#1158](https://github.com/Lightning-AI/lightning/pull/1158))
- Added [Horovod](http://horovod.ai) support as a distributed backend `Trainer(distributed_backend='horovod')` ([#1529](https://github.com/Lightning-AI/lightning/pull/1529))
- Added support for 8 core distributed training on Kaggle TPU's ([#1568](https://github.com/Lightning-AI/lightning/pull/1568))
- Added support for native AMP ([#1561](https://github.com/Lightning-AI/lightning/pull/1561),
    [#1580](https://github.com/Lightning-AI/lightning/pull/1580))

### Changed

- Changed the default behaviour to no longer include a NaN check with each training iteration ([#1475](https://github.com/Lightning-AI/lightning/pull/1475))
- Decoupled the progress bar from trainer` it is a callback now and can be customized or even be replaced entirely ([#1450](https://github.com/Lightning-AI/lightning/pull/1450)).
- Changed lr schedule step interval behavior to update every backwards pass instead of every forwards pass ([#1477](https://github.com/Lightning-AI/lightning/pull/1477))
- Defines shared proc. rank, remove rank from instances (e.g. loggers) ([#1408](https://github.com/Lightning-AI/lightning/pull/1408))
- Updated semantic segmentation example with custom U-Net and logging ([#1371](https://github.com/Lightning-AI/lightning/pull/1371))
- Disabled val and test shuffling ([#1600](https://github.com/Lightning-AI/lightning/pull/1600))

### Deprecated

- Deprecated `training_tqdm_dict` in favor of `progress_bar_dict` ([#1450](https://github.com/Lightning-AI/lightning/pull/1450)).

### Removed

- Removed `test_dataloaders` parameter from `Trainer.fit()` ([#1434](https://github.com/Lightning-AI/lightning/pull/1434))

### Fixed

- Added the possibility to pass nested metrics dictionaries to loggers ([#1582](https://github.com/Lightning-AI/lightning/pull/1582))
- Fixed memory leak from opt return ([#1528](https://github.com/Lightning-AI/lightning/pull/1528))
- Fixed saving checkpoint before deleting old ones ([#1453](https://github.com/Lightning-AI/lightning/pull/1453))
- Fixed loggers - flushing last logged metrics even before continue, e.g. `trainer.test()` results ([#1459](https://github.com/Lightning-AI/lightning/pull/1459))
- Fixed optimizer configuration when `configure_optimizers` returns dict without `lr_scheduler` ([#1443](https://github.com/Lightning-AI/lightning/pull/1443))
- Fixed `LightningModule` - mixing hparams and arguments in `LightningModule.__init__()` crashes load_from_checkpoint() ([#1505](https://github.com/Lightning-AI/lightning/pull/1505))
- Added a missing call to the `on_before_zero_grad` model hook ([#1493](https://github.com/Lightning-AI/lightning/pull/1493)).
- Allow use of sweeps with `WandbLogger` ([#1512](https://github.com/Lightning-AI/lightning/pull/1512))
- Fixed a bug that caused the `callbacks` Trainer argument to reference a global variable ([#1534](https://github.com/Lightning-AI/lightning/pull/1534)).
- Fixed a bug that set all boolean CLI arguments from `Trainer.add_argparse_args` always to True ([#1571](https://github.com/Lightning-AI/lightning/pull/1571))
- Fixed do not copy the batch when training on a single GPU ([#1576](https://github.com/Lightning-AI/lightning/pull/1576),
    [#1579](https://github.com/Lightning-AI/lightning/pull/1579))
- Fixed soft checkpoint removing on DDP ([#1408](https://github.com/Lightning-AI/lightning/pull/1408))
- Fixed automatic parser bug ([#1585](https://github.com/Lightning-AI/lightning/pull/1585))
- Fixed bool conversion from string ([#1606](https://github.com/Lightning-AI/lightning/pull/1606))

## [0.7.3] - 2020-04-09

### Added

- Added `rank_zero_warn` for warning only in rank 0 ([#1428](https://github.com/Lightning-AI/lightning/pull/1428))

### Fixed

- Fixed default `DistributedSampler` for DDP training ([#1425](https://github.com/Lightning-AI/lightning/pull/1425))
- Fixed workers warning not on windows ([#1430](https://github.com/Lightning-AI/lightning/pull/1430))
- Fixed returning tuple from `run_training_batch` ([#1431](https://github.com/Lightning-AI/lightning/pull/1431))
- Fixed gradient clipping ([#1438](https://github.com/Lightning-AI/lightning/pull/1438))
- Fixed pretty print ([#1441](https://github.com/Lightning-AI/lightning/pull/1441))


## [0.7.2] - 2020-04-07

### Added

- Added same step loggers' metrics aggregation ([#1278](https://github.com/Lightning-AI/lightning/pull/1278))
- Added parity test between a vanilla MNIST model and lightning model ([#1284](https://github.com/Lightning-AI/lightning/pull/1284))
- Added parity test between a vanilla RNN model and lightning model ([#1351](https://github.com/Lightning-AI/lightning/pull/1351))
- Added Reinforcement Learning - Deep Q-network (DQN) lightning example ([#1232](https://github.com/Lightning-AI/lightning/pull/1232))
- Added support for hierarchical `dict` ([#1152](https://github.com/Lightning-AI/lightning/pull/1152))
- Added `TrainsLogger` class ([#1122](https://github.com/Lightning-AI/lightning/pull/1122))
- Added type hints to `pytorch_lightning.core` ([#946](https://github.com/Lightning-AI/lightning/pull/946))
- Added support for `IterableDataset` in validation and testing ([#1104](https://github.com/Lightning-AI/lightning/pull/1104))
- Added support for non-primitive types in `hparams` for `TensorboardLogger` ([#1130](https://github.com/Lightning-AI/lightning/pull/1130))
- Added a check that stops the training when loss or weights contain `NaN` or `inf` values. ([#1097](https://github.com/Lightning-AI/lightning/pull/1097))
- Added support for `IterableDataset` when `val_check_interval=1.0` (default), this will trigger validation at the end of each epoch. ([#1283](https://github.com/Lightning-AI/lightning/pull/1283))
- Added `summary` method to Profilers. ([#1259](https://github.com/Lightning-AI/lightning/pull/1259))
- Added informative errors if user defined dataloader has zero length ([#1280](https://github.com/Lightning-AI/lightning/pull/1280))
- Added testing for python 3.8 ([#915](https://github.com/Lightning-AI/lightning/pull/915))
- Added model configuration checking ([#1199](https://github.com/Lightning-AI/lightning/pull/1199))
- Added support for optimizer frequencies through `LightningModule.configure_optimizers()` ([#1269](https://github.com/Lightning-AI/lightning/pull/1269))
- Added option to run without an optimizer by returning `None` from `configure_optimizers`. ([#1279](https://github.com/Lightning-AI/lightning/pull/1279))
- Added a warning when the number of data loader workers is small. ([#1378](https://github.com/Lightning-AI/lightning/pull/1378))

### Changed

- Changed (renamed and refatored) `TensorRunningMean` -> `TensorRunningAccum`: running accumulations were generalized. ([#1278](https://github.com/Lightning-AI/lightning/pull/1278))
- Changed `progress_bar_refresh_rate` trainer flag to disable progress bar when set to 0. ([#1108](https://github.com/Lightning-AI/lightning/pull/1108))
- Enhanced `load_from_checkpoint` to also forward params to the model ([#1307](https://github.com/Lightning-AI/lightning/pull/1307))
- Updated references to `self.forward()` to instead use the `__call__` interface. ([#1211](https://github.com/Lightning-AI/lightning/pull/1211))
- Changed default behaviour of `configure_optimizers` to use no optimizer rather than Adam. ([#1279](https://github.com/Lightning-AI/lightning/pull/1279))
- Allow to upload models on W&B ([#1339](https://github.com/Lightning-AI/lightning/pull/1339))
- On DP and DDP2 unsqueeze is automated now ([#1319](https://github.com/Lightning-AI/lightning/pull/1319))
- Did not always create a DataLoader during reinstantiation, but the same type as before (if subclass of DataLoader) ([#1346](https://github.com/Lightning-AI/lightning/pull/1346))
- Did not interfere with a default sampler ([#1318](https://github.com/Lightning-AI/lightning/pull/1318))
- Remove default Adam optimizer ([#1317](https://github.com/Lightning-AI/lightning/pull/1317))
- Give warnings for unimplemented required lightning methods ([#1317](https://github.com/Lightning-AI/lightning/pull/1317))
- Made `evaluate` method private >> `Trainer._evaluate(...)`. ([#1260](https://github.com/Lightning-AI/lightning/pull/1260))
- Simplify the PL examples structure (shallower and more readable) ([#1247](https://github.com/Lightning-AI/lightning/pull/1247))
- Changed min max gpu memory to be on their own plots ([#1358](https://github.com/Lightning-AI/lightning/pull/1358))
- Remove `.item` which causes sync issues ([#1254](https://github.com/Lightning-AI/lightning/pull/1254))
- Changed smoothing in TQDM to decrease variability of time remaining between training / eval ([#1194](https://github.com/Lightning-AI/lightning/pull/1194))
- Change default logger to dedicated one ([#1064](https://github.com/Lightning-AI/lightning/pull/1064))

### Deprecated

- Deprecated Trainer argument `print_nan_grads` ([#1097](https://github.com/Lightning-AI/lightning/pull/1097))
- Deprecated Trainer argument `show_progress_bar` ([#1108](https://github.com/Lightning-AI/lightning/pull/1108))

### Removed

- Removed test for no test dataloader in .fit ([#1495](https://github.com/Lightning-AI/lightning/pull/1495))
- Removed duplicated module `pytorch_lightning.utilities.arg_parse` for loading CLI arguments ([#1167](https://github.com/Lightning-AI/lightning/pull/1167))
- Removed wandb logger's `finalize` method ([#1193](https://github.com/Lightning-AI/lightning/pull/1193))
- Dropped `torchvision` dependency in tests and added own MNIST dataset class instead ([#986](https://github.com/Lightning-AI/lightning/pull/986))

### Fixed

- Fixed `model_checkpoint` when saving all models ([#1359](https://github.com/Lightning-AI/lightning/pull/1359))
- `Trainer.add_argparse_args` classmethod fixed. Now it adds a type for the arguments ([#1147](https://github.com/Lightning-AI/lightning/pull/1147))
- Fixed bug related to type checking of `ReduceLROnPlateau` lr schedulers([#1126](https://github.com/Lightning-AI/lightning/pull/1126))
- Fixed a bug to ensure lightning checkpoints to be backward compatible ([#1132](https://github.com/Lightning-AI/lightning/pull/1132))
- Fixed a bug that created an extra dataloader with active `reload_dataloaders_every_epoch` ([#1196](https://github.com/Lightning-AI/lightning/pull/1196))
- Fixed all warnings and errors in the docs build process ([#1191](https://github.com/Lightning-AI/lightning/pull/1191))
- Fixed an issue where `val_percent_check=0` would not disable validation ([#1251](https://github.com/Lightning-AI/lightning/pull/1251))
- Fixed average of incomplete `TensorRunningMean` ([#1309](https://github.com/Lightning-AI/lightning/pull/1309))
- Fixed `WandbLogger.watch` with `wandb.init()` ([#1311](https://github.com/Lightning-AI/lightning/pull/1311))
- Fixed an issue with early stopping that would prevent it from monitoring training metrics when validation is disabled / not implemented ([#1235](https://github.com/Lightning-AI/lightning/pull/1235)).
- Fixed a bug that would cause `trainer.test()` to run on the validation set when overloading `validation_epoch_end` and `test_end` ([#1353](https://github.com/Lightning-AI/lightning/pull/1353))
- Fixed `WandbLogger.watch` - use of the watch method without importing `wandb` ([#1311](https://github.com/Lightning-AI/lightning/pull/1311))
- Fixed `WandbLogger` to be used with 'ddp' - allow reinits in sub-processes ([#1149](https://github.com/Lightning-AI/lightning/pull/1149),
     [#1360](https://github.com/Lightning-AI/lightning/pull/1360))
- Made `training_epoch_end` behave like `validation_epoch_end` ([#1357](https://github.com/Lightning-AI/lightning/pull/1357))
- Fixed `fast_dev_run` running validation twice ([#1365](https://github.com/Lightning-AI/lightning/pull/1365))
- Fixed pickle error from quick patch `__code__` ([#1352](https://github.com/Lightning-AI/lightning/pull/1352))
- Fixed memory leak on GPU0 ([#1094](https://github.com/Lightning-AI/lightning/pull/1094),
     [#1349](https://github.com/Lightning-AI/lightning/pull/1349))
- Fixed checkpointing interval ([#1272](https://github.com/Lightning-AI/lightning/pull/1272))
- Fixed validation and training loops run the partial dataset ([#1192](https://github.com/Lightning-AI/lightning/pull/1192))
- Fixed running `on_validation_end` only on main process in DDP ([#1125](https://github.com/Lightning-AI/lightning/pull/1125))
- Fixed `load_spawn_weights` only in proc rank 0 ([#1385](https://github.com/Lightning-AI/lightning/pull/1385))
- Fixes using deprecated `use_amp` attribute ([#1145](https://github.com/Lightning-AI/lightning/pull/1145))
- Fixed Tensorboard logger error: lightning_logs directory not exists in multi-node DDP on nodes with rank != 0 ([#1377](https://github.com/Lightning-AI/lightning/pull/1377))
- Fixed `Unimplemented backend XLA` error on TPU ([#1387](https://github.com/Lightning-AI/lightning/pull/1387))

## [0.7.1] - 2020-03-07

### Fixed

- Fixes `print` issues and `data_loader` ([#1080](https://github.com/Lightning-AI/lightning/pull/1080))

## [0.7.0] - 2020-03-06

### Added

- Added automatic sampler setup. Depending on DDP or TPU, lightning configures the sampler correctly (user needs to do nothing) ([#926](https://github.com/Lightning-AI/lightning/pull/926))
- Added `reload_dataloaders_every_epoch=False` flag for trainer. Some users require reloading data every epoch ([#926](https://github.com/Lightning-AI/lightning/pull/926))
- Added `progress_bar_refresh_rate=50` flag for trainer. Throttle refresh rate on notebooks ([#926](https://github.com/Lightning-AI/lightning/pull/926))
- Updated governance docs
- Added a check to ensure that the metric used for early stopping exists before training commences ([#542](https://github.com/Lightning-AI/lightning/pull/542))
- Added `optimizer_idx` argument to `backward` hook ([#733](https://github.com/Lightning-AI/lightning/pull/733))
- Added `entity` argument to `WandbLogger` to be passed to `wandb.init` ([#783](https://github.com/Lightning-AI/lightning/pull/783))
- Added a tool for profiling training runs ([#782](https://github.com/Lightning-AI/lightning/pull/782))
- Improved flexibility for naming of TensorBoard logs, can now set `version` to a `str` to just save to that directory, and use `name=''` to prevent experiment-name directory ([#804](https://github.com/Lightning-AI/lightning/pull/804))
- Added option to specify `step` key when logging metrics ([#808](https://github.com/Lightning-AI/lightning/pull/808))
- Added `train_dataloader`, `val_dataloader` and `test_dataloader` arguments to `Trainer.fit()`, for alternative data parsing ([#759](https://github.com/Lightning-AI/lightning/pull/759))
- Added Tensor Processing Unit (TPU) support ([#868](https://github.com/Lightning-AI/lightning/pull/868))
- Added semantic segmentation example ([#751](https://github.com/Lightning-AI/lightning/pull/751),[#876](https://github.com/Lightning-AI/lightning/pull/876),
     [#881](https://github.com/Lightning-AI/lightning/pull/881))
- Split callbacks in multiple files ([#849](https://github.com/Lightning-AI/lightning/pull/849))
- Support for user defined callbacks ([#889](https://github.com/Lightning-AI/lightning/pull/889) and [#950](https://github.com/Lightning-AI/lightning/pull/950))
- Added support for multiple loggers to be passed to `Trainer` as an iterable (e.g. list, tuple, etc.) ([#903](https://github.com/Lightning-AI/lightning/pull/903))
- Added support for step-based learning rate scheduling ([#941](https://github.com/Lightning-AI/lightning/pull/941))
- Added support for logging `hparams` as dict ([#1029](https://github.com/Lightning-AI/lightning/pull/1029))
- Checkpoint and early stopping now work without val. step ([#1041](https://github.com/Lightning-AI/lightning/pull/1041))
- Support graceful training cleanup after Keyboard Interrupt ([#856](https://github.com/Lightning-AI/lightning/pull/856),
     [#1019](https://github.com/Lightning-AI/lightning/pull/1019))
- Added type hints for function arguments ([#912](https://github.com/Lightning-AI/lightning/pull/912), )
- Added default `argparser` for `Trainer` ([#952](https://github.com/Lightning-AI/lightning/pull/1023),
     [#1023](https://github.com/Lightning-AI/lightning/pull/1023))
- Added TPU gradient clipping ([#963](https://github.com/Lightning-AI/lightning/pull/963))
- Added max/min number of steps in `Trainer` ([#728](https://github.com/Lightning-AI/lightning/pull/728))

### Changed

- Improved `NeptuneLogger` by adding `close_after_fit` argument to allow logging after training([#908](https://github.com/Lightning-AI/lightning/pull/1084))
- Changed default TQDM to use `tqdm.auto` for prettier outputs in IPython notebooks ([#752](https://github.com/Lightning-AI/lightning/pull/752))
- Changed `pytorch_lightning.logging` to `pytorch_lightning.loggers` ([#767](https://github.com/Lightning-AI/lightning/pull/767))
- Moved the default `tqdm_dict` definition from Trainer to `LightningModule`, so it can be overridden by the user ([#749](https://github.com/Lightning-AI/lightning/pull/749))
- Moved functionality of `LightningModule.load_from_metrics` into `LightningModule.load_from_checkpoint` ([#995](https://github.com/Lightning-AI/lightning/pull/995))
- Changed Checkpoint path parameter from `filepath` to `dirpath` ([#1016](https://github.com/Lightning-AI/lightning/pull/1016))
- Freezed models `hparams` as `Namespace` property ([#1029](https://github.com/Lightning-AI/lightning/pull/1029))
- Dropped `logging` config in package init ([#1015](https://github.com/Lightning-AI/lightning/pull/1015))
- Renames model steps ([#1051](https://github.com/Lightning-AI/lightning/pull/1051))
  - `training_end` >> `training_epoch_end`
  - `validation_end` >> `validation_epoch_end`
  - `test_end` >> `test_epoch_end`
- Refactor dataloading, supports infinite dataloader ([#955](https://github.com/Lightning-AI/lightning/pull/955))
- Create single file in `TensorBoardLogger` ([#777](https://github.com/Lightning-AI/lightning/pull/777))

### Deprecated

- Deprecated `pytorch_lightning.logging` ([#767](https://github.com/Lightning-AI/lightning/pull/767))
- Deprecated `LightningModule.load_from_metrics` in favour of `LightningModule.load_from_checkpoint` ([#995](https://github.com/Lightning-AI/lightning/pull/995),
     [#1079](https://github.com/Lightning-AI/lightning/pull/1079))
- Deprecated `@data_loader` decorator ([#926](https://github.com/Lightning-AI/lightning/pull/926))
- Deprecated model steps `training_end`, `validation_end` and `test_end` ([#1051](https://github.com/Lightning-AI/lightning/pull/1051),
     [#1056](https://github.com/Lightning-AI/lightning/pull/1056))

### Removed

- Removed dependency on `pandas` ([#736](https://github.com/Lightning-AI/lightning/pull/736))
- Removed dependency on `torchvision` ([#797](https://github.com/Lightning-AI/lightning/pull/797))
- Removed dependency on `scikit-learn` ([#801](https://github.com/Lightning-AI/lightning/pull/801))

### Fixed

- Fixed a bug where early stopping `on_end_epoch` would be called inconsistently when `check_val_every_n_epoch == 0` ([#743](https://github.com/Lightning-AI/lightning/pull/743))
- Fixed a bug where the model checkpointer didn't write to the same directory as the logger ([#771](https://github.com/Lightning-AI/lightning/pull/771))
- Fixed a bug where the `TensorBoardLogger` class would create an additional empty log file during fitting ([#777](https://github.com/Lightning-AI/lightning/pull/777))
- Fixed a bug where `global_step` was advanced incorrectly when using `accumulate_grad_batches > 1` ([#832](https://github.com/Lightning-AI/lightning/pull/832))
- Fixed a bug when calling `self.logger.experiment` with multiple loggers ([#1009](https://github.com/Lightning-AI/lightning/pull/1009))
- Fixed a bug when calling `logger.append_tags` on a `NeptuneLogger` with a single tag ([#1009](https://github.com/Lightning-AI/lightning/pull/1009))
- Fixed sending back data from `.spawn` by saving and loading the trained model in/out of the process ([#1017](https://github.com/Lightning-AI/lightning/pull/1017)
- Fixed port collision on DDP ([#1010](https://github.com/Lightning-AI/lightning/pull/1010))
- Fixed/tested pass overrides ([#918](https://github.com/Lightning-AI/lightning/pull/918))
- Fixed comet logger to log after train ([#892](https://github.com/Lightning-AI/lightning/pull/892))
- Remove deprecated args to learning rate step function ([#890](https://github.com/Lightning-AI/lightning/pull/890))

## [0.6.0] - 2020-01-21

### Added

- Added support for resuming from a specific checkpoint via `resume_from_checkpoint` argument ([#516](https://github.com/Lightning-AI/lightning/pull/516))
- Added support for `ReduceLROnPlateau` scheduler ([#320](https://github.com/Lightning-AI/lightning/pull/320))
- Added support for Apex mode `O2` in conjunction with Data Parallel ([#493](https://github.com/Lightning-AI/lightning/pull/493))
- Added option (`save_top_k`) to save the top k models in the `ModelCheckpoint` class ([#128](https://github.com/Lightning-AI/lightning/pull/128))
- Added `on_train_start` and `on_train_end` hooks to `ModelHooks` ([#598](https://github.com/Lightning-AI/lightning/pull/598))
- Added `TensorBoardLogger` ([#607](https://github.com/Lightning-AI/lightning/pull/607))
- Added support for weight summary of model with multiple inputs ([#543](https://github.com/Lightning-AI/lightning/pull/543))
- Added `map_location` argument to `load_from_metrics` and `load_from_checkpoint` ([#625](https://github.com/Lightning-AI/lightning/pull/625))
- Added option to disable validation by setting `val_percent_check=0` ([#649](https://github.com/Lightning-AI/lightning/pull/649))
- Added `NeptuneLogger` class ([#648](https://github.com/Lightning-AI/lightning/pull/648))
- Added `WandbLogger` class ([#627](https://github.com/Lightning-AI/lightning/pull/627))

### Changed

- Changed the default progress bar to print to stdout instead of stderr ([#531](https://github.com/Lightning-AI/lightning/pull/531))
- Renamed `step_idx` to `step`, `epoch_idx` to `epoch`, `max_num_epochs` to `max_epochs` and `min_num_epochs` to `min_epochs` ([#589](https://github.com/Lightning-AI/lightning/pull/589))
- Renamed `total_batch_nb` to `total_batches`, `nb_val_batches` to `num_val_batches`, `nb_training_batches` to `num_training_batches`, `max_nb_epochs` to `max_epochs`, `min_nb_epochs` to `min_epochs`, `nb_test_batches` to `num_test_batches`, and `nb_val_batches` to `num_val_batches` ([#567](https://github.com/Lightning-AI/lightning/pull/567))
- Changed gradient logging to use parameter names instead of indexes ([#660](https://github.com/Lightning-AI/lightning/pull/660))
- Changed the default logger to `TensorBoardLogger` ([#609](https://github.com/Lightning-AI/lightning/pull/609))
- Changed the directory for tensorboard logging to be the same as model checkpointing ([#706](https://github.com/Lightning-AI/lightning/pull/706))

### Deprecated

- Deprecated `max_nb_epochs` and `min_nb_epochs` ([#567](https://github.com/Lightning-AI/lightning/pull/567))
- Deprecated the `on_sanity_check_start` hook in `ModelHooks` ([#598](https://github.com/Lightning-AI/lightning/pull/598))

### Removed

- Removed the `save_best_only` argument from `ModelCheckpoint`, use `save_top_k=1` instead ([#128](https://github.com/Lightning-AI/lightning/pull/128))

### Fixed

- Fixed a bug which occurred when using Adagrad with cuda ([#554](https://github.com/Lightning-AI/lightning/pull/554))
- Fixed a bug where training would be on the GPU despite setting `gpus=0` or `gpus=[]` ([#561](https://github.com/Lightning-AI/lightning/pull/561))
- Fixed an error with `print_nan_gradients` when some parameters do not require gradient ([#579](https://github.com/Lightning-AI/lightning/pull/579))
- Fixed a bug where the progress bar would show an incorrect number of total steps during the validation sanity check when using multiple validation data loaders ([#597](https://github.com/Lightning-AI/lightning/pull/597))
- Fixed support for PyTorch 1.1.0 ([#552](https://github.com/Lightning-AI/lightning/pull/552))
- Fixed an issue with early stopping when using a `val_check_interval < 1.0` in `Trainer` ([#492](https://github.com/Lightning-AI/lightning/pull/492))
- Fixed bugs relating to the `CometLogger` object that would cause it to not work properly ([#481](https://github.com/Lightning-AI/lightning/pull/481))
- Fixed a bug that would occur when returning `-1` from `on_batch_start` following an early exit or when the batch was `None` ([#509](https://github.com/Lightning-AI/lightning/pull/509))
- Fixed a potential race condition with several processes trying to create checkpoint directories ([#530](https://github.com/Lightning-AI/lightning/pull/530))
- Fixed a bug where batch 'segments' would remain on the GPU when using `truncated_bptt > 1` ([#532](https://github.com/Lightning-AI/lightning/pull/532))
- Fixed a bug when using `IterableDataset` ([#547](https://github.com/Lightning-AI/lightning/pull/547))
- Fixed a bug where `.item` was called on non-tensor objects ([#602](https://github.com/Lightning-AI/lightning/pull/602))
- Fixed a bug where `Trainer.train` would crash on an uninitialized variable if the trainer was run after resuming from a checkpoint that was already at `max_epochs` ([#608](https://github.com/Lightning-AI/lightning/pull/608))
- Fixed a bug where early stopping would begin two epochs early ([#617](https://github.com/Lightning-AI/lightning/pull/617))
- Fixed a bug where `num_training_batches` and `num_test_batches` would sometimes be rounded down to zero ([#649](https://github.com/Lightning-AI/lightning/pull/649))
- Fixed a bug where an additional batch would be processed when manually setting `num_training_batches` ([#653](https://github.com/Lightning-AI/lightning/pull/653))
- Fixed a bug when batches did not have a `.copy` method ([#701](https://github.com/Lightning-AI/lightning/pull/701))
- Fixed a bug when using `log_gpu_memory=True` in Python 3.6 ([#715](https://github.com/Lightning-AI/lightning/pull/715))
- Fixed a bug where checkpoint writing could exit before completion, giving incomplete checkpoints ([#689](https://github.com/Lightning-AI/lightning/pull/689))
- Fixed a bug where `on_train_end` was not called when ealy stopping ([#723](https://github.com/Lightning-AI/lightning/pull/723))

## [0.5.3] - 2019-11-06

### Added

- Added option to disable default logger, checkpointer, and early stopping by passing `logger=False`, `checkpoint_callback=False` and `early_stop_callback=False` respectively
- Added `CometLogger` for use with Comet.ml
- Added `val_check_interval` argument to `Trainer` allowing validition to be performed at every given number of batches
- Added functionality to save and load hyperparameters using the standard checkpoint mechanism
- Added call to `torch.cuda.empty_cache` before training starts
- Added option for user to override the call t `backward`
- Added support for truncated backprop through time via the `truncated_bptt_steps` argument in `Trainer`
- Added option to operate on all outputs from `training_step` in DDP2
- Added a hook for modifying DDP init
- Added a hook for modifying Apex

### Changed

- Changed experiment version to be padded with zeros (e.g. `/dir/version_9` becomes `/dir/version_0009`)
- Changed callback metrics to include any metrics given in logs or progress bar
- Changed the default for `save_best_only` in `ModelCheckpoint` to `True`
- Added `tng_data_loader` for backwards compatibility
- Renamed `MLFlowLogger.client` to `MLFlowLogger.experiment` for consistency
- Moved `global_step` increment to happen after the batch has been processed
- Changed weights restore to first attempt HPC weights before restoring normally, preventing both weights being restored and running out of memory
- Changed progress bar functionality to add multiple progress bars for train/val/test
- Changed calls to `print` to use `logging` instead

### Deprecated

- Deprecated `tng_dataloader`

### Fixed

- Fixed an issue where the number of batches was off by one during training
- Fixed a bug that occurred when setting a ckeckpoint callback and `early_stop_callback=False`
- Fixed an error when importing CometLogger
- Fixed a bug where the `gpus` argument had some unexpected behaviour
- Fixed a bug where the computed total number of batches was sometimes incorrect
- Fixed a bug where the progress bar would sometimes not show the total number of batches in test mode
- Fixed a bug when using the `log_gpu_memory='min_max'` option in `Trainer`
- Fixed a bug where checkpointing would sometimes erase the current directory

## [0.5.2] - 2019-10-10

### Added

- Added `weights_summary` argument to `Trainer` to be set to `full` (full summary), `top` (just top level modules) or other
- Added `tags` argument to `MLFlowLogger`

### Changed

- Changed default for `amp_level` to `O1`

### Removed

- Removed the `print_weights_summary` argument from `Trainer`

### Fixed

- Fixed a bug where logs were not written properly
- Fixed a bug where `logger.finalize` wasn't called after training is complete
- Fixed callback metric errors in DDP
- Fixed a bug where `TestTubeLogger` didn't log to the correct directory

## [0.5.1] - 2019-10-05

### Added

- Added the `LightningLoggerBase` class for experiment loggers
- Added `MLFlowLogger` for logging with `mlflow`
- Added `TestTubeLogger` for logging with `test_tube`
- Added a different implementation of DDP (`distributed_backed='ddp2'`) where every node has one model using all GPUs
- Added support for optimisers which require a closure (e.g. LBFGS)
- Added automatic `MASTER_PORT` default for DDP when not set manually
- Added new GPU memory logging options `'min_max'` (log only the min/max utilization) and `'all'` (log all the GPU memory)

### Changed

- Changed schedulers to always be called with the current epoch
- Changed `test_tube` to an optional dependency
- Changed data loaders to internally use a getter instead of a python property
- Disabled auto GPU loading when restoring weights to prevent out of memory errors
- Changed logging, early stopping and checkpointing to occur by default

### Fixed

- Fixed a bug with samplers that do not specify `set_epoch`
- Fixed a bug when using the `MLFlowLogger` with unsupported data types, this will now raise a warning
- Fixed a bug where gradient norms were always zero using `track_grad_norm`
- Fixed a bug which causes a crash when logging memory

## [0.5.0] - 2019-09-26

### Changed

- Changed `data_batch` argument to `batch` throughout
- Changed `batch_i` argument to `batch_idx` throughout
- Changed `tng_dataloader` method to `train_dataloader`
- Changed `on_tng_metrics` method to `on_training_metrics`
- Changed `gradient_clip` argument to `gradient_clip_val`
- Changed `add_log_row_interval` to `row_log_interval`

### Fixed

- Fixed a bug with tensorboard logging in multi-gpu setup

## [0.4.9] - 2019-09-16

### Added

- Added the flag `log_gpu_memory` to `Trainer` to deactivate logging of GPU memory utilization
- Added SLURM resubmit functionality (port from test-tube)
- Added optional weight_save_path to trainer to remove the need for a checkpoint_callback when using cluster training
- Added option to use single gpu per node with `DistributedDataParallel`

### Changed

- Changed functionality of `validation_end` and `test_end` with multiple dataloaders to be given all of the dataloaders at once rather than in separate calls
- Changed print_nan_grads to only print the parameter value and gradients when they contain NaN
- Changed gpu API to take integers as well (e.g. `gpus=2` instead of `gpus=[0, 1]`)
- All models now loaded on to CPU to avoid device and out of memory issues in PyTorch

### Fixed

- Fixed a bug where data types that implement `.to` but not `.cuda` would not be properly moved onto the GPU
- Fixed a bug where data would not be re-shuffled every epoch when using a `DistributedSampler`

## [0.4.8] - 2019-08-31

### Added

- Added `test_step` and `test_end` methods, used when `Trainer.test` is called
- Added `GradientAccumulationScheduler` callback which can be used to schedule changes to the number of accumulation batches
- Added option to skip the validation sanity check by setting `nb_sanity_val_steps = 0`

### Fixed

- Fixed a bug when setting `nb_sanity_val_steps = 0`

## [0.4.7] - 2019-08-24

### Changed

- Changed the default `val_check_interval` to `1.0`
- Changed defaults for `nb_val_batches`, `nb_tng_batches` and `nb_test_batches` to 0

### Fixed

- Fixed a bug where the full validation set as used despite setting `val_percent_check`
- Fixed a bug where an `Exception` was thrown when using a data set containing a single batch
- Fixed a bug where an `Exception` was thrown if no `val_dataloader` was given
- Fixed a bug where tuples were not properly transferred to the GPU
- Fixed a bug where data of a non standard type was not properly handled by the trainer
- Fixed a bug when loading data as a tuple
- Fixed a bug where `AttributeError` could be suppressed by the `Trainer`

## [0.4.6] - 2019-08-15

### Added

- Added support for data to be given as a `dict` or `list` with a single gpu
- Added support for `configure_optimizers` to return a single optimizer, two list (optimizers and schedulers), or a single list

### Fixed

- Fixed a bug where returning just an optimizer list (i.e. without schedulers) from `configure_optimizers` would throw an `Exception`

## [0.4.5] - 2019-08-13

### Added

- Added `optimizer_step` method that can be overridden to change the standard optimizer behaviour

## [0.4.4] - 2019-08-12

### Added

- Added supoort for multiple validation dataloaders
- Added support for latest test-tube logger (optimised for `torch==1.2.0`)

### Changed

- `validation_step` and `val_dataloader` are now optional
- `lr_scheduler` is now activated after epoch

### Fixed

- Fixed a bug where a warning would show when using `lr_scheduler` in `torch>1.1.0`
- Fixed a bug where an `Exception` would be thrown if using `torch.DistributedDataParallel` without using a `DistributedSampler`, this now throws a `Warning` instead

## [0.4.3] - 2019-08-10

### Fixed

- Fixed a bug where accumulate gradients would scale the loss incorrectly

## [0.4.2] - 2019-08-08

### Changed

- Changed install requirement to `torch==1.2.0`

## [0.4.1] - 2019-08-08

### Changed

- Changed install requirement to `torch==1.1.0`

## [0.4.0] - 2019-08-08

### Added

- Added 16-bit support for a single GPU
- Added support for training continuation (preserves epoch, global step etc.)

### Changed

- Changed `training_step` and `validation_step`, outputs will no longer be automatically reduced

### Removed

- Removed need for `Experiment` object in `Trainer`

### Fixed

- Fixed issues with reducing outputs from generative models (such as images and text)

## [0.3.6] - 2019-07-25

### Added

- Added a decorator to do lazy data loading internally

### Fixed

- Fixed a bug where `Experiment` object was not process safe, potentially causing logs to be overwritten

## [0.3.5] - 2019-07-25

## [0.3.4] - 2019-07-22

## [0.3.3] - 2019-07-22

## [0.3.2] - 2019-07-21

## [0.3.1] - 2019-07-21

## [0.2.x] - 2019-07-09

## [0.1.x] - 2019-06-DD<|MERGE_RESOLUTION|>--- conflicted
+++ resolved
@@ -17,10 +17,9 @@
 
 - Added support to upgrade all checkpoints in a folder using the `pl.utilities.upgrade_checkpoint` script ([#15333](https://github.com/Lightning-AI/lightning/pull/15333))
 
-<<<<<<< HEAD
+
 - Add an axes argument `ax` to the `.lr_find().plot()` to enable writing to a user-defined axes in a matplotlib figure ([#15652](https://github.com/Lightning-AI/lightning/pull/15652))
-=======
->>>>>>> 61ee3fab
+
 
 - Added a check to validate that wrapped FSDP models are used while initializing optimizers ([#15301](https://github.com/Lightning-AI/lightning/pull/15301))
 
