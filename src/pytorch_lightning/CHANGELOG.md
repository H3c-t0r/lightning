# Changelog

All notable changes to this project will be documented in this file.

The format is based on [Keep a Changelog](http://keepachangelog.com/en/1.0.0/).

## [1.8.0] - 2022-MM-DD


### Added

- Added `BatchSizeFinder` callback ([#11089](https://github.com/PyTorchLightning/pytorch-lightning/pull/11089))


- Tuner now supports a new `method` argument which will determine when to run the `BatchSizeFinder`: one of `fit`, `validate`, `test` or `predict` ([#11089](https://github.com/PyTorchLightning/pytorch-lightning/pull/11089))


- Added prefix to log message in `seed_everything` with rank info ([#13290](https://github.com/Lightning-AI/lightning/issues/13290))


- Added support for auto wrapping for `DDPFullyShardedNativeStrategy` ([#14252](https://github.com/Lightning-AI/lightning/issues/14252))


- Added support for passing extra init-parameters to the `LightningDataModule.from_datasets` ([#14185](https://github.com/Lightning-AI/lightning/issues/14185))


- Added support for saving sharded optimizer state dict outside of `DDPShardedStrategy` ([#14208](https://github.com/PyTorchLightning/pytorch-lightning/pull/14208))


- Added support for auto wrapping for `DDPFullyShardedStrategy` ([#14383](https://github.com/Lightning-AI/lightning/issues/14383))


- Integrate the `lightning_utilities` package (
  [#14475](https://github.com/Lightning-AI/lightning/issues/14475),
  [#14537](https://github.com/Lightning-AI/lightning/issues/14537),
  [#14556](https://github.com/Lightning-AI/lightning/issues/14556),
  [#14558](https://github.com/Lightning-AI/lightning/issues/14558),
  [#14575](https://github.com/Lightning-AI/lightning/issues/14575),
  [#14620](https://github.com/Lightning-AI/lightning/issues/14620))


- Added `args` parameter to `LightningCLI` to ease running from within Python ([#14596](https://github.com/PyTorchLightning/pytorch-lightning/pull/14596))


- Added `WandbLogger.download_artifact` and `WandbLogger.use_artifact` for managing artifacts with Weights and Biases ([#14551](https://github.com/Lightning-AI/lightning/issues/14551))


- Added an option to configure the signal SLURM sends when a job is preempted or requeued ([#14610](https://github.com/Lightning-AI/lightning/issues/14610))


- Added a warning when the model passed to `LightningLite.setup()` does not have all parameters on the same device ([#14822](https://github.com/Lightning-AI/lightning/pull/14822))


- The `CometLogger` now flags the Comet Experiments as being created from Pytorch-Lightning for analytics purposes


- Introduce `ckpt_path="hpc"` keyword for checkpoint loading ([#14911](https://github.,com/Lightning-AI/lightning/pull/14911))



- Added a more descriptive error message when attempting to fork processes with pre-initialized CUDA context ([#14709](https://github.com/Lightning-AI/lightning/issues/14709))



### Changed

- The `Trainer.{fit,validate,test,predict,tune}` methods now raise a useful error message if the input is not a `LightningModule` ([#13892](https://github.com/Lightning-AI/lightning/pull/13892))


- Raised a `MisconfigurationException` if batch transfer hooks are overriden with `IPUAccelerator` ([#13961](https://github.com/Lightning-AI/lightning/pull/13961))


- Replaced the unwrapping logic in strategies with direct access to unwrapped `LightningModule` ([#13738](https://github.com/Lightning-AI/lightning/pull/13738))


- Enabled `on_before_batch_transfer` for `DPStrategy` and `IPUAccelerator` ([#14023](https://github.com/Lightning-AI/lightning/pull/14023))


- When resuming training with Apex enabled, the `Trainer` will now raise an error ([#14341](https://github.com/Lightning-AI/lightning/pull/14341))


- Included `torch.cuda` rng state to the aggregate `_collect_rng_states()` and `_set_rng_states()` ([#14384](https://github.com/Lightning-AI/lightning/pull/14384))


- Changed `trainer.should_stop` to not stop in between an epoch and run until `min_steps/min_epochs` only ([#13890](https://github.com/Lightning-AI/lightning/pull/13890))


- The `pyDeprecate` dependency is no longer installed ([#14472](https://github.com/Lightning-AI/lightning/pull/14472))


- When using multiple loggers, by default checkpoints and profiler output now get saved to the log dir of the first logger in the list ([#14325](https://github.com/Lightning-AI/lightning/pull/14325))


- In Lightning Lite, state-dict access to the module wrapper now gets passed through to the original module reference ([#14629](https://github.com/Lightning-AI/lightning/pull/14629))


- Removed fall-back to `LightningEnvironment` when number of SLURM tasks does not correspond to number of processes in Trainer ([#14300](https://github.com/Lightning-AI/lightning/pull/14300))


- Aligned DDP and DDPSpawn strategies in setting up the environment ([#11073](https://github.com/Lightning-AI/lightning/pull/11073))


- Integrated the Lite Precision plugins into the PL Precision plugins - the base class in PL now extends the `lightning_lite.precision.Precision` base class ([#14798](https://github.com/Lightning-AI/lightning/pull/14798))
  * The `PrecisionPlugin.backward` signature changed: The `closure_loss` argument was renamed to `tensor`
  * The `PrecisionPlugin.{pre_,post_}backward` signature changed: The `closure_loss` argument was renamed to `tensor` and moved as the first argument
  * The `PrecisionPlugin.optimizer_step` signature changed: The `model`, `optimizer_idx` and `closure` arguments need to be passed as keyword arguments now


- Trainer queries the CUDA devices through NVML if available to avoid initializing CUDA before forking, which eliminates the need for the `PL_DISABLE_FORK` environment variable introduced in v1.7.4 ([#14631](https://github.com/Lightning-AI/lightning/issues/14631))


- The `MLFlowLogger.finalize()` now sets the status to `FAILED` when an exception occurred in `Trainer`, and sets the status to `FINISHED` on successful completion ([#12292](https://github.com/Lightning-AI/lightning/pull/12292))


- It is no longer needed to call `model.double()` when using `precision=64` in Lightning Lite ([#14827](https://github.com/Lightning-AI/lightning/pull/14827))


- HPC checkpoints are now loaded automatically only in slurm environment when no specific value for `ckpt_path` has been set ([#14911](https://github.com/Lightning-AI/lightning/pull/14911))


### Deprecated

- Deprecated `LightningDeepSpeedModule` ([#14000](https://github.com/Lightning-AI/lightning/pull/14000))


- Deprecated `amp_level` from `Trainer` in favour of passing it explictly via precision plugin ([#13898](https://github.com/Lightning-AI/lightning/pull/13898))


- Deprecated the calls to `pytorch_lightning.utiltiies.meta` functions in favor of built-in https://github.com/pytorch/torchdistx support ([#13868](https://github.com/Lightning-AI/lightning/pull/13868))


- Deprecated the `unwrap_lightning_module` and `unwrap_lightning_module_sharded` utility functions in favor of accessing the unwrapped `LightningModule` on the strategy directly ([#13738](https://github.com/Lightning-AI/lightning/pull/13738))


- Deprecated the `pl_module` argument in `LightningParallelModule`, `LightningDistributedModule`, `LightningShardedDataParallel`, `LightningBaguaModule` and `LightningDeepSpeedModule` wrapper classes ([#13738](https://github.com/Lightning-AI/lightning/pull/13738))


- Deprecated the `on_colab_kaggle` function ([#14247](https://github.com/Lightning-AI/lightning/pull/14247))


- Deprecated the internal `pl.core.mixins.DeviceDtypeModuleMixin` class ([#14511](https://github.com/Lightning-AI/lightning/pull/14511), [#14548](https://github.com/Lightning-AI/lightning/pull/14548))


- Deprecated all functions in `pytorch_lightning.utilities.xla_device` in favor of `lightning_lite.utilities.xla_device` ([#14514](https://github.com/Lightning-AI/lightning/pull/14514))


- Deprecated all functions in `pytorch_lightning.utilities.cloud_io` in favor of `lightning_lite.utilities.cloud_io` ([#14515](https://github.com/Lightning-AI/lightning/pull/14515))


- Deprecated the functions in `pytorch_lightning.utilities.apply_func` in favor of `lightning_utilities.core.apply_func` ([#14516](https://github.com/Lightning-AI/lightning/pull/14516), [#14537](https://github.com/Lightning-AI/lightning/pull/14537))


- Deprecated all functions in `pytorch_lightning.utilities.device_parser` ([#14492](https://github.com/Lightning-AI/lightning/pull/14492), [#14753](https://github.com/Lightning-AI/lightning/pull/14753))
  * Deprecated the `pytorch_lightning.utilities.device_parser.determine_root_gpu_device` in favor of `lightning_lite.utilities.device_parser.determine_root_gpu_device`
  * Deprecated the `pytorch_lightning.utilities.device_parser.parse_gpu_ids` in favor of `lightning_lite.utilities.device_parser.parse_gpu_ids`
  * Deprecated the `pytorch_lightning.utilities.device_parser.is_cuda_available` in favor of `lightning_lite.accelerators.cuda.is_cuda_available`
  * Deprecated the `pytorch_lightning.utilities.device_parser.num_cuda_devices` in favor of `lightning_lite.accelerators.cuda.num_cuda_devices`
  * Deprecated the `pytorch_lightning.utilities.device_parser.parse_cpu_cores` in favor of `lightning_lite.accelerators.cpu.parse_cpu_cores`
  * Deprecated the `pytorch_lightning.utilities.device_parser.parse_tpu_cores` in favor of `lightning_lite.accelerators.tpu.parse_tpu_cores`
  * Deprecated the `pytorch_lightning.utilities.device_parser.parse_hpus` in favor of `pytorch_lightning.accelerators.hpu.parse_hpus`


### Removed

- Removed the deprecated `Trainer.training_type_plugin` property in favor of `Trainer.strategy` ([#14011](https://github.com/Lightning-AI/lightning/pull/14011))


- Removed all deprecated training type plugins ([#14011](https://github.com/Lightning-AI/lightning/pull/14011))


- Removed the deprecated `DDP2Strategy` ([#14026](https://github.com/Lightning-AI/lightning/pull/14026))


- Removed the deprecated `DistributedType` and `DeviceType` enum classes ([#14045](https://github.com/Lightning-AI/lightning/pull/14045))


- Removed deprecated support for passing the `rank_zero_warn` warning category positionally ([#14470](https://github.com/Lightning-AI/lightning/pull/14470))


- Removed the legacy and unused `Trainer.get_deprecated_arg_names()` ([#14415](https://github.com/Lightning-AI/lightning/pull/14415))


- Removed the deprecated `on_train_batch_end(outputs)` format when multiple optimizers are used and TBPTT is enabled ([#14373](https://github.com/PyTorchLightning/pytorch-lightning/pull/14373))


- Removed the deprecated  `training_epoch_end(outputs)` format when multiple optimizers are used and TBPTT is enabled ([#14373](https://github.com/PyTorchLightning/pytorch-lightning/pull/14373))


- Removed the experimental `pytorch_lightning.utiltiies.meta` functions in favor of built-in https://github.com/pytorch/torchdistx support ([#13868](https://github.com/Lightning-AI/lightning/pull/13868))


- Removed the deprecated `LoggerCollection`; `Trainer.logger` and `LightningModule.logger` now returns the first logger when more than one gets passed to the Trainer ([#14283](https://github.com/Lightning-AI/lightning/pull/14283))


- Removed the deprecated the `trainer.lr_schedulers` ([#14408](https://github.com/Lightning-AI/lightning/pull/14408))


- Removed the deprecated `LightningModule.{on_hpc_load,on_hpc_save}` hooks in favor of the general purpose hooks `LightningModule.{on_load_checkpoint,on_save_checkpoint}` ([#14315](https://github.com/Lightning-AI/lightning/pull/14315))


- Removed deprecated support for old torchtext versions ([#14375](https://github.com/Lightning-AI/lightning/pull/14375))


- Removed deprecated support for the old `neptune-client` API in the `NeptuneLogger` ([#14727](https://github.com/Lightning-AI/lightning/pull/14727))


- Removed the deprecated `weights_save_path` Trainer argumnent and `Trainer.weights_save_path` property ([#14424](https://github.com/Lightning-AI/lightning/pull/14424))


- Remove the deprecated ([#14471](https://github.com/Lightning-AI/lightning/pull/14471))
  * `pytorch_lightning.utilities.distributed.rank_zero_only` in favor of `pytorch_lightning.utilities.rank_zero.rank_zero_only`
  * `pytorch_lightning.utilities.distributed.rank_zero_debug` in favor of `pytorch_lightning.utilities.rank_zero.rank_zero_debug`
  * `pytorch_lightning.utilities.distributed.rank_zero_info` in favor of `pytorch_lightning.utilities.rank_zero.rank_zero_info`
  * `pytorch_lightning.utilities.warnings.rank_zero_warn` in favor of `pytorch_lightning.utilities.rank_zero.rank_zero_warn`
  * `pytorch_lightning.utilities.warnings.rank_zero_deprecation` in favor of `pytorch_lightning.utilities.rank_zero.rank_zero_deprecation`
  * `pytorch_lightning.utilities.warnings.LightningDeprecationWarning` in favor of `pytorch_lightning.utilities.rank_zero.LightningDeprecationWarning`


- Removed deprecated `Trainer.num_processes` attribute in favour of `Trainer.num_devices` ([#14423](https://github.com/Lightning-AI/lightning/pull/14423))


- Removed the deprecated `Trainer.data_parallel_device_ids` hook in favour of `Trainer.device_ids` ([#14422](https://github.com/Lightning-AI/lightning/pull/14422))


- Removed the deprecated class `TrainerCallbackHookMixin` ([#14401](https://github.com/Lightning-AI/lightning/14401))


- Removed the deprecated `BaseProfiler` and `AbstractProfiler` classes ([#14404](https://github.com/Lightning-AI/lightning/pull/14404))


- Removed the deprecated way to set the distributed backend via the environment variable `PL_TORCH_DISTRIBUTED_BACKEND`, in favor of setting the `process_group_backend` in the strategy constructor ([#14693](https://github.com/Lightning-AI/lightning/pull/14693))


- Removed the deprecated device attributes `Trainer.{devices,gpus,num_gpus,ipus,tpu_cores}` in favor of the accelerator-agnostic `Trainer.num_devices` ([#14829](https://github.com/Lightning-AI/lightning/pull/14829))


- Removed the deprecated `LightningIPUModule` ([#14830](https://github.com/Lightning-AI/lightning/pull/14830))


- Removed the deprecated `Logger.agg_and_log_metrics` hook in favour of `Logger.log_metrics` and the `agg_key_funcs` and `agg_default_func` arguments. ([#14840](https://github.com/Lightning-AI/lightning/pull/14840))


- Removed the deprecated precision plugin checkpoint hooks `PrecisionPlugin.on_load_checkpoint` and `PrecisionPlugin.on_save_checkpoint` ([#14833](https://github.com/Lightning-AI/lightning/pull/14833))


- Removed the deprecated `Trainer.root_gpu` attribute in favor of `Trainer.strategy.root_device` ([#14829](https://github.com/Lightning-AI/lightning/pull/14829))


- Removed the deprecated `Trainer.use_amp` and `LightningModule.use_amp` attributes ([#14832](https://github.com/Lightning-AI/lightning/pull/14832))


- Removed the deprecated `Trainer.run_stage` in favor of `Trainer.{fit,validate,test,predict}` ([#14870](https://github.com/Lightning-AI/lightning/pull/14870))


- Removed the deprecated `SimpleProfiler.profile_iterable` and `AdvancedProfiler.profile_iterable` attributes ([#14864](https://github.com/Lightning-AI/lightning/pull/14864))


- Removed the deprecated `Trainer.verbose_evaluate` ([#14884](https://github.com/Lightning-AI/lightning/pull/14884))


- Removed the deprecated `Trainer.should_rank_save_checkpoint` ([#14885](https://github.com/Lightning-AI/lightning/pull/14885))


- Removed the deprecated `TrainerOptimizersMixin` ([#14887](https://github.com/Lightning-AI/lightning/pull/14887))


- Removed the deprecated `Trainer.lightning_optimizers` ([#14889](https://github.com/Lightning-AI/lightning/pull/14889))


- Removed the deprecated `TrainerDataLoadingMixin` ([#14888](https://github.com/Lightning-AI/lightning/pull/14888))


- Removed the deprecated `Trainer.call_hook` in favor of `Trainer._call_callback_hooks`, `Trainer._call_lightning_module_hook`, `Trainer._call_ttp_hook`, and `Trainer._call_accelerator_hook` ([#14869](https://github.com/Lightning-AI/lightning/pull/14869))

- Removed the deprecated `Trainer.{validated,tested,predicted}_ckpt_path` ([#14897](https://github.com/Lightning-AI/lightning/pull/14897))

- Removed the deprecated `LightningDataModule.on_save/load_checkpoint` hooks ([#14909](https://github.com/Lightning-AI/lightning/pull/14909))

### Fixed

- Fixed an issue with `LightningLite.setup()` not setting the `.device` attribute correctly on the returned wrapper ([#14822](https://github.com/Lightning-AI/lightning/pull/14822))


- Fixed an attribute error when running the tuner together with the `StochasticWeightAveraging` callback ([#14836](https://github.com/Lightning-AI/lightning/pull/14836))

- Fixed MissingFieldException in offline mode for the `NeptuneLogger()` ([#14919](https://github.com/Lightning-AI/lightning/pull/14919))

- Fixed wandb `save_dir` is overridden by `None` `dir` when using CLI ([#14878](https://github.com/Lightning-AI/lightning/pull/14878))


- Called `LightningDataModule.load_state_dict` hook while restoring checkpoint using `LightningDataModule.load_from_checkpoint` ([#14883](https://github.com/Lightning-AI/lightning/pull/14883))


- Fixed torchscript error with containers of LightningModules ([#14904](https://github.com/Lightning-AI/lightning/pull/14904))



<<<<<<< HEAD
- Fixed reloading of the last checkpoint on run restart ([#14907](https://github.com/Lightning-AI/lightning/pull/14907))
=======
- `SaveConfigCallback` instances should only save the config once to allow having the `overwrite=False` safeguard when using `LightningCLI(..., run=False)` ([#14927](https://github.com/Lightning-AI/lightning/pull/14927))
>>>>>>> fd2779e5


## [1.7.7] - 2022-09-22

### Fixed

- Fixed the availability check for the neptune-client package ([#14714](https://github.com/Lightning-AI/lightning/pull/14714))
- Break HPU Graphs into two parts (forward + backward as one and optimizer as another) for better performance ([#14656](https://github.com/Lightning-AI/lightning/pull/14656))
- Fixed torchscript error with ensembles of LightningModules ([#14657](https://github.com/Lightning-AI/lightning/pull/14657), [#14724](https://github.com/Lightning-AI/lightning/pull/14724))
- Fixed an issue with `TensorBoardLogger.finalize` creating a new experiment when none was created during the Trainer's execution ([#14762](https://github.com/Lightning-AI/lightning/pull/14762))
- Fixed `TypeError` on import when `torch.distributed` is not available ([#14809](https://github.com/Lightning-AI/lightning/pull/14809))


## [1.7.6] - 2022-09-13

### Changed

- Improved the error messaging when passing `Trainer.method(model, x_dataloader=None)` with no module-method implementations available ([#14614](https://github.com/Lightning-AI/lightning/pull/14614))

### Fixed

- Reset the dataloaders on OOM failure in batch size finder to use the last successful batch size ([#14372](https://github.com/Lightning-AI/lightning/pull/14372))
- Fixed an issue to keep downscaling the batch size in case there hasn't been even a single successful optimal batch size with `mode="power"` ([#14372](https://github.com/Lightning-AI/lightning/pull/14372))
- Fixed an issue where `self.log`-ing a tensor would create a user warning from PyTorch about cloning tensors ([#14599](https://github.com/Lightning-AI/lightning/pull/14599))
- Fixed compatibility when `torch.distributed` is not available ([#14454](https://github.com/Lightning-AI/lightning/pull/14454))


## [1.7.5] - 2022-09-06

### Fixed

- Squeezed tensor values when logging with `LightningModule.log` ([#14489](https://github.com/Lightning-AI/lightning/pull/14489))
- Fixed `WandbLogger` `save_dir` is not set after creation ([#14326](https://github.com/Lightning-AI/lightning/pull/14326))
- Fixed `Trainer.estimated_stepping_batches` when maximum number of epochs is not set ([#14317](https://github.com/Lightning-AI/lightning/pull/14317))


## [1.7.4] - 2022-08-31

### Added

- Added an environment variable `PL_DISABLE_FORK` that can be used to disable all forking in the Trainer ([#14319](https://github.com/Lightning-AI/lightning/issues/14319))

### Fixed

- Fixed `LightningDataModule` hparams parsing ([#12806](https://github.com/PyTorchLightning/pytorch-lightning/pull/12806))
- Reset epoch progress with batch size scaler ([#13846](https://github.com/Lightning-AI/lightning/pull/13846))
- Fixed restoring the trainer after using `lr_find()` so that the correct LR schedule is used for the actual training ([#14113](https://github.com/Lightning-AI/lightning/pull/14113))
- Fixed incorrect values after transferring data to an MPS device ([#14368](https://github.com/Lightning-AI/lightning/pull/14368))


## [1.7.3] - 2022-08-25

### Fixed

- Fixed an assertion error when using a `ReduceOnPlateau` scheduler with the Horovod strategy ([#14215](https://github.com/Lightning-AI/lightning/pull/14215))
- Fixed an `AttributeError` when accessing `LightningModule.logger` and the Trainer has multiple loggers ([#14234](https://github.com/Lightning-AI/lightning/pull/14234))
- Added back support for `log`ging in the `configure_gradient_clipping` hook after unintended removal in v1.7.2 ([#14298](https://github.com/Lightning-AI/lightning/issues/14298))
- Fixed wrong num padding for `RichProgressBar` ([#14296](https://github.com/Lightning-AI/lightning/pull/14296))
- Fixed an issue to avoid the impact of sanity check on `reload_dataloaders_every_n_epochs` for validation ([#13964](https://github.com/Lightning-AI/lightning/pull/13964))


## [1.7.2] - 2022-08-17

### Added

- Added `FullyShardedNativeNativeMixedPrecisionPlugin` to handle precision for `DDPFullyShardedNativeStrategy` ([#14092](https://github.com/Lightning-AI/lightning/pull/14092))
- Added profiling to these hooks: `on_before_batch_transfer`, `transfer_batch_to_device`, `on_after_batch_transfer`, `configure_gradient_clipping`, `clip_gradients` ([#14069](https://github.com/Lightning-AI/lightning/pull/14069))

### Changed

- The `WandbLogger.name` property no longer returns the name of the experiment, and instead returns the project's name ([#14145](https://github.com/Lightning-AI/lightning/pull/14145))
- The default project name in `WandbLogger` is now "lightning_logs" ([#14145](https://github.com/Lightning-AI/lightning/pull/14145))
- Updated compatibility for LightningLite to run with the latest DeepSpeed 0.7.0 ([13967](https://github.com/Lightning-AI/lightning/pull/13967))

### Fixed

- Fixed a bug that caused spurious `AttributeError` when multiple `DataLoader` classes are imported ([#14117](https://github.com/Lightning-AI/lightning/pull/14117))
- Fixed epoch-end logging results not being reset after the end of the epoch ([#14061](https://github.com/Lightning-AI/lightning/pull/14061))
- Fixed resuming from a checkpoint when using Stochastic Weight Averaging (SWA) ([#9938](https://github.com/Lightning-AI/lightning/pull/9938))
- Fixed the device placement when `LightningModule.cuda()` gets called without specifying a device index and the current cuda device was not 0 ([#14128](https://github.com/Lightning-AI/lightning/pull/14128))
- Avoided false positive warning about using `sync_dist` when using torchmetrics ([#14143](https://github.com/Lightning-AI/lightning/pull/14143))
- Avoid `metadata.entry_points` deprecation warning on Python 3.10 ([#14052](https://github.com/Lightning-AI/lightning/pull/14052))
- Fixed epoch-end logging results not being reset after the end of the epoch ([#14061](https://github.com/Lightning-AI/lightning/pull/14061))
- Avoid raising the sampler warning if num_replicas=1 ([#14097](https://github.com/Lightning-AI/lightning/pull/14097))
- Fixed saving hyperparameters in a composition where the parent class is not a `LightningModule` or `LightningDataModule` ([#14151](https://github.com/Lightning-AI/lightning/pull/14151))
- Avoided requiring the FairScale package to use precision with the fsdp native strategy ([#14092](https://github.com/Lightning-AI/lightning/pull/14092))
- Fixed an issue in which the default name for a run in `WandbLogger` would be set to the project name instead of a randomly generated string ([#14145](https://github.com/Lightning-AI/lightning/pull/14145))
- Fixed not preserving set attributes on `DataLoader` and `BatchSampler` when instantiated inside `*_dataloader` hooks ([#14212](https://github.com/Lightning-AI/lightning/pull/14212))


## [1.7.1] - 2022-08-09

### Fixed

- Casted only floating point tensors to fp16 with IPUs ([#13983](https://github.com/Lightning-AI/lightning/pull/13983))
- Casted tensors to fp16 before moving them to device with  `DeepSpeedStrategy` ([#14000](https://github.com/Lightning-AI/lightning/pull/14000))
- Fixed the `NeptuneLogger` dependency being unrecognized ([#13988](https://github.com/Lightning-AI/lightning/pull/13988))
- Fixed an issue where users would be warned about unset `max_epochs` even when `fast_dev_run` was set ([#13262](https://github.com/Lightning-AI/lightning/pull/13262))
- Fixed MPS device being unrecognized ([#13992](https://github.com/Lightning-AI/lightning/pull/13992))
- Fixed incorrect `precision="mixed"` being used with `DeepSpeedStrategy` and `IPUStrategy` ([#14041](https://github.com/Lightning-AI/lightning/pull/14041))
- Fixed dtype inference during gradient norm computation ([#14051](https://github.com/Lightning-AI/lightning/pull/14051))
- Fixed a bug that caused `ddp_find_unused_parameters` to be set `False`, whereas the intended default is `True` ([#14095](https://github.com/Lightning-AI/lightning/pull/14095))


## [1.7.0] - 2022-08-02

### Added

-  Added ``ServableModule`` and its associated callback called ``ServableModuleValidator`` to ensure the model can served ([#13614](https://github.com/Lightning-AI/lightning/pull/13614))
-  Converted validation loop config warnings to `PossibleUserWarning` ([#13377](https://github.com/Lightning-AI/lightning/pull/13377))
- Added a flag named `log_rank_zero_only` to `EarlyStopping` to disable logging to non-zero rank processes ([#13233](https://github.com/Lightning-AI/lightning/pull/13233))
- Added support for reloading the last checkpoint saved by passing `ckpt_path="last"` ([#12816](https://github.com/Lightning-AI/lightning/pull/12816))
- Added `LightningDataModule.load_from_checkpoint` to support loading datamodules directly from checkpoint ([#12550](https://github.com/Lightning-AI/lightning/pull/12550))
- Added a friendly error message when attempting to call `Trainer.save_checkpoint()` without a model attached ([#12772](https://github.com/Lightning-AI/lightning/pull/12772))
- Added a friendly error message when attempting to use `DeepSpeedStrategy` on unsupported accelerators ([#12699](https://github.com/Lightning-AI/lightning/pull/12699))
- Enabled `torch.inference_mode` for evaluation and prediction ([#12715](https://github.com/Lightning-AI/lightning/pull/12715))
- Added support for setting `val_check_interval` to a value higher than the amount of training batches when `check_val_every_n_epoch=None` ([#11993](https://github.com/Lightning-AI/lightning/pull/11993))
- Include the `pytorch_lightning` version as a header in the CLI config files ([#12532](https://github.com/Lightning-AI/lightning/pull/12532))
- Added support for `Callback` registration through entry points ([#12739](https://github.com/Lightning-AI/lightning/pull/12739))
- Added support for `Trainer(deterministic="warn")` to warn instead of fail when a non-deterministic operation is encountered ([#12588](https://github.com/Lightning-AI/lightning/pull/12588))
- Added profiling to the loops' dataloader `__next__` calls ([#12124](https://github.com/Lightning-AI/lightning/pull/12124))
- Hivemind Strategy
    * Added `CollaborativeStrategy` ([#12842](https://github.com/Lightning-AI/lightning/pull/12842))
    * Renamed `CollaborativeStrategy` to `HivemindStrategy` ([#13388](https://github.com/Lightning-AI/lightning/pull/13388))
    * Removed unnecessary endpoint logic, renamed `collaborative` to `hivemind` ([#13392](https://github.com/Lightning-AI/lightning/pull/13392))
- Include a version suffix for new "last" checkpoints of later runs in the same directory ([#12902](https://github.com/Lightning-AI/lightning/pull/12902))
- Show a better error message when a Metric that does not return a Tensor is logged ([#13164](https://github.com/Lightning-AI/lightning/pull/13164))
- Added missing `predict_dataset` argument in `LightningDataModule.from_datasets` to create predict dataloaders ([#12942](https://github.com/Lightning-AI/lightning/pull/12942))
- Added class name prefix to metrics logged by `DeviceStatsMonitor` ([#12228](https://github.com/Lightning-AI/lightning/pull/12228))
- Automatically wrap custom samplers under a distributed environment by using `DistributedSamplerWrapper` ([#12959](https://github.com/Lightning-AI/lightning/pull/12959))
- Added profiling of `LightningDataModule` hooks ([#12971](https://github.com/Lightning-AI/lightning/pull/12971))
- Added Native FSDP Strategy ([#12447](https://github.com/Lightning-AI/lightning/pull/12447))
- Added breaking of lazy graph across training, validation, test and predict steps when training with habana accelerators to ensure better performance ([#12938](https://github.com/Lightning-AI/lightning/pull/12938))
- Added `Checkpoint` class to inherit from ([#13024](https://github.com/Lightning-AI/lightning/pull/13024))
- Added CPU metric tracking to `DeviceStatsMonitor` ([#11795](https://github.com/Lightning-AI/lightning/pull/11795))
- Added `teardown()` method to `Accelerator` ([#11935](https://github.com/Lightning-AI/lightning/pull/11935))
- Added support for using custom Trainers that don't include callbacks using the CLI ([#13138](https://github.com/Lightning-AI/lightning/pull/13138))
- Added a `timeout` argument to `DDPStrategy` and `DDPSpawnStrategy`. ([#13244](https://github.com/Lightning-AI/lightning/pull/13244), [#13383](https://github.com/Lightning-AI/lightning/pull/13383))
- Added `XLAEnvironment` cluster environment plugin ([#11330](https://github.com/Lightning-AI/lightning/pull/11330))
- Added logging messages to notify when `FitLoop` stopping conditions are met ([#9749](https://github.com/Lightning-AI/lightning/pull/9749))
- Added support for calling unknown methods with `DummyLogger` ([#13224](https://github.com/Lightning-AI/lightning/pull/13224)
- Added support for recursively setting the `Trainer` reference for ensembles of `LightningModule`s ([#13638](https://github.com/Lightning-AI/lightning/pull/13638)
- Added Apple Silicon Support via `MPSAccelerator` ([#13123](https://github.com/Lightning-AI/lightning/pull/13123))
- Added support for DDP Fork ([#13405](https://github.com/Lightning-AI/lightning/pull/13405))
- Added support for async checkpointing ([#13658](https://github.com/Lightning-AI/lightning/pull/13658))
- Added support for HPU Device stats monitor ([#13819](https://github.com/Lightning-AI/lightning/pull/13819))

### Changed

- `accelerator="gpu"` now automatically selects an available GPU backend (CUDA and MPS currently) ([#13642](https://github.com/Lightning-AI/lightning/pull/13642))
- Enable validation during overfitting ([#12527](https://github.com/Lightning-AI/lightning/pull/12527))
- Added dataclass support to `extract_batch_size` ([#12573](https://github.com/Lightning-AI/lightning/pull/12573))
- Changed checkpoints save path in the case of one logger and user-provided weights_save_path from `weights_save_path/name/version/checkpoints` to `weights_save_path/checkpoints` ([#12372](https://github.com/Lightning-AI/lightning/pull/12372))
- Changed checkpoints save path in the case of multiple loggers and user-provided weights_save_path from `weights_save_path/name1_name2/version1_version2/checkpoints` to `weights_save_path/checkpoints` ([#12372](https://github.com/Lightning-AI/lightning/pull/12372))
- Marked `swa_lrs` argument in `StochasticWeightAveraging` callback as required ([#12556](https://github.com/Lightning-AI/lightning/pull/12556))
- `LightningCLI`'s shorthand notation changed to use jsonargparse native feature ([#12614](https://github.com/Lightning-AI/lightning/pull/12614))
- `LightningCLI` changed to use jsonargparse native support for list append ([#13129](https://github.com/Lightning-AI/lightning/pull/13129))
- Changed `seed_everything_default` argument in the `LightningCLI` to type `Union[bool, int]`. If set to `True` a seed is automatically generated for the parser argument `--seed_everything`. ([#12822](https://github.com/Lightning-AI/lightning/pull/12822), [#13110](https://github.com/Lightning-AI/lightning/pull/13110))
- Make positional arguments required for classes passed into the `add_argparse_args` function. ([#12504](https://github.com/Lightning-AI/lightning/pull/12504))
- Raise an error if there are insufficient training batches when using a float value of `limit_train_batches` ([#12885](https://github.com/Lightning-AI/lightning/pull/12885))
- `DataLoader` instantiated inside a `*_dataloader` hook will not set the passed arguments as attributes anymore ([#12981](https://github.com/Lightning-AI/lightning/pull/12981))
- When a multi-element tensor is logged, an error is now raised instead of silently taking the mean of all elements ([#13164](https://github.com/Lightning-AI/lightning/pull/13164))
- The `WandbLogger` will now use the run name in the logs folder if it is provided, and otherwise the project name  ([#12604](https://github.com/Lightning-AI/lightning/pull/12604))
- Enabled using any Sampler in distributed environment in Lite ([#13646](https://github.com/Lightning-AI/lightning/pull/13646))
- Raised a warning instead of forcing `sync_dist=True` on epoch end ([13364](https://github.com/Lightning-AI/lightning/pull/13364))
- Updated `val_check_interval`(int) to consider total train batches processed instead of `_batches_that_stepped` for validation check during training ([#12832](https://github.com/Lightning-AI/lightning/pull/12832)
- Updated Habana Accelerator's `auto_device_count`, `is_available` & `get_device_name` methods based on the latest torch habana package ([#13423](https://github.com/Lightning-AI/lightning/pull/13423))
- Disallowed using `BatchSampler` when running on multiple IPUs ([#13854](https://github.com/Lightning-AI/lightning/pull/13854))

### Deprecated

- Deprecated `pytorch_lightning.accelerators.gpu.GPUAccelerator` in favor of `pytorch_lightning.accelerators.cuda.CUDAAccelerator` ([#13636](https://github.com/Lightning-AI/lightning/pull/13636))
- Deprecated `pytorch_lightning.loggers.base.LightningLoggerBase` in favor of `pytorch_lightning.loggers.logger.Logger`, and deprecated `pytorch_lightning.loggers.base` in favor of `pytorch_lightning.loggers.logger` ([#120148](https://github.com/Lightning-AI/lightning/pull/12014))
- Deprecated `pytorch_lightning.callbacks.base.Callback` in favor of `pytorch_lightning.callbacks.callback.Callback` ([#13031](https://github.com/Lightning-AI/lightning/pull/13031))
- Deprecated `num_processes`, `gpus`, `tpu_cores,` and `ipus` from the `Trainer` constructor in favor of using the `accelerator` and `devices` arguments ([#11040](https://github.com/Lightning-AI/lightning/pull/11040))
- Deprecated setting `LightningCLI(seed_everything_default=None)` in favor of `False` ([#12804](https://github.com/Lightning-AI/lightning/issues/12804)).
- Deprecated `pytorch_lightning.core.lightning.LightningModule` in favor of `pytorch_lightning.core.module.LightningModule` ([#12740](https://github.com/Lightning-AI/lightning/pull/12740))
- Deprecated `pytorch_lightning.loops.base.Loop` in favor of `pytorch_lightning.loops.loop.Loop` ([#13043](https://github.com/Lightning-AI/lightning/pull/13043))
- Deprecated `Trainer.reset_train_val_dataloaders()` in favor of `Trainer.reset_{train,val}_dataloader` ([#12184](https://github.com/Lightning-AI/lightning/pull/12184))
- Deprecated LightningCLI's registries in favor of importing the respective package ([#13221](https://github.com/Lightning-AI/lightning/pull/13221))
- Deprecated public utilities in `pytorch_lightning.utilities.cli.LightningCLI` in favor of equivalent copies in `pytorch_lightning.cli.LightningCLI` ([#13767](https://github.com/Lightning-AI/lightning/pull/13767))
- Deprecated `pytorch_lightning.profiler` in favor of `pytorch_lightning.profilers` ([#12308](https://github.com/Lightning-AI/lightning/pull/12308))

### Removed

- Removed deprecated `IndexBatchSamplerWrapper.batch_indices` ([#13565](https://github.com/Lightning-AI/lightning/pull/13565))
- Removed the deprecated `LightningModule.add_to_queue` and `LightningModule.get_from_queue` method ([#13600](https://github.com/Lightning-AI/lightning/pull/13600))
- Removed deprecated `pytorch_lightning.core.decorators.parameter_validation` from `decorators` ([#13514](https://github.com/Lightning-AI/lightning/pull/13514))
- Removed the deprecated `Logger.close` method ([#13149](https://github.com/Lightning-AI/lightning/pull/13149))
- Removed the deprecated `weights_summary` argument from the `Trainer` constructor ([#13070](https://github.com/Lightning-AI/lightning/pull/13070))
- Removed the deprecated `flush_logs_every_n_steps` argument from the `Trainer` constructor ([#13074](https://github.com/Lightning-AI/lightning/pull/13074))
- Removed the deprecated `process_position` argument from the `Trainer` constructor ([13071](https://github.com/Lightning-AI/lightning/pull/13071))
- Removed the deprecated `checkpoint_callback` argument from the `Trainer` constructor ([#13027](https://github.com/Lightning-AI/lightning/pull/13027))
- Removed the deprecated `on_{train,val,test,predict}_dataloader` hooks from the `LightningModule` and `LightningDataModule` ([#13033](https://github.com/Lightning-AI/lightning/pull/13033))
- Removed the deprecated `TestTubeLogger` ([#12859](https://github.com/Lightning-AI/lightning/pull/12859))
- Removed the deprecated `pytorch_lightning.core.memory.LayerSummary` and `pytorch_lightning.core.memory.ModelSummary` ([#12593](https://github.com/Lightning-AI/lightning/pull/12593))
- Removed the deprecated `summarize` method from the `LightningModule` ([#12559](https://github.com/Lightning-AI/lightning/pull/12559))
- Removed the deprecated `model_size` property from the `LightningModule` class ([#12641](https://github.com/Lightning-AI/lightning/pull/12641))
- Removed the deprecated `stochastic_weight_avg` argument from the `Trainer` constructor ([#12535](https://github.com/Lightning-AI/lightning/pull/12535))
- Removed the deprecated `progress_bar_refresh_rate` argument from the `Trainer` constructor ([#12514](https://github.com/Lightning-AI/lightning/pull/12514))
- Removed the deprecated `prepare_data_per_node` argument from the `Trainer` constructor ([#12536](https://github.com/Lightning-AI/lightning/pull/12536))
- Removed the deprecated `pytorch_lightning.core.memory.{get_gpu_memory_map,get_memory_profile}` ([#12659](https://github.com/Lightning-AI/lightning/pull/12659))
- Removed the deprecated `terminate_on_nan` argument from the `Trainer` constructor ([#12553](https://github.com/Lightning-AI/lightning/pull/12553))
- Removed the deprecated `XLAStatsMonitor` callback ([#12688](https://github.com/Lightning-AI/lightning/pull/12688))
- Remove deprecated `pytorch_lightning.callbacks.progress.progress` ([#12658](https://github.com/Lightning-AI/lightning/pull/12658))
- Removed the deprecated `dim` and `size` arguments from the `LightningDataModule` constructor([#12780](https://github.com/Lightning-AI/lightning/pull/12780))
- Removed the deprecated `train_transforms` argument from the `LightningDataModule` constructor([#12662](https://github.com/Lightning-AI/lightning/pull/12662))
- Removed the deprecated `log_gpu_memory` argument from the `Trainer` constructor ([#12657](https://github.com/Lightning-AI/lightning/pull/12657))
- Removed the deprecated automatic logging of GPU stats by the logger connector ([#12657](https://github.com/Lightning-AI/lightning/pull/12657))
- Removed deprecated `GPUStatsMonitor` callback ([#12554](https://github.com/Lightning-AI/lightning/pull/12554))
- Removed support for passing strategy names or strategy instances to the accelerator Trainer argument ([#12696](https://github.com/Lightning-AI/lightning/pull/12696))
- Removed support for passing strategy names or strategy instances to the plugins Trainer argument ([#12700](https://github.com/Lightning-AI/lightning/pull/12700))
- Removed the deprecated `val_transforms` argument from the `LightningDataModule` constructor ([#12763](https://github.com/Lightning-AI/lightning/pull/12763))
- Removed the deprecated `test_transforms` argument from the `LightningDataModule` constructor ([#12773](https://github.com/Lightning-AI/lightning/pull/12773))
- Removed deprecated `Trainer(max_steps=None)` ([#13591](https://github.com/Lightning-AI/lightning/pull/13591))
- Removed deprecated `dataloader_idx` argument from `on_train_batch_start/end` hooks `Callback` and `LightningModule` ([#12769](https://github.com/Lightning-AI/lightning/pull/12769), [#12977](https://github.com/Lightning-AI/lightning/pull/12977))
- Removed deprecated `get_progress_bar_dict` property from `LightningModule` ([#12839](https://github.com/Lightning-AI/lightning/pull/12839))
- Removed sanity check for multi-optimizer support with habana backends ([#13217](https://github.com/Lightning-AI/lightning/pull/13217))
- Removed the need to explicitly load habana module ([#13338](https://github.com/Lightning-AI/lightning/pull/13338))
- Removed the deprecated `Strategy.post_dispatch()` hook ([#13461](https://github.com/Lightning-AI/lightning/pull/13461))
- Removed deprecated `pytorch_lightning.callbacks.lr_monitor.LearningRateMonitor.lr_sch_names` ([#13353](https://github.com/Lightning-AI/lightning/pull/13353))
- Removed deprecated `Trainer.slurm_job_id` in favor of `SLURMEnvironment.job_id` ([#13459](https://github.com/Lightning-AI/lightning/pull/13459))
- Removed support for the `DDP2Strategy` ([#12705](https://github.com/Lightning-AI/lightning/pull/12705))
- Removed deprecated `LightningDistributed` ([#13549](https://github.com/Lightning-AI/lightning/pull/13549))
- Removed deprecated ClusterEnvironment properties `master_address` and `master_port` in favor of `main_address` and `main_port` ([#13458](https://github.com/Lightning-AI/lightning/pull/13458))
- Removed deprecated ClusterEnvironment methods `KubeflowEnvironment.is_using_kubelfow()`, `LSFEnvironment.is_using_lsf()` and `TorchElasticEnvironment.is_using_torchelastic()` in favor of the `detect()` method ([#13458](https://github.com/Lightning-AI/lightning/pull/13458))
- Removed deprecated `Callback.on_keyboard_interrupt` ([#13438](https://github.com/Lightning-AI/lightning/pull/13438))
- Removed deprecated `LightningModule.on_post_move_to_device` ([#13548](https://github.com/Lightning-AI/lightning/pull/13548))
- Removed `TPUSpawnStrategy.{tpu_local_core_rank,tpu_global_core_rank}` attributes in favor of `TPUSpawnStrategy.{local_rank,global_rank}` ([#11163](https://github.com/Lightning-AI/lightning/pull/11163))
- Removed `SingleTPUStrategy.{tpu_local_core_rank,tpu_global_core_rank}` attributes in favor of `SingleTPUStrategy.{local_rank,global_rank}`([#11163](https://github.com/Lightning-AI/lightning/pull/11163))

### Fixed

- Improved support for custom `DataLoader`s when instantiated in `*_dataloader` hook ([#12981](https://github.com/Lightning-AI/lightning/pull/12981))
- Allowed custom `BatchSampler`s when instantiated in `*_dataloader` hook [#13640](https://github.com/Lightning-AI/lightning/pull/13640))
- Fixed an issue with unsupported torch.inference_mode() on hpu backends by making it use no_grad ([#13014](https://github.com/Lightning-AI/lightning/pull/13014))
- The model wrapper returned by `LightningLite.setup()` now properly supports pass-through when looking up attributes ([#12597](https://github.com/Lightning-AI/lightning/pull/12597))
- Fixed issue where the CLI fails with certain torch objects ([#13153](https://github.com/Lightning-AI/lightning/pull/13153))
- Fixed ``LightningCLI`` signature parameter resolving for some lightning classes ([#13283](https://github.com/Lightning-AI/lightning/pull/13283))
- Fixed Model Summary when using DeepSpeed Stage 3 ([#13427](https://github.com/Lightning-AI/lightning/pull/13427))
- Fixed `pytorch_lightning.utilities.distributed.gather_all_tensors` to handle tensors of different dimensions ([#12630](https://github.com/Lightning-AI/lightning/pull/12630))
- Fixed the input validation for the accelerator Trainer argument when passed as a string ([#13417](https://github.com/Lightning-AI/lightning/pull/13417))
- Fixed `Trainer.predict(return_predictions=False)` to track prediction's batch_indices ([#13629](https://github.com/Lightning-AI/lightning/pull/13629))
- Fixed and issue that prevented setting a custom `CheckpointIO` plugin with strategies ([#13785](https://github.com/Lightning-AI/lightning/pull/13785))
- Fixed main progress bar counter when `val_check_interval=int` and `check_val_every_n_epoch=None` ([#12832](https://github.com/Lightning-AI/lightning/pull/12832)
- Improved support for custom `ReduceLROnPlateau` scheduler if `reduce_on_plateau` is set by the user in scheduler config ([#13838](https://github.com/Lightning-AI/lightning/pull/13838))
- Used `global_step` while restoring logging step for old checkpoints ([#13645](https://github.com/Lightning-AI/lightning/pull/13645))
- When training with `precision=16` on IPU, the cast has been moved off the IPU onto the host, making the copies from host to IPU cheaper ([#13880](https://github.com/Lightning-AI/lightning/pull/13880))
- Fixed error handling in learning rate finder when not enough data points are available to give a good suggestion ([#13845](https://github.com/Lightning-AI/lightning/pull/13845))
- Fixed an issue that caused the learning rate finder to set the model's learning rate to None when no suggestion was possible ([#13845](https://github.com/Lightning-AI/lightning/pull/13845))
- Fixed an issue causing deterministic algorighms and other globals to get reset in spawned processes ([#13921](https://github.com/Lightning-AI/lightning/pull/13921))
- Fixed default `amp_level` for `DeepSpeedPrecisionPlugin` to `O2` ([#13897](https://github.com/Lightning-AI/lightning/pull/13897))
- Fixed Python 3.10 compatibility for truncated back-propagation through time (TBPTT) ([#13973](https://github.com/Lightning-AI/lightning/pull/13973))
- Fixed `TQDMProgressBar` reset and update to show correct time estimation (2/2) ([#13962](https://github.com/Lightning-AI/lightning/pull/13962))


## [1.6.5] - 2022-07-13

### Fixed

- Fixed `estimated_stepping_batches` requiring distributed comms in `configure_optimizers` for the `DeepSpeedStrategy` ([#13350](https://github.com/Lightning-AI/lightning/pull/13350))
- Fixed bug with Python version check that prevented use with development versions of Python ([#13420](https://github.com/Lightning-AI/lightning/pull/13420))
- The loops now call `.set_epoch()` also on batch samplers if the dataloader has one wrapped in a distributed sampler ([#13396](https://github.com/Lightning-AI/lightning/pull/13396))
- Fixed the restoration of log step during restart ([#13467](https://github.com/Lightning-AI/lightning/pull/13467))


## [1.6.4] - 2022-06-01

### Added

- Added all DDP params to be exposed through hpu parallel strategy ([#13067](https://github.com/Lightning-AI/lightning/pull/13067))

### Changed

- Keep `torch.backends.cudnn.benchmark=False` by default (unlike in v1.6.{0-3}) after speed and memory problems depending on the data used. Please consider tuning `Trainer(benchmark)` manually. ([#13154](https://github.com/Lightning-AI/lightning/pull/13154))
- Prevent modification of `torch.backends.cudnn.benchmark` when `Trainer(benchmark=...)` is not set ([#13154](https://github.com/Lightning-AI/lightning/pull/13154))

### Fixed

- Fixed an issue causing zero-division error for empty dataloaders ([#12885](https://github.com/Lightning-AI/lightning/pull/12885))
- Fixed mismatching default values for the types of some arguments in the DeepSpeed and Fully-Sharded strategies which made the CLI unable to use them ([#12989](https://github.com/Lightning-AI/lightning/pull/12989))
- Avoid redundant callback restore warning while tuning ([#13026](https://github.com/Lightning-AI/lightning/pull/13026))
- Fixed `Trainer(precision=64)` during evaluation which now uses the wrapped precision module ([#12983](https://github.com/Lightning-AI/lightning/pull/12983))
- Fixed an issue to use wrapped `LightningModule` for evaluation during `trainer.fit` for `BaguaStrategy` ([#12983](https://github.com/Lightning-AI/lightning/pull/12983))
- Fixed an issue wrt unnecessary usage of habana mixed precision package for fp32 types ([#13028](https://github.com/Lightning-AI/lightning/pull/13028))
- Fixed the number of references of `LightningModule` so it can be deleted ([#12897](https://github.com/Lightning-AI/lightning/pull/12897))
- Fixed `materialize_module` setting a module's child recursively ([#12870](https://github.com/Lightning-AI/lightning/pull/12870))
- Fixed issue where the CLI could not pass a `Profiler` to the `Trainer` ([#13084](https://github.com/Lightning-AI/lightning/pull/13084))
- Fixed torchelastic detection with non-distributed installations ([#13142](https://github.com/Lightning-AI/lightning/pull/13142))
- Fixed logging's step values when multiple dataloaders are used during evaluation ([#12184](https://github.com/Lightning-AI/lightning/pull/12184))
- Fixed epoch logging on train epoch end ([#13025](https://github.com/Lightning-AI/lightning/pull/13025))
- Fixed `DDPStrategy` and `DDPSpawnStrategy` to initialize optimizers only after moving the module to the device ([#11952](https://github.com/Lightning-AI/lightning/pull/11952))


## [1.6.3] - 2022-05-03

### Fixed

- Use only a single instance of `rich.console.Console` throughout codebase ([#12886](https://github.com/Lightning-AI/lightning/pull/12886))
- Fixed an issue to ensure all the checkpoint states are saved in a common filepath with `DeepspeedStrategy` ([#12887](https://github.com/Lightning-AI/lightning/pull/12887))
- Fixed `trainer.logger` deprecation message ([#12671](https://github.com/Lightning-AI/lightning/pull/12671))
- Fixed an issue where sharded grad scaler is passed in when using BF16 with the `ShardedStrategy` ([#12915](https://github.com/Lightning-AI/lightning/pull/12915))
- Fixed an issue wrt recursive invocation of DDP configuration in hpu parallel plugin ([#12912](https://github.com/Lightning-AI/lightning/pull/12912))
- Fixed printing of ragged dictionaries in `Trainer.validate` and `Trainer.test` ([#12857](https://github.com/Lightning-AI/lightning/pull/12857))
- Fixed threading support for legacy loading of checkpoints ([#12814](https://github.com/Lightning-AI/lightning/pull/12814))
- Fixed pickling of `KFoldLoop` ([#12441](https://github.com/Lightning-AI/lightning/pull/12441))
- Stopped `optimizer_zero_grad` from being called after IPU execution ([#12913](https://github.com/Lightning-AI/lightning/pull/12913))
- Fixed `fuse_modules` to be qat-aware for `torch>=1.11` ([#12891](https://github.com/Lightning-AI/lightning/pull/12891))
- Enforced eval shuffle warning only for default samplers in DataLoader ([#12653](https://github.com/Lightning-AI/lightning/pull/12653))
- Enable mixed precision in `DDPFullyShardedStrategy` when `precision=16` ([#12965](https://github.com/Lightning-AI/lightning/pull/12965))
- Fixed `TQDMProgressBar` reset and update to show correct time estimation (1/2) ([#12889](https://github.com/Lightning-AI/lightning/pull/12889))
- Fixed fit loop restart logic to enable resume using the checkpoint ([#12821](https://github.com/Lightning-AI/lightning/pull/12821))


## [1.6.2] - 2022-04-27

### Fixed

- Fixed `ImportError` when `torch.distributed` is not available. ([#12794](https://github.com/Lightning-AI/lightning/pull/12794))
- When using custom DataLoaders in LightningDataModule, multiple inheritance is resolved properly ([#12716](https://github.com/Lightning-AI/lightning/pull/12716))
- Fixed encoding issues on terminals that do not support unicode characters ([#12828](https://github.com/Lightning-AI/lightning/pull/12828))
- Fixed support for `ModelCheckpoint` monitors with dots ([#12783](https://github.com/Lightning-AI/lightning/pull/12783))


## [1.6.1] - 2022-04-13

### Changed

- Support `strategy` argument being case insensitive ([#12528](https://github.com/Lightning-AI/lightning/pull/12528))

### Fixed

- Run main progress bar updates independent of val progress bar updates in `TQDMProgressBar` ([#12563](https://github.com/Lightning-AI/lightning/pull/12563))
- Avoid calling `average_parameters` multiple times per optimizer step ([#12452](https://github.com/Lightning-AI/lightning/pull/12452))
- Properly pass some Logger's parent's arguments to `super().__init__()` ([#12609](https://github.com/Lightning-AI/lightning/pull/12609))
- Fixed an issue where incorrect type warnings appear when the overridden `LightningLite.run` method accepts user-defined arguments ([#12629](https://github.com/Lightning-AI/lightning/pull/12629))
- Fixed `rank_zero_only` decorator in LSF environments ([#12587](https://github.com/Lightning-AI/lightning/pull/12587))
- Don't raise a warning when `nn.Module` is not saved under hparams ([#12669](https://github.com/Lightning-AI/lightning/pull/12669))
- Raise `MisconfigurationException` when the accelerator is available but the user passes invalid `([]/0/"0")` values to the `devices` flag ([#12708](https://github.com/Lightning-AI/lightning/pull/12708))
- Support `auto_select_gpus` with the accelerator and devices API ([#12608](https://github.com/Lightning-AI/lightning/pull/12608))


## [1.6.0] - 2022-03-29

### Added

- Allow logging to an existing run ID in MLflow with `MLFlowLogger` ([#12290](https://github.com/Lightning-AI/lightning/pull/12290))
- Enable gradient accumulation using Horovod's `backward_passes_per_step` ([#11911](https://github.com/Lightning-AI/lightning/pull/11911))
- Add new `DETAIL` log level to provide useful logs for improving monitoring and debugging of batch jobs ([#11008](https://github.com/Lightning-AI/lightning/pull/11008))
- Added a flag `SLURMEnvironment(auto_requeue=True|False)` to control whether Lightning handles the requeuing ([#10601](https://github.com/Lightning-AI/lightning/pull/10601))
- Fault Tolerant Manual
    * Add `_Stateful` protocol to detect if classes are stateful ([#10646](https://github.com/Lightning-AI/lightning/pull/10646))
    * Add `_FaultTolerantMode` enum used to track different supported fault tolerant modes ([#10645](https://github.com/Lightning-AI/lightning/pull/10645))
    * Add a `_rotate_worker_indices` utility to reload the state according the latest worker ([#10647](https://github.com/Lightning-AI/lightning/pull/10647))
    * Add stateful workers ([#10674](https://github.com/Lightning-AI/lightning/pull/10674))
    * Add an utility to collect the states across processes ([#10639](https://github.com/Lightning-AI/lightning/pull/10639))
    * Add logic to reload the states across data loading components ([#10699](https://github.com/Lightning-AI/lightning/pull/10699))
    * Cleanup some fault tolerant utilities ([#10703](https://github.com/Lightning-AI/lightning/pull/10703))
    * Enable Fault Tolerant Manual Training ([#10707](https://github.com/Lightning-AI/lightning/pull/10707))
    * Broadcast the `_terminate_gracefully` to all processes and add support for DDP ([#10638](https://github.com/Lightning-AI/lightning/pull/10638))
- Added support for re-instantiation of custom (subclasses of) `DataLoaders` returned in the `*_dataloader()` methods, i.e., automatic replacement of samplers now works with custom types of `DataLoader` ([#10680](https://github.com/Lightning-AI/lightning/pull/10680))
- Added a function to validate if fault tolerant training is supported. ([#10465](https://github.com/Lightning-AI/lightning/pull/10465))
- Added a private callback to manage the creation and deletion of fault-tolerance checkpoints ([#11862](https://github.com/Lightning-AI/lightning/pull/11862))
- Show a better error message when a custom `DataLoader` implementation is not well implemented and we need to reconstruct it ([#10719](https://github.com/Lightning-AI/lightning/pull/10719))
- Show a better error message when frozen dataclass is used as a batch ([#10927](https://github.com/Lightning-AI/lightning/pull/10927))
- Save the `Loop`'s state by default in the checkpoint ([#10784](https://github.com/Lightning-AI/lightning/pull/10784))
- Added `Loop.replace` to easily switch one loop for another ([#10324](https://github.com/Lightning-AI/lightning/pull/10324))
- Added support for `--lr_scheduler=ReduceLROnPlateau` to the `LightningCLI` ([#10860](https://github.com/Lightning-AI/lightning/pull/10860))
- Added `LightningCLI.configure_optimizers` to override the `configure_optimizers` return value ([#10860](https://github.com/Lightning-AI/lightning/pull/10860))
- Added `LightningCLI(auto_registry)` flag to register all subclasses of the registerable components automatically ([#12108](https://github.com/Lightning-AI/lightning/pull/12108))
- Added a warning that shows when `max_epochs` in the `Trainer` is not set ([#10700](https://github.com/Lightning-AI/lightning/pull/10700))
- Added support for returning a single Callback from `LightningModule.configure_callbacks` without wrapping it into a list ([#11060](https://github.com/Lightning-AI/lightning/pull/11060))
- Added `console_kwargs` for `RichProgressBar` to initialize inner Console ([#10875](https://github.com/Lightning-AI/lightning/pull/10875))
- Added support for shorthand notation to instantiate loggers with the `LightningCLI` ([#11533](https://github.com/Lightning-AI/lightning/pull/11533))
- Added a `LOGGER_REGISTRY` instance to register custom loggers to the `LightningCLI` ([#11533](https://github.com/Lightning-AI/lightning/pull/11533))
- Added info message when the `Trainer` arguments `limit_*_batches`, `overfit_batches`, or `val_check_interval` are set to `1` or `1.0` ([#11950](https://github.com/Lightning-AI/lightning/pull/11950))
- Added a `PrecisionPlugin.teardown` method ([#10990](https://github.com/Lightning-AI/lightning/pull/10990))
- Added `LightningModule.lr_scheduler_step` ([#10249](https://github.com/Lightning-AI/lightning/pull/10249))
- Added support for no pre-fetching to `DataFetcher` ([#11606](https://github.com/Lightning-AI/lightning/pull/11606))
- Added support for optimizer step progress tracking with manual optimization ([#11848](https://github.com/Lightning-AI/lightning/pull/11848))
- Return the output of the `optimizer.step`. This can be useful for `LightningLite` users, manual optimization users, or users overriding `LightningModule.optimizer_step` ([#11711](https://github.com/Lightning-AI/lightning/pull/11711))
- Teardown the active loop and strategy on exception ([#11620](https://github.com/Lightning-AI/lightning/pull/11620))
- Added a `MisconfigurationException` if user provided `opt_idx` in scheduler config doesn't match with actual optimizer index of its respective optimizer ([#11247](https://github.com/Lightning-AI/lightning/pull/11247))
- Added a `loggers` property to `Trainer` which returns a list of loggers provided by the user ([#11683](https://github.com/Lightning-AI/lightning/pull/11683))
- Added a `loggers` property to `LightningModule` which retrieves the `loggers` property from `Trainer` ([#11683](https://github.com/Lightning-AI/lightning/pull/11683))
- Added support for DDP when using a `CombinedLoader` for the training data ([#11648](https://github.com/Lightning-AI/lightning/pull/11648))
- Added a warning when using `DistributedSampler` during validation/testing ([#11479](https://github.com/Lightning-AI/lightning/pull/11479))
- Added support for `Bagua` training strategy ([#11146](https://github.com/Lightning-AI/lightning/pull/11146))
- Added support for manually returning a `poptorch.DataLoader` in a `*_dataloader` hook ([#12116](https://github.com/Lightning-AI/lightning/pull/12116))
- Added `rank_zero` module to centralize utilities ([#11747](https://github.com/Lightning-AI/lightning/pull/11747))
- Added a `_Stateful` support for `LightningDataModule` ([#11637](https://github.com/Lightning-AI/lightning/pull/11637))
- Added `_Stateful` support for `PrecisionPlugin` ([#11638](https://github.com/Lightning-AI/lightning/pull/11638))
- Added `Accelerator.is_available` to check device availability ([#11797](https://github.com/Lightning-AI/lightning/pull/11797))
- Enabled static type-checking on the signature of `Trainer` ([#11888](https://github.com/Lightning-AI/lightning/pull/11888))
- Added utility functions for moving optimizers to devices ([#11758](https://github.com/Lightning-AI/lightning/pull/11758))
- Added a warning when saving an instance of `nn.Module` with `save_hyperparameters()` ([#12068](https://github.com/Lightning-AI/lightning/pull/12068))
- Added `estimated_stepping_batches` property to `Trainer` ([#11599](https://github.com/Lightning-AI/lightning/pull/11599))
- Added support for pluggable Accelerators ([#12030](https://github.com/Lightning-AI/lightning/pull/12030))
- Added profiling for `on_load_checkpoint`/`on_save_checkpoint` callback and LightningModule hooks ([#12149](https://github.com/Lightning-AI/lightning/pull/12149))
- Added `LayerSync` and `NativeSyncBatchNorm` plugins ([#11754](https://github.com/Lightning-AI/lightning/pull/11754))
- Added optional `storage_options` argument to `Trainer.save_checkpoint()` to pass to custom `CheckpointIO` implementations ([#11891](https://github.com/Lightning-AI/lightning/pull/11891))
- Added support to explicitly specify the process group backend for parallel strategies ([#11745](https://github.com/Lightning-AI/lightning/pull/11745))
- Added `device_ids` and `num_devices` property to `Trainer` ([#12151](https://github.com/Lightning-AI/lightning/pull/12151))
- Added `Callback.state_dict()` and `Callback.load_state_dict()` methods ([#12232](https://github.com/Lightning-AI/lightning/pull/12232))
- Added `AcceleratorRegistry` ([#12180](https://github.com/Lightning-AI/lightning/pull/12180))
- Added support for Habana Accelerator (HPU) ([#11808](https://github.com/Lightning-AI/lightning/pull/11808))
- Added support for dataclasses in `apply_to_collections` ([#11889](https://github.com/Lightning-AI/lightning/pull/11889))

### Changed

- Drop PyTorch 1.7 support ([#12191](https://github.com/Lightning-AI/lightning/pull/12191)), ([#12432](https://github.com/Lightning-AI/lightning/pull/12432))
- Make `benchmark` flag optional and set its value based on the deterministic flag ([#11944](https://github.com/Lightning-AI/lightning/pull/11944))
- Implemented a new native and rich format in `_print_results` method of the `EvaluationLoop` ([#11332](https://github.com/Lightning-AI/lightning/pull/11332))
- Do not print an empty table at the end of the `EvaluationLoop` ([#12427](https://github.com/Lightning-AI/lightning/pull/12427))
- Set the `prog_bar` flag to False in `LightningModule.log_grad_norm` ([#11472](https://github.com/Lightning-AI/lightning/pull/11472))
- Raised exception in `init_dist_connection()` when torch distributed is not available ([#10418](https://github.com/Lightning-AI/lightning/pull/10418))
- The `monitor` argument in the `EarlyStopping` callback is no longer optional ([#10328](https://github.com/Lightning-AI/lightning/pull/10328))
- Do not fail if batch size could not be inferred for logging when using DeepSpeed ([#10438](https://github.com/Lightning-AI/lightning/pull/10438))
- Raised `MisconfigurationException` when `enable_progress_bar=False` and a progress bar instance has been passed in the callback list ([#10520](https://github.com/Lightning-AI/lightning/pull/10520))
- Moved `trainer.connectors.env_vars_connector._defaults_from_env_vars` to `utilities.argsparse._defaults_from_env_vars` ([#10501](https://github.com/Lightning-AI/lightning/pull/10501))
- Changes in `LightningCLI` required for the new major release of jsonargparse v4.0.0 ([#10426](https://github.com/Lightning-AI/lightning/pull/10426))
- Renamed `refresh_rate_per_second` parameter to `refresh_rate` for `RichProgressBar` signature ([#10497](https://github.com/Lightning-AI/lightning/pull/10497))
- Moved ownership of the `PrecisionPlugin` into `TrainingTypePlugin` and updated all references ([#10570](https://github.com/Lightning-AI/lightning/pull/10570))
- Fault Tolerant relies on `signal.SIGTERM` to gracefully exit instead of `signal.SIGUSR1` ([#10605](https://github.com/Lightning-AI/lightning/pull/10605))
- `Loop.restarting=...` now sets the value recursively for all subloops ([#11442](https://github.com/Lightning-AI/lightning/pull/11442))
- Raised an error if the `batch_size` cannot be inferred from the current batch if it contained a string or was a custom batch object ([#10541](https://github.com/Lightning-AI/lightning/pull/10541))
- The validation loop is now disabled when `overfit_batches > 0` is set in the Trainer ([#9709](https://github.com/Lightning-AI/lightning/pull/9709))
- Moved optimizer related logics from `Accelerator` to `TrainingTypePlugin` ([#10596](https://github.com/Lightning-AI/lightning/pull/10596))
- Moved ownership of the lightning optimizers from the `Trainer` to the `Strategy` ([#11444](https://github.com/Lightning-AI/lightning/pull/11444))
- Moved ownership of the data fetchers from the DataConnector to the Loops ([#11621](https://github.com/Lightning-AI/lightning/pull/11621))
- Moved `batch_to_device` method from `Accelerator` to `TrainingTypePlugin` ([#10649](https://github.com/Lightning-AI/lightning/pull/10649))
- The `DDPSpawnPlugin` no longer overrides the `post_dispatch` plugin hook ([#10034](https://github.com/Lightning-AI/lightning/pull/10034))
- Integrate the progress bar implementation with progress tracking ([#11213](https://github.com/Lightning-AI/lightning/pull/11213))
- The `LightningModule.{add_to_queue,get_from_queue}` hooks no longer get a `torch.multiprocessing.SimpleQueue` and instead receive a list based queue ([#10034](https://github.com/Lightning-AI/lightning/pull/10034))
- Changed `training_step`, `validation_step`, `test_step` and `predict_step` method signatures in `Accelerator` and updated input from caller side ([#10908](https://github.com/Lightning-AI/lightning/pull/10908))
- Changed the name of the temporary checkpoint that the `DDPSpawnPlugin` and related plugins save ([#10934](https://github.com/Lightning-AI/lightning/pull/10934))
- `LoggerCollection` returns only unique logger names and versions ([#10976](https://github.com/Lightning-AI/lightning/pull/10976))
- Redesigned process creation for spawn-based plugins (`DDPSpawnPlugin`, `TPUSpawnPlugin`, etc.) ([#10896](https://github.com/Lightning-AI/lightning/pull/10896))
    * All spawn-based plugins now spawn processes immediately upon calling `Trainer.{fit,validate,test,predict}`
    * The hooks/callbacks `prepare_data`, `setup`, `configure_sharded_model` and `teardown` now run under initialized process group for spawn-based plugins just like their non-spawn counterparts
    * Some configuration errors that were previously raised as `MisconfigurationException`s will now be raised as `ProcessRaisedException` (torch>=1.8) or as `Exception` (torch<1.8)
    * Removed the `TrainingTypePlugin.pre_dispatch()` method and merged it with `TrainingTypePlugin.setup()` ([#11137](https://github.com/Lightning-AI/lightning/pull/11137))
- Changed profiler to index and display the names of the hooks with a new pattern [<base class>]<class>.<hook name> ([#11026](https://github.com/Lightning-AI/lightning/pull/11026))
- Changed `batch_to_device` entry in profiling from stage-specific to generic, to match profiling of other hooks ([#11031](https://github.com/Lightning-AI/lightning/pull/11031))
- Changed the info message for finalizing ddp-spawn worker processes to a debug-level message ([#10864](https://github.com/Lightning-AI/lightning/pull/10864))
- Removed duplicated file extension when uploading model checkpoints with `NeptuneLogger` ([#11015](https://github.com/Lightning-AI/lightning/pull/11015))
- Removed `__getstate__` and `__setstate__` of `RichProgressBar` ([#11100](https://github.com/Lightning-AI/lightning/pull/11100))
- The `DDPPlugin` and `DDPSpawnPlugin` and their subclasses now remove the `SyncBatchNorm` wrappers in `teardown()` to enable proper support at inference after fitting ([#11078](https://github.com/Lightning-AI/lightning/pull/11078))
- Moved ownership of the `Accelerator` instance to the `TrainingTypePlugin`; all training-type plugins now take an optional parameter `accelerator` ([#11022](https://github.com/Lightning-AI/lightning/pull/11022))
- Renamed the `TrainingTypePlugin` to `Strategy` ([#11120](https://github.com/Lightning-AI/lightning/pull/11120))
    * Renamed the `ParallelPlugin` to `ParallelStrategy` ([#11123](https://github.com/Lightning-AI/lightning/pull/11123))
    * Renamed the `DataParallelPlugin` to `DataParallelStrategy` ([#11183](https://github.com/Lightning-AI/lightning/pull/11183))
    * Renamed the `DDPPlugin` to `DDPStrategy` ([#11142](https://github.com/Lightning-AI/lightning/pull/11142))
    * Renamed the `DDP2Plugin` to `DDP2Strategy` ([#11185](https://github.com/Lightning-AI/lightning/pull/11185))
    * Renamed the `DDPShardedPlugin` to `DDPShardedStrategy` ([#11186](https://github.com/Lightning-AI/lightning/pull/11186))
    * Renamed the `DDPFullyShardedPlugin` to `DDPFullyShardedStrategy` ([#11143](https://github.com/Lightning-AI/lightning/pull/11143))
    * Renamed the `DDPSpawnPlugin` to `DDPSpawnStrategy` ([#11145](https://github.com/Lightning-AI/lightning/pull/11145))
    * Renamed the `DDPSpawnShardedPlugin` to `DDPSpawnShardedStrategy` ([#11210](https://github.com/Lightning-AI/lightning/pull/11210))
    * Renamed the `DeepSpeedPlugin` to `DeepSpeedStrategy` ([#11194](https://github.com/Lightning-AI/lightning/pull/11194))
    * Renamed the `HorovodPlugin` to `HorovodStrategy` ([#11195](https://github.com/Lightning-AI/lightning/pull/11195))
    * Renamed the `TPUSpawnPlugin` to `TPUSpawnStrategy` ([#11190](https://github.com/Lightning-AI/lightning/pull/11190))
    * Renamed the `IPUPlugin` to `IPUStrategy` ([#11193](https://github.com/Lightning-AI/lightning/pull/11193))
    * Renamed the `SingleDevicePlugin` to `SingleDeviceStrategy` ([#11182](https://github.com/Lightning-AI/lightning/pull/11182))
    * Renamed the `SingleTPUPlugin` to `SingleTPUStrategy` ([#11182](https://github.com/Lightning-AI/lightning/pull/11182))
    * Renamed the `TrainingTypePluginsRegistry` to `StrategyRegistry` ([#11233](https://github.com/Lightning-AI/lightning/pull/11233))
- Marked the `ResultCollection`, `ResultMetric`, and `ResultMetricCollection` classes as protected ([#11130](https://github.com/Lightning-AI/lightning/pull/11130))
- Marked `trainer.checkpoint_connector` as protected ([#11550](https://github.com/Lightning-AI/lightning/pull/11550))
- The epoch start/end hooks are now called by the `FitLoop` instead of the `TrainingEpochLoop` ([#11201](https://github.com/Lightning-AI/lightning/pull/11201))
- DeepSpeed does not require lightning module zero 3 partitioning ([#10655](https://github.com/Lightning-AI/lightning/pull/10655))
- Moved `Strategy` classes to the `strategies` directory ([#11226](https://github.com/Lightning-AI/lightning/pull/11226))
- Renamed `training_type_plugin` file to `strategy` ([#11239](https://github.com/Lightning-AI/lightning/pull/11239))
- Changed `DeviceStatsMonitor` to group metrics based on the logger's `group_separator` ([#11254](https://github.com/Lightning-AI/lightning/pull/11254))
- Raised `UserWarning` if evaluation is triggered with `best` ckpt and trainer is configured with multiple checkpoint callbacks ([#11274](https://github.com/Lightning-AI/lightning/pull/11274))
- `Trainer.logged_metrics` now always contains scalar tensors, even when a Python scalar was logged ([#11270](https://github.com/Lightning-AI/lightning/pull/11270))
- The tuner now uses the checkpoint connector to copy and restore its state ([#11518](https://github.com/Lightning-AI/lightning/pull/11518))
- Changed `MisconfigurationException` to `ModuleNotFoundError` when `rich` isn't available ([#11360](https://github.com/Lightning-AI/lightning/pull/11360))
- The `trainer.current_epoch` value is now increased by 1 during and after `on_train_end` ([#8578](https://github.com/Lightning-AI/lightning/pull/8578))
- The `trainer.global_step` value now accounts for multiple optimizers and TBPTT splits ([#11805](https://github.com/Lightning-AI/lightning/pull/11805))
- The `trainer.global_step` value is now increased right after the `optimizer.step()` call which will impact users who access it during an intra-training validation hook ([#11805](https://github.com/Lightning-AI/lightning/pull/11805))
- The filename of checkpoints created with `ModelCheckpoint(filename='{step}')` is different compared to previous versions. A checkpoint saved after 1 step will be named `step=1.ckpt` instead of `step=0.ckpt` ([#11805](https://github.com/Lightning-AI/lightning/pull/11805))
- Inherit from `ABC` for `Accelerator`: Users need to implement `auto_device_count` ([#11521](https://github.com/Lightning-AI/lightning/pull/11521))
- Changed `parallel_devices` property in `ParallelStrategy` to be lazy initialized ([#11572](https://github.com/Lightning-AI/lightning/pull/11572))
- Updated `TQDMProgressBar` to run a separate progress bar for each eval dataloader ([#11657](https://github.com/Lightning-AI/lightning/pull/11657))
- Sorted `SimpleProfiler(extended=False)` summary based on mean duration for each hook ([#11671](https://github.com/Lightning-AI/lightning/pull/11671))
- Avoid enforcing `shuffle=False` for eval dataloaders ([#11575](https://github.com/Lightning-AI/lightning/pull/11575))
- When using DP (data-parallel), Lightning will no longer automatically reduce all tensors returned in training_step; it will only reduce the loss unless `training_step_end` is overridden ([#11594](https://github.com/Lightning-AI/lightning/pull/11594))
- When using DP (data-parallel), the `training_epoch_end` hook will no longer receive reduced outputs from `training_step` and instead get the full tensor of results from all GPUs ([#11594](https://github.com/Lightning-AI/lightning/pull/11594))
- Changed default logger name to `lightning_logs` for consistency ([#11762](https://github.com/Lightning-AI/lightning/pull/11762))
- Rewrote `accelerator_connector` ([#11448](https://github.com/Lightning-AI/lightning/pull/11448))
- When manual optimization is used with DDP, we no longer force `find_unused_parameters=True` ([#12425](https://github.com/Lightning-AI/lightning/pull/12425))
- Disable loading dataloades if corresponding `limit_batches=0` ([#11576](https://github.com/Lightning-AI/lightning/pull/11576))
- Removed `is_global_zero` check in `training_epoch_loop` before `logger.save`. If you have a custom logger that implements `save` the Trainer will now call `save` on all ranks by default. To change this behavior add `@rank_zero_only` to your `save` implementation ([#12134](https://github.com/Lightning-AI/lightning/pull/12134))
- Disabled tuner with distributed strategies ([#12179](https://github.com/Lightning-AI/lightning/pull/12179))
- Marked `trainer.logger_connector` as protected ([#12195](https://github.com/Lightning-AI/lightning/pull/12195))
- Move `Strategy.process_dataloader` function call from `fit/evaluation/predict_loop.py` to `data_connector.py` ([#12251](https://github.com/Lightning-AI/lightning/pull/12251))
- `ModelCheckpoint(save_last=True, every_n_epochs=N)` now saves a "last" checkpoint every epoch (disregarding `every_n_epochs`) instead of only once at the end of training ([#12418](https://github.com/Lightning-AI/lightning/pull/12418))
- The strategies that support `sync_batchnorm` now only apply it when fitting ([#11919](https://github.com/Lightning-AI/lightning/pull/11919))
- Avoided fallback on CPU if no devices are provided for other accelerators ([#12410](https://github.com/Lightning-AI/lightning/pull/12410))
- Modified `supporters.py` so that in the accumulator element (for loss) is created directly on the device ([#12430](https://github.com/Lightning-AI/lightning/pull/12430))
- Removed `EarlyStopping.on_save_checkpoint` and `EarlyStopping.on_load_checkpoint` in favor of `EarlyStopping.state_dict` and `EarlyStopping.load_state_dict` ([#11887](https://github.com/Lightning-AI/lightning/pull/11887))
- Removed `BaseFinetuning.on_save_checkpoint` and `BaseFinetuning.on_load_checkpoint` in favor of `BaseFinetuning.state_dict` and `BaseFinetuning.load_state_dict` ([#11887](https://github.com/Lightning-AI/lightning/pull/11887))
- Removed `BackboneFinetuning.on_save_checkpoint` and `BackboneFinetuning.on_load_checkpoint` in favor of `BackboneFinetuning.state_dict` and `BackboneFinetuning.load_state_dict` ([#11887](https://github.com/Lightning-AI/lightning/pull/11887))
- Removed `ModelCheckpoint.on_save_checkpoint` and `ModelCheckpoint.on_load_checkpoint` in favor of `ModelCheckpoint.state_dict` and `ModelCheckpoint.load_state_dict` ([#11887](https://github.com/Lightning-AI/lightning/pull/11887))
- Removed `Timer.on_save_checkpoint` and `Timer.on_load_checkpoint` in favor of `Timer.state_dict` and `Timer.load_state_dict` ([#11887](https://github.com/Lightning-AI/lightning/pull/11887))
- Replaced PostLocalSGDOptimizer with a dedicated model averaging component ([#12378](https://github.com/Lightning-AI/lightning/pull/12378))

### Deprecated

- Deprecated `training_type_plugin` property in favor of `strategy` in `Trainer` and updated the references ([#11141](https://github.com/Lightning-AI/lightning/pull/11141))
- Deprecated `Trainer.{validated,tested,predicted}_ckpt_path` and replaced with read-only property `Trainer.ckpt_path` set when checkpoints loaded via `Trainer.{fit,validate,test,predict}` ([#11696](https://github.com/Lightning-AI/lightning/pull/11696))
- Deprecated `ClusterEnvironment.master_{address,port}` in favor of `ClusterEnvironment.main_{address,port}` ([#10103](https://github.com/Lightning-AI/lightning/pull/10103))
- Deprecated `DistributedType` in favor of `_StrategyType` ([#10505](https://github.com/Lightning-AI/lightning/pull/10505))
- Deprecated the `precision_plugin` constructor argument from `Accelerator` ([#10570](https://github.com/Lightning-AI/lightning/pull/10570))
- Deprecated `DeviceType` in favor of `_AcceleratorType` ([#10503](https://github.com/Lightning-AI/lightning/pull/10503))
- Deprecated the property `Trainer.slurm_job_id` in favor of the new `SLURMEnvironment.job_id()` method ([#10622](https://github.com/Lightning-AI/lightning/pull/10622))
- Deprecated the access to the attribute `IndexBatchSamplerWrapper.batch_indices` in favor of `IndexBatchSamplerWrapper.seen_batch_indices` ([#10870](https://github.com/Lightning-AI/lightning/pull/10870))
- Deprecated `on_init_start` and `on_init_end` callback hooks ([#10940](https://github.com/Lightning-AI/lightning/pull/10940))
- Deprecated `Trainer.call_hook` in favor of `Trainer._call_callback_hooks`, `Trainer._call_lightning_module_hook`, `Trainer._call_ttp_hook`, and `Trainer._call_accelerator_hook` ([#10979](https://github.com/Lightning-AI/lightning/pull/10979))
- Deprecated `TrainingTypePlugin.post_dispatch` in favor of `TrainingTypePlugin.teardown` ([#10939](https://github.com/Lightning-AI/lightning/pull/10939))
- Deprecated `ModelIO.on_hpc_{save/load}` in favor of `CheckpointHooks.on_{save/load}_checkpoint` ([#10911](https://github.com/Lightning-AI/lightning/pull/10911))
- Deprecated `Trainer.run_stage` in favor of `Trainer.{fit,validate,test,predict}` ([#11000](https://github.com/Lightning-AI/lightning/pull/11000))
- Deprecated `Trainer.lr_schedulers` in favor of `Trainer.lr_scheduler_configs` which returns a list of dataclasses instead of dictionaries ([#11443](https://github.com/Lightning-AI/lightning/pull/11443))
- Deprecated `Trainer.verbose_evaluate` in favor of `EvaluationLoop(verbose=...)` ([#10931](https://github.com/Lightning-AI/lightning/pull/10931))
- Deprecated `Trainer.should_rank_save_checkpoint` Trainer property ([#11068](https://github.com/Lightning-AI/lightning/pull/11068))
- Deprecated `Trainer.lightning_optimizers` ([#11444](https://github.com/Lightning-AI/lightning/pull/11444))
- Deprecated `TrainerOptimizersMixin` and moved functionality to `core/optimizer.py`([#11155](https://github.com/Lightning-AI/lightning/pull/11155))
- Deprecated the `on_train_batch_end(outputs)` format when multiple optimizers are used and TBPTT is enabled ([#12182](https://github.com/Lightning-AI/lightning/pull/12182))
- Deprecated the `training_epoch_end(outputs)` format when multiple optimizers are used and TBPTT is enabled ([#12182](https://github.com/Lightning-AI/lightning/pull/12182))
- Deprecated `TrainerCallbackHookMixin` ([#11148](https://github.com/Lightning-AI/lightning/pull/11148))
- Deprecated `TrainerDataLoadingMixin` and moved functionality to `Trainer` and `DataConnector` ([#11282](https://github.com/Lightning-AI/lightning/pull/11282))
- Deprecated function `pytorch_lightning.callbacks.device_stats_monitor.prefix_metric_keys` ([#11254](https://github.com/Lightning-AI/lightning/pull/11254))
- Deprecated `Callback.on_epoch_start` hook in favour of `Callback.on_{train/val/test}_epoch_start` ([#11578](https://github.com/Lightning-AI/lightning/pull/11578))
- Deprecated `Callback.on_epoch_end` hook in favour of `Callback.on_{train/val/test}_epoch_end` ([#11578](https://github.com/Lightning-AI/lightning/pull/11578))
- Deprecated `LightningModule.on_epoch_start` hook in favor of `LightningModule.on_{train/val/test}_epoch_start` ([#11578](https://github.com/Lightning-AI/lightning/pull/11578))
- Deprecated `LightningModule.on_epoch_end` hook in favor of `LightningModule.on_{train/val/test}_epoch_end` ([#11578](https://github.com/Lightning-AI/lightning/pull/11578))
- Deprecated `on_before_accelerator_backend_setup` callback hook in favour of `setup` ([#11568](https://github.com/Lightning-AI/lightning/pull/11568))
- Deprecated `on_batch_start` and `on_batch_end` callback hooks in favor of `on_train_batch_start` and `on_train_batch_end` ([#11577](https://github.com/Lightning-AI/lightning/pull/11577))
- Deprecated `on_configure_sharded_model` callback hook in favor of `setup` ([#11627](https://github.com/Lightning-AI/lightning/pull/11627))
- Deprecated `pytorch_lightning.utilities.distributed.rank_zero_only` in favor of `pytorch_lightning.utilities.rank_zero.rank_zero_only` ([#11747](https://github.com/Lightning-AI/lightning/pull/11747))
- Deprecated `pytorch_lightning.utilities.distributed.rank_zero_debug` in favor of `pytorch_lightning.utilities.rank_zero.rank_zero_debug` ([#11747](https://github.com/Lightning-AI/lightning/pull/11747))
- Deprecated `pytorch_lightning.utilities.distributed.rank_zero_info` in favor of `pytorch_lightning.utilities.rank_zero.rank_zero_info` ([#11747](https://github.com/Lightning-AI/lightning/pull/11747))
- Deprecated `pytorch_lightning.utilities.warnings.rank_zero_warn` in favor of `pytorch_lightning.utilities.rank_zero.rank_zero_warn` ([#11747](https://github.com/Lightning-AI/lightning/pull/11747))
- Deprecated `pytorch_lightning.utilities.warnings.rank_zero_deprecation` in favor of `pytorch_lightning.utilities.rank_zero.rank_zero_deprecation` ([#11747](https://github.com/Lightning-AI/lightning/pull/11747))
- Deprecated `pytorch_lightning.utilities.warnings.LightningDeprecationWarning` in favor of `pytorch_lightning.utilities.rank_zero.LightningDeprecationWarning` ([#11747](https://github.com/Lightning-AI/lightning/pull/11747))
- Deprecated `on_pretrain_routine_start` and `on_pretrain_routine_end` callback hooks in favor of `on_fit_start` ([#11794](https://github.com/Lightning-AI/lightning/pull/11794))
- Deprecated `LightningModule.on_pretrain_routine_start` and `LightningModule.on_pretrain_routine_end` hooks in favor of `on_fit_start` ([#12122](https://github.com/Lightning-AI/lightning/pull/12122))
- Deprecated `agg_key_funcs` and `agg_default_func` parameters from `LightningLoggerBase` ([#11871](https://github.com/Lightning-AI/lightning/pull/11871))
- Deprecated `LightningLoggerBase.update_agg_funcs` ([#11871](https://github.com/Lightning-AI/lightning/pull/11871))
- Deprecated `LightningLoggerBase.agg_and_log_metrics` in favor of `LightningLoggerBase.log_metrics` ([#11832](https://github.com/Lightning-AI/lightning/pull/11832))
- Deprecated passing `weights_save_path` to the `Trainer` constructor in favor of adding the `ModelCheckpoint` callback with `dirpath` directly to the list of callbacks ([#12084](https://github.com/Lightning-AI/lightning/pull/12084))
- Deprecated `pytorch_lightning.profiler.AbstractProfiler` in favor of `pytorch_lightning.profiler.Profiler` ([#12106](https://github.com/Lightning-AI/lightning/pull/12106))
- Deprecated `pytorch_lightning.profiler.BaseProfiler` in favor of `pytorch_lightning.profiler.Profiler` ([#12150](https://github.com/Lightning-AI/lightning/pull/12150))
- Deprecated `BaseProfiler.profile_iterable` ([#12102](https://github.com/Lightning-AI/lightning/pull/12102))
- Deprecated `LoggerCollection` in favor of `trainer.loggers` ([#12147](https://github.com/Lightning-AI/lightning/pull/12147))
- Deprecated `PrecisionPlugin.on_{save,load}_checkpoint` in favor of `PrecisionPlugin.{state_dict,load_state_dict}` ([#11978](https://github.com/Lightning-AI/lightning/pull/11978))
- Deprecated `LightningDataModule.on_save/load_checkpoint` in favor of `state_dict/load_state_dict` ([#11893](https://github.com/Lightning-AI/lightning/pull/11893))
- Deprecated `Trainer.use_amp` in favor of `Trainer.amp_backend` ([#12312](https://github.com/Lightning-AI/lightning/pull/12312))
- Deprecated `LightingModule.use_amp` in favor of `Trainer.amp_backend` ([#12315](https://github.com/Lightning-AI/lightning/pull/12315))
- Deprecated specifying the process group backend through the environment variable `PL_TORCH_DISTRIBUTED_BACKEND` ([#11745](https://github.com/Lightning-AI/lightning/pull/11745))
- Deprecated `ParallelPlugin.torch_distributed_backend` in favor of `DDPStrategy.process_group_backend` property ([#11745](https://github.com/Lightning-AI/lightning/pull/11745))
- Deprecated `ModelCheckpoint.save_checkpoint` in favor of `Trainer.save_checkpoint` ([#12456](https://github.com/Lightning-AI/lightning/pull/12456))
- Deprecated `Trainer.devices` in favor of `Trainer.num_devices` and `Trainer.device_ids` ([#12151](https://github.com/Lightning-AI/lightning/pull/12151))
- Deprecated `Trainer.root_gpu` in favor of `Trainer.strategy.root_device.index` when GPU is used ([#12262](https://github.com/Lightning-AI/lightning/pull/12262))
- Deprecated `Trainer.num_gpus` in favor of `Trainer.num_devices` when GPU is used ([#12384](https://github.com/Lightning-AI/lightning/pull/12384))
- Deprecated `Trainer.ipus` in favor of `Trainer.num_devices` when IPU is used ([#12386](https://github.com/Lightning-AI/lightning/pull/12386))
- Deprecated `Trainer.num_processes` in favor of `Trainer.num_devices` ([#12388](https://github.com/Lightning-AI/lightning/pull/12388))
- Deprecated `Trainer.data_parallel_device_ids` in favor of `Trainer.device_ids` ([#12072](https://github.com/Lightning-AI/lightning/pull/12072))
- Deprecated returning state from `Callback.on_save_checkpoint` in favor of returning state in `Callback.state_dict` for checkpointing ([#11887](https://github.com/Lightning-AI/lightning/pull/11887))
- Deprecated passing only the callback state to `Callback.on_load_checkpoint(callback_state)` in favor of passing the callback state to `Callback.load_state_dict` and in 1.8, passing the entire checkpoint dictionary to `Callback.on_load_checkpoint(checkpoint)` ([#11887](https://github.com/Lightning-AI/lightning/pull/11887))
- Deprecated `Trainer.gpus` in favor of `Trainer.device_ids` or `Trainer.num_devices` ([#12436](https://github.com/Lightning-AI/lightning/pull/12436))
- Deprecated `Trainer.tpu_cores` in favor of `Trainer.num_devices` ([#12437](https://github.com/Lightning-AI/lightning/pull/12437))

### Removed

- Removed deprecated parameter `method` in `pytorch_lightning.utilities.model_helpers.is_overridden` ([#10507](https://github.com/Lightning-AI/lightning/pull/10507))
- Remove deprecated method `ClusterEnvironment.creates_children` ([#10339](https://github.com/Lightning-AI/lightning/pull/10339))
- Removed deprecated `TrainerModelHooksMixin.is_function_implemented` and `TrainerModelHooksMixin.has_arg` ([#10322](https://github.com/Lightning-AI/lightning/pull/10322))
- Removed deprecated `pytorch_lightning.utilities.device_dtype_mixin.DeviceDtypeModuleMixin` in favor of `pytorch_lightning.core.mixins.device_dtype_mixin.DeviceDtypeModuleMixin` ([#10442](https://github.com/Lightning-AI/lightning/pull/10442))
- Removed deprecated `LightningModule.loaded_optimizer_states_dict` property ([#10346](https://github.com/Lightning-AI/lightning/pull/10346))
- Removed deprecated `Trainer.fit(train_dataloader=)`, `Trainer.validate(val_dataloaders=)`, and `Trainer.test(test_dataloader=)` ([#10325](https://github.com/Lightning-AI/lightning/pull/10325))
- Removed deprecated `has_prepared_data`, `has_setup_fit`, `has_setup_validate`, `has_setup_test`, `has_setup_predict`, `has_teardown_fit`, `has_teardown_validate`, `has_teardown_test` and `has_teardown_predict` datamodule lifecycle properties  ([#10350](https://github.com/Lightning-AI/lightning/pull/10350))
- Removed deprecated `every_n_val_epochs` parameter of ModelCheckpoint ([#10366](https://github.com/Lightning-AI/lightning/pull/10366))
- Removed deprecated `import pytorch_lightning.profiler.profilers` in favor of `import pytorch_lightning.profiler` ([#10443](https://github.com/Lightning-AI/lightning/pull/10443))
- Removed deprecated property `configure_slurm_dpp` from accelerator connector ([#10370](https://github.com/Lightning-AI/lightning/pull/10370))
- Removed deprecated arguments `num_nodes` and `sync_batchnorm` from `DDPPlugin`, `DDPSpawnPlugin`, `DeepSpeedPlugin` ([#10357](https://github.com/Lightning-AI/lightning/pull/10357))
- Removed deprecated property `is_slurm_managing_tasks` from AcceleratorConnector ([#10353](https://github.com/Lightning-AI/lightning/pull/10353))
- Removed deprecated `LightningModule.log(tbptt_reduce_fx, tbptt_reduce_token, sync_dist_op)` ([#10423](https://github.com/Lightning-AI/lightning/pull/10423))
- Removed deprecated `Plugin.task_idx` ([#10441](https://github.com/Lightning-AI/lightning/pull/10441))
- Removed deprecated method `master_params` from PrecisionPlugin ([#10372](https://github.com/Lightning-AI/lightning/pull/10372))
- Removed the automatic detachment of "extras" returned from `training_step`. For example, `return {'loss': ..., 'foo': foo.detach()}` will now be necessary if `foo` has gradients which you do not want to store ([#10424](https://github.com/Lightning-AI/lightning/pull/10424))
- Removed deprecated passthrough methods and properties from `Accelerator` base class:
  * ([#10403](https://github.com/Lightning-AI/lightning/pull/10403))
  * ([#10448](https://github.com/Lightning-AI/lightning/pull/10448))
- Removed deprecated signature for `transfer_batch_to_device` hook. The new argument `dataloader_idx` is now required ([#10480](https://github.com/Lightning-AI/lightning/pull/10480))
- Removed deprecated `utilities.distributed.rank_zero_{warn/deprecation}` ([#10451](https://github.com/Lightning-AI/lightning/pull/10451))
- Removed deprecated `mode` argument from `ModelSummary` class ([#10449](https://github.com/Lightning-AI/lightning/pull/10449))
- Removed deprecated `Trainer.train_loop` property in favor of `Trainer.fit_loop` ([#10482](https://github.com/Lightning-AI/lightning/pull/10482))
- Removed deprecated `Trainer.train_loop` property in favor of `Trainer.fit_loop` ([#10482](https://github.com/Lightning-AI/lightning/pull/10482))
- Removed deprecated `disable_validation` property from Trainer ([#10450](https://github.com/Lightning-AI/lightning/pull/10450))
- Removed deprecated `CheckpointConnector.hpc_load` property in favor of `CheckpointConnector.restore` ([#10525](https://github.com/Lightning-AI/lightning/pull/10525))
- Removed deprecated `reload_dataloaders_every_epoch` from `Trainer` in favour of `reload_dataloaders_every_n_epochs` ([#10481](https://github.com/Lightning-AI/lightning/pull/10481))
- Removed the `precision_plugin` attribute from `Accelerator` in favor of its equivalent attribute `precision_plugin` in the `TrainingTypePlugin` ([#10570](https://github.com/Lightning-AI/lightning/pull/10570))
- Removed `DeepSpeedPlugin.{precision,amp_type,amp_level}` properties ([#10657](https://github.com/Lightning-AI/lightning/pull/10657))
- Removed patching of `on_before_batch_transfer`, `transfer_batch_to_device` and `on_after_batch_transfer` hooks in `LightningModule` ([#10603](https://github.com/Lightning-AI/lightning/pull/10603))
- Removed argument `return_result` from the `DDPSpawnPlugin.spawn()` method ([#10867](https://github.com/Lightning-AI/lightning/pull/10867))
- Removed the property `TrainingTypePlugin.results` and corresponding properties in subclasses ([#10034](https://github.com/Lightning-AI/lightning/pull/10034))
- Removed the `mp_queue` attribute from `DDPSpawnPlugin` and `TPUSpawnPlugin` ([#10034](https://github.com/Lightning-AI/lightning/pull/10034))
- Removed unnecessary `_move_optimizer_state` method overrides from `TPUSpawnPlugin` and `SingleTPUPlugin` ([#10849](https://github.com/Lightning-AI/lightning/pull/10849))
- Removed `should_rank_save_checkpoint` property from `TrainingTypePlugin` ([#11070](https://github.com/Lightning-AI/lightning/pull/11070))
- Removed `model_sharded_context` method from `Accelerator` ([#10886](https://github.com/Lightning-AI/lightning/pull/10886))
- Removed method `pre_dispatch` from the `PrecisionPlugin` ([#10887](https://github.com/Lightning-AI/lightning/pull/10887))
- Removed method `setup_optimizers_in_pre_dispatch` from the `strategies` and achieve the same logic in `setup` and `pre_dispatch` methods ([#10906](https://github.com/Lightning-AI/lightning/pull/10906))
- Removed methods `pre_dispatch`, `dispatch` and `post_dispatch` from the `Accelerator` ([#10885](https://github.com/Lightning-AI/lightning/pull/10885))
- Removed method `training_step`, `test_step`, `validation_step` and `predict_step` from the `Accelerator` ([#10890](https://github.com/Lightning-AI/lightning/pull/10890))
- Removed `TrainingTypePlugin.start_{training,evaluating,predicting}` hooks and the same in all subclasses ([#10989](https://github.com/Lightning-AI/lightning/pull/10989), [#10896](https://github.com/Lightning-AI/lightning/pull/10896))
- Removed `Accelerator.on_train_start` ([#10999](https://github.com/Lightning-AI/lightning/pull/10999))
- Removed support for Python 3.6 ([#11117](https://github.com/Lightning-AI/lightning/pull/11117))
- Removed `Strategy.init_optimizers` in favor of `Strategy.setup_optimizers` ([#11236](https://github.com/Lightning-AI/lightning/pull/11236))
- Removed `profile("training_step_and_backward")` in `Closure` class since we already profile calls `training_step` and `backward` ([#11222](https://github.com/Lightning-AI/lightning/pull/11222))
- Removed `Strategy.optimizer_zero_grad` ([#11246](https://github.com/Lightning-AI/lightning/pull/11246))
- Removed `Strategy.on_gpu` ([#11537](https://github.com/Lightning-AI/lightning/pull/11537))
- Removed `Strategy.on_tpu` property ([#11536](https://github.com/Lightning-AI/lightning/pull/11536))
- Removed the abstract property `LightningLoggerBase.experiment` ([#11603](https://github.com/Lightning-AI/lightning/pull/11603))
- Removed `FitLoop.current_epoch` getter and setter ([#11562](https://github.com/Lightning-AI/lightning/pull/11562))
- Removed access to `_short_id` in `NeptuneLogger` ([#11517](https://github.com/Lightning-AI/lightning/pull/11517))
- Removed `log_text` and `log_image` from the `LightningLoggerBase` API ([#11857](https://github.com/Lightning-AI/lightning/pull/11857))
- Removed calls to `profile("model_forward")` in favor of profiling `training_step` ([#12032](https://github.com/Lightning-AI/lightning/pull/12032))
- Removed `get_mp_spawn_kwargs` from `DDPSpawnStrategy` and `TPUSpawnStrategy` in favor of configuration in the `_SpawnLauncher` ([#11966](https://github.com/Lightning-AI/lightning/pull/11966))
- Removed `_aggregate_metrics`, `_reduce_agg_metrics`, and `_finalize_agg_metrics` from `LightningLoggerBase` ([#12053](https://github.com/Lightning-AI/lightning/pull/12053))
- Removed the `AcceleratorConnector.device_type` property ([#12081](https://github.com/Lightning-AI/lightning/pull/12081))
- Removed `AcceleratorConnector.num_nodes` ([#12107](https://github.com/Lightning-AI/lightning/pull/12107))
- Removed `AcceleratorConnector.has_ipu` property ([#12111](https://github.com/Lightning-AI/lightning/pull/12111))
- Removed `AcceleratorConnector.use_ipu` property ([#12110](https://github.com/Lightning-AI/lightning/pull/12110))
- Removed `AcceleratorConnector.has_tpu` property ([#12109](https://github.com/Lightning-AI/lightning/pull/12109))
- Removed `AcceleratorConnector.use_dp` property ([#12112](https://github.com/Lightning-AI/lightning/pull/12112))
- Removed `configure_sync_batchnorm` from `ParallelStrategy` and all other strategies that inherit from it ([#11754](https://github.com/Lightning-AI/lightning/pull/11754))
- Removed public attribute `sync_batchnorm` from strategies ([#11754](https://github.com/Lightning-AI/lightning/pull/11754))
- Removed `AcceleratorConnector.root_gpu` property ([#12262](https://github.com/Lightning-AI/lightning/pull/12262))
- Removed `AcceleratorConnector.tpu_id` property ([#12387](https://github.com/Lightning-AI/lightning/pull/12387))
- Removed `AcceleratorConnector.num_gpus` property ([#12384](https://github.com/Lightning-AI/lightning/pull/12384))
- Removed `AcceleratorConnector.num_ipus` property ([#12386](https://github.com/Lightning-AI/lightning/pull/12386))
- Removed `AcceleratorConnector.num_processes` property ([#12388](https://github.com/Lightning-AI/lightning/pull/12388))
- Removed `AcceleratorConnector.parallel_device_ids` property ([#12072](https://github.com/Lightning-AI/lightning/pull/12072))
- Removed `AcceleratorConnector.devices` property ([#12435](https://github.com/Lightning-AI/lightning/pull/12435))
- Removed `AcceleratorConnector.parallel_devices` property ([#12075](https://github.com/Lightning-AI/lightning/pull/12075))
- Removed `AcceleratorConnector.tpu_cores` property ([#12437](https://github.com/Lightning-AI/lightning/pull/12437))

### Fixed

- Fixed an issue where `ModelCheckpoint` could delete last checkpoint from the old directory when `dirpath` has changed during resumed training ([#12225](https://github.com/Lightning-AI/lightning/pull/12225))
- Fixed an issue where `ModelCheckpoint` could delete older checkpoints when `dirpath` has changed during resumed training ([#12045](https://github.com/Lightning-AI/lightning/pull/12045))
- Fixed an issue where `HorovodStrategy.teardown()` did not complete gracefully if an exception was thrown during callback setup [#11752](https://github.com/Lightning-AI/lightning/pull/11752)
- Fixed security vulnerabilities CVE-2020-1747 and CVE-2020-14343 caused by the `PyYAML` dependency ([#11099](https://github.com/Lightning-AI/lightning/pull/11099))
- Fixed security vulnerability "CWE-94: Improper Control of Generation of Code (Code Injection)" ([#12212](https://github.com/Lightning-AI/lightning/pull/12212))
- Fixed logging on `{test,validation}_epoch_end` with multiple dataloaders ([#11132](https://github.com/Lightning-AI/lightning/pull/11132))
- Reset the validation progress tracking state after sanity checking ([#11218](https://github.com/Lightning-AI/lightning/pull/11218))
- Fixed double evaluation bug with fault-tolerance enabled where the second call was completely skipped ([#11119](https://github.com/Lightning-AI/lightning/pull/11119))
- Fixed an issue with the `TPUSpawnPlugin` handling the `XLA_USE_BF16` environment variable incorrectly ([#10990](https://github.com/Lightning-AI/lightning/pull/10990))
- Fixed wrong typehint for `Trainer.lightning_optimizers` ([#11155](https://github.com/Lightning-AI/lightning/pull/11155))
- Fixed the lr-scheduler state not being dumped to checkpoint when using the deepspeed strategy ([#11307](https://github.com/Lightning-AI/lightning/pull/11307))
- Fixed bug that forced overriding `configure_optimizers` with the CLI ([#11672](https://github.com/Lightning-AI/lightning/pull/11672))
- Fixed type promotion when tensors of higher category than float are logged ([#11401](https://github.com/Lightning-AI/lightning/pull/11401))
- Fixed `SimpleProfiler` summary ([#11414](https://github.com/Lightning-AI/lightning/pull/11414))
- No longer set a `DistributedSampler` to the `poptorch.DataLoader` when IPUs are used ([#12114](https://github.com/Lightning-AI/lightning/pull/12114))
- Fixed bug where progress bar was not being disabled when not in rank zero during predict ([#11377](https://github.com/Lightning-AI/lightning/pull/11377))
- Fixed the mid-epoch warning call while resuming training ([#11556](https://github.com/Lightning-AI/lightning/pull/11556))
- Fixed `LightningModule.{un,}toggle_model` when only 1 optimizer is used ([#12088](https://github.com/Lightning-AI/lightning/pull/12088))
- Fixed an issue in `RichProgressbar` to display the metrics logged only on main progress bar ([#11690](https://github.com/Lightning-AI/lightning/pull/11690))
- Fixed `RichProgressBar` progress when refresh rate does not evenly divide the total counter ([#11668](https://github.com/Lightning-AI/lightning/pull/11668))
- Fixed `RichProgressBar` progress validation bar total when using multiple validation runs within a single training epoch ([#11668](https://github.com/Lightning-AI/lightning/pull/11668))
- Configure native Deepspeed schedulers with interval='step' ([#11788](https://github.com/Lightning-AI/lightning/pull/11788)), ([#12031](https://github.com/Lightning-AI/lightning/pull/12031))
- Update `RichProgressBarTheme` styles after detecting light theme on colab ([#10993](https://github.com/Lightning-AI/lightning/pull/10993))
- Fixed passing `_ddp_params_and_buffers_to_ignore` ([#11949](https://github.com/Lightning-AI/lightning/pull/11949))
- Fixed an `AttributeError` when calling `save_hyperparameters` and no parameters need saving ([#11827](https://github.com/Lightning-AI/lightning/pull/11827))
- Fixed environment variable priority for global rank determination ([#11406](https://github.com/Lightning-AI/lightning/pull/11406))
- Fixed an issue that caused the Trainer to produce identical results on subsequent runs without explicit re-seeding ([#11870](https://github.com/Lightning-AI/lightning/pull/11870))
- Fixed an issue that caused the Tuner to affect the random state ([#11870](https://github.com/Lightning-AI/lightning/pull/11870))
- Fixed to avoid common hook warning if no hook is overridden ([#12131](https://github.com/Lightning-AI/lightning/pull/12131))
- Fixed deepspeed keeping old sub-folders in same ckpt path ([#12194](https://github.com/Lightning-AI/lightning/pull/12194))
- Fixed returning logged metrics instead of callback metrics during evaluation ([#12224](https://github.com/Lightning-AI/lightning/pull/12224))
- Fixed the case where `logger=None` is passed to the Trainer ([#12249](https://github.com/Lightning-AI/lightning/pull/12249))
- Fixed bug where the global step tracked by `ModelCheckpoint` was still set even if no checkpoint was saved ([#12418](https://github.com/Lightning-AI/lightning/pull/12418))
- Fixed bug where `ModelCheckpoint` was overriding the `epoch` and `step` logged values ([#12418](https://github.com/Lightning-AI/lightning/pull/12418))
- Fixed bug where monitoring the default `epoch` and `step` values with `ModelCheckpoint` would fail ([#12418](https://github.com/Lightning-AI/lightning/pull/12418))
- Fixed initializing optimizers unnecessarily in `DDPFullyShardedStrategy` ([#12267](https://github.com/Lightning-AI/lightning/pull/12267))
- Fixed check for horovod module ([#12377](https://github.com/Lightning-AI/lightning/pull/12377))
- Fixed logging to loggers with multiple eval dataloaders ([#12454](https://github.com/Lightning-AI/lightning/pull/12454))
- Fixed an issue with resuming from a checkpoint trained with QAT ([#11346](https://github.com/Lightning-AI/lightning/pull/11346))


## [1.5.10] - 2022-02-08

### Fixed

- Fixed an issue to avoid validation loop run on restart ([#11552](https://github.com/Lightning-AI/lightning/pull/11552))
- The `RichProgressBar` now correctly shows the `on_epoch` logged values on train epoch end ([#11689](https://github.com/Lightning-AI/lightning/pull/11689))
- Fixed an issue to make the `step` argument in `WandbLogger.log_image` work ([#11716](https://github.com/Lightning-AI/lightning/pull/11716))
- Fixed `restore_optimizers` for mapping states ([#11757](https://github.com/Lightning-AI/lightning/pull/11757))
- With `DPStrategy`, the batch is not explicitly moved to the device ([#11780](https://github.com/Lightning-AI/lightning/pull/11780))
- Fixed an issue to avoid val bar disappear after `trainer.validate()` ([#11700](https://github.com/Lightning-AI/lightning/pull/11700))
- Fixed supporting remote filesystems with `Trainer.weights_save_path` for fault-tolerant training ([#11776](https://github.com/Lightning-AI/lightning/pull/11776))
- Fixed check for available modules ([#11526](https://github.com/Lightning-AI/lightning/pull/11526))
- Fixed bug where the path for "last" checkpoints was not getting saved correctly which caused newer runs to not remove the previous "last" checkpoint ([#11481](https://github.com/Lightning-AI/lightning/pull/11481))
- Fixed bug where the path for best checkpoints was not getting saved correctly when no metric was monitored which caused newer runs to not use the best checkpoint ([#11481](https://github.com/Lightning-AI/lightning/pull/11481))


## [1.5.9] - 2022-01-20

### Fixed

- Pinned sphinx-autodoc-typehints with <v1.15 ([#11400](https://github.com/Lightning-AI/lightning/pull/11400))
- Skipped testing with PyTorch 1.7 and Python 3.9 on Ubuntu ([#11217](https://github.com/Lightning-AI/lightning/pull/11217))
- Fixed type promotion when tensors of higher category than float are logged ([#11401](https://github.com/Lightning-AI/lightning/pull/11401))
- Fixed the format of the configuration saved automatically by the CLI's `SaveConfigCallback` ([#11532](https://github.com/Lightning-AI/lightning/pull/11532))

### Changed
- Changed `LSFEnvironment` to use `LSB_DJOB_RANKFILE` environment variable instead of `LSB_HOSTS` for determining node rank and main address ([#10825](https://github.com/Lightning-AI/lightning/pull/10825))
- Disabled sampler replacement when using `IterableDataset` ([#11507](https://github.com/Lightning-AI/lightning/pull/11507))


## [1.5.8] - 2022-01-05

### Fixed

- Fixed `LightningCLI` race condition while saving the config ([#11199](https://github.com/Lightning-AI/lightning/pull/11199))
- Fixed the default value used with `log(reduce_fx=min|max)` ([#11310](https://github.com/Lightning-AI/lightning/pull/11310))
- Fixed data fetcher selection ([#11294](https://github.com/Lightning-AI/lightning/pull/11294))
- Fixed a race condition that could result in incorrect (zero) values being observed in prediction writer callbacks ([#11288](https://github.com/Lightning-AI/lightning/pull/11288))
- Fixed dataloaders not getting reloaded the correct amount of times when setting `reload_dataloaders_every_n_epochs` and `check_val_every_n_epoch` ([#10948](https://github.com/Lightning-AI/lightning/pull/10948))
- Fixed deepspeed strategy not restoring the lr-scheduler states when lr-scheduler(s) are configured through `LightningModule.configure_optimizer` ([#11322](https://github.com/Lightning-AI/lightning/pull/11322))


## [1.5.7] - 2021-12-21

### Fixed

- Fixed `NeptuneLogger` when using DDP ([#11030](https://github.com/Lightning-AI/lightning/pull/11030))
- Fixed a bug to disable logging hyperparameters in logger if there are no hparams ([#11105](https://github.com/Lightning-AI/lightning/pull/11105))
- Avoid the deprecated `onnx.export(example_outputs=...)` in torch 1.10 ([#11116](https://github.com/Lightning-AI/lightning/pull/11116))
- Fixed an issue when torch-scripting a `LightningModule` after training with `Trainer(sync_batchnorm=True)` ([#11078](https://github.com/Lightning-AI/lightning/pull/11078))
- Fixed an `AttributeError` occurring when using a `CombinedLoader` (multiple dataloaders) for prediction ([#11111](https://github.com/Lightning-AI/lightning/pull/11111))
- Fixed bug where `Trainer(track_grad_norm=..., logger=False)` would fail ([#11114](https://github.com/Lightning-AI/lightning/pull/11114))
- Fixed an incorrect warning being produced by the model summary when using `bf16` precision on CPU ([#11161](https://github.com/Lightning-AI/lightning/pull/11161))

### Changed

- DeepSpeed does not require lightning module zero 3 partitioning ([#10655](https://github.com/Lightning-AI/lightning/pull/10655))
- The `ModelCheckpoint` callback now saves and restores attributes `best_k_models`, `kth_best_model_path`, `kth_value`, and `last_model_path` ([#10995](https://github.com/Lightning-AI/lightning/pull/10995))


## [1.5.6] - 2021-12-15

### Fixed

- Fixed a bug where the DeepSpeedPlugin arguments `cpu_checkpointing` and `contiguous_memory_optimization` were not being forwarded to deepspeed correctly ([#10874](https://github.com/Lightning-AI/lightning/pull/10874))
- Fixed an issue with `NeptuneLogger` causing checkpoints to be uploaded with a duplicated file extension ([#11015](https://github.com/Lightning-AI/lightning/pull/11015))
- Fixed support for logging within callbacks returned from `LightningModule` ([#10991](https://github.com/Lightning-AI/lightning/pull/10991))
- Fixed running sanity check with `RichProgressBar` ([#10913](https://github.com/Lightning-AI/lightning/pull/10913))
- Fixed support for `CombinedLoader` while checking for warning raised with eval dataloaders ([#10994](https://github.com/Lightning-AI/lightning/pull/10994))
- The TQDM progress bar now correctly shows the `on_epoch` logged values on train epoch end ([#11069](https://github.com/Lightning-AI/lightning/pull/11069))
- Fixed bug where the TQDM updated the training progress bar during `trainer.validate` ([#11069](https://github.com/Lightning-AI/lightning/pull/11069))


## [1.5.5] - 2021-12-07

### Fixed

- Disabled batch_size extraction for torchmetric instances because they accumulate the metrics internally ([#10815](https://github.com/Lightning-AI/lightning/pull/10815))
- Fixed an issue with `SignalConnector` not restoring the default signal handlers on teardown when running on SLURM or with fault-tolerant training enabled ([#10611](https://github.com/Lightning-AI/lightning/pull/10611))
- Fixed `SignalConnector._has_already_handler` check for callable type ([#10483](https://github.com/Lightning-AI/lightning/pull/10483))
- Fixed an issue to return the results for each dataloader separately instead of duplicating them for each ([#10810](https://github.com/Lightning-AI/lightning/pull/10810))
- Improved exception message if `rich` version is less than `10.2.2` ([#10839](https://github.com/Lightning-AI/lightning/pull/10839))
- Fixed uploading best model checkpoint in NeptuneLogger ([#10369](https://github.com/Lightning-AI/lightning/pull/10369))
- Fixed early schedule reset logic in PyTorch profiler that was causing data leak ([#10837](https://github.com/Lightning-AI/lightning/pull/10837))
- Fixed a bug that caused incorrect batch indices to be passed to the `BasePredictionWriter` hooks when using a dataloader with `num_workers > 0` ([#10870](https://github.com/Lightning-AI/lightning/pull/10870))
- Fixed an issue with item assignment on the logger on rank > 0 for those who support it ([#10917](https://github.com/Lightning-AI/lightning/pull/10917))
- Fixed importing `torch_xla.debug` for `torch-xla<1.8` ([#10836](https://github.com/Lightning-AI/lightning/pull/10836))
- Fixed an issue with `DDPSpawnPlugin` and related plugins leaving a temporary checkpoint behind ([#10934](https://github.com/Lightning-AI/lightning/pull/10934))
- Fixed a `TypeError` occurring in the `SingalConnector.teardown()` method ([#10961](https://github.com/Lightning-AI/lightning/pull/10961))


## [1.5.4] - 2021-11-30

### Fixed

- Fixed support for `--key.help=class` with the `LightningCLI` ([#10767](https://github.com/Lightning-AI/lightning/pull/10767))
- Fixed `_compare_version` for python packages ([#10762](https://github.com/Lightning-AI/lightning/pull/10762))
- Fixed TensorBoardLogger `SummaryWriter` not close before spawning the processes ([#10777](https://github.com/Lightning-AI/lightning/pull/10777))
- Fixed a consolidation error in Lite when attempting to save the state dict of a sharded optimizer ([#10746](https://github.com/Lightning-AI/lightning/pull/10746))
- Fixed the default logging level for batch hooks associated with training from `on_step=False, on_epoch=True` to `on_step=True, on_epoch=False` ([#10756](https://github.com/Lightning-AI/lightning/pull/10756))

### Removed

- Removed PyTorch 1.6 support ([#10367](https://github.com/Lightning-AI/lightning/pull/10367), [#10738](https://github.com/Lightning-AI/lightning/pull/10738))


## [1.5.3] - 2021-11-24

### Fixed

- Fixed `ShardedTensor` state dict hook registration to check if torch distributed is available ([#10621](https://github.com/Lightning-AI/lightning/pull/10621))
- Fixed an issue with `self.log` not respecting a tensor's `dtype` when applying computations ([#10076](https://github.com/Lightning-AI/lightning/pull/10076))
- Fixed LigtningLite `_wrap_init` popping unexisting keys from DataLoader signature parameters ([#10613](https://github.com/Lightning-AI/lightning/pull/10613))
- Fixed signals being registered within threads ([#10610](https://github.com/Lightning-AI/lightning/pull/10610))
- Fixed an issue that caused Lightning to extract the batch size even though it was set by the user in `LightningModule.log` ([#10408](https://github.com/Lightning-AI/lightning/pull/10408))
- Fixed `Trainer(move_metrics_to_cpu=True)` not moving the evaluation logged results to CPU ([#10631](https://github.com/Lightning-AI/lightning/pull/10631))
- Fixed the `{validation,test}_step` outputs getting moved to CPU with `Trainer(move_metrics_to_cpu=True)` ([#10631](https://github.com/Lightning-AI/lightning/pull/10631))
- Fixed an issue with collecting logged test results with multiple dataloaders ([#10522](https://github.com/Lightning-AI/lightning/pull/10522))


## [1.5.2] - 2021-11-16

### Fixed

- Fixed `CombinedLoader` and `max_size_cycle` didn't receive a `DistributedSampler` ([#10374](https://github.com/Lightning-AI/lightning/pull/10374))
- Fixed an issue where class or init-only variables of dataclasses were passed to the dataclass constructor in `utilities.apply_to_collection` ([#9702](https://github.com/Lightning-AI/lightning/pull/9702))
- Fixed `isinstance` not working with `init_meta_context`, materialized model not being moved to the device ([#10493](https://github.com/Lightning-AI/lightning/pull/10493))
- Fixed an issue that prevented the Trainer to shutdown workers when execution is interrupted due to failure([#10463](https://github.com/Lightning-AI/lightning/pull/10463))
- Squeeze the early stopping monitor to remove empty tensor dimensions ([#10461](https://github.com/Lightning-AI/lightning/pull/10461))
- Fixed sampler replacement logic with `overfit_batches` to only replace the sample when `SequentialSampler` is not used ([#10486](https://github.com/Lightning-AI/lightning/pull/10486))
- Fixed scripting causing false positive deprecation warnings ([#10470](https://github.com/Lightning-AI/lightning/pull/10470), [#10555](https://github.com/Lightning-AI/lightning/pull/10555))
- Do not fail if batch size could not be inferred for logging when using DeepSpeed ([#10438](https://github.com/Lightning-AI/lightning/pull/10438))
- Fixed propagation of device and dtype information to submodules of LightningLite when they inherit from `DeviceDtypeModuleMixin` ([#10559](https://github.com/Lightning-AI/lightning/pull/10559))


## [1.5.1] - 2021-11-09

### Fixed

- Fixed `apply_to_collection(defaultdict)` ([#10316](https://github.com/Lightning-AI/lightning/pull/10316))
- Fixed failure when `DataLoader(batch_size=None)` is passed ([#10345](https://github.com/Lightning-AI/lightning/pull/10345))
- Fixed interception of `__init__` arguments for sub-classed DataLoader re-instantiation in Lite ([#10334](https://github.com/Lightning-AI/lightning/pull/10334))
- Fixed issue with pickling `CSVLogger` after a call to `CSVLogger.save` ([#10388](https://github.com/Lightning-AI/lightning/pull/10388))
- Fixed an import error being caused by `PostLocalSGD` when `torch.distributed` not available ([#10359](https://github.com/Lightning-AI/lightning/pull/10359))
- Fixed the logging with `on_step=True` in epoch-level hooks causing unintended side-effects. Logging with `on_step=True` in epoch-level hooks will now correctly raise an error ([#10409](https://github.com/Lightning-AI/lightning/pull/10409))
- Fixed deadlocks for distributed training with `RichProgressBar` ([#10428](https://github.com/Lightning-AI/lightning/pull/10428))
- Fixed an issue where the model wrapper in Lite converted non-floating point tensors to float ([#10429](https://github.com/Lightning-AI/lightning/pull/10429))
- Fixed an issue with inferring the dataset type in fault-tolerant training ([#10432](https://github.com/Lightning-AI/lightning/pull/10432))
- Fixed dataloader workers with `persistent_workers` being deleted on every iteration ([#10434](https://github.com/Lightning-AI/lightning/pull/10434))


## [1.5.0] - 2021-11-02

### Added

- Added support for monitoring the learning rate without schedulers in `LearningRateMonitor` ([#9786](https://github.com/Lightning-AI/lightning/pull/9786))
- Added registration of `ShardedTensor` state dict hooks in `LightningModule.__init__` if the PyTorch version supports `ShardedTensor` ([#8944](https://github.com/Lightning-AI/lightning/pull/8944))
- Added error handling including calling of `on_keyboard_interrupt()` and `on_exception()` for all entrypoints (fit, validate, test, predict) ([#8819](https://github.com/Lightning-AI/lightning/pull/8819))
- Added a flavor of `training_step` that takes `dataloader_iter` as an argument ([#8807](https://github.com/Lightning-AI/lightning/pull/8807))
- Added a `state_key` property to the `Callback` base class ([#6886](https://github.com/Lightning-AI/lightning/pull/6886))
- Added progress tracking to loops:
    * Integrated `TrainingEpochLoop.total_batch_idx` ([#8598](https://github.com/Lightning-AI/lightning/pull/8598))
    * Added `BatchProgress` and integrated `TrainingEpochLoop.is_last_batch` ([#9657](https://github.com/Lightning-AI/lightning/pull/9657))
    * Avoid optional `Tracker` attributes ([#9320](https://github.com/Lightning-AI/lightning/pull/9320))
    * Reset `current` progress counters when restarting an epoch loop that had already finished ([#9371](https://github.com/Lightning-AI/lightning/pull/9371))
    * Call `reset_on_restart` in the loop's `reset` hook instead of when loading a checkpoint ([#9561](https://github.com/Lightning-AI/lightning/pull/9561))
    * Use `completed` over `processed` in `reset_on_restart` ([#9656](https://github.com/Lightning-AI/lightning/pull/9656))
    * Renamed `reset_on_epoch` to `reset_on_run` ([#9658](https://github.com/Lightning-AI/lightning/pull/9658))
- Added `batch_size` and `rank_zero_only` arguments for `log_dict` to match `log` ([#8628](https://github.com/Lightning-AI/lightning/pull/8628))
- Added a check for unique GPU ids ([#8666](https://github.com/Lightning-AI/lightning/pull/8666))
- Added `ResultCollection` state_dict to the Loop `state_dict` and added support for distributed reload ([#8641](https://github.com/Lightning-AI/lightning/pull/8641))
- Added DeepSpeed collate checkpoint utility function ([#8701](https://github.com/Lightning-AI/lightning/pull/8701))
- Added a `handles_accumulate_grad_batches` property to the training type plugins ([#8856](https://github.com/Lightning-AI/lightning/pull/8856))
- Added a warning to `WandbLogger` when reusing a wandb run ([#8714](https://github.com/Lightning-AI/lightning/pull/8714))
- Added `log_graph` argument for `watch` method of `WandbLogger` ([#8662](https://github.com/Lightning-AI/lightning/pull/8662))
- `LightningCLI` additions:
  * Added `LightningCLI(run=False|True)` to choose whether to run a `Trainer` subcommand ([#8751](https://github.com/Lightning-AI/lightning/pull/8751))
  * Added support to call any trainer function from the `LightningCLI` via subcommands ([#7508](https://github.com/Lightning-AI/lightning/pull/7508))
  * Allow easy trainer re-instantiation ([#7508](https://github.com/Lightning-AI/lightning/pull/9241))
  * Automatically register all optimizers and learning rate schedulers ([#9565](https://github.com/Lightning-AI/lightning/pull/9565))
  * Allow registering custom optimizers and learning rate schedulers without subclassing the CLI ([#9565](https://github.com/Lightning-AI/lightning/pull/9565))
  * Support shorthand notation to instantiate optimizers and learning rate schedulers ([#9565](https://github.com/Lightning-AI/lightning/pull/9565))
  * Support passing lists of callbacks via command line ([#8815](https://github.com/Lightning-AI/lightning/pull/8815))
  * Support shorthand notation to instantiate models ([#9588](https://github.com/Lightning-AI/lightning/pull/9588))
  * Support shorthand notation to instantiate datamodules ([#10011](https://github.com/Lightning-AI/lightning/pull/10011))
  * Added `multifile` option to `LightningCLI` to enable/disable config saving to preserve multiple files structure ([#9073](https://github.com/Lightning-AI/lightning/pull/9073))
- Fault-tolerant training:
    * Added `FastForwardSampler` and `CaptureIterableDataset` injection to data loading utilities ([#8366](https://github.com/Lightning-AI/lightning/pull/8366))
    * Added `DataFetcher` to control fetching flow ([#8890](https://github.com/Lightning-AI/lightning/pull/8890))
    * Added `SharedCycleIteratorState` to prevent infinite loop ([#8889](https://github.com/Lightning-AI/lightning/pull/8889))
    * Added `CaptureMapDataset` for state management in map-style datasets ([#8891](https://github.com/Lightning-AI/lightning/pull/8891))
    * Added Fault Tolerant Training to `DataFetcher` ([#8891](https://github.com/Lightning-AI/lightning/pull/8891))
    * Replaced old prefetch iterator with new `DataFetcher` in training loop ([#8953](https://github.com/Lightning-AI/lightning/pull/8953))
    * Added partial support for global random state fault-tolerance in map-style datasets ([#8950](https://github.com/Lightning-AI/lightning/pull/8950))
    * Converted state to tuple explicitly when setting Python random state ([#9401](https://github.com/Lightning-AI/lightning/pull/9401))
    * Added support for restarting an optimizer loop (multiple optimizers) ([#9537](https://github.com/Lightning-AI/lightning/pull/9537))
    * Added support for restarting within Evaluation Loop ([#9563](https://github.com/Lightning-AI/lightning/pull/9563))
    * Added mechanism to detect that a signal has been sent so the Trainer can gracefully exit ([#9566](https://github.com/Lightning-AI/lightning/pull/9566))
    * Added support for skipping ahead to validation during the auto-restart of fitting ([#9681](https://github.com/Lightning-AI/lightning/pull/9681))
    * Added support for auto-restart if a fault-tolerant checkpoint is available ([#9722](https://github.com/Lightning-AI/lightning/pull/9722))
- Checkpoint saving and loading extensibility:
  * Added `CheckpointIO` plugin to expose checkpoint IO from training type plugin ([#8743](https://github.com/Lightning-AI/lightning/pull/8743))
  * Refactored `CheckpointConnector` to offload validation logic to the `CheckpointIO` plugin ([#9045](https://github.com/Lightning-AI/lightning/pull/9045))
  * Added `remove_checkpoint` to `CheckpointIO` plugin by moving the responsibility out of the `ModelCheckpoint` callback ([#9373](https://github.com/Lightning-AI/lightning/pull/9373))
  * Added `XLACheckpointIO` plugin ([#9972](https://github.com/Lightning-AI/lightning/pull/9972))
- Loop customization:
    * Added `Closure` and `AbstractClosure` classes ([#8642](https://github.com/Lightning-AI/lightning/pull/8642))
    * Refactored `TrainingBatchLoop` and extracted `OptimizerLoop`, splitting off automatic optimization into its own loop ([#9191](https://github.com/Lightning-AI/lightning/pull/9191))
    * Removed `TrainingBatchLoop.backward()`; manual optimization now calls directly into `Accelerator.backward()` and automatic optimization handles backward in new `OptimizerLoop` ([#9265](https://github.com/Lightning-AI/lightning/pull/9265))
    * Extracted `ManualOptimization` logic from `TrainingBatchLoop` into its own separate loop class ([#9266](https://github.com/Lightning-AI/lightning/pull/9266))
    * Added `OutputResult` and `ManualResult` classes ([#9437](https://github.com/Lightning-AI/lightning/pull/9437), [#9424](https://github.com/Lightning-AI/lightning/pull/9424))
    * Marked `OptimizerLoop.backward` as protected ([#9514](https://github.com/Lightning-AI/lightning/pull/9514))
    * Marked `FitLoop.should_accumulate` as protected ([#9515](https://github.com/Lightning-AI/lightning/pull/9515))
    * Marked several methods in `PredictionLoop` as protected: `on_predict_start`, `on_predict_epoch_end`, `on_predict_end`, `on_predict_model_eval` ([#9516](https://github.com/Lightning-AI/lightning/pull/9516))
    * Marked several methods in `EvaluationLoop` as protected: `get_max_batches`, `on_evaluation_model_eval`, `on_evaluation_model_train`, `on_evaluation_start`, `on_evaluation_epoch_start`, `on_evaluation_epoch_end`, `on_evaluation_end`, `reload_evaluation_dataloaders` ([#9516](https://github.com/Lightning-AI/lightning/pull/9516))
    * Marked several methods in `EvaluationEpochLoop` as protected: `on_evaluation_batch_start`, `evaluation_step`, `evaluation_step_end` ([#9516](https://github.com/Lightning-AI/lightning/pull/9516))
    * Added `yielding_training_step` example ([#9983](https://github.com/Lightning-AI/lightning/pull/9983))
- Added support for saving and loading state of multiple callbacks of the same type ([#7187](https://github.com/Lightning-AI/lightning/pull/7187))
- Added DeepSpeed Stage 1 support ([#8974](https://github.com/Lightning-AI/lightning/pull/8974))
- Added `Python dataclass` support for `LightningDataModule` ([#8272](https://github.com/Lightning-AI/lightning/pull/8272))
- Added sanitization of tensors when they get logged as hyperparameters in `TensorBoardLogger` ([#9031](https://github.com/Lightning-AI/lightning/pull/9031))
- Added `InterBatchParallelDataFetcher` ([#9020](https://github.com/Lightning-AI/lightning/pull/9020))
- Added `DataLoaderIterDataFetcher` ([#9020](https://github.com/Lightning-AI/lightning/pull/9020))
- Added `DataFetcher` within `Fit / Evaluation` Loop  ([#9047](https://github.com/Lightning-AI/lightning/pull/9047))
- Added a friendly error message when DDP attempts to spawn new distributed processes with rank > 0 ([#9005](https://github.com/Lightning-AI/lightning/pull/9005))
- Added Rich integration:
    * Added Rich progress bar ([#8929](https://github.com/Lightning-AI/lightning/pull/8929), [#9559](https://github.com/Lightning-AI/lightning/pull/9559))
    * Added Support for iterable datasets ([#9734](https://github.com/Lightning-AI/lightning/pull/9734))
    * Added `RichModelSummary` callback ([#9546](https://github.com/Lightning-AI/lightning/pull/9546))
    * Added `configure_columns` method to `RichProgressBar` ([#10288](https://github.com/Lightning-AI/lightning/pull/10288))
    * Added `leave` argument to `RichProgressBar` ([#10301](https://github.com/Lightning-AI/lightning/pull/10301))
- Added input validation logic for precision ([#9080](https://github.com/Lightning-AI/lightning/pull/9080))
- Added support for CPU AMP autocast ([#9084](https://github.com/Lightning-AI/lightning/pull/9084))
- Added `on_exception` callback hook ([#9183](https://github.com/Lightning-AI/lightning/pull/9183))
- Added a warning to DeepSpeed when inferring batch size ([#9221](https://github.com/Lightning-AI/lightning/pull/9221))
- Added `ModelSummary` callback ([#9344](https://github.com/Lightning-AI/lightning/pull/9344))
- Added `log_images`, `log_text` and `log_table` to `WandbLogger` ([#9545](https://github.com/Lightning-AI/lightning/pull/9545))
- Added `PL_RECONCILE_PROCESS` environment variable to enable process reconciliation regardless of cluster environment settings ([#9389](https://github.com/Lightning-AI/lightning/pull/9389))
- Added `get_device_stats` to the Accelerator interface and added its implementation for GPU and TPU ([#9586](https://github.com/Lightning-AI/lightning/pull/9586))
- Added a warning when an unknown key is encountered in the optimizer configuration, and when `OneCycleLR` is used with `"interval": "epoch"` ([#9666](https://github.com/Lightning-AI/lightning/pull/9666))
- Added `DeviceStatsMonitor` callback ([#9712](https://github.com/Lightning-AI/lightning/pull/9712))
- Added `enable_progress_bar` to the Trainer constructor ([#9664](https://github.com/Lightning-AI/lightning/pull/9664))
- Added `pl_legacy_patch` load utility for loading old checkpoints that have pickled legacy Lightning attributes ([#9166](https://github.com/Lightning-AI/lightning/pull/9166))
- Added support for `torch.use_deterministic_algorithms` ([#9121](https://github.com/Lightning-AI/lightning/pull/9121))
- Added automatic parameters tying for TPUs ([#9525](https://github.com/Lightning-AI/lightning/pull/9525))
- Added support for `torch.autograd.set_detect_anomaly` through `Trainer` constructor argument `detect_anomaly` ([#9848](https://github.com/Lightning-AI/lightning/pull/9848))
- Added `enable_model_summary` flag to Trainer ([#9699](https://github.com/Lightning-AI/lightning/pull/9699))
- Added `strategy` argument to Trainer ([#8597](https://github.com/Lightning-AI/lightning/pull/8597))
- Added `init_meta_context`, `materialize_module` utilities ([#9920](https://github.com/Lightning-AI/lightning/pull/9920))
- Added `TPUPrecisionPlugin` ([#10020](https://github.com/Lightning-AI/lightning/pull/#10020))
- Added `torch.bfloat16` support:
  * Added bfloat16 support for Lightning Trainer ([#9049](https://github.com/Lightning-AI/lightning/pull/9049))
  * Renamed `TPUHalfPrecisionPlugin` to `TPUBf16PrecisionPlugin` ([#10026](https://github.com/Lightning-AI/lightning/pull/10026))
  * Default to `precision=bf16` on CPU when `precision=16` is passed ([#10033](https://github.com/Lightning-AI/lightning/pull/10033))
  * Added support for `torch.autocast` ([#10053](https://github.com/Lightning-AI/lightning/pull/10053))
- Added `kfold` example for loop customization ([#9965](https://github.com/Lightning-AI/lightning/pull/9965))
- LightningLite:
    * Added `PrecisionPlugin.forward_context`, making it the default implementation for all `{train,val,test,predict}_step_context()` methods ([#9988](https://github.com/Lightning-AI/lightning/pull/9988))
    * Added `DDPSpawnPlugin.spawn()` for spawning new processes of a given function ([#10018](https://github.com/Lightning-AI/lightning/pull/10018), [#10022](https://github.com/Lightning-AI/lightning/pull/10022))
    * Added `TrainingTypePlugin.{_setup_model, _setup_optimizer}` methods ([#9994](https://github.com/Lightning-AI/lightning/pull/9994), [#10064](https://github.com/Lightning-AI/lightning/pull/10064))
    * Implemented `DataParallelPlugin._setup_model` ([#10010](https://github.com/Lightning-AI/lightning/pull/10010))
    * Implemented `DeepSpeedPlugin._setup_model_and_optimizers` ([#10009](https://github.com/Lightning-AI/lightning/pull/10009), [#10064](https://github.com/Lightning-AI/lightning/pull/10064))
    * Implemented `{DDPShardedPlugin,DDPShardedSpawnPlugin}._setup_model_and_optimizers` ([#10028](https://github.com/Lightning-AI/lightning/pull/10028), [#10064](https://github.com/Lightning-AI/lightning/pull/10064))
    * Added optional `model` argument to the `optimizer_step` methods in accelerators and plugins ([#10023](https://github.com/Lightning-AI/lightning/pull/10023))
    * Updated precision attributes in `DeepSpeedPlugin` ([#10164](https://github.com/Lightning-AI/lightning/pull/10164))
    * Added the ability to return a result from rank 0 in `DDPSpawnPlugin.spawn` ([#10162](https://github.com/Lightning-AI/lightning/pull/10162))
    * Added `pytorch_lightning.lite` package ([#10175](https://github.com/Lightning-AI/lightning/pull/10175))
    * Added `LightningLite` documentation ([#10043](https://github.com/Lightning-AI/lightning/pull/10043))
    * Added `LightningLite` examples ([#9987](https://github.com/Lightning-AI/lightning/pull/9987))
    * Make the `_LiteDataLoader` an iterator and add supports for custom dataloader ([#10279](https://github.com/Lightning-AI/lightning/pull/10279))
- Added `use_omegaconf` argument to `save_hparams_to_yaml` plugin ([#9170](https://github.com/Lightning-AI/lightning/pull/9170))
- Added `ckpt_path` argument for `Trainer.fit()` ([#10061](https://github.com/Lightning-AI/lightning/pull/10061))
- Added `auto_device_count` method to `Accelerators` ([#10222](https://github.com/Lightning-AI/lightning/pull/10222))
- Added support for `devices="auto"` ([#10264](https://github.com/Lightning-AI/lightning/pull/10264))
- Added a `filename` argument in `ModelCheckpoint.format_checkpoint_name` ([#9818](https://github.com/Lightning-AI/lightning/pull/9818))
- Added support for empty `gpus` list to run on CPU ([#10246](https://github.com/Lightning-AI/lightning/pull/10246))
- Added a warning if multiple batch sizes are found from ambiguous batch ([#10247](https://github.com/Lightning-AI/lightning/pull/10247))

### Changed

- Trainer now raises a `MisconfigurationException` when its methods are called with `ckpt_path="best"` but a checkpoint callback isn't configured ([#9841](https://github.com/Lightning-AI/lightning/pull/9841))
- Setting `Trainer(accelerator="ddp_cpu")` now does not spawn a subprocess if `num_processes` is kept `1` along with `num_nodes > 1` ([#9603](https://github.com/Lightning-AI/lightning/pull/9603))
- Module imports are now catching `ModuleNotFoundError` instead of `ImportError` ([#9867](https://github.com/Lightning-AI/lightning/pull/9867))
- `pytorch_lightning.loggers.neptune.NeptuneLogger` is now consistent with the new [neptune-client](https://github.com/neptune-ai/neptune-client) API; the old [neptune-client](https://github.com/neptune-ai/neptune-client) API is supported by `NeptuneClient` from the [neptune-contrib](https://github.com/neptune-ai/neptune-contrib) repo ([#6867](https://github.com/Lightning-AI/lightning/pull/6867))
- Parsing of `enums` type hyperparameters to be saved in the `haprams.yaml` file by TensorBoard and CSV loggers has been fixed and made in line with how OmegaConf parses it ([#9170](https://github.com/Lightning-AI/lightning/pull/9170))
- Parsing of the `gpus` Trainer argument has changed: `gpus="n"` (str) no longer selects the GPU index n and instead selects the first n devices ([#8770](https://github.com/Lightning-AI/lightning/pull/8770))
- `iteration_count` and other index attributes in the loops has been replaced with progress dataclasses ([#8477](https://github.com/Lightning-AI/lightning/pull/8477))
- The `trainer.lightning_module` reference is now properly set at the very beginning of a run ([#8536](https://github.com/Lightning-AI/lightning/pull/8536))
- The model weights now get loaded in all cases when the checkpoint path gets provided in validate/test/predict, regardless of whether the model instance is provided or not ([#8352](https://github.com/Lightning-AI/lightning/pull/8352))
- The `Trainer` functions `reset_{train,val,test,predict}_dataloader`, `reset_train_val_dataloaders`, and `request_dataloader` `model` argument is now optional ([#8536](https://github.com/Lightning-AI/lightning/pull/8536))
- Saved checkpoints will no longer use the type of a `Callback` as the key to avoid issues with unpickling ([#6886](https://github.com/Lightning-AI/lightning/pull/6886))
- Improved string conversion for `ResultCollection` ([#8622](https://github.com/Lightning-AI/lightning/pull/8622))
- `LightningCLI` changes:
    * `LightningCLI.init_parser` now returns the parser instance ([#8721](https://github.com/Lightning-AI/lightning/pull/8721))
    * `LightningCLI.add_core_arguments_to_parser`, `LightningCLI.parse_arguments` now take a `parser` argument ([#8721](https://github.com/Lightning-AI/lightning/pull/8721))
    * `LightningCLI.instantiate_trainer` now takes a config and a list of callbacks ([#8721](https://github.com/Lightning-AI/lightning/pull/8721))
    * Split `LightningCLI.add_core_arguments_to_parser` into `LightningCLI.add_default_arguments_to_parser` + `LightningCLI.add_core_arguments_to_parser` ([#8721](https://github.com/Lightning-AI/lightning/pull/8721))
- The accelerator and training type plugin `setup` hooks no longer have a `model` argument ([#8536](https://github.com/Lightning-AI/lightning/pull/8536))
- The accelerator and training type plugin `update_global_step` hook has been removed ([#8856](https://github.com/Lightning-AI/lightning/pull/8856))
- The coverage of `self.log`-ing in any `LightningModule` or `Callback` hook has been improved ([#8498](https://github.com/Lightning-AI/lightning/pull/8498))
- `self.log`-ing without a `Trainer` reference now raises a warning instead of an exception ([#9733](https://github.com/Lightning-AI/lightning/pull/9733))
- Removed restrictions in the Trainer that loggers can only log from rank 0; the existing logger behavior has not changed ([#8608](https://github.com/Lightning-AI/lightning/pull/8608))
- `Trainer.request_dataloader` now takes a `RunningStage` enum instance ([#8858](https://github.com/Lightning-AI/lightning/pull/8858))
- Changed `rank_zero_warn` to `NotImplementedError` in the `{train, val, test, predict}_dataloader` hooks that `Lightning(Data)Module` uses ([#9161](https://github.com/Lightning-AI/lightning/pull/9161))
- Moved `block_ddp_sync_behaviour` out of `TrainingBatchLoop` to loop utilities ([#9192](https://github.com/Lightning-AI/lightning/pull/9192))
- Executing the `optimizer_closure` is now required when overriding the `optimizer_step` hook ([#9360](https://github.com/Lightning-AI/lightning/pull/9360))
- Changed logging of `LightningModule` and `LightningDataModule` hyperparameters to raise an exception only if there are colliding keys with different values ([#9496](https://github.com/Lightning-AI/lightning/pull/9496))
- `seed_everything` now fails when an invalid seed value is passed instead of selecting a random seed ([#8787](https://github.com/Lightning-AI/lightning/pull/8787))
- The Trainer now calls `TrainingTypePlugin` collective APIs directly instead of going through the Accelerator reference ([#9677](https://github.com/Lightning-AI/lightning/pull/9677), [#9901](https://github.com/Lightning-AI/lightning/pull/9901))
- The tuner now uses a unique filename to save a temporary checkpoint ([#9682](https://github.com/Lightning-AI/lightning/pull/9682))
- Changed `HorovodPlugin.all_gather` to return a `torch.Tensor` instead of a list ([#9696](https://github.com/Lightning-AI/lightning/pull/9696))
- Changed Trainer connectors to be protected attributes:
    * Configuration Validator ([#9779](https://github.com/Lightning-AI/lightning/pull/9779))
- The `current_epoch` and `global_step` attributes now get restored irrespective of the Trainer task ([#9413](https://github.com/Lightning-AI/lightning/pull/9413))
- Trainer now raises an exception when requesting `amp_level` with native `amp_backend` ([#9755](https://github.com/Lightning-AI/lightning/pull/9755))
- Update the logic to check for accumulation steps with deepspeed ([#9826](https://github.com/Lightning-AI/lightning/pull/9826))
- `pytorch_lightning.utilities.grads.grad_norm` now raises an exception if parameter `norm_type <= 0` ([#9765](https://github.com/Lightning-AI/lightning/pull/9765))
- Updated error message for interactive incompatible plugins ([#9896](https://github.com/Lightning-AI/lightning/pull/9896))
- Moved the `optimizer_step` and `clip_gradients` hook from the `Accelerator` and `TrainingTypePlugin` into the `PrecisionPlugin` ([#10143](https://github.com/Lightning-AI/lightning/pull/10143), [#10029](https://github.com/Lightning-AI/lightning/pull/10029))
- `NativeMixedPrecisionPlugin` and its subclasses now take an optional `GradScaler` instance ([#10055](https://github.com/Lightning-AI/lightning/pull/10055))
- Trainer is now raising a `MisconfigurationException` instead of a warning if `Trainer.{validate/test}` is missing required methods ([#10016](https://github.com/Lightning-AI/lightning/pull/10016))
- Changed default value of the `max_steps` Trainer argument from `None` to -1 ([#9460](https://github.com/Lightning-AI/lightning/pull/9460))
- LightningModule now raises an error when calling `log(on_step=False, on_epoch=False)` ([#10227](https://github.com/Lightning-AI/lightning/pull/10227))
- Quantization aware training observers are now disabled by default during validating/testing/predicting stages ([#8540](https://github.com/Lightning-AI/lightning/pull/8540))
- Raised `MisconfigurationException` when total length of `dataloader` across ranks is zero, and give warning when total length is non-zero, but only local rank length is zero. ([#9827](https://github.com/Lightning-AI/lightning/pull/9827))
- Changed the model size calculation using `ByteCounter` ([#10123](https://github.com/Lightning-AI/lightning/pull/10123))
- Enabled `on_load_checkpoint` for `LightningDataModule` for all `trainer_fn` ([#10238](https://github.com/Lightning-AI/lightning/pull/10238))
- Allowed separate config files for parameters with class type when LightningCLI is in `subclass_mode=False` ([#10286](https://github.com/Lightning-AI/lightning/pull/10286))

### Deprecated

- Deprecated Trainer argument `terminate_on_nan` in favor of `detect_anomaly`([#9175](https://github.com/Lightning-AI/lightning/pull/9175))
- Deprecated `Trainer.terminate_on_nan` public attribute access ([#9849](https://github.com/Lightning-AI/lightning/pull/9849))
- Deprecated `LightningModule.summarize()` in favor of `pytorch_lightning.utilities.model_summary.summarize()` ([#8513](https://github.com/Lightning-AI/lightning/pull/8513))
- Deprecated `LightningModule.model_size` ([#8343](https://github.com/Lightning-AI/lightning/pull/8343))
- Deprecated `DataModule` properties: `train_transforms`, `val_transforms`, `test_transforms`, `size`, `dims` ([#8851](https://github.com/Lightning-AI/lightning/pull/8851))
- Deprecated `add_to_queue`, `get_from_queue` from `LightningModule` in favor of corresponding methods in the `DDPSpawnPlugin` ([#9118](https://github.com/Lightning-AI/lightning/pull/9118))
- Deprecated `LightningModule.get_progress_bar_dict` and `Trainer.progress_bar_dict` in favor of `pytorch_lightning.callbacks.progress.base.get_standard_metrics` and `ProgressBarBase.get_metrics` ([#8985](https://github.com/Lightning-AI/lightning/pull/8985))
- Deprecated `prepare_data_per_node` flag on Trainer and set it as a property of `DataHooks`, accessible in the `LightningModule` and `LightningDataModule` ([#8958](https://github.com/Lightning-AI/lightning/pull/8958))
- Deprecated the `TestTubeLogger` ([#9065](https://github.com/Lightning-AI/lightning/pull/9065))
- Deprecated `on_{train/val/test/predict}_dataloader()` from `LightningModule` and `LightningDataModule` ([#9098](https://github.com/Lightning-AI/lightning/pull/9098))
- Deprecated `on_keyboard_interrupt` callback hook in favor of new `on_exception` hook ([#9260](https://github.com/Lightning-AI/lightning/pull/9260))
- Deprecated passing `process_position` to the `Trainer` constructor in favor of adding the `ProgressBar` callback with `process_position` directly to the list of callbacks ([#9222](https://github.com/Lightning-AI/lightning/pull/9222))
- Deprecated passing `flush_logs_every_n_steps` as a Trainer argument, instead pass it to the logger init if supported ([#9366](https://github.com/Lightning-AI/lightning/pull/9366))
- Deprecated `LightningLoggerBase.close`, `LoggerCollection.close` in favor of `LightningLoggerBase.finalize`, `LoggerCollection.finalize` ([#9422](https://github.com/Lightning-AI/lightning/pull/9422))
- Deprecated passing `progress_bar_refresh_rate` to the `Trainer` constructor in favor of adding the `ProgressBar` callback with `refresh_rate` directly to the list of callbacks, or passing `enable_progress_bar=False` to disable the progress bar ([#9616](https://github.com/Lightning-AI/lightning/pull/9616))
- Deprecated `LightningDistributed` and moved the broadcast logic to `DDPPlugin` and `DDPSpawnPlugin` directly ([#9691](https://github.com/Lightning-AI/lightning/pull/9691))
- Deprecated passing `stochastic_weight_avg` to the `Trainer` constructor in favor of adding the `StochasticWeightAveraging` callback directly to the list of callbacks ([#8989](https://github.com/Lightning-AI/lightning/pull/8989))
- Deprecated Accelerator collective API `barrier`, `broadcast`, and `all_gather` in favor of calling the `TrainingTypePlugin` collective API directly ([#9677](https://github.com/Lightning-AI/lightning/pull/9677))
- Deprecated `checkpoint_callback` from the `Trainer` constructor in favor of `enable_checkpointing` ([#9754](https://github.com/Lightning-AI/lightning/pull/9754))
- Deprecated the `LightningModule.on_post_move_to_device` method ([#9525](https://github.com/Lightning-AI/lightning/pull/9525))
- Deprecated `pytorch_lightning.core.decorators.parameter_validation` in favor of `pytorch_lightning.utilities.parameter_tying.set_shared_parameters` ([#9525](https://github.com/Lightning-AI/lightning/pull/9525))
- Deprecated passing `weights_summary` to the `Trainer` constructor in favor of adding the `ModelSummary` callback with `max_depth` directly to the list of callbacks ([#9699](https://github.com/Lightning-AI/lightning/pull/9699))
- Deprecated `log_gpu_memory`, `gpu_metrics`, and util funcs in favor of `DeviceStatsMonitor` callback ([#9921](https://github.com/Lightning-AI/lightning/pull/9921))
- Deprecated `GPUStatsMonitor` and `XLAStatsMonitor` in favor of `DeviceStatsMonitor` callback ([#9924](https://github.com/Lightning-AI/lightning/pull/9924))
- Deprecated setting `Trainer(max_steps=None)`; To turn off the limit, set `Trainer(max_steps=-1)` (default) ([#9460](https://github.com/Lightning-AI/lightning/pull/9460))
- Deprecated access to the `AcceleratorConnector.is_slurm_managing_tasks` attribute and marked it as protected ([#10101](https://github.com/Lightning-AI/lightning/pull/10101))
- Deprecated access to the `AcceleratorConnector.configure_slurm_ddp` method and marked it as protected ([#10101](https://github.com/Lightning-AI/lightning/pull/10101))
- Deprecated passing `resume_from_checkpoint` to the `Trainer` constructor in favor of `trainer.fit(ckpt_path=)` ([#10061](https://github.com/Lightning-AI/lightning/pull/10061))
- Deprecated `ClusterEnvironment.creates_children()` in favor of `ClusterEnvironment.creates_processes_externally` (property) ([#10106](https://github.com/Lightning-AI/lightning/pull/10106))
- Deprecated `PrecisionPlugin.master_params()` in favor of `PrecisionPlugin.main_params()` ([#10105](https://github.com/Lightning-AI/lightning/pull/10105))
- Deprecated `lr_sch_names` from `LearningRateMonitor` ([#10066](https://github.com/Lightning-AI/lightning/pull/10066))
- Deprecated `ProgressBar` callback in favor of `TQDMProgressBar` ([#10134](https://github.com/Lightning-AI/lightning/pull/10134))

### Removed

- Removed deprecated `metrics` ([#8586](https://github.com/Lightning-AI/lightning/pull/8586/))
- Removed the deprecated `outputs` argument in both the `LightningModule.on_train_epoch_end` and `Callback.on_train_epoch_end` hooks ([#8587](https://github.com/Lightning-AI/lightning/pull/8587))
- Removed the deprecated `TrainerLoggingMixin` class ([#8609](https://github.com/Lightning-AI/lightning/pull/8609))
- Removed the deprecated `TrainerTrainingTricksMixin` class ([#8679](https://github.com/Lightning-AI/lightning/pull/8679))
- Removed the deprecated `optimizer_idx` from `training_step` as an accepted argument in manual optimization ([#8576](https://github.com/Lightning-AI/lightning/pull/8576))
- Removed support for the deprecated `on_save_checkpoint` signature. The hook now takes a `checkpoint` positional parameter ([#8697](https://github.com/Lightning-AI/lightning/pull/8697))
- Removed support for the deprecated `on_load_checkpoint` signature. The hook now takes a `pl_module` positional parameter ([#8697](https://github.com/Lightning-AI/lightning/pull/8697))
- Removed the deprecated `save_function` property in `ModelCheckpoint` ([#8680](https://github.com/Lightning-AI/lightning/pull/8680))
- Removed the deprecated `model` argument from `ModelCheckpoint.save_checkpoint` ([#8688](https://github.com/Lightning-AI/lightning/pull/8688))
- Removed the deprecated `sync_step` argument from `WandbLogger` ([#8763](https://github.com/Lightning-AI/lightning/pull/8763))
- Removed the deprecated `Trainer.truncated_bptt_steps` in favor of `LightningModule.truncated_bptt_steps` ([#8826](https://github.com/Lightning-AI/lightning/pull/8826))
- Removed `LightningModule.write_predictions` and `LightningModule.write_predictions_dict` ([#8850](https://github.com/Lightning-AI/lightning/pull/8850))
- Removed `on_reset_*_dataloader` hooks in TrainingType Plugins and Accelerators ([#8858](https://github.com/Lightning-AI/lightning/pull/8858))
- Removed deprecated `GradInformation` module in favor of `pytorch_lightning.utilities.grads` ([#8831](https://github.com/Lightning-AI/lightning/pull/8831/))
- Removed `TrainingTypePlugin.on_save` and `Accelerator.on_save` ([#9023](https://github.com/Lightning-AI/lightning/pull/9023))
- Removed `{Accelerator,TrainingTypePlugin,PrecisionPlugin}.post_optimizer_step` ([#9746](https://github.com/Lightning-AI/lightning/pull/9746))
- Removed deprecated `connect_precision_plugin` and `connect_training_type_plugin` from `Accelerator` ([#9019](https://github.com/Lightning-AI/lightning/pull/9019))
- Removed `on_train_epoch_end` from `Accelerator` ([#9035](https://github.com/Lightning-AI/lightning/pull/9035))
- Removed `InterBatchProcessor` in favor of `DataLoaderIterDataFetcher` ([#9052](https://github.com/Lightning-AI/lightning/pull/9052))
- Removed `Plugin` in `base_plugin.py` in favor of accessing `TrainingTypePlugin` and `PrecisionPlugin` directly instead ([#9066](https://github.com/Lightning-AI/lightning/pull/9066))
- Removed `teardown` from `ParallelPlugin` ([#8943](https://github.com/Lightning-AI/lightning/pull/8943))
- Removed deprecated `profiled_functions` argument from `PyTorchProfiler` ([#9178](https://github.com/Lightning-AI/lightning/pull/9178))
- Removed deprecated `pytorch_lighting.utilities.argparse_utils` module ([#9166](https://github.com/Lightning-AI/lightning/pull/9166))
- Removed deprecated property `Trainer.running_sanity_check` in favor of `Trainer.sanity_checking` ([#9209](https://github.com/Lightning-AI/lightning/pull/9209))
- Removed deprecated `BaseProfiler.output_filename` arg from it and its descendants in favor of `dirpath` and `filename` ([#9214](https://github.com/Lightning-AI/lightning/pull/9214))
- Removed deprecated property `ModelCheckpoint.period` in favor of `ModelCheckpoint.every_n_epochs` ([#9213](https://github.com/Lightning-AI/lightning/pull/9213))
- Removed deprecated `auto_move_data` decorator ([#9231](https://github.com/Lightning-AI/lightning/pull/9231))
- Removed deprecated property `LightningModule.datamodule` in favor of `Trainer.datamodule` ([#9233](https://github.com/Lightning-AI/lightning/pull/9233))
- Removed deprecated properties `DeepSpeedPlugin.cpu_offload*` in favor of `offload_optimizer`, `offload_parameters` and `pin_memory` ([#9244](https://github.com/Lightning-AI/lightning/pull/9244))
- Removed deprecated property `AcceleratorConnector.is_using_torchelastic` in favor of `TorchElasticEnvironment.is_using_torchelastic()` ([#9729](https://github.com/Lightning-AI/lightning/pull/9729))
- Removed `pytorch_lightning.utilities.debugging.InternalDebugger` ([#9680](https://github.com/Lightning-AI/lightning/pull/9680))
- Removed `call_configure_sharded_model_hook` property from `Accelerator` and `TrainingTypePlugin` ([#9612](https://github.com/Lightning-AI/lightning/pull/9612))
- Removed `TrainerProperties` mixin and moved property definitions directly into `Trainer` ([#9495](https://github.com/Lightning-AI/lightning/pull/9495))
- Removed a redundant warning with `ModelCheckpoint(monitor=None)` callback ([#9875](https://github.com/Lightning-AI/lightning/pull/9875))
- Remove `epoch` from `trainer.logged_metrics` ([#9904](https://github.com/Lightning-AI/lightning/pull/9904))
- Remove deprecated `distributed_backend` from `Trainer` ([#10017](https://github.com/Lightning-AI/lightning/pull/10017))
- Removed `process_idx` from the `{DDPSpawnPlugin,TPUSpawnPlugin}.new_process` methods ([#10022](https://github.com/Lightning-AI/lightning/pull/10022))
- Removed automatic patching of `{train,val,test,predict}_dataloader()` on the `LightningModule` ([#9764](https://github.com/Lightning-AI/lightning/pull/9764))
- Removed `pytorch_lightning.trainer.connectors.OptimizerConnector` ([#10120](https://github.com/Lightning-AI/lightning/pull/10120))

### Fixed

- Fixed ImageNet evaluation in example ([#10179](https://github.com/Lightning-AI/lightning/pull/10179))
- Fixed an issue with logger outputs not being finalized correctly after prediction runs ([#8685](https://github.com/Lightning-AI/lightning/pull/8685))
- Fixed `move_metrics_to_cpu` moving the loss to CPU while training on device ([#9308](https://github.com/Lightning-AI/lightning/pull/9308))
- Fixed incorrect main progress bar indicator when resuming training mid-epoch ([#9310](https://github.com/Lightning-AI/lightning/pull/9310))
- Fixed an issue with freeing memory of datafetchers during teardown ([#9387](https://github.com/Lightning-AI/lightning/pull/9387))
- Fixed a bug where the training step output needed to be `deepcopy`-ed ([#9349](https://github.com/Lightning-AI/lightning/pull/9349))
- Fixed an issue with freeing memory allocated by the data iterators in `Loop.on_run_end` ([#9386](https://github.com/Lightning-AI/lightning/pull/9386), [#9915](https://github.com/Lightning-AI/lightning/pull/9915))
- Fixed `BasePredictionWriter` not returning the batch indices in a non-distributed setting ([#9432](https://github.com/Lightning-AI/lightning/pull/9432))
- Fixed an error when running in XLA environments with no TPU attached ([#9572](https://github.com/Lightning-AI/lightning/pull/9572))
- Fixed check on torchmetrics logged whose `compute()` output is a multielement tensor ([#9582](https://github.com/Lightning-AI/lightning/pull/9582))
- Fixed gradient accumulation for `DDPShardedPlugin` ([#9122](https://github.com/Lightning-AI/lightning/pull/9122))
- Fixed missing DeepSpeed distributed call ([#9540](https://github.com/Lightning-AI/lightning/pull/9540))
- Fixed an issue with wrapped LightningModule during evaluation; The LightningModule no longer gets wrapped with data-parallel modules when not fitting in `DDPPlugin`, `DDPSpawnPlugin`, `DDPShardedPlugin`, `DDPSpawnShardedPlugin` ([#9096](https://github.com/Lightning-AI/lightning/pull/9096))
- Fixed `trainer.accumulate_grad_batches` to be an int on init. The default value for it is now `None` inside Trainer ([#9652](https://github.com/Lightning-AI/lightning/pull/9652))
- Fixed `broadcast` in `DDPPlugin` and `DDPSpawnPlugin` to respect the `src` input ([#9691](https://github.com/Lightning-AI/lightning/pull/9691))
- Fixed `self.log(on_epoch=True, reduce_fx=sum))` for the `on_batch_start` and `on_train_batch_start` hooks ([#9791](https://github.com/Lightning-AI/lightning/pull/9791))
- Fixed `self.log(on_epoch=True)` for the `on_batch_start` and `on_train_batch_start` hooks ([#9780](https://github.com/Lightning-AI/lightning/pull/9780))
- Fixed restoring training state during `Trainer.fit` only ([#9413](https://github.com/Lightning-AI/lightning/pull/9413))
- Fixed DeepSpeed and Lightning both calling the scheduler ([#9788](https://github.com/Lightning-AI/lightning/pull/9788))
- Fixed missing arguments when saving hyperparameters from the parent class but not from the child class ([#9800](https://github.com/Lightning-AI/lightning/pull/9800))
- Fixed DeepSpeed GPU device IDs ([#9847](https://github.com/Lightning-AI/lightning/pull/9847))
- Reset `val_dataloader` in `tuner/batch_size_scaling` ([#9857](https://github.com/Lightning-AI/lightning/pull/9857))
- Fixed use of `LightningCLI` in computer_vision_fine_tuning.py example ([#9934](https://github.com/Lightning-AI/lightning/pull/9934))
- Fixed issue with non-init dataclass fields in `apply_to_collection` ([#9963](https://github.com/Lightning-AI/lightning/pull/9963))
- Reset `val_dataloader` in `tuner/batch_size_scaling` for binsearch ([#9975](https://github.com/Lightning-AI/lightning/pull/9975))
- Fixed logic to check for spawn in dataloader `TrainerDataLoadingMixin._worker_check` ([#9902](https://github.com/Lightning-AI/lightning/pull/9902))
- Fixed `train_dataloader` getting loaded twice when resuming from a checkpoint during `Trainer.fit()` ([#9671](https://github.com/Lightning-AI/lightning/pull/9671))
- Fixed `LearningRateMonitor` logging with multiple param groups optimizer with no scheduler ([#10044](https://github.com/Lightning-AI/lightning/pull/10044))
- Fixed undesired side effects being caused by `Trainer` patching dataloader methods on the `LightningModule` ([#9764](https://github.com/Lightning-AI/lightning/pull/9764))
- Fixed gradients not being unscaled when clipping or logging the gradient norm ([#9287](https://github.com/Lightning-AI/lightning/pull/9287))
- Fixed `on_before_optimizer_step` getting called before the optimizer closure (including backward) has run ([#10167](https://github.com/Lightning-AI/lightning/pull/10167))
- Fixed monitor value in `ModelCheckpoint` getting moved to the wrong device in a special case where it becomes NaN ([#10118](https://github.com/Lightning-AI/lightning/pull/10118))
- Fixed creation of `dirpath` in `BaseProfiler` if it doesn't exist ([#10073](https://github.com/Lightning-AI/lightning/pull/10073))
- Fixed incorrect handling of sigterm ([#10189](https://github.com/Lightning-AI/lightning/pull/10189))
- Fixed bug where `log(on_step=True, on_epoch=True, sync_dist=True)` wouldn't reduce the value on step ([#10227](https://github.com/Lightning-AI/lightning/pull/10227))
- Fixed an issue with `pl.utilities.seed.reset_seed` converting the `PL_SEED_WORKERS` environment variable to `bool` ([#10099](https://github.com/Lightning-AI/lightning/pull/10099))
- Fixed iterating over a logger collection when `fast_dev_run > 0` ([#10232](https://github.com/Lightning-AI/lightning/pull/10232))
- Fixed `batch_size` in `ResultCollection` not being reset to 1 on epoch end ([#10242](https://github.com/Lightning-AI/lightning/pull/10242))
- Fixed `distrib_type` not being set when training plugin instances are being passed to the Trainer ([#10251](https://github.com/Lightning-AI/lightning/pull/10251))


## [1.4.9] - 2021-09-30

- Fixed `lr_find` to generate same results on multiple calls ([#9704](https://github.com/Lightning-AI/lightning/pull/9704))
- Fixed `reset` metrics on validation epoch end ([#9717](https://github.com/Lightning-AI/lightning/pull/9717))
- Fixed input validation for `gradient_clip_val`, `gradient_clip_algorithm`, `track_grad_norm` and `terminate_on_nan` Trainer arguments ([#9595](https://github.com/Lightning-AI/lightning/pull/9595))
- Reset metrics before each task starts ([#9410](https://github.com/Lightning-AI/lightning/pull/9410))


## [1.4.8] - 2021-09-22

- Fixed error reporting in DDP process reconciliation when processes are launched by an external agent ([#9389](https://github.com/Lightning-AI/lightning/pull/9389))
- Added PL_RECONCILE_PROCESS environment variable to enable process reconciliation regardless of cluster environment settings ([#9389](https://github.com/Lightning-AI/lightning/pull/9389))
- Fixed `add_argparse_args` raising `TypeError` when args are typed as `typing.Generic` in Python 3.6 ([#9554](https://github.com/Lightning-AI/lightning/pull/9554))
- Fixed back-compatibility for saving hyperparameters from a single container and inferring its argument name by reverting [#9125](https://github.com/Lightning-AI/lightning/pull/9125) ([#9642](https://github.com/Lightning-AI/lightning/pull/9642))


## [1.4.7] - 2021-09-14

- Fixed logging of nan parameters ([#9364](https://github.com/Lightning-AI/lightning/pull/9364))
- Fixed `replace_sampler` missing the batch size under specific conditions ([#9367](https://github.com/Lightning-AI/lightning/pull/9367))
- Pass init args to ShardedDataParallel ([#9483](https://github.com/Lightning-AI/lightning/pull/9483))
- Fixed collision of user argument when using ShardedDDP ([#9512](https://github.com/Lightning-AI/lightning/pull/9512))
- Fixed DeepSpeed crash for RNNs ([#9489](https://github.com/Lightning-AI/lightning/pull/9489))


## [1.4.6] - 2021-09-07

- Fixed an issues with export to ONNX format when a model has multiple inputs ([#8800](https://github.com/Lightning-AI/lightning/pull/8800))
- Removed deprecation warnings being called for `on_{task}_dataloader` ([#9279](https://github.com/Lightning-AI/lightning/pull/9279))
- Fixed save/load/resume from checkpoint for DeepSpeed Plugin (
    [#8397](https://github.com/Lightning-AI/lightning/pull/8397),
    [#8644](https://github.com/Lightning-AI/lightning/pull/8644),
    [#8627](https://github.com/Lightning-AI/lightning/pull/8627))
- Fixed `EarlyStopping` running on train epoch end when `check_val_every_n_epoch>1` is set ([#9156](https://github.com/Lightning-AI/lightning/pull/9156))
- Fixed an issue with logger outputs not being finalized correctly after prediction runs ([#8333](https://github.com/Lightning-AI/lightning/pull/8333))
- Fixed the Apex and DeepSpeed plugin closure running after the `on_before_optimizer_step` hook ([#9288](https://github.com/Lightning-AI/lightning/pull/9288))
- Fixed the Native AMP plugin closure not running with manual optimization ([#9288](https://github.com/Lightning-AI/lightning/pull/9288))
- Fixed bug where data-loading functions where not getting the correct running stage passed ([#8858](https://github.com/Lightning-AI/lightning/pull/8858))
- Fixed intra-epoch evaluation outputs staying in memory when the respective `*_epoch_end` hook wasn't overridden ([#9261](https://github.com/Lightning-AI/lightning/pull/9261))
- Fixed error handling in DDP process reconciliation when `_sync_dir` was not initialized ([#9267](https://github.com/Lightning-AI/lightning/pull/9267))
- Fixed PyTorch Profiler not enabled for manual optimization ([#9316](https://github.com/Lightning-AI/lightning/pull/9316))
- Fixed inspection of other args when a container is specified in `save_hyperparameters` ([#9125](https://github.com/Lightning-AI/lightning/pull/9125))
- Fixed signature of `Timer.on_train_epoch_end` and `StochasticWeightAveraging.on_train_epoch_end` to prevent unwanted deprecation warnings ([#9347](https://github.com/Lightning-AI/lightning/pull/9347))


## [1.4.5] - 2021-08-31

- Fixed reduction using `self.log(sync_dict=True, reduce_fx={mean,max})` ([#9142](https://github.com/Lightning-AI/lightning/pull/9142))
- Fixed not setting a default value for `max_epochs` if `max_time` was specified on the `Trainer` constructor ([#9072](https://github.com/Lightning-AI/lightning/pull/9072))
- Fixed the CometLogger, no longer modifies the metrics in place. Instead creates a copy of metrics before performing any operations ([#9150](https://github.com/Lightning-AI/lightning/pull/9150))
- Fixed `DDP` "CUDA error: initialization error" due to a `copy` instead of `deepcopy` on `ResultCollection` ([#9239](https://github.com/Lightning-AI/lightning/pull/9239))


## [1.4.4] - 2021-08-24

- Fixed a bug in the binary search mode of auto batch size scaling where exception was raised if the first trainer run resulted in OOM ([#8954](https://github.com/Lightning-AI/lightning/pull/8954))
- Fixed a bug causing logging with `log_gpu_memory='min_max'` not working ([#9013](https://github.com/Lightning-AI/lightning/pull/9013))


## [1.4.3] - 2021-08-17

- Fixed plateau scheduler stepping on incomplete epoch ([#8861](https://github.com/Lightning-AI/lightning/pull/8861))
- Fixed infinite loop with `CycleIterator` and multiple loaders ([#8889](https://github.com/Lightning-AI/lightning/pull/8889))
- Fixed `StochasticWeightAveraging` with a list of learning rates not applying them to each param group ([#8747](https://github.com/Lightning-AI/lightning/pull/8747))
- Restore original loaders if replaced by entrypoint ([#8885](https://github.com/Lightning-AI/lightning/pull/8885))
- Fixed lost reference to `_Metadata` object in `ResultMetricCollection` ([#8932](https://github.com/Lightning-AI/lightning/pull/8932))
- Ensure the existence of `DDPPlugin._sync_dir` in `reconciliate_processes` ([#8939](https://github.com/Lightning-AI/lightning/pull/8939))


## [1.4.2] - 2021-08-10

- Fixed recursive call for `apply_to_collection(include_none=False)` ([#8719](https://github.com/Lightning-AI/lightning/pull/8719))
- Fixed truncated backprop through time enablement when set as a property on the LightningModule and not the Trainer ([#8804](https://github.com/Lightning-AI/lightning/pull/8804/))
- Fixed comments and exception message for metrics_to_scalars ([#8782](https://github.com/Lightning-AI/lightning/pull/8782/))
- Fixed typo error in LightningLoggerBase.after_save_checkpoint docstring ([#8737](https://github.com/Lightning-AI/lightning/pull/8737/))


## [1.4.1] - 2021-08-03

- Fixed `trainer.fit_loop.split_idx` always returning `None` ([#8601](https://github.com/Lightning-AI/lightning/pull/8601))
- Fixed references for `ResultCollection.extra` ([#8622](https://github.com/Lightning-AI/lightning/pull/8622))
- Fixed reference issues during epoch end result collection ([#8621](https://github.com/Lightning-AI/lightning/pull/8621))
- Fixed horovod auto-detection when horovod is not installed and the launcher is `mpirun` ([#8610](https://github.com/Lightning-AI/lightning/pull/8610))
- Fixed an issue with `training_step` outputs not getting collected correctly for `training_epoch_end` ([#8613](https://github.com/Lightning-AI/lightning/pull/8613))
- Fixed distributed types support for CPUs ([#8667](https://github.com/Lightning-AI/lightning/pull/8667))
- Fixed a deadlock issue with DDP and torchelastic ([#8655](https://github.com/Lightning-AI/lightning/pull/8655))
- Fixed `accelerator=ddp` choice for CPU ([#8645](https://github.com/Lightning-AI/lightning/pull/8645))


## [1.4.0] - 2021-07-27

### Added

- Added `extract_batch_size` utility and corresponding tests to extract batch dimension from multiple batch types ([#8357](https://github.com/Lightning-AI/lightning/pull/8357/))
- Added support for named parameter groups in `LearningRateMonitor` ([#7987](https://github.com/Lightning-AI/lightning/pull/7987))
- Added `dataclass` support for `pytorch_lightning.utilities.apply_to_collection` ([#7935](https://github.com/Lightning-AI/lightning/pull/7935))
- Added support to `LightningModule.to_torchscript` for saving to custom filesystems with `fsspec` ([#7617](https://github.com/Lightning-AI/lightning/pull/7617))
- Added `KubeflowEnvironment` for use with the `PyTorchJob` operator in Kubeflow
- Added LightningCLI support for config files on object stores ([#7521](https://github.com/Lightning-AI/lightning/pull/7521))
- Added `ModelPruning(prune_on_train_epoch_end=True|False)` to choose when to apply pruning ([#7704](https://github.com/Lightning-AI/lightning/pull/7704))
- Added support for checkpointing based on a provided time interval during training ([#7515](https://github.com/Lightning-AI/lightning/pull/7515))
- Progress tracking
  * Added dataclasses for progress tracking ([#6603](https://github.com/Lightning-AI/lightning/pull/6603),
    [#7574](https://github.com/Lightning-AI/lightning/pull/7574),
    [#8140](https://github.com/Lightning-AI/lightning/pull/8140),
    [#8362](https://github.com/Lightning-AI/lightning/pull/8362))
  * Add `{,load_}state_dict` to the progress tracking dataclasses ([#8140](https://github.com/Lightning-AI/lightning/pull/8140))
  * Connect the progress tracking dataclasses to the loops ([#8244](https://github.com/Lightning-AI/lightning/pull/8244),
    [#8362](https://github.com/Lightning-AI/lightning/pull/8362))
  * Do not reset the progress tracking dataclasses total counters ([#8475](https://github.com/Lightning-AI/lightning/pull/8475))
- Added support for passing a `LightningDataModule` positionally as the second argument to `trainer.{validate,test,predict}` ([#7431](https://github.com/Lightning-AI/lightning/pull/7431))
- Added argument `trainer.predict(ckpt_path)` ([#7430](https://github.com/Lightning-AI/lightning/pull/7430))
- Added `clip_grad_by_value` support for TPUs ([#7025](https://github.com/Lightning-AI/lightning/pull/7025))
- Added support for passing any class to `is_overridden` ([#7918](https://github.com/Lightning-AI/lightning/pull/7918))
- Added `sub_dir` parameter to `TensorBoardLogger` ([#6195](https://github.com/Lightning-AI/lightning/pull/6195))
- Added correct `dataloader_idx` to batch transfer hooks ([#6241](https://github.com/Lightning-AI/lightning/pull/6241))
- Added `include_none=bool` argument to `apply_to_collection` ([#7769](https://github.com/Lightning-AI/lightning/pull/7769))
- Added `apply_to_collections` to apply a function to two zipped collections ([#7769](https://github.com/Lightning-AI/lightning/pull/7769))
- Added `ddp_fully_sharded` support ([#7487](https://github.com/Lightning-AI/lightning/pull/7487))
- Added `should_rank_save_checkpoint` property to Training Plugins ([#7684](https://github.com/Lightning-AI/lightning/pull/7684))
- Added `log_grad_norm` hook to `LightningModule` to customize the logging of gradient norms ([#7873](https://github.com/Lightning-AI/lightning/pull/7873))
- Added `save_config_filename` init argument to `LightningCLI` to ease resolving name conflicts ([#7741](https://github.com/Lightning-AI/lightning/pull/7741))
- Added `save_config_overwrite` init argument to `LightningCLI` to ease overwriting existing config files ([#8059](https://github.com/Lightning-AI/lightning/pull/8059))
- Added reset dataloader hooks to Training Plugins and Accelerators ([#7861](https://github.com/Lightning-AI/lightning/pull/7861))
- Added trainer stage hooks for Training Plugins and Accelerators ([#7864](https://github.com/Lightning-AI/lightning/pull/7864))
- Added the `on_before_optimizer_step` hook ([#8048](https://github.com/Lightning-AI/lightning/pull/8048))
- Added IPU Accelerator ([#7867](https://github.com/Lightning-AI/lightning/pull/7867))
- Fault-tolerant training
    * Added `{,load_}state_dict` to `ResultCollection` ([#7948](https://github.com/Lightning-AI/lightning/pull/7948))
    * Added `{,load_}state_dict` to `Loops` ([#8197](https://github.com/Lightning-AI/lightning/pull/8197))
    * Added `FastForwardSampler` and `CaptureIterableDataset` ([#8307](https://github.com/Lightning-AI/lightning/pull/8307))
    * Set `Loop.restarting=False` at the end of the first iteration ([#8362](https://github.com/Lightning-AI/lightning/pull/8362))
    * Save the loops state with the checkpoint (opt-in) ([#8362](https://github.com/Lightning-AI/lightning/pull/8362))
    * Save a checkpoint to restore the state on exception (opt-in) ([#8362](https://github.com/Lightning-AI/lightning/pull/8362))
    * Added `state_dict` and `load_state_dict` utilities for `CombinedLoader` + utilities for dataloader ([#8364](https://github.com/Lightning-AI/lightning/pull/8364))
- Added `rank_zero_only` to `LightningModule.log` function ([#7966](https://github.com/Lightning-AI/lightning/pull/7966))
- Added `metric_attribute` to `LightningModule.log` function ([#7966](https://github.com/Lightning-AI/lightning/pull/7966))
- Added a warning if `Trainer(log_every_n_steps)` is a value too high for the training dataloader ([#7734](https://github.com/Lightning-AI/lightning/pull/7734))
- Added LightningCLI support for argument links applied on instantiation ([#7895](https://github.com/Lightning-AI/lightning/pull/7895))
- Added LightningCLI support for configurable callbacks that should always be present ([#7964](https://github.com/Lightning-AI/lightning/pull/7964))
- Added DeepSpeed Infinity Support, and updated to DeepSpeed 0.4.0 ([#7234](https://github.com/Lightning-AI/lightning/pull/7234))
- Added support for `torch.nn.UninitializedParameter` in `ModelSummary` ([#7642](https://github.com/Lightning-AI/lightning/pull/7642))
- Added support `LightningModule.save_hyperparameters` when `LightningModule` is a dataclass ([#7992](https://github.com/Lightning-AI/lightning/pull/7992))
- Added support for overriding `optimizer_zero_grad` and `optimizer_step` when using accumulate_grad_batches ([#7980](https://github.com/Lightning-AI/lightning/pull/7980))
- Added `logger` boolean flag to `save_hyperparameters` ([#7960](https://github.com/Lightning-AI/lightning/pull/7960))
- Added support for calling scripts using the module syntax (`python -m package.script`) ([#8073](https://github.com/Lightning-AI/lightning/pull/8073))
- Added support for optimizers and learning rate schedulers to `LightningCLI` ([#8093](https://github.com/Lightning-AI/lightning/pull/8093))
- Added XLA Profiler ([#8014](https://github.com/Lightning-AI/lightning/pull/8014))
- Added `PrecisionPlugin.{pre,post}_backward` ([#8328](https://github.com/Lightning-AI/lightning/pull/8328))
- Added `on_load_checkpoint` and `on_save_checkpoint` hooks to the `PrecisionPlugin` base class ([#7831](https://github.com/Lightning-AI/lightning/pull/7831))
- Added `max_depth` parameter in `ModelSummary` ([#8062](https://github.com/Lightning-AI/lightning/pull/8062))
- Added `XLAStatsMonitor` callback ([#8235](https://github.com/Lightning-AI/lightning/pull/8235))
- Added `restore` function and `restarting` attribute to base `Loop` ([#8247](https://github.com/Lightning-AI/lightning/pull/8247))
- Added support for `save_hyperparameters` in `LightningDataModule` ([#3792](https://github.com/Lightning-AI/lightning/pull/3792))
- Added the `ModelCheckpoint(save_on_train_epoch_end)` to choose when to run the saving logic ([#8389](https://github.com/Lightning-AI/lightning/pull/8389))
- Added `LSFEnvironment` for distributed training with the LSF resource manager `jsrun` ([#5102](https://github.com/Lightning-AI/lightning/pull/5102))
- Added support for `accelerator='cpu'|'gpu'|'tpu'|'ipu'|'auto'` ([#7808](https://github.com/Lightning-AI/lightning/pull/7808))
- Added `tpu_spawn_debug` to plugin registry ([#7933](https://github.com/Lightning-AI/lightning/pull/7933))
- Enabled traditional/manual launching of DDP processes through `LOCAL_RANK` and `NODE_RANK` environment variable assignments ([#7480](https://github.com/Lightning-AI/lightning/pull/7480))
- Added `quantize_on_fit_end` argument to `QuantizationAwareTraining` ([#8464](https://github.com/Lightning-AI/lightning/pull/8464))
- Added experimental support for loop specialization ([#8226](https://github.com/Lightning-AI/lightning/pull/8226))
- Added support for `devices` flag to Trainer ([#8440](https://github.com/Lightning-AI/lightning/pull/8440))
- Added private `prevent_trainer_and_dataloaders_deepcopy` context manager on the `LightningModule` ([#8472](https://github.com/Lightning-AI/lightning/pull/8472))
- Added support for providing callables to the Lightning CLI instead of types ([#8400](https://github.com/Lightning-AI/lightning/pull/8400))

### Changed

- Decoupled device parsing logic from Accelerator connector to Trainer ([#8180](https://github.com/Lightning-AI/lightning/pull/8180))
- Changed the `Trainer`'s `checkpoint_callback` argument to allow only boolean values ([#7539](https://github.com/Lightning-AI/lightning/pull/7539))
- Log epoch metrics before the `on_evaluation_end` hook ([#7272](https://github.com/Lightning-AI/lightning/pull/7272))
- Explicitly disallow calling `self.log(on_epoch=False)` during epoch-only or single-call hooks ([#7874](https://github.com/Lightning-AI/lightning/pull/7874))
- Changed these `Trainer` methods to be protected: `call_setup_hook`, `call_configure_sharded_model`, `pre_dispatch`, `dispatch`, `post_dispatch`, `call_teardown_hook`, `run_train`, `run_sanity_check`, `run_evaluate`, `run_evaluation`, `run_predict`, `track_output_for_epoch_end`
- Changed `metrics_to_scalars` to work with any collection or value ([#7888](https://github.com/Lightning-AI/lightning/pull/7888))
- Changed `clip_grad_norm` to use `torch.nn.utils.clip_grad_norm_` ([#7025](https://github.com/Lightning-AI/lightning/pull/7025))
- Validation is now always run inside the training epoch scope ([#7357](https://github.com/Lightning-AI/lightning/pull/7357))
- `ModelCheckpoint` now runs at the end of the training epoch by default ([#8389](https://github.com/Lightning-AI/lightning/pull/8389))
- `EarlyStopping` now runs at the end of the training epoch by default ([#8286](https://github.com/Lightning-AI/lightning/pull/8286))
- Refactored Loops
    * Moved attributes `global_step`, `current_epoch`, `max/min_steps`, `max/min_epochs`, `batch_idx`, and `total_batch_idx` to TrainLoop ([#7437](https://github.com/Lightning-AI/lightning/pull/7437))
    * Refactored result handling in training loop ([#7506](https://github.com/Lightning-AI/lightning/pull/7506))
    * Moved attributes `hiddens` and `split_idx` to TrainLoop ([#7507](https://github.com/Lightning-AI/lightning/pull/7507))
    * Refactored the logic around manual and automatic optimization inside the optimizer loop ([#7526](https://github.com/Lightning-AI/lightning/pull/7526))
    * Simplified "should run validation" logic ([#7682](https://github.com/Lightning-AI/lightning/pull/7682))
    * Simplified logic for updating the learning rate for schedulers ([#7682](https://github.com/Lightning-AI/lightning/pull/7682))
    * Removed the `on_epoch` guard from the "should stop" validation check ([#7701](https://github.com/Lightning-AI/lightning/pull/7701))
    * Refactored internal loop interface; added new classes `FitLoop`, `TrainingEpochLoop`, `TrainingBatchLoop` ([#7871](https://github.com/Lightning-AI/lightning/pull/7871), [#8077](https://github.com/Lightning-AI/lightning/pull/8077))
    * Removed `pytorch_lightning/trainer/training_loop.py` ([#7985](https://github.com/Lightning-AI/lightning/pull/7985))
    * Refactored evaluation loop interface; added new classes `DataLoaderLoop`, `EvaluationLoop`, `EvaluationEpochLoop` ([#7990](https://github.com/Lightning-AI/lightning/pull/7990), [#8077](https://github.com/Lightning-AI/lightning/pull/8077))
    * Removed `pytorch_lightning/trainer/evaluation_loop.py` ([#8056](https://github.com/Lightning-AI/lightning/pull/8056))
    * Restricted public access to several internal functions ([#8024](https://github.com/Lightning-AI/lightning/pull/8024))
    * Refactored trainer `_run_*` functions and separate evaluation loops ([#8065](https://github.com/Lightning-AI/lightning/pull/8065))
    * Refactored prediction loop interface; added new classes `PredictionLoop`, `PredictionEpochLoop` ([#7700](https://github.com/Lightning-AI/lightning/pull/7700), [#8077](https://github.com/Lightning-AI/lightning/pull/8077))
    * Removed `pytorch_lightning/trainer/predict_loop.py` ([#8094](https://github.com/Lightning-AI/lightning/pull/8094))
    * Moved result teardown to the loops ([#8245](https://github.com/Lightning-AI/lightning/pull/8245))
    * Improve `Loop` API to better handle children `state_dict` and `progress` ([#8334](https://github.com/Lightning-AI/lightning/pull/8334))
- Refactored logging
    * Renamed and moved `core/step_result.py` to `trainer/connectors/logger_connector/result.py` ([#7736](https://github.com/Lightning-AI/lightning/pull/7736))
    * Dramatically simplify the `LoggerConnector` ([#7882](https://github.com/Lightning-AI/lightning/pull/7882))
    * `trainer.{logged,progress_bar,callback}_metrics` are now updated on-demand ([#7882](https://github.com/Lightning-AI/lightning/pull/7882))
    * Completely overhaul the `Result` object in favor of `ResultMetric` ([#7882](https://github.com/Lightning-AI/lightning/pull/7882))
    * Improve epoch-level reduction time and overall memory usage ([#7882](https://github.com/Lightning-AI/lightning/pull/7882))
    * Allow passing `self.log(batch_size=...)` ([#7891](https://github.com/Lightning-AI/lightning/pull/7891))
    * Each of the training loops now keeps its own results collection ([#7891](https://github.com/Lightning-AI/lightning/pull/7891))
    * Remove `EpochResultStore` and `HookResultStore` in favor of `ResultCollection` ([#7909](https://github.com/Lightning-AI/lightning/pull/7909))
    * Remove `MetricsHolder` ([#7909](https://github.com/Lightning-AI/lightning/pull/7909))
- Moved `ignore_scalar_return_in_dp` warning suppression to the DataParallelPlugin class ([#7421](https://github.com/Lightning-AI/lightning/pull/7421/))
- Changed the behaviour when logging evaluation step metrics to no longer append `/epoch_*` to the metric name ([#7351](https://github.com/Lightning-AI/lightning/pull/7351))
- Raised `ValueError` when a `None` value is `self.log`-ed ([#7771](https://github.com/Lightning-AI/lightning/pull/7771))
- Changed `resolve_training_type_plugins` to allow setting `num_nodes` and `sync_batchnorm` from `Trainer` setting ([#7026](https://github.com/Lightning-AI/lightning/pull/7026))
- Default `seed_everything(workers=True)` in the `LightningCLI` ([#7504](https://github.com/Lightning-AI/lightning/pull/7504))
- Changed `model.state_dict()` in `CheckpointConnector` to allow `training_type_plugin` to customize the model's `state_dict()` ([#7474](https://github.com/Lightning-AI/lightning/pull/7474))
- `MLflowLogger` now uses the env variable `MLFLOW_TRACKING_URI` as default tracking URI ([#7457](https://github.com/Lightning-AI/lightning/pull/7457))
- Changed `Trainer` arg and functionality from `reload_dataloaders_every_epoch` to `reload_dataloaders_every_n_epochs` ([#5043](https://github.com/Lightning-AI/lightning/pull/5043))
- Changed `WandbLogger(log_model={True/'all'})` to log models as artifacts ([#6231](https://github.com/Lightning-AI/lightning/pull/6231))
- MLFlowLogger now accepts `run_name` as an constructor argument ([#7622](https://github.com/Lightning-AI/lightning/pull/7622))
- Changed `teardown()` in `Accelerator` to allow `training_type_plugin` to customize `teardown` logic ([#7579](https://github.com/Lightning-AI/lightning/pull/7579))
- `Trainer.fit` now raises an error when using manual optimization with unsupported features such as `gradient_clip_val` or `accumulate_grad_batches` ([#7788](https://github.com/Lightning-AI/lightning/pull/7788))
- Accelerator hooks are called regardless if `LightningModule` overrides the same hooks ([#7826](https://github.com/Lightning-AI/lightning/pull/7826))
- Moved profilers to their own file ([#7822](https://github.com/Lightning-AI/lightning/pull/7822))
- The `on_after_backward` hook is now called on accumulating iterations. Use the `on_before_optimizer_step` hook to mimic the old behaviour ([#8328](https://github.com/Lightning-AI/lightning/pull/8328))
- The mixed precision loss is no longer unscaled before the `on_after_backward` hook. Use the `on_before_optimizer_step` hook to mimic the old behaviour  ([#8328](https://github.com/Lightning-AI/lightning/pull/8328))
- The `TrainingTypePlugin.{pre,post}_backward` hooks no longer take the `optimizer, opt_idx, should_accumulate` arguments ([#8328](https://github.com/Lightning-AI/lightning/pull/8328))
- The `PrecisionPlugin.backward` hooks no longer returns a value ([#8328](https://github.com/Lightning-AI/lightning/pull/8328))
- The `PrecisionPlugin.backward` hooks no longer takes a `should_accumulate` argument ([#8328](https://github.com/Lightning-AI/lightning/pull/8328))
- Added the `on_before_backward` hook ([#7865](https://github.com/Lightning-AI/lightning/pull/7865))
- `LightningCLI` now aborts with a clearer message if config already exists and disables save config during `fast_dev_run`([#7963](https://github.com/Lightning-AI/lightning/pull/7963))
- Saved the `LightningCLI` config on `setup` and only on the main process ([#8017](https://github.com/Lightning-AI/lightning/pull/8017))
- Dropped the `LightningCLI` `ArgumentParser` when pickling ([#8017](https://github.com/Lightning-AI/lightning/pull/8017))
- Skip `broadcast` if distributed not initialized for the spawn plugins ([#8017](https://github.com/Lightning-AI/lightning/pull/8017))
- `Trainer(resume_from_checkpoint=...)` now restores the model directly after `LightningModule.setup()`, which is before `LightningModule.configure_sharded_model()` ([#7652](https://github.com/Lightning-AI/lightning/pull/7652))
- Moved `torch.cuda.set_device()` to enable collective calls earlier in setup ([#8312](https://github.com/Lightning-AI/lightning/pull/8312))
- Used XLA utility API to move data to CPU (Single TPU core) ([#8078](https://github.com/Lightning-AI/lightning/pull/8078))
- Improved error messages in `replace_sampler` when the `DataLoader` attributes are not included in the signature or the signature is missing optional arguments ([#8519](https://github.com/Lightning-AI/lightning/pull/8519))
- Moved `DeviceDtypeModuleMixin` and `HyperparametersMixin` mixin to `core` ([#8396](https://github.com/Lightning-AI/lightning/pull/8396))
- Return the `default_root_dir` as the `log_dir` when the logger is a `LoggerCollection` ([#8187](https://github.com/Lightning-AI/lightning/pull/8187))

### Deprecated

- Deprecated `LightningModule.loaded_optimizer_states_dict` ([#8229](https://github.com/Lightning-AI/lightning/pull/8229))
- Standardized the dataloaders arguments of `trainer.{fit,valdiate,test,tune}` ([#7431](https://github.com/Lightning-AI/lightning/pull/7431))
- Deprecated `DataModule` properties: `has_prepared_data`, `has_setup_fit`, `has_setup_validate`, `has_setup_test`, `has_setup_predict`, `has_teardown_fit`, `has_teardown_validate`, `has_teardown_test`, `has_teardown_predict` ([#7657](https://github.com/Lightning-AI/lightning/pull/7657/))
- Deprecated `TrainerModelHooksMixin` in favor of `pytorch_lightning.utilities.signature_utils` ([#7422](https://github.com/Lightning-AI/lightning/pull/7422))
- Deprecated `num_nodes` and `sync_batchnorm` arguments in `DDPPlugin` and `DDPSpawnPlugin` ([#7026](https://github.com/Lightning-AI/lightning/pull/7026))
- Deprecated `self.log(sync_dist_op)` in favor of `self.log(reduce_fx)`. ([#7891](https://github.com/Lightning-AI/lightning/pull/7891))
- Deprecated `is_overridden(model=...)` in favor of `is_overridden(instance=...)` ([#7918](https://github.com/Lightning-AI/lightning/pull/7918))
- Deprecated automatically detaching returned extras with grads ([#7994](https://github.com/Lightning-AI/lightning/pull/7994))
- Deprecated default value of `monitor` argument in EarlyStopping callback to enforce `monitor` as a required argument ([#7907](https://github.com/Lightning-AI/lightning/pull/7907))
- Deprecated importing `rank_zero_{warn,deprecation}` directly from `pytorch_lightning.utilities.distributed` ([#8085](https://github.com/Lightning-AI/lightning/pull/8085))
- Deprecated the use of `CheckpointConnector.hpc_load()` in favor of `CheckpointConnector.restore()` ([#7652](https://github.com/Lightning-AI/lightning/pull/7652))
- Deprecated `ModelCheckpoint(every_n_val_epochs)` in favor of `ModelCheckpoint(every_n_epochs)` ([#8383](https://github.com/Lightning-AI/lightning/pull/8383))
- Deprecated `DDPPlugin.task_idx` in favor of `DDPPlugin.local_rank` ([#8203](https://github.com/Lightning-AI/lightning/pull/8203))
- Deprecated the `Trainer.train_loop` property in favor of `Trainer.fit_loop` ([#8025](https://github.com/Lightning-AI/lightning/pull/8025))
- Deprecated the `Trainer.disable_validation` property in favor of `not Trainer.enable_validation` ([#8291](https://github.com/Lightning-AI/lightning/pull/8291))
- Deprecated `mode` parameter in `ModelSummary` in favor of `max_depth` ([#8062](https://github.com/Lightning-AI/lightning/pull/8062))
- Deprecated `reload_dataloaders_every_epoch` argument of `Trainer` in favor of `reload_dataloaders_every_n_epochs` ([#5043](https://github.com/Lightning-AI/lightning/pull/5043))
- Deprecated `distributed_backend` argument for `Trainer` ([#8575](https://github.com/Lightning-AI/lightning/pull/8575))

### Removed

- Dropped official support/testing for PyTorch <1.6 ([#8288](https://github.com/Lightning-AI/lightning/pull/8288))
- Removed `ProfilerConnector` ([#7654](https://github.com/Lightning-AI/lightning/pull/7654))
- Pruned deprecated classif. metrics from `pytorch_lightning.metrics.functional.classification` ([#7499](https://github.com/Lightning-AI/lightning/pull/7499))
- Removed deprecated data parallel classes `LightningDataParallel` and `LightningDistributedDataParallel` from `pytorch_lightning.overrides.data_parallel` ([#7510](https://github.com/Lightning-AI/lightning/pull/7510))
- Removed deprecated trainer attributes - `get_model` and `accelerator_backend` ([#7502](https://github.com/Lightning-AI/lightning/pull/7502))
- Removed support for automatically monitoring the `val_loss` key with `ModelCheckpoint`. Pass your `monitor` of choice to the `ModelCheckpoint` instance instead ([#8293](https://github.com/Lightning-AI/lightning/pull/8293))
- Removed support for `self.log(tbptt_reduce_fx)` and `self.log(tbptt_pad_token)`. Please, open a discussion explaining your use-case if you relied on these. ([#7644](https://github.com/Lightning-AI/lightning/pull/7644))
- Removed deprecated utils modules `model_utils`, `warning_utils`, `xla_device_utils` and partially `argparse_utils` ([#7503](https://github.com/Lightning-AI/lightning/pull/7503))
- Removed `RPCPlugin` and `RPCSequentialPlugin`. If you were successfully using these plugins, please open a GitHub discussion about your use case ([#8101](https://github.com/Lightning-AI/lightning/pull/8101))
- Removed deprecated trainer attributes - `on_cpu`, `on_tpu`, `use_tpu`, `on_gpu`, `use_dp`, `use_ddp`, `use_ddp2`, `use_horovod`, `use_single_gpu` ([#7501](https://github.com/Lightning-AI/lightning/pull/7501))
- Removed deprecated `optimizer` argument in `LightningModule.manual_backward()`; Toggling optimizers in manual optimization should be done using `LightningModule.{un}toggle_optimizer()` ([#8287](https://github.com/Lightning-AI/lightning/pull/8287))
- Removed DeepSpeed FP16 Exception as FP32 is now supported ([#8462](https://github.com/Lightning-AI/lightning/pull/8462))
- Removed environment variable `PL_EXP_VERSION` from DDP subprocesses ([7403](https://github.com/Lightning-AI/lightning/pull/7403))

### Fixed

- Fixed the `GPUStatsMonitor` callbacks to use the correct GPU IDs if `CUDA_VISIBLE_DEVICES` set ([#8260](https://github.com/Lightning-AI/lightning/pull/8260))
- Fixed `lr_scheduler` checkpointed state by calling `update_lr_schedulers` before saving checkpoints ([#7877](https://github.com/Lightning-AI/lightning/pull/7877))
- Fixed ambiguous warning when both overfit and train dataloader shuffling are enabled ([#7685](https://github.com/Lightning-AI/lightning/pull/7685))
- Fixed dev debugger memory growing due to tracking events even when disabled ([#7875](https://github.com/Lightning-AI/lightning/pull/7875))
- Fixed `None` loss keys getting added in `training_epoch_end` when using manual optimization and not returning a loss ([#7772](https://github.com/Lightning-AI/lightning/pull/7772))
- Fixed a bug where `precision=64` with `accelerator='ddp_spawn'` would throw a pickle error ([#6924](https://github.com/Lightning-AI/lightning/pull/6924))
- Do not override the existing `epoch` value in `logged_metrics` when already logged by the user ([#7982](https://github.com/Lightning-AI/lightning/pull/7982))
- Support for manual optimization with DeepSpeed ([#7970](https://github.com/Lightning-AI/lightning/pull/7970))
- Fixed `dataloader_idx` argument value when predicting with only one `DataLoader` ([#7941](https://github.com/Lightning-AI/lightning/pull/7941))
- Fixed passing the `stage` argument of `Callback.{setup,teardown}` as a keyword ([#7973](https://github.com/Lightning-AI/lightning/pull/7973))
- Fixed metrics generated during `validation sanity checking` are cleaned on end ([#8171](https://github.com/Lightning-AI/lightning/pull/8171))
- Fixed `log_gpu_memory` metrics not being added to `logging` when nothing else is logged ([#8174](https://github.com/Lightning-AI/lightning/pull/8174))
- Fixed a bug where calling `log` with a `Metric` instance would raise an error if it was a nested attribute of the model ([#8181](https://github.com/Lightning-AI/lightning/pull/8181))
- Fixed a bug where using `precision=64` would cause buffers with complex dtype to be cast to real ([#8208](https://github.com/Lightning-AI/lightning/pull/8208))
- Fixed `is_overridden` returning true for wrapped functions with no changes ([#8296](https://github.com/Lightning-AI/lightning/pull/8296))
- Fixed a bug where `truncated_bptt_steps` would throw an AttributeError when the target RNN has multiple hidden states ([#8145](https://github.com/Lightning-AI/lightning/pull/8145))
- Fixed `self.optimizers()` not returning a single optimizer if it had been wrapped ([#8326](https://github.com/Lightning-AI/lightning/pull/8326))
- Fixed the `on_after_backward` hook not getting called when using manual optimization and no plugins ([#8328](https://github.com/Lightning-AI/lightning/pull/8328))
- Fixed the `LightningModule.backward` hook only getting called with the `apex` plugin when using manual optimization ([#8328](https://github.com/Lightning-AI/lightning/pull/8328))
- Fixed moving batch to device before sending it to the `on_*_batch_start`/`on_*_batch_end` callbacks and model hooks ([#7378](https://github.com/Lightning-AI/lightning/pull/7378))
- Fixed passing a custom `DDPPlugin` when choosing `accelerator="ddp_cpu"` for the accelerator ([#6208](https://github.com/Lightning-AI/lightning/pull/6208))
- Fixed missing call to `LightningModule.untoggle_optimizer` in training loop when running gradient accumulation with multiple optimizers ([#8284](https://github.com/Lightning-AI/lightning/pull/8284))
- Fixed hash of LightningEnum to work with value instead of name ([#8421](https://github.com/Lightning-AI/lightning/pull/8421)).
- Fixed a bug where an extra checkpoint was saved at the end of training if the `val_check_interval` did not align with the number of training batches ([#7724](https://github.com/Lightning-AI/lightning/pull/7724))
- Fixed hash of LightningEnum to work with value instead of name([#8421](https://github.com/Lightning-AI/lightning/pull/8421)).
- Fixed `move_data_to_device` to return the batch if the object `to` function didn't return `self` ([#8433](https://github.com/Lightning-AI/lightning/pull/8433))
- Fixed progress bar updates for Pod Training ([#8258](https://github.com/Lightning-AI/lightning/pull/8258))
- Fixed clearing dataloader references before attaching new dataloaders in consecutive `Trainer.{fit,validate,test,predict}´ runs ([#8442](https://github.com/Lightning-AI/lightning/pull/8442))
- Fixed memory leaks on GPU by moving `optimizer_states`, `ResultCollection.extra`, `ResultMetric` attributes, and `LoggerConnector` metrics to `cpu`. Also, delete the DDP wrapper on `teardown` ([#8490](https://github.com/Lightning-AI/lightning/pull/8490))
- Fixed `SWA` callback using LightningModule `prevent_trainer_and_dataloaders_deepcopy` to avoid OOM ([#8472](https://github.com/Lightning-AI/lightning/pull/8472))
- Fixed `ModelPruning` callback `on_save_checkpoint` to avoid making a `deepcopy` potentially leading to OOM ([#8472](https://github.com/Lightning-AI/lightning/pull/8472))
- Fixed the sampler replacement logic for `DataLoader`s which do not define all `DataLoader` attributes as `__init__` parameters ([#8519](https://github.com/Lightning-AI/lightning/pull/8519))
- Fixed DeepSpeed Windows support ([#8488](https://github.com/Lightning-AI/lightning/pull/8488))
- Fixed DeepSpeed not properly setting the trainer `lr_schedulers` attribute ([#8527](https://github.com/Lightning-AI/lightning/pull/8527))
- Fixed experiment version and log-dir divergence in DDP when using multiple `Trainer` instances in sequence ([7403](https://github.com/Lightning-AI/lightning/pull/7403))
- Enabled manual optimization for TPUs ([#8458](https://github.com/Lightning-AI/lightning/pull/8458))
- Fixed `accumulate_grad_batches` not been recomputed during model reload ([#5334](https://github.com/Lightning-AI/lightning/pull/5334))
- Fixed a `TypeError` when wrapping optimizers in the `HorovodPlugin` and running `Trainer.test` ([#7840](https://github.com/Lightning-AI/lightning/pull/7840))
- Fixed `BackboneFinetuning` restoration ([#8501](https://github.com/Lightning-AI/lightning/pull/8501))
- Fixed `lr_scheduler` with metric (e.g. `torch.optim.lr_scheduler.ReduceLROnPlateau`) when using `automatic_optimization = False` ([#7643](https://github.com/Lightning-AI/lightning/pull/7643))
- Fixed `DeepSpeed` breaking with no schedulers ([#8580](https://github.com/Lightning-AI/lightning/pull/8580))


## [1.3.8] - 2021-07-01

### Fixed

- Fixed a sync deadlock when checkpointing a `LightningModule` that uses a torchmetrics 0.4 `Metric` ([#8218](https://github.com/Lightning-AI/lightning/pull/8218))
- Fixed compatibility TorchMetrics v0.4 ([#8206](https://github.com/Lightning-AI/lightning/pull/8206))
- Added torchelastic check when sanitizing GPUs ([#8095](https://github.com/Lightning-AI/lightning/pull/8095))
- Fixed a DDP info message that was never shown ([#8111](https://github.com/Lightning-AI/lightning/pull/8111))
- Fixed metrics deprecation message at module import level ([#8163](https://github.com/Lightning-AI/lightning/pull/8163))
- Fixed a bug where an infinite recursion would be triggered when using the `BaseFinetuning` callback on a model that contains a `ModuleDict` ([#8170](https://github.com/Lightning-AI/lightning/pull/8170))
- Added a mechanism to detect `deadlock` for `DDP` when only 1 process trigger an `Exception`. The mechanism will `kill the processes` when it happens ([#8167](https://github.com/Lightning-AI/lightning/pull/8167))
- Fixed NCCL error when selecting non-consecutive device ids ([#8165](https://github.com/Lightning-AI/lightning/pull/8165))
- Fixed SWA to also work with `IterableDataset` ([#8172](https://github.com/Lightning-AI/lightning/pull/8172))


## [1.3.7] - 2021-06-22

### Fixed

- Fixed a bug where skipping an optimizer while using amp causes amp to trigger an assertion error ([#7975](https://github.com/Lightning-AI/lightning/pull/7975))
- Fixed deprecation messages not showing due to incorrect stacklevel ([#8002](https://github.com/Lightning-AI/lightning/pull/8002), [#8005](https://github.com/Lightning-AI/lightning/pull/8005))
- Fixed setting a `DistributedSampler` when using a distributed plugin in a custom accelerator ([#7814](https://github.com/Lightning-AI/lightning/pull/7814))
- Improved `PyTorchProfiler` chrome traces names ([#8009](https://github.com/Lightning-AI/lightning/pull/8009))
- Fixed moving the best score to device in `EarlyStopping` callback for TPU devices ([#7959](https://github.com/Lightning-AI/lightning/pull/7959))
- Fixes access to `callback_metrics` in ddp_spawn ([#7916](https://github.com/Lightning-AI/lightning/pull/7916))


## [1.3.6] - 2021-06-15

### Fixed

- Fixed logs overwriting issue for remote filesystems ([#7889](https://github.com/Lightning-AI/lightning/pull/7889))
- Fixed `DataModule.prepare_data` could only be called on the global rank 0 process ([#7945](https://github.com/Lightning-AI/lightning/pull/7945))
- Fixed setting `worker_init_fn` to seed dataloaders correctly when using DDP ([#7942](https://github.com/Lightning-AI/lightning/pull/7942))
- Fixed `BaseFinetuning` callback to properly handle parent modules w/ parameters ([#7931](https://github.com/Lightning-AI/lightning/pull/7931))


## [1.3.5] - 2021-06-08

### Added

- Added warning to Training Step output ([#7779](https://github.com/Lightning-AI/lightning/pull/7779))

### Fixed

- Fixed `LearningRateMonitor` and `BackboneFinetuning` ([#7835](https://github.com/Lightning-AI/lightning/pull/7835))
- Minor improvements to `apply_to_collection` and type signature of `log_dict` ([#7851](https://github.com/Lightning-AI/lightning/pull/7851))
- Fixed docker versions ([#7834](https://github.com/Lightning-AI/lightning/pull/7834))
- Fixed sharded training check for fp16 precision ([#7825](https://github.com/Lightning-AI/lightning/pull/7825))
- Fixed support for torch Module type hints in LightningCLI ([#7807](https://github.com/Lightning-AI/lightning/pull/7807))

### Changed

- Move `training_output` validation to after `train_step_end` ([#7868](https://github.com/Lightning-AI/lightning/pull/7868))


## [1.3.4] - 2021-06-01

### Fixed

- Fixed info message when max training time reached ([#7780](https://github.com/Lightning-AI/lightning/pull/7780))
- Fixed missing `__len__` method to `IndexBatchSamplerWrapper` ([#7681](https://github.com/Lightning-AI/lightning/pull/7681))


## [1.3.3] - 2021-05-27

### Changed

- Changed calling of `untoggle_optimizer(opt_idx)` out of the closure function ([#7563](https://github.com/Lightning-AI/lightning/pull/7563))

### Fixed

- Fixed `ProgressBar` pickling after calling `trainer.predict` ([#7608](https://github.com/Lightning-AI/lightning/pull/7608))
- Fixed broadcasting in multi-node, multi-gpu DDP using torch 1.7 ([#7592](https://github.com/Lightning-AI/lightning/pull/7592))
- Fixed dataloaders are not reset when tuning the model ([#7566](https://github.com/Lightning-AI/lightning/pull/7566))
- Fixed print errors in `ProgressBar` when `trainer.fit` is not called ([#7674](https://github.com/Lightning-AI/lightning/pull/7674))
- Fixed global step update when the epoch is skipped ([#7677](https://github.com/Lightning-AI/lightning/pull/7677))
- Fixed training loop total batch counter when accumulate grad batches was enabled ([#7692](https://github.com/Lightning-AI/lightning/pull/7692))


## [1.3.2] - 2021-05-18

### Changed

- `DataModule`s now avoid duplicate `{setup,teardown,prepare_data}` calls for the same stage ([#7238](https://github.com/Lightning-AI/lightning/pull/7238))

### Fixed

- Fixed parsing of multiple training dataloaders ([#7433](https://github.com/Lightning-AI/lightning/pull/7433))
- Fixed recursive passing of `wrong_type` keyword argument in `pytorch_lightning.utilities.apply_to_collection` ([#7433](https://github.com/Lightning-AI/lightning/pull/7433))
- Fixed setting correct `DistribType` for `ddp_cpu` (spawn) backend ([#7492](https://github.com/Lightning-AI/lightning/pull/7492))
- Fixed incorrect number of calls to LR scheduler when `check_val_every_n_epoch > 1` ([#7032](https://github.com/Lightning-AI/lightning/pull/7032))


## [1.3.1] - 2021-05-11

### Fixed

- Fixed DeepSpeed with IterableDatasets ([#7362](https://github.com/Lightning-AI/lightning/pull/7362))
- Fixed `Trainer.current_epoch` not getting restored after tuning ([#7434](https://github.com/Lightning-AI/lightning/pull/7434))
- Fixed local rank displayed in console log ([#7395](https://github.com/Lightning-AI/lightning/pull/7395))


## [1.3.0] - 2021-05-06

### Added

- Added support for the `EarlyStopping` callback to run at the end of the training epoch ([#6944](https://github.com/Lightning-AI/lightning/pull/6944))
- Added synchronization points before and after `setup` hooks are run ([#7202](https://github.com/Lightning-AI/lightning/pull/7202))
- Added a `teardown` hook to `ClusterEnvironment` ([#6942](https://github.com/Lightning-AI/lightning/pull/6942))
- Added utils for metrics to scalar conversions ([#7180](https://github.com/Lightning-AI/lightning/pull/7180))
- Added utils for NaN/Inf detection for gradients and parameters ([#6834](https://github.com/Lightning-AI/lightning/pull/6834))
- Added more explicit exception message when trying to execute `trainer.test()` or `trainer.validate()` with `fast_dev_run=True` ([#6667](https://github.com/Lightning-AI/lightning/pull/6667))
- Added `LightningCLI` class to provide simple reproducibility with minimum boilerplate training CLI (
    [#4492](https://github.com/Lightning-AI/lightning/pull/4492),
    [#6862](https://github.com/Lightning-AI/lightning/pull/6862),
    [#7156](https://github.com/Lightning-AI/lightning/pull/7156),
    [#7299](https://github.com/Lightning-AI/lightning/pull/7299))
- Added `gradient_clip_algorithm` argument to Trainer for gradient clipping by value ([#6123](https://github.com/Lightning-AI/lightning/pull/6123)).
- Added a way to print to terminal without breaking up the progress bar ([#5470](https://github.com/Lightning-AI/lightning/pull/5470))
- Added support to checkpoint after training steps in `ModelCheckpoint` callback ([#6146](https://github.com/Lightning-AI/lightning/pull/6146))
- Added `TrainerStatus.{INITIALIZING,RUNNING,FINISHED,INTERRUPTED}` ([#7173](https://github.com/Lightning-AI/lightning/pull/7173))
- Added `Trainer.validate()` method to perform one evaluation epoch over the validation set ([#4948](https://github.com/Lightning-AI/lightning/pull/4948))
- Added `LightningEnvironment` for Lightning-specific DDP ([#5915](https://github.com/Lightning-AI/lightning/pull/5915))
- Added `teardown()` hook to LightningDataModule ([#4673](https://github.com/Lightning-AI/lightning/pull/4673))
- Added `auto_insert_metric_name` parameter to `ModelCheckpoint` ([#6277](https://github.com/Lightning-AI/lightning/pull/6277))
- Added arg to `self.log` that enables users to give custom names when dealing with multiple dataloaders ([#6274](https://github.com/Lightning-AI/lightning/pull/6274))
- Added `teardown` method to `BaseProfiler` to enable subclasses defining post-profiling steps outside of `__del__` ([#6370](https://github.com/Lightning-AI/lightning/pull/6370))
- Added `setup` method to `BaseProfiler` to enable subclasses defining pre-profiling steps for every process ([#6633](https://github.com/Lightning-AI/lightning/pull/6633))
- Added no return warning to predict ([#6139](https://github.com/Lightning-AI/lightning/pull/6139))
- Added `Trainer.predict` config validation ([#6543](https://github.com/Lightning-AI/lightning/pull/6543))
- Added `AbstractProfiler` interface ([#6621](https://github.com/Lightning-AI/lightning/pull/6621))
- Added support for including module names for forward in the autograd trace of `PyTorchProfiler` ([#6349](https://github.com/Lightning-AI/lightning/pull/6349))
- Added support for the PyTorch 1.8.1 autograd profiler ([#6618](https://github.com/Lightning-AI/lightning/pull/6618))
- Added `outputs` parameter to callback's `on_validation_epoch_end` & `on_test_epoch_end` hooks ([#6120](https://github.com/Lightning-AI/lightning/pull/6120))
- Added `configure_sharded_model` hook ([#6679](https://github.com/Lightning-AI/lightning/pull/6679))
- Added support for `precision=64`, enabling training with double precision ([#6595](https://github.com/Lightning-AI/lightning/pull/6595))
- Added support for DDP communication hooks ([#6736](https://github.com/Lightning-AI/lightning/pull/6736))
- Added `artifact_location` argument to `MLFlowLogger` which will be passed to the `MlflowClient.create_experiment` call ([#6677](https://github.com/Lightning-AI/lightning/pull/6677))
- Added `model` parameter to precision plugins' `clip_gradients` signature (
    [#6764](https://github.com/Lightning-AI/lightning/pull/6764),
    [#7231](https://github.com/Lightning-AI/lightning/pull/7231))
- Added `is_last_batch` attribute to `Trainer` ([#6825](https://github.com/Lightning-AI/lightning/pull/6825))
- Added `LightningModule.lr_schedulers()` for manual optimization  ([#6567](https://github.com/Lightning-AI/lightning/pull/6567))
- Added `MpModelWrapper` in TPU Spawn ([#7045](https://github.com/Lightning-AI/lightning/pull/7045))
- Added `max_time` Trainer argument to limit training time ([#6823](https://github.com/Lightning-AI/lightning/pull/6823))
- Added `on_predict_{batch,epoch}_{start,end}` hooks ([#7141](https://github.com/Lightning-AI/lightning/pull/7141))
- Added new `EarlyStopping` parameters `stopping_threshold` and `divergence_threshold` ([#6868](https://github.com/Lightning-AI/lightning/pull/6868))
- Added `debug` flag to TPU Training Plugins (PT_XLA_DEBUG) ([#7219](https://github.com/Lightning-AI/lightning/pull/7219))
- Added new `UnrepeatedDistributedSampler` and `IndexBatchSamplerWrapper` for tracking distributed predictions ([#7215](https://github.com/Lightning-AI/lightning/pull/7215))
- Added `trainer.predict(return_predictions=None|False|True)` ([#7215](https://github.com/Lightning-AI/lightning/pull/7215))
- Added `BasePredictionWriter` callback to implement prediction saving ([#7127](https://github.com/Lightning-AI/lightning/pull/7127))
- Added `trainer.tune(scale_batch_size_kwargs, lr_find_kwargs)` arguments to configure the tuning algorithms ([#7258](https://github.com/Lightning-AI/lightning/pull/7258))
- Added `tpu_distributed` check for TPU Spawn barrier ([#7241](https://github.com/Lightning-AI/lightning/pull/7241))
- Added device updates to TPU Spawn for Pod training ([#7243](https://github.com/Lightning-AI/lightning/pull/7243))
- Added warning when missing `Callback` and using `resume_from_checkpoint` ([#7254](https://github.com/Lightning-AI/lightning/pull/7254))
- DeepSpeed single file saving ([#6900](https://github.com/Lightning-AI/lightning/pull/6900))
- Added Training type Plugins Registry (
    [#6982](https://github.com/Lightning-AI/lightning/pull/6982),
    [#7063](https://github.com/Lightning-AI/lightning/pull/7063),
    [#7214](https://github.com/Lightning-AI/lightning/pull/7214),
    [#7224](https://github.com/Lightning-AI/lightning/pull/7224)
)
- Add `ignore` param to `save_hyperparameters` ([#6056](https://github.com/Lightning-AI/lightning/pull/6056))

### Changed

- Changed `LightningModule.truncated_bptt_steps` to be property ([#7323](https://github.com/Lightning-AI/lightning/pull/7323))
- Changed `EarlyStopping` callback from by default running `EarlyStopping.on_validation_end` if only training is run. Set `check_on_train_epoch_end` to run the callback at the end of the train epoch instead of at the end of the validation epoch ([#7069](https://github.com/Lightning-AI/lightning/pull/7069))
- Renamed `pytorch_lightning.callbacks.swa` to `pytorch_lightning.callbacks.stochastic_weight_avg` ([#6259](https://github.com/Lightning-AI/lightning/pull/6259))
- Refactor `RunningStage` and `TrainerState` usage (
    [#4945](https://github.com/Lightning-AI/lightning/pull/4945),
    [#7173](https://github.com/Lightning-AI/lightning/pull/7173))
    * Added `RunningStage.SANITY_CHECKING`
    * Added `TrainerFn.{FITTING,VALIDATING,TESTING,PREDICTING,TUNING}`
    * Changed `trainer.evaluating` to return `True` if validating or testing
- Changed `setup()` and `teardown()` stage argument to take any of `{fit,validate,test,predict}` ([#6386](https://github.com/Lightning-AI/lightning/pull/6386))
- Changed profilers to save separate report files per state and rank ([#6621](https://github.com/Lightning-AI/lightning/pull/6621))
- The trainer no longer tries to save a checkpoint on exception or run callback's `on_train_end` functions ([#6864](https://github.com/Lightning-AI/lightning/pull/6864))
- Changed `PyTorchProfiler` to use `torch.autograd.profiler.record_function` to record functions ([#6349](https://github.com/Lightning-AI/lightning/pull/6349))
- Disabled `lr_scheduler.step()` in manual optimization  ([#6825](https://github.com/Lightning-AI/lightning/pull/6825))
- Changed warnings and recommendations for dataloaders in `ddp_spawn` ([#6762](https://github.com/Lightning-AI/lightning/pull/6762))
- `pl.seed_everything` will now also set the seed on the `DistributedSampler` ([#7024](https://github.com/Lightning-AI/lightning/pull/7024))
- Changed default setting for communication of multi-node training using `DDPShardedPlugin` ([#6937](https://github.com/Lightning-AI/lightning/pull/6937))
- `trainer.tune()` now returns the tuning result ([#7258](https://github.com/Lightning-AI/lightning/pull/7258))
- `LightningModule.from_datasets()` now accepts `IterableDataset` instances as training datasets. ([#7503](https://github.com/Lightning-AI/lightning/pull/7503))
- Changed `resume_from_checkpoint` warning to an error when the checkpoint file does not exist ([#7075](https://github.com/Lightning-AI/lightning/pull/7075))
- Automatically set `sync_batchnorm` for `training_type_plugin` ([#6536](https://github.com/Lightning-AI/lightning/pull/6536))
- Allowed training type plugin to delay optimizer creation ([#6331](https://github.com/Lightning-AI/lightning/pull/6331))
- Removed ModelSummary validation from train loop on_trainer_init ([#6610](https://github.com/Lightning-AI/lightning/pull/6610))
- Moved `save_function` to accelerator ([#6689](https://github.com/Lightning-AI/lightning/pull/6689))
- Updated DeepSpeed ZeRO ([#6546](https://github.com/Lightning-AI/lightning/pull/6546),
    [#6752](https://github.com/Lightning-AI/lightning/pull/6752),
    [#6142](https://github.com/Lightning-AI/lightning/pull/6142),
    [#6321](https://github.com/Lightning-AI/lightning/pull/6321))
- Improved verbose logging for `EarlyStopping` callback ([#6811](https://github.com/Lightning-AI/lightning/pull/6811))
- Run ddp_spawn dataloader checks on Windows ([#6930](https://github.com/Lightning-AI/lightning/pull/6930))
- Updated mlflow with using `resolve_tags` ([#6746](https://github.com/Lightning-AI/lightning/pull/6746))
- Moved `save_hyperparameters` to its own function ([#7119](https://github.com/Lightning-AI/lightning/pull/7119))
- Replaced `_DataModuleWrapper` with `__new__` ([#7289](https://github.com/Lightning-AI/lightning/pull/7289))
- Reset `current_fx` properties on lightning module in teardown ([#7247](https://github.com/Lightning-AI/lightning/pull/7247))
- Auto-set `DataLoader.worker_init_fn` with `seed_everything` ([#6960](https://github.com/Lightning-AI/lightning/pull/6960))
- Remove `model.trainer` call inside of dataloading mixin ([#7317](https://github.com/Lightning-AI/lightning/pull/7317))
- Split profilers module ([#6261](https://github.com/Lightning-AI/lightning/pull/6261))
- Ensure accelerator is valid if running interactively ([#5970](https://github.com/Lightning-AI/lightning/pull/5970))
- Disabled batch transfer in DP mode ([#6098](https://github.com/Lightning-AI/lightning/pull/6098))

### Deprecated

- Deprecated `outputs` in both `LightningModule.on_train_epoch_end` and `Callback.on_train_epoch_end` hooks ([#7339](https://github.com/Lightning-AI/lightning/pull/7339))
- Deprecated `Trainer.truncated_bptt_steps` in favor of `LightningModule.truncated_bptt_steps` ([#7323](https://github.com/Lightning-AI/lightning/pull/7323))
- Deprecated `outputs` in both `LightningModule.on_train_epoch_end` and `Callback.on_train_epoch_end` hooks ([#7339](https://github.com/Lightning-AI/lightning/pull/7339))
- Deprecated `LightningModule.grad_norm` in favor of `pytorch_lightning.utilities.grads.grad_norm` ([#7292](https://github.com/Lightning-AI/lightning/pull/7292))
- Deprecated the `save_function` property from the `ModelCheckpoint` callback ([#7201](https://github.com/Lightning-AI/lightning/pull/7201))
- Deprecated `LightningModule.write_predictions` and `LightningModule.write_predictions_dict` ([#7066](https://github.com/Lightning-AI/lightning/pull/7066))
- Deprecated `TrainerLoggingMixin` in favor of a separate utilities module for metric handling ([#7180](https://github.com/Lightning-AI/lightning/pull/7180))
- Deprecated `TrainerTrainingTricksMixin` in favor of a separate utilities module for NaN/Inf detection for gradients and parameters ([#6834](https://github.com/Lightning-AI/lightning/pull/6834))
- `period` has been deprecated in favor of `every_n_val_epochs` in the `ModelCheckpoint` callback ([#6146](https://github.com/Lightning-AI/lightning/pull/6146))
- Deprecated `trainer.running_sanity_check` in favor of `trainer.sanity_checking` ([#4945](https://github.com/Lightning-AI/lightning/pull/4945))
- Deprecated `Profiler(output_filename)` in favor of `dirpath` and `filename` ([#6621](https://github.com/Lightning-AI/lightning/pull/6621))
- Deprecated `PyTorchProfiler(profiled_functions)` in favor of `record_functions` ([#6349](https://github.com/Lightning-AI/lightning/pull/6349))
- Deprecated `@auto_move_data` in favor of `trainer.predict` ([#6993](https://github.com/Lightning-AI/lightning/pull/6993))
- Deprecated `Callback.on_load_checkpoint(checkpoint)` in favor of `Callback.on_load_checkpoint(trainer, pl_module, checkpoint)` ([#7253](https://github.com/Lightning-AI/lightning/pull/7253))
- Deprecated metrics in favor of `torchmetrics` (
    [#6505](https://github.com/Lightning-AI/lightning/pull/6505),
    [#6530](https://github.com/Lightning-AI/lightning/pull/6530),
    [#6540](https://github.com/Lightning-AI/lightning/pull/6540),
    [#6547](https://github.com/Lightning-AI/lightning/pull/6547),
    [#6515](https://github.com/Lightning-AI/lightning/pull/6515),
    [#6572](https://github.com/Lightning-AI/lightning/pull/6572),
    [#6573](https://github.com/Lightning-AI/lightning/pull/6573),
    [#6584](https://github.com/Lightning-AI/lightning/pull/6584),
    [#6636](https://github.com/Lightning-AI/lightning/pull/6636),
    [#6637](https://github.com/Lightning-AI/lightning/pull/6637),
    [#6649](https://github.com/Lightning-AI/lightning/pull/6649),
    [#6659](https://github.com/Lightning-AI/lightning/pull/6659),
    [#7131](https://github.com/Lightning-AI/lightning/pull/7131),
)
- Deprecated the `LightningModule.datamodule` getter and setter methods; access them through `Trainer.datamodule` instead ([#7168](https://github.com/Lightning-AI/lightning/pull/7168))
- Deprecated the use of `Trainer(gpus="i")` (string) for selecting the i-th GPU; from v1.5 this will set the number of GPUs instead of the index ([#6388](https://github.com/Lightning-AI/lightning/pull/6388))

### Removed

- Removed the `exp_save_path` property from the `LightningModule` ([#7266](https://github.com/Lightning-AI/lightning/pull/7266))
- Removed training loop explicitly calling `EarlyStopping.on_validation_end` if no validation is run ([#7069](https://github.com/Lightning-AI/lightning/pull/7069))
- Removed `automatic_optimization` as a property from the training loop in favor of `LightningModule.automatic_optimization` ([#7130](https://github.com/Lightning-AI/lightning/pull/7130))
- Removed evaluation loop legacy returns for `*_epoch_end` hooks ([#6973](https://github.com/Lightning-AI/lightning/pull/6973))
- Removed support for passing a bool value to `profiler` argument of Trainer ([#6164](https://github.com/Lightning-AI/lightning/pull/6164))
- Removed no return warning from val/test step ([#6139](https://github.com/Lightning-AI/lightning/pull/6139))
- Removed passing a `ModelCheckpoint` instance to `Trainer(checkpoint_callback)` ([#6166](https://github.com/Lightning-AI/lightning/pull/6166))
- Removed deprecated Trainer argument `enable_pl_optimizer` and `automatic_optimization` ([#6163](https://github.com/Lightning-AI/lightning/pull/6163))
- Removed deprecated metrics ([#6161](https://github.com/Lightning-AI/lightning/pull/6161))
    * from `pytorch_lightning.metrics.functional.classification` removed `to_onehot`, `to_categorical`, `get_num_classes`, `roc`, `multiclass_roc`, `average_precision`, `precision_recall_curve`, `multiclass_precision_recall_curve`
    * from `pytorch_lightning.metrics.functional.reduction` removed `reduce`, `class_reduce`
- Removed deprecated `ModelCheckpoint` arguments `prefix`, `mode="auto"` ([#6162](https://github.com/Lightning-AI/lightning/pull/6162))
- Removed `mode='auto'` from `EarlyStopping` ([#6167](https://github.com/Lightning-AI/lightning/pull/6167))
- Removed `epoch` and `step` arguments from `ModelCheckpoint.format_checkpoint_name()`, these are now included in the `metrics` argument ([#7344](https://github.com/Lightning-AI/lightning/pull/7344))
- Removed legacy references for magic keys in the `Result` object ([#6016](https://github.com/Lightning-AI/lightning/pull/6016))
- Removed deprecated `LightningModule` `hparams` setter ([#6207](https://github.com/Lightning-AI/lightning/pull/6207))
- Removed legacy code to log or include metrics in the progress bar by returning them in a dict with the `"log"/"progress_bar"` magic keys. Use `self.log` instead ([#6734](https://github.com/Lightning-AI/lightning/pull/6734))
- Removed `trainer.fit()` return value of `1`. It has no return now ([#7237](https://github.com/Lightning-AI/lightning/pull/7237))
- Removed `logger_connector` legacy code ([#6733](https://github.com/Lightning-AI/lightning/pull/6733))
- Removed unused mixin attributes ([#6487](https://github.com/Lightning-AI/lightning/pull/6487))

### Fixed

- Fixed NaN errors in progress bars when training with iterable datasets with no length defined ([#7306](https://github.com/Lightning-AI/lightning/pull/7306))
- Fixed attaching train and validation dataloaders when `reload_dataloaders_every_epoch=True` and `num_sanity_val_steps=0` ([#7207](https://github.com/Lightning-AI/lightning/pull/7207))
- Added a barrier in the accelerator `teardown` to synchronize processes before execution finishes ([#6814](https://github.com/Lightning-AI/lightning/pull/6814))
- Fixed multi-node DDP sub-process launch by using `local_rank` instead of `global_rank` for main process assertion ([#7061](https://github.com/Lightning-AI/lightning/pull/7061))
- Fixed incorrect removal of `WORLD_SIZE` environment variable in DDP training when launching with torch distributed/torchelastic ([#6942](https://github.com/Lightning-AI/lightning/pull/6942))
- Made the `Plugin.reduce` method more consistent across all Plugins to reflect a mean-reduction by default ([#6011](https://github.com/Lightning-AI/lightning/pull/6011))
- Move lightning module to correct device type when using LightningDistributedWrapper ([#6070](https://github.com/Lightning-AI/lightning/pull/6070))
- Do not print top-k verbose log with `ModelCheckpoint(monitor=None)` ([#6109](https://github.com/Lightning-AI/lightning/pull/6109))
- Fixed `ModelCheckpoint(save_top_k=0, save_last=True)` not saving the `last` checkpoint ([#6136](https://github.com/Lightning-AI/lightning/pull/6136))
- Fixed `.teardown(stage='fit')` and `.on_fit_{start,end}()` getting called during `trainer.test` ([#6386](https://github.com/Lightning-AI/lightning/pull/6386))
- Fixed LightningModule `all_gather` on cpu tensors ([#6416](https://github.com/Lightning-AI/lightning/pull/6416))
- Fixed torch distributed not available in setup hook for DDP ([#6506](https://github.com/Lightning-AI/lightning/pull/6506))
- Fixed `trainer.tuner.{lr_find,scale_batch_size}` not setting the `Trainer` state properly ([#7258](https://github.com/Lightning-AI/lightning/pull/7258))
- Fixed bug where the learning rate schedulers did not follow the optimizer frequencies ([#4868](https://github.com/Lightning-AI/lightning/pull/4868))
- Fixed pickle error checker to now check for `pickle.PickleError` to catch all pickle errors ([#6917](https://github.com/Lightning-AI/lightning/pull/6917))
- Fixed a bug where the outputs object passed to `LightningModule.training_epoch_end` was different from the object passed to the `on_train_end_epoch` hook ([#6969](https://github.com/Lightning-AI/lightning/pull/6969))
- Fixed a bug where the outputs passed to `train_batch_end` would be lists even when using a single optimizer and no truncated backprop through time steps ([#6969](https://github.com/Lightning-AI/lightning/pull/6969))
- Fixed bug for trainer error handling which would cause hang for distributed training ([#6864](https://github.com/Lightning-AI/lightning/pull/6864))
- Fixed `self.device` not returning the correct device in replicas of data-parallel ([#6414](https://github.com/Lightning-AI/lightning/pull/6414))
- Fixed `lr_find` trying beyond `num_training` steps and suggesting a too high learning rate ([#7076](https://github.com/Lightning-AI/lightning/pull/7076))
- Fixed logger creating incorrect version folder in DDP with repeated `Trainer.fit` calls ([#7077](https://github.com/Lightning-AI/lightning/pull/7077))
- Fixed metric objects passed directly to `self.log` not being reset correctly ([#7055](https://github.com/Lightning-AI/lightning/pull/7055))
- Fixed `CombinedLoader` in distributed settings for validation / testing ([#7102](https://github.com/Lightning-AI/lightning/pull/7102))
- Fixed the save_dir in `WandbLogger` when the run was initiated externally ([#7106](https://github.com/Lightning-AI/lightning/pull/7106))
- Fixed `num_sanity_val_steps` affecting reproducibility of training data shuffling ([#7014](https://github.com/Lightning-AI/lightning/pull/7014))
- Fixed resetting device after `fitting/evaluating/predicting` ([#7188](https://github.com/Lightning-AI/lightning/pull/7188))
- Fixed bug where `trainer.tuner.scale_batch_size(max_trials=0)` would not return the correct batch size result ([#7262](https://github.com/Lightning-AI/lightning/pull/7262))
- Fixed metrics not being properly logged with `precision=16` and `manual_optimization` ([#7228](https://github.com/Lightning-AI/lightning/pull/7228))
- Fixed `BaseFinetuning` properly reloading `optimizer_states` when using `resume_from_checkpoint` ([#6891](https://github.com/Lightning-AI/lightning/pull/6891))
- Fixed `parameters_to_ignore` not properly set to DDPWrapper ([#7239](https://github.com/Lightning-AI/lightning/pull/7239))
- Fixed parsing of `fast_dev_run=True` with the built-in `ArgumentParser` ([#7240](https://github.com/Lightning-AI/lightning/pull/7240))
- Fixed handling an `IterableDataset` that fails to produce a batch at the beginning of an epoch ([#7294](https://github.com/Lightning-AI/lightning/pull/7294))
- Fixed `LightningModule.save_hyperparameters()` when attempting to save an empty container ([#7268](https://github.com/Lightning-AI/lightning/pull/7268))
- Fixed `apex` not properly instantiated when running with `ddp` ([#7274](https://github.com/Lightning-AI/lightning/pull/7274))
- Fixed optimizer `state` not moved to `GPU` ([#7277](https://github.com/Lightning-AI/lightning/pull/7277))
- Fixed custom init args for `WandbLogger` ([#6989](https://github.com/Lightning-AI/lightning/pull/6989))
- Fixed a bug where an error would be raised if the train dataloader sometimes produced None for a batch ([#7342](https://github.com/Lightning-AI/lightning/pull/7342))
- Fixed examples (
    [#6600](https://github.com/Lightning-AI/lightning/pull/6600),
    [#6638](https://github.com/Lightning-AI/lightning/pull/6638),
    [#7096](https://github.com/Lightning-AI/lightning/pull/7096),
    [#7246](https://github.com/Lightning-AI/lightning/pull/7246),
    [#6357](https://github.com/Lightning-AI/lightning/pull/6357),
    [#6476](https://github.com/Lightning-AI/lightning/pull/6476),
    [#6294](https://github.com/Lightning-AI/lightning/pull/6294),
    [#6373](https://github.com/Lightning-AI/lightning/pull/6373),
    [#6088](https://github.com/Lightning-AI/lightning/pull/6088),
    [#7398](https://github.com/Lightning-AI/lightning/pull/7398)
)
- Resolved schedule step bug for PyTorch Profiler ([#6674](https://github.com/Lightning-AI/lightning/pull/6674),
    [#6681](https://github.com/Lightning-AI/lightning/pull/6681))
- Updated logic for checking TPUs availability ([#6767](https://github.com/Lightning-AI/lightning/pull/6767))
- Resolve TPU miss rendezvous ([#6781](https://github.com/Lightning-AI/lightning/pull/6781))
- Fixed auto-scaling mode when calling tune method on trainer ([#7321](https://github.com/Lightning-AI/lightning/pull/7321))
- Fixed finetuning complex models correctly unfreezes ([#6880](https://github.com/Lightning-AI/lightning/pull/6880))
- Ensure we set the eval/train flag correctly on accelerator model ([#6877](https://github.com/Lightning-AI/lightning/pull/6877))
- Set better defaults for `rank_zero_only.rank` when training is launched with SLURM and torchelastic ([#6802](https://github.com/Lightning-AI/lightning/pull/6802))
- Fixed matching the number of outputs of backward with forward for AllGatherGrad ([#6625](https://github.com/Lightning-AI/lightning/pull/6625))
- Fixed the `gradient_clip_algorithm` has no effect ([#6928](https://github.com/Lightning-AI/lightning/pull/6928))
- Fixed CUDA OOM detection and handling ([#6934](https://github.com/Lightning-AI/lightning/pull/6934))
- Fixed `unfreeze_and_add_param_group` expects `modules` rather than `module` ([#6822](https://github.com/Lightning-AI/lightning/pull/6822))
- Fixed DPP + SyncBN when move on device ([#6838](https://github.com/Lightning-AI/lightning/pull/6838))
- Fixed missing arguments in `lr_find` call ([#6784](https://github.com/Lightning-AI/lightning/pull/6784))
- Fixed `set_default_tensor_type` to `torch.DoubleTensor` with precision=64 ([#7108](https://github.com/Lightning-AI/lightning/pull/7108))
- Fixed `NeptuneLogger.log_text(step=None)` ([#7194](https://github.com/Lightning-AI/lightning/pull/7194))
- Fixed importing torchtext batch ([#6365](https://github.com/Lightning-AI/lightning/pull/6365),
    [#6323](https://github.com/Lightning-AI/lightning/pull/6323),
    [#6211](https://github.com/Lightning-AI/lightning/pull/6211))


## [1.2.9] - 2021-04-20

### Fixed

- Fixed the order to call for world ranks & the `root_device` property in `TPUSpawnPlugin` ([#7074](https://github.com/Lightning-AI/lightning/pull/7074))
- Fixed multi-gpu join for Horovod ([#6954](https://github.com/Lightning-AI/lightning/pull/6954))
- Fixed parsing for pre-release package versions ([#6999](https://github.com/Lightning-AI/lightning/pull/6999))


## [1.2.8] - 2021-04-14

### Added

- Added TPUSpawn + IterableDataset error message ([#6875](https://github.com/Lightning-AI/lightning/pull/6875))

### Fixed

- Fixed process rank not being available right away after `Trainer` instantiation ([#6941](https://github.com/Lightning-AI/lightning/pull/6941))
- Fixed `sync_dist` for tpus ([#6950](https://github.com/Lightning-AI/lightning/pull/6950))
- Fixed `AttributeError` for `require_backward_grad_sync` when running manual optimization with sharded plugin ([#6915](https://github.com/Lightning-AI/lightning/pull/6915))
- Fixed `--gpus` default for parser returned by `Trainer.add_argparse_args` ([#6898](https://github.com/Lightning-AI/lightning/pull/6898))
- Fixed TPU Spawn all gather ([#6896](https://github.com/Lightning-AI/lightning/pull/6896))
- Fixed `EarlyStopping` logic when `min_epochs` or `min_steps` requirement is not met ([#6705](https://github.com/Lightning-AI/lightning/pull/6705))
- Fixed csv extension check ([#6436](https://github.com/Lightning-AI/lightning/pull/6436))
- Fixed checkpoint issue when using Horovod distributed backend ([#6958](https://github.com/Lightning-AI/lightning/pull/6958))
- Fixed tensorboard exception raising ([#6901](https://github.com/Lightning-AI/lightning/pull/6901))
- Fixed setting the eval/train flag correctly on accelerator model ([#6983](https://github.com/Lightning-AI/lightning/pull/6983))
- Fixed DDP_SPAWN compatibility with bug_report_model.py ([#6892](https://github.com/Lightning-AI/lightning/pull/6892))
- Fixed bug where `BaseFinetuning.flatten_modules()` was duplicating leaf node parameters ([#6879](https://github.com/Lightning-AI/lightning/pull/6879))
- Set better defaults for `rank_zero_only.rank` when training is launched with SLURM and torchelastic:
    * Support SLURM and torchelastic global rank environment variables ([#5715](https://github.com/Lightning-AI/lightning/pull/5715))
    * Remove hardcoding of local rank in accelerator connector ([#6878](https://github.com/Lightning-AI/lightning/pull/6878))


## [1.2.7] - 2021-04-06

### Fixed

- Fixed resolve a bug with omegaconf and xm.save ([#6741](https://github.com/Lightning-AI/lightning/pull/6741))
- Fixed an issue with IterableDataset when __len__ is not defined ([#6828](https://github.com/Lightning-AI/lightning/pull/6828))
- Sanitize None params during pruning ([#6836](https://github.com/Lightning-AI/lightning/pull/6836))
- Enforce an epoch scheduler interval when using SWA ([#6588](https://github.com/Lightning-AI/lightning/pull/6588))
- Fixed TPU Colab hang issue, post training ([#6816](https://github.com/Lightning-AI/lightning/pull/6816))
- Fixed a bug where `TensorBoardLogger` would give a warning and not log correctly to a symbolic link `save_dir` ([#6730](https://github.com/Lightning-AI/lightning/pull/6730))
- Fixed bug where `predict` could not be used when `progress_bar_refresh_rate=0` ([#6884](https://github.com/Lightning-AI/lightning/pull/6884))


## [1.2.6] - 2021-03-30

### Changed

- Changed the behavior of `on_epoch_start` to run at the beginning of validation & test epoch ([#6498](https://github.com/Lightning-AI/lightning/pull/6498))

### Removed

- Removed legacy code to include `step` dictionary returns in `callback_metrics`. Use `self.log_dict` instead. ([#6682](https://github.com/Lightning-AI/lightning/pull/6682))

### Fixed

- Fixed `DummyLogger.log_hyperparams` raising a `TypeError` when running with `fast_dev_run=True` ([#6398](https://github.com/Lightning-AI/lightning/pull/6398))
- Fixed error on TPUs when there was no `ModelCheckpoint` ([#6654](https://github.com/Lightning-AI/lightning/pull/6654))
- Fixed `trainer.test` freeze on TPUs ([#6654](https://github.com/Lightning-AI/lightning/pull/6654))
- Fixed a bug where gradients were disabled after calling `Trainer.predict` ([#6657](https://github.com/Lightning-AI/lightning/pull/6657))
- Fixed bug where no TPUs were detected in a TPU pod env ([#6719](https://github.com/Lightning-AI/lightning/pull/6719))


## [1.2.5] - 2021-03-23

### Changed

- Update Gradient Clipping for the TPU Accelerator ([#6576](https://github.com/Lightning-AI/lightning/pull/6576))
- Refactored setup for typing friendly ([#6590](https://github.com/Lightning-AI/lightning/pull/6590))

### Fixed

- Fixed a bug where `all_gather` would not work correctly with `tpu_cores=8` ([#6587](https://github.com/Lightning-AI/lightning/pull/6587))
- Fixed comparing required versions ([#6434](https://github.com/Lightning-AI/lightning/pull/6434))
- Fixed duplicate logs appearing in console when using the python logging module ([#6275](https://github.com/Lightning-AI/lightning/pull/6275))
- Added Autocast in validation, test and predict modes for Native AMP ([#6565](https://github.com/Lightning-AI/lightning/pull/6565))


## [1.2.4] - 2021-03-16

### Changed

- Changed the default of `find_unused_parameters` back to `True` in DDP and DDP Spawn ([#6438](https://github.com/Lightning-AI/lightning/pull/6438))

### Fixed

- Expose DeepSpeed loss parameters to allow users to fix loss instability ([#6115](https://github.com/Lightning-AI/lightning/pull/6115))
- Fixed DP reduction with collection ([#6324](https://github.com/Lightning-AI/lightning/pull/6324))
- Fixed an issue where the tuner would not tune the learning rate if also tuning the batch size ([#4688](https://github.com/Lightning-AI/lightning/pull/4688))
- Fixed broadcast to use PyTorch `broadcast_object_list` and add `reduce_decision` ([#6410](https://github.com/Lightning-AI/lightning/pull/6410))
- Fixed logger creating directory structure too early in DDP ([#6380](https://github.com/Lightning-AI/lightning/pull/6380))
- Fixed DeepSpeed additional memory use on rank 0 when default device not set early enough ([#6460](https://github.com/Lightning-AI/lightning/pull/6460))
- Fixed an issue with `Tuner.scale_batch_size` not finding the batch size attribute in the datamodule ([#5968](https://github.com/Lightning-AI/lightning/pull/5968))
- Fixed an exception in the layer summary when the model contains torch.jit scripted submodules ([#6511](https://github.com/Lightning-AI/lightning/pull/6511))
- Fixed when Train loop config was run during `Trainer.predict` ([#6541](https://github.com/Lightning-AI/lightning/pull/6541))


## [1.2.3] - 2021-03-09

### Fixed

- Fixed `ModelPruning(make_pruning_permanent=True)` pruning buffers getting removed when saved during training ([#6073](https://github.com/Lightning-AI/lightning/pull/6073))
- Fixed when `_stable_1d_sort` to work when `n >= N` ([#6177](https://github.com/Lightning-AI/lightning/pull/6177))
- Fixed `AttributeError` when `logger=None` on TPU ([#6221](https://github.com/Lightning-AI/lightning/pull/6221))
- Fixed PyTorch Profiler with `emit_nvtx` ([#6260](https://github.com/Lightning-AI/lightning/pull/6260))
- Fixed `trainer.test` from `best_path` hangs after calling `trainer.fit`  ([#6272](https://github.com/Lightning-AI/lightning/pull/6272))
- Fixed `SingleTPU` calling `all_gather` ([#6296](https://github.com/Lightning-AI/lightning/pull/6296))
- Ensure we check DeepSpeed/Sharded in multi-node DDP ([#6297](https://github.com/Lightning-AI/lightning/pull/6297)
- Check `LightningOptimizer` doesn't delete optimizer hooks ([#6305](https://github.com/Lightning-AI/lightning/pull/6305)
- Resolve memory leak for evaluation ([#6326](https://github.com/Lightning-AI/lightning/pull/6326)
- Ensure that clip gradients is only called if the value is greater than 0 ([#6330](https://github.com/Lightning-AI/lightning/pull/6330)
- Fixed `Trainer` not resetting `lightning_optimizers` when calling `Trainer.fit()` multiple times ([#6372](https://github.com/Lightning-AI/lightning/pull/6372))


## [1.2.2] - 2021-03-02

### Added

- Added `checkpoint` parameter to callback's `on_save_checkpoint` hook ([#6072](https://github.com/Lightning-AI/lightning/pull/6072))

### Changed

- Changed the order of `backward`, `step`, `zero_grad` to `zero_grad`, `backward`, `step` ([#6147](https://github.com/Lightning-AI/lightning/pull/6147))
- Changed default for DeepSpeed CPU Offload to False, due to prohibitively slow speeds at smaller scale ([#6262](https://github.com/Lightning-AI/lightning/pull/6262))

### Fixed

- Fixed epoch level schedulers not being called when `val_check_interval < 1.0` ([#6075](https://github.com/Lightning-AI/lightning/pull/6075))
- Fixed multiple early stopping callbacks ([#6197](https://github.com/Lightning-AI/lightning/pull/6197))
- Fixed incorrect usage of `detach()`, `cpu()`, `to()` ([#6216](https://github.com/Lightning-AI/lightning/pull/6216))
- Fixed LBFGS optimizer support which didn't converge in automatic optimization ([#6147](https://github.com/Lightning-AI/lightning/pull/6147))
- Prevent `WandbLogger` from dropping values ([#5931](https://github.com/Lightning-AI/lightning/pull/5931))
- Fixed error thrown when using valid distributed mode in multi node ([#6297](https://github.com/Lightning-AI/lightning/pull/6297)


## [1.2.1] - 2021-02-23

### Fixed

- Fixed incorrect yield logic for the amp autocast context manager ([#6080](https://github.com/Lightning-AI/lightning/pull/6080))
- Fixed priority of plugin/accelerator when setting distributed mode ([#6089](https://github.com/Lightning-AI/lightning/pull/6089))
- Fixed error message for AMP + CPU incompatibility ([#6107](https://github.com/Lightning-AI/lightning/pull/6107))
- Disabled batch transfer in DP mode ([#6093](https://github.com/Lightning-AI/lightning/pull/6093))


## [1.2.0] - 2021-02-18

### Added

- Added `DataType`, `AverageMethod` and `MDMCAverageMethod` enum in metrics ([#5657](https://github.com/Lightning-AI/lightning/pull/5689))
- Added support for summarized model total params size in megabytes ([#5590](https://github.com/Lightning-AI/lightning/pull/5590))
- Added support for multiple train loaders ([#1959](https://github.com/Lightning-AI/lightning/pull/1959))
- Added `Accuracy` metric now generalizes to Top-k accuracy for (multi-dimensional) multi-class inputs using the `top_k` parameter ([#4838](https://github.com/Lightning-AI/lightning/pull/4838))
- Added `Accuracy` metric now enables the computation of subset accuracy for multi-label or multi-dimensional multi-class inputs with the `subset_accuracy` parameter ([#4838](https://github.com/Lightning-AI/lightning/pull/4838))
- Added `HammingDistance` metric to compute the hamming distance (loss) ([#4838](https://github.com/Lightning-AI/lightning/pull/4838))
- Added `max_fpr` parameter to `auroc` metric for computing partial auroc metric ([#3790](https://github.com/Lightning-AI/lightning/pull/3790))
- Added `StatScores` metric to compute the number of true positives, false positives, true negatives and false negatives ([#4839](https://github.com/Lightning-AI/lightning/pull/4839))
- Added `R2Score` metric ([#5241](https://github.com/Lightning-AI/lightning/pull/5241))
- Added `LambdaCallback` ([#5347](https://github.com/Lightning-AI/lightning/pull/5347))
- Added `BackboneLambdaFinetuningCallback` ([#5377](https://github.com/Lightning-AI/lightning/pull/5377))
- Accelerator `all_gather` supports collection ([#5221](https://github.com/Lightning-AI/lightning/pull/5221))
- Added `image_gradients` functional metric to compute the image gradients of a given input image. ([#5056](https://github.com/Lightning-AI/lightning/pull/5056))
- Added `MetricCollection` ([#4318](https://github.com/Lightning-AI/lightning/pull/4318))
- Added `.clone()` method to metrics ([#4318](https://github.com/Lightning-AI/lightning/pull/4318))
- Added `IoU` class interface ([#4704](https://github.com/Lightning-AI/lightning/pull/4704))
- Support to tie weights after moving model to TPU via `on_post_move_to_device` hook
- Added missing val/test hooks in `LightningModule` ([#5467](https://github.com/Lightning-AI/lightning/pull/5467))
- The `Recall` and `Precision` metrics (and their functional counterparts `recall` and `precision`) can now be generalized to Recall@K and Precision@K with the use of `top_k` parameter ([#4842](https://github.com/Lightning-AI/lightning/pull/4842))
- Added `ModelPruning` Callback ([#5618](https://github.com/Lightning-AI/lightning/pull/5618),
    [#5825](https://github.com/Lightning-AI/lightning/pull/5825),
    [#6045](https://github.com/Lightning-AI/lightning/pull/6045))
- Added `PyTorchProfiler` ([#5560](https://github.com/Lightning-AI/lightning/pull/5560))
- Added compositional metrics ([#5464](https://github.com/Lightning-AI/lightning/pull/5464))
- Added Trainer method `predict(...)` for high performance predictions ([#5579](https://github.com/Lightning-AI/lightning/pull/5579))
- Added `on_before_batch_transfer` and `on_after_batch_transfer` data hooks ([#3671](https://github.com/Lightning-AI/lightning/pull/3671))
- Added AUC/AUROC class interface ([#5479](https://github.com/Lightning-AI/lightning/pull/5479))
- Added `PredictLoop` object ([#5752](https://github.com/Lightning-AI/lightning/pull/5752))
- Added `QuantizationAwareTraining` callback ([#5706](https://github.com/Lightning-AI/lightning/pull/5706),
    [#6040](https://github.com/Lightning-AI/lightning/pull/6040))
- Added `LightningModule.configure_callbacks` to enable the definition of model-specific callbacks ([#5621](https://github.com/Lightning-AI/lightning/pull/5621))
- Added `dim` to `PSNR` metric for mean-squared-error reduction ([#5957](https://github.com/Lightning-AI/lightning/pull/5957))
- Added promxial policy optimization template to pl_examples ([#5394](https://github.com/Lightning-AI/lightning/pull/5394))
- Added `log_graph` to `CometLogger` ([#5295](https://github.com/Lightning-AI/lightning/pull/5295))
- Added possibility for nested loaders ([#5404](https://github.com/Lightning-AI/lightning/pull/5404))
- Added `sync_step` to Wandb logger ([#5351](https://github.com/Lightning-AI/lightning/pull/5351))
- Added `StochasticWeightAveraging` callback ([#5640](https://github.com/Lightning-AI/lightning/pull/5640))
- Added `LightningDataModule.from_datasets(...)` ([#5133](https://github.com/Lightning-AI/lightning/pull/5133))
- Added `PL_TORCH_DISTRIBUTED_BACKEND` env variable to select backend ([#5981](https://github.com/Lightning-AI/lightning/pull/5981))
- Added `Trainer` flag to activate Stochastic Weight Averaging (SWA) `Trainer(stochastic_weight_avg=True)` ([#6038](https://github.com/Lightning-AI/lightning/pull/6038))
- Added DeepSpeed integration ([#5954](https://github.com/Lightning-AI/lightning/pull/5954),
    [#6042](https://github.com/Lightning-AI/lightning/pull/6042))

### Changed

- Changed `stat_scores` metric now calculates stat scores over all classes and gains new parameters, in line with the new `StatScores` metric ([#4839](https://github.com/Lightning-AI/lightning/pull/4839))
- Changed `computer_vision_fine_tunning` example to use `BackboneLambdaFinetuningCallback` ([#5377](https://github.com/Lightning-AI/lightning/pull/5377))
- Changed `automatic casting` for LoggerConnector `metrics` ([#5218](https://github.com/Lightning-AI/lightning/pull/5218))
- Changed `iou` [func] to allow float input ([#4704](https://github.com/Lightning-AI/lightning/pull/4704))
- Metric `compute()` method will no longer automatically call `reset()` ([#5409](https://github.com/Lightning-AI/lightning/pull/5409))
- Set PyTorch 1.4 as min requirements, also for testing and examples `torchvision>=0.5` and `torchtext>=0.5` ([#5418](https://github.com/Lightning-AI/lightning/pull/5418))
- Changed `callbacks` argument in `Trainer` to allow `Callback` input ([#5446](https://github.com/Lightning-AI/lightning/pull/5446))
- Changed the default of `find_unused_parameters` to `False` in DDP ([#5185](https://github.com/Lightning-AI/lightning/pull/5185))
- Changed `ModelCheckpoint` version suffixes to start at 1 ([#5008](https://github.com/Lightning-AI/lightning/pull/5008))
- Progress bar metrics tensors are now converted to float ([#5692](https://github.com/Lightning-AI/lightning/pull/5692))
- Changed the default value for the `progress_bar_refresh_rate` Trainer argument in Google COLAB notebooks to 20 ([#5516](https://github.com/Lightning-AI/lightning/pull/5516))
- Extended support for purely iteration-based training ([#5726](https://github.com/Lightning-AI/lightning/pull/5726))
- Made `LightningModule.global_rank`, `LightningModule.local_rank` and `LightningModule.logger` read-only properties ([#5730](https://github.com/Lightning-AI/lightning/pull/5730))
- Forced `ModelCheckpoint` callbacks to run after all others to guarantee all states are saved to the checkpoint ([#5731](https://github.com/Lightning-AI/lightning/pull/5731))
- Refactored Accelerators and Plugins:
    * Added base classes for plugins ([#5715](https://github.com/Lightning-AI/lightning/pull/5715))
    * Added parallel plugins for DP, DDP, DDPSpawn, DDP2 and Horovod ([#5714](https://github.com/Lightning-AI/lightning/pull/5714))
    * Precision Plugins ([#5718](https://github.com/Lightning-AI/lightning/pull/5718))
    * Added new Accelerators for CPU, GPU and TPU ([#5719](https://github.com/Lightning-AI/lightning/pull/5719))
    * Added RPC and Sharded plugins ([#5732](https://github.com/Lightning-AI/lightning/pull/5732))
    * Added missing `LightningModule`-wrapper logic to new plugins and accelerator ([#5734](https://github.com/Lightning-AI/lightning/pull/5734))
    * Moved device-specific teardown logic from training loop to accelerator ([#5973](https://github.com/Lightning-AI/lightning/pull/5973))
    * Moved accelerator_connector.py to the connectors subfolder ([#6033](https://github.com/Lightning-AI/lightning/pull/6033))
    * Trainer only references accelerator ([#6039](https://github.com/Lightning-AI/lightning/pull/6039))
    * Made parallel devices optional across all plugins ([#6051](https://github.com/Lightning-AI/lightning/pull/6051))
    * Cleaning ([#5948](https://github.com/Lightning-AI/lightning/pull/5948),
        [#5949](https://github.com/Lightning-AI/lightning/pull/5949),
        [#5950](https://github.com/Lightning-AI/lightning/pull/5950))
- Enabled `self.log` in callbacks ([#5094](https://github.com/Lightning-AI/lightning/pull/5094))
- Renamed xxx_AVAILABLE as protected ([#5082](https://github.com/Lightning-AI/lightning/pull/5082))
- Unified module names in Utils ([#5199](https://github.com/Lightning-AI/lightning/pull/5199))
- Separated utils: imports & enums ([#5256](https://github.com/Lightning-AI/lightning/pull/5256)
    [#5874](https://github.com/Lightning-AI/lightning/pull/5874))
- Refactor: clean trainer device & distributed getters ([#5300](https://github.com/Lightning-AI/lightning/pull/5300))
- Simplified training phase as LightningEnum ([#5419](https://github.com/Lightning-AI/lightning/pull/5419))
- Updated metrics to use LightningEnum ([#5689](https://github.com/Lightning-AI/lightning/pull/5689))
- Changed the seq of `on_train_batch_end`, `on_batch_end` & `on_train_epoch_end`, `on_epoch_end hooks` ([#5688](https://github.com/Lightning-AI/lightning/pull/5688))
- Refactored `setup_training` and remove `test_mode` ([#5388](https://github.com/Lightning-AI/lightning/pull/5388))
- Disabled training with zero `num_training_batches` when insufficient `limit_train_batches` ([#5703](https://github.com/Lightning-AI/lightning/pull/5703))
- Refactored `EpochResultStore` ([#5522](https://github.com/Lightning-AI/lightning/pull/5522))
- Update `lr_finder` to check for attribute if not running `fast_dev_run` ([#5990](https://github.com/Lightning-AI/lightning/pull/5990))
- LightningOptimizer manual optimizer is more flexible and expose `toggle_model` ([#5771](https://github.com/Lightning-AI/lightning/pull/5771))
- `MlflowLogger` limit parameter value length to 250 char ([#5893](https://github.com/Lightning-AI/lightning/pull/5893))
- Re-introduced fix for Hydra directory sync with multiple process ([#5993](https://github.com/Lightning-AI/lightning/pull/5993))

### Deprecated

- Function `stat_scores_multiple_classes` is deprecated in favor of `stat_scores` ([#4839](https://github.com/Lightning-AI/lightning/pull/4839))
- Moved accelerators and plugins to its `legacy` pkg ([#5645](https://github.com/Lightning-AI/lightning/pull/5645))
- Deprecated `LightningDistributedDataParallel` in favor of new wrapper module `LightningDistributedModule` ([#5185](https://github.com/Lightning-AI/lightning/pull/5185))
- Deprecated `LightningDataParallel` in favor of new wrapper module `LightningParallelModule` ([#5670](https://github.com/Lightning-AI/lightning/pull/5670))
- Renamed utils modules ([#5199](https://github.com/Lightning-AI/lightning/pull/5199))
    * `argparse_utils` >> `argparse`
    * `model_utils` >> `model_helpers`
    * `warning_utils` >> `warnings`
    * `xla_device_utils` >> `xla_device`
- Deprecated using `'val_loss'` to set the `ModelCheckpoint` monitor ([#6012](https://github.com/Lightning-AI/lightning/pull/6012))
- Deprecated `.get_model()` with explicit `.lightning_module` property ([#6035](https://github.com/Lightning-AI/lightning/pull/6035))
- Deprecated Trainer attribute `accelerator_backend` in favor of `accelerator` ([#6034](https://github.com/Lightning-AI/lightning/pull/6034))

### Removed

- Removed deprecated checkpoint argument `filepath` ([#5321](https://github.com/Lightning-AI/lightning/pull/5321))
- Removed deprecated `Fbeta`, `f1_score` and `fbeta_score` metrics ([#5322](https://github.com/Lightning-AI/lightning/pull/5322))
- Removed deprecated `TrainResult` ([#5323](https://github.com/Lightning-AI/lightning/pull/5323))
- Removed deprecated `EvalResult` ([#5633](https://github.com/Lightning-AI/lightning/pull/5633))
- Removed `LoggerStages` ([#5673](https://github.com/Lightning-AI/lightning/pull/5673))

### Fixed

- Fixed distributed setting and `ddp_cpu` only with `num_processes>1` ([#5297](https://github.com/Lightning-AI/lightning/pull/5297))
- Fixed `num_workers` for Windows example ([#5375](https://github.com/Lightning-AI/lightning/pull/5375))
- Fixed loading yaml ([#5619](https://github.com/Lightning-AI/lightning/pull/5619))
- Fixed support custom DataLoader with DDP if they can be re-instantiated ([#5745](https://github.com/Lightning-AI/lightning/pull/5745))
- Fixed repeated `.fit()` calls ignore max_steps iteration bound ([#5936](https://github.com/Lightning-AI/lightning/pull/5936))
- Fixed throwing `MisconfigurationError` on unknown mode ([#5255](https://github.com/Lightning-AI/lightning/pull/5255))
- Resolve bug with Finetuning ([#5744](https://github.com/Lightning-AI/lightning/pull/5744))
- Fixed `ModelCheckpoint` race condition in file existence check ([#5155](https://github.com/Lightning-AI/lightning/pull/5155))
- Fixed some compatibility with PyTorch 1.8 ([#5864](https://github.com/Lightning-AI/lightning/pull/5864))
- Fixed forward cache ([#5895](https://github.com/Lightning-AI/lightning/pull/5895))
- Fixed recursive detach of tensors to CPU ([#6007](https://github.com/Lightning-AI/lightning/pull/6007))
- Fixed passing wrong strings for scheduler interval doesn't throw an error ([#5923](https://github.com/Lightning-AI/lightning/pull/5923))
- Fixed wrong `requires_grad` state after `return None` with multiple optimizers ([#5738](https://github.com/Lightning-AI/lightning/pull/5638))
- Fixed add `on_epoch_end` hook at the end of `validation`, `test` epoch ([#5986](https://github.com/Lightning-AI/lightning/pull/5986))
- Fixed missing `process_dataloader` call for `TPUSpawn` when in distributed mode ([#6015](https://github.com/Lightning-AI/lightning/pull/6015))
- Fixed progress bar flickering by appending 0 to floats/strings ([#6009](https://github.com/Lightning-AI/lightning/pull/6009))
- Fixed synchronization issues with TPU training ([#6027](https://github.com/Lightning-AI/lightning/pull/6027))
- Fixed `hparams.yaml` saved twice when using `TensorBoardLogger` ([#5953](https://github.com/Lightning-AI/lightning/pull/5953))
- Fixed basic examples ([#5912](https://github.com/Lightning-AI/lightning/pull/5912),
    [#5985](https://github.com/Lightning-AI/lightning/pull/5985))
- Fixed `fairscale` compatible with PT 1.8 ([#5996](https://github.com/Lightning-AI/lightning/pull/5996))
- Ensured `process_dataloader` is called when `tpu_cores > 1` to use Parallel DataLoader ([#6015](https://github.com/Lightning-AI/lightning/pull/6015))
- Attempted SLURM auto resume call when non-shell call fails ([#6002](https://github.com/Lightning-AI/lightning/pull/6002))
- Fixed wrapping optimizers upon assignment ([#6006](https://github.com/Lightning-AI/lightning/pull/6006))
- Fixed allowing hashing of metrics with lists in their state ([#5939](https://github.com/Lightning-AI/lightning/pull/5939))


## [1.1.8] - 2021-02-08

### Fixed

- Separate epoch validation from step validation ([#5208](https://github.com/Lightning-AI/lightning/pull/5208))
- Fixed `toggle_optimizers` not handling all optimizer parameters ([#5775](https://github.com/Lightning-AI/lightning/pull/5775))


## [1.1.7] - 2021-02-03

### Fixed

- Fixed `TensorBoardLogger` not closing `SummaryWriter` on `finalize` ([#5696](https://github.com/Lightning-AI/lightning/pull/5696))
- Fixed filtering of pytorch  "unsqueeze" warning when using DP ([#5622](https://github.com/Lightning-AI/lightning/pull/5622))
- Fixed `num_classes` argument in F1 metric ([#5663](https://github.com/Lightning-AI/lightning/pull/5663))
- Fixed `log_dir` property ([#5537](https://github.com/Lightning-AI/lightning/pull/5537))
- Fixed a race condition in `ModelCheckpoint` when checking if a checkpoint file exists ([#5144](https://github.com/Lightning-AI/lightning/pull/5144))
- Remove unnecessary intermediate layers in Dockerfiles ([#5697](https://github.com/Lightning-AI/lightning/pull/5697))
- Fixed auto learning rate ordering ([#5638](https://github.com/Lightning-AI/lightning/pull/5638))


## [1.1.6] - 2021-01-26

### Changed

- Increased TPU check timeout from 20s to 100s ([#5598](https://github.com/Lightning-AI/lightning/pull/5598))
- Ignored `step` param in Neptune logger's log_metric method ([#5510](https://github.com/Lightning-AI/lightning/pull/5510))
- Pass batch outputs to `on_train_batch_end` instead of `epoch_end` outputs ([#4369](https://github.com/Lightning-AI/lightning/pull/4369))

### Fixed

- Fixed `toggle_optimizer` to reset `requires_grad` state  ([#5574](https://github.com/Lightning-AI/lightning/pull/5574))
- Fixed FileNotFoundError for best checkpoint when using DDP with Hydra ([#5629](https://github.com/Lightning-AI/lightning/pull/5629))
- Fixed an error when logging a progress bar metric with a reserved name ([#5620](https://github.com/Lightning-AI/lightning/pull/5620))
- Fixed `Metric`'s `state_dict` not included when child modules ([#5614](https://github.com/Lightning-AI/lightning/pull/5614))
- Fixed Neptune logger creating multiple experiments when GPUs > 1 ([#3256](https://github.com/Lightning-AI/lightning/pull/3256))
- Fixed duplicate logs appearing in console when using the python logging module ([#5509](https://github.com/Lightning-AI/lightning/pull/5509))
- Fixed tensor printing in `trainer.test()` ([#5138](https://github.com/Lightning-AI/lightning/pull/5138))
- Fixed not using dataloader when `hparams` present ([#4559](https://github.com/Lightning-AI/lightning/pull/4559))


## [1.1.5] - 2021-01-19

### Fixed

- Fixed a visual bug in the progress bar display initialization ([#4579](https://github.com/Lightning-AI/lightning/pull/4579))
- Fixed logging `on_train_batch_end` in a callback with multiple optimizers ([#5521](https://github.com/Lightning-AI/lightning/pull/5521))
- Fixed `reinit_scheduler_properties` with correct optimizer ([#5519](https://github.com/Lightning-AI/lightning/pull/5519))
- Fixed `val_check_interval` with `fast_dev_run` ([#5540](https://github.com/Lightning-AI/lightning/pull/5540))


## [1.1.4] - 2021-01-12

### Added

- Add automatic optimization property setter to lightning module ([#5169](https://github.com/Lightning-AI/lightning/pull/5169))

### Changed

- Changed deprecated `enable_pl_optimizer=True` ([#5244](https://github.com/Lightning-AI/lightning/pull/5244))

### Fixed

- Fixed `transfer_batch_to_device` for DDP with `len(devices_ids) == 1` ([#5195](https://github.com/Lightning-AI/lightning/pull/5195))
- Logging only on `not should_accumulate()` during training ([#5417](https://github.com/Lightning-AI/lightning/pull/5417))
- Resolve interpolation bug with Hydra ([#5406](https://github.com/Lightning-AI/lightning/pull/5406))
- Check environ before selecting a seed to prevent warning message ([#4743](https://github.com/Lightning-AI/lightning/pull/4743))
- Fixed signature mismatch in `model_to_device` of `DDPCPUHPCAccelerator` ([#5505](https://github.com/Lightning-AI/lightning/pull/5505))

## [1.1.3] - 2021-01-05

### Added

- Added a check for optimizer attached to `lr_scheduler` ([#5338](https://github.com/Lightning-AI/lightning/pull/5338))
- Added support for passing non-existing filepaths to `resume_from_checkpoint` ([#4402](https://github.com/Lightning-AI/lightning/pull/4402))

### Changed

- Skip restore from `resume_from_checkpoint` while `testing` ([#5161](https://github.com/Lightning-AI/lightning/pull/5161))
- Allowed `log_momentum` for adaptive optimizers in `LearningRateMonitor` ([#5333](https://github.com/Lightning-AI/lightning/pull/5333))
- Disabled checkpointing, earlystopping and logging with `fast_dev_run` ([#5277](https://github.com/Lightning-AI/lightning/pull/5277))
- Distributed group defaults to `WORLD` if `None` ([#5125](https://github.com/Lightning-AI/lightning/pull/5125))

### Fixed

- Fixed `trainer.test` returning non-test metrics ([#5214](https://github.com/Lightning-AI/lightning/pull/5214))
- Fixed metric state reset ([#5273](https://github.com/Lightning-AI/lightning/pull/5273))
- Fixed `--num-nodes` on `DDPSequentialPlugin` ([#5327](https://github.com/Lightning-AI/lightning/pull/5327))
- Fixed invalid value for `weights_summary` ([#5296](https://github.com/Lightning-AI/lightning/pull/5296))
- Fixed `Trainer.test` not using the latest `best_model_path` ([#5161](https://github.com/Lightning-AI/lightning/pull/5161))
- Fixed existence check for hparams not using underlying filesystem ([#5250](https://github.com/Lightning-AI/lightning/pull/5250))
- Fixed `LightningOptimizer` AMP bug ([#5191](https://github.com/Lightning-AI/lightning/pull/5191))
- Fixed casted key to string in `_flatten_dict` ([#5354](https://github.com/Lightning-AI/lightning/pull/5354))


## [1.1.2] - 2020-12-23

### Added

- Support number for logging with `sync_dist=True` ([#5080](https://github.com/Lightning-AI/lightning/pull/5080))
- Added offset logging step when resuming for Wandb logger ([#5050](https://github.com/Lightning-AI/lightning/pull/5050))

### Removed

- `enable_pl_optimizer=False` by default to temporarily fix AMP issues ([#5163](https://github.com/Lightning-AI/lightning/pull/5163))

### Fixed

- Metric reduction with Logging ([#5150](https://github.com/Lightning-AI/lightning/pull/5150))
- Remove nan loss in manual optimization ([#5121](https://github.com/Lightning-AI/lightning/pull/5121))
- Un-balanced logging properly supported ([#5119](https://github.com/Lightning-AI/lightning/pull/5119))
- Fix hanging in DDP HPC accelerators ([#5157](https://github.com/Lightning-AI/lightning/pull/5157))
- Fix reset `TensorRunningAccum` ([#5106](https://github.com/Lightning-AI/lightning/pull/5106))
- Updated `DALIClassificationLoader` to not use deprecated arguments ([#4925](https://github.com/Lightning-AI/lightning/pull/4925))
- Corrected call to `torch.no_grad` ([#5124](https://github.com/Lightning-AI/lightning/pull/5124))


## [1.1.1] - 2020-12-15

### Added

- Add a notebook example to reach a quick baseline of ~94% accuracy on CIFAR10 using Resnet in Lightning ([#4818](https://github.com/Lightning-AI/lightning/pull/4818))

### Changed

- Simplify accelerator steps ([#5015](https://github.com/Lightning-AI/lightning/pull/5015))
- Refactor load in checkpoint connector ([#4593](https://github.com/Lightning-AI/lightning/pull/4593))
- Fixed the saved filename in `ModelCheckpoint` when it already exists ([#4861](https://github.com/Lightning-AI/lightning/pull/4861))

### Removed

- Drop duplicate metrics ([#5014](https://github.com/Lightning-AI/lightning/pull/5014))
- Remove beta arg from F1 class and functional ([#5076](https://github.com/Lightning-AI/lightning/pull/5076))

### Fixed

- Fixed trainer by default `None` in `DDPAccelerator` ([#4915](https://github.com/Lightning-AI/lightning/pull/4915))
- Fixed `LightningOptimizer` to expose optimizer attributes ([#5095](https://github.com/Lightning-AI/lightning/pull/5095))
- Do not warn when the `name` key is used in the `lr_scheduler` dict ([#5057](https://github.com/Lightning-AI/lightning/pull/5057))
- Check if optimizer supports closure ([#4981](https://github.com/Lightning-AI/lightning/pull/4981))
- Add deprecated metric utility functions back to functional (
    [#5067](https://github.com/Lightning-AI/lightning/pull/5067),
    [#5068](https://github.com/Lightning-AI/lightning/pull/5068))
- Allow any input in `to_onnx` and `to_torchscript` ([#4378](https://github.com/Lightning-AI/lightning/pull/4378))
- Fixed `DDPHPCAccelerator` hangs in DDP construction by calling `init_device` ([#5157](https://github.com/Lightning-AI/lightning/pull/5157))


## [1.1.0] - 2020-12-09

### Added

- Added "monitor" key to saved `ModelCheckpoints` ([#4383](https://github.com/Lightning-AI/lightning/pull/4383))
- Added `ConfusionMatrix` class interface ([#4348](https://github.com/Lightning-AI/lightning/pull/4348))
- Added multiclass AUROC metric ([#4236](https://github.com/Lightning-AI/lightning/pull/4236))
- Added global step indexing to the checkpoint name for a better sub-epoch checkpointing experience ([#3807](https://github.com/Lightning-AI/lightning/pull/3807))
- Added optimizer hooks in callbacks ([#4379](https://github.com/Lightning-AI/lightning/pull/4379))
- Added option to log momentum ([#4384](https://github.com/Lightning-AI/lightning/pull/4384))
- Added `current_score` to `ModelCheckpoint.on_save_checkpoint` ([#4721](https://github.com/Lightning-AI/lightning/pull/4721))
- Added logging using `self.log` in train and evaluation for epoch end hooks (
    [#4552](https://github.com/Lightning-AI/lightning/pull/4552),
    [#4495](https://github.com/Lightning-AI/lightning/pull/4495),
    [#4439](https://github.com/Lightning-AI/lightning/pull/4439),
    [#4684](https://github.com/Lightning-AI/lightning/pull/4684),
    [#4913](https://github.com/Lightning-AI/lightning/pull/4913))
- Added ability for DDP plugin to modify optimizer state saving ([#4675](https://github.com/Lightning-AI/lightning/pull/4675))
- Added `prefix` argument in loggers ([#4557](https://github.com/Lightning-AI/lightning/pull/4557))
- Added printing of total num of params, trainable and non-trainable params in ModelSummary ([#4521](https://github.com/Lightning-AI/lightning/pull/4521))
- Added `PrecisionRecallCurve, ROC, AveragePrecision` class metric ([#4549](https://github.com/Lightning-AI/lightning/pull/4549))
- Added custom `Apex` and `NativeAMP` as `Precision plugins` ([#4355](https://github.com/Lightning-AI/lightning/pull/4355))
- Added `DALI MNIST` example ([#3721](https://github.com/Lightning-AI/lightning/pull/3721))
- Added `sharded plugin` for DDP for multi-gpu training memory optimizations (
    [#4639](https://github.com/Lightning-AI/lightning/pull/4639),
    [#4686](https://github.com/Lightning-AI/lightning/pull/4686),
    [#4737](https://github.com/Lightning-AI/lightning/pull/4737),
    [#4773](https://github.com/Lightning-AI/lightning/pull/4773))
- Added `experiment_id` to the NeptuneLogger ([#3462](https://github.com/Lightning-AI/lightning/pull/3462))
- Added `PyTorch Geometric` integration example with Lightning ([#4568](https://github.com/Lightning-AI/lightning/pull/4568))
- Added `all_gather` method to `LightningModule` which allows gradient based tensor synchronizations for use-cases such as negative sampling. ([#5012](https://github.com/Lightning-AI/lightning/pull/5012))
- Enabled `self.log` in most functions ([#4969](https://github.com/Lightning-AI/lightning/pull/4969))
- Added changeable extension variable for `ModelCheckpoint` ([#4977](https://github.com/Lightning-AI/lightning/pull/4977))


### Changed

- Tuner algorithms will be skipped if `fast_dev_run=True` ([#3903](https://github.com/Lightning-AI/lightning/pull/3903))
- `WandbLogger` does not force wandb `reinit` arg to True anymore and creates a run only when needed ([#4648](https://github.com/Lightning-AI/lightning/pull/4648))
- Changed `automatic_optimization` to be a model attribute ([#4602](https://github.com/Lightning-AI/lightning/pull/4602))
- Changed `Simple Profiler` report to order by percentage time spent + num calls ([#4880](https://github.com/Lightning-AI/lightning/pull/4880))
- Simplify optimization Logic ([#4984](https://github.com/Lightning-AI/lightning/pull/4984))
- Classification metrics overhaul ([#4837](https://github.com/Lightning-AI/lightning/pull/4837))
- Updated `fast_dev_run` to accept integer representing num_batches ([#4629](https://github.com/Lightning-AI/lightning/pull/4629))
- Refactored optimizer ([#4658](https://github.com/Lightning-AI/lightning/pull/4658))


### Deprecated

- Deprecated `prefix` argument in `ModelCheckpoint` ([#4765](https://github.com/Lightning-AI/lightning/pull/4765))
- Deprecated the old way of assigning hyper-parameters through `self.hparams = ...` ([#4813](https://github.com/Lightning-AI/lightning/pull/4813))
- Deprecated `mode='auto'` from `ModelCheckpoint` and `EarlyStopping` ([#4695](https://github.com/Lightning-AI/lightning/pull/4695))

### Removed

- Removed `reorder` parameter of the `auc` metric ([#5004](https://github.com/Lightning-AI/lightning/pull/5004))
- Removed `multiclass_roc` and `multiclass_precision_recall_curve`, use `roc` and `precision_recall_curve` instead ([#4549](https://github.com/Lightning-AI/lightning/pull/4549))

### Fixed

- Added feature to move tensors to CPU before saving ([#4309](https://github.com/Lightning-AI/lightning/pull/4309))
- Fixed `LoggerConnector` to have logged metrics on root device in DP ([#4138](https://github.com/Lightning-AI/lightning/pull/4138))
- Auto convert tensors to contiguous format when `gather_all` ([#4907](https://github.com/Lightning-AI/lightning/pull/4907))
- Fixed `PYTHONPATH` for ddp test model ([#4528](https://github.com/Lightning-AI/lightning/pull/4528))
- Fixed allowing logger to support indexing ([#4595](https://github.com/Lightning-AI/lightning/pull/4595))
- Fixed DDP and manual_optimization ([#4976](https://github.com/Lightning-AI/lightning/pull/4976))


## [1.0.8] - 2020-11-24

### Added

- Added casting to python types for numpy scalars when logging `hparams` ([#4647](https://github.com/Lightning-AI/lightning/pull/4647))
- Added warning when progress bar refresh rate is less than 20 on Google Colab to prevent crashing ([#4654](https://github.com/Lightning-AI/lightning/pull/4654))
- Added `F1` class metric ([#4656](https://github.com/Lightning-AI/lightning/pull/4656))

### Changed

- Consistently use `step=trainer.global_step` in `LearningRateMonitor` independently of `logging_interval` ([#4376](https://github.com/Lightning-AI/lightning/pull/4376))
- Metric states are no longer as default added to `state_dict` ([#4685](https://github.com/Lightning-AI/lightning/pull/4685))
- Renamed class metric `Fbeta` >> `FBeta` ([#4656](https://github.com/Lightning-AI/lightning/pull/4656))
- Model summary: add 1 decimal place ([#4745](https://github.com/Lightning-AI/lightning/pull/4745))
- Do not override `PYTHONWARNINGS` ([#4700](https://github.com/Lightning-AI/lightning/pull/4700))
- Changed `init_ddp_connection` moved from `DDP` to `DDPPlugin` ([#4407](https://github.com/Lightning-AI/lightning/pull/4407))


### Fixed

- Fixed checkpoint `hparams` dict casting when `omegaconf` is available ([#4770](https://github.com/Lightning-AI/lightning/pull/4770))
- Fixed incomplete progress bars when total batches not divisible by refresh rate ([#4577](https://github.com/Lightning-AI/lightning/pull/4577))
- Updated SSIM metric ([#4566](https://github.com/Lightning-AI/lightning/pull/4566))
- Fixed batch_arg_name - add `batch_arg_name` to all calls to `_adjust_batch_size`bug ([#4812](https://github.com/Lightning-AI/lightning/pull/4812))
- Fixed `torchtext` data to GPU ([#4785](https://github.com/Lightning-AI/lightning/pull/4785))
- Fixed a crash bug in MLFlow logger ([#4716](https://github.com/Lightning-AI/lightning/pull/4716))

## [1.0.7] - 2020-11-17

### Added

- Added lambda closure to `manual_optimizer_step` ([#4618](https://github.com/Lightning-AI/lightning/pull/4618))

### Changed

- Change Metrics `persistent` default mode to `False` ([#4685](https://github.com/Lightning-AI/lightning/pull/4685))
- LoggerConnector log_metrics will use `total_batch_idx` instead of `global_step` when logging on `training step` ([#4738](https://github.com/Lightning-AI/lightning/pull/4738))


### Fixed

- Prevent crash if `sync_dist=True` on CPU ([#4626](https://github.com/Lightning-AI/lightning/pull/4626))
- Fixed average pbar Metrics ([#4534](https://github.com/Lightning-AI/lightning/pull/4534))
- Fixed `setup` callback hook to correctly pass the LightningModule through ([#4608](https://github.com/Lightning-AI/lightning/pull/4608))
- Allowing decorate model init with saving `hparams` inside ([#4662](https://github.com/Lightning-AI/lightning/pull/4662))
- Fixed `split_idx` set by `LoggerConnector` in `on_trainer_init` to `Trainer`  ([#4697](https://github.com/Lightning-AI/lightning/pull/4697))


## [1.0.6] - 2020-11-11

### Added

- Added metrics aggregation in Horovod and fixed early stopping ([#3775](https://github.com/Lightning-AI/lightning/pull/3775))
- Added `manual_optimizer_step` which work with `AMP Native` and `accumulated_grad_batches` ([#4485](https://github.com/Lightning-AI/lightning/pull/4485))
- Added `persistent(mode)` method to metrics, to enable and disable metric states being added to `state_dict` ([#4482](https://github.com/Lightning-AI/lightning/pull/4482))
- Added congratulations at the end of our notebooks ([#4555](https://github.com/Lightning-AI/lightning/pull/4555))
- Added parameters `move_metrics_to_cpu` in Trainer to disable gpu leak ([#4592](https://github.com/Lightning-AI/lightning/pull/4592))


### Changed

- Changed `fsspec` to tuner ([#4458](https://github.com/Lightning-AI/lightning/pull/4458))
- Unify SLURM/TorchElastic under backend plugin ([#4578](https://github.com/Lightning-AI/lightning/pull/4578),
        [#4580](https://github.com/Lightning-AI/lightning/pull/4580),
        [#4581](https://github.com/Lightning-AI/lightning/pull/4581),
        [#4582](https://github.com/Lightning-AI/lightning/pull/4582),
        [#4583](https://github.com/Lightning-AI/lightning/pull/4583))

### Fixed

- Fixed feature-lack in `hpc_load` ([#4526](https://github.com/Lightning-AI/lightning/pull/4526))
- Fixed metrics states being overridden in DDP mode ([#4482](https://github.com/Lightning-AI/lightning/pull/4482))
- Fixed `lightning_getattr`, `lightning_hasattr` not finding the correct attributes in datamodule ([#4347](https://github.com/Lightning-AI/lightning/pull/4347))
- Fixed automatic optimization AMP by `manual_optimization_step` ([#4485](https://github.com/Lightning-AI/lightning/pull/4485))
- Replace `MisconfigurationException` with warning in `ModelCheckpoint` Callback ([#4560](https://github.com/Lightning-AI/lightning/pull/4560))
- Fixed logged keys in mlflow logger ([#4412](https://github.com/Lightning-AI/lightning/pull/4412))
- Fixed `is_picklable` by catching `AttributeError` ([#4508](https://github.com/Lightning-AI/lightning/pull/4508))
- Fixed multi test dataloaders dict `AttributeError` error ([#4480](https://github.com/Lightning-AI/lightning/pull/4480))
- Fixed show progress bar only for `progress_rank 0` on `DDP_SLURM` ([#4437](https://github.com/Lightning-AI/lightning/pull/4437))

## [1.0.5] - 2020-11-03

### Added

- Added PyTorch 1.7 Stable support ([#3821](https://github.com/Lightning-AI/lightning/pull/3821))
- Added timeout for `tpu_device_exists` to ensure process does not hang indefinitely ([#4340](https://github.com/Lightning-AI/lightning/pull/4340))

### Changed

- W&B log in sync with `Trainer` step ([#4405](https://github.com/Lightning-AI/lightning/pull/4405))
- Hook `on_after_backward` is called only when `optimizer_step` is being called ([#4439](https://github.com/Lightning-AI/lightning/pull/4439))
- Moved `track_and_norm_grad` into `training loop` and called only when `optimizer_step` is being called ([#4439](https://github.com/Lightning-AI/lightning/pull/4439))
- Changed type checker with explicit cast of `ref_model` object ([#4457](https://github.com/Lightning-AI/lightning/pull/4457))
- Changed `distributed_backend` -> `accelerator` ([#4429](https://github.com/Lightning-AI/lightning/pull/4429))

### Deprecated

- Deprecated passing `ModelCheckpoint` instance to `checkpoint_callback` Trainer argument ([#4336](https://github.com/Lightning-AI/lightning/pull/4336))

### Fixed

- Disable saving checkpoints if not trained ([#4372](https://github.com/Lightning-AI/lightning/pull/4372))
- Fixed error using `auto_select_gpus=True` with `gpus=-1` ([#4209](https://github.com/Lightning-AI/lightning/pull/4209))
- Disabled training when `limit_train_batches=0` ([#4371](https://github.com/Lightning-AI/lightning/pull/4371))
- Fixed that metrics do not store computational graph for all seen data ([#4313](https://github.com/Lightning-AI/lightning/pull/4313))
- Fixed AMP unscale for `on_after_backward` ([#4439](https://github.com/Lightning-AI/lightning/pull/4439))
- Fixed TorchScript export when module includes Metrics ([#4428](https://github.com/Lightning-AI/lightning/pull/4428))
- Fixed TorchScript trace method's data to device and docstring ([#4360](https://github.com/Lightning-AI/lightning/pull/4360))
- Fixed CSV logger warning ([#4419](https://github.com/Lightning-AI/lightning/pull/4419))
- Fixed skip DDP parameter sync ([#4301](https://github.com/Lightning-AI/lightning/pull/4301))
- Fixed `WandbLogger` _sanitize_callable function ([#4422](https://github.com/Lightning-AI/lightning/pull/4422))
- Fixed `AMP Native` `_unscale` gradient ([#4441](https://github.com/Lightning-AI/lightning/pull/4441))


## [1.0.4] - 2020-10-27

### Added

- Added `dirpath` and `filename` parameter in `ModelCheckpoint` ([#4213](https://github.com/Lightning-AI/lightning/pull/4213))
- Added plugins docs and DDPPlugin to customize ddp across all accelerators ([#4258](https://github.com/Lightning-AI/lightning/pull/4285))
- Added `strict` option to the scheduler dictionary ([#3586](https://github.com/Lightning-AI/lightning/pull/3586))
- Added `fsspec` support for profilers ([#4162](https://github.com/Lightning-AI/lightning/pull/4162))
- Added autogenerated helptext to `Trainer.add_argparse_args` ([#4344](https://github.com/Lightning-AI/lightning/pull/4344))
- Added support for string values in `Trainer`'s `profiler` parameter ([#3656](https://github.com/Lightning-AI/lightning/pull/3656))
- Added `optimizer_closure` to `optimizer.step` when supported ([#4190](https://github.com/Lightning-AI/lightning/pull/4190))
- Added unification of regression metrics ([#4166](https://github.com/Lightning-AI/lightning/pull/4166))
- Added checkpoint load from Bytes ([#4314](https://github.com/Lightning-AI/lightning/pull/4314))

### Changed

- Improved error messages for invalid `configure_optimizers` returns ([#3587](https://github.com/Lightning-AI/lightning/pull/3587))
- Allow changing the logged step value in `validation_step` ([#4130](https://github.com/Lightning-AI/lightning/pull/4130))
- Allow setting `replace_sampler_ddp=True` with a distributed sampler already added ([#4273](https://github.com/Lightning-AI/lightning/pull/4273))
- Fixed sanitized parameters for `WandbLogger.log_hyperparams` ([#4320](https://github.com/Lightning-AI/lightning/pull/4320))

### Deprecated

- Deprecated `filepath` in `ModelCheckpoint` ([#4213](https://github.com/Lightning-AI/lightning/pull/4213))
- Deprecated `reorder` parameter of the `auc` metric ([#4237](https://github.com/Lightning-AI/lightning/pull/4237))
- Deprecated bool values in `Trainer`'s `profiler` parameter ([#3656](https://github.com/Lightning-AI/lightning/pull/3656))

### Fixed

- Fixed setting device ids in DDP ([#4297](https://github.com/Lightning-AI/lightning/pull/4297))
- Fixed synchronization of best model path in `ddp_accelerator` ([#4323](https://github.com/Lightning-AI/lightning/pull/4323))
- Fixed `WandbLogger` not uploading checkpoint artifacts at the end of training ([#4341](https://github.com/Lightning-AI/lightning/pull/4341))
- Fixed `FBeta` computation ([#4183](https://github.com/Lightning-AI/lightning/pull/4183))
- Fixed `accumulation across batches` has completed `before breaking training loop` ([#4278](https://github.com/Lightning-AI/lightning/pull/4278))
- Fixed `ModelCheckpoint` don't increase current_epoch and global_step when not training ([#4291](https://github.com/Lightning-AI/lightning/pull/4291))
- Fixed `COMET_EXPERIMENT_KEY` environment variable usage in comet logger ([#4230](https://github.com/Lightning-AI/lightning/pull/4230))

## [1.0.3] - 2020-10-20

### Added

- Added persistent flag to `Metric.add_state` ([#4195](https://github.com/Lightning-AI/lightning/pull/4195))

### Changed

- Used `checkpoint_connector.hpc_save` in SLURM ([#4217](https://github.com/Lightning-AI/lightning/pull/4217))
- Moved base req. to root ([#4219](https://github.com/Lightning-AI/lightning/pull/4219))

### Fixed

- Fixed `hparams` assign in init ([#4189](https://github.com/Lightning-AI/lightning/pull/4189))
- Fixed overwrite check for model hooks ([#4010](https://github.com/Lightning-AI/lightning/pull/4010))


## [1.0.2] - 2020-10-15

### Added

- Added trace functionality to the function `to_torchscript` ([#4142](https://github.com/Lightning-AI/lightning/pull/4142))

### Changed

- Called `on_load_checkpoint` before loading `state_dict` ([#4057](https://github.com/Lightning-AI/lightning/pull/4057))

### Removed

- Removed duplicate metric vs step log for train loop ([#4173](https://github.com/Lightning-AI/lightning/pull/4173))

### Fixed

- Fixed the `self.log` problem in `validation_step()` ([#4169](https://github.com/Lightning-AI/lightning/pull/4169))
- Fixed `hparams` saving - save the state when `save_hyperparameters()` is called [in `__init__`] ([#4163](https://github.com/Lightning-AI/lightning/pull/4163))
- Fixed runtime failure while exporting `hparams` to yaml ([#4158](https://github.com/Lightning-AI/lightning/pull/4158))


## [1.0.1] - 2020-10-14

### Added

- Added getstate/setstate method for torch.save serialization ([#4127](https://github.com/Lightning-AI/lightning/pull/4127))


## [1.0.0] - 2020-10-13

### Added

- Added Explained Variance Metric + metric fix ([#4013](https://github.com/Lightning-AI/lightning/pull/4013))
- Added Metric <-> Lightning Module integration tests ([#4008](https://github.com/Lightning-AI/lightning/pull/4008))
- Added parsing OS env vars in `Trainer` ([#4022](https://github.com/Lightning-AI/lightning/pull/4022))
- Added classification metrics ([#4043](https://github.com/Lightning-AI/lightning/pull/4043))
- Updated explained variance metric ([#4024](https://github.com/Lightning-AI/lightning/pull/4024))
- Enabled plugins ([#4041](https://github.com/Lightning-AI/lightning/pull/4041))
- Enabled custom clusters ([#4048](https://github.com/Lightning-AI/lightning/pull/4048))
- Enabled passing in custom accelerators ([#4050](https://github.com/Lightning-AI/lightning/pull/4050))
- Added `LightningModule.toggle_optimizer` ([#4058](https://github.com/Lightning-AI/lightning/pull/4058))
- Added `LightningModule.manual_backward` ([#4063](https://github.com/Lightning-AI/lightning/pull/4063))
- Added `output` argument to `*_batch_end` hooks ([#3965](https://github.com/Lightning-AI/lightning/pull/3965),
    [#3966](https://github.com/Lightning-AI/lightning/pull/3966))
- Added `output` argument to `*_epoch_end` hooks ([#3967](https://github.com/Lightning-AI/lightning/pull/3967))

### Changed

- Integrated metrics API with self.log ([#3961](https://github.com/Lightning-AI/lightning/pull/3961))
- Decoupled Apex ([#4052](https://github.com/Lightning-AI/lightning/pull/4052),
        [#4054](https://github.com/Lightning-AI/lightning/pull/4054),
        [#4055](https://github.com/Lightning-AI/lightning/pull/4055),
        [#4056](https://github.com/Lightning-AI/lightning/pull/4056),
        [#4058](https://github.com/Lightning-AI/lightning/pull/4058),
        [#4060](https://github.com/Lightning-AI/lightning/pull/4060),
        [#4061](https://github.com/Lightning-AI/lightning/pull/4061),
        [#4062](https://github.com/Lightning-AI/lightning/pull/4062),
        [#4063](https://github.com/Lightning-AI/lightning/pull/4063),
        [#4064](https://github.com/Lightning-AI/lightning/pull/4064),
        [#4065](https://github.com/Lightning-AI/lightning/pull/4065))
- Renamed all backends to `Accelerator` ([#4066](https://github.com/Lightning-AI/lightning/pull/4066))
- Enabled manual returns ([#4089](https://github.com/Lightning-AI/lightning/pull/4089))

### Removed

- Removed support for EvalResult and TrainResult ([#3968](https://github.com/Lightning-AI/lightning/pull/3968))
- Removed deprecated trainer flags: `overfit_pct`, `log_save_interval`, `row_log_interval` ([#3969](https://github.com/Lightning-AI/lightning/pull/3969))
- Removed deprecated early_stop_callback ([#3982](https://github.com/Lightning-AI/lightning/pull/3982))
- Removed deprecated model hooks ([#3980](https://github.com/Lightning-AI/lightning/pull/3980))
- Removed deprecated callbacks ([#3979](https://github.com/Lightning-AI/lightning/pull/3979))
- Removed `trainer` argument in `LightningModule.backward` [#4056](https://github.com/Lightning-AI/lightning/pull/4056))

### Fixed

- Fixed `current_epoch` property update to reflect true epoch number inside `LightningDataModule`, when `reload_dataloaders_every_epoch=True`. ([#3974](https://github.com/Lightning-AI/lightning/pull/3974))
- Fixed to print scaler value in progress bar ([#4053](https://github.com/Lightning-AI/lightning/pull/4053))
- Fixed mismatch between docstring and code regarding when `on_load_checkpoint` hook is called ([#3996](https://github.com/Lightning-AI/lightning/pull/3996))


## [0.10.0] - 2020-10-07

### Added

- Added new Metrics API. ([#3868](https://github.com/Lightning-AI/lightning/pull/3868), [#3921](https://github.com/Lightning-AI/lightning/pull/3921))
- Enable PyTorch 1.7 compatibility ([#3541](https://github.com/Lightning-AI/lightning/pull/3541))
- Added `LightningModule.to_torchscript` to support exporting as `ScriptModule` ([#3258](https://github.com/Lightning-AI/lightning/pull/3258))
- Added warning when dropping unpicklable `hparams` ([#2874](https://github.com/Lightning-AI/lightning/pull/2874))
- Added EMB similarity ([#3349](https://github.com/Lightning-AI/lightning/pull/3349))
- Added `ModelCheckpoint.to_yaml` method ([#3048](https://github.com/Lightning-AI/lightning/pull/3048))
- Allow `ModelCheckpoint` monitor to be `None`, meaning it will always save ([#3630](https://github.com/Lightning-AI/lightning/pull/3630))
- Disabled optimizers setup during testing ([#3059](https://github.com/Lightning-AI/lightning/pull/3059))
- Added support for datamodules to save and load checkpoints when training ([#3563](https://github.com/Lightning-AI/lightning/pull/3563))
- Added support for datamodule in learning rate finder ([#3425](https://github.com/Lightning-AI/lightning/pull/3425))
- Added gradient clip test for native AMP ([#3754](https://github.com/Lightning-AI/lightning/pull/3754))
- Added dist lib to enable syncing anything across devices ([#3762](https://github.com/Lightning-AI/lightning/pull/3762))
- Added `broadcast` to `TPUBackend` ([#3814](https://github.com/Lightning-AI/lightning/pull/3814))
- Added `XLADeviceUtils` class to check XLA device type ([#3274](https://github.com/Lightning-AI/lightning/pull/3274))

### Changed

- Refactored accelerator backends:
   * moved TPU `xxx_step` to backend ([#3118](https://github.com/Lightning-AI/lightning/pull/3118))
   * refactored DDP backend `forward` ([#3119](https://github.com/Lightning-AI/lightning/pull/3119))
   * refactored GPU backend `__step` ([#3120](https://github.com/Lightning-AI/lightning/pull/3120))
   * refactored Horovod backend ([#3121](https://github.com/Lightning-AI/lightning/pull/3121),
        [#3122](https://github.com/Lightning-AI/lightning/pull/3122))
   * remove obscure forward call in eval + CPU backend `___step` ([#3123](https://github.com/Lightning-AI/lightning/pull/3123))
   * reduced all simplified forward ([#3126](https://github.com/Lightning-AI/lightning/pull/3126))
   * added hook base method ([#3127](https://github.com/Lightning-AI/lightning/pull/3127))
   * refactor eval loop to use hooks - use `test_mode` for if so we can split later ([#3129](https://github.com/Lightning-AI/lightning/pull/3129))
   * moved `___step_end` hooks ([#3130](https://github.com/Lightning-AI/lightning/pull/3130))
   * training forward refactor ([#3134](https://github.com/Lightning-AI/lightning/pull/3134))
   * training AMP scaling refactor ([#3135](https://github.com/Lightning-AI/lightning/pull/3135))
   * eval step scaling factor ([#3136](https://github.com/Lightning-AI/lightning/pull/3136))
   * add eval loop object to streamline eval loop ([#3138](https://github.com/Lightning-AI/lightning/pull/3138))
   * refactored dataloader process hook ([#3139](https://github.com/Lightning-AI/lightning/pull/3139))
   * refactored inner eval loop ([#3141](https://github.com/Lightning-AI/lightning/pull/3141))
   * final inner eval loop hooks ([#3154](https://github.com/Lightning-AI/lightning/pull/3154))
   * clean up hooks in `run_evaluation` ([#3156](https://github.com/Lightning-AI/lightning/pull/3156))
   * clean up data reset ([#3161](https://github.com/Lightning-AI/lightning/pull/3161))
   * expand eval loop out ([#3165](https://github.com/Lightning-AI/lightning/pull/3165))
   * moved hooks around in eval loop ([#3195](https://github.com/Lightning-AI/lightning/pull/3195))
   * remove `_evaluate` fx ([#3197](https://github.com/Lightning-AI/lightning/pull/3197))
   * `Trainer.fit` hook clean up ([#3198](https://github.com/Lightning-AI/lightning/pull/3198))
   * DDPs train hooks ([#3203](https://github.com/Lightning-AI/lightning/pull/3203))
   * refactor DDP backend ([#3204](https://github.com/Lightning-AI/lightning/pull/3204),
        [#3207](https://github.com/Lightning-AI/lightning/pull/3207),
        [#3208](https://github.com/Lightning-AI/lightning/pull/3208),
        [#3209](https://github.com/Lightning-AI/lightning/pull/3209),
        [#3210](https://github.com/Lightning-AI/lightning/pull/3210))
   * reduced accelerator selection ([#3211](https://github.com/Lightning-AI/lightning/pull/3211))
   * group prepare data hook ([#3212](https://github.com/Lightning-AI/lightning/pull/3212))
   * added data connector ([#3285](https://github.com/Lightning-AI/lightning/pull/3285))
   * modular is_overridden ([#3290](https://github.com/Lightning-AI/lightning/pull/3290))
   * adding `Trainer.tune()` ([#3293](https://github.com/Lightning-AI/lightning/pull/3293))
   * move `run_pretrain_routine` -> `setup_training` ([#3294](https://github.com/Lightning-AI/lightning/pull/3294))
   * move train outside of setup training ([#3297](https://github.com/Lightning-AI/lightning/pull/3297))
   * move `prepare_data` to data connector ([#3307](https://github.com/Lightning-AI/lightning/pull/3307))
   * moved accelerator router ([#3309](https://github.com/Lightning-AI/lightning/pull/3309))
   * train loop refactor - moving train loop to own object ([#3310](https://github.com/Lightning-AI/lightning/pull/3310),
        [#3312](https://github.com/Lightning-AI/lightning/pull/3312),
        [#3313](https://github.com/Lightning-AI/lightning/pull/3313),
        [#3314](https://github.com/Lightning-AI/lightning/pull/3314))
   * duplicate data interface definition up into DataHooks class ([#3344](https://github.com/Lightning-AI/lightning/pull/3344))
   * inner train loop ([#3359](https://github.com/Lightning-AI/lightning/pull/3359),
        [#3361](https://github.com/Lightning-AI/lightning/pull/3361),
        [#3362](https://github.com/Lightning-AI/lightning/pull/3362),
        [#3363](https://github.com/Lightning-AI/lightning/pull/3363),
        [#3365](https://github.com/Lightning-AI/lightning/pull/3365),
        [#3366](https://github.com/Lightning-AI/lightning/pull/3366),
        [#3367](https://github.com/Lightning-AI/lightning/pull/3367),
        [#3368](https://github.com/Lightning-AI/lightning/pull/3368),
        [#3369](https://github.com/Lightning-AI/lightning/pull/3369),
        [#3370](https://github.com/Lightning-AI/lightning/pull/3370),
        [#3371](https://github.com/Lightning-AI/lightning/pull/3371),
        [#3372](https://github.com/Lightning-AI/lightning/pull/3372),
        [#3373](https://github.com/Lightning-AI/lightning/pull/3373),
        [#3374](https://github.com/Lightning-AI/lightning/pull/3374),
        [#3375](https://github.com/Lightning-AI/lightning/pull/3375),
        [#3376](https://github.com/Lightning-AI/lightning/pull/3376),
        [#3385](https://github.com/Lightning-AI/lightning/pull/3385),
        [#3388](https://github.com/Lightning-AI/lightning/pull/3388),
        [#3397](https://github.com/Lightning-AI/lightning/pull/3397))
   * all logging related calls in a connector ([#3395](https://github.com/Lightning-AI/lightning/pull/3395))
   * device parser ([#3400](https://github.com/Lightning-AI/lightning/pull/3400),
        [#3405](https://github.com/Lightning-AI/lightning/pull/3405))
   * added model connector ([#3407](https://github.com/Lightning-AI/lightning/pull/3407))
   * moved eval loop logging to loggers ([#3408](https://github.com/Lightning-AI/lightning/pull/3408))
   * moved eval loop (#3412[#3408](https://github.com/Lightning-AI/lightning/pull/3408))
   * trainer/separate argparse ([#3421](https://github.com/Lightning-AI/lightning/pull/3421),
        [#3428](https://github.com/Lightning-AI/lightning/pull/3428),
        [#3432](https://github.com/Lightning-AI/lightning/pull/3432))
   * move `lr_finder` ([#3434](https://github.com/Lightning-AI/lightning/pull/3434))
   * organize args (#[#3435](https://github.com/Lightning-AI/lightning/pull/3435),
        [#3442](https://github.com/Lightning-AI/lightning/pull/3442),
        [#3447](https://github.com/Lightning-AI/lightning/pull/3447),
        [#3448](https://github.com/Lightning-AI/lightning/pull/3448),
        [#3449](https://github.com/Lightning-AI/lightning/pull/3449),
        [#3456](https://github.com/Lightning-AI/lightning/pull/3456))
   * move specific accelerator code ([#3457](https://github.com/Lightning-AI/lightning/pull/3457))
   * group connectors ([#3472](https://github.com/Lightning-AI/lightning/pull/3472))
   * accelerator connector methods x/n ([#3469](https://github.com/Lightning-AI/lightning/pull/3469),
        [#3470](https://github.com/Lightning-AI/lightning/pull/3470),
        [#3474](https://github.com/Lightning-AI/lightning/pull/3474))
   * merge backends x/n ([#3476](https://github.com/Lightning-AI/lightning/pull/3476),
        [#3477](https://github.com/Lightning-AI/lightning/pull/3477),
        [#3478](https://github.com/Lightning-AI/lightning/pull/3478),
        [#3480](https://github.com/Lightning-AI/lightning/pull/3480),
        [#3482](https://github.com/Lightning-AI/lightning/pull/3482))
   * apex plugin ([#3502](https://github.com/Lightning-AI/lightning/pull/3502))
   * precision plugins ([#3504](https://github.com/Lightning-AI/lightning/pull/3504))
   * Result - make monitor default to `checkpoint_on` to simplify ([#3571](https://github.com/Lightning-AI/lightning/pull/3571))
   * reference to the Trainer on the `LightningDataModule` ([#3684](https://github.com/Lightning-AI/lightning/pull/3684))
   * add `.log` to lightning module ([#3686](https://github.com/Lightning-AI/lightning/pull/3686),
        [#3699](https://github.com/Lightning-AI/lightning/pull/3699),
        [#3701](https://github.com/Lightning-AI/lightning/pull/3701),
        [#3704](https://github.com/Lightning-AI/lightning/pull/3704),
        [#3715](https://github.com/Lightning-AI/lightning/pull/3715))
   * enable tracking original metric when step and epoch are both true ([#3685](https://github.com/Lightning-AI/lightning/pull/3685))
   * deprecated results obj, added support for simpler comms ([#3681](https://github.com/Lightning-AI/lightning/pull/3681))
   * move backends back to individual files ([#3712](https://github.com/Lightning-AI/lightning/pull/3712))
   * fixes logging for eval steps ([#3763](https://github.com/Lightning-AI/lightning/pull/3763))
   * decoupled DDP, DDP spawn ([#3733](https://github.com/Lightning-AI/lightning/pull/3733),
        [#3766](https://github.com/Lightning-AI/lightning/pull/3766),
        [#3767](https://github.com/Lightning-AI/lightning/pull/3767),
        [#3774](https://github.com/Lightning-AI/lightning/pull/3774),
        [#3802](https://github.com/Lightning-AI/lightning/pull/3802),
        [#3806](https://github.com/Lightning-AI/lightning/pull/3806),
        [#3817](https://github.com/Lightning-AI/lightning/pull/3817),
        [#3819](https://github.com/Lightning-AI/lightning/pull/3819),
        [#3927](https://github.com/Lightning-AI/lightning/pull/3927))
   * remove weight loading hack for ddp_cpu ([#3808](https://github.com/Lightning-AI/lightning/pull/3808))
   * separate `torchelastic` from DDP ([#3810](https://github.com/Lightning-AI/lightning/pull/3810))
   * separate SLURM from DDP ([#3809](https://github.com/Lightning-AI/lightning/pull/3809))
   * decoupled DDP2 ([#3816](https://github.com/Lightning-AI/lightning/pull/3816))
   * bug fix with logging val epoch end + monitor ([#3812](https://github.com/Lightning-AI/lightning/pull/3812))
   * callback system and init DDP ([#3836](https://github.com/Lightning-AI/lightning/pull/3836))
   * adding compute environments ([#3837](https://github.com/Lightning-AI/lightning/pull/3837), [#3842](https://github.com/Lightning-AI/lightning/pull/3842))
   * epoch can now log independently ([#3843](https://github.com/Lightning-AI/lightning/pull/3843))
   * test selecting the correct backend. temp backends while slurm and TorchElastic are decoupled ([#3848](https://github.com/Lightning-AI/lightning/pull/3848))
   * fixed `init_slurm_connection` causing hostname errors ([#3856](https://github.com/Lightning-AI/lightning/pull/3856))
   * moves init apex from LM to apex connector ([#3923](https://github.com/Lightning-AI/lightning/pull/3923))
   * moves sync bn to each backend ([#3925](https://github.com/Lightning-AI/lightning/pull/3925))
   * moves configure ddp to each backend ([#3924](https://github.com/Lightning-AI/lightning/pull/3924))
- Deprecation warning ([#3844](https://github.com/Lightning-AI/lightning/pull/3844))
- Changed `LearningRateLogger` to `LearningRateMonitor` ([#3251](https://github.com/Lightning-AI/lightning/pull/3251))
- Used `fsspec` instead of `gfile` for all IO ([#3320](https://github.com/Lightning-AI/lightning/pull/3320))
    * Swapped `torch.load` for `fsspec` load in DDP spawn backend ([#3787](https://github.com/Lightning-AI/lightning/pull/3787))
    * Swapped `torch.load` for `fsspec` load in cloud_io loading ([#3692](https://github.com/Lightning-AI/lightning/pull/3692))
    * Added support for `to_disk()` to use remote filepaths with `fsspec` ([#3930](https://github.com/Lightning-AI/lightning/pull/3930))
    * Updated model_checkpoint's to_yaml to use `fsspec` open ([#3801](https://github.com/Lightning-AI/lightning/pull/3801))
    * Fixed `fsspec` is inconsistent when doing `fs.ls` ([#3805](https://github.com/Lightning-AI/lightning/pull/3805))
- Refactor `GPUStatsMonitor` to improve training speed ([#3257](https://github.com/Lightning-AI/lightning/pull/3257))
- Changed IoU score behavior for classes absent in target and pred ([#3098](https://github.com/Lightning-AI/lightning/pull/3098))
- Changed IoU `remove_bg` bool to `ignore_index` optional int ([#3098](https://github.com/Lightning-AI/lightning/pull/3098))
- Changed defaults of `save_top_k` and `save_last` to `None` in ModelCheckpoint ([#3680](https://github.com/Lightning-AI/lightning/pull/3680))
- `row_log_interval` and `log_save_interval` are now based on training loop's `global_step` instead of epoch-internal batch index ([#3667](https://github.com/Lightning-AI/lightning/pull/3667))
- Silenced some warnings. verified ddp refactors ([#3483](https://github.com/Lightning-AI/lightning/pull/3483))
- Cleaning up stale logger tests ([#3490](https://github.com/Lightning-AI/lightning/pull/3490))
- Allow `ModelCheckpoint` monitor to be `None` ([#3633](https://github.com/Lightning-AI/lightning/pull/3633))
- Enable `None` model checkpoint default ([#3669](https://github.com/Lightning-AI/lightning/pull/3669))
- Skipped `best_model_path` if `checkpoint_callback` is `None` ([#2962](https://github.com/Lightning-AI/lightning/pull/2962))
- Used `raise .. from ..` to explicitly chain exceptions ([#3750](https://github.com/Lightning-AI/lightning/pull/3750))
-  Mocking loggers ([#3596](https://github.com/Lightning-AI/lightning/pull/3596),
    [#3617](https://github.com/Lightning-AI/lightning/pull/3617),
    [#3851](https://github.com/Lightning-AI/lightning/pull/3851),
    [#3859](https://github.com/Lightning-AI/lightning/pull/3859),
    [#3884](https://github.com/Lightning-AI/lightning/pull/3884),
    [#3853](https://github.com/Lightning-AI/lightning/pull/3853),
    [#3910](https://github.com/Lightning-AI/lightning/pull/3910),
    [#3889](https://github.com/Lightning-AI/lightning/pull/3889),
    [#3926](https://github.com/Lightning-AI/lightning/pull/3926))
- Write predictions in LightningModule instead of EvalResult [#3882](https://github.com/Lightning-AI/lightning/pull/3882)

### Deprecated

- Deprecated `TrainResult` and `EvalResult`, use `self.log` and `self.write` from the `LightningModule` to log metrics and write predictions. `training_step` can now only return a scalar (for the loss) or a dictionary with anything you want. ([#3681](https://github.com/Lightning-AI/lightning/pull/3681))
- Deprecate `early_stop_callback` Trainer argument ([#3845](https://github.com/Lightning-AI/lightning/pull/3845))
- Rename Trainer arguments `row_log_interval` >> `log_every_n_steps` and `log_save_interval` >> `flush_logs_every_n_steps` ([#3748](https://github.com/Lightning-AI/lightning/pull/3748))

### Removed

- Removed experimental Metric API ([#3943](https://github.com/Lightning-AI/lightning/pull/3943),
        [#3949](https://github.com/Lightning-AI/lightning/pull/3949),
        [#3946](https://github.com/Lightning-AI/lightning/pull/3946)), listed changes before final removal:
    * Added `EmbeddingSimilarity` metric ([#3349](https://github.com/Lightning-AI/lightning/pull/3349), [#3358](https://github.com/Lightning-AI/lightning/pull/3358))
    * Added hooks to metric module interface ([#2528](https://github.com/Lightning-AI/lightning/pull/2528))
    * Added error when AUROC metric is used for multiclass problems ([#3350](https://github.com/Lightning-AI/lightning/pull/3350))
    * Fixed `ModelCheckpoint` with `save_top_k=-1` option not tracking the best models when a monitor metric is available ([#3735](https://github.com/Lightning-AI/lightning/pull/3735))
    * Fixed counter-intuitive error being thrown in `Accuracy` metric for zero target tensor ([#3764](https://github.com/Lightning-AI/lightning/pull/3764))
    * Fixed aggregation of metrics ([#3517](https://github.com/Lightning-AI/lightning/pull/3517))
    * Fixed Metric aggregation ([#3321](https://github.com/Lightning-AI/lightning/pull/3321))
    * Fixed RMSLE metric ([#3188](https://github.com/Lightning-AI/lightning/pull/3188))
    * Renamed `reduction` to `class_reduction` in classification metrics ([#3322](https://github.com/Lightning-AI/lightning/pull/3322))
    * Changed `class_reduction` similar to sklearn for classification metrics ([#3322](https://github.com/Lightning-AI/lightning/pull/3322))
    * Renaming of precision recall metric ([#3308](https://github.com/Lightning-AI/lightning/pull/3308))

### Fixed

- Fixed `on_train_batch_start` hook to end epoch early ([#3700](https://github.com/Lightning-AI/lightning/pull/3700))
- Fixed `num_sanity_val_steps` is clipped to `limit_val_batches` ([#2917](https://github.com/Lightning-AI/lightning/pull/2917))
- Fixed ONNX model save on GPU ([#3145](https://github.com/Lightning-AI/lightning/pull/3145))
- Fixed `GpuUsageLogger` to work on different platforms ([#3008](https://github.com/Lightning-AI/lightning/pull/3008))
- Fixed auto-scale batch size not dumping `auto_lr_find` parameter ([#3151](https://github.com/Lightning-AI/lightning/pull/3151))
- Fixed `batch_outputs` with optimizer frequencies ([#3229](https://github.com/Lightning-AI/lightning/pull/3229))
- Fixed setting batch size in `LightningModule.datamodule` when using `auto_scale_batch_size` ([#3266](https://github.com/Lightning-AI/lightning/pull/3266))
- Fixed Horovod distributed backend compatibility with native AMP ([#3404](https://github.com/Lightning-AI/lightning/pull/3404))
- Fixed batch size auto scaling exceeding the size of the dataset ([#3271](https://github.com/Lightning-AI/lightning/pull/3271))
- Fixed getting `experiment_id` from MLFlow only once instead of each training loop ([#3394](https://github.com/Lightning-AI/lightning/pull/3394))
- Fixed `overfit_batches` which now correctly disables shuffling for the training loader. ([#3501](https://github.com/Lightning-AI/lightning/pull/3501))
- Fixed gradient norm tracking for `row_log_interval > 1` ([#3489](https://github.com/Lightning-AI/lightning/pull/3489))
- Fixed `ModelCheckpoint` name formatting ([#3164](https://github.com/Lightning-AI/lightning/pull/3163))
- Fixed example implementation of AutoEncoder ([#3190](https://github.com/Lightning-AI/lightning/pull/3190))
- Fixed invalid paths when remote logging with TensorBoard ([#3236](https://github.com/Lightning-AI/lightning/pull/3236))
- Fixed change `t()` to `transpose()` as XLA devices do not support `.t()` on 1-dim tensor ([#3252](https://github.com/Lightning-AI/lightning/pull/3252))
- Fixed (weights only) checkpoints loading without PL ([#3287](https://github.com/Lightning-AI/lightning/pull/3287))
- Fixed `gather_all_tensors` cross GPUs in DDP ([#3319](https://github.com/Lightning-AI/lightning/pull/3319))
- Fixed CometML save dir ([#3419](https://github.com/Lightning-AI/lightning/pull/3419))
- Fixed forward key metrics ([#3467](https://github.com/Lightning-AI/lightning/pull/3467))
- Fixed normalize mode at confusion matrix (replace NaNs with zeros) ([#3465](https://github.com/Lightning-AI/lightning/pull/3465))
- Fixed global step increment in training loop when `training_epoch_end` hook is used ([#3673](https://github.com/Lightning-AI/lightning/pull/3673))
- Fixed dataloader shuffling not getting turned off with `overfit_batches > 0` and `distributed_backend = "ddp"` ([#3534](https://github.com/Lightning-AI/lightning/pull/3534))
- Fixed determinism in `DDPSpawnBackend` when using `seed_everything` in main process ([#3335](https://github.com/Lightning-AI/lightning/pull/3335))
- Fixed `ModelCheckpoint` `period` to actually save every `period` epochs ([#3630](https://github.com/Lightning-AI/lightning/pull/3630))
- Fixed `val_progress_bar` total with `num_sanity_val_steps` ([#3751](https://github.com/Lightning-AI/lightning/pull/3751))
- Fixed Tuner dump: add `current_epoch` to dumped_params ([#3261](https://github.com/Lightning-AI/lightning/pull/3261))
- Fixed `current_epoch` and `global_step` properties mismatch between `Trainer` and `LightningModule` ([#3785](https://github.com/Lightning-AI/lightning/pull/3785))
- Fixed learning rate scheduler for optimizers with internal state ([#3897](https://github.com/Lightning-AI/lightning/pull/3897))
- Fixed `tbptt_reduce_fx` when non-floating tensors are logged ([#3796](https://github.com/Lightning-AI/lightning/pull/3796))
- Fixed model checkpoint frequency ([#3852](https://github.com/Lightning-AI/lightning/pull/3852))
- Fixed logging non-tensor scalar with result breaks subsequent epoch aggregation ([#3855](https://github.com/Lightning-AI/lightning/pull/3855))
- Fixed `TrainerEvaluationLoopMixin` activates `model.train()` at the end ([#3858](https://github.com/Lightning-AI/lightning/pull/3858))
- Fixed `overfit_batches` when using with multiple val/test_dataloaders ([#3857](https://github.com/Lightning-AI/lightning/pull/3857))
- Fixed enables `training_step` to return `None` ([#3862](https://github.com/Lightning-AI/lightning/pull/3862))
- Fixed init nan for checkpointing ([#3863](https://github.com/Lightning-AI/lightning/pull/3863))
- Fixed for `load_from_checkpoint` ([#2776](https://github.com/Lightning-AI/lightning/pull/2776))
- Fixes incorrect `batch_sizes` when Dataloader returns a dict with multiple tensors ([#3668](https://github.com/Lightning-AI/lightning/pull/3668))
- Fixed unexpected signature for `validation_step` ([#3947](https://github.com/Lightning-AI/lightning/pull/3947))

## [0.9.0] - 2020-08-20

### Added

- Added SyncBN for DDP ([#2801](https://github.com/Lightning-AI/lightning/pull/2801),
     [#2838](https://github.com/Lightning-AI/lightning/pull/2838))
- Added basic `CSVLogger` ([#2721](https://github.com/Lightning-AI/lightning/pull/2721))
- Added SSIM metrics ([#2671](https://github.com/Lightning-AI/lightning/pull/2671))
- Added BLEU metrics ([#2535](https://github.com/Lightning-AI/lightning/pull/2535))
- Added support to export a model to ONNX format ([#2596](https://github.com/Lightning-AI/lightning/pull/2596))
- Added support for `Trainer(num_sanity_val_steps=-1)` to check all validation data before training ([#2246](https://github.com/Lightning-AI/lightning/pull/2246))
- Added struct. output:
  * tests for val loop flow ([#2605](https://github.com/Lightning-AI/lightning/pull/2605))
  * `EvalResult` support for train and val. loop ([#2615](https://github.com/Lightning-AI/lightning/pull/2615),
       [#2651](https://github.com/Lightning-AI/lightning/pull/2651))
  * weighted average in results obj ([#2930](https://github.com/Lightning-AI/lightning/pull/2930))
  * fix result obj DP auto reduce ([#3013](https://github.com/Lightning-AI/lightning/pull/3013))
- Added class `LightningDataModule` ([#2668](https://github.com/Lightning-AI/lightning/pull/2668))
- Added support for PyTorch 1.6 ([#2745](https://github.com/Lightning-AI/lightning/pull/2745))
- Added call DataModule hooks implicitly in trainer ([#2755](https://github.com/Lightning-AI/lightning/pull/2755))
- Added support for Mean in DDP Sync ([#2568](https://github.com/Lightning-AI/lightning/pull/2568))
- Added remaining `sklearn` metrics: `AveragePrecision`, `BalancedAccuracy`, `CohenKappaScore`, `DCG`, `Hamming`, `Hinge`, `Jaccard`, `MeanAbsoluteError`, `MeanSquaredError`, `MeanSquaredLogError`, `MedianAbsoluteError`, `R2Score`, `MeanPoissonDeviance`, `MeanGammaDeviance`, `MeanTweedieDeviance`, `ExplainedVariance` ([#2562](https://github.com/Lightning-AI/lightning/pull/2562))
- Added support for `limit_{mode}_batches (int)` to work with infinite dataloader (IterableDataset) ([#2840](https://github.com/Lightning-AI/lightning/pull/2840))
- Added support returning python scalars in DP ([#1935](https://github.com/Lightning-AI/lightning/pull/1935))
- Added support to Tensorboard logger for OmegaConf `hparams` ([#2846](https://github.com/Lightning-AI/lightning/pull/2846))
- Added tracking of basic states in `Trainer` ([#2541](https://github.com/Lightning-AI/lightning/pull/2541))
- Tracks all outputs including TBPTT and multiple optimizers ([#2890](https://github.com/Lightning-AI/lightning/pull/2890))
- Added GPU Usage Logger ([#2932](https://github.com/Lightning-AI/lightning/pull/2932))
- Added `strict=False` for `load_from_checkpoint` ([#2819](https://github.com/Lightning-AI/lightning/pull/2819))
- Added saving test predictions on multiple GPUs ([#2926](https://github.com/Lightning-AI/lightning/pull/2926))
- Auto log the computational graph for loggers that support this ([#3003](https://github.com/Lightning-AI/lightning/pull/3003))
- Added warning when changing monitor and using results obj ([#3014](https://github.com/Lightning-AI/lightning/pull/3014))
- Added a hook `transfer_batch_to_device` to the `LightningDataModule` ([#3038](https://github.com/Lightning-AI/lightning/pull/3038))

### Changed

- Truncated long version numbers in progress bar ([#2594](https://github.com/Lightning-AI/lightning/pull/2594))
- Enabling val/test loop disabling ([#2692](https://github.com/Lightning-AI/lightning/pull/2692))
- Refactored into `accelerator` module:
    * GPU training ([#2704](https://github.com/Lightning-AI/lightning/pull/2704))
    * TPU training ([#2708](https://github.com/Lightning-AI/lightning/pull/2708))
    * DDP(2) backend ([#2796](https://github.com/Lightning-AI/lightning/pull/2796))
    * Retrieve last logged val from result by key ([#3049](https://github.com/Lightning-AI/lightning/pull/3049))
- Using `.comet.config` file for `CometLogger` ([#1913](https://github.com/Lightning-AI/lightning/pull/1913))
- Updated hooks arguments - breaking for `setup` and `teardown` ([#2850](https://github.com/Lightning-AI/lightning/pull/2850))
- Using `gfile` to support remote directories ([#2164](https://github.com/Lightning-AI/lightning/pull/2164))
- Moved optimizer creation after device placement for DDP backends ([#2904](https://github.com/Lightning-AI/lighting/pull/2904))
- Support `**DictConfig` for `hparam` serialization ([#2519](https://github.com/Lightning-AI/lightning/pull/2519))
- Removed callback metrics from test results obj ([#2994](https://github.com/Lightning-AI/lightning/pull/2994))
- Re-enabled naming metrics in ckpt name ([#3060](https://github.com/Lightning-AI/lightning/pull/3060))
- Changed progress bar epoch counting to start from 0 ([#3061](https://github.com/Lightning-AI/lightning/pull/3061))

### Deprecated

- Deprecated Trainer attribute `ckpt_path`, which will now be set by `weights_save_path` ([#2681](https://github.com/Lightning-AI/lightning/pull/2681))

### Removed

- Removed deprecated: ([#2760](https://github.com/Lightning-AI/lightning/pull/2760))
    * core decorator `data_loader`
    * Module hook `on_sanity_check_start` and loading `load_from_metrics`
    * package `pytorch_lightning.logging`
    * Trainer arguments: `show_progress_bar`, `num_tpu_cores`, `use_amp`, `print_nan_grads`
    * LR Finder argument `num_accumulation_steps`

### Fixed

- Fixed `accumulate_grad_batches` for last batch ([#2853](https://github.com/Lightning-AI/lightning/pull/2853))
- Fixed setup call while testing ([#2624](https://github.com/Lightning-AI/lightning/pull/2624))
- Fixed local rank zero casting ([#2640](https://github.com/Lightning-AI/lightning/pull/2640))
- Fixed single scalar return from training ([#2587](https://github.com/Lightning-AI/lightning/pull/2587))
- Fixed Horovod backend to scale LR schedlers with the optimizer ([#2626](https://github.com/Lightning-AI/lightning/pull/2626))
- Fixed `dtype` and `device` properties not getting updated in submodules ([#2657](https://github.com/Lightning-AI/lightning/pull/2657))
- Fixed `fast_dev_run` to run for all dataloaders ([#2581](https://github.com/Lightning-AI/lightning/pull/2581))
- Fixed `save_dir` in loggers getting ignored by default value of `weights_save_path` when user did not specify `weights_save_path` ([#2681](https://github.com/Lightning-AI/lightning/pull/2681))
- Fixed `weights_save_path` getting ignored when `logger=False` is passed to Trainer ([#2681](https://github.com/Lightning-AI/lightning/pull/2681))
- Fixed TPU multi-core and Float16 ([#2632](https://github.com/Lightning-AI/lightning/pull/2632))
- Fixed test metrics not being logged with `LoggerCollection` ([#2723](https://github.com/Lightning-AI/lightning/pull/2723))
- Fixed data transfer to device when using `torchtext.data.Field` and `include_lengths is True` ([#2689](https://github.com/Lightning-AI/lightning/pull/2689))
- Fixed shuffle argument for distributed sampler ([#2789](https://github.com/Lightning-AI/lightning/pull/2789))
- Fixed logging interval ([#2694](https://github.com/Lightning-AI/lightning/pull/2694))
- Fixed loss value in the progress bar is wrong when `accumulate_grad_batches > 1` ([#2738](https://github.com/Lightning-AI/lightning/pull/2738))
- Fixed correct CWD for ddp sub-processes when using Hydra ([#2719](https://github.com/Lightning-AI/lightning/pull/2719))
- Fixed selecting GPUs using `CUDA_VISIBLE_DEVICES` ([#2739](https://github.com/Lightning-AI/lightning/pull/2739))
- Fixed false `num_classes` warning in metrics ([#2781](https://github.com/Lightning-AI/lightning/pull/2781))
- Fixed shell injection vulnerability in subprocess call ([#2786](https://github.com/Lightning-AI/lightning/pull/2786))
- Fixed LR finder and `hparams` compatibility ([#2821](https://github.com/Lightning-AI/lightning/pull/2821))
- Fixed `ModelCheckpoint` not saving the latest information when `save_last=True` ([#2881](https://github.com/Lightning-AI/lightning/pull/2881))
- Fixed ImageNet example: learning rate scheduler, number of workers and batch size when using DDP ([#2889](https://github.com/Lightning-AI/lightning/pull/2889))
- Fixed apex gradient clipping ([#2829](https://github.com/Lightning-AI/lightning/pull/2829))
- Fixed save apex scaler states ([#2828](https://github.com/Lightning-AI/lightning/pull/2828))
- Fixed a model loading issue with inheritance and variable positional arguments ([#2911](https://github.com/Lightning-AI/lightning/pull/2911))
- Fixed passing `non_blocking=True` when transferring a batch object that does not support it ([#2910](https://github.com/Lightning-AI/lightning/pull/2910))
- Fixed checkpointing to remote file paths ([#2925](https://github.com/Lightning-AI/lightning/pull/2925))
- Fixed adding val step argument to metrics ([#2986](https://github.com/Lightning-AI/lightning/pull/2986))
- Fixed an issue that caused `Trainer.test()` to stall in ddp mode ([#2997](https://github.com/Lightning-AI/lightning/pull/2997))
- Fixed gathering of results with tensors of varying shape ([#3020](https://github.com/Lightning-AI/lightning/pull/3020))
- Fixed batch size auto-scaling feature to set the new value on the correct model attribute ([#3043](https://github.com/Lightning-AI/lightning/pull/3043))
- Fixed automatic batch scaling not working with half precision ([#3045](https://github.com/Lightning-AI/lightning/pull/3045))
- Fixed setting device to root gpu ([#3042](https://github.com/Lightning-AI/lightning/pull/3042))

## [0.8.5] - 2020-07-09

### Added

- Added a PSNR metric: peak signal-to-noise ratio ([#2483](https://github.com/Lightning-AI/lightning/pull/2483))
- Added functional regression metrics ([#2492](https://github.com/Lightning-AI/lightning/pull/2492))

### Removed

- Removed auto val reduce ([#2462](https://github.com/Lightning-AI/lightning/pull/2462))

### Fixed

- Flattening Wandb Hyperparameters ([#2459](https://github.com/Lightning-AI/lightning/pull/2459))
- Fixed using the same DDP python interpreter and actually running ([#2482](https://github.com/Lightning-AI/lightning/pull/2482))
- Fixed model summary input type conversion for models that have input dtype different from model parameters ([#2510](https://github.com/Lightning-AI/lightning/pull/2510))
- Made `TensorBoardLogger` and `CometLogger` pickleable ([#2518](https://github.com/Lightning-AI/lightning/pull/2518))
- Fixed a problem with `MLflowLogger` creating multiple run folders ([#2502](https://github.com/Lightning-AI/lightning/pull/2502))
- Fixed global_step increment ([#2455](https://github.com/Lightning-AI/lightning/pull/2455))
- Fixed TPU hanging example ([#2488](https://github.com/Lightning-AI/lightning/pull/2488))
- Fixed `argparse` default value bug ([#2526](https://github.com/Lightning-AI/lightning/pull/2526))
- Fixed Dice and IoU to avoid NaN by adding small eps ([#2545](https://github.com/Lightning-AI/lightning/pull/2545))
- Fixed accumulate gradients schedule at epoch 0 (continued) ([#2513](https://github.com/Lightning-AI/lightning/pull/2513))
- Fixed Trainer `.fit()` returning last not best weights in "ddp_spawn" ([#2565](https://github.com/Lightning-AI/lightning/pull/2565))
- Fixed passing (do not pass) TPU weights back on test ([#2566](https://github.com/Lightning-AI/lightning/pull/2566))
- Fixed DDP tests and `.test()` ([#2512](https://github.com/Lightning-AI/lightning/pull/2512),
     [#2570](https://github.com/Lightning-AI/lightning/pull/2570))

## [0.8.4] - 2020-07-01

### Added

- Added reduce ddp results on eval ([#2434](https://github.com/Lightning-AI/lightning/pull/2434))
- Added a warning when an `IterableDataset` has `__len__` defined ([#2437](https://github.com/Lightning-AI/lightning/pull/2437))

### Changed

- Enabled no returns from eval ([#2446](https://github.com/Lightning-AI/lightning/pull/2446))

### Fixed

- Fixes train outputs ([#2428](https://github.com/Lightning-AI/lightning/pull/2428))
- Fixes Conda dependencies ([#2412](https://github.com/Lightning-AI/lightning/pull/2412))
- Fixed Apex scaling with decoupled backward ([#2433](https://github.com/Lightning-AI/lightning/pull/2433))
- Fixed crashing or wrong displaying progressbar because of missing ipywidgets ([#2417](https://github.com/Lightning-AI/lightning/pull/2417))
- Fixed TPU saving dir ([fc26078e](https://github.com/Lightning-AI/lightning/commit/fc26078e395f8a001f4c6dd7b3fe7ca202f914a3), [04e68f02](https://github.com/Lightning-AI/lightning/commit/04e68f022fc03dd5f1555ee86dea997d42a448ad))
- Fixed logging on rank 0 only ([#2425](https://github.com/Lightning-AI/lightning/pull/2425))


## [0.8.3] - 2020-06-29

### Fixed

- Fixed AMP wrong call ([593837e](https://github.com/Lightning-AI/lightning/commit/593837e1da24ff6c942b24ed803fc1496a304609))
- Fixed batch typo ([92d1e75](https://github.com/Lightning-AI/lightning/commit/92d1e75b2638a493d9d21ed5fe00a22093888285))

## [0.8.2] - 2020-06-28

### Added

- Added TorchText support for moving data to GPU ([#2379](https://github.com/Lightning-AI/lightning/pull/2379))

### Changed

- Changed epoch indexing from 0 instead of 1 ([#2289](https://github.com/Lightning-AI/lightning/pull/2289))
- Refactor Model `backward` ([#2276](https://github.com/Lightning-AI/lightning/pull/2276))
- Refactored `training_batch` + tests to verify correctness ([#2327](https://github.com/Lightning-AI/lightning/pull/2327),
     [#2328](https://github.com/Lightning-AI/lightning/pull/2328))
- Refactored training loop ([#2336](https://github.com/Lightning-AI/lightning/pull/2336))
- Made optimization steps for hooks ([#2363](https://github.com/Lightning-AI/lightning/pull/2363))
- Changed default apex level to 'O2' ([#2362](https://github.com/Lightning-AI/lightning/pull/2362))

### Removed

- Moved `TrainsLogger` to Bolts ([#2384](https://github.com/Lightning-AI/lightning/pull/2384))

### Fixed

- Fixed parsing TPU arguments and TPU tests ([#2094](https://github.com/Lightning-AI/lightning/pull/2094))
- Fixed number batches in case of multiple dataloaders and `limit_{*}_batches` ([#1920](https://github.com/Lightning-AI/lightning/pull/1920),
     [#2226](https://github.com/Lightning-AI/lightning/pull/2226))
- Fixed an issue with forward hooks not being removed after model summary ([#2298](https://github.com/Lightning-AI/lightning/pull/2298))
- Fix for `load_from_checkpoint()` not working with absolute path on Windows ([#2294](https://github.com/Lightning-AI/lightning/pull/2294))
- Fixed an issue how _has_len handles `NotImplementedError` e.g. raised by `torchtext.data.Iterator` ([#2293](https://github.com/Lightning-AI/lightning/pull/2293)), ([#2307](https://github.com/Lightning-AI/lightning/pull/2307))
- Fixed `average_precision` metric ([#2319](https://github.com/Lightning-AI/lightning/pull/2319))
- Fixed ROC metric for CUDA tensors ([#2304](https://github.com/Lightning-AI/lightning/pull/2304))
- Fixed lost compatibility with custom datatypes implementing `.to` ([#2335](https://github.com/Lightning-AI/lightning/pull/2335))
- Fixed loading model with kwargs ([#2387](https://github.com/Lightning-AI/lightning/pull/2387))
- Fixed sum(0) for `trainer.num_val_batches` ([#2268](https://github.com/Lightning-AI/lightning/pull/2268))
- Fixed checking if the parameters are a `DictConfig` Object ([#2216](https://github.com/Lightning-AI/lightning/pull/2216))
- Fixed SLURM weights saving ([#2341](https://github.com/Lightning-AI/lightning/pull/2341))
- Fixed swaps LR scheduler order ([#2356](https://github.com/Lightning-AI/lightning/pull/2356))
- Fixed adding tensorboard `hparams` logging test ([#2342](https://github.com/Lightning-AI/lightning/pull/2342))
- Fixed use model ref for tear down ([#2360](https://github.com/Lightning-AI/lightning/pull/2360))
- Fixed logger crash on DDP ([#2388](https://github.com/Lightning-AI/lightning/pull/2388))
- Fixed several issues with early stopping and checkpoint callbacks ([#1504](https://github.com/Lightning-AI/lightning/pull/1504),
     [#2391](https://github.com/Lightning-AI/lightning/pull/2391))
- Fixed loading past checkpoints from v0.7.x ([#2405](https://github.com/Lightning-AI/lightning/pull/2405))
- Fixed loading model without arguments ([#2403](https://github.com/Lightning-AI/lightning/pull/2403))
- Fixed Windows compatibility issue ([#2358](https://github.com/Lightning-AI/lightning/pull/2358))

## [0.8.1] - 2020-06-19

### Fixed

- Fixed the `load_from_checkpoint` path detected as URL bug ([#2244](https://github.com/Lightning-AI/lightning/pull/2244))
- Fixed hooks - added barrier ([#2245](https://github.com/Lightning-AI/lightning/pull/2245),
     [#2257](https://github.com/Lightning-AI/lightning/pull/2257),
     [#2260](https://github.com/Lightning-AI/lightning/pull/220))
- Fixed `hparams` - remove frame inspection on `self.hparams` ([#2253](https://github.com/Lightning-AI/lightning/pull/2253))
- Fixed setup and on fit calls ([#2252](https://github.com/Lightning-AI/lightning/pull/2252))
- Fixed GPU template ([#2255](https://github.com/Lightning-AI/lightning/pull/2255))

## [0.8.0] - 2020-06-18

### Added

- Added `overfit_batches`, `limit_{val|test}_batches` flags (overfit now uses training set for all three) ([#2213](https://github.com/Lightning-AI/lightning/pull/2213))
- Added metrics
  * Base classes ([#1326](https://github.com/Lightning-AI/lightning/pull/1326),
       [#1877](https://github.com/Lightning-AI/lightning/pull/1877))
  * Sklearn metrics classes ([#1327](https://github.com/Lightning-AI/lightning/pull/1327))
  * Native torch metrics ([#1488](https://github.com/Lightning-AI/lightning/pull/1488),
       [#2062](https://github.com/Lightning-AI/lightning/pull/2062))
  * docs for all Metrics ([#2184](https://github.com/Lightning-AI/lightning/pull/2184),
       [#2209](https://github.com/Lightning-AI/lightning/pull/2209))
  * Regression metrics ([#2221](https://github.com/Lightning-AI/lightning/pull/2221))
- Allow dataloaders without sampler field present ([#1907](https://github.com/Lightning-AI/lightning/pull/1907))
- Added option `save_last` to save the model at the end of every epoch in `ModelCheckpoint` ([#1908](https://github.com/Lightning-AI/lightning/pull/1908))
- Early stopping checks `on_validation_end` ([#1458](https://github.com/Lightning-AI/lightning/pull/1458))
- Speed up single-core TPU training by loading data using `ParallelLoader` ([#2033](https://github.com/Lightning-AI/lightning/pull/2033))
- Added a model hook `transfer_batch_to_device` that enables moving custom data structures to the target device ([#1756](https://github.com/Lightning-AI/lightning/pull/1756))
- Added [black](https://black.readthedocs.io/en/stable/) formatter for the code with code-checker on pull ([#1610](https://github.com/Lightning-AI/lightning/pull/1610))
- Added back the slow spawn ddp implementation as `ddp_spawn` ([#2115](https://github.com/Lightning-AI/lightning/pull/2115))
- Added loading checkpoints from URLs ([#1667](https://github.com/Lightning-AI/lightning/pull/1667))
- Added a callback method `on_keyboard_interrupt` for handling KeyboardInterrupt events during training ([#2134](https://github.com/Lightning-AI/lightning/pull/2134))
- Added a decorator `auto_move_data` that moves data to the correct device when using the LightningModule for inference ([#1905](https://github.com/Lightning-AI/lightning/pull/1905))
- Added `ckpt_path` option to `LightningModule.test(...)` to load particular checkpoint ([#2190](https://github.com/Lightning-AI/lightning/pull/2190))
- Added `setup` and `teardown` hooks for model ([#2229](https://github.com/Lightning-AI/lightning/pull/2229))

### Changed

- Allow user to select individual TPU core to train on ([#1729](https://github.com/Lightning-AI/lightning/pull/1729))
- Removed non-finite values from loss in `LRFinder` ([#1862](https://github.com/Lightning-AI/lightning/pull/1862))
- Allow passing model hyperparameters as complete kwarg list ([#1896](https://github.com/Lightning-AI/lightning/pull/1896))
- Renamed `ModelCheckpoint`'s attributes `best` to `best_model_score` and `kth_best_model` to `kth_best_model_path` ([#1799](https://github.com/Lightning-AI/lightning/pull/1799))
- Re-Enable Logger's `ImportError`s ([#1938](https://github.com/Lightning-AI/lightning/pull/1938))
- Changed the default value of the Trainer argument `weights_summary` from `full` to `top` ([#2029](https://github.com/Lightning-AI/lightning/pull/2029))
- Raise an error when lightning replaces an existing sampler ([#2020](https://github.com/Lightning-AI/lightning/pull/2020))
- Enabled `prepare_data` from correct processes - clarify local vs global rank ([#2166](https://github.com/Lightning-AI/lightning/pull/2166))
- Remove explicit flush from tensorboard logger ([#2126](https://github.com/Lightning-AI/lightning/pull/2126))
- Changed epoch indexing from 1 instead of 0 ([#2206](https://github.com/Lightning-AI/lightning/pull/2206))

### Deprecated

- Deprecated flags: ([#2213](https://github.com/Lightning-AI/lightning/pull/2213))
  * `overfit_pct` in favour of `overfit_batches`
  * `val_percent_check` in favour of `limit_val_batches`
  * `test_percent_check` in favour of `limit_test_batches`
- Deprecated `ModelCheckpoint`'s attributes `best` and `kth_best_model` ([#1799](https://github.com/Lightning-AI/lightning/pull/1799))
- Dropped official support/testing for older PyTorch versions <1.3 ([#1917](https://github.com/Lightning-AI/lightning/pull/1917))
- Deprecated Trainer `proc_rank` in favour of `global_rank` ([#2166](https://github.com/Lightning-AI/lightning/pull/2166),
     [#2269](https://github.com/Lightning-AI/lightning/pull/2269))

### Removed

- Removed unintended Trainer argument `progress_bar_callback`, the callback should be passed in by `Trainer(callbacks=[...])` instead ([#1855](https://github.com/Lightning-AI/lightning/pull/1855))
- Removed obsolete `self._device` in Trainer ([#1849](https://github.com/Lightning-AI/lightning/pull/1849))
- Removed deprecated API ([#2073](https://github.com/Lightning-AI/lightning/pull/2073))
   * Packages: `pytorch_lightning.pt_overrides`, `pytorch_lightning.root_module`
   * Modules: `pytorch_lightning.logging.comet_logger`, `pytorch_lightning.logging.mlflow_logger`, `pytorch_lightning.logging.test_tube_logger`, `pytorch_lightning.overrides.override_data_parallel`, `pytorch_lightning.core.model_saving`, `pytorch_lightning.core.root_module`
   * Trainer arguments: `add_row_log_interval`, `default_save_path`, `gradient_clip`, `nb_gpu_nodes`, `max_nb_epochs`, `min_nb_epochs`, `nb_sanity_val_steps`
   * Trainer attributes: `nb_gpu_nodes`, `num_gpu_nodes`, `gradient_clip`, `max_nb_epochs`, `min_nb_epochs`, `nb_sanity_val_steps`, `default_save_path`, `tng_tqdm_dic`

### Fixed

- Run graceful training teardown on interpreter exit ([#1631](https://github.com/Lightning-AI/lightning/pull/1631))
- Fixed user warning when apex was used together with learning rate schedulers ([#1873](https://github.com/Lightning-AI/lightning/pull/1873))
- Fixed multiple calls of `EarlyStopping` callback ([#1863](https://github.com/Lightning-AI/lightning/pull/1863))
- Fixed an issue with `Trainer.from_argparse_args` when passing in unknown Trainer args ([#1932](https://github.com/Lightning-AI/lightning/pull/1932))
- Fixed bug related to logger not being reset correctly for model after tuner algorithms ([#1933](https://github.com/Lightning-AI/lightning/pull/1933))
- Fixed root node resolution for SLURM cluster with dash in host name ([#1954](https://github.com/Lightning-AI/lightning/pull/1954))
- Fixed `LearningRateLogger` in multi-scheduler setting ([#1944](https://github.com/Lightning-AI/lightning/pull/1944))
- Fixed test configuration check and testing ([#1804](https://github.com/Lightning-AI/lightning/pull/1804))
- Fixed an issue with Trainer constructor silently ignoring unknown/misspelled arguments ([#1820](https://github.com/Lightning-AI/lightning/pull/1820))
- Fixed `save_weights_only` in ModelCheckpoint ([#1780](https://github.com/Lightning-AI/lightning/pull/1780))
- Allow use of same `WandbLogger` instance for multiple training loops ([#2055](https://github.com/Lightning-AI/lightning/pull/2055))
- Fixed an issue with `_auto_collect_arguments` collecting local variables that are not constructor arguments and not working for signatures that have the instance not named `self` ([#2048](https://github.com/Lightning-AI/lightning/pull/2048))
- Fixed mistake in parameters' grad norm tracking ([#2012](https://github.com/Lightning-AI/lightning/pull/2012))
- Fixed CPU and hanging GPU crash ([#2118](https://github.com/Lightning-AI/lightning/pull/2118))
- Fixed an issue with the model summary and `example_input_array` depending on a specific ordering of the submodules in a LightningModule ([#1773](https://github.com/Lightning-AI/lightning/pull/1773))
- Fixed Tpu logging ([#2230](https://github.com/Lightning-AI/lightning/pull/2230))
- Fixed Pid port + duplicate `rank_zero` logging ([#2140](https://github.com/Lightning-AI/lightning/pull/2140),
     [#2231](https://github.com/Lightning-AI/lightning/pull/2231))

## [0.7.6] - 2020-05-16

### Added

- Added callback for logging learning rates ([#1498](https://github.com/Lightning-AI/lightning/pull/1498))
- Added transfer learning example (for a binary classification task in computer vision) ([#1564](https://github.com/Lightning-AI/lightning/pull/1564))
- Added type hints in `Trainer.fit()` and `Trainer.test()` to reflect that also a list of dataloaders can be passed in ([#1723](https://github.com/Lightning-AI/lightning/pull/1723)).
- Added auto scaling of batch size ([#1638](https://github.com/Lightning-AI/lightning/pull/1638))
- The progress bar metrics now also get updated in `training_epoch_end` ([#1724](https://github.com/Lightning-AI/lightning/pull/1724))
- Enable `NeptuneLogger` to work with `distributed_backend=ddp` ([#1753](https://github.com/Lightning-AI/lightning/pull/1753))
- Added option to provide seed to random generators to ensure reproducibility ([#1572](https://github.com/Lightning-AI/lightning/pull/1572))
- Added override for hparams in `load_from_ckpt` ([#1797](https://github.com/Lightning-AI/lightning/pull/1797))
- Added support multi-node distributed execution under `torchelastic` ([#1811](https://github.com/Lightning-AI/lightning/pull/1811),
     [#1818](https://github.com/Lightning-AI/lightning/pull/1818))
- Added using `store_true` for bool args ([#1822](https://github.com/Lightning-AI/lightning/pull/1822),
     [#1842](https://github.com/Lightning-AI/lightning/pull/1842))
- Added dummy logger for internally disabling logging for some features ([#1836](https://github.com/Lightning-AI/lightning/pull/1836))

### Changed

- Enable `non-blocking` for device transfers to GPU ([#1843](https://github.com/Lightning-AI/lightning/pull/1843))
- Replace mata_tags.csv with hparams.yaml ([#1271](https://github.com/Lightning-AI/lightning/pull/1271))
- Reduction when `batch_size < num_gpus` ([#1609](https://github.com/Lightning-AI/lightning/pull/1609))
- Updated LightningTemplateModel to look more like Colab example ([#1577](https://github.com/Lightning-AI/lightning/pull/1577))
- Don't convert `namedtuple` to `tuple` when transferring the batch to target device ([#1589](https://github.com/Lightning-AI/lightning/pull/1589))
- Allow passing hparams as keyword argument to LightningModule when loading from checkpoint ([#1639](https://github.com/Lightning-AI/lightning/pull/1639))
- Args should come after the last positional argument ([#1807](https://github.com/Lightning-AI/lightning/pull/1807))
- Made ddp the default if no backend specified with multiple GPUs ([#1789](https://github.com/Lightning-AI/lightning/pull/1789))

### Deprecated

- Deprecated `tags_csv` in favor of `hparams_file` ([#1271](https://github.com/Lightning-AI/lightning/pull/1271))

### Fixed

- Fixed broken link in PR template ([#1675](https://github.com/Lightning-AI/lightning/pull/1675))
- Fixed ModelCheckpoint not None checking filepath ([#1654](https://github.com/Lightning-AI/lightning/pull/1654))
- Trainer now calls `on_load_checkpoint()` when resuming from a checkpoint ([#1666](https://github.com/Lightning-AI/lightning/pull/1666))
- Fixed sampler logic for ddp with iterable dataset ([#1734](https://github.com/Lightning-AI/lightning/pull/1734))
- Fixed `_reset_eval_dataloader()` for IterableDataset ([#1560](https://github.com/Lightning-AI/lightning/pull/1560))
- Fixed Horovod distributed backend to set the `root_gpu` property ([#1669](https://github.com/Lightning-AI/lightning/pull/1669))
- Fixed wandb logger `global_step` affects other loggers ([#1492](https://github.com/Lightning-AI/lightning/pull/1492))
- Fixed disabling progress bar on non-zero ranks using Horovod backend ([#1709](https://github.com/Lightning-AI/lightning/pull/1709))
- Fixed bugs that prevent lr finder to be used together with early stopping and validation dataloaders ([#1676](https://github.com/Lightning-AI/lightning/pull/1676))
- Fixed a bug in Trainer that prepended the checkpoint path with `version_` when it shouldn't ([#1748](https://github.com/Lightning-AI/lightning/pull/1748))
- Fixed lr key name in case of param groups in LearningRateLogger ([#1719](https://github.com/Lightning-AI/lightning/pull/1719))
- Fixed accumulation parameter and suggestion method for learning rate finder ([#1801](https://github.com/Lightning-AI/lightning/pull/1801))
- Fixed num processes wasn't being set properly and auto sampler was ddp failing ([#1819](https://github.com/Lightning-AI/lightning/pull/1819))
- Fixed bugs in semantic segmentation example ([#1824](https://github.com/Lightning-AI/lightning/pull/1824))
- Fixed saving native AMP scaler state ([#1777](https://github.com/Lightning-AI/lightning/pull/1777))
- Fixed native amp + ddp ([#1788](https://github.com/Lightning-AI/lightning/pull/1788))
- Fixed `hparam` logging with metrics ([#1647](https://github.com/Lightning-AI/lightning/pull/1647))

## [0.7.5] - 2020-04-27

### Changed

- Allow logging of metrics together with `hparams` ([#1630](https://github.com/Lightning-AI/lightning/pull/1630))

### Removed

- Removed Warning from trainer loop ([#1634](https://github.com/Lightning-AI/lightning/pull/1634))

### Fixed

- Fixed ModelCheckpoint not being fixable ([#1632](https://github.com/Lightning-AI/lightning/pull/1632))
- Fixed CPU DDP breaking change and DDP change ([#1635](https://github.com/Lightning-AI/lightning/pull/1635))
- Tested pickling ([#1636](https://github.com/Lightning-AI/lightning/pull/1636))


## [0.7.4] - 2020-04-26

### Added

- Added flag `replace_sampler_ddp` to manually disable sampler replacement in DDP  ([#1513](https://github.com/Lightning-AI/lightning/pull/1513))
- Added `auto_select_gpus` flag to trainer that enables automatic selection of available GPUs on exclusive mode systems.
- Added learning rate finder ([#1347](https://github.com/Lightning-AI/lightning/pull/1347))
- Added support for DDP mode in clusters without SLURM ([#1387](https://github.com/Lightning-AI/lightning/pull/1387))
- Added `test_dataloaders` parameter to `Trainer.test()` ([#1434](https://github.com/Lightning-AI/lightning/pull/1434))
- Added `terminate_on_nan` flag to trainer that performs a NaN check with each training iteration when set to `True` ([#1475](https://github.com/Lightning-AI/lightning/pull/1475))
- Added speed parity tests (max 1 sec difference per epoch)([#1482](https://github.com/Lightning-AI/lightning/pull/1482))
- Added `ddp_cpu` backend for testing ddp without GPUs ([#1158](https://github.com/Lightning-AI/lightning/pull/1158))
- Added [Horovod](http://horovod.ai) support as a distributed backend `Trainer(distributed_backend='horovod')` ([#1529](https://github.com/Lightning-AI/lightning/pull/1529))
- Added support for 8 core distributed training on Kaggle TPU's ([#1568](https://github.com/Lightning-AI/lightning/pull/1568))
- Added support for native AMP ([#1561](https://github.com/Lightning-AI/lightning/pull/1561),
    [#1580](https://github.com/Lightning-AI/lightning/pull/1580))

### Changed

- Changed the default behaviour to no longer include a NaN check with each training iteration ([#1475](https://github.com/Lightning-AI/lightning/pull/1475))
- Decoupled the progress bar from trainer` it is a callback now and can be customized or even be replaced entirely ([#1450](https://github.com/Lightning-AI/lightning/pull/1450)).
- Changed lr schedule step interval behavior to update every backwards pass instead of every forwards pass ([#1477](https://github.com/Lightning-AI/lightning/pull/1477))
- Defines shared proc. rank, remove rank from instances (e.g. loggers) ([#1408](https://github.com/Lightning-AI/lightning/pull/1408))
- Updated semantic segmentation example with custom U-Net and logging ([#1371](https://github.com/Lightning-AI/lightning/pull/1371))
- Disabled val and test shuffling ([#1600](https://github.com/Lightning-AI/lightning/pull/1600))

### Deprecated

- Deprecated `training_tqdm_dict` in favor of `progress_bar_dict` ([#1450](https://github.com/Lightning-AI/lightning/pull/1450)).

### Removed

- Removed `test_dataloaders` parameter from `Trainer.fit()` ([#1434](https://github.com/Lightning-AI/lightning/pull/1434))

### Fixed

- Added the possibility to pass nested metrics dictionaries to loggers ([#1582](https://github.com/Lightning-AI/lightning/pull/1582))
- Fixed memory leak from opt return ([#1528](https://github.com/Lightning-AI/lightning/pull/1528))
- Fixed saving checkpoint before deleting old ones ([#1453](https://github.com/Lightning-AI/lightning/pull/1453))
- Fixed loggers - flushing last logged metrics even before continue, e.g. `trainer.test()` results ([#1459](https://github.com/Lightning-AI/lightning/pull/1459))
- Fixed optimizer configuration when `configure_optimizers` returns dict without `lr_scheduler` ([#1443](https://github.com/Lightning-AI/lightning/pull/1443))
- Fixed `LightningModule` - mixing hparams and arguments in `LightningModule.__init__()` crashes load_from_checkpoint() ([#1505](https://github.com/Lightning-AI/lightning/pull/1505))
- Added a missing call to the `on_before_zero_grad` model hook ([#1493](https://github.com/Lightning-AI/lightning/pull/1493)).
- Allow use of sweeps with `WandbLogger` ([#1512](https://github.com/Lightning-AI/lightning/pull/1512))
- Fixed a bug that caused the `callbacks` Trainer argument to reference a global variable ([#1534](https://github.com/Lightning-AI/lightning/pull/1534)).
- Fixed a bug that set all boolean CLI arguments from `Trainer.add_argparse_args` always to True ([#1571](https://github.com/Lightning-AI/lightning/pull/1571))
- Fixed do not copy the batch when training on a single GPU ([#1576](https://github.com/Lightning-AI/lightning/pull/1576),
    [#1579](https://github.com/Lightning-AI/lightning/pull/1579))
- Fixed soft checkpoint removing on DDP ([#1408](https://github.com/Lightning-AI/lightning/pull/1408))
- Fixed automatic parser bug ([#1585](https://github.com/Lightning-AI/lightning/pull/1585))
- Fixed bool conversion from string ([#1606](https://github.com/Lightning-AI/lightning/pull/1606))

## [0.7.3] - 2020-04-09

### Added

- Added `rank_zero_warn` for warning only in rank 0 ([#1428](https://github.com/Lightning-AI/lightning/pull/1428))

### Fixed

- Fixed default `DistributedSampler` for DDP training ([#1425](https://github.com/Lightning-AI/lightning/pull/1425))
- Fixed workers warning not on windows ([#1430](https://github.com/Lightning-AI/lightning/pull/1430))
- Fixed returning tuple from `run_training_batch` ([#1431](https://github.com/Lightning-AI/lightning/pull/1431))
- Fixed gradient clipping ([#1438](https://github.com/Lightning-AI/lightning/pull/1438))
- Fixed pretty print ([#1441](https://github.com/Lightning-AI/lightning/pull/1441))


## [0.7.2] - 2020-04-07

### Added

- Added same step loggers' metrics aggregation ([#1278](https://github.com/Lightning-AI/lightning/pull/1278))
- Added parity test between a vanilla MNIST model and lightning model ([#1284](https://github.com/Lightning-AI/lightning/pull/1284))
- Added parity test between a vanilla RNN model and lightning model ([#1351](https://github.com/Lightning-AI/lightning/pull/1351))
- Added Reinforcement Learning - Deep Q-network (DQN) lightning example ([#1232](https://github.com/Lightning-AI/lightning/pull/1232))
- Added support for hierarchical `dict` ([#1152](https://github.com/Lightning-AI/lightning/pull/1152))
- Added `TrainsLogger` class ([#1122](https://github.com/Lightning-AI/lightning/pull/1122))
- Added type hints to `pytorch_lightning.core` ([#946](https://github.com/Lightning-AI/lightning/pull/946))
- Added support for `IterableDataset` in validation and testing ([#1104](https://github.com/Lightning-AI/lightning/pull/1104))
- Added support for non-primitive types in `hparams` for `TensorboardLogger` ([#1130](https://github.com/Lightning-AI/lightning/pull/1130))
- Added a check that stops the training when loss or weights contain `NaN` or `inf` values. ([#1097](https://github.com/Lightning-AI/lightning/pull/1097))
- Added support for `IterableDataset` when `val_check_interval=1.0` (default), this will trigger validation at the end of each epoch. ([#1283](https://github.com/Lightning-AI/lightning/pull/1283))
- Added `summary` method to Profilers. ([#1259](https://github.com/Lightning-AI/lightning/pull/1259))
- Added informative errors if user defined dataloader has zero length ([#1280](https://github.com/Lightning-AI/lightning/pull/1280))
- Added testing for python 3.8 ([#915](https://github.com/Lightning-AI/lightning/pull/915))
- Added model configuration checking ([#1199](https://github.com/Lightning-AI/lightning/pull/1199))
- Added support for optimizer frequencies through `LightningModule.configure_optimizers()` ([#1269](https://github.com/Lightning-AI/lightning/pull/1269))
- Added option to run without an optimizer by returning `None` from `configure_optimizers`. ([#1279](https://github.com/Lightning-AI/lightning/pull/1279))
- Added a warning when the number of data loader workers is small. ([#1378](https://github.com/Lightning-AI/lightning/pull/1378))

### Changed

- Changed (renamed and refatored) `TensorRunningMean` -> `TensorRunningAccum`: running accumulations were generalized. ([#1278](https://github.com/Lightning-AI/lightning/pull/1278))
- Changed `progress_bar_refresh_rate` trainer flag to disable progress bar when set to 0. ([#1108](https://github.com/Lightning-AI/lightning/pull/1108))
- Enhanced `load_from_checkpoint` to also forward params to the model ([#1307](https://github.com/Lightning-AI/lightning/pull/1307))
- Updated references to `self.forward()` to instead use the `__call__` interface. ([#1211](https://github.com/Lightning-AI/lightning/pull/1211))
- Changed default behaviour of `configure_optimizers` to use no optimizer rather than Adam. ([#1279](https://github.com/Lightning-AI/lightning/pull/1279))
- Allow to upload models on W&B ([#1339](https://github.com/Lightning-AI/lightning/pull/1339))
- On DP and DDP2 unsqueeze is automated now ([#1319](https://github.com/Lightning-AI/lightning/pull/1319))
- Did not always create a DataLoader during reinstantiation, but the same type as before (if subclass of DataLoader) ([#1346](https://github.com/Lightning-AI/lightning/pull/1346))
- Did not interfere with a default sampler ([#1318](https://github.com/Lightning-AI/lightning/pull/1318))
- Remove default Adam optimizer ([#1317](https://github.com/Lightning-AI/lightning/pull/1317))
- Give warnings for unimplemented required lightning methods ([#1317](https://github.com/Lightning-AI/lightning/pull/1317))
- Made `evaluate` method private >> `Trainer._evaluate(...)`. ([#1260](https://github.com/Lightning-AI/lightning/pull/1260))
- Simplify the PL examples structure (shallower and more readable) ([#1247](https://github.com/Lightning-AI/lightning/pull/1247))
- Changed min max gpu memory to be on their own plots ([#1358](https://github.com/Lightning-AI/lightning/pull/1358))
- Remove `.item` which causes sync issues ([#1254](https://github.com/Lightning-AI/lightning/pull/1254))
- Changed smoothing in TQDM to decrease variability of time remaining between training / eval ([#1194](https://github.com/Lightning-AI/lightning/pull/1194))
- Change default logger to dedicated one ([#1064](https://github.com/Lightning-AI/lightning/pull/1064))

### Deprecated

- Deprecated Trainer argument `print_nan_grads` ([#1097](https://github.com/Lightning-AI/lightning/pull/1097))
- Deprecated Trainer argument `show_progress_bar` ([#1108](https://github.com/Lightning-AI/lightning/pull/1108))

### Removed

- Removed test for no test dataloader in .fit ([#1495](https://github.com/Lightning-AI/lightning/pull/1495))
- Removed duplicated module `pytorch_lightning.utilities.arg_parse` for loading CLI arguments ([#1167](https://github.com/Lightning-AI/lightning/pull/1167))
- Removed wandb logger's `finalize` method ([#1193](https://github.com/Lightning-AI/lightning/pull/1193))
- Dropped `torchvision` dependency in tests and added own MNIST dataset class instead ([#986](https://github.com/Lightning-AI/lightning/pull/986))

### Fixed

- Fixed `model_checkpoint` when saving all models ([#1359](https://github.com/Lightning-AI/lightning/pull/1359))
- `Trainer.add_argparse_args` classmethod fixed. Now it adds a type for the arguments ([#1147](https://github.com/Lightning-AI/lightning/pull/1147))
- Fixed bug related to type checking of `ReduceLROnPlateau` lr schedulers([#1126](https://github.com/Lightning-AI/lightning/pull/1126))
- Fixed a bug to ensure lightning checkpoints to be backward compatible ([#1132](https://github.com/Lightning-AI/lightning/pull/1132))
- Fixed a bug that created an extra dataloader with active `reload_dataloaders_every_epoch` ([#1196](https://github.com/Lightning-AI/lightning/pull/1196))
- Fixed all warnings and errors in the docs build process ([#1191](https://github.com/Lightning-AI/lightning/pull/1191))
- Fixed an issue where `val_percent_check=0` would not disable validation ([#1251](https://github.com/Lightning-AI/lightning/pull/1251))
- Fixed average of incomplete `TensorRunningMean` ([#1309](https://github.com/Lightning-AI/lightning/pull/1309))
- Fixed `WandbLogger.watch` with `wandb.init()` ([#1311](https://github.com/Lightning-AI/lightning/pull/1311))
- Fixed an issue with early stopping that would prevent it from monitoring training metrics when validation is disabled / not implemented ([#1235](https://github.com/Lightning-AI/lightning/pull/1235)).
- Fixed a bug that would cause `trainer.test()` to run on the validation set when overloading `validation_epoch_end` and `test_end` ([#1353](https://github.com/Lightning-AI/lightning/pull/1353))
- Fixed `WandbLogger.watch` - use of the watch method without importing `wandb` ([#1311](https://github.com/Lightning-AI/lightning/pull/1311))
- Fixed `WandbLogger` to be used with 'ddp' - allow reinits in sub-processes ([#1149](https://github.com/Lightning-AI/lightning/pull/1149),
     [#1360](https://github.com/Lightning-AI/lightning/pull/1360))
- Made `training_epoch_end` behave like `validation_epoch_end` ([#1357](https://github.com/Lightning-AI/lightning/pull/1357))
- Fixed `fast_dev_run` running validation twice ([#1365](https://github.com/Lightning-AI/lightning/pull/1365))
- Fixed pickle error from quick patch `__code__` ([#1352](https://github.com/Lightning-AI/lightning/pull/1352))
- Fixed memory leak on GPU0 ([#1094](https://github.com/Lightning-AI/lightning/pull/1094),
     [#1349](https://github.com/Lightning-AI/lightning/pull/1349))
- Fixed checkpointing interval ([#1272](https://github.com/Lightning-AI/lightning/pull/1272))
- Fixed validation and training loops run the partial dataset ([#1192](https://github.com/Lightning-AI/lightning/pull/1192))
- Fixed running `on_validation_end` only on main process in DDP ([#1125](https://github.com/Lightning-AI/lightning/pull/1125))
- Fixed `load_spawn_weights` only in proc rank 0 ([#1385](https://github.com/Lightning-AI/lightning/pull/1385))
- Fixes using deprecated `use_amp` attribute ([#1145](https://github.com/Lightning-AI/lightning/pull/1145))
- Fixed Tensorboard logger error: lightning_logs directory not exists in multi-node DDP on nodes with rank != 0 ([#1377](https://github.com/Lightning-AI/lightning/pull/1377))
- Fixed `Unimplemented backend XLA` error on TPU ([#1387](https://github.com/Lightning-AI/lightning/pull/1387))

## [0.7.1] - 2020-03-07

### Fixed

- Fixes `print` issues and `data_loader` ([#1080](https://github.com/Lightning-AI/lightning/pull/1080))

## [0.7.0] - 2020-03-06

### Added

- Added automatic sampler setup. Depending on DDP or TPU, lightning configures the sampler correctly (user needs to do nothing) ([#926](https://github.com/Lightning-AI/lightning/pull/926))
- Added `reload_dataloaders_every_epoch=False` flag for trainer. Some users require reloading data every epoch ([#926](https://github.com/Lightning-AI/lightning/pull/926))
- Added `progress_bar_refresh_rate=50` flag for trainer. Throttle refresh rate on notebooks ([#926](https://github.com/Lightning-AI/lightning/pull/926))
- Updated governance docs
- Added a check to ensure that the metric used for early stopping exists before training commences ([#542](https://github.com/Lightning-AI/lightning/pull/542))
- Added `optimizer_idx` argument to `backward` hook ([#733](https://github.com/Lightning-AI/lightning/pull/733))
- Added `entity` argument to `WandbLogger` to be passed to `wandb.init` ([#783](https://github.com/Lightning-AI/lightning/pull/783))
- Added a tool for profiling training runs ([#782](https://github.com/Lightning-AI/lightning/pull/782))
- Improved flexibility for naming of TensorBoard logs, can now set `version` to a `str` to just save to that directory, and use `name=''` to prevent experiment-name directory ([#804](https://github.com/Lightning-AI/lightning/pull/804))
- Added option to specify `step` key when logging metrics ([#808](https://github.com/Lightning-AI/lightning/pull/808))
- Added `train_dataloader`, `val_dataloader` and `test_dataloader` arguments to `Trainer.fit()`, for alternative data parsing ([#759](https://github.com/Lightning-AI/lightning/pull/759))
- Added Tensor Processing Unit (TPU) support ([#868](https://github.com/Lightning-AI/lightning/pull/868))
- Added semantic segmentation example ([#751](https://github.com/Lightning-AI/lightning/pull/751),[#876](https://github.com/Lightning-AI/lightning/pull/876),
     [#881](https://github.com/Lightning-AI/lightning/pull/881))
- Split callbacks in multiple files ([#849](https://github.com/Lightning-AI/lightning/pull/849))
- Support for user defined callbacks ([#889](https://github.com/Lightning-AI/lightning/pull/889) and [#950](https://github.com/Lightning-AI/lightning/pull/950))
- Added support for multiple loggers to be passed to `Trainer` as an iterable (e.g. list, tuple, etc.) ([#903](https://github.com/Lightning-AI/lightning/pull/903))
- Added support for step-based learning rate scheduling ([#941](https://github.com/Lightning-AI/lightning/pull/941))
- Added support for logging `hparams` as dict ([#1029](https://github.com/Lightning-AI/lightning/pull/1029))
- Checkpoint and early stopping now work without val. step ([#1041](https://github.com/Lightning-AI/lightning/pull/1041))
- Support graceful training cleanup after Keyboard Interrupt ([#856](https://github.com/Lightning-AI/lightning/pull/856),
     [#1019](https://github.com/Lightning-AI/lightning/pull/1019))
- Added type hints for function arguments ([#912](https://github.com/Lightning-AI/lightning/pull/912), )
- Added default `argparser` for `Trainer` ([#952](https://github.com/Lightning-AI/lightning/pull/1023),
     [#1023](https://github.com/Lightning-AI/lightning/pull/1023))
- Added TPU gradient clipping ([#963](https://github.com/Lightning-AI/lightning/pull/963))
- Added max/min number of steps in `Trainer` ([#728](https://github.com/Lightning-AI/lightning/pull/728))

### Changed

- Improved `NeptuneLogger` by adding `close_after_fit` argument to allow logging after training([#908](https://github.com/Lightning-AI/lightning/pull/1084))
- Changed default TQDM to use `tqdm.auto` for prettier outputs in IPython notebooks ([#752](https://github.com/Lightning-AI/lightning/pull/752))
- Changed `pytorch_lightning.logging` to `pytorch_lightning.loggers` ([#767](https://github.com/Lightning-AI/lightning/pull/767))
- Moved the default `tqdm_dict` definition from Trainer to `LightningModule`, so it can be overridden by the user ([#749](https://github.com/Lightning-AI/lightning/pull/749))
- Moved functionality of `LightningModule.load_from_metrics` into `LightningModule.load_from_checkpoint` ([#995](https://github.com/Lightning-AI/lightning/pull/995))
- Changed Checkpoint path parameter from `filepath` to `dirpath` ([#1016](https://github.com/Lightning-AI/lightning/pull/1016))
- Freezed models `hparams` as `Namespace` property ([#1029](https://github.com/Lightning-AI/lightning/pull/1029))
- Dropped `logging` config in package init ([#1015](https://github.com/Lightning-AI/lightning/pull/1015))
- Renames model steps ([#1051](https://github.com/Lightning-AI/lightning/pull/1051))
  - `training_end` >> `training_epoch_end`
  - `validation_end` >> `validation_epoch_end`
  - `test_end` >> `test_epoch_end`
- Refactor dataloading, supports infinite dataloader ([#955](https://github.com/Lightning-AI/lightning/pull/955))
- Create single file in `TensorBoardLogger` ([#777](https://github.com/Lightning-AI/lightning/pull/777))

### Deprecated

- Deprecated `pytorch_lightning.logging` ([#767](https://github.com/Lightning-AI/lightning/pull/767))
- Deprecated `LightningModule.load_from_metrics` in favour of `LightningModule.load_from_checkpoint` ([#995](https://github.com/Lightning-AI/lightning/pull/995),
     [#1079](https://github.com/Lightning-AI/lightning/pull/1079))
- Deprecated `@data_loader` decorator ([#926](https://github.com/Lightning-AI/lightning/pull/926))
- Deprecated model steps `training_end`, `validation_end` and `test_end` ([#1051](https://github.com/Lightning-AI/lightning/pull/1051),
     [#1056](https://github.com/Lightning-AI/lightning/pull/1056))

### Removed

- Removed dependency on `pandas` ([#736](https://github.com/Lightning-AI/lightning/pull/736))
- Removed dependency on `torchvision` ([#797](https://github.com/Lightning-AI/lightning/pull/797))
- Removed dependency on `scikit-learn` ([#801](https://github.com/Lightning-AI/lightning/pull/801))

### Fixed

- Fixed a bug where early stopping `on_end_epoch` would be called inconsistently when `check_val_every_n_epoch == 0` ([#743](https://github.com/Lightning-AI/lightning/pull/743))
- Fixed a bug where the model checkpointer didn't write to the same directory as the logger ([#771](https://github.com/Lightning-AI/lightning/pull/771))
- Fixed a bug where the `TensorBoardLogger` class would create an additional empty log file during fitting ([#777](https://github.com/Lightning-AI/lightning/pull/777))
- Fixed a bug where `global_step` was advanced incorrectly when using `accumulate_grad_batches > 1` ([#832](https://github.com/Lightning-AI/lightning/pull/832))
- Fixed a bug when calling `self.logger.experiment` with multiple loggers ([#1009](https://github.com/Lightning-AI/lightning/pull/1009))
- Fixed a bug when calling `logger.append_tags` on a `NeptuneLogger` with a single tag ([#1009](https://github.com/Lightning-AI/lightning/pull/1009))
- Fixed sending back data from `.spawn` by saving and loading the trained model in/out of the process ([#1017](https://github.com/Lightning-AI/lightning/pull/1017)
- Fixed port collision on DDP ([#1010](https://github.com/Lightning-AI/lightning/pull/1010))
- Fixed/tested pass overrides ([#918](https://github.com/Lightning-AI/lightning/pull/918))
- Fixed comet logger to log after train ([#892](https://github.com/Lightning-AI/lightning/pull/892))
- Remove deprecated args to learning rate step function ([#890](https://github.com/Lightning-AI/lightning/pull/890))

## [0.6.0] - 2020-01-21

### Added

- Added support for resuming from a specific checkpoint via `resume_from_checkpoint` argument ([#516](https://github.com/Lightning-AI/lightning/pull/516))
- Added support for `ReduceLROnPlateau` scheduler ([#320](https://github.com/Lightning-AI/lightning/pull/320))
- Added support for Apex mode `O2` in conjunction with Data Parallel ([#493](https://github.com/Lightning-AI/lightning/pull/493))
- Added option (`save_top_k`) to save the top k models in the `ModelCheckpoint` class ([#128](https://github.com/Lightning-AI/lightning/pull/128))
- Added `on_train_start` and `on_train_end` hooks to `ModelHooks` ([#598](https://github.com/Lightning-AI/lightning/pull/598))
- Added `TensorBoardLogger` ([#607](https://github.com/Lightning-AI/lightning/pull/607))
- Added support for weight summary of model with multiple inputs ([#543](https://github.com/Lightning-AI/lightning/pull/543))
- Added `map_location` argument to `load_from_metrics` and `load_from_checkpoint` ([#625](https://github.com/Lightning-AI/lightning/pull/625))
- Added option to disable validation by setting `val_percent_check=0` ([#649](https://github.com/Lightning-AI/lightning/pull/649))
- Added `NeptuneLogger` class ([#648](https://github.com/Lightning-AI/lightning/pull/648))
- Added `WandbLogger` class ([#627](https://github.com/Lightning-AI/lightning/pull/627))

### Changed

- Changed the default progress bar to print to stdout instead of stderr ([#531](https://github.com/Lightning-AI/lightning/pull/531))
- Renamed `step_idx` to `step`, `epoch_idx` to `epoch`, `max_num_epochs` to `max_epochs` and `min_num_epochs` to `min_epochs` ([#589](https://github.com/Lightning-AI/lightning/pull/589))
- Renamed `total_batch_nb` to `total_batches`, `nb_val_batches` to `num_val_batches`, `nb_training_batches` to `num_training_batches`, `max_nb_epochs` to `max_epochs`, `min_nb_epochs` to `min_epochs`, `nb_test_batches` to `num_test_batches`, and `nb_val_batches` to `num_val_batches` ([#567](https://github.com/Lightning-AI/lightning/pull/567))
- Changed gradient logging to use parameter names instead of indexes ([#660](https://github.com/Lightning-AI/lightning/pull/660))
- Changed the default logger to `TensorBoardLogger` ([#609](https://github.com/Lightning-AI/lightning/pull/609))
- Changed the directory for tensorboard logging to be the same as model checkpointing ([#706](https://github.com/Lightning-AI/lightning/pull/706))

### Deprecated

- Deprecated `max_nb_epochs` and `min_nb_epochs` ([#567](https://github.com/Lightning-AI/lightning/pull/567))
- Deprecated the `on_sanity_check_start` hook in `ModelHooks` ([#598](https://github.com/Lightning-AI/lightning/pull/598))

### Removed

- Removed the `save_best_only` argument from `ModelCheckpoint`, use `save_top_k=1` instead ([#128](https://github.com/Lightning-AI/lightning/pull/128))

### Fixed

- Fixed a bug which occurred when using Adagrad with cuda ([#554](https://github.com/Lightning-AI/lightning/pull/554))
- Fixed a bug where training would be on the GPU despite setting `gpus=0` or `gpus=[]` ([#561](https://github.com/Lightning-AI/lightning/pull/561))
- Fixed an error with `print_nan_gradients` when some parameters do not require gradient ([#579](https://github.com/Lightning-AI/lightning/pull/579))
- Fixed a bug where the progress bar would show an incorrect number of total steps during the validation sanity check when using multiple validation data loaders ([#597](https://github.com/Lightning-AI/lightning/pull/597))
- Fixed support for PyTorch 1.1.0 ([#552](https://github.com/Lightning-AI/lightning/pull/552))
- Fixed an issue with early stopping when using a `val_check_interval < 1.0` in `Trainer` ([#492](https://github.com/Lightning-AI/lightning/pull/492))
- Fixed bugs relating to the `CometLogger` object that would cause it to not work properly ([#481](https://github.com/Lightning-AI/lightning/pull/481))
- Fixed a bug that would occur when returning `-1` from `on_batch_start` following an early exit or when the batch was `None` ([#509](https://github.com/Lightning-AI/lightning/pull/509))
- Fixed a potential race condition with several processes trying to create checkpoint directories ([#530](https://github.com/Lightning-AI/lightning/pull/530))
- Fixed a bug where batch 'segments' would remain on the GPU when using `truncated_bptt > 1` ([#532](https://github.com/Lightning-AI/lightning/pull/532))
- Fixed a bug when using `IterableDataset` ([#547](https://github.com/Lightning-AI/lightning/pull/547))
- Fixed a bug where `.item` was called on non-tensor objects ([#602](https://github.com/Lightning-AI/lightning/pull/602))
- Fixed a bug where `Trainer.train` would crash on an uninitialized variable if the trainer was run after resuming from a checkpoint that was already at `max_epochs` ([#608](https://github.com/Lightning-AI/lightning/pull/608))
- Fixed a bug where early stopping would begin two epochs early ([#617](https://github.com/Lightning-AI/lightning/pull/617))
- Fixed a bug where `num_training_batches` and `num_test_batches` would sometimes be rounded down to zero ([#649](https://github.com/Lightning-AI/lightning/pull/649))
- Fixed a bug where an additional batch would be processed when manually setting `num_training_batches` ([#653](https://github.com/Lightning-AI/lightning/pull/653))
- Fixed a bug when batches did not have a `.copy` method ([#701](https://github.com/Lightning-AI/lightning/pull/701))
- Fixed a bug when using `log_gpu_memory=True` in Python 3.6 ([#715](https://github.com/Lightning-AI/lightning/pull/715))
- Fixed a bug where checkpoint writing could exit before completion, giving incomplete checkpoints ([#689](https://github.com/Lightning-AI/lightning/pull/689))
- Fixed a bug where `on_train_end` was not called when ealy stopping ([#723](https://github.com/Lightning-AI/lightning/pull/723))

## [0.5.3] - 2019-11-06

### Added

- Added option to disable default logger, checkpointer, and early stopping by passing `logger=False`, `checkpoint_callback=False` and `early_stop_callback=False` respectively
- Added `CometLogger` for use with Comet.ml
- Added `val_check_interval` argument to `Trainer` allowing validition to be performed at every given number of batches
- Added functionality to save and load hyperparameters using the standard checkpoint mechanism
- Added call to `torch.cuda.empty_cache` before training starts
- Added option for user to override the call t `backward`
- Added support for truncated backprop through time via the `truncated_bptt_steps` argument in `Trainer`
- Added option to operate on all outputs from `training_step` in DDP2
- Added a hook for modifying DDP init
- Added a hook for modifying Apex

### Changed

- Changed experiment version to be padded with zeros (e.g. `/dir/version_9` becomes `/dir/version_0009`)
- Changed callback metrics to include any metrics given in logs or progress bar
- Changed the default for `save_best_only` in `ModelCheckpoint` to `True`
- Added `tng_data_loader` for backwards compatibility
- Renamed `MLFlowLogger.client` to `MLFlowLogger.experiment` for consistency
- Moved `global_step` increment to happen after the batch has been processed
- Changed weights restore to first attempt HPC weights before restoring normally, preventing both weights being restored and running out of memory
- Changed progress bar functionality to add multiple progress bars for train/val/test
- Changed calls to `print` to use `logging` instead

### Deprecated

- Deprecated `tng_dataloader`

### Fixed

- Fixed an issue where the number of batches was off by one during training
- Fixed a bug that occurred when setting a ckeckpoint callback and `early_stop_callback=False`
- Fixed an error when importing CometLogger
- Fixed a bug where the `gpus` argument had some unexpected behaviour
- Fixed a bug where the computed total number of batches was sometimes incorrect
- Fixed a bug where the progress bar would sometimes not show the total number of batches in test mode
- Fixed a bug when using the `log_gpu_memory='min_max'` option in `Trainer`
- Fixed a bug where checkpointing would sometimes erase the current directory

## [0.5.2] - 2019-10-10

### Added

- Added `weights_summary` argument to `Trainer` to be set to `full` (full summary), `top` (just top level modules) or other
- Added `tags` argument to `MLFlowLogger`

### Changed

- Changed default for `amp_level` to `O1`

### Removed

- Removed the `print_weights_summary` argument from `Trainer`

### Fixed

- Fixed a bug where logs were not written properly
- Fixed a bug where `logger.finalize` wasn't called after training is complete
- Fixed callback metric errors in DDP
- Fixed a bug where `TestTubeLogger` didn't log to the correct directory

## [0.5.1] - 2019-10-05

### Added

- Added the `LightningLoggerBase` class for experiment loggers
- Added `MLFlowLogger` for logging with `mlflow`
- Added `TestTubeLogger` for logging with `test_tube`
- Added a different implementation of DDP (`distributed_backed='ddp2'`) where every node has one model using all GPUs
- Added support for optimisers which require a closure (e.g. LBFGS)
- Added automatic `MASTER_PORT` default for DDP when not set manually
- Added new GPU memory logging options `'min_max'` (log only the min/max utilization) and `'all'` (log all the GPU memory)

### Changed

- Changed schedulers to always be called with the current epoch
- Changed `test_tube` to an optional dependency
- Changed data loaders to internally use a getter instead of a python property
- Disabled auto GPU loading when restoring weights to prevent out of memory errors
- Changed logging, early stopping and checkpointing to occur by default

### Fixed

- Fixed a bug with samplers that do not specify `set_epoch`
- Fixed a bug when using the `MLFlowLogger` with unsupported data types, this will now raise a warning
- Fixed a bug where gradient norms were always zero using `track_grad_norm`
- Fixed a bug which causes a crash when logging memory

## [0.5.0] - 2019-09-26

### Changed

- Changed `data_batch` argument to `batch` throughout
- Changed `batch_i` argument to `batch_idx` throughout
- Changed `tng_dataloader` method to `train_dataloader`
- Changed `on_tng_metrics` method to `on_training_metrics`
- Changed `gradient_clip` argument to `gradient_clip_val`
- Changed `add_log_row_interval` to `row_log_interval`

### Fixed

- Fixed a bug with tensorboard logging in multi-gpu setup

## [0.4.9] - 2019-09-16

### Added

- Added the flag `log_gpu_memory` to `Trainer` to deactivate logging of GPU memory utilization
- Added SLURM resubmit functionality (port from test-tube)
- Added optional weight_save_path to trainer to remove the need for a checkpoint_callback when using cluster training
- Added option to use single gpu per node with `DistributedDataParallel`

### Changed

- Changed functionality of `validation_end` and `test_end` with multiple dataloaders to be given all of the dataloaders at once rather than in separate calls
- Changed print_nan_grads to only print the parameter value and gradients when they contain NaN
- Changed gpu API to take integers as well (e.g. `gpus=2` instead of `gpus=[0, 1]`)
- All models now loaded on to CPU to avoid device and out of memory issues in PyTorch

### Fixed

- Fixed a bug where data types that implement `.to` but not `.cuda` would not be properly moved onto the GPU
- Fixed a bug where data would not be re-shuffled every epoch when using a `DistributedSampler`

## [0.4.8] - 2019-08-31

### Added

- Added `test_step` and `test_end` methods, used when `Trainer.test` is called
- Added `GradientAccumulationScheduler` callback which can be used to schedule changes to the number of accumulation batches
- Added option to skip the validation sanity check by setting `nb_sanity_val_steps = 0`

### Fixed

- Fixed a bug when setting `nb_sanity_val_steps = 0`

## [0.4.7] - 2019-08-24

### Changed

- Changed the default `val_check_interval` to `1.0`
- Changed defaults for `nb_val_batches`, `nb_tng_batches` and `nb_test_batches` to 0

### Fixed

- Fixed a bug where the full validation set as used despite setting `val_percent_check`
- Fixed a bug where an `Exception` was thrown when using a data set containing a single batch
- Fixed a bug where an `Exception` was thrown if no `val_dataloader` was given
- Fixed a bug where tuples were not properly transferred to the GPU
- Fixed a bug where data of a non standard type was not properly handled by the trainer
- Fixed a bug when loading data as a tuple
- Fixed a bug where `AttributeError` could be suppressed by the `Trainer`

## [0.4.6] - 2019-08-15

### Added

- Added support for data to be given as a `dict` or `list` with a single gpu
- Added support for `configure_optimizers` to return a single optimizer, two list (optimizers and schedulers), or a single list

### Fixed

- Fixed a bug where returning just an optimizer list (i.e. without schedulers) from `configure_optimizers` would throw an `Exception`

## [0.4.5] - 2019-08-13

### Added

- Added `optimizer_step` method that can be overridden to change the standard optimizer behaviour

## [0.4.4] - 2019-08-12

### Added

- Added supoort for multiple validation dataloaders
- Added support for latest test-tube logger (optimised for `torch==1.2.0`)

### Changed

- `validation_step` and `val_dataloader` are now optional
- `lr_scheduler` is now activated after epoch

### Fixed

- Fixed a bug where a warning would show when using `lr_scheduler` in `torch>1.1.0`
- Fixed a bug where an `Exception` would be thrown if using `torch.DistributedDataParallel` without using a `DistributedSampler`, this now throws a `Warning` instead

## [0.4.3] - 2019-08-10

### Fixed

- Fixed a bug where accumulate gradients would scale the loss incorrectly

## [0.4.2] - 2019-08-08

### Changed

- Changed install requirement to `torch==1.2.0`

## [0.4.1] - 2019-08-08

### Changed

- Changed install requirement to `torch==1.1.0`

## [0.4.0] - 2019-08-08

### Added

- Added 16-bit support for a single GPU
- Added support for training continuation (preserves epoch, global step etc.)

### Changed

- Changed `training_step` and `validation_step`, outputs will no longer be automatically reduced

### Removed

- Removed need for `Experiment` object in `Trainer`

### Fixed

- Fixed issues with reducing outputs from generative models (such as images and text)

## [0.3.6] - 2019-07-25

### Added

- Added a decorator to do lazy data loading internally

### Fixed

- Fixed a bug where `Experiment` object was not process safe, potentially causing logs to be overwritten

## [0.3.5] - 2019-07-25

## [0.3.4] - 2019-07-22

## [0.3.3] - 2019-07-22

## [0.3.2] - 2019-07-21

## [0.3.1] - 2019-07-21

## [0.2.x] - 2019-07-09

## [0.1.x] - 2019-06-DD<|MERGE_RESOLUTION|>--- conflicted
+++ resolved
@@ -283,8 +283,10 @@
 
 - Fixed an attribute error when running the tuner together with the `StochasticWeightAveraging` callback ([#14836](https://github.com/Lightning-AI/lightning/pull/14836))
 
+
 - Fixed MissingFieldException in offline mode for the `NeptuneLogger()` ([#14919](https://github.com/Lightning-AI/lightning/pull/14919))
 
+
 - Fixed wandb `save_dir` is overridden by `None` `dir` when using CLI ([#14878](https://github.com/Lightning-AI/lightning/pull/14878))
 
 
@@ -294,12 +296,11 @@
 - Fixed torchscript error with containers of LightningModules ([#14904](https://github.com/Lightning-AI/lightning/pull/14904))
 
 
-
-<<<<<<< HEAD
 - Fixed reloading of the last checkpoint on run restart ([#14907](https://github.com/Lightning-AI/lightning/pull/14907))
-=======
+
+
 - `SaveConfigCallback` instances should only save the config once to allow having the `overwrite=False` safeguard when using `LightningCLI(..., run=False)` ([#14927](https://github.com/Lightning-AI/lightning/pull/14927))
->>>>>>> fd2779e5
+
 
 
 ## [1.7.7] - 2022-09-22
