# Changelog

All notable changes to this project will be documented in this file.

The format is based on [Keep a Changelog](http://keepachangelog.com/en/1.0.0/).

## [1.8.0] - 2022-MM-DD

### Added


- Added prefix to log message in `seed_everything` with rank info ([#13290](https://github.com/Lightning-AI/lightning/issues/13290))


- Added support for auto wrapping for `DDPFullyShardedNativeStrategy` ([#14252](https://github.com/Lightning-AI/lightning/issues/14252))


- Added support for passing extra init-parameters to the `LightningDataModule.from_datasets` ([#14185](https://github.com/Lightning-AI/lightning/issues/14185))


- Added support for saving sharded optimizer state dict outside of `DDPShardedStrategy` ([#14208](https://github.com/PyTorchLightning/pytorch-lightning/pull/14208))



### Changed

- The `Trainer.{fit,validate,test,predict,tune}` methods now raise a useful error message if the input is not a `LightningModule` ([#13892](https://github.com/Lightning-AI/lightning/pull/13892))


- Raised a `MisconfigurationException` if batch transfer hooks are overriden with `IPUAccelerator` ([#13961](https://github.com/Lightning-AI/lightning/pull/13961))


- Replaced the unwrapping logic in strategies with direct access to unwrapped `LightningModule` ([#13738](https://github.com/Lightning-AI/lightning/pull/13738))


- Enabled `on_before_batch_transfer` for `DPStrategy` and `IPUAccelerator` ([#14023](https://github.com/Lightning-AI/lightning/pull/14023))

- Included `torch.cuda` rng state to the aggregate `_collect_rng_states()` and `_set_rng_states()` ([#14384](https://github.com/Lightning-AI/lightning/pull/14384))



### Deprecated

- Deprecated `LightningDeepSpeedModule` ([#14000](https://github.com/Lightning-AI/lightning/pull/14000))


- Deprecated `amp_level` from `Trainer` in favour of passing it explictly via precision plugin ([#13898](https://github.com/Lightning-AI/lightning/pull/13898))


- Deprecated the calls to `pytorch_lightning.utiltiies.meta` functions in favor of built-in https://github.com/pytorch/torchdistx support ([#13868](https://github.com/Lightning-AI/lightning/pull/13868))


- Deprecated the `unwrap_lightning_module` and `unwrap_lightning_module_sharded` utility functions in favor of accessing the unwrapped `LightningModule` on the strategy directly ([#13738](https://github.com/Lightning-AI/lightning/pull/13738))


- Deprecated the `pl_module` argument in `LightningParallelModule`, `LightningDistributedModule`, `LightningShardedDataParallel`, `LightningBaguaModule` and `LightningDeepSpeedModule` wrapper classes ([#13738](https://github.com/Lightning-AI/lightning/pull/13738))


- Deprecated the `on_colab_kaggle` function ([#14247](https://github.com/Lightning-AI/lightning/pull/14247))


### Removed

- Removed the deprecated `Trainer.training_type_plugin` property in favor of `Trainer.strategy` ([#14011](https://github.com/Lightning-AI/lightning/pull/14011))


- Removed all deprecated training type plugins ([#14011](https://github.com/Lightning-AI/lightning/pull/14011))


- Removed the deprecated `DDP2Strategy` ([#14026](https://github.com/Lightning-AI/lightning/pull/14026))


- Removed the deprecated `DistributedType` and `DeviceType` enum classes ([#14045](https://github.com/Lightning-AI/lightning/pull/14045))


- Removed the experimental `pytorch_lightning.utiltiies.meta` functions in favor of built-in https://github.com/pytorch/torchdistx support ([#13868](https://github.com/Lightning-AI/lightning/pull/13868))


### Fixed

- Fixed an assertion error when using a `ReduceOnPlateau` scheduler with the Horovod strategy ([#14215](https://github.com/Lightning-AI/lightning/pull/14215))


- Fixed an `AttributeError` when accessing `LightningModule.logger` and the Trainer has multiple loggers ([#14234](https://github.com/Lightning-AI/lightning/pull/14234))


- Added back support for `log`ging in the `configure_gradient_clipping` hook after unintended removal in v1.7.2 ([#14298](https://github.com/Lightning-AI/lightning/issues/14298))


- Fixed wrong num padding for `RichProgressBar` ([#14296](https://github.com/Lightning-AI/lightning/pull/14296))


<<<<<<< HEAD
- Fixed an issue to avoid the impact of sanity check on `reload_dataloaders_every_n_epochs` for validation ([#13964](https://github.com/Lightning-AI/lightning/pull/13964))


- Fixed restoring the trainer after using `lr_find()` so that the correct LR schedule is used for the actual training ([#14113](https://github.com/Lightning-AI/lightning/pull/14113))
=======
- Reset epoch progress with batch size scaler ([#13846](https://github.com/Lightning-AI/lightning/pull/13846)


- Fixed `LightningDataModule` hparams parsing ([#12806](https://github.com/PyTorchLightning/pytorch-lightning/pull/12806))
>>>>>>> 2112e0e4


## [1.7.2] - 2022-08-17

### Added

- Added `FullyShardedNativeNativeMixedPrecisionPlugin` to handle precision for `DDPFullyShardedNativeStrategy` ([#14092](https://github.com/Lightning-AI/lightning/pull/14092))
- Added profiling to these hooks: `on_before_batch_transfer`, `transfer_batch_to_device`, `on_after_batch_transfer`, `configure_gradient_clipping`, `clip_gradients` ([#14069](https://github.com/Lightning-AI/lightning/pull/14069))

### Changed

- The `WandbLogger.name` property no longer returns the name of the experiment, and instead returns the project's name ([#14145](https://github.com/Lightning-AI/lightning/pull/14145))
- The default project name in `WandbLogger` is now "lightning_logs" ([#14145](https://github.com/Lightning-AI/lightning/pull/14145))
- Updated compatibility for LightningLite to run with the latest DeepSpeed 0.7.0 ([13967](https://github.com/Lightning-AI/lightning/pull/13967))

### Fixed

- Fixed a bug that caused spurious `AttributeError` when multiple `DataLoader` classes are imported ([#14117](https://github.com/Lightning-AI/lightning/pull/14117))
- Fixed epoch-end logging results not being reset after the end of the epoch ([#14061](https://github.com/Lightning-AI/lightning/pull/14061))
- Fixed resuming from a checkpoint when using Stochastic Weight Averaging (SWA) ([#9938](https://github.com/Lightning-AI/lightning/pull/9938))
- Fixed the device placement when `LightningModule.cuda()` gets called without specifying a device index and the current cuda device was not 0 ([#14128](https://github.com/Lightning-AI/lightning/pull/14128))
- Avoided false positive warning about using `sync_dist` when using torchmetrics ([#14143](https://github.com/Lightning-AI/lightning/pull/14143))
- Avoid `metadata.entry_points` deprecation warning on Python 3.10 ([#14052](https://github.com/Lightning-AI/lightning/pull/14052))
- Fixed epoch-end logging results not being reset after the end of the epoch ([#14061](https://github.com/Lightning-AI/lightning/pull/14061))
- Avoid raising the sampler warning if num_replicas=1 ([#14097](https://github.com/Lightning-AI/lightning/pull/14097))
- Fixed saving hyperparameters in a composition where the parent class is not a `LightningModule` or `LightningDataModule` ([#14151](https://github.com/Lightning-AI/lightning/pull/14151))
- Avoided requiring the FairScale package to use precision with the fsdp native strategy ([#14092](https://github.com/Lightning-AI/lightning/pull/14092))
- Fixed an issue in which the default name for a run in `WandbLogger` would be set to the project name instead of a randomly generated string ([#14145](https://github.com/Lightning-AI/lightning/pull/14145))
- Fixed not preserving set attributes on `DataLoader` and `BatchSampler` when instantiated inside `*_dataloader` hooks ([#14212](https://github.com/Lightning-AI/lightning/pull/14212))


## [1.7.1] - 2022-08-09

### Fixed

- Casted only floating point tensors to fp16 with IPUs ([#13983](https://github.com/Lightning-AI/lightning/pull/13983))
- Casted tensors to fp16 before moving them to device with  `DeepSpeedStrategy` ([#14000](https://github.com/Lightning-AI/lightning/pull/14000))
- Fixed the `NeptuneLogger` dependency being unrecognized ([#13988](https://github.com/Lightning-AI/lightning/pull/13988))
- Fixed an issue where users would be warned about unset `max_epochs` even when `fast_dev_run` was set ([#13262](https://github.com/Lightning-AI/lightning/pull/13262))
- Fixed MPS device being unrecognized ([#13992](https://github.com/Lightning-AI/lightning/pull/13992))
- Fixed incorrect `precision="mixed"` being used with `DeepSpeedStrategy` and `IPUStrategy` ([#14041](https://github.com/Lightning-AI/lightning/pull/14041))
- Fixed dtype inference during gradient norm computation ([#14051](https://github.com/Lightning-AI/lightning/pull/14051))
- Fixed a bug that caused `ddp_find_unused_parameters` to be set `False`, whereas the intended default is `True` ([#14095](https://github.com/Lightning-AI/lightning/pull/14095))


## [1.7.0] - 2022-08-02

### Added

-  Added ``ServableModule`` and its associated callback called ``ServableModuleValidator`` to ensure the model can served ([#13614](https://github.com/Lightning-AI/lightning/pull/13614))
-  Converted validation loop config warnings to `PossibleUserWarning` ([#13377](https://github.com/Lightning-AI/lightning/pull/13377))
- Added a flag named `log_rank_zero_only` to `EarlyStopping` to disable logging to non-zero rank processes ([#13233](https://github.com/Lightning-AI/lightning/pull/13233))
- Added support for reloading the last checkpoint saved by passing `ckpt_path="last"` ([#12816](https://github.com/Lightning-AI/lightning/pull/12816))
- Added `LightningDataModule.load_from_checkpoint` to support loading datamodules directly from checkpoint ([#12550](https://github.com/Lightning-AI/lightning/pull/12550))
- Added a friendly error message when attempting to call `Trainer.save_checkpoint()` without a model attached ([#12772](https://github.com/Lightning-AI/lightning/pull/12772))
- Added a friendly error message when attempting to use `DeepSpeedStrategy` on unsupported accelerators ([#12699](https://github.com/Lightning-AI/lightning/pull/12699))
- Enabled `torch.inference_mode` for evaluation and prediction ([#12715](https://github.com/Lightning-AI/lightning/pull/12715))
- Added support for setting `val_check_interval` to a value higher than the amount of training batches when `check_val_every_n_epoch=None` ([#11993](https://github.com/Lightning-AI/lightning/pull/11993))
- Include the `pytorch_lightning` version as a header in the CLI config files ([#12532](https://github.com/Lightning-AI/lightning/pull/12532))
- Added support for `Callback` registration through entry points ([#12739](https://github.com/Lightning-AI/lightning/pull/12739))
- Added support for `Trainer(deterministic="warn")` to warn instead of fail when a non-deterministic operation is encountered ([#12588](https://github.com/Lightning-AI/lightning/pull/12588))
- Added profiling to the loops' dataloader `__next__` calls ([#12124](https://github.com/Lightning-AI/lightning/pull/12124))
- Hivemind Strategy
    * Added `CollaborativeStrategy` ([#12842](https://github.com/Lightning-AI/lightning/pull/12842))
    * Renamed `CollaborativeStrategy` to `HivemindStrategy` ([#13388](https://github.com/Lightning-AI/lightning/pull/13388))
    * Removed unnecessary endpoint logic, renamed `collaborative` to `hivemind` ([#13392](https://github.com/Lightning-AI/lightning/pull/13392))
- Include a version suffix for new "last" checkpoints of later runs in the same directory ([#12902](https://github.com/Lightning-AI/lightning/pull/12902))
- Show a better error message when a Metric that does not return a Tensor is logged ([#13164](https://github.com/Lightning-AI/lightning/pull/13164))
- Added missing `predict_dataset` argument in `LightningDataModule.from_datasets` to create predict dataloaders ([#12942](https://github.com/Lightning-AI/lightning/pull/12942))
- Added class name prefix to metrics logged by `DeviceStatsMonitor` ([#12228](https://github.com/Lightning-AI/lightning/pull/12228))
- Automatically wrap custom samplers under a distributed environment by using `DistributedSamplerWrapper` ([#12959](https://github.com/Lightning-AI/lightning/pull/12959))
- Added profiling of `LightningDataModule` hooks ([#12971](https://github.com/Lightning-AI/lightning/pull/12971))
- Added Native FSDP Strategy ([#12447](https://github.com/Lightning-AI/lightning/pull/12447))
- Added breaking of lazy graph across training, validation, test and predict steps when training with habana accelerators to ensure better performance ([#12938](https://github.com/Lightning-AI/lightning/pull/12938))
- Added `Checkpoint` class to inherit from ([#13024](https://github.com/Lightning-AI/lightning/pull/13024))
- Added CPU metric tracking to `DeviceStatsMonitor` ([#11795](https://github.com/Lightning-AI/lightning/pull/11795))
- Added `teardown()` method to `Accelerator` ([#11935](https://github.com/Lightning-AI/lightning/pull/11935))
- Added support for using custom Trainers that don't include callbacks using the CLI ([#13138](https://github.com/Lightning-AI/lightning/pull/13138))
- Added a `timeout` argument to `DDPStrategy` and `DDPSpawnStrategy`. ([#13244](https://github.com/Lightning-AI/lightning/pull/13244), [#13383](https://github.com/Lightning-AI/lightning/pull/13383))
- Added `XLAEnvironment` cluster environment plugin ([#11330](https://github.com/Lightning-AI/lightning/pull/11330))
- Added logging messages to notify when `FitLoop` stopping conditions are met ([#9749](https://github.com/Lightning-AI/lightning/pull/9749))
- Added support for calling unknown methods with `DummyLogger` ([#13224](https://github.com/Lightning-AI/lightning/pull/13224)
- Added support for recursively setting the `Trainer` reference for ensembles of `LightningModule`s ([#13638](https://github.com/Lightning-AI/lightning/pull/13638)
- Added Apple Silicon Support via `MPSAccelerator` ([#13123](https://github.com/Lightning-AI/lightning/pull/13123))
- Added support for DDP Fork ([#13405](https://github.com/Lightning-AI/lightning/pull/13405))
- Added support for async checkpointing ([#13658](https://github.com/Lightning-AI/lightning/pull/13658))
- Added support for HPU Device stats monitor ([#13819](https://github.com/Lightning-AI/lightning/pull/13819))

### Changed

- `accelerator="gpu"` now automatically selects an available GPU backend (CUDA and MPS currently) ([#13642](https://github.com/Lightning-AI/lightning/pull/13642))
- Enable validation during overfitting ([#12527](https://github.com/Lightning-AI/lightning/pull/12527))
- Added dataclass support to `extract_batch_size` ([#12573](https://github.com/Lightning-AI/lightning/pull/12573))
- Changed checkpoints save path in the case of one logger and user-provided weights_save_path from `weights_save_path/name/version/checkpoints` to `weights_save_path/checkpoints` ([#12372](https://github.com/Lightning-AI/lightning/pull/12372))
- Changed checkpoints save path in the case of multiple loggers and user-provided weights_save_path from `weights_save_path/name1_name2/version1_version2/checkpoints` to `weights_save_path/checkpoints` ([#12372](https://github.com/Lightning-AI/lightning/pull/12372))
- Marked `swa_lrs` argument in `StochasticWeightAveraging` callback as required ([#12556](https://github.com/Lightning-AI/lightning/pull/12556))
- `LightningCLI`'s shorthand notation changed to use jsonargparse native feature ([#12614](https://github.com/Lightning-AI/lightning/pull/12614))
- `LightningCLI` changed to use jsonargparse native support for list append ([#13129](https://github.com/Lightning-AI/lightning/pull/13129))
- Changed `seed_everything_default` argument in the `LightningCLI` to type `Union[bool, int]`. If set to `True` a seed is automatically generated for the parser argument `--seed_everything`. ([#12822](https://github.com/Lightning-AI/lightning/pull/12822), [#13110](https://github.com/Lightning-AI/lightning/pull/13110))
- Make positional arguments required for classes passed into the `add_argparse_args` function. ([#12504](https://github.com/Lightning-AI/lightning/pull/12504))
- Raise an error if there are insufficient training batches when using a float value of `limit_train_batches` ([#12885](https://github.com/Lightning-AI/lightning/pull/12885))
- `DataLoader` instantiated inside a `*_dataloader` hook will not set the passed arguments as attributes anymore ([#12981](https://github.com/Lightning-AI/lightning/pull/12981))
- When a multi-element tensor is logged, an error is now raised instead of silently taking the mean of all elements ([#13164](https://github.com/Lightning-AI/lightning/pull/13164))
- The `WandbLogger` will now use the run name in the logs folder if it is provided, and otherwise the project name  ([#12604](https://github.com/Lightning-AI/lightning/pull/12604))
- Enabled using any Sampler in distributed environment in Lite ([#13646](https://github.com/Lightning-AI/lightning/pull/13646))
- Raised a warning instead of forcing `sync_dist=True` on epoch end ([13364](https://github.com/Lightning-AI/lightning/pull/13364))
- Updated `val_check_interval`(int) to consider total train batches processed instead of `_batches_that_stepped` for validation check during training ([#12832](https://github.com/Lightning-AI/lightning/pull/12832)
- Updated Habana Accelerator's `auto_device_count`, `is_available` & `get_device_name` methods based on the latest torch habana package ([#13423](https://github.com/Lightning-AI/lightning/pull/13423))
- Disallowed using `BatchSampler` when running on multiple IPUs ([#13854](https://github.com/Lightning-AI/lightning/pull/13854))

### Deprecated

- Deprecated `pytorch_lightning.accelerators.gpu.GPUAccelerator` in favor of `pytorch_lightning.accelerators.cuda.CUDAAccelerator` ([#13636](https://github.com/Lightning-AI/lightning/pull/13636))
- Deprecated `pytorch_lightning.loggers.base.LightningLoggerBase` in favor of `pytorch_lightning.loggers.logger.Logger`, and deprecated `pytorch_lightning.loggers.base` in favor of `pytorch_lightning.loggers.logger` ([#120148](https://github.com/Lightning-AI/lightning/pull/12014))
- Deprecated `pytorch_lightning.callbacks.base.Callback` in favor of `pytorch_lightning.callbacks.callback.Callback` ([#13031](https://github.com/Lightning-AI/lightning/pull/13031))
- Deprecated `num_processes`, `gpus`, `tpu_cores,` and `ipus` from the `Trainer` constructor in favor of using the `accelerator` and `devices` arguments ([#11040](https://github.com/Lightning-AI/lightning/pull/11040))
- Deprecated setting `LightningCLI(seed_everything_default=None)` in favor of `False` ([#12804](https://github.com/Lightning-AI/lightning/issues/12804)).
- Deprecated `pytorch_lightning.core.lightning.LightningModule` in favor of `pytorch_lightning.core.module.LightningModule` ([#12740](https://github.com/Lightning-AI/lightning/pull/12740))
- Deprecated `pytorch_lightning.loops.base.Loop` in favor of `pytorch_lightning.loops.loop.Loop` ([#13043](https://github.com/Lightning-AI/lightning/pull/13043))
- Deprecated `Trainer.reset_train_val_dataloaders()` in favor of `Trainer.reset_{train,val}_dataloader` ([#12184](https://github.com/Lightning-AI/lightning/pull/12184))
- Deprecated LightningCLI's registries in favor of importing the respective package ([#13221](https://github.com/Lightning-AI/lightning/pull/13221))
- Deprecated public utilities in `pytorch_lightning.utilities.cli.LightningCLI` in favor of equivalent copies in `pytorch_lightning.cli.LightningCLI` ([#13767](https://github.com/Lightning-AI/lightning/pull/13767))
- Deprecated `pytorch_lightning.profiler` in favor of `pytorch_lightning.profilers` ([#12308](https://github.com/Lightning-AI/lightning/pull/12308))

### Removed

- Removed deprecated `IndexBatchSamplerWrapper.batch_indices` ([#13565](https://github.com/Lightning-AI/lightning/pull/13565))
- Removed the deprecated `LightningModule.add_to_queue` and `LightningModule.get_from_queue` method ([#13600](https://github.com/Lightning-AI/lightning/pull/13600))
- Removed deprecated `pytorch_lightning.core.decorators.parameter_validation` from `decorators` ([#13514](https://github.com/Lightning-AI/lightning/pull/13514))
- Removed the deprecated `Logger.close` method ([#13149](https://github.com/Lightning-AI/lightning/pull/13149))
- Removed the deprecated `weights_summary` argument from the `Trainer` constructor ([#13070](https://github.com/Lightning-AI/lightning/pull/13070))
- Removed the deprecated `flush_logs_every_n_steps` argument from the `Trainer` constructor ([#13074](https://github.com/Lightning-AI/lightning/pull/13074))
- Removed the deprecated `process_position` argument from the `Trainer` constructor ([13071](https://github.com/Lightning-AI/lightning/pull/13071))
- Removed the deprecated `checkpoint_callback` argument from the `Trainer` constructor ([#13027](https://github.com/Lightning-AI/lightning/pull/13027))
- Removed the deprecated `on_{train,val,test,predict}_dataloader` hooks from the `LightningModule` and `LightningDataModule` ([#13033](https://github.com/Lightning-AI/lightning/pull/13033))
- Removed the deprecated `TestTubeLogger` ([#12859](https://github.com/Lightning-AI/lightning/pull/12859))
- Removed the deprecated `pytorch_lightning.core.memory.LayerSummary` and `pytorch_lightning.core.memory.ModelSummary` ([#12593](https://github.com/Lightning-AI/lightning/pull/12593))
- Removed the deprecated `summarize` method from the `LightningModule` ([#12559](https://github.com/Lightning-AI/lightning/pull/12559))
- Removed the deprecated `model_size` property from the `LightningModule` class ([#12641](https://github.com/Lightning-AI/lightning/pull/12641))
- Removed the deprecated `stochastic_weight_avg` argument from the `Trainer` constructor ([#12535](https://github.com/Lightning-AI/lightning/pull/12535))
- Removed the deprecated `progress_bar_refresh_rate` argument from the `Trainer` constructor ([#12514](https://github.com/Lightning-AI/lightning/pull/12514))
- Removed the deprecated `prepare_data_per_node` argument from the `Trainer` constructor ([#12536](https://github.com/Lightning-AI/lightning/pull/12536))
- Removed the deprecated `pytorch_lightning.core.memory.{get_gpu_memory_map,get_memory_profile}` ([#12659](https://github.com/Lightning-AI/lightning/pull/12659))
- Removed the deprecated `terminate_on_nan` argument from the `Trainer` constructor ([#12553](https://github.com/Lightning-AI/lightning/pull/12553))
- Removed the deprecated `XLAStatsMonitor` callback ([#12688](https://github.com/Lightning-AI/lightning/pull/12688))
- Remove deprecated `pytorch_lightning.callbacks.progress.progress` ([#12658](https://github.com/Lightning-AI/lightning/pull/12658))
- Removed the deprecated `dim` and `size` arguments from the `LightningDataModule` constructor([#12780](https://github.com/Lightning-AI/lightning/pull/12780))
- Removed the deprecated `train_transforms` argument from the `LightningDataModule` constructor([#12662](https://github.com/Lightning-AI/lightning/pull/12662))
- Removed the deprecated `log_gpu_memory` argument from the `Trainer` constructor ([#12657](https://github.com/Lightning-AI/lightning/pull/12657))
- Removed the deprecated automatic logging of GPU stats by the logger connector ([#12657](https://github.com/Lightning-AI/lightning/pull/12657))
- Removed deprecated `GPUStatsMonitor` callback ([#12554](https://github.com/Lightning-AI/lightning/pull/12554))
- Removed support for passing strategy names or strategy instances to the accelerator Trainer argument ([#12696](https://github.com/Lightning-AI/lightning/pull/12696))
- Removed support for passing strategy names or strategy instances to the plugins Trainer argument ([#12700](https://github.com/Lightning-AI/lightning/pull/12700))
- Removed the deprecated `val_transforms` argument from the `LightningDataModule` constructor ([#12763](https://github.com/Lightning-AI/lightning/pull/12763))
- Removed the deprecated `test_transforms` argument from the `LightningDataModule` constructor ([#12773](https://github.com/Lightning-AI/lightning/pull/12773))
- Removed deprecated `Trainer(max_steps=None)` ([#13591](https://github.com/Lightning-AI/lightning/pull/13591))
- Removed deprecated `dataloader_idx` argument from `on_train_batch_start/end` hooks `Callback` and `LightningModule` ([#12769](https://github.com/Lightning-AI/lightning/pull/12769), [#12977](https://github.com/Lightning-AI/lightning/pull/12977))
- Removed deprecated `get_progress_bar_dict` property from `LightningModule` ([#12839](https://github.com/Lightning-AI/lightning/pull/12839))
- Removed sanity check for multi-optimizer support with habana backends ([#13217](https://github.com/Lightning-AI/lightning/pull/13217))
- Removed the need to explicitly load habana module ([#13338](https://github.com/Lightning-AI/lightning/pull/13338))
- Removed the deprecated `Strategy.post_dispatch()` hook ([#13461](https://github.com/Lightning-AI/lightning/pull/13461))
- Removed deprecated `pytorch_lightning.callbacks.lr_monitor.LearningRateMonitor.lr_sch_names` ([#13353](https://github.com/Lightning-AI/lightning/pull/13353))
- Removed deprecated `Trainer.slurm_job_id` in favor of `SLURMEnvironment.job_id` ([#13459](https://github.com/Lightning-AI/lightning/pull/13459))
- Removed support for the `DDP2Strategy` ([#12705](https://github.com/Lightning-AI/lightning/pull/12705))
- Removed deprecated `LightningDistributed` ([#13549](https://github.com/Lightning-AI/lightning/pull/13549))
- Removed deprecated ClusterEnvironment properties `master_address` and `master_port` in favor of `main_address` and `main_port` ([#13458](https://github.com/Lightning-AI/lightning/pull/13458))
- Removed deprecated ClusterEnvironment methods `KubeflowEnvironment.is_using_kubelfow()`, `LSFEnvironment.is_using_lsf()` and `TorchElasticEnvironment.is_using_torchelastic()` in favor of the `detect()` method ([#13458](https://github.com/Lightning-AI/lightning/pull/13458))
- Removed deprecated `Callback.on_keyboard_interrupt` ([#13438](https://github.com/Lightning-AI/lightning/pull/13438))
- Removed deprecated `LightningModule.on_post_move_to_device` ([#13548](https://github.com/Lightning-AI/lightning/pull/13548))
- Removed `TPUSpawnStrategy.{tpu_local_core_rank,tpu_global_core_rank}` attributes in favor of `TPUSpawnStrategy.{local_rank,global_rank}` ([#11163](https://github.com/Lightning-AI/lightning/pull/11163))
- Removed `SingleTPUStrategy.{tpu_local_core_rank,tpu_global_core_rank}` attributes in favor of `SingleTPUStrategy.{local_rank,global_rank}`([#11163](https://github.com/Lightning-AI/lightning/pull/11163))

### Fixed

- Improved support for custom `DataLoader`s when instantiated in `*_dataloader` hook ([#12981](https://github.com/Lightning-AI/lightning/pull/12981))
- Allowed custom `BatchSampler`s when instantiated in `*_dataloader` hook [#13640](https://github.com/Lightning-AI/lightning/pull/13640))
- Fixed an issue with unsupported torch.inference_mode() on hpu backends by making it use no_grad ([#13014](https://github.com/Lightning-AI/lightning/pull/13014))
- The model wrapper returned by `LightningLite.setup()` now properly supports pass-through when looking up attributes ([#12597](https://github.com/Lightning-AI/lightning/pull/12597))
- Fixed issue where the CLI fails with certain torch objects ([#13153](https://github.com/Lightning-AI/lightning/pull/13153))
- Fixed ``LightningCLI`` signature parameter resolving for some lightning classes ([#13283](https://github.com/Lightning-AI/lightning/pull/13283))
- Fixed Model Summary when using DeepSpeed Stage 3 ([#13427](https://github.com/Lightning-AI/lightning/pull/13427))
- Fixed `pytorch_lightning.utilities.distributed.gather_all_tensors` to handle tensors of different dimensions ([#12630](https://github.com/Lightning-AI/lightning/pull/12630))
- Fixed the input validation for the accelerator Trainer argument when passed as a string ([#13417](https://github.com/Lightning-AI/lightning/pull/13417))
- Fixed `Trainer.predict(return_predictions=False)` to track prediction's batch_indices ([#13629](https://github.com/Lightning-AI/lightning/pull/13629))
- Fixed and issue that prevented setting a custom `CheckpointIO` plugin with strategies ([#13785](https://github.com/Lightning-AI/lightning/pull/13785))
- Fixed main progress bar counter when `val_check_interval=int` and `check_val_every_n_epoch=None` ([#12832](https://github.com/Lightning-AI/lightning/pull/12832)
- Improved support for custom `ReduceLROnPlateau` scheduler if `reduce_on_plateau` is set by the user in scheduler config ([#13838](https://github.com/Lightning-AI/lightning/pull/13838))
- Used `global_step` while restoring logging step for old checkpoints ([#13645](https://github.com/Lightning-AI/lightning/pull/13645))
- When training with `precision=16` on IPU, the cast has been moved off the IPU onto the host, making the copies from host to IPU cheaper ([#13880](https://github.com/Lightning-AI/lightning/pull/13880))
- Fixed error handling in learning rate finder when not enough data points are available to give a good suggestion ([#13845](https://github.com/Lightning-AI/lightning/pull/13845))
- Fixed an issue that caused the learning rate finder to set the model's learning rate to None when no suggestion was possible ([#13845](https://github.com/Lightning-AI/lightning/pull/13845))
- Fixed an issue causing deterministic algorighms and other globals to get reset in spawned processes ([#13921](https://github.com/Lightning-AI/lightning/pull/13921))
- Fixed default `amp_level` for `DeepSpeedPrecisionPlugin` to `O2` ([#13897](https://github.com/Lightning-AI/lightning/pull/13897))
- Fixed Python 3.10 compatibility for truncated back-propagation through time (TBPTT) ([#13973](https://github.com/Lightning-AI/lightning/pull/13973))
- Fixed `TQDMProgressBar` reset and update to show correct time estimation (2/2) ([#13962](https://github.com/Lightning-AI/lightning/pull/13962))


## [1.6.5] - 2022-07-13

### Fixed

- Fixed `estimated_stepping_batches` requiring distributed comms in `configure_optimizers` for the `DeepSpeedStrategy` ([#13350](https://github.com/Lightning-AI/lightning/pull/13350))
- Fixed bug with Python version check that prevented use with development versions of Python ([#13420](https://github.com/Lightning-AI/lightning/pull/13420))
- The loops now call `.set_epoch()` also on batch samplers if the dataloader has one wrapped in a distributed sampler ([#13396](https://github.com/Lightning-AI/lightning/pull/13396))
- Fixed the restoration of log step during restart ([#13467](https://github.com/Lightning-AI/lightning/pull/13467))


## [1.6.4] - 2022-06-01

### Added

- Added all DDP params to be exposed through hpu parallel strategy ([#13067](https://github.com/Lightning-AI/lightning/pull/13067))

### Changed

- Keep `torch.backends.cudnn.benchmark=False` by default (unlike in v1.6.{0-3}) after speed and memory problems depending on the data used. Please consider tuning `Trainer(benchmark)` manually. ([#13154](https://github.com/Lightning-AI/lightning/pull/13154))
- Prevent modification of `torch.backends.cudnn.benchmark` when `Trainer(benchmark=...)` is not set ([#13154](https://github.com/Lightning-AI/lightning/pull/13154))

### Fixed

- Fixed an issue causing zero-division error for empty dataloaders ([#12885](https://github.com/Lightning-AI/lightning/pull/12885))
- Fixed mismatching default values for the types of some arguments in the DeepSpeed and Fully-Sharded strategies which made the CLI unable to use them ([#12989](https://github.com/Lightning-AI/lightning/pull/12989))
- Avoid redundant callback restore warning while tuning ([#13026](https://github.com/Lightning-AI/lightning/pull/13026))
- Fixed `Trainer(precision=64)` during evaluation which now uses the wrapped precision module ([#12983](https://github.com/Lightning-AI/lightning/pull/12983))
- Fixed an issue to use wrapped `LightningModule` for evaluation during `trainer.fit` for `BaguaStrategy` ([#12983](https://github.com/Lightning-AI/lightning/pull/12983))
- Fixed an issue wrt unnecessary usage of habana mixed precision package for fp32 types ([#13028](https://github.com/Lightning-AI/lightning/pull/13028))
- Fixed the number of references of `LightningModule` so it can be deleted ([#12897](https://github.com/Lightning-AI/lightning/pull/12897))
- Fixed `materialize_module` setting a module's child recursively ([#12870](https://github.com/Lightning-AI/lightning/pull/12870))
- Fixed issue where the CLI could not pass a `Profiler` to the `Trainer` ([#13084](https://github.com/Lightning-AI/lightning/pull/13084))
- Fixed torchelastic detection with non-distributed installations ([#13142](https://github.com/Lightning-AI/lightning/pull/13142))
- Fixed logging's step values when multiple dataloaders are used during evaluation ([#12184](https://github.com/Lightning-AI/lightning/pull/12184))
- Fixed epoch logging on train epoch end ([#13025](https://github.com/Lightning-AI/lightning/pull/13025))
- Fixed `DDPStrategy` and `DDPSpawnStrategy` to initialize optimizers only after moving the module to the device ([#11952](https://github.com/Lightning-AI/lightning/pull/11952))


## [1.6.3] - 2022-05-03

### Fixed

- Use only a single instance of `rich.console.Console` throughout codebase ([#12886](https://github.com/Lightning-AI/lightning/pull/12886))
- Fixed an issue to ensure all the checkpoint states are saved in a common filepath with `DeepspeedStrategy` ([#12887](https://github.com/Lightning-AI/lightning/pull/12887))
- Fixed `trainer.logger` deprecation message ([#12671](https://github.com/Lightning-AI/lightning/pull/12671))
- Fixed an issue where sharded grad scaler is passed in when using BF16 with the `ShardedStrategy` ([#12915](https://github.com/Lightning-AI/lightning/pull/12915))
- Fixed an issue wrt recursive invocation of DDP configuration in hpu parallel plugin ([#12912](https://github.com/Lightning-AI/lightning/pull/12912))
- Fixed printing of ragged dictionaries in `Trainer.validate` and `Trainer.test` ([#12857](https://github.com/Lightning-AI/lightning/pull/12857))
- Fixed threading support for legacy loading of checkpoints ([#12814](https://github.com/Lightning-AI/lightning/pull/12814))
- Fixed pickling of `KFoldLoop` ([#12441](https://github.com/Lightning-AI/lightning/pull/12441))
- Stopped `optimizer_zero_grad` from being called after IPU execution ([#12913](https://github.com/Lightning-AI/lightning/pull/12913))
- Fixed `fuse_modules` to be qat-aware for `torch>=1.11` ([#12891](https://github.com/Lightning-AI/lightning/pull/12891))
- Enforced eval shuffle warning only for default samplers in DataLoader ([#12653](https://github.com/Lightning-AI/lightning/pull/12653))
- Enable mixed precision in `DDPFullyShardedStrategy` when `precision=16` ([#12965](https://github.com/Lightning-AI/lightning/pull/12965))
- Fixed `TQDMProgressBar` reset and update to show correct time estimation (1/2) ([#12889](https://github.com/Lightning-AI/lightning/pull/12889))
- Fixed fit loop restart logic to enable resume using the checkpoint ([#12821](https://github.com/Lightning-AI/lightning/pull/12821))


## [1.6.2] - 2022-04-27

### Fixed

- Fixed `ImportError` when `torch.distributed` is not available. ([#12794](https://github.com/Lightning-AI/lightning/pull/12794))
- When using custom DataLoaders in LightningDataModule, multiple inheritance is resolved properly ([#12716](https://github.com/Lightning-AI/lightning/pull/12716))
- Fixed encoding issues on terminals that do not support unicode characters ([#12828](https://github.com/Lightning-AI/lightning/pull/12828))
- Fixed support for `ModelCheckpoint` monitors with dots ([#12783](https://github.com/Lightning-AI/lightning/pull/12783))


## [1.6.1] - 2022-04-13

### Changed

- Support `strategy` argument being case insensitive ([#12528](https://github.com/Lightning-AI/lightning/pull/12528))

### Fixed

- Run main progress bar updates independent of val progress bar updates in `TQDMProgressBar` ([#12563](https://github.com/Lightning-AI/lightning/pull/12563))
- Avoid calling `average_parameters` multiple times per optimizer step ([#12452](https://github.com/Lightning-AI/lightning/pull/12452))
- Properly pass some Logger's parent's arguments to `super().__init__()` ([#12609](https://github.com/Lightning-AI/lightning/pull/12609))
- Fixed an issue where incorrect type warnings appear when the overridden `LightningLite.run` method accepts user-defined arguments ([#12629](https://github.com/Lightning-AI/lightning/pull/12629))
- Fixed `rank_zero_only` decorator in LSF environments ([#12587](https://github.com/Lightning-AI/lightning/pull/12587))
- Don't raise a warning when `nn.Module` is not saved under hparams ([#12669](https://github.com/Lightning-AI/lightning/pull/12669))
- Raise `MisconfigurationException` when the accelerator is available but the user passes invalid `([]/0/"0")` values to the `devices` flag ([#12708](https://github.com/Lightning-AI/lightning/pull/12708))
- Support `auto_select_gpus` with the accelerator and devices API ([#12608](https://github.com/Lightning-AI/lightning/pull/12608))


## [1.6.0] - 2022-03-29

### Added

- Allow logging to an existing run ID in MLflow with `MLFlowLogger` ([#12290](https://github.com/Lightning-AI/lightning/pull/12290))
- Enable gradient accumulation using Horovod's `backward_passes_per_step` ([#11911](https://github.com/Lightning-AI/lightning/pull/11911))
- Add new `DETAIL` log level to provide useful logs for improving monitoring and debugging of batch jobs ([#11008](https://github.com/Lightning-AI/lightning/pull/11008))
- Added a flag `SLURMEnvironment(auto_requeue=True|False)` to control whether Lightning handles the requeuing ([#10601](https://github.com/Lightning-AI/lightning/pull/10601))
- Fault Tolerant Manual
    * Add `_Stateful` protocol to detect if classes are stateful ([#10646](https://github.com/Lightning-AI/lightning/pull/10646))
    * Add `_FaultTolerantMode` enum used to track different supported fault tolerant modes ([#10645](https://github.com/Lightning-AI/lightning/pull/10645))
    * Add a `_rotate_worker_indices` utility to reload the state according the latest worker ([#10647](https://github.com/Lightning-AI/lightning/pull/10647))
    * Add stateful workers ([#10674](https://github.com/Lightning-AI/lightning/pull/10674))
    * Add an utility to collect the states across processes ([#10639](https://github.com/Lightning-AI/lightning/pull/10639))
    * Add logic to reload the states across data loading components ([#10699](https://github.com/Lightning-AI/lightning/pull/10699))
    * Cleanup some fault tolerant utilities ([#10703](https://github.com/Lightning-AI/lightning/pull/10703))
    * Enable Fault Tolerant Manual Training ([#10707](https://github.com/Lightning-AI/lightning/pull/10707))
    * Broadcast the `_terminate_gracefully` to all processes and add support for DDP ([#10638](https://github.com/Lightning-AI/lightning/pull/10638))
- Added support for re-instantiation of custom (subclasses of) `DataLoaders` returned in the `*_dataloader()` methods, i.e., automatic replacement of samplers now works with custom types of `DataLoader` ([#10680](https://github.com/Lightning-AI/lightning/pull/10680))
- Added a function to validate if fault tolerant training is supported. ([#10465](https://github.com/Lightning-AI/lightning/pull/10465))
- Added a private callback to manage the creation and deletion of fault-tolerance checkpoints ([#11862](https://github.com/Lightning-AI/lightning/pull/11862))
- Show a better error message when a custom `DataLoader` implementation is not well implemented and we need to reconstruct it ([#10719](https://github.com/Lightning-AI/lightning/pull/10719))
- Show a better error message when frozen dataclass is used as a batch ([#10927](https://github.com/Lightning-AI/lightning/pull/10927))
- Save the `Loop`'s state by default in the checkpoint ([#10784](https://github.com/Lightning-AI/lightning/pull/10784))
- Added `Loop.replace` to easily switch one loop for another ([#10324](https://github.com/Lightning-AI/lightning/pull/10324))
- Added support for `--lr_scheduler=ReduceLROnPlateau` to the `LightningCLI` ([#10860](https://github.com/Lightning-AI/lightning/pull/10860))
- Added `LightningCLI.configure_optimizers` to override the `configure_optimizers` return value ([#10860](https://github.com/Lightning-AI/lightning/pull/10860))
- Added `LightningCLI(auto_registry)` flag to register all subclasses of the registerable components automatically ([#12108](https://github.com/Lightning-AI/lightning/pull/12108))
- Added a warning that shows when `max_epochs` in the `Trainer` is not set ([#10700](https://github.com/Lightning-AI/lightning/pull/10700))
- Added support for returning a single Callback from `LightningModule.configure_callbacks` without wrapping it into a list ([#11060](https://github.com/Lightning-AI/lightning/pull/11060))
- Added `console_kwargs` for `RichProgressBar` to initialize inner Console ([#10875](https://github.com/Lightning-AI/lightning/pull/10875))
- Added support for shorthand notation to instantiate loggers with the `LightningCLI` ([#11533](https://github.com/Lightning-AI/lightning/pull/11533))
- Added a `LOGGER_REGISTRY` instance to register custom loggers to the `LightningCLI` ([#11533](https://github.com/Lightning-AI/lightning/pull/11533))
- Added info message when the `Trainer` arguments `limit_*_batches`, `overfit_batches`, or `val_check_interval` are set to `1` or `1.0` ([#11950](https://github.com/Lightning-AI/lightning/pull/11950))
- Added a `PrecisionPlugin.teardown` method ([#10990](https://github.com/Lightning-AI/lightning/pull/10990))
- Added `LightningModule.lr_scheduler_step` ([#10249](https://github.com/Lightning-AI/lightning/pull/10249))
- Added support for no pre-fetching to `DataFetcher` ([#11606](https://github.com/Lightning-AI/lightning/pull/11606))
- Added support for optimizer step progress tracking with manual optimization ([#11848](https://github.com/Lightning-AI/lightning/pull/11848))
- Return the output of the `optimizer.step`. This can be useful for `LightningLite` users, manual optimization users, or users overriding `LightningModule.optimizer_step` ([#11711](https://github.com/Lightning-AI/lightning/pull/11711))
- Teardown the active loop and strategy on exception ([#11620](https://github.com/Lightning-AI/lightning/pull/11620))
- Added a `MisconfigurationException` if user provided `opt_idx` in scheduler config doesn't match with actual optimizer index of its respective optimizer ([#11247](https://github.com/Lightning-AI/lightning/pull/11247))
- Added a `loggers` property to `Trainer` which returns a list of loggers provided by the user ([#11683](https://github.com/Lightning-AI/lightning/pull/11683))
- Added a `loggers` property to `LightningModule` which retrieves the `loggers` property from `Trainer` ([#11683](https://github.com/Lightning-AI/lightning/pull/11683))
- Added support for DDP when using a `CombinedLoader` for the training data ([#11648](https://github.com/Lightning-AI/lightning/pull/11648))
- Added a warning when using `DistributedSampler` during validation/testing ([#11479](https://github.com/Lightning-AI/lightning/pull/11479))
- Added support for `Bagua` training strategy ([#11146](https://github.com/Lightning-AI/lightning/pull/11146))
- Added support for manually returning a `poptorch.DataLoader` in a `*_dataloader` hook ([#12116](https://github.com/Lightning-AI/lightning/pull/12116))
- Added `rank_zero` module to centralize utilities ([#11747](https://github.com/Lightning-AI/lightning/pull/11747))
- Added a `_Stateful` support for `LightningDataModule` ([#11637](https://github.com/Lightning-AI/lightning/pull/11637))
- Added `_Stateful` support for `PrecisionPlugin` ([#11638](https://github.com/Lightning-AI/lightning/pull/11638))
- Added `Accelerator.is_available` to check device availability ([#11797](https://github.com/Lightning-AI/lightning/pull/11797))
- Enabled static type-checking on the signature of `Trainer` ([#11888](https://github.com/Lightning-AI/lightning/pull/11888))
- Added utility functions for moving optimizers to devices ([#11758](https://github.com/Lightning-AI/lightning/pull/11758))
- Added a warning when saving an instance of `nn.Module` with `save_hyperparameters()` ([#12068](https://github.com/Lightning-AI/lightning/pull/12068))
- Added `estimated_stepping_batches` property to `Trainer` ([#11599](https://github.com/Lightning-AI/lightning/pull/11599))
- Added support for pluggable Accelerators ([#12030](https://github.com/Lightning-AI/lightning/pull/12030))
- Added profiling for `on_load_checkpoint`/`on_save_checkpoint` callback and LightningModule hooks ([#12149](https://github.com/Lightning-AI/lightning/pull/12149))
- Added `LayerSync` and `NativeSyncBatchNorm` plugins ([#11754](https://github.com/Lightning-AI/lightning/pull/11754))
- Added optional `storage_options` argument to `Trainer.save_checkpoint()` to pass to custom `CheckpointIO` implementations ([#11891](https://github.com/Lightning-AI/lightning/pull/11891))
- Added support to explicitly specify the process group backend for parallel strategies ([#11745](https://github.com/Lightning-AI/lightning/pull/11745))
- Added `device_ids` and `num_devices` property to `Trainer` ([#12151](https://github.com/Lightning-AI/lightning/pull/12151))
- Added `Callback.state_dict()` and `Callback.load_state_dict()` methods ([#12232](https://github.com/Lightning-AI/lightning/pull/12232))
- Added `AcceleratorRegistry` ([#12180](https://github.com/Lightning-AI/lightning/pull/12180))
- Added support for Habana Accelerator (HPU) ([#11808](https://github.com/Lightning-AI/lightning/pull/11808))
- Added support for dataclasses in `apply_to_collections` ([#11889](https://github.com/Lightning-AI/lightning/pull/11889))

### Changed

- Drop PyTorch 1.7 support ([#12191](https://github.com/Lightning-AI/lightning/pull/12191)), ([#12432](https://github.com/Lightning-AI/lightning/pull/12432))
- Make `benchmark` flag optional and set its value based on the deterministic flag ([#11944](https://github.com/Lightning-AI/lightning/pull/11944))
- Implemented a new native and rich format in `_print_results` method of the `EvaluationLoop` ([#11332](https://github.com/Lightning-AI/lightning/pull/11332))
- Do not print an empty table at the end of the `EvaluationLoop` ([#12427](https://github.com/Lightning-AI/lightning/pull/12427))
- Set the `prog_bar` flag to False in `LightningModule.log_grad_norm` ([#11472](https://github.com/Lightning-AI/lightning/pull/11472))
- Raised exception in `init_dist_connection()` when torch distributed is not available ([#10418](https://github.com/Lightning-AI/lightning/pull/10418))
- The `monitor` argument in the `EarlyStopping` callback is no longer optional ([#10328](https://github.com/Lightning-AI/lightning/pull/10328))
- Do not fail if batch size could not be inferred for logging when using DeepSpeed ([#10438](https://github.com/Lightning-AI/lightning/pull/10438))
- Raised `MisconfigurationException` when `enable_progress_bar=False` and a progress bar instance has been passed in the callback list ([#10520](https://github.com/Lightning-AI/lightning/pull/10520))
- Moved `trainer.connectors.env_vars_connector._defaults_from_env_vars` to `utilities.argsparse._defaults_from_env_vars` ([#10501](https://github.com/Lightning-AI/lightning/pull/10501))
- Changes in `LightningCLI` required for the new major release of jsonargparse v4.0.0 ([#10426](https://github.com/Lightning-AI/lightning/pull/10426))
- Renamed `refresh_rate_per_second` parameter to `refresh_rate` for `RichProgressBar` signature ([#10497](https://github.com/Lightning-AI/lightning/pull/10497))
- Moved ownership of the `PrecisionPlugin` into `TrainingTypePlugin` and updated all references ([#10570](https://github.com/Lightning-AI/lightning/pull/10570))
- Fault Tolerant relies on `signal.SIGTERM` to gracefully exit instead of `signal.SIGUSR1` ([#10605](https://github.com/Lightning-AI/lightning/pull/10605))
- `Loop.restarting=...` now sets the value recursively for all subloops ([#11442](https://github.com/Lightning-AI/lightning/pull/11442))
- Raised an error if the `batch_size` cannot be inferred from the current batch if it contained a string or was a custom batch object ([#10541](https://github.com/Lightning-AI/lightning/pull/10541))
- The validation loop is now disabled when `overfit_batches > 0` is set in the Trainer ([#9709](https://github.com/Lightning-AI/lightning/pull/9709))
- Moved optimizer related logics from `Accelerator` to `TrainingTypePlugin` ([#10596](https://github.com/Lightning-AI/lightning/pull/10596))
- Moved ownership of the lightning optimizers from the `Trainer` to the `Strategy` ([#11444](https://github.com/Lightning-AI/lightning/pull/11444))
- Moved ownership of the data fetchers from the DataConnector to the Loops ([#11621](https://github.com/Lightning-AI/lightning/pull/11621))
- Moved `batch_to_device` method from `Accelerator` to `TrainingTypePlugin` ([#10649](https://github.com/Lightning-AI/lightning/pull/10649))
- The `DDPSpawnPlugin` no longer overrides the `post_dispatch` plugin hook ([#10034](https://github.com/Lightning-AI/lightning/pull/10034))
- Integrate the progress bar implementation with progress tracking ([#11213](https://github.com/Lightning-AI/lightning/pull/11213))
- The `LightningModule.{add_to_queue,get_from_queue}` hooks no longer get a `torch.multiprocessing.SimpleQueue` and instead receive a list based queue ([#10034](https://github.com/Lightning-AI/lightning/pull/10034))
- Changed `training_step`, `validation_step`, `test_step` and `predict_step` method signatures in `Accelerator` and updated input from caller side ([#10908](https://github.com/Lightning-AI/lightning/pull/10908))
- Changed the name of the temporary checkpoint that the `DDPSpawnPlugin` and related plugins save ([#10934](https://github.com/Lightning-AI/lightning/pull/10934))
- `LoggerCollection` returns only unique logger names and versions ([#10976](https://github.com/Lightning-AI/lightning/pull/10976))
- Redesigned process creation for spawn-based plugins (`DDPSpawnPlugin`, `TPUSpawnPlugin`, etc.) ([#10896](https://github.com/Lightning-AI/lightning/pull/10896))
    * All spawn-based plugins now spawn processes immediately upon calling `Trainer.{fit,validate,test,predict}`
    * The hooks/callbacks `prepare_data`, `setup`, `configure_sharded_model` and `teardown` now run under initialized process group for spawn-based plugins just like their non-spawn counterparts
    * Some configuration errors that were previously raised as `MisconfigurationException`s will now be raised as `ProcessRaisedException` (torch>=1.8) or as `Exception` (torch<1.8)
    * Removed the `TrainingTypePlugin.pre_dispatch()` method and merged it with `TrainingTypePlugin.setup()` ([#11137](https://github.com/Lightning-AI/lightning/pull/11137))
- Changed profiler to index and display the names of the hooks with a new pattern [<base class>]<class>.<hook name> ([#11026](https://github.com/Lightning-AI/lightning/pull/11026))
- Changed `batch_to_device` entry in profiling from stage-specific to generic, to match profiling of other hooks ([#11031](https://github.com/Lightning-AI/lightning/pull/11031))
- Changed the info message for finalizing ddp-spawn worker processes to a debug-level message ([#10864](https://github.com/Lightning-AI/lightning/pull/10864))
- Removed duplicated file extension when uploading model checkpoints with `NeptuneLogger` ([#11015](https://github.com/Lightning-AI/lightning/pull/11015))
- Removed `__getstate__` and `__setstate__` of `RichProgressBar` ([#11100](https://github.com/Lightning-AI/lightning/pull/11100))
- The `DDPPlugin` and `DDPSpawnPlugin` and their subclasses now remove the `SyncBatchNorm` wrappers in `teardown()` to enable proper support at inference after fitting ([#11078](https://github.com/Lightning-AI/lightning/pull/11078))
- Moved ownership of the `Accelerator` instance to the `TrainingTypePlugin`; all training-type plugins now take an optional parameter `accelerator` ([#11022](https://github.com/Lightning-AI/lightning/pull/11022))
- Renamed the `TrainingTypePlugin` to `Strategy` ([#11120](https://github.com/Lightning-AI/lightning/pull/11120))
    * Renamed the `ParallelPlugin` to `ParallelStrategy` ([#11123](https://github.com/Lightning-AI/lightning/pull/11123))
    * Renamed the `DataParallelPlugin` to `DataParallelStrategy` ([#11183](https://github.com/Lightning-AI/lightning/pull/11183))
    * Renamed the `DDPPlugin` to `DDPStrategy` ([#11142](https://github.com/Lightning-AI/lightning/pull/11142))
    * Renamed the `DDP2Plugin` to `DDP2Strategy` ([#11185](https://github.com/Lightning-AI/lightning/pull/11185))
    * Renamed the `DDPShardedPlugin` to `DDPShardedStrategy` ([#11186](https://github.com/Lightning-AI/lightning/pull/11186))
    * Renamed the `DDPFullyShardedPlugin` to `DDPFullyShardedStrategy` ([#11143](https://github.com/Lightning-AI/lightning/pull/11143))
    * Renamed the `DDPSpawnPlugin` to `DDPSpawnStrategy` ([#11145](https://github.com/Lightning-AI/lightning/pull/11145))
    * Renamed the `DDPSpawnShardedPlugin` to `DDPSpawnShardedStrategy` ([#11210](https://github.com/Lightning-AI/lightning/pull/11210))
    * Renamed the `DeepSpeedPlugin` to `DeepSpeedStrategy` ([#11194](https://github.com/Lightning-AI/lightning/pull/11194))
    * Renamed the `HorovodPlugin` to `HorovodStrategy` ([#11195](https://github.com/Lightning-AI/lightning/pull/11195))
    * Renamed the `TPUSpawnPlugin` to `TPUSpawnStrategy` ([#11190](https://github.com/Lightning-AI/lightning/pull/11190))
    * Renamed the `IPUPlugin` to `IPUStrategy` ([#11193](https://github.com/Lightning-AI/lightning/pull/11193))
    * Renamed the `SingleDevicePlugin` to `SingleDeviceStrategy` ([#11182](https://github.com/Lightning-AI/lightning/pull/11182))
    * Renamed the `SingleTPUPlugin` to `SingleTPUStrategy` ([#11182](https://github.com/Lightning-AI/lightning/pull/11182))
    * Renamed the `TrainingTypePluginsRegistry` to `StrategyRegistry` ([#11233](https://github.com/Lightning-AI/lightning/pull/11233))
- Marked the `ResultCollection`, `ResultMetric`, and `ResultMetricCollection` classes as protected ([#11130](https://github.com/Lightning-AI/lightning/pull/11130))
- Marked `trainer.checkpoint_connector` as protected ([#11550](https://github.com/Lightning-AI/lightning/pull/11550))
- The epoch start/end hooks are now called by the `FitLoop` instead of the `TrainingEpochLoop` ([#11201](https://github.com/Lightning-AI/lightning/pull/11201))
- DeepSpeed does not require lightning module zero 3 partitioning ([#10655](https://github.com/Lightning-AI/lightning/pull/10655))
- Moved `Strategy` classes to the `strategies` directory ([#11226](https://github.com/Lightning-AI/lightning/pull/11226))
- Renamed `training_type_plugin` file to `strategy` ([#11239](https://github.com/Lightning-AI/lightning/pull/11239))
- Changed `DeviceStatsMonitor` to group metrics based on the logger's `group_separator` ([#11254](https://github.com/Lightning-AI/lightning/pull/11254))
- Raised `UserWarning` if evaluation is triggered with `best` ckpt and trainer is configured with multiple checkpoint callbacks ([#11274](https://github.com/Lightning-AI/lightning/pull/11274))
- `Trainer.logged_metrics` now always contains scalar tensors, even when a Python scalar was logged ([#11270](https://github.com/Lightning-AI/lightning/pull/11270))
- The tuner now uses the checkpoint connector to copy and restore its state ([#11518](https://github.com/Lightning-AI/lightning/pull/11518))
- Changed `MisconfigurationException` to `ModuleNotFoundError` when `rich` isn't available ([#11360](https://github.com/Lightning-AI/lightning/pull/11360))
- The `trainer.current_epoch` value is now increased by 1 during and after `on_train_end` ([#8578](https://github.com/Lightning-AI/lightning/pull/8578))
- The `trainer.global_step` value now accounts for multiple optimizers and TBPTT splits ([#11805](https://github.com/Lightning-AI/lightning/pull/11805))
- The `trainer.global_step` value is now increased right after the `optimizer.step()` call which will impact users who access it during an intra-training validation hook ([#11805](https://github.com/Lightning-AI/lightning/pull/11805))
- The filename of checkpoints created with `ModelCheckpoint(filename='{step}')` is different compared to previous versions. A checkpoint saved after 1 step will be named `step=1.ckpt` instead of `step=0.ckpt` ([#11805](https://github.com/Lightning-AI/lightning/pull/11805))
- Inherit from `ABC` for `Accelerator`: Users need to implement `auto_device_count` ([#11521](https://github.com/Lightning-AI/lightning/pull/11521))
- Changed `parallel_devices` property in `ParallelStrategy` to be lazy initialized ([#11572](https://github.com/Lightning-AI/lightning/pull/11572))
- Updated `TQDMProgressBar` to run a separate progress bar for each eval dataloader ([#11657](https://github.com/Lightning-AI/lightning/pull/11657))
- Sorted `SimpleProfiler(extended=False)` summary based on mean duration for each hook ([#11671](https://github.com/Lightning-AI/lightning/pull/11671))
- Avoid enforcing `shuffle=False` for eval dataloaders ([#11575](https://github.com/Lightning-AI/lightning/pull/11575))
- When using DP (data-parallel), Lightning will no longer automatically reduce all tensors returned in training_step; it will only reduce the loss unless `training_step_end` is overridden ([#11594](https://github.com/Lightning-AI/lightning/pull/11594))
- When using DP (data-parallel), the `training_epoch_end` hook will no longer receive reduced outputs from `training_step` and instead get the full tensor of results from all GPUs ([#11594](https://github.com/Lightning-AI/lightning/pull/11594))
- Changed default logger name to `lightning_logs` for consistency ([#11762](https://github.com/Lightning-AI/lightning/pull/11762))
- Rewrote `accelerator_connector` ([#11448](https://github.com/Lightning-AI/lightning/pull/11448))
- When manual optimization is used with DDP, we no longer force `find_unused_parameters=True` ([#12425](https://github.com/Lightning-AI/lightning/pull/12425))
- Disable loading dataloades if corresponding `limit_batches=0` ([#11576](https://github.com/Lightning-AI/lightning/pull/11576))
- Removed `is_global_zero` check in `training_epoch_loop` before `logger.save`. If you have a custom logger that implements `save` the Trainer will now call `save` on all ranks by default. To change this behavior add `@rank_zero_only` to your `save` implementation ([#12134](https://github.com/Lightning-AI/lightning/pull/12134))
- Disabled tuner with distributed strategies ([#12179](https://github.com/Lightning-AI/lightning/pull/12179))
- Marked `trainer.logger_connector` as protected ([#12195](https://github.com/Lightning-AI/lightning/pull/12195))
- Move `Strategy.process_dataloader` function call from `fit/evaluation/predict_loop.py` to `data_connector.py` ([#12251](https://github.com/Lightning-AI/lightning/pull/12251))
- `ModelCheckpoint(save_last=True, every_n_epochs=N)` now saves a "last" checkpoint every epoch (disregarding `every_n_epochs`) instead of only once at the end of training ([#12418](https://github.com/Lightning-AI/lightning/pull/12418))
- The strategies that support `sync_batchnorm` now only apply it when fitting ([#11919](https://github.com/Lightning-AI/lightning/pull/11919))
- Avoided fallback on CPU if no devices are provided for other accelerators ([#12410](https://github.com/Lightning-AI/lightning/pull/12410))
- Modified `supporters.py` so that in the accumulator element (for loss) is created directly on the device ([#12430](https://github.com/Lightning-AI/lightning/pull/12430))
- Removed `EarlyStopping.on_save_checkpoint` and `EarlyStopping.on_load_checkpoint` in favor of `EarlyStopping.state_dict` and `EarlyStopping.load_state_dict` ([#11887](https://github.com/Lightning-AI/lightning/pull/11887))
- Removed `BaseFinetuning.on_save_checkpoint` and `BaseFinetuning.on_load_checkpoint` in favor of `BaseFinetuning.state_dict` and `BaseFinetuning.load_state_dict` ([#11887](https://github.com/Lightning-AI/lightning/pull/11887))
- Removed `BackboneFinetuning.on_save_checkpoint` and `BackboneFinetuning.on_load_checkpoint` in favor of `BackboneFinetuning.state_dict` and `BackboneFinetuning.load_state_dict` ([#11887](https://github.com/Lightning-AI/lightning/pull/11887))
- Removed `ModelCheckpoint.on_save_checkpoint` and `ModelCheckpoint.on_load_checkpoint` in favor of `ModelCheckpoint.state_dict` and `ModelCheckpoint.load_state_dict` ([#11887](https://github.com/Lightning-AI/lightning/pull/11887))
- Removed `Timer.on_save_checkpoint` and `Timer.on_load_checkpoint` in favor of `Timer.state_dict` and `Timer.load_state_dict` ([#11887](https://github.com/Lightning-AI/lightning/pull/11887))
- Replaced PostLocalSGDOptimizer with a dedicated model averaging component ([#12378](https://github.com/Lightning-AI/lightning/pull/12378))

### Deprecated

- Deprecated `training_type_plugin` property in favor of `strategy` in `Trainer` and updated the references ([#11141](https://github.com/Lightning-AI/lightning/pull/11141))
- Deprecated `Trainer.{validated,tested,predicted}_ckpt_path` and replaced with read-only property `Trainer.ckpt_path` set when checkpoints loaded via `Trainer.{fit,validate,test,predict}` ([#11696](https://github.com/Lightning-AI/lightning/pull/11696))
- Deprecated `ClusterEnvironment.master_{address,port}` in favor of `ClusterEnvironment.main_{address,port}` ([#10103](https://github.com/Lightning-AI/lightning/pull/10103))
- Deprecated `DistributedType` in favor of `_StrategyType` ([#10505](https://github.com/Lightning-AI/lightning/pull/10505))
- Deprecated the `precision_plugin` constructor argument from `Accelerator` ([#10570](https://github.com/Lightning-AI/lightning/pull/10570))
- Deprecated `DeviceType` in favor of `_AcceleratorType` ([#10503](https://github.com/Lightning-AI/lightning/pull/10503))
- Deprecated the property `Trainer.slurm_job_id` in favor of the new `SLURMEnvironment.job_id()` method ([#10622](https://github.com/Lightning-AI/lightning/pull/10622))
- Deprecated the access to the attribute `IndexBatchSamplerWrapper.batch_indices` in favor of `IndexBatchSamplerWrapper.seen_batch_indices` ([#10870](https://github.com/Lightning-AI/lightning/pull/10870))
- Deprecated `on_init_start` and `on_init_end` callback hooks ([#10940](https://github.com/Lightning-AI/lightning/pull/10940))
- Deprecated `Trainer.call_hook` in favor of `Trainer._call_callback_hooks`, `Trainer._call_lightning_module_hook`, `Trainer._call_ttp_hook`, and `Trainer._call_accelerator_hook` ([#10979](https://github.com/Lightning-AI/lightning/pull/10979))
- Deprecated `TrainingTypePlugin.post_dispatch` in favor of `TrainingTypePlugin.teardown` ([#10939](https://github.com/Lightning-AI/lightning/pull/10939))
- Deprecated `ModelIO.on_hpc_{save/load}` in favor of `CheckpointHooks.on_{save/load}_checkpoint` ([#10911](https://github.com/Lightning-AI/lightning/pull/10911))
- Deprecated `Trainer.run_stage` in favor of `Trainer.{fit,validate,test,predict}` ([#11000](https://github.com/Lightning-AI/lightning/pull/11000))
- Deprecated `Trainer.lr_schedulers` in favor of `Trainer.lr_scheduler_configs` which returns a list of dataclasses instead of dictionaries ([#11443](https://github.com/Lightning-AI/lightning/pull/11443))
- Deprecated `Trainer.verbose_evaluate` in favor of `EvaluationLoop(verbose=...)` ([#10931](https://github.com/Lightning-AI/lightning/pull/10931))
- Deprecated `Trainer.should_rank_save_checkpoint` Trainer property ([#11068](https://github.com/Lightning-AI/lightning/pull/11068))
- Deprecated `Trainer.lightning_optimizers` ([#11444](https://github.com/Lightning-AI/lightning/pull/11444))
- Deprecated `TrainerOptimizersMixin` and moved functionality to `core/optimizer.py`([#11155](https://github.com/Lightning-AI/lightning/pull/11155))
- Deprecated the `on_train_batch_end(outputs)` format when multiple optimizers are used and TBPTT is enabled ([#12182](https://github.com/Lightning-AI/lightning/pull/12182))
- Deprecated the `training_epoch_end(outputs)` format when multiple optimizers are used and TBPTT is enabled ([#12182](https://github.com/Lightning-AI/lightning/pull/12182))
- Deprecated `TrainerCallbackHookMixin` ([#11148](https://github.com/Lightning-AI/lightning/pull/11148))
- Deprecated `TrainerDataLoadingMixin` and moved functionality to `Trainer` and `DataConnector` ([#11282](https://github.com/Lightning-AI/lightning/pull/11282))
- Deprecated function `pytorch_lightning.callbacks.device_stats_monitor.prefix_metric_keys` ([#11254](https://github.com/Lightning-AI/lightning/pull/11254))
- Deprecated `Callback.on_epoch_start` hook in favour of `Callback.on_{train/val/test}_epoch_start` ([#11578](https://github.com/Lightning-AI/lightning/pull/11578))
- Deprecated `Callback.on_epoch_end` hook in favour of `Callback.on_{train/val/test}_epoch_end` ([#11578](https://github.com/Lightning-AI/lightning/pull/11578))
- Deprecated `LightningModule.on_epoch_start` hook in favor of `LightningModule.on_{train/val/test}_epoch_start` ([#11578](https://github.com/Lightning-AI/lightning/pull/11578))
- Deprecated `LightningModule.on_epoch_end` hook in favor of `LightningModule.on_{train/val/test}_epoch_end` ([#11578](https://github.com/Lightning-AI/lightning/pull/11578))
- Deprecated `on_before_accelerator_backend_setup` callback hook in favour of `setup` ([#11568](https://github.com/Lightning-AI/lightning/pull/11568))
- Deprecated `on_batch_start` and `on_batch_end` callback hooks in favor of `on_train_batch_start` and `on_train_batch_end` ([#11577](https://github.com/Lightning-AI/lightning/pull/11577))
- Deprecated `on_configure_sharded_model` callback hook in favor of `setup` ([#11627](https://github.com/Lightning-AI/lightning/pull/11627))
- Deprecated `pytorch_lightning.utilities.distributed.rank_zero_only` in favor of `pytorch_lightning.utilities.rank_zero.rank_zero_only` ([#11747](https://github.com/Lightning-AI/lightning/pull/11747))
- Deprecated `pytorch_lightning.utilities.distributed.rank_zero_debug` in favor of `pytorch_lightning.utilities.rank_zero.rank_zero_debug` ([#11747](https://github.com/Lightning-AI/lightning/pull/11747))
- Deprecated `pytorch_lightning.utilities.distributed.rank_zero_info` in favor of `pytorch_lightning.utilities.rank_zero.rank_zero_info` ([#11747](https://github.com/Lightning-AI/lightning/pull/11747))
- Deprecated `pytorch_lightning.utilities.warnings.rank_zero_warn` in favor of `pytorch_lightning.utilities.rank_zero.rank_zero_warn` ([#11747](https://github.com/Lightning-AI/lightning/pull/11747))
- Deprecated `pytorch_lightning.utilities.warnings.rank_zero_deprecation` in favor of `pytorch_lightning.utilities.rank_zero.rank_zero_deprecation` ([#11747](https://github.com/Lightning-AI/lightning/pull/11747))
- Deprecated `pytorch_lightning.utilities.warnings.LightningDeprecationWarning` in favor of `pytorch_lightning.utilities.rank_zero.LightningDeprecationWarning`
- Deprecated `on_pretrain_routine_start` and `on_pretrain_routine_end` callback hooks in favor of `on_fit_start` ([#11794](https://github.com/Lightning-AI/lightning/pull/11794))
- Deprecated `LightningModule.on_pretrain_routine_start` and `LightningModule.on_pretrain_routine_end` hooks in favor of `on_fit_start` ([#12122](https://github.com/Lightning-AI/lightning/pull/12122))
- Deprecated `agg_key_funcs` and `agg_default_func` parameters from `LightningLoggerBase` ([#11871](https://github.com/Lightning-AI/lightning/pull/11871))
- Deprecated `LightningLoggerBase.update_agg_funcs` ([#11871](https://github.com/Lightning-AI/lightning/pull/11871))
- Deprecated `LightningLoggerBase.agg_and_log_metrics` in favor of `LightningLoggerBase.log_metrics` ([#11832](https://github.com/Lightning-AI/lightning/pull/11832))
- Deprecated passing `weights_save_path` to the `Trainer` constructor in favor of adding the `ModelCheckpoint` callback with `dirpath` directly to the list of callbacks ([#12084](https://github.com/Lightning-AI/lightning/pull/12084))
- Deprecated `pytorch_lightning.profiler.AbstractProfiler` in favor of `pytorch_lightning.profiler.Profiler` ([#12106](https://github.com/Lightning-AI/lightning/pull/12106))
- Deprecated `pytorch_lightning.profiler.BaseProfiler` in favor of `pytorch_lightning.profiler.Profiler` ([#12150](https://github.com/Lightning-AI/lightning/pull/12150))
- Deprecated `BaseProfiler.profile_iterable` ([#12102](https://github.com/Lightning-AI/lightning/pull/12102))
- Deprecated `LoggerCollection` in favor of `trainer.loggers` ([#12147](https://github.com/Lightning-AI/lightning/pull/12147))
- Deprecated `PrecisionPlugin.on_{save,load}_checkpoint` in favor of `PrecisionPlugin.{state_dict,load_state_dict}` ([#11978](https://github.com/Lightning-AI/lightning/pull/11978))
- Deprecated `LightningDataModule.on_save/load_checkpoint` in favor of `state_dict/load_state_dict` ([#11893](https://github.com/Lightning-AI/lightning/pull/11893))
- Deprecated `Trainer.use_amp` in favor of `Trainer.amp_backend` ([#12312](https://github.com/Lightning-AI/lightning/pull/12312))
- Deprecated `LightingModule.use_amp` in favor of `Trainer.amp_backend` ([#12315](https://github.com/Lightning-AI/lightning/pull/12315))
- Deprecated specifying the process group backend through the environment variable `PL_TORCH_DISTRIBUTED_BACKEND` ([#11745](https://github.com/Lightning-AI/lightning/pull/11745))
- Deprecated `ParallelPlugin.torch_distributed_backend` in favor of `DDPStrategy.process_group_backend` property ([#11745](https://github.com/Lightning-AI/lightning/pull/11745))
- Deprecated `ModelCheckpoint.save_checkpoint` in favor of `Trainer.save_checkpoint` ([#12456](https://github.com/Lightning-AI/lightning/pull/12456))
- Deprecated `Trainer.devices` in favor of `Trainer.num_devices` and `Trainer.device_ids` ([#12151](https://github.com/Lightning-AI/lightning/pull/12151))
- Deprecated `Trainer.root_gpu` in favor of `Trainer.strategy.root_device.index` when GPU is used ([#12262](https://github.com/Lightning-AI/lightning/pull/12262))
- Deprecated `Trainer.num_gpus` in favor of `Trainer.num_devices` when GPU is used ([#12384](https://github.com/Lightning-AI/lightning/pull/12384))
- Deprecated `Trainer.ipus` in favor of `Trainer.num_devices` when IPU is used ([#12386](https://github.com/Lightning-AI/lightning/pull/12386))
- Deprecated `Trainer.num_processes` in favor of `Trainer.num_devices` ([#12388](https://github.com/Lightning-AI/lightning/pull/12388))
- Deprecated `Trainer.data_parallel_device_ids` in favor of `Trainer.device_ids` ([#12072](https://github.com/Lightning-AI/lightning/pull/12072))
- Deprecated returning state from `Callback.on_save_checkpoint` in favor of returning state in `Callback.state_dict` for checkpointing ([#11887](https://github.com/Lightning-AI/lightning/pull/11887))
- Deprecated passing only the callback state to `Callback.on_load_checkpoint(callback_state)` in favor of passing the callback state to `Callback.load_state_dict` and in 1.8, passing the entire checkpoint dictionary to `Callback.on_load_checkpoint(checkpoint)` ([#11887](https://github.com/Lightning-AI/lightning/pull/11887))
- Deprecated `Trainer.gpus` in favor of `Trainer.device_ids` or `Trainer.num_devices` ([#12436](https://github.com/Lightning-AI/lightning/pull/12436))
- Deprecated `Trainer.tpu_cores` in favor of `Trainer.num_devices` ([#12437](https://github.com/Lightning-AI/lightning/pull/12437))

### Removed

- Removed deprecated parameter `method` in `pytorch_lightning.utilities.model_helpers.is_overridden` ([#10507](https://github.com/Lightning-AI/lightning/pull/10507))
- Remove deprecated method `ClusterEnvironment.creates_children` ([#10339](https://github.com/Lightning-AI/lightning/pull/10339))
- Removed deprecated `TrainerModelHooksMixin.is_function_implemented` and `TrainerModelHooksMixin.has_arg` ([#10322](https://github.com/Lightning-AI/lightning/pull/10322))
- Removed deprecated `pytorch_lightning.utilities.device_dtype_mixin.DeviceDtypeModuleMixin` in favor of `pytorch_lightning.core.mixins.device_dtype_mixin.DeviceDtypeModuleMixin` ([#10442](https://github.com/Lightning-AI/lightning/pull/10442))
- Removed deprecated `LightningModule.loaded_optimizer_states_dict` property ([#10346](https://github.com/Lightning-AI/lightning/pull/10346))
- Removed deprecated `Trainer.fit(train_dataloader=)`, `Trainer.validate(val_dataloaders=)`, and `Trainer.test(test_dataloader=)` ([#10325](https://github.com/Lightning-AI/lightning/pull/10325))
- Removed deprecated `has_prepared_data`, `has_setup_fit`, `has_setup_validate`, `has_setup_test`, `has_setup_predict`, `has_teardown_fit`, `has_teardown_validate`, `has_teardown_test` and `has_teardown_predict` datamodule lifecycle properties  ([#10350](https://github.com/Lightning-AI/lightning/pull/10350))
- Removed deprecated `every_n_val_epochs` parameter of ModelCheckpoint ([#10366](https://github.com/Lightning-AI/lightning/pull/10366))
- Removed deprecated `import pytorch_lightning.profiler.profilers` in favor of `import pytorch_lightning.profiler` ([#10443](https://github.com/Lightning-AI/lightning/pull/10443))
- Removed deprecated property `configure_slurm_dpp` from accelerator connector ([#10370](https://github.com/Lightning-AI/lightning/pull/10370))
- Removed deprecated arguments `num_nodes` and `sync_batchnorm` from `DDPPlugin`, `DDPSpawnPlugin`, `DeepSpeedPlugin` ([#10357](https://github.com/Lightning-AI/lightning/pull/10357))
- Removed deprecated property `is_slurm_managing_tasks` from AcceleratorConnector ([#10353](https://github.com/Lightning-AI/lightning/pull/10353))
- Removed deprecated `LightningModule.log(tbptt_reduce_fx, tbptt_reduce_token, sync_dist_op)` ([#10423](https://github.com/Lightning-AI/lightning/pull/10423))
- Removed deprecated `Plugin.task_idx` ([#10441](https://github.com/Lightning-AI/lightning/pull/10441))
- Removed deprecated method `master_params` from PrecisionPlugin ([#10372](https://github.com/Lightning-AI/lightning/pull/10372))
- Removed the automatic detachment of "extras" returned from `training_step`. For example, `return {'loss': ..., 'foo': foo.detach()}` will now be necessary if `foo` has gradients which you do not want to store ([#10424](https://github.com/Lightning-AI/lightning/pull/10424))
- Removed deprecated passthrough methods and properties from `Accelerator` base class:
  * ([#10403](https://github.com/Lightning-AI/lightning/pull/10403))
  * ([#10448](https://github.com/Lightning-AI/lightning/pull/10448))
- Removed deprecated signature for `transfer_batch_to_device` hook. The new argument `dataloader_idx` is now required ([#10480](https://github.com/Lightning-AI/lightning/pull/10480))
- Removed deprecated `utilities.distributed.rank_zero_{warn/deprecation}` ([#10451](https://github.com/Lightning-AI/lightning/pull/10451))
- Removed deprecated `mode` argument from `ModelSummary` class ([#10449](https://github.com/Lightning-AI/lightning/pull/10449))
- Removed deprecated `Trainer.train_loop` property in favor of `Trainer.fit_loop` ([#10482](https://github.com/Lightning-AI/lightning/pull/10482))
- Removed deprecated `Trainer.train_loop` property in favor of `Trainer.fit_loop` ([#10482](https://github.com/Lightning-AI/lightning/pull/10482))
- Removed deprecated `disable_validation` property from Trainer ([#10450](https://github.com/Lightning-AI/lightning/pull/10450))
- Removed deprecated `CheckpointConnector.hpc_load` property in favor of `CheckpointConnector.restore` ([#10525](https://github.com/Lightning-AI/lightning/pull/10525))
- Removed deprecated `reload_dataloaders_every_epoch` from `Trainer` in favour of `reload_dataloaders_every_n_epochs` ([#10481](https://github.com/Lightning-AI/lightning/pull/10481))
- Removed the `precision_plugin` attribute from `Accelerator` in favor of its equivalent attribute `precision_plugin` in the `TrainingTypePlugin` ([#10570](https://github.com/Lightning-AI/lightning/pull/10570))
- Removed `DeepSpeedPlugin.{precision,amp_type,amp_level}` properties ([#10657](https://github.com/Lightning-AI/lightning/pull/10657))
- Removed patching of `on_before_batch_transfer`, `transfer_batch_to_device` and `on_after_batch_transfer` hooks in `LightningModule` ([#10603](https://github.com/Lightning-AI/lightning/pull/10603))
- Removed argument `return_result` from the `DDPSpawnPlugin.spawn()` method ([#10867](https://github.com/Lightning-AI/lightning/pull/10867))
- Removed the property `TrainingTypePlugin.results` and corresponding properties in subclasses ([#10034](https://github.com/Lightning-AI/lightning/pull/10034))
- Removed the `mp_queue` attribute from `DDPSpawnPlugin` and `TPUSpawnPlugin` ([#10034](https://github.com/Lightning-AI/lightning/pull/10034))
- Removed unnecessary `_move_optimizer_state` method overrides from `TPUSpawnPlugin` and `SingleTPUPlugin` ([#10849](https://github.com/Lightning-AI/lightning/pull/10849))
- Removed `should_rank_save_checkpoint` property from `TrainingTypePlugin` ([#11070](https://github.com/Lightning-AI/lightning/pull/11070))
- Removed `model_sharded_context` method from `Accelerator` ([#10886](https://github.com/Lightning-AI/lightning/pull/10886))
- Removed method `pre_dispatch` from the `PrecisionPlugin` ([#10887](https://github.com/Lightning-AI/lightning/pull/10887))
- Removed method `setup_optimizers_in_pre_dispatch` from the `strategies` and achieve the same logic in `setup` and `pre_dispatch` methods ([#10906](https://github.com/Lightning-AI/lightning/pull/10906))
- Removed methods `pre_dispatch`, `dispatch` and `post_dispatch` from the `Accelerator` ([#10885](https://github.com/Lightning-AI/lightning/pull/10885))
- Removed method `training_step`, `test_step`, `validation_step` and `predict_step` from the `Accelerator` ([#10890](https://github.com/Lightning-AI/lightning/pull/10890))
- Removed `TrainingTypePlugin.start_{training,evaluating,predicting}` hooks and the same in all subclasses ([#10989](https://github.com/Lightning-AI/lightning/pull/10989), [#10896](https://github.com/Lightning-AI/lightning/pull/10896))
- Removed `Accelerator.on_train_start` ([#10999](https://github.com/Lightning-AI/lightning/pull/10999))
- Removed support for Python 3.6 ([#11117](https://github.com/Lightning-AI/lightning/pull/11117))
- Removed `Strategy.init_optimizers` in favor of `Strategy.setup_optimizers` ([#11236](https://github.com/Lightning-AI/lightning/pull/11236))
- Removed `profile("training_step_and_backward")` in `Closure` class since we already profile calls `training_step` and `backward` ([#11222](https://github.com/Lightning-AI/lightning/pull/11222))
- Removed `Strategy.optimizer_zero_grad` ([#11246](https://github.com/Lightning-AI/lightning/pull/11246))
- Removed `Strategy.on_gpu` ([#11537](https://github.com/Lightning-AI/lightning/pull/11537))
- Removed `Strategy.on_tpu` property ([#11536](https://github.com/Lightning-AI/lightning/pull/11536))
- Removed the abstract property `LightningLoggerBase.experiment` ([#11603](https://github.com/Lightning-AI/lightning/pull/11603))
- Removed `FitLoop.current_epoch` getter and setter ([#11562](https://github.com/Lightning-AI/lightning/pull/11562))
- Removed access to `_short_id` in `NeptuneLogger` ([#11517](https://github.com/Lightning-AI/lightning/pull/11517))
- Removed `log_text` and `log_image` from the `LightningLoggerBase` API ([#11857](https://github.com/Lightning-AI/lightning/pull/11857))
- Removed calls to `profile("model_forward")` in favor of profiling `training_step` ([#12032](https://github.com/Lightning-AI/lightning/pull/12032))
- Removed `get_mp_spawn_kwargs` from `DDPSpawnStrategy` and `TPUSpawnStrategy` in favor of configuration in the `_SpawnLauncher` ([#11966](https://github.com/Lightning-AI/lightning/pull/11966))
- Removed `_aggregate_metrics`, `_reduce_agg_metrics`, and `_finalize_agg_metrics` from `LightningLoggerBase` ([#12053](https://github.com/Lightning-AI/lightning/pull/12053))
- Removed the `AcceleratorConnector.device_type` property ([#12081](https://github.com/Lightning-AI/lightning/pull/12081))
- Removed `AcceleratorConnector.num_nodes` ([#12107](https://github.com/Lightning-AI/lightning/pull/12107))
- Removed `AcceleratorConnector.has_ipu` property ([#12111](https://github.com/Lightning-AI/lightning/pull/12111))
- Removed `AcceleratorConnector.use_ipu` property ([#12110](https://github.com/Lightning-AI/lightning/pull/12110))
- Removed `AcceleratorConnector.has_tpu` property ([#12109](https://github.com/Lightning-AI/lightning/pull/12109))
- Removed `AcceleratorConnector.use_dp` property ([#12112](https://github.com/Lightning-AI/lightning/pull/12112))
- Removed `configure_sync_batchnorm` from `ParallelStrategy` and all other strategies that inherit from it ([#11754](https://github.com/Lightning-AI/lightning/pull/11754))
- Removed public attribute `sync_batchnorm` from strategies ([#11754](https://github.com/Lightning-AI/lightning/pull/11754))
- Removed `AcceleratorConnector.root_gpu` property ([#12262](https://github.com/Lightning-AI/lightning/pull/12262))
- Removed `AcceleratorConnector.tpu_id` property ([#12387](https://github.com/Lightning-AI/lightning/pull/12387))
- Removed `AcceleratorConnector.num_gpus` property ([#12384](https://github.com/Lightning-AI/lightning/pull/12384))
- Removed `AcceleratorConnector.num_ipus` property ([#12386](https://github.com/Lightning-AI/lightning/pull/12386))
- Removed `AcceleratorConnector.num_processes` property ([#12388](https://github.com/Lightning-AI/lightning/pull/12388))
- Removed `AcceleratorConnector.parallel_device_ids` property ([#12072](https://github.com/Lightning-AI/lightning/pull/12072))
- Removed `AcceleratorConnector.devices` property ([#12435](https://github.com/Lightning-AI/lightning/pull/12435))
- Removed `AcceleratorConnector.parallel_devices` property ([#12075](https://github.com/Lightning-AI/lightning/pull/12075))
- Removed `AcceleratorConnector.tpu_cores` property ([#12437](https://github.com/Lightning-AI/lightning/pull/12437))

### Fixed

- Fixed an issue where `ModelCheckpoint` could delete last checkpoint from the old directory when `dirpath` has changed during resumed training ([#12225](https://github.com/Lightning-AI/lightning/pull/12225))
- Fixed an issue where `ModelCheckpoint` could delete older checkpoints when `dirpath` has changed during resumed training ([#12045](https://github.com/Lightning-AI/lightning/pull/12045))
- Fixed an issue where `HorovodStrategy.teardown()` did not complete gracefully if an exception was thrown during callback setup [#11752](https://github.com/Lightning-AI/lightning/pull/11752)
- Fixed security vulnerabilities CVE-2020-1747 and CVE-2020-14343 caused by the `PyYAML` dependency ([#11099](https://github.com/Lightning-AI/lightning/pull/11099))
- Fixed security vulnerability "CWE-94: Improper Control of Generation of Code (Code Injection)" ([#12212](https://github.com/Lightning-AI/lightning/pull/12212))
- Fixed logging on `{test,validation}_epoch_end` with multiple dataloaders ([#11132](https://github.com/Lightning-AI/lightning/pull/11132))
- Reset the validation progress tracking state after sanity checking ([#11218](https://github.com/Lightning-AI/lightning/pull/11218))
- Fixed double evaluation bug with fault-tolerance enabled where the second call was completely skipped ([#11119](https://github.com/Lightning-AI/lightning/pull/11119))
- Fixed an issue with the `TPUSpawnPlugin` handling the `XLA_USE_BF16` environment variable incorrectly ([#10990](https://github.com/Lightning-AI/lightning/pull/10990))
- Fixed wrong typehint for `Trainer.lightning_optimizers` ([#11155](https://github.com/Lightning-AI/lightning/pull/11155))
- Fixed the lr-scheduler state not being dumped to checkpoint when using the deepspeed strategy ([#11307](https://github.com/Lightning-AI/lightning/pull/11307))
- Fixed bug that forced overriding `configure_optimizers` with the CLI ([#11672](https://github.com/Lightning-AI/lightning/pull/11672))
- Fixed type promotion when tensors of higher category than float are logged ([#11401](https://github.com/Lightning-AI/lightning/pull/11401))
- Fixed `SimpleProfiler` summary ([#11414](https://github.com/Lightning-AI/lightning/pull/11414))
- No longer set a `DistributedSampler` to the `poptorch.DataLoader` when IPUs are used ([#12114](https://github.com/Lightning-AI/lightning/pull/12114))
- Fixed bug where progress bar was not being disabled when not in rank zero during predict ([#11377](https://github.com/Lightning-AI/lightning/pull/11377))
- Fixed the mid-epoch warning call while resuming training ([#11556](https://github.com/Lightning-AI/lightning/pull/11556))
- Fixed `LightningModule.{un,}toggle_model` when only 1 optimizer is used ([#12088](https://github.com/Lightning-AI/lightning/pull/12088))
- Fixed an issue in `RichProgressbar` to display the metrics logged only on main progress bar ([#11690](https://github.com/Lightning-AI/lightning/pull/11690))
- Fixed `RichProgressBar` progress when refresh rate does not evenly divide the total counter ([#11668](https://github.com/Lightning-AI/lightning/pull/11668))
- Fixed `RichProgressBar` progress validation bar total when using multiple validation runs within a single training epoch ([#11668](https://github.com/Lightning-AI/lightning/pull/11668))
- Configure native Deepspeed schedulers with interval='step' ([#11788](https://github.com/Lightning-AI/lightning/pull/11788)), ([#12031](https://github.com/Lightning-AI/lightning/pull/12031))
- Update `RichProgressBarTheme` styles after detecting light theme on colab ([#10993](https://github.com/Lightning-AI/lightning/pull/10993))
- Fixed passing `_ddp_params_and_buffers_to_ignore` ([#11949](https://github.com/Lightning-AI/lightning/pull/11949))
- Fixed an `AttributeError` when calling `save_hyperparameters` and no parameters need saving ([#11827](https://github.com/Lightning-AI/lightning/pull/11827))
- Fixed environment variable priority for global rank determination ([#11406](https://github.com/Lightning-AI/lightning/pull/11406))
- Fixed an issue that caused the Trainer to produce identical results on subsequent runs without explicit re-seeding ([#11870](https://github.com/Lightning-AI/lightning/pull/11870))
- Fixed an issue that caused the Tuner to affect the random state ([#11870](https://github.com/Lightning-AI/lightning/pull/11870))
- Fixed to avoid common hook warning if no hook is overridden ([#12131](https://github.com/Lightning-AI/lightning/pull/12131))
- Fixed deepspeed keeping old sub-folders in same ckpt path ([#12194](https://github.com/Lightning-AI/lightning/pull/12194))
- Fixed returning logged metrics instead of callback metrics during evaluation ([#12224](https://github.com/Lightning-AI/lightning/pull/12224))
- Fixed the case where `logger=None` is passed to the Trainer ([#12249](https://github.com/Lightning-AI/lightning/pull/12249))
- Fixed bug where the global step tracked by `ModelCheckpoint` was still set even if no checkpoint was saved ([#12418](https://github.com/Lightning-AI/lightning/pull/12418))
- Fixed bug where `ModelCheckpoint` was overriding the `epoch` and `step` logged values ([#12418](https://github.com/Lightning-AI/lightning/pull/12418))
- Fixed bug where monitoring the default `epoch` and `step` values with `ModelCheckpoint` would fail ([#12418](https://github.com/Lightning-AI/lightning/pull/12418))
- Fixed initializing optimizers unnecessarily in `DDPFullyShardedStrategy` ([#12267](https://github.com/Lightning-AI/lightning/pull/12267))
- Fixed check for horovod module ([#12377](https://github.com/Lightning-AI/lightning/pull/12377))
- Fixed logging to loggers with multiple eval dataloaders ([#12454](https://github.com/Lightning-AI/lightning/pull/12454))
- Fixed an issue with resuming from a checkpoint trained with QAT ([#11346](https://github.com/Lightning-AI/lightning/pull/11346))


## [1.5.10] - 2022-02-08

### Fixed

- Fixed an issue to avoid validation loop run on restart ([#11552](https://github.com/Lightning-AI/lightning/pull/11552))
- The `RichProgressBar` now correctly shows the `on_epoch` logged values on train epoch end ([#11689](https://github.com/Lightning-AI/lightning/pull/11689))
- Fixed an issue to make the `step` argument in `WandbLogger.log_image` work ([#11716](https://github.com/Lightning-AI/lightning/pull/11716))
- Fixed `restore_optimizers` for mapping states ([#11757](https://github.com/Lightning-AI/lightning/pull/11757))
- With `DPStrategy`, the batch is not explicitly moved to the device ([#11780](https://github.com/Lightning-AI/lightning/pull/11780))
- Fixed an issue to avoid val bar disappear after `trainer.validate()` ([#11700](https://github.com/Lightning-AI/lightning/pull/11700))
- Fixed supporting remote filesystems with `Trainer.weights_save_path` for fault-tolerant training ([#11776](https://github.com/Lightning-AI/lightning/pull/11776))
- Fixed check for available modules ([#11526](https://github.com/Lightning-AI/lightning/pull/11526))
- Fixed bug where the path for "last" checkpoints was not getting saved correctly which caused newer runs to not remove the previous "last" checkpoint ([#11481](https://github.com/Lightning-AI/lightning/pull/11481))
- Fixed bug where the path for best checkpoints was not getting saved correctly when no metric was monitored which caused newer runs to not use the best checkpoint ([#11481](https://github.com/Lightning-AI/lightning/pull/11481))


## [1.5.9] - 2022-01-20

### Fixed

- Pinned sphinx-autodoc-typehints with <v1.15 ([#11400](https://github.com/Lightning-AI/lightning/pull/11400))
- Skipped testing with PyTorch 1.7 and Python 3.9 on Ubuntu ([#11217](https://github.com/Lightning-AI/lightning/pull/11217))
- Fixed type promotion when tensors of higher category than float are logged ([#11401](https://github.com/Lightning-AI/lightning/pull/11401))
- Fixed the format of the configuration saved automatically by the CLI's `SaveConfigCallback` ([#11532](https://github.com/Lightning-AI/lightning/pull/11532))

### Changed
- Changed `LSFEnvironment` to use `LSB_DJOB_RANKFILE` environment variable instead of `LSB_HOSTS` for determining node rank and main address ([#10825](https://github.com/Lightning-AI/lightning/pull/10825))
- Disabled sampler replacement when using `IterableDataset` ([#11507](https://github.com/Lightning-AI/lightning/pull/11507))


## [1.5.8] - 2022-01-05

### Fixed

- Fixed `LightningCLI` race condition while saving the config ([#11199](https://github.com/Lightning-AI/lightning/pull/11199))
- Fixed the default value used with `log(reduce_fx=min|max)` ([#11310](https://github.com/Lightning-AI/lightning/pull/11310))
- Fixed data fetcher selection ([#11294](https://github.com/Lightning-AI/lightning/pull/11294))
- Fixed a race condition that could result in incorrect (zero) values being observed in prediction writer callbacks ([#11288](https://github.com/Lightning-AI/lightning/pull/11288))
- Fixed dataloaders not getting reloaded the correct amount of times when setting `reload_dataloaders_every_n_epochs` and `check_val_every_n_epoch` ([#10948](https://github.com/Lightning-AI/lightning/pull/10948))
- Fixed deepspeed strategy not restoring the lr-scheduler states when lr-scheduler(s) are configured through `LightningModule.configure_optimizer` ([#11322](https://github.com/Lightning-AI/lightning/pull/11322))


## [1.5.7] - 2021-12-21

### Fixed

- Fixed `NeptuneLogger` when using DDP ([#11030](https://github.com/Lightning-AI/lightning/pull/11030))
- Fixed a bug to disable logging hyperparameters in logger if there are no hparams ([#11105](https://github.com/Lightning-AI/lightning/pull/11105))
- Avoid the deprecated `onnx.export(example_outputs=...)` in torch 1.10 ([#11116](https://github.com/Lightning-AI/lightning/pull/11116))
- Fixed an issue when torch-scripting a `LightningModule` after training with `Trainer(sync_batchnorm=True)` ([#11078](https://github.com/Lightning-AI/lightning/pull/11078))
- Fixed an `AttributeError` occurring when using a `CombinedLoader` (multiple dataloaders) for prediction ([#11111](https://github.com/Lightning-AI/lightning/pull/11111))
- Fixed bug where `Trainer(track_grad_norm=..., logger=False)` would fail ([#11114](https://github.com/Lightning-AI/lightning/pull/11114))
- Fixed an incorrect warning being produced by the model summary when using `bf16` precision on CPU ([#11161](https://github.com/Lightning-AI/lightning/pull/11161))

### Changed

- DeepSpeed does not require lightning module zero 3 partitioning ([#10655](https://github.com/Lightning-AI/lightning/pull/10655))
- The `ModelCheckpoint` callback now saves and restores attributes `best_k_models`, `kth_best_model_path`, `kth_value`, and `last_model_path` ([#10995](https://github.com/Lightning-AI/lightning/pull/10995))


## [1.5.6] - 2021-12-15

### Fixed

- Fixed a bug where the DeepSpeedPlugin arguments `cpu_checkpointing` and `contiguous_memory_optimization` were not being forwarded to deepspeed correctly ([#10874](https://github.com/Lightning-AI/lightning/pull/10874))
- Fixed an issue with `NeptuneLogger` causing checkpoints to be uploaded with a duplicated file extension ([#11015](https://github.com/Lightning-AI/lightning/pull/11015))
- Fixed support for logging within callbacks returned from `LightningModule` ([#10991](https://github.com/Lightning-AI/lightning/pull/10991))
- Fixed running sanity check with `RichProgressBar` ([#10913](https://github.com/Lightning-AI/lightning/pull/10913))
- Fixed support for `CombinedLoader` while checking for warning raised with eval dataloaders ([#10994](https://github.com/Lightning-AI/lightning/pull/10994))
- The TQDM progress bar now correctly shows the `on_epoch` logged values on train epoch end ([#11069](https://github.com/Lightning-AI/lightning/pull/11069))
- Fixed bug where the TQDM updated the training progress bar during `trainer.validate` ([#11069](https://github.com/Lightning-AI/lightning/pull/11069))


## [1.5.5] - 2021-12-07

### Fixed

- Disabled batch_size extraction for torchmetric instances because they accumulate the metrics internally ([#10815](https://github.com/Lightning-AI/lightning/pull/10815))
- Fixed an issue with `SignalConnector` not restoring the default signal handlers on teardown when running on SLURM or with fault-tolerant training enabled ([#10611](https://github.com/Lightning-AI/lightning/pull/10611))
- Fixed `SignalConnector._has_already_handler` check for callable type ([#10483](https://github.com/Lightning-AI/lightning/pull/10483))
- Fixed an issue to return the results for each dataloader separately instead of duplicating them for each ([#10810](https://github.com/Lightning-AI/lightning/pull/10810))
- Improved exception message if `rich` version is less than `10.2.2` ([#10839](https://github.com/Lightning-AI/lightning/pull/10839))
- Fixed uploading best model checkpoint in NeptuneLogger ([#10369](https://github.com/Lightning-AI/lightning/pull/10369))
- Fixed early schedule reset logic in PyTorch profiler that was causing data leak ([#10837](https://github.com/Lightning-AI/lightning/pull/10837))
- Fixed a bug that caused incorrect batch indices to be passed to the `BasePredictionWriter` hooks when using a dataloader with `num_workers > 0` ([#10870](https://github.com/Lightning-AI/lightning/pull/10870))
- Fixed an issue with item assignment on the logger on rank > 0 for those who support it ([#10917](https://github.com/Lightning-AI/lightning/pull/10917))
- Fixed importing `torch_xla.debug` for `torch-xla<1.8` ([#10836](https://github.com/Lightning-AI/lightning/pull/10836))
- Fixed an issue with `DDPSpawnPlugin` and related plugins leaving a temporary checkpoint behind ([#10934](https://github.com/Lightning-AI/lightning/pull/10934))
- Fixed a `TypeError` occurring in the `SingalConnector.teardown()` method ([#10961](https://github.com/Lightning-AI/lightning/pull/10961))


## [1.5.4] - 2021-11-30

### Fixed

- Fixed support for `--key.help=class` with the `LightningCLI` ([#10767](https://github.com/Lightning-AI/lightning/pull/10767))
- Fixed `_compare_version` for python packages ([#10762](https://github.com/Lightning-AI/lightning/pull/10762))
- Fixed TensorBoardLogger `SummaryWriter` not close before spawning the processes ([#10777](https://github.com/Lightning-AI/lightning/pull/10777))
- Fixed a consolidation error in Lite when attempting to save the state dict of a sharded optimizer ([#10746](https://github.com/Lightning-AI/lightning/pull/10746))
- Fixed the default logging level for batch hooks associated with training from `on_step=False, on_epoch=True` to `on_step=True, on_epoch=False` ([#10756](https://github.com/Lightning-AI/lightning/pull/10756))

### Removed

- Removed PyTorch 1.6 support ([#10367](https://github.com/Lightning-AI/lightning/pull/10367), [#10738](https://github.com/Lightning-AI/lightning/pull/10738))


## [1.5.3] - 2021-11-24

### Fixed

- Fixed `ShardedTensor` state dict hook registration to check if torch distributed is available ([#10621](https://github.com/Lightning-AI/lightning/pull/10621))
- Fixed an issue with `self.log` not respecting a tensor's `dtype` when applying computations ([#10076](https://github.com/Lightning-AI/lightning/pull/10076))
- Fixed LigtningLite `_wrap_init` popping unexisting keys from DataLoader signature parameters ([#10613](https://github.com/Lightning-AI/lightning/pull/10613))
- Fixed signals being registered within threads ([#10610](https://github.com/Lightning-AI/lightning/pull/10610))
- Fixed an issue that caused Lightning to extract the batch size even though it was set by the user in `LightningModule.log` ([#10408](https://github.com/Lightning-AI/lightning/pull/10408))
- Fixed `Trainer(move_metrics_to_cpu=True)` not moving the evaluation logged results to CPU ([#10631](https://github.com/Lightning-AI/lightning/pull/10631))
- Fixed the `{validation,test}_step` outputs getting moved to CPU with `Trainer(move_metrics_to_cpu=True)` ([#10631](https://github.com/Lightning-AI/lightning/pull/10631))
- Fixed an issue with collecting logged test results with multiple dataloaders ([#10522](https://github.com/Lightning-AI/lightning/pull/10522))


## [1.5.2] - 2021-11-16

### Fixed

- Fixed `CombinedLoader` and `max_size_cycle` didn't receive a `DistributedSampler` ([#10374](https://github.com/Lightning-AI/lightning/pull/10374))
- Fixed an issue where class or init-only variables of dataclasses were passed to the dataclass constructor in `utilities.apply_to_collection` ([#9702](https://github.com/Lightning-AI/lightning/pull/9702))
- Fixed `isinstance` not working with `init_meta_context`, materialized model not being moved to the device ([#10493](https://github.com/Lightning-AI/lightning/pull/10493))
- Fixed an issue that prevented the Trainer to shutdown workers when execution is interrupted due to failure([#10463](https://github.com/Lightning-AI/lightning/pull/10463))
- Squeeze the early stopping monitor to remove empty tensor dimensions ([#10461](https://github.com/Lightning-AI/lightning/pull/10461))
- Fixed sampler replacement logic with `overfit_batches` to only replace the sample when `SequentialSampler` is not used ([#10486](https://github.com/Lightning-AI/lightning/pull/10486))
- Fixed scripting causing false positive deprecation warnings ([#10470](https://github.com/Lightning-AI/lightning/pull/10470), [#10555](https://github.com/Lightning-AI/lightning/pull/10555))
- Do not fail if batch size could not be inferred for logging when using DeepSpeed ([#10438](https://github.com/Lightning-AI/lightning/pull/10438))
- Fixed propagation of device and dtype information to submodules of LightningLite when they inherit from `DeviceDtypeModuleMixin` ([#10559](https://github.com/Lightning-AI/lightning/pull/10559))


## [1.5.1] - 2021-11-09

### Fixed

- Fixed `apply_to_collection(defaultdict)` ([#10316](https://github.com/Lightning-AI/lightning/pull/10316))
- Fixed failure when `DataLoader(batch_size=None)` is passed ([#10345](https://github.com/Lightning-AI/lightning/pull/10345))
- Fixed interception of `__init__` arguments for sub-classed DataLoader re-instantiation in Lite ([#10334](https://github.com/Lightning-AI/lightning/pull/10334))
- Fixed issue with pickling `CSVLogger` after a call to `CSVLogger.save` ([#10388](https://github.com/Lightning-AI/lightning/pull/10388))
- Fixed an import error being caused by `PostLocalSGD` when `torch.distributed` not available ([#10359](https://github.com/Lightning-AI/lightning/pull/10359))
- Fixed the logging with `on_step=True` in epoch-level hooks causing unintended side-effects. Logging with `on_step=True` in epoch-level hooks will now correctly raise an error ([#10409](https://github.com/Lightning-AI/lightning/pull/10409))
- Fixed deadlocks for distributed training with `RichProgressBar` ([#10428](https://github.com/Lightning-AI/lightning/pull/10428))
- Fixed an issue where the model wrapper in Lite converted non-floating point tensors to float ([#10429](https://github.com/Lightning-AI/lightning/pull/10429))
- Fixed an issue with inferring the dataset type in fault-tolerant training ([#10432](https://github.com/Lightning-AI/lightning/pull/10432))
- Fixed dataloader workers with `persistent_workers` being deleted on every iteration ([#10434](https://github.com/Lightning-AI/lightning/pull/10434))


## [1.5.0] - 2021-11-02

### Added

- Added support for monitoring the learning rate without schedulers in `LearningRateMonitor` ([#9786](https://github.com/Lightning-AI/lightning/pull/9786))
- Added registration of `ShardedTensor` state dict hooks in `LightningModule.__init__` if the PyTorch version supports `ShardedTensor` ([#8944](https://github.com/Lightning-AI/lightning/pull/8944))
- Added error handling including calling of `on_keyboard_interrupt()` and `on_exception()` for all entrypoints (fit, validate, test, predict) ([#8819](https://github.com/Lightning-AI/lightning/pull/8819))
- Added a flavor of `training_step` that takes `dataloader_iter` as an argument ([#8807](https://github.com/Lightning-AI/lightning/pull/8807))
- Added a `state_key` property to the `Callback` base class ([#6886](https://github.com/Lightning-AI/lightning/pull/6886))
- Added progress tracking to loops:
    * Integrated `TrainingEpochLoop.total_batch_idx` ([#8598](https://github.com/Lightning-AI/lightning/pull/8598))
    * Added `BatchProgress` and integrated `TrainingEpochLoop.is_last_batch` ([#9657](https://github.com/Lightning-AI/lightning/pull/9657))
    * Avoid optional `Tracker` attributes ([#9320](https://github.com/Lightning-AI/lightning/pull/9320))
    * Reset `current` progress counters when restarting an epoch loop that had already finished ([#9371](https://github.com/Lightning-AI/lightning/pull/9371))
    * Call `reset_on_restart` in the loop's `reset` hook instead of when loading a checkpoint ([#9561](https://github.com/Lightning-AI/lightning/pull/9561))
    * Use `completed` over `processed` in `reset_on_restart` ([#9656](https://github.com/Lightning-AI/lightning/pull/9656))
    * Renamed `reset_on_epoch` to `reset_on_run` ([#9658](https://github.com/Lightning-AI/lightning/pull/9658))
- Added `batch_size` and `rank_zero_only` arguments for `log_dict` to match `log` ([#8628](https://github.com/Lightning-AI/lightning/pull/8628))
- Added a check for unique GPU ids ([#8666](https://github.com/Lightning-AI/lightning/pull/8666))
- Added `ResultCollection` state_dict to the Loop `state_dict` and added support for distributed reload ([#8641](https://github.com/Lightning-AI/lightning/pull/8641))
- Added DeepSpeed collate checkpoint utility function ([#8701](https://github.com/Lightning-AI/lightning/pull/8701))
- Added a `handles_accumulate_grad_batches` property to the training type plugins ([#8856](https://github.com/Lightning-AI/lightning/pull/8856))
- Added a warning to `WandbLogger` when reusing a wandb run ([#8714](https://github.com/Lightning-AI/lightning/pull/8714))
- Added `log_graph` argument for `watch` method of `WandbLogger` ([#8662](https://github.com/Lightning-AI/lightning/pull/8662))
- `LightningCLI` additions:
  * Added `LightningCLI(run=False|True)` to choose whether to run a `Trainer` subcommand ([#8751](https://github.com/Lightning-AI/lightning/pull/8751))
  * Added support to call any trainer function from the `LightningCLI` via subcommands ([#7508](https://github.com/Lightning-AI/lightning/pull/7508))
  * Allow easy trainer re-instantiation ([#7508](https://github.com/Lightning-AI/lightning/pull/9241))
  * Automatically register all optimizers and learning rate schedulers ([#9565](https://github.com/Lightning-AI/lightning/pull/9565))
  * Allow registering custom optimizers and learning rate schedulers without subclassing the CLI ([#9565](https://github.com/Lightning-AI/lightning/pull/9565))
  * Support shorthand notation to instantiate optimizers and learning rate schedulers ([#9565](https://github.com/Lightning-AI/lightning/pull/9565))
  * Support passing lists of callbacks via command line ([#8815](https://github.com/Lightning-AI/lightning/pull/8815))
  * Support shorthand notation to instantiate models ([#9588](https://github.com/Lightning-AI/lightning/pull/9588))
  * Support shorthand notation to instantiate datamodules ([#10011](https://github.com/Lightning-AI/lightning/pull/10011))
  * Added `multifile` option to `LightningCLI` to enable/disable config saving to preserve multiple files structure ([#9073](https://github.com/Lightning-AI/lightning/pull/9073))
- Fault-tolerant training:
    * Added `FastForwardSampler` and `CaptureIterableDataset` injection to data loading utilities ([#8366](https://github.com/Lightning-AI/lightning/pull/8366))
    * Added `DataFetcher` to control fetching flow ([#8890](https://github.com/Lightning-AI/lightning/pull/8890))
    * Added `SharedCycleIteratorState` to prevent infinite loop ([#8889](https://github.com/Lightning-AI/lightning/pull/8889))
    * Added `CaptureMapDataset` for state management in map-style datasets ([#8891](https://github.com/Lightning-AI/lightning/pull/8891))
    * Added Fault Tolerant Training to `DataFetcher` ([#8891](https://github.com/Lightning-AI/lightning/pull/8891))
    * Replaced old prefetch iterator with new `DataFetcher` in training loop ([#8953](https://github.com/Lightning-AI/lightning/pull/8953))
    * Added partial support for global random state fault-tolerance in map-style datasets ([#8950](https://github.com/Lightning-AI/lightning/pull/8950))
    * Converted state to tuple explicitly when setting Python random state ([#9401](https://github.com/Lightning-AI/lightning/pull/9401))
    * Added support for restarting an optimizer loop (multiple optimizers) ([#9537](https://github.com/Lightning-AI/lightning/pull/9537))
    * Added support for restarting within Evaluation Loop ([#9563](https://github.com/Lightning-AI/lightning/pull/9563))
    * Added mechanism to detect that a signal has been sent so the Trainer can gracefully exit ([#9566](https://github.com/Lightning-AI/lightning/pull/9566))
    * Added support for skipping ahead to validation during the auto-restart of fitting ([#9681](https://github.com/Lightning-AI/lightning/pull/9681))
    * Added support for auto-restart if a fault-tolerant checkpoint is available ([#9722](https://github.com/Lightning-AI/lightning/pull/9722))
- Checkpoint saving and loading extensibility:
  * Added `CheckpointIO` plugin to expose checkpoint IO from training type plugin ([#8743](https://github.com/Lightning-AI/lightning/pull/8743))
  * Refactored `CheckpointConnector` to offload validation logic to the `CheckpointIO` plugin ([#9045](https://github.com/Lightning-AI/lightning/pull/9045))
  * Added `remove_checkpoint` to `CheckpointIO` plugin by moving the responsibility out of the `ModelCheckpoint` callback ([#9373](https://github.com/Lightning-AI/lightning/pull/9373))
  * Added `XLACheckpointIO` plugin ([#9972](https://github.com/Lightning-AI/lightning/pull/9972))
- Loop customization:
    * Added `Closure` and `AbstractClosure` classes ([#8642](https://github.com/Lightning-AI/lightning/pull/8642))
    * Refactored `TrainingBatchLoop` and extracted `OptimizerLoop`, splitting off automatic optimization into its own loop ([#9191](https://github.com/Lightning-AI/lightning/pull/9191))
    * Removed `TrainingBatchLoop.backward()`; manual optimization now calls directly into `Accelerator.backward()` and automatic optimization handles backward in new `OptimizerLoop` ([#9265](https://github.com/Lightning-AI/lightning/pull/9265))
    * Extracted `ManualOptimization` logic from `TrainingBatchLoop` into its own separate loop class ([#9266](https://github.com/Lightning-AI/lightning/pull/9266))
    * Added `OutputResult` and `ManualResult` classes ([#9437](https://github.com/Lightning-AI/lightning/pull/9437), [#9424](https://github.com/Lightning-AI/lightning/pull/9424))
    * Marked `OptimizerLoop.backward` as protected ([#9514](https://github.com/Lightning-AI/lightning/pull/9514))
    * Marked `FitLoop.should_accumulate` as protected ([#9515](https://github.com/Lightning-AI/lightning/pull/9515))
    * Marked several methods in `PredictionLoop` as protected: `on_predict_start`, `on_predict_epoch_end`, `on_predict_end`, `on_predict_model_eval` ([#9516](https://github.com/Lightning-AI/lightning/pull/9516))
    * Marked several methods in `EvaluationLoop` as protected: `get_max_batches`, `on_evaluation_model_eval`, `on_evaluation_model_train`, `on_evaluation_start`, `on_evaluation_epoch_start`, `on_evaluation_epoch_end`, `on_evaluation_end`, `reload_evaluation_dataloaders` ([#9516](https://github.com/Lightning-AI/lightning/pull/9516))
    * Marked several methods in `EvaluationEpochLoop` as protected: `on_evaluation_batch_start`, `evaluation_step`, `evaluation_step_end` ([#9516](https://github.com/Lightning-AI/lightning/pull/9516))
    * Added `yielding_training_step` example ([#9983](https://github.com/Lightning-AI/lightning/pull/9983))
- Added support for saving and loading state of multiple callbacks of the same type ([#7187](https://github.com/Lightning-AI/lightning/pull/7187))
- Added DeepSpeed Stage 1 support ([#8974](https://github.com/Lightning-AI/lightning/pull/8974))
- Added `Python dataclass` support for `LightningDataModule` ([#8272](https://github.com/Lightning-AI/lightning/pull/8272))
- Added sanitization of tensors when they get logged as hyperparameters in `TensorBoardLogger` ([#9031](https://github.com/Lightning-AI/lightning/pull/9031))
- Added `InterBatchParallelDataFetcher` ([#9020](https://github.com/Lightning-AI/lightning/pull/9020))
- Added `DataLoaderIterDataFetcher` ([#9020](https://github.com/Lightning-AI/lightning/pull/9020))
- Added `DataFetcher` within `Fit / Evaluation` Loop  ([#9047](https://github.com/Lightning-AI/lightning/pull/9047))
- Added a friendly error message when DDP attempts to spawn new distributed processes with rank > 0 ([#9005](https://github.com/Lightning-AI/lightning/pull/9005))
- Added Rich integration:
    * Added Rich progress bar ([#8929](https://github.com/Lightning-AI/lightning/pull/8929), [#9559](https://github.com/Lightning-AI/lightning/pull/9559))
    * Added Support for iterable datasets ([#9734](https://github.com/Lightning-AI/lightning/pull/9734))
    * Added `RichModelSummary` callback ([#9546](https://github.com/Lightning-AI/lightning/pull/9546))
    * Added `configure_columns` method to `RichProgressBar` ([#10288](https://github.com/Lightning-AI/lightning/pull/10288))
    * Added `leave` argument to `RichProgressBar` ([#10301](https://github.com/Lightning-AI/lightning/pull/10301))
- Added input validation logic for precision ([#9080](https://github.com/Lightning-AI/lightning/pull/9080))
- Added support for CPU AMP autocast ([#9084](https://github.com/Lightning-AI/lightning/pull/9084))
- Added `on_exception` callback hook ([#9183](https://github.com/Lightning-AI/lightning/pull/9183))
- Added a warning to DeepSpeed when inferring batch size ([#9221](https://github.com/Lightning-AI/lightning/pull/9221))
- Added `ModelSummary` callback ([#9344](https://github.com/Lightning-AI/lightning/pull/9344))
- Added `log_images`, `log_text` and `log_table` to `WandbLogger` ([#9545](https://github.com/Lightning-AI/lightning/pull/9545))
- Added `PL_RECONCILE_PROCESS` environment variable to enable process reconciliation regardless of cluster environment settings ([#9389](https://github.com/Lightning-AI/lightning/pull/9389))
- Added `get_device_stats` to the Accelerator interface and added its implementation for GPU and TPU ([#9586](https://github.com/Lightning-AI/lightning/pull/9586))
- Added a warning when an unknown key is encountered in the optimizer configuration, and when `OneCycleLR` is used with `"interval": "epoch"` ([#9666](https://github.com/Lightning-AI/lightning/pull/9666))
- Added `DeviceStatsMonitor` callback ([#9712](https://github.com/Lightning-AI/lightning/pull/9712))
- Added `enable_progress_bar` to the Trainer constructor ([#9664](https://github.com/Lightning-AI/lightning/pull/9664))
- Added `pl_legacy_patch` load utility for loading old checkpoints that have pickled legacy Lightning attributes ([#9166](https://github.com/Lightning-AI/lightning/pull/9166))
- Added support for `torch.use_deterministic_algorithms` ([#9121](https://github.com/Lightning-AI/lightning/pull/9121))
- Added automatic parameters tying for TPUs ([#9525](https://github.com/Lightning-AI/lightning/pull/9525))
- Added support for `torch.autograd.set_detect_anomaly` through `Trainer` constructor argument `detect_anomaly` ([#9848](https://github.com/Lightning-AI/lightning/pull/9848))
- Added `enable_model_summary` flag to Trainer ([#9699](https://github.com/Lightning-AI/lightning/pull/9699))
- Added `strategy` argument to Trainer ([#8597](https://github.com/Lightning-AI/lightning/pull/8597))
- Added `init_meta_context`, `materialize_module` utilities ([#9920](https://github.com/Lightning-AI/lightning/pull/9920))
- Added `TPUPrecisionPlugin` ([#10020](https://github.com/Lightning-AI/lightning/pull/#10020))
- Added `torch.bfloat16` support:
  * Added bfloat16 support for Lightning Trainer ([#9049](https://github.com/Lightning-AI/lightning/pull/9049))
  * Renamed `TPUHalfPrecisionPlugin` to `TPUBf16PrecisionPlugin` ([#10026](https://github.com/Lightning-AI/lightning/pull/10026))
  * Default to `precision=bf16` on CPU when `precision=16` is passed ([#10033](https://github.com/Lightning-AI/lightning/pull/10033))
  * Added support for `torch.autocast` ([#10053](https://github.com/Lightning-AI/lightning/pull/10053))
- Added `kfold` example for loop customization ([#9965](https://github.com/Lightning-AI/lightning/pull/9965))
- LightningLite:
    * Added `PrecisionPlugin.forward_context`, making it the default implementation for all `{train,val,test,predict}_step_context()` methods ([#9988](https://github.com/Lightning-AI/lightning/pull/9988))
    * Added `DDPSpawnPlugin.spawn()` for spawning new processes of a given function ([#10018](https://github.com/Lightning-AI/lightning/pull/10018), [#10022](https://github.com/Lightning-AI/lightning/pull/10022))
    * Added `TrainingTypePlugin.{_setup_model, _setup_optimizer}` methods ([#9994](https://github.com/Lightning-AI/lightning/pull/9994), [#10064](https://github.com/Lightning-AI/lightning/pull/10064))
    * Implemented `DataParallelPlugin._setup_model` ([#10010](https://github.com/Lightning-AI/lightning/pull/10010))
    * Implemented `DeepSpeedPlugin._setup_model_and_optimizers` ([#10009](https://github.com/Lightning-AI/lightning/pull/10009), [#10064](https://github.com/Lightning-AI/lightning/pull/10064))
    * Implemented `{DDPShardedPlugin,DDPShardedSpawnPlugin}._setup_model_and_optimizers` ([#10028](https://github.com/Lightning-AI/lightning/pull/10028), [#10064](https://github.com/Lightning-AI/lightning/pull/10064))
    * Added optional `model` argument to the `optimizer_step` methods in accelerators and plugins ([#10023](https://github.com/Lightning-AI/lightning/pull/10023))
    * Updated precision attributes in `DeepSpeedPlugin` ([#10164](https://github.com/Lightning-AI/lightning/pull/10164))
    * Added the ability to return a result from rank 0 in `DDPSpawnPlugin.spawn` ([#10162](https://github.com/Lightning-AI/lightning/pull/10162))
    * Added `pytorch_lightning.lite` package ([#10175](https://github.com/Lightning-AI/lightning/pull/10175))
    * Added `LightningLite` documentation ([#10043](https://github.com/Lightning-AI/lightning/pull/10043))
    * Added `LightningLite` examples ([#9987](https://github.com/Lightning-AI/lightning/pull/9987))
    * Make the `_LiteDataLoader` an iterator and add supports for custom dataloader ([#10279](https://github.com/Lightning-AI/lightning/pull/10279))
- Added `use_omegaconf` argument to `save_hparams_to_yaml` plugin ([#9170](https://github.com/Lightning-AI/lightning/pull/9170))
- Added `ckpt_path` argument for `Trainer.fit()` ([#10061](https://github.com/Lightning-AI/lightning/pull/10061))
- Added `auto_device_count` method to `Accelerators` ([#10222](https://github.com/Lightning-AI/lightning/pull/10222))
- Added support for `devices="auto"` ([#10264](https://github.com/Lightning-AI/lightning/pull/10264))
- Added a `filename` argument in `ModelCheckpoint.format_checkpoint_name` ([#9818](https://github.com/Lightning-AI/lightning/pull/9818))
- Added support for empty `gpus` list to run on CPU ([#10246](https://github.com/Lightning-AI/lightning/pull/10246))
- Added a warning if multiple batch sizes are found from ambiguous batch ([#10247](https://github.com/Lightning-AI/lightning/pull/10247))

### Changed

- Trainer now raises a `MisconfigurationException` when its methods are called with `ckpt_path="best"` but a checkpoint callback isn't configured ([#9841](https://github.com/Lightning-AI/lightning/pull/9841))
- Setting `Trainer(accelerator="ddp_cpu")` now does not spawn a subprocess if `num_processes` is kept `1` along with `num_nodes > 1` ([#9603](https://github.com/Lightning-AI/lightning/pull/9603))
- Module imports are now catching `ModuleNotFoundError` instead of `ImportError` ([#9867](https://github.com/Lightning-AI/lightning/pull/9867))
- `pytorch_lightning.loggers.neptune.NeptuneLogger` is now consistent with the new [neptune-client](https://github.com/neptune-ai/neptune-client) API; the old [neptune-client](https://github.com/neptune-ai/neptune-client) API is supported by `NeptuneClient` from the [neptune-contrib](https://github.com/neptune-ai/neptune-contrib) repo ([#6867](https://github.com/Lightning-AI/lightning/pull/6867))
- Parsing of `enums` type hyperparameters to be saved in the `haprams.yaml` file by TensorBoard and CSV loggers has been fixed and made in line with how OmegaConf parses it ([#9170](https://github.com/Lightning-AI/lightning/pull/9170))
- Parsing of the `gpus` Trainer argument has changed: `gpus="n"` (str) no longer selects the GPU index n and instead selects the first n devices ([#8770](https://github.com/Lightning-AI/lightning/pull/8770))
- `iteration_count` and other index attributes in the loops has been replaced with progress dataclasses ([#8477](https://github.com/Lightning-AI/lightning/pull/8477))
- The `trainer.lightning_module` reference is now properly set at the very beginning of a run ([#8536](https://github.com/Lightning-AI/lightning/pull/8536))
- The model weights now get loaded in all cases when the checkpoint path gets provided in validate/test/predict, regardless of whether the model instance is provided or not ([#8352](https://github.com/Lightning-AI/lightning/pull/8352))
- The `Trainer` functions `reset_{train,val,test,predict}_dataloader`, `reset_train_val_dataloaders`, and `request_dataloader` `model` argument is now optional ([#8536](https://github.com/Lightning-AI/lightning/pull/8536))
- Saved checkpoints will no longer use the type of a `Callback` as the key to avoid issues with unpickling ([#6886](https://github.com/Lightning-AI/lightning/pull/6886))
- Improved string conversion for `ResultCollection` ([#8622](https://github.com/Lightning-AI/lightning/pull/8622))
- `LightningCLI` changes:
    * `LightningCLI.init_parser` now returns the parser instance ([#8721](https://github.com/Lightning-AI/lightning/pull/8721))
    * `LightningCLI.add_core_arguments_to_parser`, `LightningCLI.parse_arguments` now take a `parser` argument ([#8721](https://github.com/Lightning-AI/lightning/pull/8721))
    * `LightningCLI.instantiate_trainer` now takes a config and a list of callbacks ([#8721](https://github.com/Lightning-AI/lightning/pull/8721))
    * Split `LightningCLI.add_core_arguments_to_parser` into `LightningCLI.add_default_arguments_to_parser` + `LightningCLI.add_core_arguments_to_parser` ([#8721](https://github.com/Lightning-AI/lightning/pull/8721))
- The accelerator and training type plugin `setup` hooks no longer have a `model` argument ([#8536](https://github.com/Lightning-AI/lightning/pull/8536))
- The accelerator and training type plugin `update_global_step` hook has been removed ([#8856](https://github.com/Lightning-AI/lightning/pull/8856))
- The coverage of `self.log`-ing in any `LightningModule` or `Callback` hook has been improved ([#8498](https://github.com/Lightning-AI/lightning/pull/8498))
- `self.log`-ing without a `Trainer` reference now raises a warning instead of an exception ([#9733](https://github.com/Lightning-AI/lightning/pull/9733))
- Removed restrictions in the Trainer that loggers can only log from rank 0; the existing logger behavior has not changed ([#8608](https://github.com/Lightning-AI/lightning/pull/8608))
- `Trainer.request_dataloader` now takes a `RunningStage` enum instance ([#8858](https://github.com/Lightning-AI/lightning/pull/8858))
- Changed `rank_zero_warn` to `NotImplementedError` in the `{train, val, test, predict}_dataloader` hooks that `Lightning(Data)Module` uses ([#9161](https://github.com/Lightning-AI/lightning/pull/9161))
- Moved `block_ddp_sync_behaviour` out of `TrainingBatchLoop` to loop utilities ([#9192](https://github.com/Lightning-AI/lightning/pull/9192))
- Executing the `optimizer_closure` is now required when overriding the `optimizer_step` hook ([#9360](https://github.com/Lightning-AI/lightning/pull/9360))
- Changed logging of `LightningModule` and `LightningDataModule` hyperparameters to raise an exception only if there are colliding keys with different values ([#9496](https://github.com/Lightning-AI/lightning/pull/9496))
- `seed_everything` now fails when an invalid seed value is passed instead of selecting a random seed ([#8787](https://github.com/Lightning-AI/lightning/pull/8787))
- The Trainer now calls `TrainingTypePlugin` collective APIs directly instead of going through the Accelerator reference ([#9677](https://github.com/Lightning-AI/lightning/pull/9677), [#9901](https://github.com/Lightning-AI/lightning/pull/9901))
- The tuner now uses a unique filename to save a temporary checkpoint ([#9682](https://github.com/Lightning-AI/lightning/pull/9682))
- Changed `HorovodPlugin.all_gather` to return a `torch.Tensor` instead of a list ([#9696](https://github.com/Lightning-AI/lightning/pull/9696))
- Changed Trainer connectors to be protected attributes:
    * Configuration Validator ([#9779](https://github.com/Lightning-AI/lightning/pull/9779))
- The `current_epoch` and `global_step` attributes now get restored irrespective of the Trainer task ([#9413](https://github.com/Lightning-AI/lightning/pull/9413))
- Trainer now raises an exception when requesting `amp_level` with native `amp_backend` ([#9755](https://github.com/Lightning-AI/lightning/pull/9755))
- Update the logic to check for accumulation steps with deepspeed ([#9826](https://github.com/Lightning-AI/lightning/pull/9826))
- `pytorch_lightning.utilities.grads.grad_norm` now raises an exception if parameter `norm_type <= 0` ([#9765](https://github.com/Lightning-AI/lightning/pull/9765))
- Updated error message for interactive incompatible plugins ([#9896](https://github.com/Lightning-AI/lightning/pull/9896))
- Moved the `optimizer_step` and `clip_gradients` hook from the `Accelerator` and `TrainingTypePlugin` into the `PrecisionPlugin` ([#10143](https://github.com/Lightning-AI/lightning/pull/10143), [#10029](https://github.com/Lightning-AI/lightning/pull/10029))
- `NativeMixedPrecisionPlugin` and its subclasses now take an optional `GradScaler` instance ([#10055](https://github.com/Lightning-AI/lightning/pull/10055))
- Trainer is now raising a `MisconfigurationException` instead of a warning if `Trainer.{validate/test}` is missing required methods ([#10016](https://github.com/Lightning-AI/lightning/pull/10016))
- Changed default value of the `max_steps` Trainer argument from `None` to -1 ([#9460](https://github.com/Lightning-AI/lightning/pull/9460))
- LightningModule now raises an error when calling `log(on_step=False, on_epoch=False)` ([#10227](https://github.com/Lightning-AI/lightning/pull/10227))
- Quantization aware training observers are now disabled by default during validating/testing/predicting stages ([#8540](https://github.com/Lightning-AI/lightning/pull/8540))
- Raised `MisconfigurationException` when total length of `dataloader` across ranks is zero, and give warning when total length is non-zero, but only local rank length is zero. ([#9827](https://github.com/Lightning-AI/lightning/pull/9827))
- Changed the model size calculation using `ByteCounter` ([#10123](https://github.com/Lightning-AI/lightning/pull/10123))
- Enabled `on_load_checkpoint` for `LightningDataModule` for all `trainer_fn` ([#10238](https://github.com/Lightning-AI/lightning/pull/10238))
- Allowed separate config files for parameters with class type when LightningCLI is in `subclass_mode=False` ([#10286](https://github.com/Lightning-AI/lightning/pull/10286))

### Deprecated

- Deprecated Trainer argument `terminate_on_nan` in favor of `detect_anomaly`([#9175](https://github.com/Lightning-AI/lightning/pull/9175))
- Deprecated `Trainer.terminate_on_nan` public attribute access ([#9849](https://github.com/Lightning-AI/lightning/pull/9849))
- Deprecated `LightningModule.summarize()` in favor of `pytorch_lightning.utilities.model_summary.summarize()` ([#8513](https://github.com/Lightning-AI/lightning/pull/8513))
- Deprecated `LightningModule.model_size` ([#8343](https://github.com/Lightning-AI/lightning/pull/8343))
- Deprecated `DataModule` properties: `train_transforms`, `val_transforms`, `test_transforms`, `size`, `dims` ([#8851](https://github.com/Lightning-AI/lightning/pull/8851))
- Deprecated `add_to_queue`, `get_from_queue` from `LightningModule` in favor of corresponding methods in the `DDPSpawnPlugin` ([#9118](https://github.com/Lightning-AI/lightning/pull/9118))
- Deprecated `LightningModule.get_progress_bar_dict` and `Trainer.progress_bar_dict` in favor of `pytorch_lightning.callbacks.progress.base.get_standard_metrics` and `ProgressBarBase.get_metrics` ([#8985](https://github.com/Lightning-AI/lightning/pull/8985))
- Deprecated `prepare_data_per_node` flag on Trainer and set it as a property of `DataHooks`, accessible in the `LightningModule` and `LightningDataModule` ([#8958](https://github.com/Lightning-AI/lightning/pull/8958))
- Deprecated the `TestTubeLogger` ([#9065](https://github.com/Lightning-AI/lightning/pull/9065))
- Deprecated `on_{train/val/test/predict}_dataloader()` from `LightningModule` and `LightningDataModule` ([#9098](https://github.com/Lightning-AI/lightning/pull/9098))
- Deprecated `on_keyboard_interrupt` callback hook in favor of new `on_exception` hook ([#9260](https://github.com/Lightning-AI/lightning/pull/9260))
- Deprecated passing `process_position` to the `Trainer` constructor in favor of adding the `ProgressBar` callback with `process_position` directly to the list of callbacks ([#9222](https://github.com/Lightning-AI/lightning/pull/9222))
- Deprecated passing `flush_logs_every_n_steps` as a Trainer argument, instead pass it to the logger init if supported ([#9366](https://github.com/Lightning-AI/lightning/pull/9366))
- Deprecated `LightningLoggerBase.close`, `LoggerCollection.close` in favor of `LightningLoggerBase.finalize`, `LoggerCollection.finalize` ([#9422](https://github.com/Lightning-AI/lightning/pull/9422))
- Deprecated passing `progress_bar_refresh_rate` to the `Trainer` constructor in favor of adding the `ProgressBar` callback with `refresh_rate` directly to the list of callbacks, or passing `enable_progress_bar=False` to disable the progress bar ([#9616](https://github.com/Lightning-AI/lightning/pull/9616))
- Deprecated `LightningDistributed` and moved the broadcast logic to `DDPPlugin` and `DDPSpawnPlugin` directly ([#9691](https://github.com/Lightning-AI/lightning/pull/9691))
- Deprecated passing `stochastic_weight_avg` to the `Trainer` constructor in favor of adding the `StochasticWeightAveraging` callback directly to the list of callbacks ([#8989](https://github.com/Lightning-AI/lightning/pull/8989))
- Deprecated Accelerator collective API `barrier`, `broadcast`, and `all_gather` in favor of calling the `TrainingTypePlugin` collective API directly ([#9677](https://github.com/Lightning-AI/lightning/pull/9677))
- Deprecated `checkpoint_callback` from the `Trainer` constructor in favor of `enable_checkpointing` ([#9754](https://github.com/Lightning-AI/lightning/pull/9754))
- Deprecated the `LightningModule.on_post_move_to_device` method ([#9525](https://github.com/Lightning-AI/lightning/pull/9525))
- Deprecated `pytorch_lightning.core.decorators.parameter_validation` in favor of `pytorch_lightning.utilities.parameter_tying.set_shared_parameters` ([#9525](https://github.com/Lightning-AI/lightning/pull/9525))
- Deprecated passing `weights_summary` to the `Trainer` constructor in favor of adding the `ModelSummary` callback with `max_depth` directly to the list of callbacks ([#9699](https://github.com/Lightning-AI/lightning/pull/9699))
- Deprecated `log_gpu_memory`, `gpu_metrics`, and util funcs in favor of `DeviceStatsMonitor` callback ([#9921](https://github.com/Lightning-AI/lightning/pull/9921))
- Deprecated `GPUStatsMonitor` and `XLAStatsMonitor` in favor of `DeviceStatsMonitor` callback ([#9924](https://github.com/Lightning-AI/lightning/pull/9924))
- Deprecated setting `Trainer(max_steps=None)`; To turn off the limit, set `Trainer(max_steps=-1)` (default) ([#9460](https://github.com/Lightning-AI/lightning/pull/9460))
- Deprecated access to the `AcceleratorConnector.is_slurm_managing_tasks` attribute and marked it as protected ([#10101](https://github.com/Lightning-AI/lightning/pull/10101))
- Deprecated access to the `AcceleratorConnector.configure_slurm_ddp` method and marked it as protected ([#10101](https://github.com/Lightning-AI/lightning/pull/10101))
- Deprecated passing `resume_from_checkpoint` to the `Trainer` constructor in favor of `trainer.fit(ckpt_path=)` ([#10061](https://github.com/Lightning-AI/lightning/pull/10061))
- Deprecated `ClusterEnvironment.creates_children()` in favor of `ClusterEnvironment.creates_processes_externally` (property) ([#10106](https://github.com/Lightning-AI/lightning/pull/10106))
- Deprecated `PrecisionPlugin.master_params()` in favor of `PrecisionPlugin.main_params()` ([#10105](https://github.com/Lightning-AI/lightning/pull/10105))
- Deprecated `lr_sch_names` from `LearningRateMonitor` ([#10066](https://github.com/Lightning-AI/lightning/pull/10066))
- Deprecated `ProgressBar` callback in favor of `TQDMProgressBar` ([#10134](https://github.com/Lightning-AI/lightning/pull/10134))

### Removed

- Removed deprecated `metrics` ([#8586](https://github.com/Lightning-AI/lightning/pull/8586/))
- Removed the deprecated `outputs` argument in both the `LightningModule.on_train_epoch_end` and `Callback.on_train_epoch_end` hooks ([#8587](https://github.com/Lightning-AI/lightning/pull/8587))
- Removed the deprecated `TrainerLoggingMixin` class ([#8609](https://github.com/Lightning-AI/lightning/pull/8609))
- Removed the deprecated `TrainerTrainingTricksMixin` class ([#8679](https://github.com/Lightning-AI/lightning/pull/8679))
- Removed the deprecated `optimizer_idx` from `training_step` as an accepted argument in manual optimization ([#8576](https://github.com/Lightning-AI/lightning/pull/8576))
- Removed support for the deprecated `on_save_checkpoint` signature. The hook now takes a `checkpoint` positional parameter ([#8697](https://github.com/Lightning-AI/lightning/pull/8697))
- Removed support for the deprecated `on_load_checkpoint` signature. The hook now takes a `pl_module` positional parameter ([#8697](https://github.com/Lightning-AI/lightning/pull/8697))
- Removed the deprecated `save_function` property in `ModelCheckpoint` ([#8680](https://github.com/Lightning-AI/lightning/pull/8680))
- Removed the deprecated `model` argument from `ModelCheckpoint.save_checkpoint` ([#8688](https://github.com/Lightning-AI/lightning/pull/8688))
- Removed the deprecated `sync_step` argument from `WandbLogger` ([#8763](https://github.com/Lightning-AI/lightning/pull/8763))
- Removed the deprecated `Trainer.truncated_bptt_steps` in favor of `LightningModule.truncated_bptt_steps` ([#8826](https://github.com/Lightning-AI/lightning/pull/8826))
- Removed `LightningModule.write_predictions` and `LightningModule.write_predictions_dict` ([#8850](https://github.com/Lightning-AI/lightning/pull/8850))
- Removed `on_reset_*_dataloader` hooks in TrainingType Plugins and Accelerators ([#8858](https://github.com/Lightning-AI/lightning/pull/8858))
- Removed deprecated `GradInformation` module in favor of `pytorch_lightning.utilities.grads` ([#8831](https://github.com/Lightning-AI/lightning/pull/8831/))
- Removed `TrainingTypePlugin.on_save` and `Accelerator.on_save` ([#9023](https://github.com/Lightning-AI/lightning/pull/9023))
- Removed `{Accelerator,TrainingTypePlugin,PrecisionPlugin}.post_optimizer_step` ([#9746](https://github.com/Lightning-AI/lightning/pull/9746))
- Removed deprecated `connect_precision_plugin` and `connect_training_type_plugin` from `Accelerator` ([#9019](https://github.com/Lightning-AI/lightning/pull/9019))
- Removed `on_train_epoch_end` from `Accelerator` ([#9035](https://github.com/Lightning-AI/lightning/pull/9035))
- Removed `InterBatchProcessor` in favor of `DataLoaderIterDataFetcher` ([#9052](https://github.com/Lightning-AI/lightning/pull/9052))
- Removed `Plugin` in `base_plugin.py` in favor of accessing `TrainingTypePlugin` and `PrecisionPlugin` directly instead ([#9066](https://github.com/Lightning-AI/lightning/pull/9066))
- Removed `teardown` from `ParallelPlugin` ([#8943](https://github.com/Lightning-AI/lightning/pull/8943))
- Removed deprecated `profiled_functions` argument from `PyTorchProfiler` ([#9178](https://github.com/Lightning-AI/lightning/pull/9178))
- Removed deprecated `pytorch_lighting.utilities.argparse_utils` module ([#9166](https://github.com/Lightning-AI/lightning/pull/9166))
- Removed deprecated property `Trainer.running_sanity_check` in favor of `Trainer.sanity_checking` ([#9209](https://github.com/Lightning-AI/lightning/pull/9209))
- Removed deprecated `BaseProfiler.output_filename` arg from it and its descendants in favor of `dirpath` and `filename` ([#9214](https://github.com/Lightning-AI/lightning/pull/9214))
- Removed deprecated property `ModelCheckpoint.period` in favor of `ModelCheckpoint.every_n_epochs` ([#9213](https://github.com/Lightning-AI/lightning/pull/9213))
- Removed deprecated `auto_move_data` decorator ([#9231](https://github.com/Lightning-AI/lightning/pull/9231))
- Removed deprecated property `LightningModule.datamodule` in favor of `Trainer.datamodule` ([#9233](https://github.com/Lightning-AI/lightning/pull/9233))
- Removed deprecated properties `DeepSpeedPlugin.cpu_offload*` in favor of `offload_optimizer`, `offload_parameters` and `pin_memory` ([#9244](https://github.com/Lightning-AI/lightning/pull/9244))
- Removed deprecated property `AcceleratorConnector.is_using_torchelastic` in favor of `TorchElasticEnvironment.is_using_torchelastic()` ([#9729](https://github.com/Lightning-AI/lightning/pull/9729))
- Removed `pytorch_lightning.utilities.debugging.InternalDebugger` ([#9680](https://github.com/Lightning-AI/lightning/pull/9680))
- Removed `call_configure_sharded_model_hook` property from `Accelerator` and `TrainingTypePlugin` ([#9612](https://github.com/Lightning-AI/lightning/pull/9612))
- Removed `TrainerProperties` mixin and moved property definitions directly into `Trainer` ([#9495](https://github.com/Lightning-AI/lightning/pull/9495))
- Removed a redundant warning with `ModelCheckpoint(monitor=None)` callback ([#9875](https://github.com/Lightning-AI/lightning/pull/9875))
- Remove `epoch` from `trainer.logged_metrics` ([#9904](https://github.com/Lightning-AI/lightning/pull/9904))
- Remove deprecated `distributed_backend` from `Trainer` ([#10017](https://github.com/Lightning-AI/lightning/pull/10017))
- Removed `process_idx` from the `{DDPSpawnPlugin,TPUSpawnPlugin}.new_process` methods ([#10022](https://github.com/Lightning-AI/lightning/pull/10022))
- Removed automatic patching of `{train,val,test,predict}_dataloader()` on the `LightningModule` ([#9764](https://github.com/Lightning-AI/lightning/pull/9764))
- Removed `pytorch_lightning.trainer.connectors.OptimizerConnector` ([#10120](https://github.com/Lightning-AI/lightning/pull/10120))

### Fixed

- Fixed ImageNet evaluation in example ([#10179](https://github.com/Lightning-AI/lightning/pull/10179))
- Fixed an issue with logger outputs not being finalized correctly after prediction runs ([#8685](https://github.com/Lightning-AI/lightning/pull/8685))
- Fixed `move_metrics_to_cpu` moving the loss to CPU while training on device ([#9308](https://github.com/Lightning-AI/lightning/pull/9308))
- Fixed incorrect main progress bar indicator when resuming training mid-epoch ([#9310](https://github.com/Lightning-AI/lightning/pull/9310))
- Fixed an issue with freeing memory of datafetchers during teardown ([#9387](https://github.com/Lightning-AI/lightning/pull/9387))
- Fixed a bug where the training step output needed to be `deepcopy`-ed ([#9349](https://github.com/Lightning-AI/lightning/pull/9349))
- Fixed an issue with freeing memory allocated by the data iterators in `Loop.on_run_end` ([#9386](https://github.com/Lightning-AI/lightning/pull/9386), [#9915](https://github.com/Lightning-AI/lightning/pull/9915))
- Fixed `BasePredictionWriter` not returning the batch indices in a non-distributed setting ([#9432](https://github.com/Lightning-AI/lightning/pull/9432))
- Fixed an error when running in XLA environments with no TPU attached ([#9572](https://github.com/Lightning-AI/lightning/pull/9572))
- Fixed check on torchmetrics logged whose `compute()` output is a multielement tensor ([#9582](https://github.com/Lightning-AI/lightning/pull/9582))
- Fixed gradient accumulation for `DDPShardedPlugin` ([#9122](https://github.com/Lightning-AI/lightning/pull/9122))
- Fixed missing DeepSpeed distributed call ([#9540](https://github.com/Lightning-AI/lightning/pull/9540))
- Fixed an issue with wrapped LightningModule during evaluation; The LightningModule no longer gets wrapped with data-parallel modules when not fitting in `DDPPlugin`, `DDPSpawnPlugin`, `DDPShardedPlugin`, `DDPSpawnShardedPlugin` ([#9096](https://github.com/Lightning-AI/lightning/pull/9096))
- Fixed `trainer.accumulate_grad_batches` to be an int on init. The default value for it is now `None` inside Trainer ([#9652](https://github.com/Lightning-AI/lightning/pull/9652))
- Fixed `broadcast` in `DDPPlugin` and `DDPSpawnPlugin` to respect the `src` input ([#9691](https://github.com/Lightning-AI/lightning/pull/9691))
- Fixed `self.log(on_epoch=True, reduce_fx=sum))` for the `on_batch_start` and `on_train_batch_start` hooks ([#9791](https://github.com/Lightning-AI/lightning/pull/9791))
- Fixed `self.log(on_epoch=True)` for the `on_batch_start` and `on_train_batch_start` hooks ([#9780](https://github.com/Lightning-AI/lightning/pull/9780))
- Fixed restoring training state during `Trainer.fit` only ([#9413](https://github.com/Lightning-AI/lightning/pull/9413))
- Fixed DeepSpeed and Lightning both calling the scheduler ([#9788](https://github.com/Lightning-AI/lightning/pull/9788))
- Fixed missing arguments when saving hyperparameters from the parent class but not from the child class ([#9800](https://github.com/Lightning-AI/lightning/pull/9800))
- Fixed DeepSpeed GPU device IDs ([#9847](https://github.com/Lightning-AI/lightning/pull/9847))
- Reset `val_dataloader` in `tuner/batch_size_scaling` ([#9857](https://github.com/Lightning-AI/lightning/pull/9857))
- Fixed use of `LightningCLI` in computer_vision_fine_tuning.py example ([#9934](https://github.com/Lightning-AI/lightning/pull/9934))
- Fixed issue with non-init dataclass fields in `apply_to_collection` ([#9963](https://github.com/Lightning-AI/lightning/pull/9963))
- Reset `val_dataloader` in `tuner/batch_size_scaling` for binsearch ([#9975](https://github.com/Lightning-AI/lightning/pull/9975))
- Fixed logic to check for spawn in dataloader `TrainerDataLoadingMixin._worker_check` ([#9902](https://github.com/Lightning-AI/lightning/pull/9902))
- Fixed `train_dataloader` getting loaded twice when resuming from a checkpoint during `Trainer.fit()` ([#9671](https://github.com/Lightning-AI/lightning/pull/9671))
- Fixed `LearningRateMonitor` logging with multiple param groups optimizer with no scheduler ([#10044](https://github.com/Lightning-AI/lightning/pull/10044))
- Fixed undesired side effects being caused by `Trainer` patching dataloader methods on the `LightningModule` ([#9764](https://github.com/Lightning-AI/lightning/pull/9764))
- Fixed gradients not being unscaled when clipping or logging the gradient norm ([#9287](https://github.com/Lightning-AI/lightning/pull/9287))
- Fixed `on_before_optimizer_step` getting called before the optimizer closure (including backward) has run ([#10167](https://github.com/Lightning-AI/lightning/pull/10167))
- Fixed monitor value in `ModelCheckpoint` getting moved to the wrong device in a special case where it becomes NaN ([#10118](https://github.com/Lightning-AI/lightning/pull/10118))
- Fixed creation of `dirpath` in `BaseProfiler` if it doesn't exist ([#10073](https://github.com/Lightning-AI/lightning/pull/10073))
- Fixed incorrect handling of sigterm ([#10189](https://github.com/Lightning-AI/lightning/pull/10189))
- Fixed bug where `log(on_step=True, on_epoch=True, sync_dist=True)` wouldn't reduce the value on step ([#10227](https://github.com/Lightning-AI/lightning/pull/10227))
- Fixed an issue with `pl.utilities.seed.reset_seed` converting the `PL_SEED_WORKERS` environment variable to `bool` ([#10099](https://github.com/Lightning-AI/lightning/pull/10099))
- Fixed iterating over a logger collection when `fast_dev_run > 0` ([#10232](https://github.com/Lightning-AI/lightning/pull/10232))
- Fixed `batch_size` in `ResultCollection` not being reset to 1 on epoch end ([#10242](https://github.com/Lightning-AI/lightning/pull/10242))
- Fixed `distrib_type` not being set when training plugin instances are being passed to the Trainer ([#10251](https://github.com/Lightning-AI/lightning/pull/10251))


## [1.4.9] - 2021-09-30

- Fixed `lr_find` to generate same results on multiple calls ([#9704](https://github.com/Lightning-AI/lightning/pull/9704))
- Fixed `reset` metrics on validation epoch end ([#9717](https://github.com/Lightning-AI/lightning/pull/9717))
- Fixed input validation for `gradient_clip_val`, `gradient_clip_algorithm`, `track_grad_norm` and `terminate_on_nan` Trainer arguments ([#9595](https://github.com/Lightning-AI/lightning/pull/9595))
- Reset metrics before each task starts ([#9410](https://github.com/Lightning-AI/lightning/pull/9410))


## [1.4.8] - 2021-09-22

- Fixed error reporting in DDP process reconciliation when processes are launched by an external agent ([#9389](https://github.com/Lightning-AI/lightning/pull/9389))
- Added PL_RECONCILE_PROCESS environment variable to enable process reconciliation regardless of cluster environment settings ([#9389](https://github.com/Lightning-AI/lightning/pull/9389))
- Fixed `add_argparse_args` raising `TypeError` when args are typed as `typing.Generic` in Python 3.6 ([#9554](https://github.com/Lightning-AI/lightning/pull/9554))
- Fixed back-compatibility for saving hyperparameters from a single container and inferring its argument name by reverting [#9125](https://github.com/Lightning-AI/lightning/pull/9125) ([#9642](https://github.com/Lightning-AI/lightning/pull/9642))


## [1.4.7] - 2021-09-14

- Fixed logging of nan parameters ([#9364](https://github.com/Lightning-AI/lightning/pull/9364))
- Fixed `replace_sampler` missing the batch size under specific conditions ([#9367](https://github.com/Lightning-AI/lightning/pull/9367))
- Pass init args to ShardedDataParallel ([#9483](https://github.com/Lightning-AI/lightning/pull/9483))
- Fixed collision of user argument when using ShardedDDP ([#9512](https://github.com/Lightning-AI/lightning/pull/9512))
- Fixed DeepSpeed crash for RNNs ([#9489](https://github.com/Lightning-AI/lightning/pull/9489))


## [1.4.6] - 2021-09-07

- Fixed an issues with export to ONNX format when a model has multiple inputs ([#8800](https://github.com/Lightning-AI/lightning/pull/8800))
- Removed deprecation warnings being called for `on_{task}_dataloader` ([#9279](https://github.com/Lightning-AI/lightning/pull/9279))
- Fixed save/load/resume from checkpoint for DeepSpeed Plugin (
    [#8397](https://github.com/Lightning-AI/lightning/pull/8397),
    [#8644](https://github.com/Lightning-AI/lightning/pull/8644),
    [#8627](https://github.com/Lightning-AI/lightning/pull/8627))
- Fixed `EarlyStopping` running on train epoch end when `check_val_every_n_epoch>1` is set ([#9156](https://github.com/Lightning-AI/lightning/pull/9156))
- Fixed an issue with logger outputs not being finalized correctly after prediction runs ([#8333](https://github.com/Lightning-AI/lightning/pull/8333))
- Fixed the Apex and DeepSpeed plugin closure running after the `on_before_optimizer_step` hook ([#9288](https://github.com/Lightning-AI/lightning/pull/9288))
- Fixed the Native AMP plugin closure not running with manual optimization ([#9288](https://github.com/Lightning-AI/lightning/pull/9288))
- Fixed bug where data-loading functions where not getting the correct running stage passed ([#8858](https://github.com/Lightning-AI/lightning/pull/8858))
- Fixed intra-epoch evaluation outputs staying in memory when the respective `*_epoch_end` hook wasn't overridden ([#9261](https://github.com/Lightning-AI/lightning/pull/9261))
- Fixed error handling in DDP process reconciliation when `_sync_dir` was not initialized ([#9267](https://github.com/Lightning-AI/lightning/pull/9267))
- Fixed PyTorch Profiler not enabled for manual optimization ([#9316](https://github.com/Lightning-AI/lightning/pull/9316))
- Fixed inspection of other args when a container is specified in `save_hyperparameters` ([#9125](https://github.com/Lightning-AI/lightning/pull/9125))
- Fixed signature of `Timer.on_train_epoch_end` and `StochasticWeightAveraging.on_train_epoch_end` to prevent unwanted deprecation warnings ([#9347](https://github.com/Lightning-AI/lightning/pull/9347))


## [1.4.5] - 2021-08-31

- Fixed reduction using `self.log(sync_dict=True, reduce_fx={mean,max})` ([#9142](https://github.com/Lightning-AI/lightning/pull/9142))
- Fixed not setting a default value for `max_epochs` if `max_time` was specified on the `Trainer` constructor ([#9072](https://github.com/Lightning-AI/lightning/pull/9072))
- Fixed the CometLogger, no longer modifies the metrics in place. Instead creates a copy of metrics before performing any operations ([#9150](https://github.com/Lightning-AI/lightning/pull/9150))
- Fixed `DDP` "CUDA error: initialization error" due to a `copy` instead of `deepcopy` on `ResultCollection` ([#9239](https://github.com/Lightning-AI/lightning/pull/9239))


## [1.4.4] - 2021-08-24

- Fixed a bug in the binary search mode of auto batch size scaling where exception was raised if the first trainer run resulted in OOM ([#8954](https://github.com/Lightning-AI/lightning/pull/8954))
- Fixed a bug causing logging with `log_gpu_memory='min_max'` not working ([#9013](https://github.com/Lightning-AI/lightning/pull/9013))


## [1.4.3] - 2021-08-17

- Fixed plateau scheduler stepping on incomplete epoch ([#8861](https://github.com/Lightning-AI/lightning/pull/8861))
- Fixed infinite loop with `CycleIterator` and multiple loaders ([#8889](https://github.com/Lightning-AI/lightning/pull/8889))
- Fixed `StochasticWeightAveraging` with a list of learning rates not applying them to each param group ([#8747](https://github.com/Lightning-AI/lightning/pull/8747))
- Restore original loaders if replaced by entrypoint ([#8885](https://github.com/Lightning-AI/lightning/pull/8885))
- Fixed lost reference to `_Metadata` object in `ResultMetricCollection` ([#8932](https://github.com/Lightning-AI/lightning/pull/8932))
- Ensure the existence of `DDPPlugin._sync_dir` in `reconciliate_processes` ([#8939](https://github.com/Lightning-AI/lightning/pull/8939))


## [1.4.2] - 2021-08-10

- Fixed recursive call for `apply_to_collection(include_none=False)` ([#8719](https://github.com/Lightning-AI/lightning/pull/8719))
- Fixed truncated backprop through time enablement when set as a property on the LightningModule and not the Trainer ([#8804](https://github.com/Lightning-AI/lightning/pull/8804/))
- Fixed comments and exception message for metrics_to_scalars ([#8782](https://github.com/Lightning-AI/lightning/pull/8782/))
- Fixed typo error in LightningLoggerBase.after_save_checkpoint docstring ([#8737](https://github.com/Lightning-AI/lightning/pull/8737/))


## [1.4.1] - 2021-08-03

- Fixed `trainer.fit_loop.split_idx` always returning `None` ([#8601](https://github.com/Lightning-AI/lightning/pull/8601))
- Fixed references for `ResultCollection.extra` ([#8622](https://github.com/Lightning-AI/lightning/pull/8622))
- Fixed reference issues during epoch end result collection ([#8621](https://github.com/Lightning-AI/lightning/pull/8621))
- Fixed horovod auto-detection when horovod is not installed and the launcher is `mpirun` ([#8610](https://github.com/Lightning-AI/lightning/pull/8610))
- Fixed an issue with `training_step` outputs not getting collected correctly for `training_epoch_end` ([#8613](https://github.com/Lightning-AI/lightning/pull/8613))
- Fixed distributed types support for CPUs ([#8667](https://github.com/Lightning-AI/lightning/pull/8667))
- Fixed a deadlock issue with DDP and torchelastic ([#8655](https://github.com/Lightning-AI/lightning/pull/8655))
- Fixed `accelerator=ddp` choice for CPU ([#8645](https://github.com/Lightning-AI/lightning/pull/8645))


## [1.4.0] - 2021-07-27

### Added

- Added `extract_batch_size` utility and corresponding tests to extract batch dimension from multiple batch types ([#8357](https://github.com/Lightning-AI/lightning/pull/8357/))
- Added support for named parameter groups in `LearningRateMonitor` ([#7987](https://github.com/Lightning-AI/lightning/pull/7987))
- Added `dataclass` support for `pytorch_lightning.utilities.apply_to_collection` ([#7935](https://github.com/Lightning-AI/lightning/pull/7935))
- Added support to `LightningModule.to_torchscript` for saving to custom filesystems with `fsspec` ([#7617](https://github.com/Lightning-AI/lightning/pull/7617))
- Added `KubeflowEnvironment` for use with the `PyTorchJob` operator in Kubeflow
- Added LightningCLI support for config files on object stores ([#7521](https://github.com/Lightning-AI/lightning/pull/7521))
- Added `ModelPruning(prune_on_train_epoch_end=True|False)` to choose when to apply pruning ([#7704](https://github.com/Lightning-AI/lightning/pull/7704))
- Added support for checkpointing based on a provided time interval during training ([#7515](https://github.com/Lightning-AI/lightning/pull/7515))
- Progress tracking
  * Added dataclasses for progress tracking ([#6603](https://github.com/Lightning-AI/lightning/pull/6603),
    [#7574](https://github.com/Lightning-AI/lightning/pull/7574),
    [#8140](https://github.com/Lightning-AI/lightning/pull/8140),
    [#8362](https://github.com/Lightning-AI/lightning/pull/8362))
  * Add `{,load_}state_dict` to the progress tracking dataclasses ([#8140](https://github.com/Lightning-AI/lightning/pull/8140))
  * Connect the progress tracking dataclasses to the loops ([#8244](https://github.com/Lightning-AI/lightning/pull/8244),
    [#8362](https://github.com/Lightning-AI/lightning/pull/8362))
  * Do not reset the progress tracking dataclasses total counters ([#8475](https://github.com/Lightning-AI/lightning/pull/8475))
- Added support for passing a `LightningDataModule` positionally as the second argument to `trainer.{validate,test,predict}` ([#7431](https://github.com/Lightning-AI/lightning/pull/7431))
- Added argument `trainer.predict(ckpt_path)` ([#7430](https://github.com/Lightning-AI/lightning/pull/7430))
- Added `clip_grad_by_value` support for TPUs ([#7025](https://github.com/Lightning-AI/lightning/pull/7025))
- Added support for passing any class to `is_overridden` ([#7918](https://github.com/Lightning-AI/lightning/pull/7918))
- Added `sub_dir` parameter to `TensorBoardLogger` ([#6195](https://github.com/Lightning-AI/lightning/pull/6195))
- Added correct `dataloader_idx` to batch transfer hooks ([#6241](https://github.com/Lightning-AI/lightning/pull/6241))
- Added `include_none=bool` argument to `apply_to_collection` ([#7769](https://github.com/Lightning-AI/lightning/pull/7769))
- Added `apply_to_collections` to apply a function to two zipped collections ([#7769](https://github.com/Lightning-AI/lightning/pull/7769))
- Added `ddp_fully_sharded` support ([#7487](https://github.com/Lightning-AI/lightning/pull/7487))
- Added `should_rank_save_checkpoint` property to Training Plugins ([#7684](https://github.com/Lightning-AI/lightning/pull/7684))
- Added `log_grad_norm` hook to `LightningModule` to customize the logging of gradient norms ([#7873](https://github.com/Lightning-AI/lightning/pull/7873))
- Added `save_config_filename` init argument to `LightningCLI` to ease resolving name conflicts ([#7741](https://github.com/Lightning-AI/lightning/pull/7741))
- Added `save_config_overwrite` init argument to `LightningCLI` to ease overwriting existing config files ([#8059](https://github.com/Lightning-AI/lightning/pull/8059))
- Added reset dataloader hooks to Training Plugins and Accelerators ([#7861](https://github.com/Lightning-AI/lightning/pull/7861))
- Added trainer stage hooks for Training Plugins and Accelerators ([#7864](https://github.com/Lightning-AI/lightning/pull/7864))
- Added the `on_before_optimizer_step` hook ([#8048](https://github.com/Lightning-AI/lightning/pull/8048))
- Added IPU Accelerator ([#7867](https://github.com/Lightning-AI/lightning/pull/7867))
- Fault-tolerant training
    * Added `{,load_}state_dict` to `ResultCollection` ([#7948](https://github.com/Lightning-AI/lightning/pull/7948))
    * Added `{,load_}state_dict` to `Loops` ([#8197](https://github.com/Lightning-AI/lightning/pull/8197))
    * Added `FastForwardSampler` and `CaptureIterableDataset` ([#8307](https://github.com/Lightning-AI/lightning/pull/8307))
    * Set `Loop.restarting=False` at the end of the first iteration ([#8362](https://github.com/Lightning-AI/lightning/pull/8362))
    * Save the loops state with the checkpoint (opt-in) ([#8362](https://github.com/Lightning-AI/lightning/pull/8362))
    * Save a checkpoint to restore the state on exception (opt-in) ([#8362](https://github.com/Lightning-AI/lightning/pull/8362))
    * Added `state_dict` and `load_state_dict` utilities for `CombinedLoader` + utilities for dataloader ([#8364](https://github.com/Lightning-AI/lightning/pull/8364))
- Added `rank_zero_only` to `LightningModule.log` function ([#7966](https://github.com/Lightning-AI/lightning/pull/7966))
- Added `metric_attribute` to `LightningModule.log` function ([#7966](https://github.com/Lightning-AI/lightning/pull/7966))
- Added a warning if `Trainer(log_every_n_steps)` is a value too high for the training dataloader ([#7734](https://github.com/Lightning-AI/lightning/pull/7734))
- Added LightningCLI support for argument links applied on instantiation ([#7895](https://github.com/Lightning-AI/lightning/pull/7895))
- Added LightningCLI support for configurable callbacks that should always be present ([#7964](https://github.com/Lightning-AI/lightning/pull/7964))
- Added DeepSpeed Infinity Support, and updated to DeepSpeed 0.4.0 ([#7234](https://github.com/Lightning-AI/lightning/pull/7234))
- Added support for `torch.nn.UninitializedParameter` in `ModelSummary` ([#7642](https://github.com/Lightning-AI/lightning/pull/7642))
- Added support `LightningModule.save_hyperparameters` when `LightningModule` is a dataclass ([#7992](https://github.com/Lightning-AI/lightning/pull/7992))
- Added support for overriding `optimizer_zero_grad` and `optimizer_step` when using accumulate_grad_batches ([#7980](https://github.com/Lightning-AI/lightning/pull/7980))
- Added `logger` boolean flag to `save_hyperparameters` ([#7960](https://github.com/Lightning-AI/lightning/pull/7960))
- Added support for calling scripts using the module syntax (`python -m package.script`) ([#8073](https://github.com/Lightning-AI/lightning/pull/8073))
- Added support for optimizers and learning rate schedulers to `LightningCLI` ([#8093](https://github.com/Lightning-AI/lightning/pull/8093))
- Added XLA Profiler ([#8014](https://github.com/Lightning-AI/lightning/pull/8014))
- Added `PrecisionPlugin.{pre,post}_backward` ([#8328](https://github.com/Lightning-AI/lightning/pull/8328))
- Added `on_load_checkpoint` and `on_save_checkpoint` hooks to the `PrecisionPlugin` base class ([#7831](https://github.com/Lightning-AI/lightning/pull/7831))
- Added `max_depth` parameter in `ModelSummary` ([#8062](https://github.com/Lightning-AI/lightning/pull/8062))
- Added `XLAStatsMonitor` callback ([#8235](https://github.com/Lightning-AI/lightning/pull/8235))
- Added `restore` function and `restarting` attribute to base `Loop` ([#8247](https://github.com/Lightning-AI/lightning/pull/8247))
- Added support for `save_hyperparameters` in `LightningDataModule` ([#3792](https://github.com/Lightning-AI/lightning/pull/3792))
- Added the `ModelCheckpoint(save_on_train_epoch_end)` to choose when to run the saving logic ([#8389](https://github.com/Lightning-AI/lightning/pull/8389))
- Added `LSFEnvironment` for distributed training with the LSF resource manager `jsrun` ([#5102](https://github.com/Lightning-AI/lightning/pull/5102))
- Added support for `accelerator='cpu'|'gpu'|'tpu'|'ipu'|'auto'` ([#7808](https://github.com/Lightning-AI/lightning/pull/7808))
- Added `tpu_spawn_debug` to plugin registry ([#7933](https://github.com/Lightning-AI/lightning/pull/7933))
- Enabled traditional/manual launching of DDP processes through `LOCAL_RANK` and `NODE_RANK` environment variable assignments ([#7480](https://github.com/Lightning-AI/lightning/pull/7480))
- Added `quantize_on_fit_end` argument to `QuantizationAwareTraining` ([#8464](https://github.com/Lightning-AI/lightning/pull/8464))
- Added experimental support for loop specialization ([#8226](https://github.com/Lightning-AI/lightning/pull/8226))
- Added support for `devices` flag to Trainer ([#8440](https://github.com/Lightning-AI/lightning/pull/8440))
- Added private `prevent_trainer_and_dataloaders_deepcopy` context manager on the `LightningModule` ([#8472](https://github.com/Lightning-AI/lightning/pull/8472))
- Added support for providing callables to the Lightning CLI instead of types ([#8400](https://github.com/Lightning-AI/lightning/pull/8400))

### Changed

- Decoupled device parsing logic from Accelerator connector to Trainer ([#8180](https://github.com/Lightning-AI/lightning/pull/8180))
- Changed the `Trainer`'s `checkpoint_callback` argument to allow only boolean values ([#7539](https://github.com/Lightning-AI/lightning/pull/7539))
- Log epoch metrics before the `on_evaluation_end` hook ([#7272](https://github.com/Lightning-AI/lightning/pull/7272))
- Explicitly disallow calling `self.log(on_epoch=False)` during epoch-only or single-call hooks ([#7874](https://github.com/Lightning-AI/lightning/pull/7874))
- Changed these `Trainer` methods to be protected: `call_setup_hook`, `call_configure_sharded_model`, `pre_dispatch`, `dispatch`, `post_dispatch`, `call_teardown_hook`, `run_train`, `run_sanity_check`, `run_evaluate`, `run_evaluation`, `run_predict`, `track_output_for_epoch_end`
- Changed `metrics_to_scalars` to work with any collection or value ([#7888](https://github.com/Lightning-AI/lightning/pull/7888))
- Changed `clip_grad_norm` to use `torch.nn.utils.clip_grad_norm_` ([#7025](https://github.com/Lightning-AI/lightning/pull/7025))
- Validation is now always run inside the training epoch scope ([#7357](https://github.com/Lightning-AI/lightning/pull/7357))
- `ModelCheckpoint` now runs at the end of the training epoch by default ([#8389](https://github.com/Lightning-AI/lightning/pull/8389))
- `EarlyStopping` now runs at the end of the training epoch by default ([#8286](https://github.com/Lightning-AI/lightning/pull/8286))
- Refactored Loops
    * Moved attributes `global_step`, `current_epoch`, `max/min_steps`, `max/min_epochs`, `batch_idx`, and `total_batch_idx` to TrainLoop ([#7437](https://github.com/Lightning-AI/lightning/pull/7437))
    * Refactored result handling in training loop ([#7506](https://github.com/Lightning-AI/lightning/pull/7506))
    * Moved attributes `hiddens` and `split_idx` to TrainLoop ([#7507](https://github.com/Lightning-AI/lightning/pull/7507))
    * Refactored the logic around manual and automatic optimization inside the optimizer loop ([#7526](https://github.com/Lightning-AI/lightning/pull/7526))
    * Simplified "should run validation" logic ([#7682](https://github.com/Lightning-AI/lightning/pull/7682))
    * Simplified logic for updating the learning rate for schedulers ([#7682](https://github.com/Lightning-AI/lightning/pull/7682))
    * Removed the `on_epoch` guard from the "should stop" validation check ([#7701](https://github.com/Lightning-AI/lightning/pull/7701))
    * Refactored internal loop interface; added new classes `FitLoop`, `TrainingEpochLoop`, `TrainingBatchLoop` ([#7871](https://github.com/Lightning-AI/lightning/pull/7871), [#8077](https://github.com/Lightning-AI/lightning/pull/8077))
    * Removed `pytorch_lightning/trainer/training_loop.py` ([#7985](https://github.com/Lightning-AI/lightning/pull/7985))
    * Refactored evaluation loop interface; added new classes `DataLoaderLoop`, `EvaluationLoop`, `EvaluationEpochLoop` ([#7990](https://github.com/Lightning-AI/lightning/pull/7990), [#8077](https://github.com/Lightning-AI/lightning/pull/8077))
    * Removed `pytorch_lightning/trainer/evaluation_loop.py` ([#8056](https://github.com/Lightning-AI/lightning/pull/8056))
    * Restricted public access to several internal functions ([#8024](https://github.com/Lightning-AI/lightning/pull/8024))
    * Refactored trainer `_run_*` functions and separate evaluation loops ([#8065](https://github.com/Lightning-AI/lightning/pull/8065))
    * Refactored prediction loop interface; added new classes `PredictionLoop`, `PredictionEpochLoop` ([#7700](https://github.com/Lightning-AI/lightning/pull/7700), [#8077](https://github.com/Lightning-AI/lightning/pull/8077))
    * Removed `pytorch_lightning/trainer/predict_loop.py` ([#8094](https://github.com/Lightning-AI/lightning/pull/8094))
    * Moved result teardown to the loops ([#8245](https://github.com/Lightning-AI/lightning/pull/8245))
    * Improve `Loop` API to better handle children `state_dict` and `progress` ([#8334](https://github.com/Lightning-AI/lightning/pull/8334))
- Refactored logging
    * Renamed and moved `core/step_result.py` to `trainer/connectors/logger_connector/result.py` ([#7736](https://github.com/Lightning-AI/lightning/pull/7736))
    * Dramatically simplify the `LoggerConnector` ([#7882](https://github.com/Lightning-AI/lightning/pull/7882))
    * `trainer.{logged,progress_bar,callback}_metrics` are now updated on-demand ([#7882](https://github.com/Lightning-AI/lightning/pull/7882))
    * Completely overhaul the `Result` object in favor of `ResultMetric` ([#7882](https://github.com/Lightning-AI/lightning/pull/7882))
    * Improve epoch-level reduction time and overall memory usage ([#7882](https://github.com/Lightning-AI/lightning/pull/7882))
    * Allow passing `self.log(batch_size=...)` ([#7891](https://github.com/Lightning-AI/lightning/pull/7891))
    * Each of the training loops now keeps its own results collection ([#7891](https://github.com/Lightning-AI/lightning/pull/7891))
    * Remove `EpochResultStore` and `HookResultStore` in favor of `ResultCollection` ([#7909](https://github.com/Lightning-AI/lightning/pull/7909))
    * Remove `MetricsHolder` ([#7909](https://github.com/Lightning-AI/lightning/pull/7909))
- Moved `ignore_scalar_return_in_dp` warning suppression to the DataParallelPlugin class ([#7421](https://github.com/Lightning-AI/lightning/pull/7421/))
- Changed the behaviour when logging evaluation step metrics to no longer append `/epoch_*` to the metric name ([#7351](https://github.com/Lightning-AI/lightning/pull/7351))
- Raised `ValueError` when a `None` value is `self.log`-ed ([#7771](https://github.com/Lightning-AI/lightning/pull/7771))
- Changed `resolve_training_type_plugins` to allow setting `num_nodes` and `sync_batchnorm` from `Trainer` setting ([#7026](https://github.com/Lightning-AI/lightning/pull/7026))
- Default `seed_everything(workers=True)` in the `LightningCLI` ([#7504](https://github.com/Lightning-AI/lightning/pull/7504))
- Changed `model.state_dict()` in `CheckpointConnector` to allow `training_type_plugin` to customize the model's `state_dict()` ([#7474](https://github.com/Lightning-AI/lightning/pull/7474))
- `MLflowLogger` now uses the env variable `MLFLOW_TRACKING_URI` as default tracking URI ([#7457](https://github.com/Lightning-AI/lightning/pull/7457))
- Changed `Trainer` arg and functionality from `reload_dataloaders_every_epoch` to `reload_dataloaders_every_n_epochs` ([#5043](https://github.com/Lightning-AI/lightning/pull/5043))
- Changed `WandbLogger(log_model={True/'all'})` to log models as artifacts ([#6231](https://github.com/Lightning-AI/lightning/pull/6231))
- MLFlowLogger now accepts `run_name` as an constructor argument ([#7622](https://github.com/Lightning-AI/lightning/pull/7622))
- Changed `teardown()` in `Accelerator` to allow `training_type_plugin` to customize `teardown` logic ([#7579](https://github.com/Lightning-AI/lightning/pull/7579))
- `Trainer.fit` now raises an error when using manual optimization with unsupported features such as `gradient_clip_val` or `accumulate_grad_batches` ([#7788](https://github.com/Lightning-AI/lightning/pull/7788))
- Accelerator hooks are called regardless if `LightningModule` overrides the same hooks ([#7826](https://github.com/Lightning-AI/lightning/pull/7826))
- Moved profilers to their own file ([#7822](https://github.com/Lightning-AI/lightning/pull/7822))
- The `on_after_backward` hook is now called on accumulating iterations. Use the `on_before_optimizer_step` hook to mimic the old behaviour ([#8328](https://github.com/Lightning-AI/lightning/pull/8328))
- The mixed precision loss is no longer unscaled before the `on_after_backward` hook. Use the `on_before_optimizer_step` hook to mimic the old behaviour  ([#8328](https://github.com/Lightning-AI/lightning/pull/8328))
- The `TrainingTypePlugin.{pre,post}_backward` hooks no longer take the `optimizer, opt_idx, should_accumulate` arguments ([#8328](https://github.com/Lightning-AI/lightning/pull/8328))
- The `PrecisionPlugin.backward` hooks no longer returns a value ([#8328](https://github.com/Lightning-AI/lightning/pull/8328))
- The `PrecisionPlugin.backward` hooks no longer takes a `should_accumulate` argument ([#8328](https://github.com/Lightning-AI/lightning/pull/8328))
- Added the `on_before_backward` hook ([#7865](https://github.com/Lightning-AI/lightning/pull/7865))
- `LightningCLI` now aborts with a clearer message if config already exists and disables save config during `fast_dev_run`([#7963](https://github.com/Lightning-AI/lightning/pull/7963))
- Saved the `LightningCLI` config on `setup` and only on the main process ([#8017](https://github.com/Lightning-AI/lightning/pull/8017))
- Dropped the `LightningCLI` `ArgumentParser` when pickling ([#8017](https://github.com/Lightning-AI/lightning/pull/8017))
- Skip `broadcast` if distributed not initialized for the spawn plugins ([#8017](https://github.com/Lightning-AI/lightning/pull/8017))
- `Trainer(resume_from_checkpoint=...)` now restores the model directly after `LightningModule.setup()`, which is before `LightningModule.configure_sharded_model()` ([#7652](https://github.com/Lightning-AI/lightning/pull/7652))
- Moved `torch.cuda.set_device()` to enable collective calls earlier in setup ([#8312](https://github.com/Lightning-AI/lightning/pull/8312))
- Used XLA utility API to move data to CPU (Single TPU core) ([#8078](https://github.com/Lightning-AI/lightning/pull/8078))
- Improved error messages in `replace_sampler` when the `DataLoader` attributes are not included in the signature or the signature is missing optional arguments ([#8519](https://github.com/Lightning-AI/lightning/pull/8519))
- Moved `DeviceDtypeModuleMixin` and `HyperparametersMixin` mixin to `core` ([#8396](https://github.com/Lightning-AI/lightning/pull/8396))
- Return the `default_root_dir` as the `log_dir` when the logger is a `LoggerCollection` ([#8187](https://github.com/Lightning-AI/lightning/pull/8187))

### Deprecated

- Deprecated `LightningModule.loaded_optimizer_states_dict` ([#8229](https://github.com/Lightning-AI/lightning/pull/8229))
- Standardized the dataloaders arguments of `trainer.{fit,valdiate,test,tune}` ([#7431](https://github.com/Lightning-AI/lightning/pull/7431))
- Deprecated `DataModule` properties: `has_prepared_data`, `has_setup_fit`, `has_setup_validate`, `has_setup_test`, `has_setup_predict`, `has_teardown_fit`, `has_teardown_validate`, `has_teardown_test`, `has_teardown_predict` ([#7657](https://github.com/Lightning-AI/lightning/pull/7657/))
- Deprecated `TrainerModelHooksMixin` in favor of `pytorch_lightning.utilities.signature_utils` ([#7422](https://github.com/Lightning-AI/lightning/pull/7422))
- Deprecated `num_nodes` and `sync_batchnorm` arguments in `DDPPlugin` and `DDPSpawnPlugin` ([#7026](https://github.com/Lightning-AI/lightning/pull/7026))
- Deprecated `self.log(sync_dist_op)` in favor of `self.log(reduce_fx)`. ([#7891](https://github.com/Lightning-AI/lightning/pull/7891))
- Deprecated `is_overridden(model=...)` in favor of `is_overridden(instance=...)` ([#7918](https://github.com/Lightning-AI/lightning/pull/7918))
- Deprecated automatically detaching returned extras with grads ([#7994](https://github.com/Lightning-AI/lightning/pull/7994))
- Deprecated default value of `monitor` argument in EarlyStopping callback to enforce `monitor` as a required argument ([#7907](https://github.com/Lightning-AI/lightning/pull/7907))
- Deprecated importing `rank_zero_{warn,deprecation}` directly from `pytorch_lightning.utilities.distributed` ([#8085](https://github.com/Lightning-AI/lightning/pull/8085))
- Deprecated the use of `CheckpointConnector.hpc_load()` in favor of `CheckpointConnector.restore()` ([#7652](https://github.com/Lightning-AI/lightning/pull/7652))
- Deprecated `ModelCheckpoint(every_n_val_epochs)` in favor of `ModelCheckpoint(every_n_epochs)` ([#8383](https://github.com/Lightning-AI/lightning/pull/8383))
- Deprecated `DDPPlugin.task_idx` in favor of `DDPPlugin.local_rank` ([#8203](https://github.com/Lightning-AI/lightning/pull/8203))
- Deprecated the `Trainer.train_loop` property in favor of `Trainer.fit_loop` ([#8025](https://github.com/Lightning-AI/lightning/pull/8025))
- Deprecated the `Trainer.disable_validation` property in favor of `not Trainer.enable_validation` ([#8291](https://github.com/Lightning-AI/lightning/pull/8291))
- Deprecated `mode` parameter in `ModelSummary` in favor of `max_depth` ([#8062](https://github.com/Lightning-AI/lightning/pull/8062))
- Deprecated `reload_dataloaders_every_epoch` argument of `Trainer` in favor of `reload_dataloaders_every_n_epochs` ([#5043](https://github.com/Lightning-AI/lightning/pull/5043))
- Deprecated `distributed_backend` argument for `Trainer` ([#8575](https://github.com/Lightning-AI/lightning/pull/8575))

### Removed

- Dropped official support/testing for PyTorch <1.6 ([#8288](https://github.com/Lightning-AI/lightning/pull/8288))
- Removed `ProfilerConnector` ([#7654](https://github.com/Lightning-AI/lightning/pull/7654))
- Pruned deprecated classif. metrics from `pytorch_lightning.metrics.functional.classification` ([#7499](https://github.com/Lightning-AI/lightning/pull/7499))
- Removed deprecated data parallel classes `LightningDataParallel` and `LightningDistributedDataParallel` from `pytorch_lightning.overrides.data_parallel` ([#7510](https://github.com/Lightning-AI/lightning/pull/7510))
- Removed deprecated trainer attributes - `get_model` and `accelerator_backend` ([#7502](https://github.com/Lightning-AI/lightning/pull/7502))
- Removed support for automatically monitoring the `val_loss` key with `ModelCheckpoint`. Pass your `monitor` of choice to the `ModelCheckpoint` instance instead ([#8293](https://github.com/Lightning-AI/lightning/pull/8293))
- Removed support for `self.log(tbptt_reduce_fx)` and `self.log(tbptt_pad_token)`. Please, open a discussion explaining your use-case if you relied on these. ([#7644](https://github.com/Lightning-AI/lightning/pull/7644))
- Removed deprecated utils modules `model_utils`, `warning_utils`, `xla_device_utils` and partially `argparse_utils` ([#7503](https://github.com/Lightning-AI/lightning/pull/7503))
- Removed `RPCPlugin` and `RPCSequentialPlugin`. If you were successfully using these plugins, please open a GitHub discussion about your use case ([#8101](https://github.com/Lightning-AI/lightning/pull/8101))
- Removed deprecated trainer attributes - `on_cpu`, `on_tpu`, `use_tpu`, `on_gpu`, `use_dp`, `use_ddp`, `use_ddp2`, `use_horovod`, `use_single_gpu` ([#7501](https://github.com/Lightning-AI/lightning/pull/7501))
- Removed deprecated `optimizer` argument in `LightningModule.manual_backward()`; Toggling optimizers in manual optimization should be done using `LightningModule.{un}toggle_optimizer()` ([#8287](https://github.com/Lightning-AI/lightning/pull/8287))
- Removed DeepSpeed FP16 Exception as FP32 is now supported ([#8462](https://github.com/Lightning-AI/lightning/pull/8462))
- Removed environment variable `PL_EXP_VERSION` from DDP subprocesses ([7403](https://github.com/Lightning-AI/lightning/pull/7403))

### Fixed

- Fixed the `GPUStatsMonitor` callbacks to use the correct GPU IDs if `CUDA_VISIBLE_DEVICES` set ([#8260](https://github.com/Lightning-AI/lightning/pull/8260))
- Fixed `lr_scheduler` checkpointed state by calling `update_lr_schedulers` before saving checkpoints ([#7877](https://github.com/Lightning-AI/lightning/pull/7877))
- Fixed ambiguous warning when both overfit and train dataloader shuffling are enabled ([#7685](https://github.com/Lightning-AI/lightning/pull/7685))
- Fixed dev debugger memory growing due to tracking events even when disabled ([#7875](https://github.com/Lightning-AI/lightning/pull/7875))
- Fixed `None` loss keys getting added in `training_epoch_end` when using manual optimization and not returning a loss ([#7772](https://github.com/Lightning-AI/lightning/pull/7772))
- Fixed a bug where `precision=64` with `accelerator='ddp_spawn'` would throw a pickle error ([#6924](https://github.com/Lightning-AI/lightning/pull/6924))
- Do not override the existing `epoch` value in `logged_metrics` when already logged by the user ([#7982](https://github.com/Lightning-AI/lightning/pull/7982))
- Support for manual optimization with DeepSpeed ([#7970](https://github.com/Lightning-AI/lightning/pull/7970))
- Fixed `dataloader_idx` argument value when predicting with only one `DataLoader` ([#7941](https://github.com/Lightning-AI/lightning/pull/7941))
- Fixed passing the `stage` argument of `Callback.{setup,teardown}` as a keyword ([#7973](https://github.com/Lightning-AI/lightning/pull/7973))
- Fixed metrics generated during `validation sanity checking` are cleaned on end ([#8171](https://github.com/Lightning-AI/lightning/pull/8171))
- Fixed `log_gpu_memory` metrics not being added to `logging` when nothing else is logged ([#8174](https://github.com/Lightning-AI/lightning/pull/8174))
- Fixed a bug where calling `log` with a `Metric` instance would raise an error if it was a nested attribute of the model ([#8181](https://github.com/Lightning-AI/lightning/pull/8181))
- Fixed a bug where using `precision=64` would cause buffers with complex dtype to be cast to real ([#8208](https://github.com/Lightning-AI/lightning/pull/8208))
- Fixed `is_overridden` returning true for wrapped functions with no changes ([#8296](https://github.com/Lightning-AI/lightning/pull/8296))
- Fixed a bug where `truncated_bptt_steps` would throw an AttributeError when the target RNN has multiple hidden states ([#8145](https://github.com/Lightning-AI/lightning/pull/8145))
- Fixed `self.optimizers()` not returning a single optimizer if it had been wrapped ([#8326](https://github.com/Lightning-AI/lightning/pull/8326))
- Fixed the `on_after_backward` hook not getting called when using manual optimization and no plugins ([#8328](https://github.com/Lightning-AI/lightning/pull/8328))
- Fixed the `LightningModule.backward` hook only getting called with the `apex` plugin when using manual optimization ([#8328](https://github.com/Lightning-AI/lightning/pull/8328))
- Fixed moving batch to device before sending it to the `on_*_batch_start`/`on_*_batch_end` callbacks and model hooks ([#7378](https://github.com/Lightning-AI/lightning/pull/7378))
- Fixed passing a custom `DDPPlugin` when choosing `accelerator="ddp_cpu"` for the accelerator ([#6208](https://github.com/Lightning-AI/lightning/pull/6208))
- Fixed missing call to `LightningModule.untoggle_optimizer` in training loop when running gradient accumulation with multiple optimizers ([#8284](https://github.com/Lightning-AI/lightning/pull/8284))
- Fixed hash of LightningEnum to work with value instead of name ([#8421](https://github.com/Lightning-AI/lightning/pull/8421)).
- Fixed a bug where an extra checkpoint was saved at the end of training if the `val_check_interval` did not align with the number of training batches ([#7724](https://github.com/Lightning-AI/lightning/pull/7724))
- Fixed hash of LightningEnum to work with value instead of name([#8421](https://github.com/Lightning-AI/lightning/pull/8421)).
- Fixed `move_data_to_device` to return the batch if the object `to` function didn't return `self` ([#8433](https://github.com/Lightning-AI/lightning/pull/8433))
- Fixed progress bar updates for Pod Training ([#8258](https://github.com/Lightning-AI/lightning/pull/8258))
- Fixed clearing dataloader references before attaching new dataloaders in consecutive `Trainer.{fit,validate,test,predict}´ runs ([#8442](https://github.com/Lightning-AI/lightning/pull/8442))
- Fixed memory leaks on GPU by moving `optimizer_states`, `ResultCollection.extra`, `ResultMetric` attributes, and `LoggerConnector` metrics to `cpu`. Also, delete the DDP wrapper on `teardown` ([#8490](https://github.com/Lightning-AI/lightning/pull/8490))
- Fixed `SWA` callback using LightningModule `prevent_trainer_and_dataloaders_deepcopy` to avoid OOM ([#8472](https://github.com/Lightning-AI/lightning/pull/8472))
- Fixed `ModelPruning` callback `on_save_checkpoint` to avoid making a `deepcopy` potentially leading to OOM ([#8472](https://github.com/Lightning-AI/lightning/pull/8472))
- Fixed the sampler replacement logic for `DataLoader`s which do not define all `DataLoader` attributes as `__init__` parameters ([#8519](https://github.com/Lightning-AI/lightning/pull/8519))
- Fixed DeepSpeed Windows support ([#8488](https://github.com/Lightning-AI/lightning/pull/8488))
- Fixed DeepSpeed not properly setting the trainer `lr_schedulers` attribute ([#8527](https://github.com/Lightning-AI/lightning/pull/8527))
- Fixed experiment version and log-dir divergence in DDP when using multiple `Trainer` instances in sequence ([7403](https://github.com/Lightning-AI/lightning/pull/7403))
- Enabled manual optimization for TPUs ([#8458](https://github.com/Lightning-AI/lightning/pull/8458))
- Fixed `accumulate_grad_batches` not been recomputed during model reload ([#5334](https://github.com/Lightning-AI/lightning/pull/5334))
- Fixed a `TypeError` when wrapping optimizers in the `HorovodPlugin` and running `Trainer.test` ([#7840](https://github.com/Lightning-AI/lightning/pull/7840))
- Fixed `BackboneFinetuning` restoration ([#8501](https://github.com/Lightning-AI/lightning/pull/8501))
- Fixed `lr_scheduler` with metric (e.g. `torch.optim.lr_scheduler.ReduceLROnPlateau`) when using `automatic_optimization = False` ([#7643](https://github.com/Lightning-AI/lightning/pull/7643))
- Fixed `DeepSpeed` breaking with no schedulers ([#8580](https://github.com/Lightning-AI/lightning/pull/8580))


## [1.3.8] - 2021-07-01

### Fixed

- Fixed a sync deadlock when checkpointing a `LightningModule` that uses a torchmetrics 0.4 `Metric` ([#8218](https://github.com/Lightning-AI/lightning/pull/8218))
- Fixed compatibility TorchMetrics v0.4 ([#8206](https://github.com/Lightning-AI/lightning/pull/8206))
- Added torchelastic check when sanitizing GPUs ([#8095](https://github.com/Lightning-AI/lightning/pull/8095))
- Fixed a DDP info message that was never shown ([#8111](https://github.com/Lightning-AI/lightning/pull/8111))
- Fixed metrics deprecation message at module import level ([#8163](https://github.com/Lightning-AI/lightning/pull/8163))
- Fixed a bug where an infinite recursion would be triggered when using the `BaseFinetuning` callback on a model that contains a `ModuleDict` ([#8170](https://github.com/Lightning-AI/lightning/pull/8170))
- Added a mechanism to detect `deadlock` for `DDP` when only 1 process trigger an `Exception`. The mechanism will `kill the processes` when it happens ([#8167](https://github.com/Lightning-AI/lightning/pull/8167))
- Fixed NCCL error when selecting non-consecutive device ids ([#8165](https://github.com/Lightning-AI/lightning/pull/8165))
- Fixed SWA to also work with `IterableDataset` ([#8172](https://github.com/Lightning-AI/lightning/pull/8172))


## [1.3.7] - 2021-06-22

### Fixed

- Fixed a bug where skipping an optimizer while using amp causes amp to trigger an assertion error ([#7975](https://github.com/Lightning-AI/lightning/pull/7975))
- Fixed deprecation messages not showing due to incorrect stacklevel ([#8002](https://github.com/Lightning-AI/lightning/pull/8002), [#8005](https://github.com/Lightning-AI/lightning/pull/8005))
- Fixed setting a `DistributedSampler` when using a distributed plugin in a custom accelerator ([#7814](https://github.com/Lightning-AI/lightning/pull/7814))
- Improved `PyTorchProfiler` chrome traces names ([#8009](https://github.com/Lightning-AI/lightning/pull/8009))
- Fixed moving the best score to device in `EarlyStopping` callback for TPU devices ([#7959](https://github.com/Lightning-AI/lightning/pull/7959))
- Fixes access to `callback_metrics` in ddp_spawn ([#7916](https://github.com/Lightning-AI/lightning/pull/7916))


## [1.3.6] - 2021-06-15

### Fixed

- Fixed logs overwriting issue for remote filesystems ([#7889](https://github.com/Lightning-AI/lightning/pull/7889))
- Fixed `DataModule.prepare_data` could only be called on the global rank 0 process ([#7945](https://github.com/Lightning-AI/lightning/pull/7945))
- Fixed setting `worker_init_fn` to seed dataloaders correctly when using DDP ([#7942](https://github.com/Lightning-AI/lightning/pull/7942))
- Fixed `BaseFinetuning` callback to properly handle parent modules w/ parameters ([#7931](https://github.com/Lightning-AI/lightning/pull/7931))


## [1.3.5] - 2021-06-08

### Added

- Added warning to Training Step output ([#7779](https://github.com/Lightning-AI/lightning/pull/7779))

### Fixed

- Fixed `LearningRateMonitor` and `BackboneFinetuning` ([#7835](https://github.com/Lightning-AI/lightning/pull/7835))
- Minor improvements to `apply_to_collection` and type signature of `log_dict` ([#7851](https://github.com/Lightning-AI/lightning/pull/7851))
- Fixed docker versions ([#7834](https://github.com/Lightning-AI/lightning/pull/7834))
- Fixed sharded training check for fp16 precision ([#7825](https://github.com/Lightning-AI/lightning/pull/7825))
- Fixed support for torch Module type hints in LightningCLI ([#7807](https://github.com/Lightning-AI/lightning/pull/7807))

### Changed

- Move `training_output` validation to after `train_step_end` ([#7868](https://github.com/Lightning-AI/lightning/pull/7868))


## [1.3.4] - 2021-06-01

### Fixed

- Fixed info message when max training time reached ([#7780](https://github.com/Lightning-AI/lightning/pull/7780))
- Fixed missing `__len__` method to `IndexBatchSamplerWrapper` ([#7681](https://github.com/Lightning-AI/lightning/pull/7681))


## [1.3.3] - 2021-05-27

### Changed

- Changed calling of `untoggle_optimizer(opt_idx)` out of the closure function ([#7563](https://github.com/Lightning-AI/lightning/pull/7563))

### Fixed

- Fixed `ProgressBar` pickling after calling `trainer.predict` ([#7608](https://github.com/Lightning-AI/lightning/pull/7608))
- Fixed broadcasting in multi-node, multi-gpu DDP using torch 1.7 ([#7592](https://github.com/Lightning-AI/lightning/pull/7592))
- Fixed dataloaders are not reset when tuning the model ([#7566](https://github.com/Lightning-AI/lightning/pull/7566))
- Fixed print errors in `ProgressBar` when `trainer.fit` is not called ([#7674](https://github.com/Lightning-AI/lightning/pull/7674))
- Fixed global step update when the epoch is skipped ([#7677](https://github.com/Lightning-AI/lightning/pull/7677))
- Fixed training loop total batch counter when accumulate grad batches was enabled ([#7692](https://github.com/Lightning-AI/lightning/pull/7692))


## [1.3.2] - 2021-05-18

### Changed

- `DataModule`s now avoid duplicate `{setup,teardown,prepare_data}` calls for the same stage ([#7238](https://github.com/Lightning-AI/lightning/pull/7238))

### Fixed

- Fixed parsing of multiple training dataloaders ([#7433](https://github.com/Lightning-AI/lightning/pull/7433))
- Fixed recursive passing of `wrong_type` keyword argument in `pytorch_lightning.utilities.apply_to_collection` ([#7433](https://github.com/Lightning-AI/lightning/pull/7433))
- Fixed setting correct `DistribType` for `ddp_cpu` (spawn) backend ([#7492](https://github.com/Lightning-AI/lightning/pull/7492))
- Fixed incorrect number of calls to LR scheduler when `check_val_every_n_epoch > 1` ([#7032](https://github.com/Lightning-AI/lightning/pull/7032))


## [1.3.1] - 2021-05-11

### Fixed

- Fixed DeepSpeed with IterableDatasets ([#7362](https://github.com/Lightning-AI/lightning/pull/7362))
- Fixed `Trainer.current_epoch` not getting restored after tuning ([#7434](https://github.com/Lightning-AI/lightning/pull/7434))
- Fixed local rank displayed in console log ([#7395](https://github.com/Lightning-AI/lightning/pull/7395))


## [1.3.0] - 2021-05-06

### Added

- Added support for the `EarlyStopping` callback to run at the end of the training epoch ([#6944](https://github.com/Lightning-AI/lightning/pull/6944))
- Added synchronization points before and after `setup` hooks are run ([#7202](https://github.com/Lightning-AI/lightning/pull/7202))
- Added a `teardown` hook to `ClusterEnvironment` ([#6942](https://github.com/Lightning-AI/lightning/pull/6942))
- Added utils for metrics to scalar conversions ([#7180](https://github.com/Lightning-AI/lightning/pull/7180))
- Added utils for NaN/Inf detection for gradients and parameters ([#6834](https://github.com/Lightning-AI/lightning/pull/6834))
- Added more explicit exception message when trying to execute `trainer.test()` or `trainer.validate()` with `fast_dev_run=True` ([#6667](https://github.com/Lightning-AI/lightning/pull/6667))
- Added `LightningCLI` class to provide simple reproducibility with minimum boilerplate training CLI (
    [#4492](https://github.com/Lightning-AI/lightning/pull/4492),
    [#6862](https://github.com/Lightning-AI/lightning/pull/6862),
    [#7156](https://github.com/Lightning-AI/lightning/pull/7156),
    [#7299](https://github.com/Lightning-AI/lightning/pull/7299))
- Added `gradient_clip_algorithm` argument to Trainer for gradient clipping by value ([#6123](https://github.com/Lightning-AI/lightning/pull/6123)).
- Added a way to print to terminal without breaking up the progress bar ([#5470](https://github.com/Lightning-AI/lightning/pull/5470))
- Added support to checkpoint after training steps in `ModelCheckpoint` callback ([#6146](https://github.com/Lightning-AI/lightning/pull/6146))
- Added `TrainerStatus.{INITIALIZING,RUNNING,FINISHED,INTERRUPTED}` ([#7173](https://github.com/Lightning-AI/lightning/pull/7173))
- Added `Trainer.validate()` method to perform one evaluation epoch over the validation set ([#4948](https://github.com/Lightning-AI/lightning/pull/4948))
- Added `LightningEnvironment` for Lightning-specific DDP ([#5915](https://github.com/Lightning-AI/lightning/pull/5915))
- Added `teardown()` hook to LightningDataModule ([#4673](https://github.com/Lightning-AI/lightning/pull/4673))
- Added `auto_insert_metric_name` parameter to `ModelCheckpoint` ([#6277](https://github.com/Lightning-AI/lightning/pull/6277))
- Added arg to `self.log` that enables users to give custom names when dealing with multiple dataloaders ([#6274](https://github.com/Lightning-AI/lightning/pull/6274))
- Added `teardown` method to `BaseProfiler` to enable subclasses defining post-profiling steps outside of `__del__` ([#6370](https://github.com/Lightning-AI/lightning/pull/6370))
- Added `setup` method to `BaseProfiler` to enable subclasses defining pre-profiling steps for every process ([#6633](https://github.com/Lightning-AI/lightning/pull/6633))
- Added no return warning to predict ([#6139](https://github.com/Lightning-AI/lightning/pull/6139))
- Added `Trainer.predict` config validation ([#6543](https://github.com/Lightning-AI/lightning/pull/6543))
- Added `AbstractProfiler` interface ([#6621](https://github.com/Lightning-AI/lightning/pull/6621))
- Added support for including module names for forward in the autograd trace of `PyTorchProfiler` ([#6349](https://github.com/Lightning-AI/lightning/pull/6349))
- Added support for the PyTorch 1.8.1 autograd profiler ([#6618](https://github.com/Lightning-AI/lightning/pull/6618))
- Added `outputs` parameter to callback's `on_validation_epoch_end` & `on_test_epoch_end` hooks ([#6120](https://github.com/Lightning-AI/lightning/pull/6120))
- Added `configure_sharded_model` hook ([#6679](https://github.com/Lightning-AI/lightning/pull/6679))
- Added support for `precision=64`, enabling training with double precision ([#6595](https://github.com/Lightning-AI/lightning/pull/6595))
- Added support for DDP communication hooks ([#6736](https://github.com/Lightning-AI/lightning/pull/6736))
- Added `artifact_location` argument to `MLFlowLogger` which will be passed to the `MlflowClient.create_experiment` call ([#6677](https://github.com/Lightning-AI/lightning/pull/6677))
- Added `model` parameter to precision plugins' `clip_gradients` signature (
    [#6764](https://github.com/Lightning-AI/lightning/pull/6764),
    [#7231](https://github.com/Lightning-AI/lightning/pull/7231))
- Added `is_last_batch` attribute to `Trainer` ([#6825](https://github.com/Lightning-AI/lightning/pull/6825))
- Added `LightningModule.lr_schedulers()` for manual optimization  ([#6567](https://github.com/Lightning-AI/lightning/pull/6567))
- Added `MpModelWrapper` in TPU Spawn ([#7045](https://github.com/Lightning-AI/lightning/pull/7045))
- Added `max_time` Trainer argument to limit training time ([#6823](https://github.com/Lightning-AI/lightning/pull/6823))
- Added `on_predict_{batch,epoch}_{start,end}` hooks ([#7141](https://github.com/Lightning-AI/lightning/pull/7141))
- Added new `EarlyStopping` parameters `stopping_threshold` and `divergence_threshold` ([#6868](https://github.com/Lightning-AI/lightning/pull/6868))
- Added `debug` flag to TPU Training Plugins (PT_XLA_DEBUG) ([#7219](https://github.com/Lightning-AI/lightning/pull/7219))
- Added new `UnrepeatedDistributedSampler` and `IndexBatchSamplerWrapper` for tracking distributed predictions ([#7215](https://github.com/Lightning-AI/lightning/pull/7215))
- Added `trainer.predict(return_predictions=None|False|True)` ([#7215](https://github.com/Lightning-AI/lightning/pull/7215))
- Added `BasePredictionWriter` callback to implement prediction saving ([#7127](https://github.com/Lightning-AI/lightning/pull/7127))
- Added `trainer.tune(scale_batch_size_kwargs, lr_find_kwargs)` arguments to configure the tuning algorithms ([#7258](https://github.com/Lightning-AI/lightning/pull/7258))
- Added `tpu_distributed` check for TPU Spawn barrier ([#7241](https://github.com/Lightning-AI/lightning/pull/7241))
- Added device updates to TPU Spawn for Pod training ([#7243](https://github.com/Lightning-AI/lightning/pull/7243))
- Added warning when missing `Callback` and using `resume_from_checkpoint` ([#7254](https://github.com/Lightning-AI/lightning/pull/7254))
- DeepSpeed single file saving ([#6900](https://github.com/Lightning-AI/lightning/pull/6900))
- Added Training type Plugins Registry (
    [#6982](https://github.com/Lightning-AI/lightning/pull/6982),
    [#7063](https://github.com/Lightning-AI/lightning/pull/7063),
    [#7214](https://github.com/Lightning-AI/lightning/pull/7214),
    [#7224](https://github.com/Lightning-AI/lightning/pull/7224)
)
- Add `ignore` param to `save_hyperparameters` ([#6056](https://github.com/Lightning-AI/lightning/pull/6056))

### Changed

- Changed `LightningModule.truncated_bptt_steps` to be property ([#7323](https://github.com/Lightning-AI/lightning/pull/7323))
- Changed `EarlyStopping` callback from by default running `EarlyStopping.on_validation_end` if only training is run. Set `check_on_train_epoch_end` to run the callback at the end of the train epoch instead of at the end of the validation epoch ([#7069](https://github.com/Lightning-AI/lightning/pull/7069))
- Renamed `pytorch_lightning.callbacks.swa` to `pytorch_lightning.callbacks.stochastic_weight_avg` ([#6259](https://github.com/Lightning-AI/lightning/pull/6259))
- Refactor `RunningStage` and `TrainerState` usage (
    [#4945](https://github.com/Lightning-AI/lightning/pull/4945),
    [#7173](https://github.com/Lightning-AI/lightning/pull/7173))
    * Added `RunningStage.SANITY_CHECKING`
    * Added `TrainerFn.{FITTING,VALIDATING,TESTING,PREDICTING,TUNING}`
    * Changed `trainer.evaluating` to return `True` if validating or testing
- Changed `setup()` and `teardown()` stage argument to take any of `{fit,validate,test,predict}` ([#6386](https://github.com/Lightning-AI/lightning/pull/6386))
- Changed profilers to save separate report files per state and rank ([#6621](https://github.com/Lightning-AI/lightning/pull/6621))
- The trainer no longer tries to save a checkpoint on exception or run callback's `on_train_end` functions ([#6864](https://github.com/Lightning-AI/lightning/pull/6864))
- Changed `PyTorchProfiler` to use `torch.autograd.profiler.record_function` to record functions ([#6349](https://github.com/Lightning-AI/lightning/pull/6349))
- Disabled `lr_scheduler.step()` in manual optimization  ([#6825](https://github.com/Lightning-AI/lightning/pull/6825))
- Changed warnings and recommendations for dataloaders in `ddp_spawn` ([#6762](https://github.com/Lightning-AI/lightning/pull/6762))
- `pl.seed_everything` will now also set the seed on the `DistributedSampler` ([#7024](https://github.com/Lightning-AI/lightning/pull/7024))
- Changed default setting for communication of multi-node training using `DDPShardedPlugin` ([#6937](https://github.com/Lightning-AI/lightning/pull/6937))
- `trainer.tune()` now returns the tuning result ([#7258](https://github.com/Lightning-AI/lightning/pull/7258))
- `LightningModule.from_datasets()` now accepts `IterableDataset` instances as training datasets. ([#7503](https://github.com/Lightning-AI/lightning/pull/7503))
- Changed `resume_from_checkpoint` warning to an error when the checkpoint file does not exist ([#7075](https://github.com/Lightning-AI/lightning/pull/7075))
- Automatically set `sync_batchnorm` for `training_type_plugin` ([#6536](https://github.com/Lightning-AI/lightning/pull/6536))
- Allowed training type plugin to delay optimizer creation ([#6331](https://github.com/Lightning-AI/lightning/pull/6331))
- Removed ModelSummary validation from train loop on_trainer_init ([#6610](https://github.com/Lightning-AI/lightning/pull/6610))
- Moved `save_function` to accelerator ([#6689](https://github.com/Lightning-AI/lightning/pull/6689))
- Updated DeepSpeed ZeRO ([#6546](https://github.com/Lightning-AI/lightning/pull/6546),
    [#6752](https://github.com/Lightning-AI/lightning/pull/6752),
    [#6142](https://github.com/Lightning-AI/lightning/pull/6142),
    [#6321](https://github.com/Lightning-AI/lightning/pull/6321))
- Improved verbose logging for `EarlyStopping` callback ([#6811](https://github.com/Lightning-AI/lightning/pull/6811))
- Run ddp_spawn dataloader checks on Windows ([#6930](https://github.com/Lightning-AI/lightning/pull/6930))
- Updated mlflow with using `resolve_tags` ([#6746](https://github.com/Lightning-AI/lightning/pull/6746))
- Moved `save_hyperparameters` to its own function ([#7119](https://github.com/Lightning-AI/lightning/pull/7119))
- Replaced `_DataModuleWrapper` with `__new__` ([#7289](https://github.com/Lightning-AI/lightning/pull/7289))
- Reset `current_fx` properties on lightning module in teardown ([#7247](https://github.com/Lightning-AI/lightning/pull/7247))
- Auto-set `DataLoader.worker_init_fn` with `seed_everything` ([#6960](https://github.com/Lightning-AI/lightning/pull/6960))
- Remove `model.trainer` call inside of dataloading mixin ([#7317](https://github.com/Lightning-AI/lightning/pull/7317))
- Split profilers module ([#6261](https://github.com/Lightning-AI/lightning/pull/6261))
- Ensure accelerator is valid if running interactively ([#5970](https://github.com/Lightning-AI/lightning/pull/5970))
- Disabled batch transfer in DP mode ([#6098](https://github.com/Lightning-AI/lightning/pull/6098))

### Deprecated

- Deprecated `outputs` in both `LightningModule.on_train_epoch_end` and `Callback.on_train_epoch_end` hooks ([#7339](https://github.com/Lightning-AI/lightning/pull/7339))
- Deprecated `Trainer.truncated_bptt_steps` in favor of `LightningModule.truncated_bptt_steps` ([#7323](https://github.com/Lightning-AI/lightning/pull/7323))
- Deprecated `outputs` in both `LightningModule.on_train_epoch_end` and `Callback.on_train_epoch_end` hooks ([#7339](https://github.com/Lightning-AI/lightning/pull/7339))
- Deprecated `LightningModule.grad_norm` in favor of `pytorch_lightning.utilities.grads.grad_norm` ([#7292](https://github.com/Lightning-AI/lightning/pull/7292))
- Deprecated the `save_function` property from the `ModelCheckpoint` callback ([#7201](https://github.com/Lightning-AI/lightning/pull/7201))
- Deprecated `LightningModule.write_predictions` and `LightningModule.write_predictions_dict` ([#7066](https://github.com/Lightning-AI/lightning/pull/7066))
- Deprecated `TrainerLoggingMixin` in favor of a separate utilities module for metric handling ([#7180](https://github.com/Lightning-AI/lightning/pull/7180))
- Deprecated `TrainerTrainingTricksMixin` in favor of a separate utilities module for NaN/Inf detection for gradients and parameters ([#6834](https://github.com/Lightning-AI/lightning/pull/6834))
- `period` has been deprecated in favor of `every_n_val_epochs` in the `ModelCheckpoint` callback ([#6146](https://github.com/Lightning-AI/lightning/pull/6146))
- Deprecated `trainer.running_sanity_check` in favor of `trainer.sanity_checking` ([#4945](https://github.com/Lightning-AI/lightning/pull/4945))
- Deprecated `Profiler(output_filename)` in favor of `dirpath` and `filename` ([#6621](https://github.com/Lightning-AI/lightning/pull/6621))
- Deprecated `PyTorchProfiler(profiled_functions)` in favor of `record_functions` ([#6349](https://github.com/Lightning-AI/lightning/pull/6349))
- Deprecated `@auto_move_data` in favor of `trainer.predict` ([#6993](https://github.com/Lightning-AI/lightning/pull/6993))
- Deprecated `Callback.on_load_checkpoint(checkpoint)` in favor of `Callback.on_load_checkpoint(trainer, pl_module, checkpoint)` ([#7253](https://github.com/Lightning-AI/lightning/pull/7253))
- Deprecated metrics in favor of `torchmetrics` (
    [#6505](https://github.com/Lightning-AI/lightning/pull/6505),
    [#6530](https://github.com/Lightning-AI/lightning/pull/6530),
    [#6540](https://github.com/Lightning-AI/lightning/pull/6540),
    [#6547](https://github.com/Lightning-AI/lightning/pull/6547),
    [#6515](https://github.com/Lightning-AI/lightning/pull/6515),
    [#6572](https://github.com/Lightning-AI/lightning/pull/6572),
    [#6573](https://github.com/Lightning-AI/lightning/pull/6573),
    [#6584](https://github.com/Lightning-AI/lightning/pull/6584),
    [#6636](https://github.com/Lightning-AI/lightning/pull/6636),
    [#6637](https://github.com/Lightning-AI/lightning/pull/6637),
    [#6649](https://github.com/Lightning-AI/lightning/pull/6649),
    [#6659](https://github.com/Lightning-AI/lightning/pull/6659),
    [#7131](https://github.com/Lightning-AI/lightning/pull/7131),
)
- Deprecated the `LightningModule.datamodule` getter and setter methods; access them through `Trainer.datamodule` instead ([#7168](https://github.com/Lightning-AI/lightning/pull/7168))
- Deprecated the use of `Trainer(gpus="i")` (string) for selecting the i-th GPU; from v1.5 this will set the number of GPUs instead of the index ([#6388](https://github.com/Lightning-AI/lightning/pull/6388))

### Removed

- Removed the `exp_save_path` property from the `LightningModule` ([#7266](https://github.com/Lightning-AI/lightning/pull/7266))
- Removed training loop explicitly calling `EarlyStopping.on_validation_end` if no validation is run ([#7069](https://github.com/Lightning-AI/lightning/pull/7069))
- Removed `automatic_optimization` as a property from the training loop in favor of `LightningModule.automatic_optimization` ([#7130](https://github.com/Lightning-AI/lightning/pull/7130))
- Removed evaluation loop legacy returns for `*_epoch_end` hooks ([#6973](https://github.com/Lightning-AI/lightning/pull/6973))
- Removed support for passing a bool value to `profiler` argument of Trainer ([#6164](https://github.com/Lightning-AI/lightning/pull/6164))
- Removed no return warning from val/test step ([#6139](https://github.com/Lightning-AI/lightning/pull/6139))
- Removed passing a `ModelCheckpoint` instance to `Trainer(checkpoint_callback)` ([#6166](https://github.com/Lightning-AI/lightning/pull/6166))
- Removed deprecated Trainer argument `enable_pl_optimizer` and `automatic_optimization` ([#6163](https://github.com/Lightning-AI/lightning/pull/6163))
- Removed deprecated metrics ([#6161](https://github.com/Lightning-AI/lightning/pull/6161))
    * from `pytorch_lightning.metrics.functional.classification` removed `to_onehot`, `to_categorical`, `get_num_classes`, `roc`, `multiclass_roc`, `average_precision`, `precision_recall_curve`, `multiclass_precision_recall_curve`
    * from `pytorch_lightning.metrics.functional.reduction` removed `reduce`, `class_reduce`
- Removed deprecated `ModelCheckpoint` arguments `prefix`, `mode="auto"` ([#6162](https://github.com/Lightning-AI/lightning/pull/6162))
- Removed `mode='auto'` from `EarlyStopping` ([#6167](https://github.com/Lightning-AI/lightning/pull/6167))
- Removed `epoch` and `step` arguments from `ModelCheckpoint.format_checkpoint_name()`, these are now included in the `metrics` argument ([#7344](https://github.com/Lightning-AI/lightning/pull/7344))
- Removed legacy references for magic keys in the `Result` object ([#6016](https://github.com/Lightning-AI/lightning/pull/6016))
- Removed deprecated `LightningModule` `hparams` setter ([#6207](https://github.com/Lightning-AI/lightning/pull/6207))
- Removed legacy code to log or include metrics in the progress bar by returning them in a dict with the `"log"/"progress_bar"` magic keys. Use `self.log` instead ([#6734](https://github.com/Lightning-AI/lightning/pull/6734))
- Removed `trainer.fit()` return value of `1`. It has no return now ([#7237](https://github.com/Lightning-AI/lightning/pull/7237))
- Removed `logger_connector` legacy code ([#6733](https://github.com/Lightning-AI/lightning/pull/6733))
- Removed unused mixin attributes ([#6487](https://github.com/Lightning-AI/lightning/pull/6487))

### Fixed

- Fixed NaN errors in progress bars when training with iterable datasets with no length defined ([#7306](https://github.com/Lightning-AI/lightning/pull/7306))
- Fixed attaching train and validation dataloaders when `reload_dataloaders_every_epoch=True` and `num_sanity_val_steps=0` ([#7207](https://github.com/Lightning-AI/lightning/pull/7207))
- Added a barrier in the accelerator `teardown` to synchronize processes before execution finishes ([#6814](https://github.com/Lightning-AI/lightning/pull/6814))
- Fixed multi-node DDP sub-process launch by using `local_rank` instead of `global_rank` for main process assertion ([#7061](https://github.com/Lightning-AI/lightning/pull/7061))
- Fixed incorrect removal of `WORLD_SIZE` environment variable in DDP training when launching with torch distributed/torchelastic ([#6942](https://github.com/Lightning-AI/lightning/pull/6942))
- Made the `Plugin.reduce` method more consistent across all Plugins to reflect a mean-reduction by default ([#6011](https://github.com/Lightning-AI/lightning/pull/6011))
- Move lightning module to correct device type when using LightningDistributedWrapper ([#6070](https://github.com/Lightning-AI/lightning/pull/6070))
- Do not print top-k verbose log with `ModelCheckpoint(monitor=None)` ([#6109](https://github.com/Lightning-AI/lightning/pull/6109))
- Fixed `ModelCheckpoint(save_top_k=0, save_last=True)` not saving the `last` checkpoint ([#6136](https://github.com/Lightning-AI/lightning/pull/6136))
- Fixed `.teardown(stage='fit')` and `.on_fit_{start,end}()` getting called during `trainer.test` ([#6386](https://github.com/Lightning-AI/lightning/pull/6386))
- Fixed LightningModule `all_gather` on cpu tensors ([#6416](https://github.com/Lightning-AI/lightning/pull/6416))
- Fixed torch distributed not available in setup hook for DDP ([#6506](https://github.com/Lightning-AI/lightning/pull/6506))
- Fixed `trainer.tuner.{lr_find,scale_batch_size}` not setting the `Trainer` state properly ([#7258](https://github.com/Lightning-AI/lightning/pull/7258))
- Fixed bug where the learning rate schedulers did not follow the optimizer frequencies ([#4868](https://github.com/Lightning-AI/lightning/pull/4868))
- Fixed pickle error checker to now check for `pickle.PickleError` to catch all pickle errors ([#6917](https://github.com/Lightning-AI/lightning/pull/6917))
- Fixed a bug where the outputs object passed to `LightningModule.training_epoch_end` was different from the object passed to the `on_train_end_epoch` hook ([#6969](https://github.com/Lightning-AI/lightning/pull/6969))
- Fixed a bug where the outputs passed to `train_batch_end` would be lists even when using a single optimizer and no truncated backprop through time steps ([#6969](https://github.com/Lightning-AI/lightning/pull/6969))
- Fixed bug for trainer error handling which would cause hang for distributed training ([#6864](https://github.com/Lightning-AI/lightning/pull/6864))
- Fixed `self.device` not returning the correct device in replicas of data-parallel ([#6414](https://github.com/Lightning-AI/lightning/pull/6414))
- Fixed `lr_find` trying beyond `num_training` steps and suggesting a too high learning rate ([#7076](https://github.com/Lightning-AI/lightning/pull/7076))
- Fixed logger creating incorrect version folder in DDP with repeated `Trainer.fit` calls ([#7077](https://github.com/Lightning-AI/lightning/pull/7077))
- Fixed metric objects passed directly to `self.log` not being reset correctly ([#7055](https://github.com/Lightning-AI/lightning/pull/7055))
- Fixed `CombinedLoader` in distributed settings for validation / testing ([#7102](https://github.com/Lightning-AI/lightning/pull/7102))
- Fixed the save_dir in `WandbLogger` when the run was initiated externally ([#7106](https://github.com/Lightning-AI/lightning/pull/7106))
- Fixed `num_sanity_val_steps` affecting reproducibility of training data shuffling ([#7014](https://github.com/Lightning-AI/lightning/pull/7014))
- Fixed resetting device after `fitting/evaluating/predicting` ([#7188](https://github.com/Lightning-AI/lightning/pull/7188))
- Fixed bug where `trainer.tuner.scale_batch_size(max_trials=0)` would not return the correct batch size result ([#7262](https://github.com/Lightning-AI/lightning/pull/7262))
- Fixed metrics not being properly logged with `precision=16` and `manual_optimization` ([#7228](https://github.com/Lightning-AI/lightning/pull/7228))
- Fixed `BaseFinetuning` properly reloading `optimizer_states` when using `resume_from_checkpoint` ([#6891](https://github.com/Lightning-AI/lightning/pull/6891))
- Fixed `parameters_to_ignore` not properly set to DDPWrapper ([#7239](https://github.com/Lightning-AI/lightning/pull/7239))
- Fixed parsing of `fast_dev_run=True` with the built-in `ArgumentParser` ([#7240](https://github.com/Lightning-AI/lightning/pull/7240))
- Fixed handling an `IterableDataset` that fails to produce a batch at the beginning of an epoch ([#7294](https://github.com/Lightning-AI/lightning/pull/7294))
- Fixed `LightningModule.save_hyperparameters()` when attempting to save an empty container ([#7268](https://github.com/Lightning-AI/lightning/pull/7268))
- Fixed `apex` not properly instantiated when running with `ddp` ([#7274](https://github.com/Lightning-AI/lightning/pull/7274))
- Fixed optimizer `state` not moved to `GPU` ([#7277](https://github.com/Lightning-AI/lightning/pull/7277))
- Fixed custom init args for `WandbLogger` ([#6989](https://github.com/Lightning-AI/lightning/pull/6989))
- Fixed a bug where an error would be raised if the train dataloader sometimes produced None for a batch ([#7342](https://github.com/Lightning-AI/lightning/pull/7342))
- Fixed examples (
    [#6600](https://github.com/Lightning-AI/lightning/pull/6600),
    [#6638](https://github.com/Lightning-AI/lightning/pull/6638),
    [#7096](https://github.com/Lightning-AI/lightning/pull/7096),
    [#7246](https://github.com/Lightning-AI/lightning/pull/7246),
    [#6357](https://github.com/Lightning-AI/lightning/pull/6357),
    [#6476](https://github.com/Lightning-AI/lightning/pull/6476),
    [#6294](https://github.com/Lightning-AI/lightning/pull/6294),
    [#6373](https://github.com/Lightning-AI/lightning/pull/6373),
    [#6088](https://github.com/Lightning-AI/lightning/pull/6088),
    [#7398](https://github.com/Lightning-AI/lightning/pull/7398)
)
- Resolved schedule step bug for PyTorch Profiler ([#6674](https://github.com/Lightning-AI/lightning/pull/6674),
    [#6681](https://github.com/Lightning-AI/lightning/pull/6681))
- Updated logic for checking TPUs availability ([#6767](https://github.com/Lightning-AI/lightning/pull/6767))
- Resolve TPU miss rendezvous ([#6781](https://github.com/Lightning-AI/lightning/pull/6781))
- Fixed auto-scaling mode when calling tune method on trainer ([#7321](https://github.com/Lightning-AI/lightning/pull/7321))
- Fixed finetuning complex models correctly unfreezes ([#6880](https://github.com/Lightning-AI/lightning/pull/6880))
- Ensure we set the eval/train flag correctly on accelerator model ([#6877](https://github.com/Lightning-AI/lightning/pull/6877))
- Set better defaults for `rank_zero_only.rank` when training is launched with SLURM and torchelastic ([#6802](https://github.com/Lightning-AI/lightning/pull/6802))
- Fixed matching the number of outputs of backward with forward for AllGatherGrad ([#6625](https://github.com/Lightning-AI/lightning/pull/6625))
- Fixed the `gradient_clip_algorithm` has no effect ([#6928](https://github.com/Lightning-AI/lightning/pull/6928))
- Fixed CUDA OOM detection and handling ([#6934](https://github.com/Lightning-AI/lightning/pull/6934))
- Fixed `unfreeze_and_add_param_group` expects `modules` rather than `module` ([#6822](https://github.com/Lightning-AI/lightning/pull/6822))
- Fixed DPP + SyncBN when move on device ([#6838](https://github.com/Lightning-AI/lightning/pull/6838))
- Fixed missing arguments in `lr_find` call ([#6784](https://github.com/Lightning-AI/lightning/pull/6784))
- Fixed `set_default_tensor_type` to `torch.DoubleTensor` with precision=64 ([#7108](https://github.com/Lightning-AI/lightning/pull/7108))
- Fixed `NeptuneLogger.log_text(step=None)` ([#7194](https://github.com/Lightning-AI/lightning/pull/7194))
- Fixed importing torchtext batch ([#6365](https://github.com/Lightning-AI/lightning/pull/6365),
    [#6323](https://github.com/Lightning-AI/lightning/pull/6323),
    [#6211](https://github.com/Lightning-AI/lightning/pull/6211))


## [1.2.9] - 2021-04-20

### Fixed

- Fixed the order to call for world ranks & the `root_device` property in `TPUSpawnPlugin` ([#7074](https://github.com/Lightning-AI/lightning/pull/7074))
- Fixed multi-gpu join for Horovod ([#6954](https://github.com/Lightning-AI/lightning/pull/6954))
- Fixed parsing for pre-release package versions ([#6999](https://github.com/Lightning-AI/lightning/pull/6999))


## [1.2.8] - 2021-04-14

### Added

- Added TPUSpawn + IterableDataset error message ([#6875](https://github.com/Lightning-AI/lightning/pull/6875))

### Fixed

- Fixed process rank not being available right away after `Trainer` instantiation ([#6941](https://github.com/Lightning-AI/lightning/pull/6941))
- Fixed `sync_dist` for tpus ([#6950](https://github.com/Lightning-AI/lightning/pull/6950))
- Fixed `AttributeError` for `require_backward_grad_sync` when running manual optimization with sharded plugin ([#6915](https://github.com/Lightning-AI/lightning/pull/6915))
- Fixed `--gpus` default for parser returned by `Trainer.add_argparse_args` ([#6898](https://github.com/Lightning-AI/lightning/pull/6898))
- Fixed TPU Spawn all gather ([#6896](https://github.com/Lightning-AI/lightning/pull/6896))
- Fixed `EarlyStopping` logic when `min_epochs` or `min_steps` requirement is not met ([#6705](https://github.com/Lightning-AI/lightning/pull/6705))
- Fixed csv extension check ([#6436](https://github.com/Lightning-AI/lightning/pull/6436))
- Fixed checkpoint issue when using Horovod distributed backend ([#6958](https://github.com/Lightning-AI/lightning/pull/6958))
- Fixed tensorboard exception raising ([#6901](https://github.com/Lightning-AI/lightning/pull/6901))
- Fixed setting the eval/train flag correctly on accelerator model ([#6983](https://github.com/Lightning-AI/lightning/pull/6983))
- Fixed DDP_SPAWN compatibility with bug_report_model.py ([#6892](https://github.com/Lightning-AI/lightning/pull/6892))
- Fixed bug where `BaseFinetuning.flatten_modules()` was duplicating leaf node parameters ([#6879](https://github.com/Lightning-AI/lightning/pull/6879))
- Set better defaults for `rank_zero_only.rank` when training is launched with SLURM and torchelastic:
    * Support SLURM and torchelastic global rank environment variables ([#5715](https://github.com/Lightning-AI/lightning/pull/5715))
    * Remove hardcoding of local rank in accelerator connector ([#6878](https://github.com/Lightning-AI/lightning/pull/6878))


## [1.2.7] - 2021-04-06

### Fixed

- Fixed resolve a bug with omegaconf and xm.save ([#6741](https://github.com/Lightning-AI/lightning/pull/6741))
- Fixed an issue with IterableDataset when __len__ is not defined ([#6828](https://github.com/Lightning-AI/lightning/pull/6828))
- Sanitize None params during pruning ([#6836](https://github.com/Lightning-AI/lightning/pull/6836))
- Enforce an epoch scheduler interval when using SWA ([#6588](https://github.com/Lightning-AI/lightning/pull/6588))
- Fixed TPU Colab hang issue, post training ([#6816](https://github.com/Lightning-AI/lightning/pull/6816))
- Fixed a bug where `TensorBoardLogger` would give a warning and not log correctly to a symbolic link `save_dir` ([#6730](https://github.com/Lightning-AI/lightning/pull/6730))
- Fixed bug where `predict` could not be used when `progress_bar_refresh_rate=0` ([#6884](https://github.com/Lightning-AI/lightning/pull/6884))


## [1.2.6] - 2021-03-30

### Changed

- Changed the behavior of `on_epoch_start` to run at the beginning of validation & test epoch ([#6498](https://github.com/Lightning-AI/lightning/pull/6498))

### Removed

- Removed legacy code to include `step` dictionary returns in `callback_metrics`. Use `self.log_dict` instead. ([#6682](https://github.com/Lightning-AI/lightning/pull/6682))

### Fixed

- Fixed `DummyLogger.log_hyperparams` raising a `TypeError` when running with `fast_dev_run=True` ([#6398](https://github.com/Lightning-AI/lightning/pull/6398))
- Fixed error on TPUs when there was no `ModelCheckpoint` ([#6654](https://github.com/Lightning-AI/lightning/pull/6654))
- Fixed `trainer.test` freeze on TPUs ([#6654](https://github.com/Lightning-AI/lightning/pull/6654))
- Fixed a bug where gradients were disabled after calling `Trainer.predict` ([#6657](https://github.com/Lightning-AI/lightning/pull/6657))
- Fixed bug where no TPUs were detected in a TPU pod env ([#6719](https://github.com/Lightning-AI/lightning/pull/6719))


## [1.2.5] - 2021-03-23

### Changed

- Update Gradient Clipping for the TPU Accelerator ([#6576](https://github.com/Lightning-AI/lightning/pull/6576))
- Refactored setup for typing friendly ([#6590](https://github.com/Lightning-AI/lightning/pull/6590))

### Fixed

- Fixed a bug where `all_gather` would not work correctly with `tpu_cores=8` ([#6587](https://github.com/Lightning-AI/lightning/pull/6587))
- Fixed comparing required versions ([#6434](https://github.com/Lightning-AI/lightning/pull/6434))
- Fixed duplicate logs appearing in console when using the python logging module ([#6275](https://github.com/Lightning-AI/lightning/pull/6275))
- Added Autocast in validation, test and predict modes for Native AMP ([#6565](https://github.com/Lightning-AI/lightning/pull/6565))


## [1.2.4] - 2021-03-16

### Changed

- Changed the default of `find_unused_parameters` back to `True` in DDP and DDP Spawn ([#6438](https://github.com/Lightning-AI/lightning/pull/6438))

### Fixed

- Expose DeepSpeed loss parameters to allow users to fix loss instability ([#6115](https://github.com/Lightning-AI/lightning/pull/6115))
- Fixed DP reduction with collection ([#6324](https://github.com/Lightning-AI/lightning/pull/6324))
- Fixed an issue where the tuner would not tune the learning rate if also tuning the batch size ([#4688](https://github.com/Lightning-AI/lightning/pull/4688))
- Fixed broadcast to use PyTorch `broadcast_object_list` and add `reduce_decision` ([#6410](https://github.com/Lightning-AI/lightning/pull/6410))
- Fixed logger creating directory structure too early in DDP ([#6380](https://github.com/Lightning-AI/lightning/pull/6380))
- Fixed DeepSpeed additional memory use on rank 0 when default device not set early enough ([#6460](https://github.com/Lightning-AI/lightning/pull/6460))
- Fixed an issue with `Tuner.scale_batch_size` not finding the batch size attribute in the datamodule ([#5968](https://github.com/Lightning-AI/lightning/pull/5968))
- Fixed an exception in the layer summary when the model contains torch.jit scripted submodules ([#6511](https://github.com/Lightning-AI/lightning/pull/6511))
- Fixed when Train loop config was run during `Trainer.predict` ([#6541](https://github.com/Lightning-AI/lightning/pull/6541))


## [1.2.3] - 2021-03-09

### Fixed

- Fixed `ModelPruning(make_pruning_permanent=True)` pruning buffers getting removed when saved during training ([#6073](https://github.com/Lightning-AI/lightning/pull/6073))
- Fixed when `_stable_1d_sort` to work when `n >= N` ([#6177](https://github.com/Lightning-AI/lightning/pull/6177))
- Fixed `AttributeError` when `logger=None` on TPU ([#6221](https://github.com/Lightning-AI/lightning/pull/6221))
- Fixed PyTorch Profiler with `emit_nvtx` ([#6260](https://github.com/Lightning-AI/lightning/pull/6260))
- Fixed `trainer.test` from `best_path` hangs after calling `trainer.fit`  ([#6272](https://github.com/Lightning-AI/lightning/pull/6272))
- Fixed `SingleTPU` calling `all_gather` ([#6296](https://github.com/Lightning-AI/lightning/pull/6296))
- Ensure we check DeepSpeed/Sharded in multi-node DDP ([#6297](https://github.com/Lightning-AI/lightning/pull/6297)
- Check `LightningOptimizer` doesn't delete optimizer hooks ([#6305](https://github.com/Lightning-AI/lightning/pull/6305)
- Resolve memory leak for evaluation ([#6326](https://github.com/Lightning-AI/lightning/pull/6326)
- Ensure that clip gradients is only called if the value is greater than 0 ([#6330](https://github.com/Lightning-AI/lightning/pull/6330)
- Fixed `Trainer` not resetting `lightning_optimizers` when calling `Trainer.fit()` multiple times ([#6372](https://github.com/Lightning-AI/lightning/pull/6372))


## [1.2.2] - 2021-03-02

### Added

- Added `checkpoint` parameter to callback's `on_save_checkpoint` hook ([#6072](https://github.com/Lightning-AI/lightning/pull/6072))

### Changed

- Changed the order of `backward`, `step`, `zero_grad` to `zero_grad`, `backward`, `step` ([#6147](https://github.com/Lightning-AI/lightning/pull/6147))
- Changed default for DeepSpeed CPU Offload to False, due to prohibitively slow speeds at smaller scale ([#6262](https://github.com/Lightning-AI/lightning/pull/6262))

### Fixed

- Fixed epoch level schedulers not being called when `val_check_interval < 1.0` ([#6075](https://github.com/Lightning-AI/lightning/pull/6075))
- Fixed multiple early stopping callbacks ([#6197](https://github.com/Lightning-AI/lightning/pull/6197))
- Fixed incorrect usage of `detach()`, `cpu()`, `to()` ([#6216](https://github.com/Lightning-AI/lightning/pull/6216))
- Fixed LBFGS optimizer support which didn't converge in automatic optimization ([#6147](https://github.com/Lightning-AI/lightning/pull/6147))
- Prevent `WandbLogger` from dropping values ([#5931](https://github.com/Lightning-AI/lightning/pull/5931))
- Fixed error thrown when using valid distributed mode in multi node ([#6297](https://github.com/Lightning-AI/lightning/pull/6297)


## [1.2.1] - 2021-02-23

### Fixed

- Fixed incorrect yield logic for the amp autocast context manager ([#6080](https://github.com/Lightning-AI/lightning/pull/6080))
- Fixed priority of plugin/accelerator when setting distributed mode ([#6089](https://github.com/Lightning-AI/lightning/pull/6089))
- Fixed error message for AMP + CPU incompatibility ([#6107](https://github.com/Lightning-AI/lightning/pull/6107))
- Disabled batch transfer in DP mode ([#6093](https://github.com/Lightning-AI/lightning/pull/6093))


## [1.2.0] - 2021-02-18

### Added

- Added `DataType`, `AverageMethod` and `MDMCAverageMethod` enum in metrics ([#5657](https://github.com/Lightning-AI/lightning/pull/5689))
- Added support for summarized model total params size in megabytes ([#5590](https://github.com/Lightning-AI/lightning/pull/5590))
- Added support for multiple train loaders ([#1959](https://github.com/Lightning-AI/lightning/pull/1959))
- Added `Accuracy` metric now generalizes to Top-k accuracy for (multi-dimensional) multi-class inputs using the `top_k` parameter ([#4838](https://github.com/Lightning-AI/lightning/pull/4838))
- Added `Accuracy` metric now enables the computation of subset accuracy for multi-label or multi-dimensional multi-class inputs with the `subset_accuracy` parameter ([#4838](https://github.com/Lightning-AI/lightning/pull/4838))
- Added `HammingDistance` metric to compute the hamming distance (loss) ([#4838](https://github.com/Lightning-AI/lightning/pull/4838))
- Added `max_fpr` parameter to `auroc` metric for computing partial auroc metric ([#3790](https://github.com/Lightning-AI/lightning/pull/3790))
- Added `StatScores` metric to compute the number of true positives, false positives, true negatives and false negatives ([#4839](https://github.com/Lightning-AI/lightning/pull/4839))
- Added `R2Score` metric ([#5241](https://github.com/Lightning-AI/lightning/pull/5241))
- Added `LambdaCallback` ([#5347](https://github.com/Lightning-AI/lightning/pull/5347))
- Added `BackboneLambdaFinetuningCallback` ([#5377](https://github.com/Lightning-AI/lightning/pull/5377))
- Accelerator `all_gather` supports collection ([#5221](https://github.com/Lightning-AI/lightning/pull/5221))
- Added `image_gradients` functional metric to compute the image gradients of a given input image. ([#5056](https://github.com/Lightning-AI/lightning/pull/5056))
- Added `MetricCollection` ([#4318](https://github.com/Lightning-AI/lightning/pull/4318))
- Added `.clone()` method to metrics ([#4318](https://github.com/Lightning-AI/lightning/pull/4318))
- Added `IoU` class interface ([#4704](https://github.com/Lightning-AI/lightning/pull/4704))
- Support to tie weights after moving model to TPU via `on_post_move_to_device` hook
- Added missing val/test hooks in `LightningModule` ([#5467](https://github.com/Lightning-AI/lightning/pull/5467))
- The `Recall` and `Precision` metrics (and their functional counterparts `recall` and `precision`) can now be generalized to Recall@K and Precision@K with the use of `top_k` parameter ([#4842](https://github.com/Lightning-AI/lightning/pull/4842))
- Added `ModelPruning` Callback ([#5618](https://github.com/Lightning-AI/lightning/pull/5618),
    [#5825](https://github.com/Lightning-AI/lightning/pull/5825),
    [#6045](https://github.com/Lightning-AI/lightning/pull/6045))
- Added `PyTorchProfiler` ([#5560](https://github.com/Lightning-AI/lightning/pull/5560))
- Added compositional metrics ([#5464](https://github.com/Lightning-AI/lightning/pull/5464))
- Added Trainer method `predict(...)` for high performance predictions ([#5579](https://github.com/Lightning-AI/lightning/pull/5579))
- Added `on_before_batch_transfer` and `on_after_batch_transfer` data hooks ([#3671](https://github.com/Lightning-AI/lightning/pull/3671))
- Added AUC/AUROC class interface ([#5479](https://github.com/Lightning-AI/lightning/pull/5479))
- Added `PredictLoop` object ([#5752](https://github.com/Lightning-AI/lightning/pull/5752))
- Added `QuantizationAwareTraining` callback ([#5706](https://github.com/Lightning-AI/lightning/pull/5706),
    [#6040](https://github.com/Lightning-AI/lightning/pull/6040))
- Added `LightningModule.configure_callbacks` to enable the definition of model-specific callbacks ([#5621](https://github.com/Lightning-AI/lightning/pull/5621))
- Added `dim` to `PSNR` metric for mean-squared-error reduction ([#5957](https://github.com/Lightning-AI/lightning/pull/5957))
- Added promxial policy optimization template to pl_examples ([#5394](https://github.com/Lightning-AI/lightning/pull/5394))
- Added `log_graph` to `CometLogger` ([#5295](https://github.com/Lightning-AI/lightning/pull/5295))
- Added possibility for nested loaders ([#5404](https://github.com/Lightning-AI/lightning/pull/5404))
- Added `sync_step` to Wandb logger ([#5351](https://github.com/Lightning-AI/lightning/pull/5351))
- Added `StochasticWeightAveraging` callback ([#5640](https://github.com/Lightning-AI/lightning/pull/5640))
- Added `LightningDataModule.from_datasets(...)` ([#5133](https://github.com/Lightning-AI/lightning/pull/5133))
- Added `PL_TORCH_DISTRIBUTED_BACKEND` env variable to select backend ([#5981](https://github.com/Lightning-AI/lightning/pull/5981))
- Added `Trainer` flag to activate Stochastic Weight Averaging (SWA) `Trainer(stochastic_weight_avg=True)` ([#6038](https://github.com/Lightning-AI/lightning/pull/6038))
- Added DeepSpeed integration ([#5954](https://github.com/Lightning-AI/lightning/pull/5954),
    [#6042](https://github.com/Lightning-AI/lightning/pull/6042))

### Changed

- Changed `stat_scores` metric now calculates stat scores over all classes and gains new parameters, in line with the new `StatScores` metric ([#4839](https://github.com/Lightning-AI/lightning/pull/4839))
- Changed `computer_vision_fine_tunning` example to use `BackboneLambdaFinetuningCallback` ([#5377](https://github.com/Lightning-AI/lightning/pull/5377))
- Changed `automatic casting` for LoggerConnector `metrics` ([#5218](https://github.com/Lightning-AI/lightning/pull/5218))
- Changed `iou` [func] to allow float input ([#4704](https://github.com/Lightning-AI/lightning/pull/4704))
- Metric `compute()` method will no longer automatically call `reset()` ([#5409](https://github.com/Lightning-AI/lightning/pull/5409))
- Set PyTorch 1.4 as min requirements, also for testing and examples `torchvision>=0.5` and `torchtext>=0.5` ([#5418](https://github.com/Lightning-AI/lightning/pull/5418))
- Changed `callbacks` argument in `Trainer` to allow `Callback` input ([#5446](https://github.com/Lightning-AI/lightning/pull/5446))
- Changed the default of `find_unused_parameters` to `False` in DDP ([#5185](https://github.com/Lightning-AI/lightning/pull/5185))
- Changed `ModelCheckpoint` version suffixes to start at 1 ([#5008](https://github.com/Lightning-AI/lightning/pull/5008))
- Progress bar metrics tensors are now converted to float ([#5692](https://github.com/Lightning-AI/lightning/pull/5692))
- Changed the default value for the `progress_bar_refresh_rate` Trainer argument in Google COLAB notebooks to 20 ([#5516](https://github.com/Lightning-AI/lightning/pull/5516))
- Extended support for purely iteration-based training ([#5726](https://github.com/Lightning-AI/lightning/pull/5726))
- Made `LightningModule.global_rank`, `LightningModule.local_rank` and `LightningModule.logger` read-only properties ([#5730](https://github.com/Lightning-AI/lightning/pull/5730))
- Forced `ModelCheckpoint` callbacks to run after all others to guarantee all states are saved to the checkpoint ([#5731](https://github.com/Lightning-AI/lightning/pull/5731))
- Refactored Accelerators and Plugins:
    * Added base classes for plugins ([#5715](https://github.com/Lightning-AI/lightning/pull/5715))
    * Added parallel plugins for DP, DDP, DDPSpawn, DDP2 and Horovod ([#5714](https://github.com/Lightning-AI/lightning/pull/5714))
    * Precision Plugins ([#5718](https://github.com/Lightning-AI/lightning/pull/5718))
    * Added new Accelerators for CPU, GPU and TPU ([#5719](https://github.com/Lightning-AI/lightning/pull/5719))
    * Added RPC and Sharded plugins ([#5732](https://github.com/Lightning-AI/lightning/pull/5732))
    * Added missing `LightningModule`-wrapper logic to new plugins and accelerator ([#5734](https://github.com/Lightning-AI/lightning/pull/5734))
    * Moved device-specific teardown logic from training loop to accelerator ([#5973](https://github.com/Lightning-AI/lightning/pull/5973))
    * Moved accelerator_connector.py to the connectors subfolder ([#6033](https://github.com/Lightning-AI/lightning/pull/6033))
    * Trainer only references accelerator ([#6039](https://github.com/Lightning-AI/lightning/pull/6039))
    * Made parallel devices optional across all plugins ([#6051](https://github.com/Lightning-AI/lightning/pull/6051))
    * Cleaning ([#5948](https://github.com/Lightning-AI/lightning/pull/5948),
        [#5949](https://github.com/Lightning-AI/lightning/pull/5949),
        [#5950](https://github.com/Lightning-AI/lightning/pull/5950))
- Enabled `self.log` in callbacks ([#5094](https://github.com/Lightning-AI/lightning/pull/5094))
- Renamed xxx_AVAILABLE as protected ([#5082](https://github.com/Lightning-AI/lightning/pull/5082))
- Unified module names in Utils ([#5199](https://github.com/Lightning-AI/lightning/pull/5199))
- Separated utils: imports & enums ([#5256](https://github.com/Lightning-AI/lightning/pull/5256)
    [#5874](https://github.com/Lightning-AI/lightning/pull/5874))
- Refactor: clean trainer device & distributed getters ([#5300](https://github.com/Lightning-AI/lightning/pull/5300))
- Simplified training phase as LightningEnum ([#5419](https://github.com/Lightning-AI/lightning/pull/5419))
- Updated metrics to use LightningEnum ([#5689](https://github.com/Lightning-AI/lightning/pull/5689))
- Changed the seq of `on_train_batch_end`, `on_batch_end` & `on_train_epoch_end`, `on_epoch_end hooks` ([#5688](https://github.com/Lightning-AI/lightning/pull/5688))
- Refactored `setup_training` and remove `test_mode` ([#5388](https://github.com/Lightning-AI/lightning/pull/5388))
- Disabled training with zero `num_training_batches` when insufficient `limit_train_batches` ([#5703](https://github.com/Lightning-AI/lightning/pull/5703))
- Refactored `EpochResultStore` ([#5522](https://github.com/Lightning-AI/lightning/pull/5522))
- Update `lr_finder` to check for attribute if not running `fast_dev_run` ([#5990](https://github.com/Lightning-AI/lightning/pull/5990))
- LightningOptimizer manual optimizer is more flexible and expose `toggle_model` ([#5771](https://github.com/Lightning-AI/lightning/pull/5771))
- `MlflowLogger` limit parameter value length to 250 char ([#5893](https://github.com/Lightning-AI/lightning/pull/5893))
- Re-introduced fix for Hydra directory sync with multiple process ([#5993](https://github.com/Lightning-AI/lightning/pull/5993))

### Deprecated

- Function `stat_scores_multiple_classes` is deprecated in favor of `stat_scores` ([#4839](https://github.com/Lightning-AI/lightning/pull/4839))
- Moved accelerators and plugins to its `legacy` pkg ([#5645](https://github.com/Lightning-AI/lightning/pull/5645))
- Deprecated `LightningDistributedDataParallel` in favor of new wrapper module `LightningDistributedModule` ([#5185](https://github.com/Lightning-AI/lightning/pull/5185))
- Deprecated `LightningDataParallel` in favor of new wrapper module `LightningParallelModule` ([#5670](https://github.com/Lightning-AI/lightning/pull/5670))
- Renamed utils modules ([#5199](https://github.com/Lightning-AI/lightning/pull/5199))
    * `argparse_utils` >> `argparse`
    * `model_utils` >> `model_helpers`
    * `warning_utils` >> `warnings`
    * `xla_device_utils` >> `xla_device`
- Deprecated using `'val_loss'` to set the `ModelCheckpoint` monitor ([#6012](https://github.com/Lightning-AI/lightning/pull/6012))
- Deprecated `.get_model()` with explicit `.lightning_module` property ([#6035](https://github.com/Lightning-AI/lightning/pull/6035))
- Deprecated Trainer attribute `accelerator_backend` in favor of `accelerator` ([#6034](https://github.com/Lightning-AI/lightning/pull/6034))

### Removed

- Removed deprecated checkpoint argument `filepath` ([#5321](https://github.com/Lightning-AI/lightning/pull/5321))
- Removed deprecated `Fbeta`, `f1_score` and `fbeta_score` metrics ([#5322](https://github.com/Lightning-AI/lightning/pull/5322))
- Removed deprecated `TrainResult` ([#5323](https://github.com/Lightning-AI/lightning/pull/5323))
- Removed deprecated `EvalResult` ([#5633](https://github.com/Lightning-AI/lightning/pull/5633))
- Removed `LoggerStages` ([#5673](https://github.com/Lightning-AI/lightning/pull/5673))

### Fixed

- Fixed distributed setting and `ddp_cpu` only with `num_processes>1` ([#5297](https://github.com/Lightning-AI/lightning/pull/5297))
- Fixed `num_workers` for Windows example ([#5375](https://github.com/Lightning-AI/lightning/pull/5375))
- Fixed loading yaml ([#5619](https://github.com/Lightning-AI/lightning/pull/5619))
- Fixed support custom DataLoader with DDP if they can be re-instantiated ([#5745](https://github.com/Lightning-AI/lightning/pull/5745))
- Fixed repeated `.fit()` calls ignore max_steps iteration bound ([#5936](https://github.com/Lightning-AI/lightning/pull/5936))
- Fixed throwing `MisconfigurationError` on unknown mode ([#5255](https://github.com/Lightning-AI/lightning/pull/5255))
- Resolve bug with Finetuning ([#5744](https://github.com/Lightning-AI/lightning/pull/5744))
- Fixed `ModelCheckpoint` race condition in file existence check ([#5155](https://github.com/Lightning-AI/lightning/pull/5155))
- Fixed some compatibility with PyTorch 1.8 ([#5864](https://github.com/Lightning-AI/lightning/pull/5864))
- Fixed forward cache ([#5895](https://github.com/Lightning-AI/lightning/pull/5895))
- Fixed recursive detach of tensors to CPU ([#6007](https://github.com/Lightning-AI/lightning/pull/6007))
- Fixed passing wrong strings for scheduler interval doesn't throw an error ([#5923](https://github.com/Lightning-AI/lightning/pull/5923))
- Fixed wrong `requires_grad` state after `return None` with multiple optimizers ([#5738](https://github.com/Lightning-AI/lightning/pull/5638))
- Fixed add `on_epoch_end` hook at the end of `validation`, `test` epoch ([#5986](https://github.com/Lightning-AI/lightning/pull/5986))
- Fixed missing `process_dataloader` call for `TPUSpawn` when in distributed mode ([#6015](https://github.com/Lightning-AI/lightning/pull/6015))
- Fixed progress bar flickering by appending 0 to floats/strings ([#6009](https://github.com/Lightning-AI/lightning/pull/6009))
- Fixed synchronization issues with TPU training ([#6027](https://github.com/Lightning-AI/lightning/pull/6027))
- Fixed `hparams.yaml` saved twice when using `TensorBoardLogger` ([#5953](https://github.com/Lightning-AI/lightning/pull/5953))
- Fixed basic examples ([#5912](https://github.com/Lightning-AI/lightning/pull/5912),
    [#5985](https://github.com/Lightning-AI/lightning/pull/5985))
- Fixed `fairscale` compatible with PT 1.8 ([#5996](https://github.com/Lightning-AI/lightning/pull/5996))
- Ensured `process_dataloader` is called when `tpu_cores > 1` to use Parallel DataLoader ([#6015](https://github.com/Lightning-AI/lightning/pull/6015))
- Attempted SLURM auto resume call when non-shell call fails ([#6002](https://github.com/Lightning-AI/lightning/pull/6002))
- Fixed wrapping optimizers upon assignment ([#6006](https://github.com/Lightning-AI/lightning/pull/6006))
- Fixed allowing hashing of metrics with lists in their state ([#5939](https://github.com/Lightning-AI/lightning/pull/5939))


## [1.1.8] - 2021-02-08

### Fixed

- Separate epoch validation from step validation ([#5208](https://github.com/Lightning-AI/lightning/pull/5208))
- Fixed `toggle_optimizers` not handling all optimizer parameters ([#5775](https://github.com/Lightning-AI/lightning/pull/5775))


## [1.1.7] - 2021-02-03

### Fixed

- Fixed `TensorBoardLogger` not closing `SummaryWriter` on `finalize` ([#5696](https://github.com/Lightning-AI/lightning/pull/5696))
- Fixed filtering of pytorch  "unsqueeze" warning when using DP ([#5622](https://github.com/Lightning-AI/lightning/pull/5622))
- Fixed `num_classes` argument in F1 metric ([#5663](https://github.com/Lightning-AI/lightning/pull/5663))
- Fixed `log_dir` property ([#5537](https://github.com/Lightning-AI/lightning/pull/5537))
- Fixed a race condition in `ModelCheckpoint` when checking if a checkpoint file exists ([#5144](https://github.com/Lightning-AI/lightning/pull/5144))
- Remove unnecessary intermediate layers in Dockerfiles ([#5697](https://github.com/Lightning-AI/lightning/pull/5697))
- Fixed auto learning rate ordering ([#5638](https://github.com/Lightning-AI/lightning/pull/5638))


## [1.1.6] - 2021-01-26

### Changed

- Increased TPU check timeout from 20s to 100s ([#5598](https://github.com/Lightning-AI/lightning/pull/5598))
- Ignored `step` param in Neptune logger's log_metric method ([#5510](https://github.com/Lightning-AI/lightning/pull/5510))
- Pass batch outputs to `on_train_batch_end` instead of `epoch_end` outputs ([#4369](https://github.com/Lightning-AI/lightning/pull/4369))

### Fixed

- Fixed `toggle_optimizer` to reset `requires_grad` state  ([#5574](https://github.com/Lightning-AI/lightning/pull/5574))
- Fixed FileNotFoundError for best checkpoint when using DDP with Hydra ([#5629](https://github.com/Lightning-AI/lightning/pull/5629))
- Fixed an error when logging a progress bar metric with a reserved name ([#5620](https://github.com/Lightning-AI/lightning/pull/5620))
- Fixed `Metric`'s `state_dict` not included when child modules ([#5614](https://github.com/Lightning-AI/lightning/pull/5614))
- Fixed Neptune logger creating multiple experiments when GPUs > 1 ([#3256](https://github.com/Lightning-AI/lightning/pull/3256))
- Fixed duplicate logs appearing in console when using the python logging module ([#5509](https://github.com/Lightning-AI/lightning/pull/5509))
- Fixed tensor printing in `trainer.test()` ([#5138](https://github.com/Lightning-AI/lightning/pull/5138))
- Fixed not using dataloader when `hparams` present ([#4559](https://github.com/Lightning-AI/lightning/pull/4559))


## [1.1.5] - 2021-01-19

### Fixed

- Fixed a visual bug in the progress bar display initialization ([#4579](https://github.com/Lightning-AI/lightning/pull/4579))
- Fixed logging `on_train_batch_end` in a callback with multiple optimizers ([#5521](https://github.com/Lightning-AI/lightning/pull/5521))
- Fixed `reinit_scheduler_properties` with correct optimizer ([#5519](https://github.com/Lightning-AI/lightning/pull/5519))
- Fixed `val_check_interval` with `fast_dev_run` ([#5540](https://github.com/Lightning-AI/lightning/pull/5540))


## [1.1.4] - 2021-01-12

### Added

- Add automatic optimization property setter to lightning module ([#5169](https://github.com/Lightning-AI/lightning/pull/5169))

### Changed

- Changed deprecated `enable_pl_optimizer=True` ([#5244](https://github.com/Lightning-AI/lightning/pull/5244))

### Fixed

- Fixed `transfer_batch_to_device` for DDP with `len(devices_ids) == 1` ([#5195](https://github.com/Lightning-AI/lightning/pull/5195))
- Logging only on `not should_accumulate()` during training ([#5417](https://github.com/Lightning-AI/lightning/pull/5417))
- Resolve interpolation bug with Hydra ([#5406](https://github.com/Lightning-AI/lightning/pull/5406))
- Check environ before selecting a seed to prevent warning message ([#4743](https://github.com/Lightning-AI/lightning/pull/4743))
- Fixed signature mismatch in `model_to_device` of `DDPCPUHPCAccelerator` ([#5505](https://github.com/Lightning-AI/lightning/pull/5505))

## [1.1.3] - 2021-01-05

### Added

- Added a check for optimizer attached to `lr_scheduler` ([#5338](https://github.com/Lightning-AI/lightning/pull/5338))
- Added support for passing non-existing filepaths to `resume_from_checkpoint` ([#4402](https://github.com/Lightning-AI/lightning/pull/4402))

### Changed

- Skip restore from `resume_from_checkpoint` while `testing` ([#5161](https://github.com/Lightning-AI/lightning/pull/5161))
- Allowed `log_momentum` for adaptive optimizers in `LearningRateMonitor` ([#5333](https://github.com/Lightning-AI/lightning/pull/5333))
- Disabled checkpointing, earlystopping and logging with `fast_dev_run` ([#5277](https://github.com/Lightning-AI/lightning/pull/5277))
- Distributed group defaults to `WORLD` if `None` ([#5125](https://github.com/Lightning-AI/lightning/pull/5125))

### Fixed

- Fixed `trainer.test` returning non-test metrics ([#5214](https://github.com/Lightning-AI/lightning/pull/5214))
- Fixed metric state reset ([#5273](https://github.com/Lightning-AI/lightning/pull/5273))
- Fixed `--num-nodes` on `DDPSequentialPlugin` ([#5327](https://github.com/Lightning-AI/lightning/pull/5327))
- Fixed invalid value for `weights_summary` ([#5296](https://github.com/Lightning-AI/lightning/pull/5296))
- Fixed `Trainer.test` not using the latest `best_model_path` ([#5161](https://github.com/Lightning-AI/lightning/pull/5161))
- Fixed existence check for hparams not using underlying filesystem ([#5250](https://github.com/Lightning-AI/lightning/pull/5250))
- Fixed `LightningOptimizer` AMP bug ([#5191](https://github.com/Lightning-AI/lightning/pull/5191))
- Fixed casted key to string in `_flatten_dict` ([#5354](https://github.com/Lightning-AI/lightning/pull/5354))


## [1.1.2] - 2020-12-23

### Added

- Support number for logging with `sync_dist=True` ([#5080](https://github.com/Lightning-AI/lightning/pull/5080))
- Added offset logging step when resuming for Wandb logger ([#5050](https://github.com/Lightning-AI/lightning/pull/5050))

### Removed

- `enable_pl_optimizer=False` by default to temporarily fix AMP issues ([#5163](https://github.com/Lightning-AI/lightning/pull/5163))

### Fixed

- Metric reduction with Logging ([#5150](https://github.com/Lightning-AI/lightning/pull/5150))
- Remove nan loss in manual optimization ([#5121](https://github.com/Lightning-AI/lightning/pull/5121))
- Un-balanced logging properly supported ([#5119](https://github.com/Lightning-AI/lightning/pull/5119))
- Fix hanging in DDP HPC accelerators ([#5157](https://github.com/Lightning-AI/lightning/pull/5157))
- Fix reset `TensorRunningAccum` ([#5106](https://github.com/Lightning-AI/lightning/pull/5106))
- Updated `DALIClassificationLoader` to not use deprecated arguments ([#4925](https://github.com/Lightning-AI/lightning/pull/4925))
- Corrected call to `torch.no_grad` ([#5124](https://github.com/Lightning-AI/lightning/pull/5124))


## [1.1.1] - 2020-12-15

### Added

- Add a notebook example to reach a quick baseline of ~94% accuracy on CIFAR10 using Resnet in Lightning ([#4818](https://github.com/Lightning-AI/lightning/pull/4818))

### Changed

- Simplify accelerator steps ([#5015](https://github.com/Lightning-AI/lightning/pull/5015))
- Refactor load in checkpoint connector ([#4593](https://github.com/Lightning-AI/lightning/pull/4593))
- Fixed the saved filename in `ModelCheckpoint` when it already exists ([#4861](https://github.com/Lightning-AI/lightning/pull/4861))

### Removed

- Drop duplicate metrics ([#5014](https://github.com/Lightning-AI/lightning/pull/5014))
- Remove beta arg from F1 class and functional ([#5076](https://github.com/Lightning-AI/lightning/pull/5076))

### Fixed

- Fixed trainer by default `None` in `DDPAccelerator` ([#4915](https://github.com/Lightning-AI/lightning/pull/4915))
- Fixed `LightningOptimizer` to expose optimizer attributes ([#5095](https://github.com/Lightning-AI/lightning/pull/5095))
- Do not warn when the `name` key is used in the `lr_scheduler` dict ([#5057](https://github.com/Lightning-AI/lightning/pull/5057))
- Check if optimizer supports closure ([#4981](https://github.com/Lightning-AI/lightning/pull/4981))
- Add deprecated metric utility functions back to functional (
    [#5067](https://github.com/Lightning-AI/lightning/pull/5067),
    [#5068](https://github.com/Lightning-AI/lightning/pull/5068))
- Allow any input in `to_onnx` and `to_torchscript` ([#4378](https://github.com/Lightning-AI/lightning/pull/4378))
- Fixed `DDPHPCAccelerator` hangs in DDP construction by calling `init_device` ([#5157](https://github.com/Lightning-AI/lightning/pull/5157))


## [1.1.0] - 2020-12-09

### Added

- Added "monitor" key to saved `ModelCheckpoints` ([#4383](https://github.com/Lightning-AI/lightning/pull/4383))
- Added `ConfusionMatrix` class interface ([#4348](https://github.com/Lightning-AI/lightning/pull/4348))
- Added multiclass AUROC metric ([#4236](https://github.com/Lightning-AI/lightning/pull/4236))
- Added global step indexing to the checkpoint name for a better sub-epoch checkpointing experience ([#3807](https://github.com/Lightning-AI/lightning/pull/3807))
- Added optimizer hooks in callbacks ([#4379](https://github.com/Lightning-AI/lightning/pull/4379))
- Added option to log momentum ([#4384](https://github.com/Lightning-AI/lightning/pull/4384))
- Added `current_score` to `ModelCheckpoint.on_save_checkpoint` ([#4721](https://github.com/Lightning-AI/lightning/pull/4721))
- Added logging using `self.log` in train and evaluation for epoch end hooks (
    [#4552](https://github.com/Lightning-AI/lightning/pull/4552),
    [#4495](https://github.com/Lightning-AI/lightning/pull/4495),
    [#4439](https://github.com/Lightning-AI/lightning/pull/4439),
    [#4684](https://github.com/Lightning-AI/lightning/pull/4684),
    [#4913](https://github.com/Lightning-AI/lightning/pull/4913))
- Added ability for DDP plugin to modify optimizer state saving ([#4675](https://github.com/Lightning-AI/lightning/pull/4675))
- Added `prefix` argument in loggers ([#4557](https://github.com/Lightning-AI/lightning/pull/4557))
- Added printing of total num of params, trainable and non-trainable params in ModelSummary ([#4521](https://github.com/Lightning-AI/lightning/pull/4521))
- Added `PrecisionRecallCurve, ROC, AveragePrecision` class metric ([#4549](https://github.com/Lightning-AI/lightning/pull/4549))
- Added custom `Apex` and `NativeAMP` as `Precision plugins` ([#4355](https://github.com/Lightning-AI/lightning/pull/4355))
- Added `DALI MNIST` example ([#3721](https://github.com/Lightning-AI/lightning/pull/3721))
- Added `sharded plugin` for DDP for multi-gpu training memory optimizations (
    [#4639](https://github.com/Lightning-AI/lightning/pull/4639),
    [#4686](https://github.com/Lightning-AI/lightning/pull/4686),
    [#4737](https://github.com/Lightning-AI/lightning/pull/4737),
    [#4773](https://github.com/Lightning-AI/lightning/pull/4773))
- Added `experiment_id` to the NeptuneLogger ([#3462](https://github.com/Lightning-AI/lightning/pull/3462))
- Added `PyTorch Geometric` integration example with Lightning ([#4568](https://github.com/Lightning-AI/lightning/pull/4568))
- Added `all_gather` method to `LightningModule` which allows gradient based tensor synchronizations for use-cases such as negative sampling. ([#5012](https://github.com/Lightning-AI/lightning/pull/5012))
- Enabled `self.log` in most functions ([#4969](https://github.com/Lightning-AI/lightning/pull/4969))
- Added changeable extension variable for `ModelCheckpoint` ([#4977](https://github.com/Lightning-AI/lightning/pull/4977))


### Changed

- Tuner algorithms will be skipped if `fast_dev_run=True` ([#3903](https://github.com/Lightning-AI/lightning/pull/3903))
- `WandbLogger` does not force wandb `reinit` arg to True anymore and creates a run only when needed ([#4648](https://github.com/Lightning-AI/lightning/pull/4648))
- Changed `automatic_optimization` to be a model attribute ([#4602](https://github.com/Lightning-AI/lightning/pull/4602))
- Changed `Simple Profiler` report to order by percentage time spent + num calls ([#4880](https://github.com/Lightning-AI/lightning/pull/4880))
- Simplify optimization Logic ([#4984](https://github.com/Lightning-AI/lightning/pull/4984))
- Classification metrics overhaul ([#4837](https://github.com/Lightning-AI/lightning/pull/4837))
- Updated `fast_dev_run` to accept integer representing num_batches ([#4629](https://github.com/Lightning-AI/lightning/pull/4629))
- Refactored optimizer ([#4658](https://github.com/Lightning-AI/lightning/pull/4658))


### Deprecated

- Deprecated `prefix` argument in `ModelCheckpoint` ([#4765](https://github.com/Lightning-AI/lightning/pull/4765))
- Deprecated the old way of assigning hyper-parameters through `self.hparams = ...` ([#4813](https://github.com/Lightning-AI/lightning/pull/4813))
- Deprecated `mode='auto'` from `ModelCheckpoint` and `EarlyStopping` ([#4695](https://github.com/Lightning-AI/lightning/pull/4695))

### Removed

- Removed `reorder` parameter of the `auc` metric ([#5004](https://github.com/Lightning-AI/lightning/pull/5004))
- Removed `multiclass_roc` and `multiclass_precision_recall_curve`, use `roc` and `precision_recall_curve` instead ([#4549](https://github.com/Lightning-AI/lightning/pull/4549))

### Fixed

- Added feature to move tensors to CPU before saving ([#4309](https://github.com/Lightning-AI/lightning/pull/4309))
- Fixed `LoggerConnector` to have logged metrics on root device in DP ([#4138](https://github.com/Lightning-AI/lightning/pull/4138))
- Auto convert tensors to contiguous format when `gather_all` ([#4907](https://github.com/Lightning-AI/lightning/pull/4907))
- Fixed `PYTHONPATH` for ddp test model ([#4528](https://github.com/Lightning-AI/lightning/pull/4528))
- Fixed allowing logger to support indexing ([#4595](https://github.com/Lightning-AI/lightning/pull/4595))
- Fixed DDP and manual_optimization ([#4976](https://github.com/Lightning-AI/lightning/pull/4976))


## [1.0.8] - 2020-11-24

### Added

- Added casting to python types for numpy scalars when logging `hparams` ([#4647](https://github.com/Lightning-AI/lightning/pull/4647))
- Added warning when progress bar refresh rate is less than 20 on Google Colab to prevent crashing ([#4654](https://github.com/Lightning-AI/lightning/pull/4654))
- Added `F1` class metric ([#4656](https://github.com/Lightning-AI/lightning/pull/4656))

### Changed

- Consistently use `step=trainer.global_step` in `LearningRateMonitor` independently of `logging_interval` ([#4376](https://github.com/Lightning-AI/lightning/pull/4376))
- Metric states are no longer as default added to `state_dict` ([#4685](https://github.com/Lightning-AI/lightning/pull/4685))
- Renamed class metric `Fbeta` >> `FBeta` ([#4656](https://github.com/Lightning-AI/lightning/pull/4656))
- Model summary: add 1 decimal place ([#4745](https://github.com/Lightning-AI/lightning/pull/4745))
- Do not override `PYTHONWARNINGS` ([#4700](https://github.com/Lightning-AI/lightning/pull/4700))
- Changed `init_ddp_connection` moved from `DDP` to `DDPPlugin` ([#4407](https://github.com/Lightning-AI/lightning/pull/4407))


### Fixed

- Fixed checkpoint `hparams` dict casting when `omegaconf` is available ([#4770](https://github.com/Lightning-AI/lightning/pull/4770))
- Fixed incomplete progress bars when total batches not divisible by refresh rate ([#4577](https://github.com/Lightning-AI/lightning/pull/4577))
- Updated SSIM metric ([#4566](https://github.com/Lightning-AI/lightning/pull/4566))
- Fixed batch_arg_name - add `batch_arg_name` to all calls to `_adjust_batch_size`bug ([#4812](https://github.com/Lightning-AI/lightning/pull/4812))
- Fixed `torchtext` data to GPU ([#4785](https://github.com/Lightning-AI/lightning/pull/4785))
- Fixed a crash bug in MLFlow logger ([#4716](https://github.com/Lightning-AI/lightning/pull/4716))

## [1.0.7] - 2020-11-17

### Added

- Added lambda closure to `manual_optimizer_step` ([#4618](https://github.com/Lightning-AI/lightning/pull/4618))

### Changed

- Change Metrics `persistent` default mode to `False` ([#4685](https://github.com/Lightning-AI/lightning/pull/4685))
- LoggerConnector log_metrics will use `total_batch_idx` instead of `global_step` when logging on `training step` ([#4738](https://github.com/Lightning-AI/lightning/pull/4738))


### Fixed

- Prevent crash if `sync_dist=True` on CPU ([#4626](https://github.com/Lightning-AI/lightning/pull/4626))
- Fixed average pbar Metrics ([#4534](https://github.com/Lightning-AI/lightning/pull/4534))
- Fixed `setup` callback hook to correctly pass the LightningModule through ([#4608](https://github.com/Lightning-AI/lightning/pull/4608))
- Allowing decorate model init with saving `hparams` inside ([#4662](https://github.com/Lightning-AI/lightning/pull/4662))
- Fixed `split_idx` set by `LoggerConnector` in `on_trainer_init` to `Trainer`  ([#4697](https://github.com/Lightning-AI/lightning/pull/4697))


## [1.0.6] - 2020-11-11

### Added

- Added metrics aggregation in Horovod and fixed early stopping ([#3775](https://github.com/Lightning-AI/lightning/pull/3775))
- Added `manual_optimizer_step` which work with `AMP Native` and `accumulated_grad_batches` ([#4485](https://github.com/Lightning-AI/lightning/pull/4485))
- Added `persistent(mode)` method to metrics, to enable and disable metric states being added to `state_dict` ([#4482](https://github.com/Lightning-AI/lightning/pull/4482))
- Added congratulations at the end of our notebooks ([#4555](https://github.com/Lightning-AI/lightning/pull/4555))
- Added parameters `move_metrics_to_cpu` in Trainer to disable gpu leak ([#4592](https://github.com/Lightning-AI/lightning/pull/4592))


### Changed

- Changed `fsspec` to tuner ([#4458](https://github.com/Lightning-AI/lightning/pull/4458))
- Unify SLURM/TorchElastic under backend plugin ([#4578](https://github.com/Lightning-AI/lightning/pull/4578),
        [#4580](https://github.com/Lightning-AI/lightning/pull/4580),
        [#4581](https://github.com/Lightning-AI/lightning/pull/4581),
        [#4582](https://github.com/Lightning-AI/lightning/pull/4582),
        [#4583](https://github.com/Lightning-AI/lightning/pull/4583))

### Fixed

- Fixed feature-lack in `hpc_load` ([#4526](https://github.com/Lightning-AI/lightning/pull/4526))
- Fixed metrics states being overridden in DDP mode ([#4482](https://github.com/Lightning-AI/lightning/pull/4482))
- Fixed `lightning_getattr`, `lightning_hasattr` not finding the correct attributes in datamodule ([#4347](https://github.com/Lightning-AI/lightning/pull/4347))
- Fixed automatic optimization AMP by `manual_optimization_step` ([#4485](https://github.com/Lightning-AI/lightning/pull/4485))
- Replace `MisconfigurationException` with warning in `ModelCheckpoint` Callback ([#4560](https://github.com/Lightning-AI/lightning/pull/4560))
- Fixed logged keys in mlflow logger ([#4412](https://github.com/Lightning-AI/lightning/pull/4412))
- Fixed `is_picklable` by catching `AttributeError` ([#4508](https://github.com/Lightning-AI/lightning/pull/4508))
- Fixed multi test dataloaders dict `AttributeError` error ([#4480](https://github.com/Lightning-AI/lightning/pull/4480))
- Fixed show progress bar only for `progress_rank 0` on `DDP_SLURM` ([#4437](https://github.com/Lightning-AI/lightning/pull/4437))

## [1.0.5] - 2020-11-03

### Added

- Added PyTorch 1.7 Stable support ([#3821](https://github.com/Lightning-AI/lightning/pull/3821))
- Added timeout for `tpu_device_exists` to ensure process does not hang indefinitely ([#4340](https://github.com/Lightning-AI/lightning/pull/4340))

### Changed

- W&B log in sync with `Trainer` step ([#4405](https://github.com/Lightning-AI/lightning/pull/4405))
- Hook `on_after_backward` is called only when `optimizer_step` is being called ([#4439](https://github.com/Lightning-AI/lightning/pull/4439))
- Moved `track_and_norm_grad` into `training loop` and called only when `optimizer_step` is being called ([#4439](https://github.com/Lightning-AI/lightning/pull/4439))
- Changed type checker with explicit cast of `ref_model` object ([#4457](https://github.com/Lightning-AI/lightning/pull/4457))
- Changed `distributed_backend` -> `accelerator` ([#4429](https://github.com/Lightning-AI/lightning/pull/4429))

### Deprecated

- Deprecated passing `ModelCheckpoint` instance to `checkpoint_callback` Trainer argument ([#4336](https://github.com/Lightning-AI/lightning/pull/4336))

### Fixed

- Disable saving checkpoints if not trained ([#4372](https://github.com/Lightning-AI/lightning/pull/4372))
- Fixed error using `auto_select_gpus=True` with `gpus=-1` ([#4209](https://github.com/Lightning-AI/lightning/pull/4209))
- Disabled training when `limit_train_batches=0` ([#4371](https://github.com/Lightning-AI/lightning/pull/4371))
- Fixed that metrics do not store computational graph for all seen data ([#4313](https://github.com/Lightning-AI/lightning/pull/4313))
- Fixed AMP unscale for `on_after_backward` ([#4439](https://github.com/Lightning-AI/lightning/pull/4439))
- Fixed TorchScript export when module includes Metrics ([#4428](https://github.com/Lightning-AI/lightning/pull/4428))
- Fixed TorchScript trace method's data to device and docstring ([#4360](https://github.com/Lightning-AI/lightning/pull/4360))
- Fixed CSV logger warning ([#4419](https://github.com/Lightning-AI/lightning/pull/4419))
- Fixed skip DDP parameter sync ([#4301](https://github.com/Lightning-AI/lightning/pull/4301))
- Fixed `WandbLogger` _sanitize_callable function ([#4422](https://github.com/Lightning-AI/lightning/pull/4422))
- Fixed `AMP Native` `_unscale` gradient ([#4441](https://github.com/Lightning-AI/lightning/pull/4441))


## [1.0.4] - 2020-10-27

### Added

- Added `dirpath` and `filename` parameter in `ModelCheckpoint` ([#4213](https://github.com/Lightning-AI/lightning/pull/4213))
- Added plugins docs and DDPPlugin to customize ddp across all accelerators ([#4258](https://github.com/Lightning-AI/lightning/pull/4285))
- Added `strict` option to the scheduler dictionary ([#3586](https://github.com/Lightning-AI/lightning/pull/3586))
- Added `fsspec` support for profilers ([#4162](https://github.com/Lightning-AI/lightning/pull/4162))
- Added autogenerated helptext to `Trainer.add_argparse_args` ([#4344](https://github.com/Lightning-AI/lightning/pull/4344))
- Added support for string values in `Trainer`'s `profiler` parameter ([#3656](https://github.com/Lightning-AI/lightning/pull/3656))
- Added `optimizer_closure` to `optimizer.step` when supported ([#4190](https://github.com/Lightning-AI/lightning/pull/4190))
- Added unification of regression metrics ([#4166](https://github.com/Lightning-AI/lightning/pull/4166))
- Added checkpoint load from Bytes ([#4314](https://github.com/Lightning-AI/lightning/pull/4314))

### Changed

- Improved error messages for invalid `configure_optimizers` returns ([#3587](https://github.com/Lightning-AI/lightning/pull/3587))
- Allow changing the logged step value in `validation_step` ([#4130](https://github.com/Lightning-AI/lightning/pull/4130))
- Allow setting `replace_sampler_ddp=True` with a distributed sampler already added ([#4273](https://github.com/Lightning-AI/lightning/pull/4273))
- Fixed sanitized parameters for `WandbLogger.log_hyperparams` ([#4320](https://github.com/Lightning-AI/lightning/pull/4320))

### Deprecated

- Deprecated `filepath` in `ModelCheckpoint` ([#4213](https://github.com/Lightning-AI/lightning/pull/4213))
- Deprecated `reorder` parameter of the `auc` metric ([#4237](https://github.com/Lightning-AI/lightning/pull/4237))
- Deprecated bool values in `Trainer`'s `profiler` parameter ([#3656](https://github.com/Lightning-AI/lightning/pull/3656))

### Fixed

- Fixed setting device ids in DDP ([#4297](https://github.com/Lightning-AI/lightning/pull/4297))
- Fixed synchronization of best model path in `ddp_accelerator` ([#4323](https://github.com/Lightning-AI/lightning/pull/4323))
- Fixed `WandbLogger` not uploading checkpoint artifacts at the end of training ([#4341](https://github.com/Lightning-AI/lightning/pull/4341))
- Fixed `FBeta` computation ([#4183](https://github.com/Lightning-AI/lightning/pull/4183))
- Fixed `accumulation across batches` has completed `before breaking training loop` ([#4278](https://github.com/Lightning-AI/lightning/pull/4278))
- Fixed `ModelCheckpoint` don't increase current_epoch and global_step when not training ([#4291](https://github.com/Lightning-AI/lightning/pull/4291))
- Fixed `COMET_EXPERIMENT_KEY` environment variable usage in comet logger ([#4230](https://github.com/Lightning-AI/lightning/pull/4230))

## [1.0.3] - 2020-10-20

### Added

- Added persistent flag to `Metric.add_state` ([#4195](https://github.com/Lightning-AI/lightning/pull/4195))

### Changed

- Used `checkpoint_connector.hpc_save` in SLURM ([#4217](https://github.com/Lightning-AI/lightning/pull/4217))
- Moved base req. to root ([#4219](https://github.com/Lightning-AI/lightning/pull/4219))

### Fixed

- Fixed `hparams` assign in init ([#4189](https://github.com/Lightning-AI/lightning/pull/4189))
- Fixed overwrite check for model hooks ([#4010](https://github.com/Lightning-AI/lightning/pull/4010))


## [1.0.2] - 2020-10-15

### Added

- Added trace functionality to the function `to_torchscript` ([#4142](https://github.com/Lightning-AI/lightning/pull/4142))

### Changed

- Called `on_load_checkpoint` before loading `state_dict` ([#4057](https://github.com/Lightning-AI/lightning/pull/4057))

### Removed

- Removed duplicate metric vs step log for train loop ([#4173](https://github.com/Lightning-AI/lightning/pull/4173))

### Fixed

- Fixed the `self.log` problem in `validation_step()` ([#4169](https://github.com/Lightning-AI/lightning/pull/4169))
- Fixed `hparams` saving - save the state when `save_hyperparameters()` is called [in `__init__`] ([#4163](https://github.com/Lightning-AI/lightning/pull/4163))
- Fixed runtime failure while exporting `hparams` to yaml ([#4158](https://github.com/Lightning-AI/lightning/pull/4158))


## [1.0.1] - 2020-10-14

### Added

- Added getstate/setstate method for torch.save serialization ([#4127](https://github.com/Lightning-AI/lightning/pull/4127))


## [1.0.0] - 2020-10-13

### Added

- Added Explained Variance Metric + metric fix ([#4013](https://github.com/Lightning-AI/lightning/pull/4013))
- Added Metric <-> Lightning Module integration tests ([#4008](https://github.com/Lightning-AI/lightning/pull/4008))
- Added parsing OS env vars in `Trainer` ([#4022](https://github.com/Lightning-AI/lightning/pull/4022))
- Added classification metrics ([#4043](https://github.com/Lightning-AI/lightning/pull/4043))
- Updated explained variance metric ([#4024](https://github.com/Lightning-AI/lightning/pull/4024))
- Enabled plugins ([#4041](https://github.com/Lightning-AI/lightning/pull/4041))
- Enabled custom clusters ([#4048](https://github.com/Lightning-AI/lightning/pull/4048))
- Enabled passing in custom accelerators ([#4050](https://github.com/Lightning-AI/lightning/pull/4050))
- Added `LightningModule.toggle_optimizer` ([#4058](https://github.com/Lightning-AI/lightning/pull/4058))
- Added `LightningModule.manual_backward` ([#4063](https://github.com/Lightning-AI/lightning/pull/4063))
- Added `output` argument to `*_batch_end` hooks ([#3965](https://github.com/Lightning-AI/lightning/pull/3965),
    [#3966](https://github.com/Lightning-AI/lightning/pull/3966))
- Added `output` argument to `*_epoch_end` hooks ([#3967](https://github.com/Lightning-AI/lightning/pull/3967))

### Changed

- Integrated metrics API with self.log ([#3961](https://github.com/Lightning-AI/lightning/pull/3961))
- Decoupled Apex ([#4052](https://github.com/Lightning-AI/lightning/pull/4052),
        [#4054](https://github.com/Lightning-AI/lightning/pull/4054),
        [#4055](https://github.com/Lightning-AI/lightning/pull/4055),
        [#4056](https://github.com/Lightning-AI/lightning/pull/4056),
        [#4058](https://github.com/Lightning-AI/lightning/pull/4058),
        [#4060](https://github.com/Lightning-AI/lightning/pull/4060),
        [#4061](https://github.com/Lightning-AI/lightning/pull/4061),
        [#4062](https://github.com/Lightning-AI/lightning/pull/4062),
        [#4063](https://github.com/Lightning-AI/lightning/pull/4063),
        [#4064](https://github.com/Lightning-AI/lightning/pull/4064),
        [#4065](https://github.com/Lightning-AI/lightning/pull/4065))
- Renamed all backends to `Accelerator` ([#4066](https://github.com/Lightning-AI/lightning/pull/4066))
- Enabled manual returns ([#4089](https://github.com/Lightning-AI/lightning/pull/4089))

### Removed

- Removed support for EvalResult and TrainResult ([#3968](https://github.com/Lightning-AI/lightning/pull/3968))
- Removed deprecated trainer flags: `overfit_pct`, `log_save_interval`, `row_log_interval` ([#3969](https://github.com/Lightning-AI/lightning/pull/3969))
- Removed deprecated early_stop_callback ([#3982](https://github.com/Lightning-AI/lightning/pull/3982))
- Removed deprecated model hooks ([#3980](https://github.com/Lightning-AI/lightning/pull/3980))
- Removed deprecated callbacks ([#3979](https://github.com/Lightning-AI/lightning/pull/3979))
- Removed `trainer` argument in `LightningModule.backward` [#4056](https://github.com/Lightning-AI/lightning/pull/4056))

### Fixed

- Fixed `current_epoch` property update to reflect true epoch number inside `LightningDataModule`, when `reload_dataloaders_every_epoch=True`. ([#3974](https://github.com/Lightning-AI/lightning/pull/3974))
- Fixed to print scaler value in progress bar ([#4053](https://github.com/Lightning-AI/lightning/pull/4053))
- Fixed mismatch between docstring and code regarding when `on_load_checkpoint` hook is called ([#3996](https://github.com/Lightning-AI/lightning/pull/3996))


## [0.10.0] - 2020-10-07

### Added

- Added new Metrics API. ([#3868](https://github.com/Lightning-AI/lightning/pull/3868), [#3921](https://github.com/Lightning-AI/lightning/pull/3921))
- Enable PyTorch 1.7 compatibility ([#3541](https://github.com/Lightning-AI/lightning/pull/3541))
- Added `LightningModule.to_torchscript` to support exporting as `ScriptModule` ([#3258](https://github.com/Lightning-AI/lightning/pull/3258))
- Added warning when dropping unpicklable `hparams` ([#2874](https://github.com/Lightning-AI/lightning/pull/2874))
- Added EMB similarity ([#3349](https://github.com/Lightning-AI/lightning/pull/3349))
- Added `ModelCheckpoint.to_yaml` method ([#3048](https://github.com/Lightning-AI/lightning/pull/3048))
- Allow `ModelCheckpoint` monitor to be `None`, meaning it will always save ([#3630](https://github.com/Lightning-AI/lightning/pull/3630))
- Disabled optimizers setup during testing ([#3059](https://github.com/Lightning-AI/lightning/pull/3059))
- Added support for datamodules to save and load checkpoints when training ([#3563](https://github.com/Lightning-AI/lightning/pull/3563))
- Added support for datamodule in learning rate finder ([#3425](https://github.com/Lightning-AI/lightning/pull/3425))
- Added gradient clip test for native AMP ([#3754](https://github.com/Lightning-AI/lightning/pull/3754))
- Added dist lib to enable syncing anything across devices ([#3762](https://github.com/Lightning-AI/lightning/pull/3762))
- Added `broadcast` to `TPUBackend` ([#3814](https://github.com/Lightning-AI/lightning/pull/3814))
- Added `XLADeviceUtils` class to check XLA device type ([#3274](https://github.com/Lightning-AI/lightning/pull/3274))

### Changed

- Refactored accelerator backends:
   * moved TPU `xxx_step` to backend ([#3118](https://github.com/Lightning-AI/lightning/pull/3118))
   * refactored DDP backend `forward` ([#3119](https://github.com/Lightning-AI/lightning/pull/3119))
   * refactored GPU backend `__step` ([#3120](https://github.com/Lightning-AI/lightning/pull/3120))
   * refactored Horovod backend ([#3121](https://github.com/Lightning-AI/lightning/pull/3121),
        [#3122](https://github.com/Lightning-AI/lightning/pull/3122))
   * remove obscure forward call in eval + CPU backend `___step` ([#3123](https://github.com/Lightning-AI/lightning/pull/3123))
   * reduced all simplified forward ([#3126](https://github.com/Lightning-AI/lightning/pull/3126))
   * added hook base method ([#3127](https://github.com/Lightning-AI/lightning/pull/3127))
   * refactor eval loop to use hooks - use `test_mode` for if so we can split later ([#3129](https://github.com/Lightning-AI/lightning/pull/3129))
   * moved `___step_end` hooks ([#3130](https://github.com/Lightning-AI/lightning/pull/3130))
   * training forward refactor ([#3134](https://github.com/Lightning-AI/lightning/pull/3134))
   * training AMP scaling refactor ([#3135](https://github.com/Lightning-AI/lightning/pull/3135))
   * eval step scaling factor ([#3136](https://github.com/Lightning-AI/lightning/pull/3136))
   * add eval loop object to streamline eval loop ([#3138](https://github.com/Lightning-AI/lightning/pull/3138))
   * refactored dataloader process hook ([#3139](https://github.com/Lightning-AI/lightning/pull/3139))
   * refactored inner eval loop ([#3141](https://github.com/Lightning-AI/lightning/pull/3141))
   * final inner eval loop hooks ([#3154](https://github.com/Lightning-AI/lightning/pull/3154))
   * clean up hooks in `run_evaluation` ([#3156](https://github.com/Lightning-AI/lightning/pull/3156))
   * clean up data reset ([#3161](https://github.com/Lightning-AI/lightning/pull/3161))
   * expand eval loop out ([#3165](https://github.com/Lightning-AI/lightning/pull/3165))
   * moved hooks around in eval loop ([#3195](https://github.com/Lightning-AI/lightning/pull/3195))
   * remove `_evaluate` fx ([#3197](https://github.com/Lightning-AI/lightning/pull/3197))
   * `Trainer.fit` hook clean up ([#3198](https://github.com/Lightning-AI/lightning/pull/3198))
   * DDPs train hooks ([#3203](https://github.com/Lightning-AI/lightning/pull/3203))
   * refactor DDP backend ([#3204](https://github.com/Lightning-AI/lightning/pull/3204),
        [#3207](https://github.com/Lightning-AI/lightning/pull/3207),
        [#3208](https://github.com/Lightning-AI/lightning/pull/3208),
        [#3209](https://github.com/Lightning-AI/lightning/pull/3209),
        [#3210](https://github.com/Lightning-AI/lightning/pull/3210))
   * reduced accelerator selection ([#3211](https://github.com/Lightning-AI/lightning/pull/3211))
   * group prepare data hook ([#3212](https://github.com/Lightning-AI/lightning/pull/3212))
   * added data connector ([#3285](https://github.com/Lightning-AI/lightning/pull/3285))
   * modular is_overridden ([#3290](https://github.com/Lightning-AI/lightning/pull/3290))
   * adding `Trainer.tune()` ([#3293](https://github.com/Lightning-AI/lightning/pull/3293))
   * move `run_pretrain_routine` -> `setup_training` ([#3294](https://github.com/Lightning-AI/lightning/pull/3294))
   * move train outside of setup training ([#3297](https://github.com/Lightning-AI/lightning/pull/3297))
   * move `prepare_data` to data connector ([#3307](https://github.com/Lightning-AI/lightning/pull/3307))
   * moved accelerator router ([#3309](https://github.com/Lightning-AI/lightning/pull/3309))
   * train loop refactor - moving train loop to own object ([#3310](https://github.com/Lightning-AI/lightning/pull/3310),
        [#3312](https://github.com/Lightning-AI/lightning/pull/3312),
        [#3313](https://github.com/Lightning-AI/lightning/pull/3313),
        [#3314](https://github.com/Lightning-AI/lightning/pull/3314))
   * duplicate data interface definition up into DataHooks class ([#3344](https://github.com/Lightning-AI/lightning/pull/3344))
   * inner train loop ([#3359](https://github.com/Lightning-AI/lightning/pull/3359),
        [#3361](https://github.com/Lightning-AI/lightning/pull/3361),
        [#3362](https://github.com/Lightning-AI/lightning/pull/3362),
        [#3363](https://github.com/Lightning-AI/lightning/pull/3363),
        [#3365](https://github.com/Lightning-AI/lightning/pull/3365),
        [#3366](https://github.com/Lightning-AI/lightning/pull/3366),
        [#3367](https://github.com/Lightning-AI/lightning/pull/3367),
        [#3368](https://github.com/Lightning-AI/lightning/pull/3368),
        [#3369](https://github.com/Lightning-AI/lightning/pull/3369),
        [#3370](https://github.com/Lightning-AI/lightning/pull/3370),
        [#3371](https://github.com/Lightning-AI/lightning/pull/3371),
        [#3372](https://github.com/Lightning-AI/lightning/pull/3372),
        [#3373](https://github.com/Lightning-AI/lightning/pull/3373),
        [#3374](https://github.com/Lightning-AI/lightning/pull/3374),
        [#3375](https://github.com/Lightning-AI/lightning/pull/3375),
        [#3376](https://github.com/Lightning-AI/lightning/pull/3376),
        [#3385](https://github.com/Lightning-AI/lightning/pull/3385),
        [#3388](https://github.com/Lightning-AI/lightning/pull/3388),
        [#3397](https://github.com/Lightning-AI/lightning/pull/3397))
   * all logging related calls in a connector ([#3395](https://github.com/Lightning-AI/lightning/pull/3395))
   * device parser ([#3400](https://github.com/Lightning-AI/lightning/pull/3400),
        [#3405](https://github.com/Lightning-AI/lightning/pull/3405))
   * added model connector ([#3407](https://github.com/Lightning-AI/lightning/pull/3407))
   * moved eval loop logging to loggers ([#3408](https://github.com/Lightning-AI/lightning/pull/3408))
   * moved eval loop (#3412[#3408](https://github.com/Lightning-AI/lightning/pull/3408))
   * trainer/separate argparse ([#3421](https://github.com/Lightning-AI/lightning/pull/3421),
        [#3428](https://github.com/Lightning-AI/lightning/pull/3428),
        [#3432](https://github.com/Lightning-AI/lightning/pull/3432))
   * move `lr_finder` ([#3434](https://github.com/Lightning-AI/lightning/pull/3434))
   * organize args (#[#3435](https://github.com/Lightning-AI/lightning/pull/3435),
        [#3442](https://github.com/Lightning-AI/lightning/pull/3442),
        [#3447](https://github.com/Lightning-AI/lightning/pull/3447),
        [#3448](https://github.com/Lightning-AI/lightning/pull/3448),
        [#3449](https://github.com/Lightning-AI/lightning/pull/3449),
        [#3456](https://github.com/Lightning-AI/lightning/pull/3456))
   * move specific accelerator code ([#3457](https://github.com/Lightning-AI/lightning/pull/3457))
   * group connectors ([#3472](https://github.com/Lightning-AI/lightning/pull/3472))
   * accelerator connector methods x/n ([#3469](https://github.com/Lightning-AI/lightning/pull/3469),
        [#3470](https://github.com/Lightning-AI/lightning/pull/3470),
        [#3474](https://github.com/Lightning-AI/lightning/pull/3474))
   * merge backends x/n ([#3476](https://github.com/Lightning-AI/lightning/pull/3476),
        [#3477](https://github.com/Lightning-AI/lightning/pull/3477),
        [#3478](https://github.com/Lightning-AI/lightning/pull/3478),
        [#3480](https://github.com/Lightning-AI/lightning/pull/3480),
        [#3482](https://github.com/Lightning-AI/lightning/pull/3482))
   * apex plugin ([#3502](https://github.com/Lightning-AI/lightning/pull/3502))
   * precision plugins ([#3504](https://github.com/Lightning-AI/lightning/pull/3504))
   * Result - make monitor default to `checkpoint_on` to simplify ([#3571](https://github.com/Lightning-AI/lightning/pull/3571))
   * reference to the Trainer on the `LightningDataModule` ([#3684](https://github.com/Lightning-AI/lightning/pull/3684))
   * add `.log` to lightning module ([#3686](https://github.com/Lightning-AI/lightning/pull/3686),
        [#3699](https://github.com/Lightning-AI/lightning/pull/3699),
        [#3701](https://github.com/Lightning-AI/lightning/pull/3701),
        [#3704](https://github.com/Lightning-AI/lightning/pull/3704),
        [#3715](https://github.com/Lightning-AI/lightning/pull/3715))
   * enable tracking original metric when step and epoch are both true ([#3685](https://github.com/Lightning-AI/lightning/pull/3685))
   * deprecated results obj, added support for simpler comms ([#3681](https://github.com/Lightning-AI/lightning/pull/3681))
   * move backends back to individual files ([#3712](https://github.com/Lightning-AI/lightning/pull/3712))
   * fixes logging for eval steps ([#3763](https://github.com/Lightning-AI/lightning/pull/3763))
   * decoupled DDP, DDP spawn ([#3733](https://github.com/Lightning-AI/lightning/pull/3733),
        [#3766](https://github.com/Lightning-AI/lightning/pull/3766),
        [#3767](https://github.com/Lightning-AI/lightning/pull/3767),
        [#3774](https://github.com/Lightning-AI/lightning/pull/3774),
        [#3802](https://github.com/Lightning-AI/lightning/pull/3802),
        [#3806](https://github.com/Lightning-AI/lightning/pull/3806),
        [#3817](https://github.com/Lightning-AI/lightning/pull/3817),
        [#3819](https://github.com/Lightning-AI/lightning/pull/3819),
        [#3927](https://github.com/Lightning-AI/lightning/pull/3927))
   * remove weight loading hack for ddp_cpu ([#3808](https://github.com/Lightning-AI/lightning/pull/3808))
   * separate `torchelastic` from DDP ([#3810](https://github.com/Lightning-AI/lightning/pull/3810))
   * separate SLURM from DDP ([#3809](https://github.com/Lightning-AI/lightning/pull/3809))
   * decoupled DDP2 ([#3816](https://github.com/Lightning-AI/lightning/pull/3816))
   * bug fix with logging val epoch end + monitor ([#3812](https://github.com/Lightning-AI/lightning/pull/3812))
   * callback system and init DDP ([#3836](https://github.com/Lightning-AI/lightning/pull/3836))
   * adding compute environments ([#3837](https://github.com/Lightning-AI/lightning/pull/3837), [#3842](https://github.com/Lightning-AI/lightning/pull/3842))
   * epoch can now log independently ([#3843](https://github.com/Lightning-AI/lightning/pull/3843))
   * test selecting the correct backend. temp backends while slurm and TorchElastic are decoupled ([#3848](https://github.com/Lightning-AI/lightning/pull/3848))
   * fixed `init_slurm_connection` causing hostname errors ([#3856](https://github.com/Lightning-AI/lightning/pull/3856))
   * moves init apex from LM to apex connector ([#3923](https://github.com/Lightning-AI/lightning/pull/3923))
   * moves sync bn to each backend ([#3925](https://github.com/Lightning-AI/lightning/pull/3925))
   * moves configure ddp to each backend ([#3924](https://github.com/Lightning-AI/lightning/pull/3924))
- Deprecation warning ([#3844](https://github.com/Lightning-AI/lightning/pull/3844))
- Changed `LearningRateLogger` to `LearningRateMonitor` ([#3251](https://github.com/Lightning-AI/lightning/pull/3251))
- Used `fsspec` instead of `gfile` for all IO ([#3320](https://github.com/Lightning-AI/lightning/pull/3320))
    * Swapped `torch.load` for `fsspec` load in DDP spawn backend ([#3787](https://github.com/Lightning-AI/lightning/pull/3787))
    * Swapped `torch.load` for `fsspec` load in cloud_io loading ([#3692](https://github.com/Lightning-AI/lightning/pull/3692))
    * Added support for `to_disk()` to use remote filepaths with `fsspec` ([#3930](https://github.com/Lightning-AI/lightning/pull/3930))
    * Updated model_checkpoint's to_yaml to use `fsspec` open ([#3801](https://github.com/Lightning-AI/lightning/pull/3801))
    * Fixed `fsspec` is inconsistent when doing `fs.ls` ([#3805](https://github.com/Lightning-AI/lightning/pull/3805))
- Refactor `GPUStatsMonitor` to improve training speed ([#3257](https://github.com/Lightning-AI/lightning/pull/3257))
- Changed IoU score behavior for classes absent in target and pred ([#3098](https://github.com/Lightning-AI/lightning/pull/3098))
- Changed IoU `remove_bg` bool to `ignore_index` optional int ([#3098](https://github.com/Lightning-AI/lightning/pull/3098))
- Changed defaults of `save_top_k` and `save_last` to `None` in ModelCheckpoint ([#3680](https://github.com/Lightning-AI/lightning/pull/3680))
- `row_log_interval` and `log_save_interval` are now based on training loop's `global_step` instead of epoch-internal batch index ([#3667](https://github.com/Lightning-AI/lightning/pull/3667))
- Silenced some warnings. verified ddp refactors ([#3483](https://github.com/Lightning-AI/lightning/pull/3483))
- Cleaning up stale logger tests ([#3490](https://github.com/Lightning-AI/lightning/pull/3490))
- Allow `ModelCheckpoint` monitor to be `None` ([#3633](https://github.com/Lightning-AI/lightning/pull/3633))
- Enable `None` model checkpoint default ([#3669](https://github.com/Lightning-AI/lightning/pull/3669))
- Skipped `best_model_path` if `checkpoint_callback` is `None` ([#2962](https://github.com/Lightning-AI/lightning/pull/2962))
- Used `raise .. from ..` to explicitly chain exceptions ([#3750](https://github.com/Lightning-AI/lightning/pull/3750))
-  Mocking loggers ([#3596](https://github.com/Lightning-AI/lightning/pull/3596),
    [#3617](https://github.com/Lightning-AI/lightning/pull/3617),
    [#3851](https://github.com/Lightning-AI/lightning/pull/3851),
    [#3859](https://github.com/Lightning-AI/lightning/pull/3859),
    [#3884](https://github.com/Lightning-AI/lightning/pull/3884),
    [#3853](https://github.com/Lightning-AI/lightning/pull/3853),
    [#3910](https://github.com/Lightning-AI/lightning/pull/3910),
    [#3889](https://github.com/Lightning-AI/lightning/pull/3889),
    [#3926](https://github.com/Lightning-AI/lightning/pull/3926))
- Write predictions in LightningModule instead of EvalResult [#3882](https://github.com/Lightning-AI/lightning/pull/3882)

### Deprecated

- Deprecated `TrainResult` and `EvalResult`, use `self.log` and `self.write` from the `LightningModule` to log metrics and write predictions. `training_step` can now only return a scalar (for the loss) or a dictionary with anything you want. ([#3681](https://github.com/Lightning-AI/lightning/pull/3681))
- Deprecate `early_stop_callback` Trainer argument ([#3845](https://github.com/Lightning-AI/lightning/pull/3845))
- Rename Trainer arguments `row_log_interval` >> `log_every_n_steps` and `log_save_interval` >> `flush_logs_every_n_steps` ([#3748](https://github.com/Lightning-AI/lightning/pull/3748))

### Removed

- Removed experimental Metric API ([#3943](https://github.com/Lightning-AI/lightning/pull/3943),
        [#3949](https://github.com/Lightning-AI/lightning/pull/3949),
        [#3946](https://github.com/Lightning-AI/lightning/pull/3946)), listed changes before final removal:
    * Added `EmbeddingSimilarity` metric ([#3349](https://github.com/Lightning-AI/lightning/pull/3349), [#3358](https://github.com/Lightning-AI/lightning/pull/3358))
    * Added hooks to metric module interface ([#2528](https://github.com/Lightning-AI/lightning/pull/2528))
    * Added error when AUROC metric is used for multiclass problems ([#3350](https://github.com/Lightning-AI/lightning/pull/3350))
    * Fixed `ModelCheckpoint` with `save_top_k=-1` option not tracking the best models when a monitor metric is available ([#3735](https://github.com/Lightning-AI/lightning/pull/3735))
    * Fixed counter-intuitive error being thrown in `Accuracy` metric for zero target tensor ([#3764](https://github.com/Lightning-AI/lightning/pull/3764))
    * Fixed aggregation of metrics ([#3517](https://github.com/Lightning-AI/lightning/pull/3517))
    * Fixed Metric aggregation ([#3321](https://github.com/Lightning-AI/lightning/pull/3321))
    * Fixed RMSLE metric ([#3188](https://github.com/Lightning-AI/lightning/pull/3188))
    * Renamed `reduction` to `class_reduction` in classification metrics ([#3322](https://github.com/Lightning-AI/lightning/pull/3322))
    * Changed `class_reduction` similar to sklearn for classification metrics ([#3322](https://github.com/Lightning-AI/lightning/pull/3322))
    * Renaming of precision recall metric ([#3308](https://github.com/Lightning-AI/lightning/pull/3308))

### Fixed

- Fixed `on_train_batch_start` hook to end epoch early ([#3700](https://github.com/Lightning-AI/lightning/pull/3700))
- Fixed `num_sanity_val_steps` is clipped to `limit_val_batches` ([#2917](https://github.com/Lightning-AI/lightning/pull/2917))
- Fixed ONNX model save on GPU ([#3145](https://github.com/Lightning-AI/lightning/pull/3145))
- Fixed `GpuUsageLogger` to work on different platforms ([#3008](https://github.com/Lightning-AI/lightning/pull/3008))
- Fixed auto-scale batch size not dumping `auto_lr_find` parameter ([#3151](https://github.com/Lightning-AI/lightning/pull/3151))
- Fixed `batch_outputs` with optimizer frequencies ([#3229](https://github.com/Lightning-AI/lightning/pull/3229))
- Fixed setting batch size in `LightningModule.datamodule` when using `auto_scale_batch_size` ([#3266](https://github.com/Lightning-AI/lightning/pull/3266))
- Fixed Horovod distributed backend compatibility with native AMP ([#3404](https://github.com/Lightning-AI/lightning/pull/3404))
- Fixed batch size auto scaling exceeding the size of the dataset ([#3271](https://github.com/Lightning-AI/lightning/pull/3271))
- Fixed getting `experiment_id` from MLFlow only once instead of each training loop ([#3394](https://github.com/Lightning-AI/lightning/pull/3394))
- Fixed `overfit_batches` which now correctly disables shuffling for the training loader. ([#3501](https://github.com/Lightning-AI/lightning/pull/3501))
- Fixed gradient norm tracking for `row_log_interval > 1` ([#3489](https://github.com/Lightning-AI/lightning/pull/3489))
- Fixed `ModelCheckpoint` name formatting ([#3164](https://github.com/Lightning-AI/lightning/pull/3163))
- Fixed example implementation of AutoEncoder ([#3190](https://github.com/Lightning-AI/lightning/pull/3190))
- Fixed invalid paths when remote logging with TensorBoard ([#3236](https://github.com/Lightning-AI/lightning/pull/3236))
- Fixed change `t()` to `transpose()` as XLA devices do not support `.t()` on 1-dim tensor ([#3252](https://github.com/Lightning-AI/lightning/pull/3252))
- Fixed (weights only) checkpoints loading without PL ([#3287](https://github.com/Lightning-AI/lightning/pull/3287))
- Fixed `gather_all_tensors` cross GPUs in DDP ([#3319](https://github.com/Lightning-AI/lightning/pull/3319))
- Fixed CometML save dir ([#3419](https://github.com/Lightning-AI/lightning/pull/3419))
- Fixed forward key metrics ([#3467](https://github.com/Lightning-AI/lightning/pull/3467))
- Fixed normalize mode at confusion matrix (replace NaNs with zeros) ([#3465](https://github.com/Lightning-AI/lightning/pull/3465))
- Fixed global step increment in training loop when `training_epoch_end` hook is used ([#3673](https://github.com/Lightning-AI/lightning/pull/3673))
- Fixed dataloader shuffling not getting turned off with `overfit_batches > 0` and `distributed_backend = "ddp"` ([#3534](https://github.com/Lightning-AI/lightning/pull/3534))
- Fixed determinism in `DDPSpawnBackend` when using `seed_everything` in main process ([#3335](https://github.com/Lightning-AI/lightning/pull/3335))
- Fixed `ModelCheckpoint` `period` to actually save every `period` epochs ([#3630](https://github.com/Lightning-AI/lightning/pull/3630))
- Fixed `val_progress_bar` total with `num_sanity_val_steps` ([#3751](https://github.com/Lightning-AI/lightning/pull/3751))
- Fixed Tuner dump: add `current_epoch` to dumped_params ([#3261](https://github.com/Lightning-AI/lightning/pull/3261))
- Fixed `current_epoch` and `global_step` properties mismatch between `Trainer` and `LightningModule` ([#3785](https://github.com/Lightning-AI/lightning/pull/3785))
- Fixed learning rate scheduler for optimizers with internal state ([#3897](https://github.com/Lightning-AI/lightning/pull/3897))
- Fixed `tbptt_reduce_fx` when non-floating tensors are logged ([#3796](https://github.com/Lightning-AI/lightning/pull/3796))
- Fixed model checkpoint frequency ([#3852](https://github.com/Lightning-AI/lightning/pull/3852))
- Fixed logging non-tensor scalar with result breaks subsequent epoch aggregation ([#3855](https://github.com/Lightning-AI/lightning/pull/3855))
- Fixed `TrainerEvaluationLoopMixin` activates `model.train()` at the end ([#3858](https://github.com/Lightning-AI/lightning/pull/3858))
- Fixed `overfit_batches` when using with multiple val/test_dataloaders ([#3857](https://github.com/Lightning-AI/lightning/pull/3857))
- Fixed enables `training_step` to return `None` ([#3862](https://github.com/Lightning-AI/lightning/pull/3862))
- Fixed init nan for checkpointing ([#3863](https://github.com/Lightning-AI/lightning/pull/3863))
- Fixed for `load_from_checkpoint` ([#2776](https://github.com/Lightning-AI/lightning/pull/2776))
- Fixes incorrect `batch_sizes` when Dataloader returns a dict with multiple tensors ([#3668](https://github.com/Lightning-AI/lightning/pull/3668))
- Fixed unexpected signature for `validation_step` ([#3947](https://github.com/Lightning-AI/lightning/pull/3947))

## [0.9.0] - 2020-08-20

### Added

- Added SyncBN for DDP ([#2801](https://github.com/Lightning-AI/lightning/pull/2801),
     [#2838](https://github.com/Lightning-AI/lightning/pull/2838))
- Added basic `CSVLogger` ([#2721](https://github.com/Lightning-AI/lightning/pull/2721))
- Added SSIM metrics ([#2671](https://github.com/Lightning-AI/lightning/pull/2671))
- Added BLEU metrics ([#2535](https://github.com/Lightning-AI/lightning/pull/2535))
- Added support to export a model to ONNX format ([#2596](https://github.com/Lightning-AI/lightning/pull/2596))
- Added support for `Trainer(num_sanity_val_steps=-1)` to check all validation data before training ([#2246](https://github.com/Lightning-AI/lightning/pull/2246))
- Added struct. output:
  * tests for val loop flow ([#2605](https://github.com/Lightning-AI/lightning/pull/2605))
  * `EvalResult` support for train and val. loop ([#2615](https://github.com/Lightning-AI/lightning/pull/2615),
       [#2651](https://github.com/Lightning-AI/lightning/pull/2651))
  * weighted average in results obj ([#2930](https://github.com/Lightning-AI/lightning/pull/2930))
  * fix result obj DP auto reduce ([#3013](https://github.com/Lightning-AI/lightning/pull/3013))
- Added class `LightningDataModule` ([#2668](https://github.com/Lightning-AI/lightning/pull/2668))
- Added support for PyTorch 1.6 ([#2745](https://github.com/Lightning-AI/lightning/pull/2745))
- Added call DataModule hooks implicitly in trainer ([#2755](https://github.com/Lightning-AI/lightning/pull/2755))
- Added support for Mean in DDP Sync ([#2568](https://github.com/Lightning-AI/lightning/pull/2568))
- Added remaining `sklearn` metrics: `AveragePrecision`, `BalancedAccuracy`, `CohenKappaScore`, `DCG`, `Hamming`, `Hinge`, `Jaccard`, `MeanAbsoluteError`, `MeanSquaredError`, `MeanSquaredLogError`, `MedianAbsoluteError`, `R2Score`, `MeanPoissonDeviance`, `MeanGammaDeviance`, `MeanTweedieDeviance`, `ExplainedVariance` ([#2562](https://github.com/Lightning-AI/lightning/pull/2562))
- Added support for `limit_{mode}_batches (int)` to work with infinite dataloader (IterableDataset) ([#2840](https://github.com/Lightning-AI/lightning/pull/2840))
- Added support returning python scalars in DP ([#1935](https://github.com/Lightning-AI/lightning/pull/1935))
- Added support to Tensorboard logger for OmegaConf `hparams` ([#2846](https://github.com/Lightning-AI/lightning/pull/2846))
- Added tracking of basic states in `Trainer` ([#2541](https://github.com/Lightning-AI/lightning/pull/2541))
- Tracks all outputs including TBPTT and multiple optimizers ([#2890](https://github.com/Lightning-AI/lightning/pull/2890))
- Added GPU Usage Logger ([#2932](https://github.com/Lightning-AI/lightning/pull/2932))
- Added `strict=False` for `load_from_checkpoint` ([#2819](https://github.com/Lightning-AI/lightning/pull/2819))
- Added saving test predictions on multiple GPUs ([#2926](https://github.com/Lightning-AI/lightning/pull/2926))
- Auto log the computational graph for loggers that support this ([#3003](https://github.com/Lightning-AI/lightning/pull/3003))
- Added warning when changing monitor and using results obj ([#3014](https://github.com/Lightning-AI/lightning/pull/3014))
- Added a hook `transfer_batch_to_device` to the `LightningDataModule` ([#3038](https://github.com/Lightning-AI/lightning/pull/3038))

### Changed

- Truncated long version numbers in progress bar ([#2594](https://github.com/Lightning-AI/lightning/pull/2594))
- Enabling val/test loop disabling ([#2692](https://github.com/Lightning-AI/lightning/pull/2692))
- Refactored into `accelerator` module:
    * GPU training ([#2704](https://github.com/Lightning-AI/lightning/pull/2704))
    * TPU training ([#2708](https://github.com/Lightning-AI/lightning/pull/2708))
    * DDP(2) backend ([#2796](https://github.com/Lightning-AI/lightning/pull/2796))
    * Retrieve last logged val from result by key ([#3049](https://github.com/Lightning-AI/lightning/pull/3049))
- Using `.comet.config` file for `CometLogger` ([#1913](https://github.com/Lightning-AI/lightning/pull/1913))
- Updated hooks arguments - breaking for `setup` and `teardown` ([#2850](https://github.com/Lightning-AI/lightning/pull/2850))
- Using `gfile` to support remote directories ([#2164](https://github.com/Lightning-AI/lightning/pull/2164))
- Moved optimizer creation after device placement for DDP backends ([#2904](https://github.com/Lightning-AI/lighting/pull/2904))
- Support `**DictConfig` for `hparam` serialization ([#2519](https://github.com/Lightning-AI/lightning/pull/2519))
- Removed callback metrics from test results obj ([#2994](https://github.com/Lightning-AI/lightning/pull/2994))
- Re-enabled naming metrics in ckpt name ([#3060](https://github.com/Lightning-AI/lightning/pull/3060))
- Changed progress bar epoch counting to start from 0 ([#3061](https://github.com/Lightning-AI/lightning/pull/3061))

### Deprecated

- Deprecated Trainer attribute `ckpt_path`, which will now be set by `weights_save_path` ([#2681](https://github.com/Lightning-AI/lightning/pull/2681))

### Removed

- Removed deprecated: ([#2760](https://github.com/Lightning-AI/lightning/pull/2760))
    * core decorator `data_loader`
    * Module hook `on_sanity_check_start` and loading `load_from_metrics`
    * package `pytorch_lightning.logging`
    * Trainer arguments: `show_progress_bar`, `num_tpu_cores`, `use_amp`, `print_nan_grads`
    * LR Finder argument `num_accumulation_steps`

### Fixed

- Fixed `accumulate_grad_batches` for last batch ([#2853](https://github.com/Lightning-AI/lightning/pull/2853))
- Fixed setup call while testing ([#2624](https://github.com/Lightning-AI/lightning/pull/2624))
- Fixed local rank zero casting ([#2640](https://github.com/Lightning-AI/lightning/pull/2640))
- Fixed single scalar return from training ([#2587](https://github.com/Lightning-AI/lightning/pull/2587))
- Fixed Horovod backend to scale LR schedlers with the optimizer ([#2626](https://github.com/Lightning-AI/lightning/pull/2626))
- Fixed `dtype` and `device` properties not getting updated in submodules ([#2657](https://github.com/Lightning-AI/lightning/pull/2657))
- Fixed `fast_dev_run` to run for all dataloaders ([#2581](https://github.com/Lightning-AI/lightning/pull/2581))
- Fixed `save_dir` in loggers getting ignored by default value of `weights_save_path` when user did not specify `weights_save_path` ([#2681](https://github.com/Lightning-AI/lightning/pull/2681))
- Fixed `weights_save_path` getting ignored when `logger=False` is passed to Trainer ([#2681](https://github.com/Lightning-AI/lightning/pull/2681))
- Fixed TPU multi-core and Float16 ([#2632](https://github.com/Lightning-AI/lightning/pull/2632))
- Fixed test metrics not being logged with `LoggerCollection` ([#2723](https://github.com/Lightning-AI/lightning/pull/2723))
- Fixed data transfer to device when using `torchtext.data.Field` and `include_lengths is True` ([#2689](https://github.com/Lightning-AI/lightning/pull/2689))
- Fixed shuffle argument for distributed sampler ([#2789](https://github.com/Lightning-AI/lightning/pull/2789))
- Fixed logging interval ([#2694](https://github.com/Lightning-AI/lightning/pull/2694))
- Fixed loss value in the progress bar is wrong when `accumulate_grad_batches > 1` ([#2738](https://github.com/Lightning-AI/lightning/pull/2738))
- Fixed correct CWD for ddp sub-processes when using Hydra ([#2719](https://github.com/Lightning-AI/lightning/pull/2719))
- Fixed selecting GPUs using `CUDA_VISIBLE_DEVICES` ([#2739](https://github.com/Lightning-AI/lightning/pull/2739))
- Fixed false `num_classes` warning in metrics ([#2781](https://github.com/Lightning-AI/lightning/pull/2781))
- Fixed shell injection vulnerability in subprocess call ([#2786](https://github.com/Lightning-AI/lightning/pull/2786))
- Fixed LR finder and `hparams` compatibility ([#2821](https://github.com/Lightning-AI/lightning/pull/2821))
- Fixed `ModelCheckpoint` not saving the latest information when `save_last=True` ([#2881](https://github.com/Lightning-AI/lightning/pull/2881))
- Fixed ImageNet example: learning rate scheduler, number of workers and batch size when using DDP ([#2889](https://github.com/Lightning-AI/lightning/pull/2889))
- Fixed apex gradient clipping ([#2829](https://github.com/Lightning-AI/lightning/pull/2829))
- Fixed save apex scaler states ([#2828](https://github.com/Lightning-AI/lightning/pull/2828))
- Fixed a model loading issue with inheritance and variable positional arguments ([#2911](https://github.com/Lightning-AI/lightning/pull/2911))
- Fixed passing `non_blocking=True` when transferring a batch object that does not support it ([#2910](https://github.com/Lightning-AI/lightning/pull/2910))
- Fixed checkpointing to remote file paths ([#2925](https://github.com/Lightning-AI/lightning/pull/2925))
- Fixed adding val step argument to metrics ([#2986](https://github.com/Lightning-AI/lightning/pull/2986))
- Fixed an issue that caused `Trainer.test()` to stall in ddp mode ([#2997](https://github.com/Lightning-AI/lightning/pull/2997))
- Fixed gathering of results with tensors of varying shape ([#3020](https://github.com/Lightning-AI/lightning/pull/3020))
- Fixed batch size auto-scaling feature to set the new value on the correct model attribute ([#3043](https://github.com/Lightning-AI/lightning/pull/3043))
- Fixed automatic batch scaling not working with half precision ([#3045](https://github.com/Lightning-AI/lightning/pull/3045))
- Fixed setting device to root gpu ([#3042](https://github.com/Lightning-AI/lightning/pull/3042))

## [0.8.5] - 2020-07-09

### Added

- Added a PSNR metric: peak signal-to-noise ratio ([#2483](https://github.com/Lightning-AI/lightning/pull/2483))
- Added functional regression metrics ([#2492](https://github.com/Lightning-AI/lightning/pull/2492))

### Removed

- Removed auto val reduce ([#2462](https://github.com/Lightning-AI/lightning/pull/2462))

### Fixed

- Flattening Wandb Hyperparameters ([#2459](https://github.com/Lightning-AI/lightning/pull/2459))
- Fixed using the same DDP python interpreter and actually running ([#2482](https://github.com/Lightning-AI/lightning/pull/2482))
- Fixed model summary input type conversion for models that have input dtype different from model parameters ([#2510](https://github.com/Lightning-AI/lightning/pull/2510))
- Made `TensorBoardLogger` and `CometLogger` pickleable ([#2518](https://github.com/Lightning-AI/lightning/pull/2518))
- Fixed a problem with `MLflowLogger` creating multiple run folders ([#2502](https://github.com/Lightning-AI/lightning/pull/2502))
- Fixed global_step increment ([#2455](https://github.com/Lightning-AI/lightning/pull/2455))
- Fixed TPU hanging example ([#2488](https://github.com/Lightning-AI/lightning/pull/2488))
- Fixed `argparse` default value bug ([#2526](https://github.com/Lightning-AI/lightning/pull/2526))
- Fixed Dice and IoU to avoid NaN by adding small eps ([#2545](https://github.com/Lightning-AI/lightning/pull/2545))
- Fixed accumulate gradients schedule at epoch 0 (continued) ([#2513](https://github.com/Lightning-AI/lightning/pull/2513))
- Fixed Trainer `.fit()` returning last not best weights in "ddp_spawn" ([#2565](https://github.com/Lightning-AI/lightning/pull/2565))
- Fixed passing (do not pass) TPU weights back on test ([#2566](https://github.com/Lightning-AI/lightning/pull/2566))
- Fixed DDP tests and `.test()` ([#2512](https://github.com/Lightning-AI/lightning/pull/2512),
     [#2570](https://github.com/Lightning-AI/lightning/pull/2570))

## [0.8.4] - 2020-07-01

### Added

- Added reduce ddp results on eval ([#2434](https://github.com/Lightning-AI/lightning/pull/2434))
- Added a warning when an `IterableDataset` has `__len__` defined ([#2437](https://github.com/Lightning-AI/lightning/pull/2437))

### Changed

- Enabled no returns from eval ([#2446](https://github.com/Lightning-AI/lightning/pull/2446))

### Fixed

- Fixes train outputs ([#2428](https://github.com/Lightning-AI/lightning/pull/2428))
- Fixes Conda dependencies ([#2412](https://github.com/Lightning-AI/lightning/pull/2412))
- Fixed Apex scaling with decoupled backward ([#2433](https://github.com/Lightning-AI/lightning/pull/2433))
- Fixed crashing or wrong displaying progressbar because of missing ipywidgets ([#2417](https://github.com/Lightning-AI/lightning/pull/2417))
- Fixed TPU saving dir ([fc26078e](https://github.com/Lightning-AI/lightning/commit/fc26078e395f8a001f4c6dd7b3fe7ca202f914a3), [04e68f02](https://github.com/Lightning-AI/lightning/commit/04e68f022fc03dd5f1555ee86dea997d42a448ad))
- Fixed logging on rank 0 only ([#2425](https://github.com/Lightning-AI/lightning/pull/2425))


## [0.8.3] - 2020-06-29

### Fixed

- Fixed AMP wrong call ([593837e](https://github.com/Lightning-AI/lightning/commit/593837e1da24ff6c942b24ed803fc1496a304609))
- Fixed batch typo ([92d1e75](https://github.com/Lightning-AI/lightning/commit/92d1e75b2638a493d9d21ed5fe00a22093888285))

## [0.8.2] - 2020-06-28

### Added

- Added TorchText support for moving data to GPU ([#2379](https://github.com/Lightning-AI/lightning/pull/2379))

### Changed

- Changed epoch indexing from 0 instead of 1 ([#2289](https://github.com/Lightning-AI/lightning/pull/2289))
- Refactor Model `backward` ([#2276](https://github.com/Lightning-AI/lightning/pull/2276))
- Refactored `training_batch` + tests to verify correctness ([#2327](https://github.com/Lightning-AI/lightning/pull/2327),
     [#2328](https://github.com/Lightning-AI/lightning/pull/2328))
- Refactored training loop ([#2336](https://github.com/Lightning-AI/lightning/pull/2336))
- Made optimization steps for hooks ([#2363](https://github.com/Lightning-AI/lightning/pull/2363))
- Changed default apex level to 'O2' ([#2362](https://github.com/Lightning-AI/lightning/pull/2362))

### Removed

- Moved `TrainsLogger` to Bolts ([#2384](https://github.com/Lightning-AI/lightning/pull/2384))

### Fixed

- Fixed parsing TPU arguments and TPU tests ([#2094](https://github.com/Lightning-AI/lightning/pull/2094))
- Fixed number batches in case of multiple dataloaders and `limit_{*}_batches` ([#1920](https://github.com/Lightning-AI/lightning/pull/1920),
     [#2226](https://github.com/Lightning-AI/lightning/pull/2226))
- Fixed an issue with forward hooks not being removed after model summary ([#2298](https://github.com/Lightning-AI/lightning/pull/2298))
- Fix for `load_from_checkpoint()` not working with absolute path on Windows ([#2294](https://github.com/Lightning-AI/lightning/pull/2294))
- Fixed an issue how _has_len handles `NotImplementedError` e.g. raised by `torchtext.data.Iterator` ([#2293](https://github.com/Lightning-AI/lightning/pull/2293)), ([#2307](https://github.com/Lightning-AI/lightning/pull/2307))
- Fixed `average_precision` metric ([#2319](https://github.com/Lightning-AI/lightning/pull/2319))
- Fixed ROC metric for CUDA tensors ([#2304](https://github.com/Lightning-AI/lightning/pull/2304))
- Fixed lost compatibility with custom datatypes implementing `.to` ([#2335](https://github.com/Lightning-AI/lightning/pull/2335))
- Fixed loading model with kwargs ([#2387](https://github.com/Lightning-AI/lightning/pull/2387))
- Fixed sum(0) for `trainer.num_val_batches` ([#2268](https://github.com/Lightning-AI/lightning/pull/2268))
- Fixed checking if the parameters are a `DictConfig` Object ([#2216](https://github.com/Lightning-AI/lightning/pull/2216))
- Fixed SLURM weights saving ([#2341](https://github.com/Lightning-AI/lightning/pull/2341))
- Fixed swaps LR scheduler order ([#2356](https://github.com/Lightning-AI/lightning/pull/2356))
- Fixed adding tensorboard `hparams` logging test ([#2342](https://github.com/Lightning-AI/lightning/pull/2342))
- Fixed use model ref for tear down ([#2360](https://github.com/Lightning-AI/lightning/pull/2360))
- Fixed logger crash on DDP ([#2388](https://github.com/Lightning-AI/lightning/pull/2388))
- Fixed several issues with early stopping and checkpoint callbacks ([#1504](https://github.com/Lightning-AI/lightning/pull/1504),
     [#2391](https://github.com/Lightning-AI/lightning/pull/2391))
- Fixed loading past checkpoints from v0.7.x ([#2405](https://github.com/Lightning-AI/lightning/pull/2405))
- Fixed loading model without arguments ([#2403](https://github.com/Lightning-AI/lightning/pull/2403))
- Fixed Windows compatibility issue ([#2358](https://github.com/Lightning-AI/lightning/pull/2358))

## [0.8.1] - 2020-06-19

### Fixed

- Fixed the `load_from_checkpoint` path detected as URL bug ([#2244](https://github.com/Lightning-AI/lightning/pull/2244))
- Fixed hooks - added barrier ([#2245](https://github.com/Lightning-AI/lightning/pull/2245),
     [#2257](https://github.com/Lightning-AI/lightning/pull/2257),
     [#2260](https://github.com/Lightning-AI/lightning/pull/220))
- Fixed `hparams` - remove frame inspection on `self.hparams` ([#2253](https://github.com/Lightning-AI/lightning/pull/2253))
- Fixed setup and on fit calls ([#2252](https://github.com/Lightning-AI/lightning/pull/2252))
- Fixed GPU template ([#2255](https://github.com/Lightning-AI/lightning/pull/2255))

## [0.8.0] - 2020-06-18

### Added

- Added `overfit_batches`, `limit_{val|test}_batches` flags (overfit now uses training set for all three) ([#2213](https://github.com/Lightning-AI/lightning/pull/2213))
- Added metrics
  * Base classes ([#1326](https://github.com/Lightning-AI/lightning/pull/1326),
       [#1877](https://github.com/Lightning-AI/lightning/pull/1877))
  * Sklearn metrics classes ([#1327](https://github.com/Lightning-AI/lightning/pull/1327))
  * Native torch metrics ([#1488](https://github.com/Lightning-AI/lightning/pull/1488),
       [#2062](https://github.com/Lightning-AI/lightning/pull/2062))
  * docs for all Metrics ([#2184](https://github.com/Lightning-AI/lightning/pull/2184),
       [#2209](https://github.com/Lightning-AI/lightning/pull/2209))
  * Regression metrics ([#2221](https://github.com/Lightning-AI/lightning/pull/2221))
- Allow dataloaders without sampler field present ([#1907](https://github.com/Lightning-AI/lightning/pull/1907))
- Added option `save_last` to save the model at the end of every epoch in `ModelCheckpoint` ([#1908](https://github.com/Lightning-AI/lightning/pull/1908))
- Early stopping checks `on_validation_end` ([#1458](https://github.com/Lightning-AI/lightning/pull/1458))
- Speed up single-core TPU training by loading data using `ParallelLoader` ([#2033](https://github.com/Lightning-AI/lightning/pull/2033))
- Added a model hook `transfer_batch_to_device` that enables moving custom data structures to the target device ([#1756](https://github.com/Lightning-AI/lightning/pull/1756))
- Added [black](https://black.readthedocs.io/en/stable/) formatter for the code with code-checker on pull ([#1610](https://github.com/Lightning-AI/lightning/pull/1610))
- Added back the slow spawn ddp implementation as `ddp_spawn` ([#2115](https://github.com/Lightning-AI/lightning/pull/2115))
- Added loading checkpoints from URLs ([#1667](https://github.com/Lightning-AI/lightning/pull/1667))
- Added a callback method `on_keyboard_interrupt` for handling KeyboardInterrupt events during training ([#2134](https://github.com/Lightning-AI/lightning/pull/2134))
- Added a decorator `auto_move_data` that moves data to the correct device when using the LightningModule for inference ([#1905](https://github.com/Lightning-AI/lightning/pull/1905))
- Added `ckpt_path` option to `LightningModule.test(...)` to load particular checkpoint ([#2190](https://github.com/Lightning-AI/lightning/pull/2190))
- Added `setup` and `teardown` hooks for model ([#2229](https://github.com/Lightning-AI/lightning/pull/2229))

### Changed

- Allow user to select individual TPU core to train on ([#1729](https://github.com/Lightning-AI/lightning/pull/1729))
- Removed non-finite values from loss in `LRFinder` ([#1862](https://github.com/Lightning-AI/lightning/pull/1862))
- Allow passing model hyperparameters as complete kwarg list ([#1896](https://github.com/Lightning-AI/lightning/pull/1896))
- Renamed `ModelCheckpoint`'s attributes `best` to `best_model_score` and `kth_best_model` to `kth_best_model_path` ([#1799](https://github.com/Lightning-AI/lightning/pull/1799))
- Re-Enable Logger's `ImportError`s ([#1938](https://github.com/Lightning-AI/lightning/pull/1938))
- Changed the default value of the Trainer argument `weights_summary` from `full` to `top` ([#2029](https://github.com/Lightning-AI/lightning/pull/2029))
- Raise an error when lightning replaces an existing sampler ([#2020](https://github.com/Lightning-AI/lightning/pull/2020))
- Enabled `prepare_data` from correct processes - clarify local vs global rank ([#2166](https://github.com/Lightning-AI/lightning/pull/2166))
- Remove explicit flush from tensorboard logger ([#2126](https://github.com/Lightning-AI/lightning/pull/2126))
- Changed epoch indexing from 1 instead of 0 ([#2206](https://github.com/Lightning-AI/lightning/pull/2206))

### Deprecated

- Deprecated flags: ([#2213](https://github.com/Lightning-AI/lightning/pull/2213))
  * `overfit_pct` in favour of `overfit_batches`
  * `val_percent_check` in favour of `limit_val_batches`
  * `test_percent_check` in favour of `limit_test_batches`
- Deprecated `ModelCheckpoint`'s attributes `best` and `kth_best_model` ([#1799](https://github.com/Lightning-AI/lightning/pull/1799))
- Dropped official support/testing for older PyTorch versions <1.3 ([#1917](https://github.com/Lightning-AI/lightning/pull/1917))
- Deprecated Trainer `proc_rank` in favour of `global_rank` ([#2166](https://github.com/Lightning-AI/lightning/pull/2166),
     [#2269](https://github.com/Lightning-AI/lightning/pull/2269))

### Removed

- Removed unintended Trainer argument `progress_bar_callback`, the callback should be passed in by `Trainer(callbacks=[...])` instead ([#1855](https://github.com/Lightning-AI/lightning/pull/1855))
- Removed obsolete `self._device` in Trainer ([#1849](https://github.com/Lightning-AI/lightning/pull/1849))
- Removed deprecated API ([#2073](https://github.com/Lightning-AI/lightning/pull/2073))
   * Packages: `pytorch_lightning.pt_overrides`, `pytorch_lightning.root_module`
   * Modules: `pytorch_lightning.logging.comet_logger`, `pytorch_lightning.logging.mlflow_logger`, `pytorch_lightning.logging.test_tube_logger`, `pytorch_lightning.overrides.override_data_parallel`, `pytorch_lightning.core.model_saving`, `pytorch_lightning.core.root_module`
   * Trainer arguments: `add_row_log_interval`, `default_save_path`, `gradient_clip`, `nb_gpu_nodes`, `max_nb_epochs`, `min_nb_epochs`, `nb_sanity_val_steps`
   * Trainer attributes: `nb_gpu_nodes`, `num_gpu_nodes`, `gradient_clip`, `max_nb_epochs`, `min_nb_epochs`, `nb_sanity_val_steps`, `default_save_path`, `tng_tqdm_dic`

### Fixed

- Run graceful training teardown on interpreter exit ([#1631](https://github.com/Lightning-AI/lightning/pull/1631))
- Fixed user warning when apex was used together with learning rate schedulers ([#1873](https://github.com/Lightning-AI/lightning/pull/1873))
- Fixed multiple calls of `EarlyStopping` callback ([#1863](https://github.com/Lightning-AI/lightning/pull/1863))
- Fixed an issue with `Trainer.from_argparse_args` when passing in unknown Trainer args ([#1932](https://github.com/Lightning-AI/lightning/pull/1932))
- Fixed bug related to logger not being reset correctly for model after tuner algorithms ([#1933](https://github.com/Lightning-AI/lightning/pull/1933))
- Fixed root node resolution for SLURM cluster with dash in host name ([#1954](https://github.com/Lightning-AI/lightning/pull/1954))
- Fixed `LearningRateLogger` in multi-scheduler setting ([#1944](https://github.com/Lightning-AI/lightning/pull/1944))
- Fixed test configuration check and testing ([#1804](https://github.com/Lightning-AI/lightning/pull/1804))
- Fixed an issue with Trainer constructor silently ignoring unknown/misspelled arguments ([#1820](https://github.com/Lightning-AI/lightning/pull/1820))
- Fixed `save_weights_only` in ModelCheckpoint ([#1780](https://github.com/Lightning-AI/lightning/pull/1780))
- Allow use of same `WandbLogger` instance for multiple training loops ([#2055](https://github.com/Lightning-AI/lightning/pull/2055))
- Fixed an issue with `_auto_collect_arguments` collecting local variables that are not constructor arguments and not working for signatures that have the instance not named `self` ([#2048](https://github.com/Lightning-AI/lightning/pull/2048))
- Fixed mistake in parameters' grad norm tracking ([#2012](https://github.com/Lightning-AI/lightning/pull/2012))
- Fixed CPU and hanging GPU crash ([#2118](https://github.com/Lightning-AI/lightning/pull/2118))
- Fixed an issue with the model summary and `example_input_array` depending on a specific ordering of the submodules in a LightningModule ([#1773](https://github.com/Lightning-AI/lightning/pull/1773))
- Fixed Tpu logging ([#2230](https://github.com/Lightning-AI/lightning/pull/2230))
- Fixed Pid port + duplicate `rank_zero` logging ([#2140](https://github.com/Lightning-AI/lightning/pull/2140),
     [#2231](https://github.com/Lightning-AI/lightning/pull/2231))

## [0.7.6] - 2020-05-16

### Added

- Added callback for logging learning rates ([#1498](https://github.com/Lightning-AI/lightning/pull/1498))
- Added transfer learning example (for a binary classification task in computer vision) ([#1564](https://github.com/Lightning-AI/lightning/pull/1564))
- Added type hints in `Trainer.fit()` and `Trainer.test()` to reflect that also a list of dataloaders can be passed in ([#1723](https://github.com/Lightning-AI/lightning/pull/1723)).
- Added auto scaling of batch size ([#1638](https://github.com/Lightning-AI/lightning/pull/1638))
- The progress bar metrics now also get updated in `training_epoch_end` ([#1724](https://github.com/Lightning-AI/lightning/pull/1724))
- Enable `NeptuneLogger` to work with `distributed_backend=ddp` ([#1753](https://github.com/Lightning-AI/lightning/pull/1753))
- Added option to provide seed to random generators to ensure reproducibility ([#1572](https://github.com/Lightning-AI/lightning/pull/1572))
- Added override for hparams in `load_from_ckpt` ([#1797](https://github.com/Lightning-AI/lightning/pull/1797))
- Added support multi-node distributed execution under `torchelastic` ([#1811](https://github.com/Lightning-AI/lightning/pull/1811),
     [#1818](https://github.com/Lightning-AI/lightning/pull/1818))
- Added using `store_true` for bool args ([#1822](https://github.com/Lightning-AI/lightning/pull/1822),
     [#1842](https://github.com/Lightning-AI/lightning/pull/1842))
- Added dummy logger for internally disabling logging for some features ([#1836](https://github.com/Lightning-AI/lightning/pull/1836))

### Changed

- Enable `non-blocking` for device transfers to GPU ([#1843](https://github.com/Lightning-AI/lightning/pull/1843))
- Replace mata_tags.csv with hparams.yaml ([#1271](https://github.com/Lightning-AI/lightning/pull/1271))
- Reduction when `batch_size < num_gpus` ([#1609](https://github.com/Lightning-AI/lightning/pull/1609))
- Updated LightningTemplateModel to look more like Colab example ([#1577](https://github.com/Lightning-AI/lightning/pull/1577))
- Don't convert `namedtuple` to `tuple` when transferring the batch to target device ([#1589](https://github.com/Lightning-AI/lightning/pull/1589))
- Allow passing hparams as keyword argument to LightningModule when loading from checkpoint ([#1639](https://github.com/Lightning-AI/lightning/pull/1639))
- Args should come after the last positional argument ([#1807](https://github.com/Lightning-AI/lightning/pull/1807))
- Made ddp the default if no backend specified with multiple GPUs ([#1789](https://github.com/Lightning-AI/lightning/pull/1789))

### Deprecated

- Deprecated `tags_csv` in favor of `hparams_file` ([#1271](https://github.com/Lightning-AI/lightning/pull/1271))

### Fixed

- Fixed broken link in PR template ([#1675](https://github.com/Lightning-AI/lightning/pull/1675))
- Fixed ModelCheckpoint not None checking filepath ([#1654](https://github.com/Lightning-AI/lightning/pull/1654))
- Trainer now calls `on_load_checkpoint()` when resuming from a checkpoint ([#1666](https://github.com/Lightning-AI/lightning/pull/1666))
- Fixed sampler logic for ddp with iterable dataset ([#1734](https://github.com/Lightning-AI/lightning/pull/1734))
- Fixed `_reset_eval_dataloader()` for IterableDataset ([#1560](https://github.com/Lightning-AI/lightning/pull/1560))
- Fixed Horovod distributed backend to set the `root_gpu` property ([#1669](https://github.com/Lightning-AI/lightning/pull/1669))
- Fixed wandb logger `global_step` affects other loggers ([#1492](https://github.com/Lightning-AI/lightning/pull/1492))
- Fixed disabling progress bar on non-zero ranks using Horovod backend ([#1709](https://github.com/Lightning-AI/lightning/pull/1709))
- Fixed bugs that prevent lr finder to be used together with early stopping and validation dataloaders ([#1676](https://github.com/Lightning-AI/lightning/pull/1676))
- Fixed a bug in Trainer that prepended the checkpoint path with `version_` when it shouldn't ([#1748](https://github.com/Lightning-AI/lightning/pull/1748))
- Fixed lr key name in case of param groups in LearningRateLogger ([#1719](https://github.com/Lightning-AI/lightning/pull/1719))
- Fixed accumulation parameter and suggestion method for learning rate finder ([#1801](https://github.com/Lightning-AI/lightning/pull/1801))
- Fixed num processes wasn't being set properly and auto sampler was ddp failing ([#1819](https://github.com/Lightning-AI/lightning/pull/1819))
- Fixed bugs in semantic segmentation example ([#1824](https://github.com/Lightning-AI/lightning/pull/1824))
- Fixed saving native AMP scaler state ([#1777](https://github.com/Lightning-AI/lightning/pull/1777))
- Fixed native amp + ddp ([#1788](https://github.com/Lightning-AI/lightning/pull/1788))
- Fixed `hparam` logging with metrics ([#1647](https://github.com/Lightning-AI/lightning/pull/1647))

## [0.7.5] - 2020-04-27

### Changed

- Allow logging of metrics together with `hparams` ([#1630](https://github.com/Lightning-AI/lightning/pull/1630))

### Removed

- Removed Warning from trainer loop ([#1634](https://github.com/Lightning-AI/lightning/pull/1634))

### Fixed

- Fixed ModelCheckpoint not being fixable ([#1632](https://github.com/Lightning-AI/lightning/pull/1632))
- Fixed CPU DDP breaking change and DDP change ([#1635](https://github.com/Lightning-AI/lightning/pull/1635))
- Tested pickling ([#1636](https://github.com/Lightning-AI/lightning/pull/1636))


## [0.7.4] - 2020-04-26

### Added

- Added flag `replace_sampler_ddp` to manually disable sampler replacement in DDP  ([#1513](https://github.com/Lightning-AI/lightning/pull/1513))
- Added `auto_select_gpus` flag to trainer that enables automatic selection of available GPUs on exclusive mode systems.
- Added learning rate finder ([#1347](https://github.com/Lightning-AI/lightning/pull/1347))
- Added support for DDP mode in clusters without SLURM ([#1387](https://github.com/Lightning-AI/lightning/pull/1387))
- Added `test_dataloaders` parameter to `Trainer.test()` ([#1434](https://github.com/Lightning-AI/lightning/pull/1434))
- Added `terminate_on_nan` flag to trainer that performs a NaN check with each training iteration when set to `True` ([#1475](https://github.com/Lightning-AI/lightning/pull/1475))
- Added speed parity tests (max 1 sec difference per epoch)([#1482](https://github.com/Lightning-AI/lightning/pull/1482))
- Added `ddp_cpu` backend for testing ddp without GPUs ([#1158](https://github.com/Lightning-AI/lightning/pull/1158))
- Added [Horovod](http://horovod.ai) support as a distributed backend `Trainer(distributed_backend='horovod')` ([#1529](https://github.com/Lightning-AI/lightning/pull/1529))
- Added support for 8 core distributed training on Kaggle TPU's ([#1568](https://github.com/Lightning-AI/lightning/pull/1568))
- Added support for native AMP ([#1561](https://github.com/Lightning-AI/lightning/pull/1561),
    [#1580](https://github.com/Lightning-AI/lightning/pull/1580))

### Changed

- Changed the default behaviour to no longer include a NaN check with each training iteration ([#1475](https://github.com/Lightning-AI/lightning/pull/1475))
- Decoupled the progress bar from trainer` it is a callback now and can be customized or even be replaced entirely ([#1450](https://github.com/Lightning-AI/lightning/pull/1450)).
- Changed lr schedule step interval behavior to update every backwards pass instead of every forwards pass ([#1477](https://github.com/Lightning-AI/lightning/pull/1477))
- Defines shared proc. rank, remove rank from instances (e.g. loggers) ([#1408](https://github.com/Lightning-AI/lightning/pull/1408))
- Updated semantic segmentation example with custom U-Net and logging ([#1371](https://github.com/Lightning-AI/lightning/pull/1371))
- Disabled val and test shuffling ([#1600](https://github.com/Lightning-AI/lightning/pull/1600))

### Deprecated

- Deprecated `training_tqdm_dict` in favor of `progress_bar_dict` ([#1450](https://github.com/Lightning-AI/lightning/pull/1450)).

### Removed

- Removed `test_dataloaders` parameter from `Trainer.fit()` ([#1434](https://github.com/Lightning-AI/lightning/pull/1434))

### Fixed

- Added the possibility to pass nested metrics dictionaries to loggers ([#1582](https://github.com/Lightning-AI/lightning/pull/1582))
- Fixed memory leak from opt return ([#1528](https://github.com/Lightning-AI/lightning/pull/1528))
- Fixed saving checkpoint before deleting old ones ([#1453](https://github.com/Lightning-AI/lightning/pull/1453))
- Fixed loggers - flushing last logged metrics even before continue, e.g. `trainer.test()` results ([#1459](https://github.com/Lightning-AI/lightning/pull/1459))
- Fixed optimizer configuration when `configure_optimizers` returns dict without `lr_scheduler` ([#1443](https://github.com/Lightning-AI/lightning/pull/1443))
- Fixed `LightningModule` - mixing hparams and arguments in `LightningModule.__init__()` crashes load_from_checkpoint() ([#1505](https://github.com/Lightning-AI/lightning/pull/1505))
- Added a missing call to the `on_before_zero_grad` model hook ([#1493](https://github.com/Lightning-AI/lightning/pull/1493)).
- Allow use of sweeps with `WandbLogger` ([#1512](https://github.com/Lightning-AI/lightning/pull/1512))
- Fixed a bug that caused the `callbacks` Trainer argument to reference a global variable ([#1534](https://github.com/Lightning-AI/lightning/pull/1534)).
- Fixed a bug that set all boolean CLI arguments from `Trainer.add_argparse_args` always to True ([#1571](https://github.com/Lightning-AI/lightning/pull/1571))
- Fixed do not copy the batch when training on a single GPU ([#1576](https://github.com/Lightning-AI/lightning/pull/1576),
    [#1579](https://github.com/Lightning-AI/lightning/pull/1579))
- Fixed soft checkpoint removing on DDP ([#1408](https://github.com/Lightning-AI/lightning/pull/1408))
- Fixed automatic parser bug ([#1585](https://github.com/Lightning-AI/lightning/pull/1585))
- Fixed bool conversion from string ([#1606](https://github.com/Lightning-AI/lightning/pull/1606))

## [0.7.3] - 2020-04-09

### Added

- Added `rank_zero_warn` for warning only in rank 0 ([#1428](https://github.com/Lightning-AI/lightning/pull/1428))

### Fixed

- Fixed default `DistributedSampler` for DDP training ([#1425](https://github.com/Lightning-AI/lightning/pull/1425))
- Fixed workers warning not on windows ([#1430](https://github.com/Lightning-AI/lightning/pull/1430))
- Fixed returning tuple from `run_training_batch` ([#1431](https://github.com/Lightning-AI/lightning/pull/1431))
- Fixed gradient clipping ([#1438](https://github.com/Lightning-AI/lightning/pull/1438))
- Fixed pretty print ([#1441](https://github.com/Lightning-AI/lightning/pull/1441))


## [0.7.2] - 2020-04-07

### Added

- Added same step loggers' metrics aggregation ([#1278](https://github.com/Lightning-AI/lightning/pull/1278))
- Added parity test between a vanilla MNIST model and lightning model ([#1284](https://github.com/Lightning-AI/lightning/pull/1284))
- Added parity test between a vanilla RNN model and lightning model ([#1351](https://github.com/Lightning-AI/lightning/pull/1351))
- Added Reinforcement Learning - Deep Q-network (DQN) lightning example ([#1232](https://github.com/Lightning-AI/lightning/pull/1232))
- Added support for hierarchical `dict` ([#1152](https://github.com/Lightning-AI/lightning/pull/1152))
- Added `TrainsLogger` class ([#1122](https://github.com/Lightning-AI/lightning/pull/1122))
- Added type hints to `pytorch_lightning.core` ([#946](https://github.com/Lightning-AI/lightning/pull/946))
- Added support for `IterableDataset` in validation and testing ([#1104](https://github.com/Lightning-AI/lightning/pull/1104))
- Added support for non-primitive types in `hparams` for `TensorboardLogger` ([#1130](https://github.com/Lightning-AI/lightning/pull/1130))
- Added a check that stops the training when loss or weights contain `NaN` or `inf` values. ([#1097](https://github.com/Lightning-AI/lightning/pull/1097))
- Added support for `IterableDataset` when `val_check_interval=1.0` (default), this will trigger validation at the end of each epoch. ([#1283](https://github.com/Lightning-AI/lightning/pull/1283))
- Added `summary` method to Profilers. ([#1259](https://github.com/Lightning-AI/lightning/pull/1259))
- Added informative errors if user defined dataloader has zero length ([#1280](https://github.com/Lightning-AI/lightning/pull/1280))
- Added testing for python 3.8 ([#915](https://github.com/Lightning-AI/lightning/pull/915))
- Added model configuration checking ([#1199](https://github.com/Lightning-AI/lightning/pull/1199))
- Added support for optimizer frequencies through `LightningModule.configure_optimizers()` ([#1269](https://github.com/Lightning-AI/lightning/pull/1269))
- Added option to run without an optimizer by returning `None` from `configure_optimizers`. ([#1279](https://github.com/Lightning-AI/lightning/pull/1279))
- Added a warning when the number of data loader workers is small. ([#1378](https://github.com/Lightning-AI/lightning/pull/1378))

### Changed

- Changed (renamed and refatored) `TensorRunningMean` -> `TensorRunningAccum`: running accumulations were generalized. ([#1278](https://github.com/Lightning-AI/lightning/pull/1278))
- Changed `progress_bar_refresh_rate` trainer flag to disable progress bar when set to 0. ([#1108](https://github.com/Lightning-AI/lightning/pull/1108))
- Enhanced `load_from_checkpoint` to also forward params to the model ([#1307](https://github.com/Lightning-AI/lightning/pull/1307))
- Updated references to `self.forward()` to instead use the `__call__` interface. ([#1211](https://github.com/Lightning-AI/lightning/pull/1211))
- Changed default behaviour of `configure_optimizers` to use no optimizer rather than Adam. ([#1279](https://github.com/Lightning-AI/lightning/pull/1279))
- Allow to upload models on W&B ([#1339](https://github.com/Lightning-AI/lightning/pull/1339))
- On DP and DDP2 unsqueeze is automated now ([#1319](https://github.com/Lightning-AI/lightning/pull/1319))
- Did not always create a DataLoader during reinstantiation, but the same type as before (if subclass of DataLoader) ([#1346](https://github.com/Lightning-AI/lightning/pull/1346))
- Did not interfere with a default sampler ([#1318](https://github.com/Lightning-AI/lightning/pull/1318))
- Remove default Adam optimizer ([#1317](https://github.com/Lightning-AI/lightning/pull/1317))
- Give warnings for unimplemented required lightning methods ([#1317](https://github.com/Lightning-AI/lightning/pull/1317))
- Made `evaluate` method private >> `Trainer._evaluate(...)`. ([#1260](https://github.com/Lightning-AI/lightning/pull/1260))
- Simplify the PL examples structure (shallower and more readable) ([#1247](https://github.com/Lightning-AI/lightning/pull/1247))
- Changed min max gpu memory to be on their own plots ([#1358](https://github.com/Lightning-AI/lightning/pull/1358))
- Remove `.item` which causes sync issues ([#1254](https://github.com/Lightning-AI/lightning/pull/1254))
- Changed smoothing in TQDM to decrease variability of time remaining between training / eval ([#1194](https://github.com/Lightning-AI/lightning/pull/1194))
- Change default logger to dedicated one ([#1064](https://github.com/Lightning-AI/lightning/pull/1064))

### Deprecated

- Deprecated Trainer argument `print_nan_grads` ([#1097](https://github.com/Lightning-AI/lightning/pull/1097))
- Deprecated Trainer argument `show_progress_bar` ([#1108](https://github.com/Lightning-AI/lightning/pull/1108))

### Removed

- Removed test for no test dataloader in .fit ([#1495](https://github.com/Lightning-AI/lightning/pull/1495))
- Removed duplicated module `pytorch_lightning.utilities.arg_parse` for loading CLI arguments ([#1167](https://github.com/Lightning-AI/lightning/pull/1167))
- Removed wandb logger's `finalize` method ([#1193](https://github.com/Lightning-AI/lightning/pull/1193))
- Dropped `torchvision` dependency in tests and added own MNIST dataset class instead ([#986](https://github.com/Lightning-AI/lightning/pull/986))

### Fixed

- Fixed `model_checkpoint` when saving all models ([#1359](https://github.com/Lightning-AI/lightning/pull/1359))
- `Trainer.add_argparse_args` classmethod fixed. Now it adds a type for the arguments ([#1147](https://github.com/Lightning-AI/lightning/pull/1147))
- Fixed bug related to type checking of `ReduceLROnPlateau` lr schedulers([#1126](https://github.com/Lightning-AI/lightning/pull/1126))
- Fixed a bug to ensure lightning checkpoints to be backward compatible ([#1132](https://github.com/Lightning-AI/lightning/pull/1132))
- Fixed a bug that created an extra dataloader with active `reload_dataloaders_every_epoch` ([#1196](https://github.com/Lightning-AI/lightning/pull/1196))
- Fixed all warnings and errors in the docs build process ([#1191](https://github.com/Lightning-AI/lightning/pull/1191))
- Fixed an issue where `val_percent_check=0` would not disable validation ([#1251](https://github.com/Lightning-AI/lightning/pull/1251))
- Fixed average of incomplete `TensorRunningMean` ([#1309](https://github.com/Lightning-AI/lightning/pull/1309))
- Fixed `WandbLogger.watch` with `wandb.init()` ([#1311](https://github.com/Lightning-AI/lightning/pull/1311))
- Fixed an issue with early stopping that would prevent it from monitoring training metrics when validation is disabled / not implemented ([#1235](https://github.com/Lightning-AI/lightning/pull/1235)).
- Fixed a bug that would cause `trainer.test()` to run on the validation set when overloading `validation_epoch_end` and `test_end` ([#1353](https://github.com/Lightning-AI/lightning/pull/1353))
- Fixed `WandbLogger.watch` - use of the watch method without importing `wandb` ([#1311](https://github.com/Lightning-AI/lightning/pull/1311))
- Fixed `WandbLogger` to be used with 'ddp' - allow reinits in sub-processes ([#1149](https://github.com/Lightning-AI/lightning/pull/1149),
     [#1360](https://github.com/Lightning-AI/lightning/pull/1360))
- Made `training_epoch_end` behave like `validation_epoch_end` ([#1357](https://github.com/Lightning-AI/lightning/pull/1357))
- Fixed `fast_dev_run` running validation twice ([#1365](https://github.com/Lightning-AI/lightning/pull/1365))
- Fixed pickle error from quick patch `__code__` ([#1352](https://github.com/Lightning-AI/lightning/pull/1352))
- Fixed memory leak on GPU0 ([#1094](https://github.com/Lightning-AI/lightning/pull/1094),
     [#1349](https://github.com/Lightning-AI/lightning/pull/1349))
- Fixed checkpointing interval ([#1272](https://github.com/Lightning-AI/lightning/pull/1272))
- Fixed validation and training loops run the partial dataset ([#1192](https://github.com/Lightning-AI/lightning/pull/1192))
- Fixed running `on_validation_end` only on main process in DDP ([#1125](https://github.com/Lightning-AI/lightning/pull/1125))
- Fixed `load_spawn_weights` only in proc rank 0 ([#1385](https://github.com/Lightning-AI/lightning/pull/1385))
- Fixes using deprecated `use_amp` attribute ([#1145](https://github.com/Lightning-AI/lightning/pull/1145))
- Fixed Tensorboard logger error: lightning_logs directory not exists in multi-node DDP on nodes with rank != 0 ([#1377](https://github.com/Lightning-AI/lightning/pull/1377))
- Fixed `Unimplemented backend XLA` error on TPU ([#1387](https://github.com/Lightning-AI/lightning/pull/1387))

## [0.7.1] - 2020-03-07

### Fixed

- Fixes `print` issues and `data_loader` ([#1080](https://github.com/Lightning-AI/lightning/pull/1080))

## [0.7.0] - 2020-03-06

### Added

- Added automatic sampler setup. Depending on DDP or TPU, lightning configures the sampler correctly (user needs to do nothing) ([#926](https://github.com/Lightning-AI/lightning/pull/926))
- Added `reload_dataloaders_every_epoch=False` flag for trainer. Some users require reloading data every epoch ([#926](https://github.com/Lightning-AI/lightning/pull/926))
- Added `progress_bar_refresh_rate=50` flag for trainer. Throttle refresh rate on notebooks ([#926](https://github.com/Lightning-AI/lightning/pull/926))
- Updated governance docs
- Added a check to ensure that the metric used for early stopping exists before training commences ([#542](https://github.com/Lightning-AI/lightning/pull/542))
- Added `optimizer_idx` argument to `backward` hook ([#733](https://github.com/Lightning-AI/lightning/pull/733))
- Added `entity` argument to `WandbLogger` to be passed to `wandb.init` ([#783](https://github.com/Lightning-AI/lightning/pull/783))
- Added a tool for profiling training runs ([#782](https://github.com/Lightning-AI/lightning/pull/782))
- Improved flexibility for naming of TensorBoard logs, can now set `version` to a `str` to just save to that directory, and use `name=''` to prevent experiment-name directory ([#804](https://github.com/Lightning-AI/lightning/pull/804))
- Added option to specify `step` key when logging metrics ([#808](https://github.com/Lightning-AI/lightning/pull/808))
- Added `train_dataloader`, `val_dataloader` and `test_dataloader` arguments to `Trainer.fit()`, for alternative data parsing ([#759](https://github.com/Lightning-AI/lightning/pull/759))
- Added Tensor Processing Unit (TPU) support ([#868](https://github.com/Lightning-AI/lightning/pull/868))
- Added semantic segmentation example ([#751](https://github.com/Lightning-AI/lightning/pull/751),[#876](https://github.com/Lightning-AI/lightning/pull/876),
     [#881](https://github.com/Lightning-AI/lightning/pull/881))
- Split callbacks in multiple files ([#849](https://github.com/Lightning-AI/lightning/pull/849))
- Support for user defined callbacks ([#889](https://github.com/Lightning-AI/lightning/pull/889) and [#950](https://github.com/Lightning-AI/lightning/pull/950))
- Added support for multiple loggers to be passed to `Trainer` as an iterable (e.g. list, tuple, etc.) ([#903](https://github.com/Lightning-AI/lightning/pull/903))
- Added support for step-based learning rate scheduling ([#941](https://github.com/Lightning-AI/lightning/pull/941))
- Added support for logging `hparams` as dict ([#1029](https://github.com/Lightning-AI/lightning/pull/1029))
- Checkpoint and early stopping now work without val. step ([#1041](https://github.com/Lightning-AI/lightning/pull/1041))
- Support graceful training cleanup after Keyboard Interrupt ([#856](https://github.com/Lightning-AI/lightning/pull/856),
     [#1019](https://github.com/Lightning-AI/lightning/pull/1019))
- Added type hints for function arguments ([#912](https://github.com/Lightning-AI/lightning/pull/912), )
- Added default `argparser` for `Trainer` ([#952](https://github.com/Lightning-AI/lightning/pull/1023),
     [#1023](https://github.com/Lightning-AI/lightning/pull/1023))
- Added TPU gradient clipping ([#963](https://github.com/Lightning-AI/lightning/pull/963))
- Added max/min number of steps in `Trainer` ([#728](https://github.com/Lightning-AI/lightning/pull/728))

### Changed

- Improved `NeptuneLogger` by adding `close_after_fit` argument to allow logging after training([#908](https://github.com/Lightning-AI/lightning/pull/1084))
- Changed default TQDM to use `tqdm.auto` for prettier outputs in IPython notebooks ([#752](https://github.com/Lightning-AI/lightning/pull/752))
- Changed `pytorch_lightning.logging` to `pytorch_lightning.loggers` ([#767](https://github.com/Lightning-AI/lightning/pull/767))
- Moved the default `tqdm_dict` definition from Trainer to `LightningModule`, so it can be overridden by the user ([#749](https://github.com/Lightning-AI/lightning/pull/749))
- Moved functionality of `LightningModule.load_from_metrics` into `LightningModule.load_from_checkpoint` ([#995](https://github.com/Lightning-AI/lightning/pull/995))
- Changed Checkpoint path parameter from `filepath` to `dirpath` ([#1016](https://github.com/Lightning-AI/lightning/pull/1016))
- Freezed models `hparams` as `Namespace` property ([#1029](https://github.com/Lightning-AI/lightning/pull/1029))
- Dropped `logging` config in package init ([#1015](https://github.com/Lightning-AI/lightning/pull/1015))
- Renames model steps ([#1051](https://github.com/Lightning-AI/lightning/pull/1051))
  - `training_end` >> `training_epoch_end`
  - `validation_end` >> `validation_epoch_end`
  - `test_end` >> `test_epoch_end`
- Refactor dataloading, supports infinite dataloader ([#955](https://github.com/Lightning-AI/lightning/pull/955))
- Create single file in `TensorBoardLogger` ([#777](https://github.com/Lightning-AI/lightning/pull/777))

### Deprecated

- Deprecated `pytorch_lightning.logging` ([#767](https://github.com/Lightning-AI/lightning/pull/767))
- Deprecated `LightningModule.load_from_metrics` in favour of `LightningModule.load_from_checkpoint` ([#995](https://github.com/Lightning-AI/lightning/pull/995),
     [#1079](https://github.com/Lightning-AI/lightning/pull/1079))
- Deprecated `@data_loader` decorator ([#926](https://github.com/Lightning-AI/lightning/pull/926))
- Deprecated model steps `training_end`, `validation_end` and `test_end` ([#1051](https://github.com/Lightning-AI/lightning/pull/1051),
     [#1056](https://github.com/Lightning-AI/lightning/pull/1056))

### Removed

- Removed dependency on `pandas` ([#736](https://github.com/Lightning-AI/lightning/pull/736))
- Removed dependency on `torchvision` ([#797](https://github.com/Lightning-AI/lightning/pull/797))
- Removed dependency on `scikit-learn` ([#801](https://github.com/Lightning-AI/lightning/pull/801))

### Fixed

- Fixed a bug where early stopping `on_end_epoch` would be called inconsistently when `check_val_every_n_epoch == 0` ([#743](https://github.com/Lightning-AI/lightning/pull/743))
- Fixed a bug where the model checkpointer didn't write to the same directory as the logger ([#771](https://github.com/Lightning-AI/lightning/pull/771))
- Fixed a bug where the `TensorBoardLogger` class would create an additional empty log file during fitting ([#777](https://github.com/Lightning-AI/lightning/pull/777))
- Fixed a bug where `global_step` was advanced incorrectly when using `accumulate_grad_batches > 1` ([#832](https://github.com/Lightning-AI/lightning/pull/832))
- Fixed a bug when calling `self.logger.experiment` with multiple loggers ([#1009](https://github.com/Lightning-AI/lightning/pull/1009))
- Fixed a bug when calling `logger.append_tags` on a `NeptuneLogger` with a single tag ([#1009](https://github.com/Lightning-AI/lightning/pull/1009))
- Fixed sending back data from `.spawn` by saving and loading the trained model in/out of the process ([#1017](https://github.com/Lightning-AI/lightning/pull/1017)
- Fixed port collision on DDP ([#1010](https://github.com/Lightning-AI/lightning/pull/1010))
- Fixed/tested pass overrides ([#918](https://github.com/Lightning-AI/lightning/pull/918))
- Fixed comet logger to log after train ([#892](https://github.com/Lightning-AI/lightning/pull/892))
- Remove deprecated args to learning rate step function ([#890](https://github.com/Lightning-AI/lightning/pull/890))

## [0.6.0] - 2020-01-21

### Added

- Added support for resuming from a specific checkpoint via `resume_from_checkpoint` argument ([#516](https://github.com/Lightning-AI/lightning/pull/516))
- Added support for `ReduceLROnPlateau` scheduler ([#320](https://github.com/Lightning-AI/lightning/pull/320))
- Added support for Apex mode `O2` in conjunction with Data Parallel ([#493](https://github.com/Lightning-AI/lightning/pull/493))
- Added option (`save_top_k`) to save the top k models in the `ModelCheckpoint` class ([#128](https://github.com/Lightning-AI/lightning/pull/128))
- Added `on_train_start` and `on_train_end` hooks to `ModelHooks` ([#598](https://github.com/Lightning-AI/lightning/pull/598))
- Added `TensorBoardLogger` ([#607](https://github.com/Lightning-AI/lightning/pull/607))
- Added support for weight summary of model with multiple inputs ([#543](https://github.com/Lightning-AI/lightning/pull/543))
- Added `map_location` argument to `load_from_metrics` and `load_from_checkpoint` ([#625](https://github.com/Lightning-AI/lightning/pull/625))
- Added option to disable validation by setting `val_percent_check=0` ([#649](https://github.com/Lightning-AI/lightning/pull/649))
- Added `NeptuneLogger` class ([#648](https://github.com/Lightning-AI/lightning/pull/648))
- Added `WandbLogger` class ([#627](https://github.com/Lightning-AI/lightning/pull/627))

### Changed

- Changed the default progress bar to print to stdout instead of stderr ([#531](https://github.com/Lightning-AI/lightning/pull/531))
- Renamed `step_idx` to `step`, `epoch_idx` to `epoch`, `max_num_epochs` to `max_epochs` and `min_num_epochs` to `min_epochs` ([#589](https://github.com/Lightning-AI/lightning/pull/589))
- Renamed `total_batch_nb` to `total_batches`, `nb_val_batches` to `num_val_batches`, `nb_training_batches` to `num_training_batches`, `max_nb_epochs` to `max_epochs`, `min_nb_epochs` to `min_epochs`, `nb_test_batches` to `num_test_batches`, and `nb_val_batches` to `num_val_batches` ([#567](https://github.com/Lightning-AI/lightning/pull/567))
- Changed gradient logging to use parameter names instead of indexes ([#660](https://github.com/Lightning-AI/lightning/pull/660))
- Changed the default logger to `TensorBoardLogger` ([#609](https://github.com/Lightning-AI/lightning/pull/609))
- Changed the directory for tensorboard logging to be the same as model checkpointing ([#706](https://github.com/Lightning-AI/lightning/pull/706))

### Deprecated

- Deprecated `max_nb_epochs` and `min_nb_epochs` ([#567](https://github.com/Lightning-AI/lightning/pull/567))
- Deprecated the `on_sanity_check_start` hook in `ModelHooks` ([#598](https://github.com/Lightning-AI/lightning/pull/598))

### Removed

- Removed the `save_best_only` argument from `ModelCheckpoint`, use `save_top_k=1` instead ([#128](https://github.com/Lightning-AI/lightning/pull/128))

### Fixed

- Fixed a bug which occurred when using Adagrad with cuda ([#554](https://github.com/Lightning-AI/lightning/pull/554))
- Fixed a bug where training would be on the GPU despite setting `gpus=0` or `gpus=[]` ([#561](https://github.com/Lightning-AI/lightning/pull/561))
- Fixed an error with `print_nan_gradients` when some parameters do not require gradient ([#579](https://github.com/Lightning-AI/lightning/pull/579))
- Fixed a bug where the progress bar would show an incorrect number of total steps during the validation sanity check when using multiple validation data loaders ([#597](https://github.com/Lightning-AI/lightning/pull/597))
- Fixed support for PyTorch 1.1.0 ([#552](https://github.com/Lightning-AI/lightning/pull/552))
- Fixed an issue with early stopping when using a `val_check_interval < 1.0` in `Trainer` ([#492](https://github.com/Lightning-AI/lightning/pull/492))
- Fixed bugs relating to the `CometLogger` object that would cause it to not work properly ([#481](https://github.com/Lightning-AI/lightning/pull/481))
- Fixed a bug that would occur when returning `-1` from `on_batch_start` following an early exit or when the batch was `None` ([#509](https://github.com/Lightning-AI/lightning/pull/509))
- Fixed a potential race condition with several processes trying to create checkpoint directories ([#530](https://github.com/Lightning-AI/lightning/pull/530))
- Fixed a bug where batch 'segments' would remain on the GPU when using `truncated_bptt > 1` ([#532](https://github.com/Lightning-AI/lightning/pull/532))
- Fixed a bug when using `IterableDataset` ([#547](https://github.com/Lightning-AI/lightning/pull/547))
- Fixed a bug where `.item` was called on non-tensor objects ([#602](https://github.com/Lightning-AI/lightning/pull/602))
- Fixed a bug where `Trainer.train` would crash on an uninitialized variable if the trainer was run after resuming from a checkpoint that was already at `max_epochs` ([#608](https://github.com/Lightning-AI/lightning/pull/608))
- Fixed a bug where early stopping would begin two epochs early ([#617](https://github.com/Lightning-AI/lightning/pull/617))
- Fixed a bug where `num_training_batches` and `num_test_batches` would sometimes be rounded down to zero ([#649](https://github.com/Lightning-AI/lightning/pull/649))
- Fixed a bug where an additional batch would be processed when manually setting `num_training_batches` ([#653](https://github.com/Lightning-AI/lightning/pull/653))
- Fixed a bug when batches did not have a `.copy` method ([#701](https://github.com/Lightning-AI/lightning/pull/701))
- Fixed a bug when using `log_gpu_memory=True` in Python 3.6 ([#715](https://github.com/Lightning-AI/lightning/pull/715))
- Fixed a bug where checkpoint writing could exit before completion, giving incomplete checkpoints ([#689](https://github.com/Lightning-AI/lightning/pull/689))
- Fixed a bug where `on_train_end` was not called when ealy stopping ([#723](https://github.com/Lightning-AI/lightning/pull/723))

## [0.5.3] - 2019-11-06

### Added

- Added option to disable default logger, checkpointer, and early stopping by passing `logger=False`, `checkpoint_callback=False` and `early_stop_callback=False` respectively
- Added `CometLogger` for use with Comet.ml
- Added `val_check_interval` argument to `Trainer` allowing validition to be performed at every given number of batches
- Added functionality to save and load hyperparameters using the standard checkpoint mechanism
- Added call to `torch.cuda.empty_cache` before training starts
- Added option for user to override the call t `backward`
- Added support for truncated backprop through time via the `truncated_bptt_steps` argument in `Trainer`
- Added option to operate on all outputs from `training_step` in DDP2
- Added a hook for modifying DDP init
- Added a hook for modifying Apex

### Changed

- Changed experiment version to be padded with zeros (e.g. `/dir/version_9` becomes `/dir/version_0009`)
- Changed callback metrics to include any metrics given in logs or progress bar
- Changed the default for `save_best_only` in `ModelCheckpoint` to `True`
- Added `tng_data_loader` for backwards compatibility
- Renamed `MLFlowLogger.client` to `MLFlowLogger.experiment` for consistency
- Moved `global_step` increment to happen after the batch has been processed
- Changed weights restore to first attempt HPC weights before restoring normally, preventing both weights being restored and running out of memory
- Changed progress bar functionality to add multiple progress bars for train/val/test
- Changed calls to `print` to use `logging` instead

### Deprecated

- Deprecated `tng_dataloader`

### Fixed

- Fixed an issue where the number of batches was off by one during training
- Fixed a bug that occurred when setting a ckeckpoint callback and `early_stop_callback=False`
- Fixed an error when importing CometLogger
- Fixed a bug where the `gpus` argument had some unexpected behaviour
- Fixed a bug where the computed total number of batches was sometimes incorrect
- Fixed a bug where the progress bar would sometimes not show the total number of batches in test mode
- Fixed a bug when using the `log_gpu_memory='min_max'` option in `Trainer`
- Fixed a bug where checkpointing would sometimes erase the current directory

## [0.5.2] - 2019-10-10

### Added

- Added `weights_summary` argument to `Trainer` to be set to `full` (full summary), `top` (just top level modules) or other
- Added `tags` argument to `MLFlowLogger`

### Changed

- Changed default for `amp_level` to `O1`

### Removed

- Removed the `print_weights_summary` argument from `Trainer`

### Fixed

- Fixed a bug where logs were not written properly
- Fixed a bug where `logger.finalize` wasn't called after training is complete
- Fixed callback metric errors in DDP
- Fixed a bug where `TestTubeLogger` didn't log to the correct directory

## [0.5.1] - 2019-10-05

### Added

- Added the `LightningLoggerBase` class for experiment loggers
- Added `MLFlowLogger` for logging with `mlflow`
- Added `TestTubeLogger` for logging with `test_tube`
- Added a different implementation of DDP (`distributed_backed='ddp2'`) where every node has one model using all GPUs
- Added support for optimisers which require a closure (e.g. LBFGS)
- Added automatic `MASTER_PORT` default for DDP when not set manually
- Added new GPU memory logging options `'min_max'` (log only the min/max utilization) and `'all'` (log all the GPU memory)

### Changed

- Changed schedulers to always be called with the current epoch
- Changed `test_tube` to an optional dependency
- Changed data loaders to internally use a getter instead of a python property
- Disabled auto GPU loading when restoring weights to prevent out of memory errors
- Changed logging, early stopping and checkpointing to occur by default

### Fixed

- Fixed a bug with samplers that do not specify `set_epoch`
- Fixed a bug when using the `MLFlowLogger` with unsupported data types, this will now raise a warning
- Fixed a bug where gradient norms were always zero using `track_grad_norm`
- Fixed a bug which causes a crash when logging memory

## [0.5.0] - 2019-09-26

### Changed

- Changed `data_batch` argument to `batch` throughout
- Changed `batch_i` argument to `batch_idx` throughout
- Changed `tng_dataloader` method to `train_dataloader`
- Changed `on_tng_metrics` method to `on_training_metrics`
- Changed `gradient_clip` argument to `gradient_clip_val`
- Changed `add_log_row_interval` to `row_log_interval`

### Fixed

- Fixed a bug with tensorboard logging in multi-gpu setup

## [0.4.9] - 2019-09-16

### Added

- Added the flag `log_gpu_memory` to `Trainer` to deactivate logging of GPU memory utilization
- Added SLURM resubmit functionality (port from test-tube)
- Added optional weight_save_path to trainer to remove the need for a checkpoint_callback when using cluster training
- Added option to use single gpu per node with `DistributedDataParallel`

### Changed

- Changed functionality of `validation_end` and `test_end` with multiple dataloaders to be given all of the dataloaders at once rather than in separate calls
- Changed print_nan_grads to only print the parameter value and gradients when they contain NaN
- Changed gpu API to take integers as well (e.g. `gpus=2` instead of `gpus=[0, 1]`)
- All models now loaded on to CPU to avoid device and out of memory issues in PyTorch

### Fixed

- Fixed a bug where data types that implement `.to` but not `.cuda` would not be properly moved onto the GPU
- Fixed a bug where data would not be re-shuffled every epoch when using a `DistributedSampler`

## [0.4.8] - 2019-08-31

### Added

- Added `test_step` and `test_end` methods, used when `Trainer.test` is called
- Added `GradientAccumulationScheduler` callback which can be used to schedule changes to the number of accumulation batches
- Added option to skip the validation sanity check by setting `nb_sanity_val_steps = 0`

### Fixed

- Fixed a bug when setting `nb_sanity_val_steps = 0`

## [0.4.7] - 2019-08-24

### Changed

- Changed the default `val_check_interval` to `1.0`
- Changed defaults for `nb_val_batches`, `nb_tng_batches` and `nb_test_batches` to 0

### Fixed

- Fixed a bug where the full validation set as used despite setting `val_percent_check`
- Fixed a bug where an `Exception` was thrown when using a data set containing a single batch
- Fixed a bug where an `Exception` was thrown if no `val_dataloader` was given
- Fixed a bug where tuples were not properly transferred to the GPU
- Fixed a bug where data of a non standard type was not properly handled by the trainer
- Fixed a bug when loading data as a tuple
- Fixed a bug where `AttributeError` could be suppressed by the `Trainer`

## [0.4.6] - 2019-08-15

### Added

- Added support for data to be given as a `dict` or `list` with a single gpu
- Added support for `configure_optimizers` to return a single optimizer, two list (optimizers and schedulers), or a single list

### Fixed

- Fixed a bug where returning just an optimizer list (i.e. without schedulers) from `configure_optimizers` would throw an `Exception`

## [0.4.5] - 2019-08-13

### Added

- Added `optimizer_step` method that can be overridden to change the standard optimizer behaviour

## [0.4.4] - 2019-08-12

### Added

- Added supoort for multiple validation dataloaders
- Added support for latest test-tube logger (optimised for `torch==1.2.0`)

### Changed

- `validation_step` and `val_dataloader` are now optional
- `lr_scheduler` is now activated after epoch

### Fixed

- Fixed a bug where a warning would show when using `lr_scheduler` in `torch>1.1.0`
- Fixed a bug where an `Exception` would be thrown if using `torch.DistributedDataParallel` without using a `DistributedSampler`, this now throws a `Warning` instead

## [0.4.3] - 2019-08-10

### Fixed

- Fixed a bug where accumulate gradients would scale the loss incorrectly

## [0.4.2] - 2019-08-08

### Changed

- Changed install requirement to `torch==1.2.0`

## [0.4.1] - 2019-08-08

### Changed

- Changed install requirement to `torch==1.1.0`

## [0.4.0] - 2019-08-08

### Added

- Added 16-bit support for a single GPU
- Added support for training continuation (preserves epoch, global step etc.)

### Changed

- Changed `training_step` and `validation_step`, outputs will no longer be automatically reduced

### Removed

- Removed need for `Experiment` object in `Trainer`

### Fixed

- Fixed issues with reducing outputs from generative models (such as images and text)

## [0.3.6] - 2019-07-25

### Added

- Added a decorator to do lazy data loading internally

### Fixed

- Fixed a bug where `Experiment` object was not process safe, potentially causing logs to be overwritten

## [0.3.5] - 2019-07-25

## [0.3.4] - 2019-07-22

## [0.3.3] - 2019-07-22

## [0.3.2] - 2019-07-21

## [0.3.1] - 2019-07-21

## [0.2.x] - 2019-07-09

## [0.1.x] - 2019-06-DD<|MERGE_RESOLUTION|>--- conflicted
+++ resolved
@@ -90,17 +90,16 @@
 - Fixed wrong num padding for `RichProgressBar` ([#14296](https://github.com/Lightning-AI/lightning/pull/14296))
 
 
-<<<<<<< HEAD
 - Fixed an issue to avoid the impact of sanity check on `reload_dataloaders_every_n_epochs` for validation ([#13964](https://github.com/Lightning-AI/lightning/pull/13964))
 
 
 - Fixed restoring the trainer after using `lr_find()` so that the correct LR schedule is used for the actual training ([#14113](https://github.com/Lightning-AI/lightning/pull/14113))
-=======
+
+
 - Reset epoch progress with batch size scaler ([#13846](https://github.com/Lightning-AI/lightning/pull/13846)
 
 
 - Fixed `LightningDataModule` hparams parsing ([#12806](https://github.com/PyTorchLightning/pytorch-lightning/pull/12806))
->>>>>>> 2112e0e4
 
 
 ## [1.7.2] - 2022-08-17
