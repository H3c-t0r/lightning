# Changelog

All notable changes to this project will be documented in this file.

The format is based on [Keep a Changelog](http://keepachangelog.com/en/1.0.0/).


## [UnReleased] - 2023-MM-DD

### Added

- Added an argument `include_cuda` in `pytorch_lightning.utilities.seed.isolate_rng` to disable managing `torch.cuda`'s rng ([#16423](https://github.com/Lightning-AI/lightning/pull/16423))


### Changed

- "Native" suffix removal ([#16490](https://github.com/Lightning-AI/lightning/pull/16490))
 * `strategy="fsdp_native"` is now `strategy="fsdp"`
 * `strategy="fsdp_native_full_shard_offload"` is now `strategy="fsdp_cpu_offload"`
 * `pytorch_lightning.strategies.fully_sharded_native.DDPFullyShardedNativeStrategy` is now `pytorch_lightning.strategies.fsdp.FSDPStrategy`
 * `pytorch_lightning.plugins.precision.fsdp_native_native_amp.FullyShardedNativeNativeMixedPrecisionPlugin` is now `pytorch_lightning.plugins.precision.fsdp.FSDPMixedPrecisionPlugin`
 * `pytorch_lightning.plugins.precision.native_amp` is now `pytorch_lightning.plugins.precision.amp`
 * `NativeSyncBatchNorm` is now `TorchSyncBatchNorm`

### Deprecated

-


### Added

- Added migration logic to warn about checkpoints with apex AMP state ([#16161](https://github.com/Lightning-AI/lightning/pull/16161))

- Added the `Trainer.ckpt_path = ...` setter to statefully set the checkpoint path to load. This can act as a replacement for the removed `Trainer(resume_from_checkpoint=...)` flag ([#16187](https://github.com/Lightning-AI/lightning/pull/16187))

### Removed

- Removed the `pytorch_lightning.lite` module in favor of `lightning_fabric` ([#15953](https://github.com/Lightning-AI/lightning/pull/15953))

- `nvidia/apex` removal ([#16149](https://github.com/Lightning-AI/lightning/pull/16149))
  * Removed `pytorch_lightning.plugins.NativeMixedPrecisionPlugin` in favor of `pytorch_lightning.plugins.MixedPrecisionPlugin`
  * Removed the `LightningModule.optimizer_step(using_native_amp=...)` argument
  * Removed the `Trainer(amp_backend=...)` argument
  * Removed the `Trainer.amp_backend` property
  * Removed the `Trainer(amp_level=...)` argument
  * Removed the `pytorch_lightning.plugins.ApexMixedPrecisionPlugin` class
  * Removed the `pytorch_lightning.utilities.enums.AMPType` enum
  * Removed the `DeepSpeedPrecisionPlugin(amp_type=..., amp_level=...)` arguments

- Removed `Trainer(strategy='horovod')` support ([#16150](https://github.com/Lightning-AI/lightning/pull/16150))

- `FairScale` removal (in favor of PyTorch's FSDP implementation) ([#16400](https://github.com/PyTorchLightning/pytorch-lightning/pull/16400))
  * Removed the `pytorch_lightning.overrides.fairscale.LightningShardedDataParallel` class
  * Removed the `pytorch_lightning.plugins.precision.fully_sharded_native_amp.FullyShardedNativeMixedPrecisionPlugin` class
  * Removed the `pytorch_lightning.plugins.precision.sharded_native_amp.ShardedNativeMixedPrecisionPlugin` class
  * Removed the `pytorch_lightning.strategies.fully_sharded.DDPFullyShardedStrategy` (fsdp) class
  * Removed the `pytorch_lightning.strategies.sharded.DDPShardedStrategy` (ddp_sharded) class
  * Removed the `pytorch_lightning.strategies.sharded_spawn.DDPSpawnShardedStrategy` (ddp_sharded_spawn) class

- Removed legacy device arguments in Trainer ([#16171](https://github.com/Lightning-AI/lightning/pull/16171))
  * Removed the `Trainer(gpus=...)` argument
  * Removed the `Trainer(tpu_cores=...)` argument
  * Removed the `Trainer(ipus=...)` argument
  * Removed the `Trainer(num_processes=...)` argument

- Removed the deprecated `pytorch_lightning.utilities.AllGatherGrad` class ([#16360](https://github.com/Lightning-AI/lightning/pull/16360))

- Removed the deprecated `resume_from_checkpoint` Trainer argument ([#16167](https://github.com/Lightning-AI/lightning/pull/16167))

- Removed the deprecated `pytorch_lightning.profiler` module ([#16359](https://github.com/Lightning-AI/lightning/pull/16359))

- Removed deadlock detection / process reconciliation (`PL_RECONCILE_PROCESS=1`) ([#16204](https://github.com/Lightning-AI/lightning/pull/16204))


- Removed the deprecated `LightningCLI` arguments ([#16380](https://github.com/Lightning-AI/lightning/pull/16380))
  * save_config_filename
  * save_config_overwrite
  * save_config_multifile
  * description
  * env_prefix
  * env_parse

- Removed the deprecated `pl.strategies.utils.on_colab_kaggle` function ([#16437](https://github.com/Lightning-AI/lightning/pull/16437))

- Removed the deprecated code in `pl.core.mixins` ([#16424](https://github.com/Lightning-AI/lightning/pull/16424))

- Removed the deprecated code in `pl.utilities.distributed` ([#16390](https://github.com/Lightning-AI/lightning/pull/16390))

- Removed the deprecated code in `pl.utilities.apply_func` ([#16413](https://github.com/Lightning-AI/lightning/pull/16413))

- Removed the deprecated code in `pl.utilities.xla_device` ([#16404](https://github.com/Lightning-AI/lightning/pull/16404))

- Removed the deprecated code in `pl.utilities.data` ([#16440](https://github.com/Lightning-AI/lightning/pull/16440))

- Removed the deprecated code in `pl.utilities.device_parser` ([#16412](https://github.com/Lightning-AI/lightning/pull/16412))

- Removed the deprecated code in `pl.utilities.optimizer` ([#16439](https://github.com/Lightning-AI/lightning/pull/16439))

- Removed the deprecated code in `pl.utilities.seed` ([#16422](https://github.com/Lightning-AI/lightning/pull/16422))

- Removed the deprecated code in `pl.utilities.cloud_io` ([#16438](https://github.com/Lightning-AI/lightning/pull/16438))

- Removed the deprecated `Accelerator.setup_environment` method ([#16436](https://github.com/Lightning-AI/lightning/pull/16436))

- Mark the `forward_module` argument as required ([#16386](https://github.com/Lightning-AI/lightning/pull/16386))
  * Removed the deprecated `pl_module` argument from the distributed module wrappers
  * Removed the deprecated `pytorch_lightning.overrides.base.unwrap_lightning_module` function
  * Removed the `pytorch_lightning.overrides.distributed.LightningDistributedModule` class
  * Removed the deprecated `pytorch_lightning.overrides.fairscale.unwrap_lightning_module_sharded` function
  * Removed the `pytorch_lightning.overrides.fairscale.LightningDistributedModule` class

- Removed the deprecated automatic GPU selection ([#16184](https://github.com/Lightning-AI/lightning/pull/16184))
  * Removed the `Trainer(auto_select_gpus=...)` argument
  * Removed the `pytorch_lightning.tuner.auto_gpu_select.{pick_single_gpu,pick_multiple_gpus}` functions

- Removed support for loop customization
  * Removed `Loop.replace()` ([#16361](https://github.com/Lightning-AI/lightning/pull/16361))
  * Removed `Loop.connect()` ([#16384](https://github.com/Lightning-AI/lightning/pull/16384))
  * Removed the `trainer.{fit,validate,test,predict}_loop` properties ([#16384](https://github.com/Lightning-AI/lightning/pull/16384))
  * Removed the default `Loop.run()` implementation ([#16384](https://github.com/Lightning-AI/lightning/pull/16384))
  * The loop classes are now marked as protected ([#16445](https://github.com/Lightning-AI/lightning/pull/16445))

- Removed special support for truncated backpropagation through time (TBPTT) ([#16172](https://github.com/Lightning-AI/lightning/pull/16172))
  * Removed the `LightningModule.truncated_bptt_steps` attribute
  * Removed the `LightningModule.tbptt_split_batch` hook
  * The `LightningModule.training_step` no longer accepts a `hiddens` argument
  * Removed the `pytorch_lightning.loops.batch.TrainingBatchLoop`
  * Removed the `FitLoop.split_idx` property
  * Removed the `LoggerConnector.on_train_split_start` method

- Removed the experimental `PL_INTER_BATCH_PARALLELISM` environment flag ([#16355](https://github.com/Lightning-AI/lightning/pull/16355))

- Removed the `Trainer(move_metrics_to_cpu=True)` argument ([#16358](https://github.com/Lightning-AI/lightning/pull/16358))

- Removed the `LightningModule.precision` attribute ([#16203](https://github.com/Lightning-AI/lightning/pull/16203))

- Removed the automatic addition of a moving average of the `training_step` loss in the progress bar. Use `self.log("loss", ..., prog_bar=True)` instead. ([#16192](https://github.com/Lightning-AI/lightning/issues/16192))

- Removed support for passing a dictionary value to `self.log()` ([#16389](https://github.com/Lightning-AI/lightning/pull/16389))

- Tuner removal
  * Removed the deprecated `trainer.tuning` property ([#16379](https://github.com/Lightning-AI/lightning/pull/16379))
  * Removed the deprecated `TrainerFn.TUNING` and `RunningStage.TUNING` enums ([#16379](https://github.com/Lightning-AI/lightning/pull/16379))

### Fixed

- Fixed an unintended limitation for calling `save_hyperparameters` on mixin classes that don't subclass `LightningModule`/`LightningDataModule` ([#16369](https://github.com/Lightning-AI/lightning/pull/16369))

- Fixed an issue with `MLFlowLogger` logging the wrong keys with `.log_hyperparams()` ([#16418](https://github.com/Lightning-AI/lightning/pull/16418))

- Fixed logging more than 100 parameters with `MLFlowLogger` and long values are truncated ([#16451](https://github.com/Lightning-AI/lightning/pull/16451))

- Fixed strict availability check for `torch_xla` requirement ([#16476](https://github.com/Lightning-AI/lightning/pull/16476))



## [1.9.0] - 2023-01-17

### Added
- Added support for native logging of `MetricCollection` with enabled compute groups ([#15580](https://github.com/Lightning-AI/lightning/pull/15580))
- Added support for custom artifact names in `pl.loggers.WandbLogger` ([#16173](https://github.com/Lightning-AI/lightning/pull/16173))
- Added support for DDP with `LRFinder` ([#15304](https://github.com/Lightning-AI/lightning/pull/15304))
- Added utilities to migrate checkpoints from one Lightning version to another ([#15237](https://github.com/Lightning-AI/lightning/pull/15237))
- Added support to upgrade all checkpoints in a folder using the `pl.utilities.upgrade_checkpoint` script ([#15333](https://github.com/Lightning-AI/lightning/pull/15333))
- Add an axes argument `ax` to the `.lr_find().plot()` to enable writing to a user-defined axes in a matplotlib figure ([#15652](https://github.com/Lightning-AI/lightning/pull/15652))
- Added `log_model` parameter to `MLFlowLogger` ([#9187](https://github.com/Lightning-AI/lightning/pull/9187))
- Added a check to validate that wrapped FSDP models are used while initializing optimizers ([#15301](https://github.com/Lightning-AI/lightning/pull/15301))
- Added a warning when `self.log(..., logger=True)` is called without a configured logger ([#15814](https://github.com/Lightning-AI/lightning/pull/15814))
- Added support for colossalai 0.1.11 ([#15888](https://github.com/Lightning-AI/lightning/pull/15888))
- Added `LightningCLI` support for optimizer and learning schedulers via callable type dependency injection ([#15869](https://github.com/Lightning-AI/lightning/pull/15869))
- Added support for activation checkpointing for the `DDPFullyShardedNativeStrategy` strategy ([#15826](https://github.com/Lightning-AI/lightning/pull/15826))
- Added the option to set `DDPFullyShardedNativeStrategy(cpu_offload=True|False)` via bool instead of needing to pass a configuration object ([#15832](https://github.com/Lightning-AI/lightning/pull/15832))
- Added info message for Ampere CUDA GPU users to enable tf32 matmul precision ([#16037](https://github.com/Lightning-AI/lightning/pull/16037))
- Added support for returning optimizer-like classes in `LightningModule.configure_optimizers` ([#16189](https://github.com/Lightning-AI/lightning/pull/16189))


### Changed

- Drop PyTorch 1.9 support ([#15347](https://github.com/Lightning-AI/lightning/pull/15347))
- Switch from `tensorboard` to `tensorboardx` in `TensorBoardLogger` ([#15728](https://github.com/Lightning-AI/lightning/pull/15728))
- From now on, Lightning Trainer and `LightningModule.load_from_checkpoint` automatically upgrade the loaded checkpoint if it was produced in an old version of Lightning ([#15237](https://github.com/Lightning-AI/lightning/pull/15237))
- `Trainer.{validate,test,predict}(ckpt_path=...)` no longer restores the `Trainer.global_step` and `trainer.current_epoch` value from the checkpoints - From now on, only `Trainer.fit` will restore this value ([#15532](https://github.com/Lightning-AI/lightning/pull/15532))
- The `ModelCheckpoint.save_on_train_epoch_end` attribute is now computed dynamically every epoch, accounting for changes to the validation dataloaders ([#15300](https://github.com/Lightning-AI/lightning/pull/15300))
- The Trainer now raises an error if it is given multiple stateful callbacks of the same time with colliding state keys ([#15634](https://github.com/Lightning-AI/lightning/pull/15634))
- `MLFlowLogger` now logs hyperparameters and metrics in batched API calls ([#15915](https://github.com/Lightning-AI/lightning/pull/15915))
- Overriding the `on_train_batch_{start,end}` hooks in conjunction with taking a `dataloader_iter` in the `training_step` no longer errors out and instead shows a warning ([#16062](https://github.com/Lightning-AI/lightning/pull/16062))
- Move `tensorboardX` to extra dependencies. Use the `CSVLogger` by default ([#16349](https://github.com/Lightning-AI/lightning/pull/16349))
- Disabled strict loading in multiprocessing launcher ("ddp_spawn", etc.) when loading weights back into the main process ([#16365](https://github.com/Lightning-AI/lightning/pull/16365))

### Deprecated

- Deprecated `description`, `env_prefix` and `env_parse` parameters in `LightningCLI.__init__` in favour of giving them through `parser_kwargs` ([#15651](https://github.com/Lightning-AI/lightning/pull/15651))
- Deprecated `pytorch_lightning.profiler` in favor of `pytorch_lightning.profilers` ([#16059](https://github.com/Lightning-AI/lightning/pull/16059))
- Deprecated `Trainer(auto_select_gpus=...)` in favor of `pytorch_lightning.accelerators.find_usable_cuda_devices` ([#16147](https://github.com/Lightning-AI/lightning/pull/16147))
- Deprecated `pytorch_lightning.tuner.auto_gpu_select.{pick_single_gpu,pick_multiple_gpus}` in favor of `pytorch_lightning.accelerators.find_usable_cuda_devices` ([#16147](https://github.com/Lightning-AI/lightning/pull/16147))
- `nvidia/apex` deprecation ([#16039](https://github.com/Lightning-AI/lightning/pull/16039))
  * Deprecated `pytorch_lightning.plugins.NativeMixedPrecisionPlugin` in favor of `pytorch_lightning.plugins.MixedPrecisionPlugin`
  * Deprecated the `LightningModule.optimizer_step(using_native_amp=...)` argument
  * Deprecated the `Trainer(amp_backend=...)` argument
  * Deprecated the `Trainer.amp_backend` property
  * Deprecated the `Trainer(amp_level=...)` argument
  * Deprecated the `pytorch_lightning.plugins.ApexMixedPrecisionPlugin` class
  * Deprecates the `pytorch_lightning.utilities.enums.AMPType` enum
  * Deprecates the `DeepSpeedPrecisionPlugin(amp_type=..., amp_level=...)` arguments
- `horovod` deprecation ([#16141](https://github.com/Lightning-AI/lightning/pull/16141))
  * Deprecated `Trainer(strategy="horovod")`
  * Deprecated the `HorovodStrategy` class
- Deprecated `pytorch_lightning.lite.LightningLite` in favor of `lightning.fabric.Fabric` ([#16314](https://github.com/Lightning-AI/lightning/pull/16314))
- `FairScale` deprecation (in favor of PyTorch's FSDP implementation) ([#16353](https://github.com/Lightning-AI/lightning/pull/16353))
  * Deprecated the `pytorch_lightning.overrides.fairscale.LightningShardedDataParallel` class
  * Deprecated the `pytorch_lightning.plugins.precision.fully_sharded_native_amp.FullyShardedNativeMixedPrecisionPlugin` class
  * Deprecated the `pytorch_lightning.plugins.precision.sharded_native_amp.ShardedNativeMixedPrecisionPlugin` class
  * Deprecated the `pytorch_lightning.strategies.fully_sharded.DDPFullyShardedStrategy` class
  * Deprecated the `pytorch_lightning.strategies.sharded.DDPShardedStrategy` class
  * Deprecated the `pytorch_lightning.strategies.sharded_spawn.DDPSpawnShardedStrategy` class


### Removed

- Removed deprecated `pytorch_lightning.utilities.memory.get_gpu_memory_map` in favor of `pytorch_lightning.accelerators.cuda.get_nvidia_gpu_stats` ([#15617](https://github.com/Lightning-AI/lightning/pull/15617))
- Temporarily removed support for Hydra multi-run ([#15737](https://github.com/Lightning-AI/lightning/pull/15737))
- Removed deprecated `pytorch_lightning.profiler.base.AbstractProfiler` in favor of `pytorch_lightning.profilers.profiler.Profiler` ([#15637](https://github.com/Lightning-AI/lightning/pull/15637))
- Removed deprecated `pytorch_lightning.profiler.base.BaseProfiler` in favor of `pytorch_lightning.profilers.profiler.Profiler` ([#15637](https://github.com/Lightning-AI/lightning/pull/15637))
- Removed deprecated code in `pytorch_lightning.utilities.meta` ([#16038](https://github.com/Lightning-AI/lightning/pull/16038))
- Removed the deprecated `LightningDeepSpeedModule` ([#16041](https://github.com/Lightning-AI/lightning/pull/16041))
- Removed the deprecated `pytorch_lightning.accelerators.GPUAccelerator` in favor of `pytorch_lightning.accelerators.CUDAAccelerator` ([#16050](https://github.com/Lightning-AI/lightning/pull/16050))
- Removed the deprecated `pytorch_lightning.profiler.*` classes in favor of `pytorch_lightning.profilers` ([#16059](https://github.com/Lightning-AI/lightning/pull/16059))
- Removed the deprecated `pytorch_lightning.utilities.cli` module in favor of `pytorch_lightning.cli` ([#16116](https://github.com/Lightning-AI/lightning/pull/16116))
- Removed the deprecated `pytorch_lightning.loggers.base` module in favor of `pytorch_lightning.loggers.logger` ([#16120](https://github.com/Lightning-AI/lightning/pull/16120))
- Removed the deprecated `pytorch_lightning.loops.base` module in favor of `pytorch_lightning.loops.loop` ([#16142](https://github.com/Lightning-AI/lightning/pull/16142))
- Removed the deprecated `pytorch_lightning.core.lightning` module in favor of `pytorch_lightning.core.module` ([#16318](https://github.com/Lightning-AI/lightning/pull/16318))
- Removed the deprecated `pytorch_lightning.callbacks.base` module in favor of `pytorch_lightning.callbacks.callback` ([#16319](https://github.com/Lightning-AI/lightning/pull/16319))
- Removed the deprecated `Trainer.reset_train_val_dataloaders()` in favor of `Trainer.reset_{train,val}_dataloader` ([#16131](https://github.com/Lightning-AI/lightning/pull/16131))
- Removed support for `LightningCLI(seed_everything_default=None)` ([#16131](https://github.com/Lightning-AI/lightning/pull/16131))
- Removed support in LightningLite for FairScale's sharded training (`strategy='ddp_sharded'|'ddp_sharded_spawn'`). Use Fully-Sharded Data Parallel instead (`strategy='fsdp'`) ([#16329](https://github.com/Lightning-AI/lightning/pull/16329))


### Fixed

- Enhanced `reduce_boolean_decision` to accommodate `any`-analogous semantics expected by the `EarlyStopping` callback ([#15253](https://github.com/Lightning-AI/lightning/pull/15253))
- Fixed the incorrect optimizer step synchronization when running across multiple TPU devices ([#16020](https://github.com/Lightning-AI/lightning/pull/16020))
- Fixed a type error when dividing the chunk size in the ColossalAI strategy ([#16212](https://github.com/Lightning-AI/lightning/pull/16212))
- Fixed bug where the ``interval`` key of the scheduler would be ignored during manual optimization, making the LearningRateMonitor callback fail to log the learning rate ([#16308](https://github.com/Lightning-AI/lightning/pull/16308))
- Fixed an issue with `MLFlowLogger` not finalizing correctly when status code 'finished' was passed ([#16340](https://github.com/Lightning-AI/lightning/pull/16340))


## [1.8.6] - 2022-12-21

- minor cleaning


## [1.8.5] - 2022-12-15

- Add function to remove checkpoint to allow override for extended classes ([#16067](https://github.com/Lightning-AI/lightning/pull/16067))


## [1.8.4] - 2022-12-08

### Changed

- Direct support for compiled models (
   [#15922](https://github.com/Lightning-AI/lightning/pull/15922),
   [#15957](https://github.com/Lightning-AI/lightning/pull/15957)
)

### Fixed

- Fixed issue with unsupported torch.inference_mode() on hpu backends ([#15918](https://github.com/Lightning-AI/lightning/pull/15918))
- Fixed LRScheduler import for PyTorch 2.0 ([#15940](https://github.com/Lightning-AI/lightning/pull/15940))
- Fixed `fit_loop.restarting` to be `False` for lr finder ([#15620](https://github.com/Lightning-AI/lightning/pull/15620))
- Fixed `torch.jit.script`-ing a LightningModule causing an unintended error message about deprecated `use_amp` property ([#15947](https://github.com/Lightning-AI/lightning/pull/15947))
- Fixed the `XLAProfiler` not recording anything due to mismatching of action names ([#15885](https://github.com/Lightning-AI/lightning/pull/15885))


## [1.8.3] - 2022-11-22

### Changed

<<<<<<< HEAD
- Temporarily removed support for Hydra multi-run ([#15737](https://github.com/Lightning-AI/lightning/pull/15737))
- Switch from `tensorboard` to `tensorboardx` in `TensorBoardLogger` ([#15728](https://github.com/Lightning-AI/lightning/pull/15728))
=======
- The `LightningModule.save_hyperparameters` method now asserts that it is called properly. Calls from outside the `LightningModule.__init__` method will result in a `RuntimeError` to protect checkpointing functionality.
>>>>>>> 4f7a55cb


## [1.8.2] - 2022-11-17

### Fixed

- Make sure save_dir can be empty str ([#15638](https://github.com/Lightning-AI/lightning/pull/15638))
- Fixed the automatic fallback from `Trainer(strategy="ddp_spawn", ...)` to `Trainer(strategy="ddp", ...)` when on an LSF cluster ([#15103](https://github.com/Lightning-AI/lightning/pull/15103))



## [1.8.1] - 2022-11-10

### Added

- Added back the accidentally removed `pytorch_lightning.utilities.distributed.rank_zero_only` function ([#15536](https://github.com/Lightning-AI/lightning/pull/15536))

### Deprecated

- Deprecated `pytorch_lightning.utilities.distributed.rank_zero_only` in favor of `pytorch_lightning.utilities.rank_zero_only` ([#15536](https://github.com/Lightning-AI/lightning/pull/15536))

### Fixed

- Fixed `TensorBoardLogger` not validating the input array type when logging the model graph ([#15323](https://github.com/Lightning-AI/lightning/pull/15323))
- Fixed an attribute error in `ColossalAIStrategy` at import time when `torch.distributed` is not available ([#15535](https://github.com/Lightning-AI/lightning/pull/15535))
- Fixed an issue when calling `fs.listdir` with file URI instead of path in `CheckpointConnector` ([#15413](https://github.com/Lightning-AI/lightning/pull/15413))
- Fixed an issue with the `BaseFinetuning` callback not setting the `track_running_stats` attribute for batch normaliztion layers ([#15063](https://github.com/Lightning-AI/lightning/pull/15063))
- Fixed an issue with `WandbLogger(log_model=True|'all)` raising an error and not being able to serialize tensors in the metadata ([#15544](https://github.com/Lightning-AI/lightning/pull/15544))
- Fixed the gradient unscaling logic when using `Trainer(precision=16)` and fused optimizers such as `Adam(..., fused=True)` ([#15544](https://github.com/Lightning-AI/lightning/pull/15544))
- Fixed model state transfer in multiprocessing launcher when running multi-node ([#15567](https://github.com/Lightning-AI/lightning/pull/15567))
- Fixed manual optimization raising `AttributeError` with Bagua Strategy ([#12534](https://github.com/Lightning-AI/lightning/pull/12534))
- Fixed the import of `pytorch_lightning` causing a warning 'Redirects are currently not supported in Windows or MacOs' ([#15610](https://github.com/Lightning-AI/lightning/pull/15610))


## [1.8.0] - 2022-11-01

### Added

- Added support for requeueing slurm array jobs ([#15040](https://github.com/Lightning-AI/lightning/pull/15040))
- Added native AMP support for `ddp_fork` (and associated alias strategies) with CUDA GPUs ([#14983](https://github.com/Lightning-AI/lightning/pull/14983))
- Added `BatchSizeFinder` callback ([#11089](https://github.com/Lightning-AI/lightning/pull/11089))
- Added `LearningRateFinder` callback ([#13802](https://github.com/Lightning-AI/lightning/pull/13802))
- Tuner now supports a new `method` argument which will determine when to run the `BatchSizeFinder`: one of `fit`, `validate`, `test` or `predict` ([#11089](https://github.com/Lightning-AI/lightning/pull/11089))
- Added prefix to log message in `seed_everything` with rank info ([#14031](https://github.com/Lightning-AI/lightning/pull/14031))
- Added support for auto wrapping for `DDPFullyShardedNativeStrategy` ([#14252](https://github.com/Lightning-AI/lightning/pull/14252))
- Added support for passing extra init-parameters to the `LightningDataModule.from_datasets` ([#14185](https://github.com/Lightning-AI/lightning/pull/14185))
- Added support for saving sharded optimizer state dict outside of `DDPShardedStrategy` ([#14208](https://github.com/Lightning-AI/lightning/pull/14208))
- Added support for auto wrapping for `DDPFullyShardedStrategy` ([#14383](https://github.com/Lightning-AI/lightning/pull/14383))
- Integrate the `lightning_utilities` package (
  [#14475](https://github.com/Lightning-AI/lightning/pull/14475),
  [#14537](https://github.com/Lightning-AI/lightning/pull/14537),
  [#14556](https://github.com/Lightning-AI/lightning/pull/14556),
  [#14558](https://github.com/Lightning-AI/lightning/pull/14558),
  [#14575](https://github.com/Lightning-AI/lightning/pull/14575),
  [#14620](https://github.com/Lightning-AI/lightning/pull/14620))
- Added `args` parameter to `LightningCLI` to ease running from within Python ([#14596](https://github.com/Lightning-AI/lightning/pull/14596))
- Added `WandbLogger.download_artifact` and `WandbLogger.use_artifact` for managing artifacts with Weights and Biases ([#14551](https://github.com/Lightning-AI/lightning/pull/14551))
- Added an option to configure the signal SLURM sends when a job is preempted or requeued ([#14626](https://github.com/Lightning-AI/lightning/pull/14626))
- Added a warning when the model passed to `LightningLite.setup()` does not have all parameters on the same device ([#14822](https://github.com/Lightning-AI/lightning/pull/14822))
- The `CometLogger` now flags the Comet Experiments as being created from Lightning for analytics purposes ([#14906](https://github.com/Lightning-AI/lightning/pull/14906))
- Introduce `ckpt_path="hpc"` keyword for checkpoint loading ([#14911](https://github.com/Lightning-AI/lightning/pull/14911))
- Added a more descriptive error message when attempting to fork processes with pre-initialized CUDA context ([#14709](https://github.com/Lightning-AI/lightning/pull/14709))
- Added support for custom parameters in subclasses of `SaveConfigCallback` ([#14998](https://github.com/Lightning-AI/lightning/pull/14998))
- Added `inference_mode` flag to Trainer to let users enable/disable inference mode during evaluation ([#15034](https://github.com/Lightning-AI/lightning/pull/15034))
- Added `LightningLite.no_backward_sync` for control over efficient gradient accumulation with distributed strategies ([#14966](https://github.com/Lightning-AI/lightning/pull/14966))
- Added a sanity check that scripts are executed with the `srun` command in SLURM and that environment variables are not conflicting ([#15011](https://github.com/Lightning-AI/lightning/pull/15011))
- Added an error message when attempting to launch processes with `python -i` and an interactive-incompatible strategy ([#15293](https://github.com/Lightning-AI/lightning/pull/15293))

### Changed

- The `Trainer.{fit,validate,test,predict,tune}` methods now raise a useful error message if the input is not a `LightningModule` ([#13892](https://github.com/Lightning-AI/lightning/pull/13892))
- Raised a `MisconfigurationException` if batch transfer hooks are overriden with `IPUAccelerator` ([#13961](https://github.com/Lightning-AI/lightning/pull/13961))
- Replaced the unwrapping logic in strategies with direct access to unwrapped `LightningModule` ([#13738](https://github.com/Lightning-AI/lightning/pull/13738))
- Enabled `on_before_batch_transfer` for `DPStrategy` and `IPUAccelerator` ([#14023](https://github.com/Lightning-AI/lightning/pull/14023))
- When resuming training with Apex enabled, the `Trainer` will now raise an error ([#14341](https://github.com/Lightning-AI/lightning/pull/14341))
- Included `torch.cuda` rng state to the aggregate `_collect_rng_states()` and `_set_rng_states()` ([#14384](https://github.com/Lightning-AI/lightning/pull/14384))
- Changed `trainer.should_stop` to not stop in between an epoch and run until `min_steps/min_epochs` only ([#13890](https://github.com/Lightning-AI/lightning/pull/13890))
- The `pyDeprecate` dependency is no longer installed ([#14472](https://github.com/Lightning-AI/lightning/pull/14472))
- When using multiple loggers, by default checkpoints and profiler output now get saved to the log dir of the first logger in the list ([#14325](https://github.com/Lightning-AI/lightning/pull/14325))
- In Lightning Lite, state-dict access to the module wrapper now gets passed through to the original module reference ([#14629](https://github.com/Lightning-AI/lightning/pull/14629))
- Removed fall-back to `LightningEnvironment` when number of SLURM tasks does not correspond to number of processes in Trainer ([#14300](https://github.com/Lightning-AI/lightning/pull/14300))
- Aligned DDP and DDPSpawn strategies in setting up the environment ([#11073](https://github.com/Lightning-AI/lightning/pull/11073))
- Integrated the Lite Precision plugins into the PL Precision plugins - the base class in PL now extends the `lightning_lite.precision.Precision` base class ([#14798](https://github.com/Lightning-AI/lightning/pull/14798))
  * The `PrecisionPlugin.backward` signature changed: The `closure_loss` argument was renamed to `tensor`
  * The `PrecisionPlugin.{pre_,post_}backward` signature changed: The `closure_loss` argument was renamed to `tensor` and moved as the first argument
  * The `PrecisionPlugin.optimizer_step` signature changed: The `model`, `optimizer_idx` and `closure` arguments need to be passed as keyword arguments now
- Trainer queries the CUDA devices through NVML if available to avoid initializing CUDA before forking, which eliminates the need for the `PL_DISABLE_FORK` environment variable introduced in v1.7.4 ([#14631](https://github.com/Lightning-AI/lightning/pull/14631))
- The `MLFlowLogger.finalize()` now sets the status to `FAILED` when an exception occurred in `Trainer`, and sets the status to `FINISHED` on successful completion ([#12292](https://github.com/Lightning-AI/lightning/pull/12292))
- It is no longer needed to call `model.double()` when using `precision=64` in Lightning Lite ([#14827](https://github.com/Lightning-AI/lightning/pull/14827))
- HPC checkpoints are now loaded automatically only in slurm environment when no specific value for `ckpt_path` has been set ([#14911](https://github.com/Lightning-AI/lightning/pull/14911))
- The `Callback.on_load_checkpoint` now gets the full checkpoint dictionary and the `callback_state` argument was renamed `checkpoint` ([#14835](https://github.com/Lightning-AI/lightning/pull/14835))
- Moved the warning about saving nn.Module in `save_hyperparameters()` to before the deepcopy ([#15132](https://github.com/Lightning-AI/lightning/pull/15132))
- To avoid issues with forking processes, from PyTorch 1.13 and higher, Lightning will directly use the PyTorch NVML-based check for `torch.cuda.device_count` and from PyTorch 2.0 and higher, Lightning will configure PyTorch to use a NVML-based check for `torch.cuda.is_available`. ([#15110](https://github.com/Lightning-AI/lightning/pull/15110), [#15133](https://github.com/Lightning-AI/lightning/pull/15133))
- The `NeptuneLogger` now uses `neptune.init_run` instead of the deprecated `neptune.init` to initialize a run ([#15393](https://github.com/Lightning-AI/lightning/pull/15393))

### Deprecated

- Deprecated `LightningDeepSpeedModule` ([#14000](https://github.com/Lightning-AI/lightning/pull/14000))
- Deprecated `amp_level` from `Trainer` in favour of passing it explictly via precision plugin ([#13898](https://github.com/Lightning-AI/lightning/pull/13898))
- Deprecated the calls to `pytorch_lightning.utiltiies.meta` functions in favor of built-in https://github.com/pytorch/torchdistx support ([#13868](https://github.com/Lightning-AI/lightning/pull/13868))
- Deprecated the `unwrap_lightning_module` and `unwrap_lightning_module_sharded` utility functions in favor of accessing the unwrapped `LightningModule` on the strategy directly ([#13738](https://github.com/Lightning-AI/lightning/pull/13738))
- Deprecated the `pl_module` argument in `LightningParallelModule`, `LightningDistributedModule`, `LightningShardedDataParallel`, `LightningBaguaModule` and `LightningDeepSpeedModule` wrapper classes ([#13738](https://github.com/Lightning-AI/lightning/pull/13738))
- Deprecated the `on_colab_kaggle` function ([#14247](https://github.com/Lightning-AI/lightning/pull/14247))
- Deprecated the internal `pl.core.mixins.DeviceDtypeModuleMixin` class ([#14511](https://github.com/Lightning-AI/lightning/pull/14511), [#14548](https://github.com/Lightning-AI/lightning/pull/14548))
- Deprecated all functions in `pytorch_lightning.utilities.xla_device` ([#14514](https://github.com/Lightning-AI/lightning/pull/14514), [#14550](https://github.com/Lightning-AI/lightning/pull/14550))
  * Deprecated the internal `inner_f` function
  * Deprecated the internal `pl_multi_process` function
  * Deprecated the internal `XLADeviceUtils.xla_available` staticmethod
  * Deprecated the `XLADeviceUtils.tpu_device_exists` staticmethod in favor of `pytorch_lightning.accelerators.TPUAccelerator.is_available()`
- Deprecated `pytorch_lightning.utilities.distributed.tpu_distributed` in favor of `lightning_lite.accelerators.tpu.tpu_distributed` ([#14550](https://github.com/Lightning-AI/lightning/pull/14550))
- Deprecated all functions in `pytorch_lightning.utilities.cloud_io` in favor of `lightning_lite.utilities.cloud_io` ([#14515](https://github.com/Lightning-AI/lightning/pull/14515))
- Deprecated the functions in `pytorch_lightning.utilities.apply_func` in favor of `lightning_utilities.core.apply_func` ([#14516](https://github.com/Lightning-AI/lightning/pull/14516), [#14537](https://github.com/Lightning-AI/lightning/pull/14537))
- Deprecated all functions in `pytorch_lightning.utilities.device_parser` ([#14492](https://github.com/Lightning-AI/lightning/pull/14492), [#14753](https://github.com/Lightning-AI/lightning/pull/14753))
  * Deprecated the `pytorch_lightning.utilities.device_parser.determine_root_gpu_device` in favor of `lightning_lite.utilities.device_parser.determine_root_gpu_device`
  * Deprecated the `pytorch_lightning.utilities.device_parser.parse_gpu_ids` in favor of `lightning_lite.utilities.device_parser.parse_gpu_ids`
  * Deprecated the `pytorch_lightning.utilities.device_parser.is_cuda_available` in favor of `lightning_lite.accelerators.cuda.is_cuda_available`
  * Deprecated the `pytorch_lightning.utilities.device_parser.num_cuda_devices` in favor of `lightning_lite.accelerators.cuda.num_cuda_devices`
  * Deprecated the `pytorch_lightning.utilities.device_parser.parse_cpu_cores` in favor of `lightning_lite.accelerators.cpu.parse_cpu_cores`
  * Deprecated the `pytorch_lightning.utilities.device_parser.parse_tpu_cores` in favor of `lightning_lite.accelerators.tpu.parse_tpu_cores`
  * Deprecated the `pytorch_lightning.utilities.device_parser.parse_hpus` in favor of `pytorch_lightning.accelerators.hpu.parse_hpus`
- Deprecated duplicate `SaveConfigCallback` parameters in `LightningCLI.__init__`: `save_config_kwargs`, `save_config_overwrite` and `save_config_multifile`. New `save_config_kwargs` parameter should be used instead ([#14998](https://github.com/Lightning-AI/lightning/pull/14998))
- Deprecated `TrainerFn.TUNING`, `RunningStage.TUNING` and `trainer.tuning` property ([#15100](https://github.com/Lightning-AI/lightning/pull/15100))
- Deprecated custom `pl.utilities.distributed.AllGatherGrad` implementation in favor of PyTorch's ([#15364](https://github.com/Lightning-AI/lightning/pull/15364))

### Removed

- Removed the deprecated `Trainer.training_type_plugin` property in favor of `Trainer.strategy` ([#14011](https://github.com/Lightning-AI/lightning/pull/14011))
- Removed all deprecated training type plugins ([#14011](https://github.com/Lightning-AI/lightning/pull/14011))
- Removed the deprecated `DDP2Strategy` ([#14026](https://github.com/Lightning-AI/lightning/pull/14026))
- Removed the deprecated `DistributedType` and `DeviceType` enum classes ([#14045](https://github.com/Lightning-AI/lightning/pull/14045))
- Removed deprecated support for passing the `rank_zero_warn` warning category positionally ([#14470](https://github.com/Lightning-AI/lightning/pull/14470))
- Removed the legacy and unused `Trainer.get_deprecated_arg_names()` ([#14415](https://github.com/Lightning-AI/lightning/pull/14415))
- Removed the deprecated `on_train_batch_end(outputs)` format when multiple optimizers are used and TBPTT is enabled ([#14373](https://github.com/Lightning-AI/lightning/pull/14373))
- Removed the deprecated `training_epoch_end(outputs)` format when multiple optimizers are used and TBPTT is enabled ([#14373](https://github.com/Lightning-AI/lightning/pull/14373))
- Removed the experimental `pytorch_lightning.utiltiies.meta` functions in favor of built-in https://github.com/pytorch/torchdistx support ([#13868](https://github.com/Lightning-AI/lightning/pull/13868))
- Removed the deprecated `LoggerCollection`; `Trainer.logger` and `LightningModule.logger` now returns the first logger when more than one gets passed to the Trainer ([#14283](https://github.com/Lightning-AI/lightning/pull/14283))
- Removed the deprecated the `trainer.lr_schedulers` ([#14408](https://github.com/Lightning-AI/lightning/pull/14408))
- Removed the deprecated `LightningModule.{on_hpc_load,on_hpc_save}` hooks in favor of the general purpose hooks `LightningModule.{on_load_checkpoint,on_save_checkpoint}` ([#14315](https://github.com/Lightning-AI/lightning/pull/14315))
- Removed deprecated support for old torchtext versions ([#14375](https://github.com/Lightning-AI/lightning/pull/14375))
- Removed deprecated support for the old `neptune-client` API in the `NeptuneLogger` ([#14727](https://github.com/Lightning-AI/lightning/pull/14727))
- Removed the deprecated `weights_save_path` Trainer argumnent and `Trainer.weights_save_path` property ([#14424](https://github.com/Lightning-AI/lightning/pull/14424))
- Removed the deprecated ([#14471](https://github.com/Lightning-AI/lightning/pull/14471))
  * `pytorch_lightning.utilities.distributed.rank_zero_only` in favor of `pytorch_lightning.utilities.rank_zero.rank_zero_only`
  * `pytorch_lightning.utilities.distributed.rank_zero_debug` in favor of `pytorch_lightning.utilities.rank_zero.rank_zero_debug`
  * `pytorch_lightning.utilities.distributed.rank_zero_info` in favor of `pytorch_lightning.utilities.rank_zero.rank_zero_info`
  * `pytorch_lightning.utilities.warnings.rank_zero_warn` in favor of `pytorch_lightning.utilities.rank_zero.rank_zero_warn`
  * `pytorch_lightning.utilities.warnings.rank_zero_deprecation` in favor of `pytorch_lightning.utilities.rank_zero.rank_zero_deprecation`
  * `pytorch_lightning.utilities.warnings.LightningDeprecationWarning` in favor of `pytorch_lightning.utilities.rank_zero.LightningDeprecationWarning`
- Removed deprecated `Trainer.num_processes` attribute in favour of `Trainer.num_devices` ([#14423](https://github.com/Lightning-AI/lightning/pull/14423))
- Removed the deprecated `Trainer.data_parallel_device_ids` hook in favour of `Trainer.device_ids` ([#14422](https://github.com/Lightning-AI/lightning/pull/14422))
- Removed the deprecated class `TrainerCallbackHookMixin` ([#14401](https://github.com/Lightning-AI/lightning/pull/14401))
- Removed the deprecated `BaseProfiler` and `AbstractProfiler` classes ([#14404](https://github.com/Lightning-AI/lightning/pull/14404))
- Removed the deprecated way to set the distributed backend via the environment variable `PL_TORCH_DISTRIBUTED_BACKEND`, in favor of setting the `process_group_backend` in the strategy constructor ([#14693](https://github.com/Lightning-AI/lightning/pull/14693))
- Removed deprecated callback hooks ([#14834](https://github.com/Lightning-AI/lightning/pull/14834))
  * `Callback.on_configure_sharded_model` in favor of `Callback.setup`
  * `Callback.on_before_accelerator_backend_setup` in favor of `Callback.setup`
  * `Callback.on_batch_start` in favor of `Callback.on_train_batch_start`
  * `Callback.on_batch_end` in favor of `Callback.on_train_batch_end`
  * `Callback.on_epoch_start` in favor of `Callback.on_{train,validation,test}_epoch_start`
  * `Callback.on_epoch_end` in favor of `Callback.on_{train,validation,test}_epoch_end`
  * `Callback.on_pretrain_routine_{start,end}` in favor of `Callback.on_fit_start`
- Removed the deprecated device attributes `Trainer.{devices,gpus,num_gpus,ipus,tpu_cores}` in favor of the accelerator-agnostic `Trainer.num_devices` ([#14829](https://github.com/Lightning-AI/lightning/pull/14829))
- Removed the deprecated `LightningIPUModule` ([#14830](https://github.com/Lightning-AI/lightning/pull/14830))
- Removed the deprecated `Logger.agg_and_log_metrics` hook in favour of `Logger.log_metrics` and the `agg_key_funcs` and `agg_default_func` arguments. ([#14840](https://github.com/Lightning-AI/lightning/pull/14840))
- Removed the deprecated precision plugin checkpoint hooks `PrecisionPlugin.on_load_checkpoint` and `PrecisionPlugin.on_save_checkpoint` ([#14833](https://github.com/Lightning-AI/lightning/pull/14833))
- Removed the deprecated `Trainer.root_gpu` attribute in favor of `Trainer.strategy.root_device` ([#14829](https://github.com/Lightning-AI/lightning/pull/14829))
- Removed the deprecated `Trainer.use_amp` and `LightningModule.use_amp` attributes ([#14832](https://github.com/Lightning-AI/lightning/pull/14832))
- Removed the deprecated callback hooks `Callback.on_init_start` and `Callback.on_init_end` ([#14867](https://github.com/Lightning-AI/lightning/pull/14867))
- Removed the deprecated `Trainer.run_stage` in favor of `Trainer.{fit,validate,test,predict}` ([#14870](https://github.com/Lightning-AI/lightning/pull/14870))
- Removed the deprecated `SimpleProfiler.profile_iterable` and `AdvancedProfiler.profile_iterable` attributes ([#14864](https://github.com/Lightning-AI/lightning/pull/14864))
- Removed the deprecated `Trainer.verbose_evaluate` ([#14884](https://github.com/Lightning-AI/lightning/pull/14884))
- Removed the deprecated `Trainer.should_rank_save_checkpoint` ([#14885](https://github.com/Lightning-AI/lightning/pull/14885))
- Removed the deprecated `TrainerOptimizersMixin` ([#14887](https://github.com/Lightning-AI/lightning/pull/14887))
- Removed the deprecated `Trainer.lightning_optimizers` ([#14889](https://github.com/Lightning-AI/lightning/pull/14889))
- Removed the deprecated `TrainerDataLoadingMixin` ([#14888](https://github.com/Lightning-AI/lightning/pull/14888))
- Removed the deprecated `Trainer.call_hook` in favor of `Trainer._call_callback_hooks`, `Trainer._call_lightning_module_hook`, `Trainer._call_ttp_hook`, and `Trainer._call_accelerator_hook` ([#14869](https://github.com/Lightning-AI/lightning/pull/14869))
- Removed the deprecated `Trainer.{validated,tested,predicted}_ckpt_path` ([#14897](https://github.com/Lightning-AI/lightning/pull/14897))
- Removed the deprecated `device_stats_monitor_prefix_metric_keys` ([#14890](https://github.com/Lightning-AI/lightning/pull/14890))
- Removed the deprecated `LightningDataModule.on_save/load_checkpoint` hooks ([#14909](https://github.com/Lightning-AI/lightning/pull/14909))
- Removed support for returning a value in `Callback.on_save_checkpoint` in favor of implementing `Callback.state_dict` ([#14835](https://github.com/Lightning-AI/lightning/pull/14835))

### Fixed

- Fixed an issue with `LightningLite.setup()` not setting the `.device` attribute correctly on the returned wrapper ([#14822](https://github.com/Lightning-AI/lightning/pull/14822))
- Fixed an attribute error when running the tuner together with the `StochasticWeightAveraging` callback ([#14836](https://github.com/Lightning-AI/lightning/pull/14836))
- Fixed MissingFieldException in offline mode for the `NeptuneLogger()` ([#14919](https://github.com/Lightning-AI/lightning/pull/14919))
- Fixed wandb `save_dir` is overridden by `None` `dir` when using CLI ([#14878](https://github.com/Lightning-AI/lightning/pull/14878))
- Fixed a missing call to `LightningDataModule.load_state_dict` hook while restoring checkpoint using `LightningDataModule.load_from_checkpoint` ([#14883](https://github.com/Lightning-AI/lightning/pull/14883))
- Fixed torchscript error with containers of LightningModules ([#14904](https://github.com/Lightning-AI/lightning/pull/14904))
- Fixed reloading of the last checkpoint on run restart ([#14907](https://github.com/Lightning-AI/lightning/pull/14907))
- `SaveConfigCallback` instances should only save the config once to allow having the `overwrite=False` safeguard when using `LightningCLI(..., run=False)` ([#14927](https://github.com/Lightning-AI/lightning/pull/14927))
- Fixed an issue with terminating the trainer profiler when a `StopIteration` exception is raised while using an `IterableDataset` ([#14940](https://github.com/Lightning-AI/lightning/pull/14945))
- Do not update on-plateau schedulers when reloading from an end-of-epoch checkpoint ([#14702](https://github.com/Lightning-AI/lightning/pull/14702))
- Fixed `Trainer` support for PyTorch built without distributed support ([#14971](https://github.com/Lightning-AI/lightning/pull/14971))
- Fixed batch normalization statistics calculation in `StochasticWeightAveraging` callback ([#14866](https://github.com/Lightning-AI/lightning/pull/14866))
- Avoided initializing optimizers during deepspeed inference ([#14944](https://github.com/Lightning-AI/lightning/pull/14944))
- Fixed `LightningCLI` parse_env and description in subcommands ([#15138](https://github.com/Lightning-AI/lightning/pull/15138))
- Fixed an exception that would occur when creating a `multiprocessing.Pool` after importing Lightning ([#15292](https://github.com/Lightning-AI/lightning/pull/15292))
- Fixed a pickling error when using `RichProgressBar` together with checkpointing ([#15319](https://github.com/Lightning-AI/lightning/pull/15319))
- Fixed the `RichProgressBar` crashing when used with distributed strategies ([#15376](https://github.com/Lightning-AI/lightning/pull/15376))
- Fixed an issue with `RichProgressBar` not resetting the internal state for the sanity check progress ([#15377](https://github.com/Lightning-AI/lightning/pull/15377))
- Fixed an issue with DataLoader re-instantiation when the attribute is an array and the default value of the corresponding argument changed ([#15409](https://github.com/Lightning-AI/lightning/pull/15409))


## [1.7.7] - 2022-09-22

### Fixed

- Fixed the availability check for the neptune-client package ([#14714](https://github.com/Lightning-AI/lightning/pull/14714))
- Break HPU Graphs into two parts (forward + backward as one and optimizer as another) for better performance ([#14656](https://github.com/Lightning-AI/lightning/pull/14656))
- Fixed torchscript error with ensembles of LightningModules ([#14657](https://github.com/Lightning-AI/lightning/pull/14657), [#14724](https://github.com/Lightning-AI/lightning/pull/14724))
- Fixed an issue with `TensorBoardLogger.finalize` creating a new experiment when none was created during the Trainer's execution ([#14762](https://github.com/Lightning-AI/lightning/pull/14762))
- Fixed `TypeError` on import when `torch.distributed` is not available ([#14809](https://github.com/Lightning-AI/lightning/pull/14809))


## [1.7.6] - 2022-09-13

### Changed

- Improved the error messaging when passing `Trainer.method(model, x_dataloader=None)` with no module-method implementations available ([#14614](https://github.com/Lightning-AI/lightning/pull/14614))

### Fixed

- Reset the dataloaders on OOM failure in batch size finder to use the last successful batch size ([#14372](https://github.com/Lightning-AI/lightning/pull/14372))
- Fixed an issue to keep downscaling the batch size in case there hasn't been even a single successful optimal batch size with `mode="power"` ([#14372](https://github.com/Lightning-AI/lightning/pull/14372))
- Fixed an issue where `self.log`-ing a tensor would create a user warning from PyTorch about cloning tensors ([#14599](https://github.com/Lightning-AI/lightning/pull/14599))
- Fixed compatibility when `torch.distributed` is not available ([#14454](https://github.com/Lightning-AI/lightning/pull/14454))


## [1.7.5] - 2022-09-06

### Fixed

- Squeezed tensor values when logging with `LightningModule.log` ([#14489](https://github.com/Lightning-AI/lightning/pull/14489))
- Fixed `WandbLogger` `save_dir` is not set after creation ([#14326](https://github.com/Lightning-AI/lightning/pull/14326))
- Fixed `Trainer.estimated_stepping_batches` when maximum number of epochs is not set ([#14317](https://github.com/Lightning-AI/lightning/pull/14317))


## [1.7.4] - 2022-08-31

### Added

- Added an environment variable `PL_DISABLE_FORK` that can be used to disable all forking in the Trainer ([#14319](https://github.com/Lightning-AI/lightning/pull/14319))

### Fixed

- Fixed `LightningDataModule` hparams parsing ([#12806](https://github.com/Lightning-AI/lightning/pull/12806))
- Reset epoch progress with batch size scaler ([#13846](https://github.com/Lightning-AI/lightning/pull/13846))
- Fixed restoring the trainer after using `lr_find()` so that the correct LR schedule is used for the actual training ([#14113](https://github.com/Lightning-AI/lightning/pull/14113))
- Fixed incorrect values after transferring data to an MPS device ([#14368](https://github.com/Lightning-AI/lightning/pull/14368))


## [1.7.3] - 2022-08-25

### Fixed

- Fixed an assertion error when using a `ReduceOnPlateau` scheduler with the Horovod strategy ([#14215](https://github.com/Lightning-AI/lightning/pull/14215))
- Fixed an `AttributeError` when accessing `LightningModule.logger` and the Trainer has multiple loggers ([#14234](https://github.com/Lightning-AI/lightning/pull/14234))
- Added back support for `log`ging in the `configure_gradient_clipping` hook after unintended removal in v1.7.2 ([#14298](https://github.com/Lightning-AI/lightning/pull/14298))
- Fixed wrong num padding for `RichProgressBar` ([#14296](https://github.com/Lightning-AI/lightning/pull/14296))
- Fixed an issue to avoid the impact of sanity check on `reload_dataloaders_every_n_epochs` for validation ([#13964](https://github.com/Lightning-AI/lightning/pull/13964))


## [1.7.2] - 2022-08-17

### Added

- Added `FullyShardedNativeNativeMixedPrecisionPlugin` to handle precision for `DDPFullyShardedNativeStrategy` ([#14092](https://github.com/Lightning-AI/lightning/pull/14092))
- Added profiling to these hooks: `on_before_batch_transfer`, `transfer_batch_to_device`, `on_after_batch_transfer`, `configure_gradient_clipping`, `clip_gradients` ([#14069](https://github.com/Lightning-AI/lightning/pull/14069))

### Changed

- The `WandbLogger.name` property no longer returns the name of the experiment, and instead returns the project's name ([#14145](https://github.com/Lightning-AI/lightning/pull/14145))
- The default project name in `WandbLogger` is now "lightning_logs" ([#14145](https://github.com/Lightning-AI/lightning/pull/14145))
- Updated compatibility for LightningLite to run with the latest DeepSpeed 0.7.0 ([13967](https://github.com/Lightning-AI/lightning/pull/13967))

### Fixed

- Fixed a bug that caused spurious `AttributeError` when multiple `DataLoader` classes are imported ([#14117](https://github.com/Lightning-AI/lightning/pull/14117))
- Fixed epoch-end logging results not being reset after the end of the epoch ([#14061](https://github.com/Lightning-AI/lightning/pull/14061))
- Fixed resuming from a checkpoint when using Stochastic Weight Averaging (SWA) ([#9938](https://github.com/Lightning-AI/lightning/pull/9938))
- Fixed the device placement when `LightningModule.cuda()` gets called without specifying a device index and the current cuda device was not 0 ([#14128](https://github.com/Lightning-AI/lightning/pull/14128))
- Avoided false positive warning about using `sync_dist` when using torchmetrics ([#14143](https://github.com/Lightning-AI/lightning/pull/14143))
- Avoid `metadata.entry_points` deprecation warning on Python 3.10 ([#14052](https://github.com/Lightning-AI/lightning/pull/14052))
- Fixed epoch-end logging results not being reset after the end of the epoch ([#14061](https://github.com/Lightning-AI/lightning/pull/14061))
- Avoid raising the sampler warning if num_replicas=1 ([#14097](https://github.com/Lightning-AI/lightning/pull/14097))
- Fixed saving hyperparameters in a composition where the parent class is not a `LightningModule` or `LightningDataModule` ([#14151](https://github.com/Lightning-AI/lightning/pull/14151))
- Avoided requiring the FairScale package to use precision with the fsdp native strategy ([#14092](https://github.com/Lightning-AI/lightning/pull/14092))
- Fixed an issue in which the default name for a run in `WandbLogger` would be set to the project name instead of a randomly generated string ([#14145](https://github.com/Lightning-AI/lightning/pull/14145))
- Fixed not preserving set attributes on `DataLoader` and `BatchSampler` when instantiated inside `*_dataloader` hooks ([#14212](https://github.com/Lightning-AI/lightning/pull/14212))


## [1.7.1] - 2022-08-09

### Fixed

- Casted only floating point tensors to fp16 with IPUs ([#13983](https://github.com/Lightning-AI/lightning/pull/13983))
- Casted tensors to fp16 before moving them to device with  `DeepSpeedStrategy` ([#14000](https://github.com/Lightning-AI/lightning/pull/14000))
- Fixed the `NeptuneLogger` dependency being unrecognized ([#13988](https://github.com/Lightning-AI/lightning/pull/13988))
- Fixed an issue where users would be warned about unset `max_epochs` even when `fast_dev_run` was set ([#13262](https://github.com/Lightning-AI/lightning/pull/13262))
- Fixed MPS device being unrecognized ([#13992](https://github.com/Lightning-AI/lightning/pull/13992))
- Fixed incorrect `precision="mixed"` being used with `DeepSpeedStrategy` and `IPUStrategy` ([#14041](https://github.com/Lightning-AI/lightning/pull/14041))
- Fixed dtype inference during gradient norm computation ([#14051](https://github.com/Lightning-AI/lightning/pull/14051))
- Fixed a bug that caused `ddp_find_unused_parameters` to be set `False`, whereas the intended default is `True` ([#14095](https://github.com/Lightning-AI/lightning/pull/14095))


## [1.7.0] - 2022-08-02

### Added

-  Added ``ServableModule`` and its associated callback called ``ServableModuleValidator`` to ensure the model can served ([#13614](https://github.com/Lightning-AI/lightning/pull/13614))
-  Converted validation loop config warnings to `PossibleUserWarning` ([#13377](https://github.com/Lightning-AI/lightning/pull/13377))
- Added a flag named `log_rank_zero_only` to `EarlyStopping` to disable logging to non-zero rank processes ([#13233](https://github.com/Lightning-AI/lightning/pull/13233))
- Added support for reloading the last checkpoint saved by passing `ckpt_path="last"` ([#12816](https://github.com/Lightning-AI/lightning/pull/12816))
- Added `LightningDataModule.load_from_checkpoint` to support loading datamodules directly from checkpoint ([#12550](https://github.com/Lightning-AI/lightning/pull/12550))
- Added a friendly error message when attempting to call `Trainer.save_checkpoint()` without a model attached ([#12772](https://github.com/Lightning-AI/lightning/pull/12772))
- Added a friendly error message when attempting to use `DeepSpeedStrategy` on unsupported accelerators ([#12699](https://github.com/Lightning-AI/lightning/pull/12699))
- Enabled `torch.inference_mode` for evaluation and prediction ([#12715](https://github.com/Lightning-AI/lightning/pull/12715))
- Added support for setting `val_check_interval` to a value higher than the amount of training batches when `check_val_every_n_epoch=None` ([#11993](https://github.com/Lightning-AI/lightning/pull/11993))
- Include the `pytorch_lightning` version as a header in the CLI config files ([#12532](https://github.com/Lightning-AI/lightning/pull/12532))
- Added support for `Callback` registration through entry points ([#12739](https://github.com/Lightning-AI/lightning/pull/12739))
- Added support for `Trainer(deterministic="warn")` to warn instead of fail when a non-deterministic operation is encountered ([#12588](https://github.com/Lightning-AI/lightning/pull/12588))
- Added profiling to the loops' dataloader `__next__` calls ([#12124](https://github.com/Lightning-AI/lightning/pull/12124))
- Hivemind Strategy
    * Added `CollaborativeStrategy` ([#12842](https://github.com/Lightning-AI/lightning/pull/12842))
    * Renamed `CollaborativeStrategy` to `HivemindStrategy` ([#13388](https://github.com/Lightning-AI/lightning/pull/13388))
    * Removed unnecessary endpoint logic, renamed `collaborative` to `hivemind` ([#13392](https://github.com/Lightning-AI/lightning/pull/13392))
- Include a version suffix for new "last" checkpoints of later runs in the same directory ([#12902](https://github.com/Lightning-AI/lightning/pull/12902))
- Show a better error message when a Metric that does not return a Tensor is logged ([#13164](https://github.com/Lightning-AI/lightning/pull/13164))
- Added missing `predict_dataset` argument in `LightningDataModule.from_datasets` to create predict dataloaders ([#12942](https://github.com/Lightning-AI/lightning/pull/12942))
- Added class name prefix to metrics logged by `DeviceStatsMonitor` ([#12228](https://github.com/Lightning-AI/lightning/pull/12228))
- Automatically wrap custom samplers under a distributed environment by using `DistributedSamplerWrapper` ([#12959](https://github.com/Lightning-AI/lightning/pull/12959))
- Added profiling of `LightningDataModule` hooks ([#12971](https://github.com/Lightning-AI/lightning/pull/12971))
- Added Native FSDP Strategy ([#12447](https://github.com/Lightning-AI/lightning/pull/12447))
- Added breaking of lazy graph across training, validation, test and predict steps when training with habana accelerators to ensure better performance ([#12938](https://github.com/Lightning-AI/lightning/pull/12938))
- Added `Checkpoint` class to inherit from ([#13024](https://github.com/Lightning-AI/lightning/pull/13024))
- Added CPU metric tracking to `DeviceStatsMonitor` ([#11795](https://github.com/Lightning-AI/lightning/pull/11795))
- Added `teardown()` method to `Accelerator` ([#11935](https://github.com/Lightning-AI/lightning/pull/11935))
- Added support for using custom Trainers that don't include callbacks using the CLI ([#13138](https://github.com/Lightning-AI/lightning/pull/13138))
- Added a `timeout` argument to `DDPStrategy` and `DDPSpawnStrategy`. ([#13244](https://github.com/Lightning-AI/lightning/pull/13244), [#13383](https://github.com/Lightning-AI/lightning/pull/13383))
- Added `XLAEnvironment` cluster environment plugin ([#11330](https://github.com/Lightning-AI/lightning/pull/11330))
- Added logging messages to notify when `FitLoop` stopping conditions are met ([#9749](https://github.com/Lightning-AI/lightning/pull/9749))
- Added support for calling unknown methods with `DummyLogger` ([#13224](https://github.com/Lightning-AI/lightning/pull/13224)
- Added support for recursively setting the `Trainer` reference for ensembles of `LightningModule`s ([#13638](https://github.com/Lightning-AI/lightning/pull/13638)
- Added Apple Silicon Support via `MPSAccelerator` ([#13123](https://github.com/Lightning-AI/lightning/pull/13123))
- Added support for DDP Fork ([#13405](https://github.com/Lightning-AI/lightning/pull/13405))
- Added support for async checkpointing ([#13658](https://github.com/Lightning-AI/lightning/pull/13658))
- Added support for HPU Device stats monitor ([#13819](https://github.com/Lightning-AI/lightning/pull/13819))

### Changed

- `accelerator="gpu"` now automatically selects an available GPU backend (CUDA and MPS currently) ([#13642](https://github.com/Lightning-AI/lightning/pull/13642))
- Enable validation during overfitting ([#12527](https://github.com/Lightning-AI/lightning/pull/12527))
- Added dataclass support to `extract_batch_size` ([#12573](https://github.com/Lightning-AI/lightning/pull/12573))
- Changed checkpoints save path in the case of one logger and user-provided weights_save_path from `weights_save_path/name/version/checkpoints` to `weights_save_path/checkpoints` ([#12372](https://github.com/Lightning-AI/lightning/pull/12372))
- Changed checkpoints save path in the case of multiple loggers and user-provided weights_save_path from `weights_save_path/name1_name2/version1_version2/checkpoints` to `weights_save_path/checkpoints` ([#12372](https://github.com/Lightning-AI/lightning/pull/12372))
- Marked `swa_lrs` argument in `StochasticWeightAveraging` callback as required ([#12556](https://github.com/Lightning-AI/lightning/pull/12556))
- `LightningCLI`'s shorthand notation changed to use jsonargparse native feature ([#12614](https://github.com/Lightning-AI/lightning/pull/12614))
- `LightningCLI` changed to use jsonargparse native support for list append ([#13129](https://github.com/Lightning-AI/lightning/pull/13129))
- Changed `seed_everything_default` argument in the `LightningCLI` to type `Union[bool, int]`. If set to `True` a seed is automatically generated for the parser argument `--seed_everything`. ([#12822](https://github.com/Lightning-AI/lightning/pull/12822), [#13110](https://github.com/Lightning-AI/lightning/pull/13110))
- Make positional arguments required for classes passed into the `add_argparse_args` function. ([#12504](https://github.com/Lightning-AI/lightning/pull/12504))
- Raise an error if there are insufficient training batches when using a float value of `limit_train_batches` ([#12885](https://github.com/Lightning-AI/lightning/pull/12885))
- `DataLoader` instantiated inside a `*_dataloader` hook will not set the passed arguments as attributes anymore ([#12981](https://github.com/Lightning-AI/lightning/pull/12981))
- When a multi-element tensor is logged, an error is now raised instead of silently taking the mean of all elements ([#13164](https://github.com/Lightning-AI/lightning/pull/13164))
- The `WandbLogger` will now use the run name in the logs folder if it is provided, and otherwise the project name  ([#12604](https://github.com/Lightning-AI/lightning/pull/12604))
- Enabled using any Sampler in distributed environment in Lite ([#13646](https://github.com/Lightning-AI/lightning/pull/13646))
- Raised a warning instead of forcing `sync_dist=True` on epoch end ([13364](https://github.com/Lightning-AI/lightning/pull/13364))
- Updated `val_check_interval`(int) to consider total train batches processed instead of `_batches_that_stepped` for validation check during training ([#12832](https://github.com/Lightning-AI/lightning/pull/12832)
- Updated Habana Accelerator's `auto_device_count`, `is_available` & `get_device_name` methods based on the latest torch habana package ([#13423](https://github.com/Lightning-AI/lightning/pull/13423))
- Disallowed using `BatchSampler` when running on multiple IPUs ([#13854](https://github.com/Lightning-AI/lightning/pull/13854))

### Deprecated

- Deprecated `pytorch_lightning.accelerators.gpu.GPUAccelerator` in favor of `pytorch_lightning.accelerators.cuda.CUDAAccelerator` ([#13636](https://github.com/Lightning-AI/lightning/pull/13636))
- Deprecated `pytorch_lightning.loggers.base.LightningLoggerBase` in favor of `pytorch_lightning.loggers.logger.Logger`, and deprecated `pytorch_lightning.loggers.base` in favor of `pytorch_lightning.loggers.logger` ([#120148](https://github.com/Lightning-AI/lightning/pull/12014))
- Deprecated `pytorch_lightning.callbacks.base.Callback` in favor of `pytorch_lightning.callbacks.callback.Callback` ([#13031](https://github.com/Lightning-AI/lightning/pull/13031))
- Deprecated `num_processes`, `gpus`, `tpu_cores,` and `ipus` from the `Trainer` constructor in favor of using the `accelerator` and `devices` arguments ([#11040](https://github.com/Lightning-AI/lightning/pull/11040))
- Deprecated setting `LightningCLI(seed_everything_default=None)` in favor of `False` ([#12804](https://github.com/Lightning-AI/lightning/pull/12804)).
- Deprecated `pytorch_lightning.core.lightning.LightningModule` in favor of `pytorch_lightning.core.module.LightningModule` ([#12740](https://github.com/Lightning-AI/lightning/pull/12740))
- Deprecated `pytorch_lightning.loops.base.Loop` in favor of `pytorch_lightning.loops.loop.Loop` ([#13043](https://github.com/Lightning-AI/lightning/pull/13043))
- Deprecated `Trainer.reset_train_val_dataloaders()` in favor of `Trainer.reset_{train,val}_dataloader` ([#12184](https://github.com/Lightning-AI/lightning/pull/12184))
- Deprecated LightningCLI's registries in favor of importing the respective package ([#13221](https://github.com/Lightning-AI/lightning/pull/13221))
- Deprecated public utilities in `pytorch_lightning.utilities.cli.LightningCLI` in favor of equivalent copies in `pytorch_lightning.cli.LightningCLI` ([#13767](https://github.com/Lightning-AI/lightning/pull/13767))
- Deprecated `pytorch_lightning.profiler.*` in favor of `pytorch_lightning.profilers` ([#12308](https://github.com/Lightning-AI/lightning/pull/12308))

### Removed

- Removed deprecated `IndexBatchSamplerWrapper.batch_indices` ([#13565](https://github.com/Lightning-AI/lightning/pull/13565))
- Removed the deprecated `LightningModule.add_to_queue` and `LightningModule.get_from_queue` method ([#13600](https://github.com/Lightning-AI/lightning/pull/13600))
- Removed deprecated `pytorch_lightning.core.decorators.parameter_validation` from `decorators` ([#13514](https://github.com/Lightning-AI/lightning/pull/13514))
- Removed the deprecated `Logger.close` method ([#13149](https://github.com/Lightning-AI/lightning/pull/13149))
- Removed the deprecated `weights_summary` argument from the `Trainer` constructor ([#13070](https://github.com/Lightning-AI/lightning/pull/13070))
- Removed the deprecated `flush_logs_every_n_steps` argument from the `Trainer` constructor ([#13074](https://github.com/Lightning-AI/lightning/pull/13074))
- Removed the deprecated `process_position` argument from the `Trainer` constructor ([13071](https://github.com/Lightning-AI/lightning/pull/13071))
- Removed the deprecated `checkpoint_callback` argument from the `Trainer` constructor ([#13027](https://github.com/Lightning-AI/lightning/pull/13027))
- Removed the deprecated `on_{train,val,test,predict}_dataloader` hooks from the `LightningModule` and `LightningDataModule` ([#13033](https://github.com/Lightning-AI/lightning/pull/13033))
- Removed the deprecated `TestTubeLogger` ([#12859](https://github.com/Lightning-AI/lightning/pull/12859))
- Removed the deprecated `pytorch_lightning.core.memory.LayerSummary` and `pytorch_lightning.core.memory.ModelSummary` ([#12593](https://github.com/Lightning-AI/lightning/pull/12593))
- Removed the deprecated `summarize` method from the `LightningModule` ([#12559](https://github.com/Lightning-AI/lightning/pull/12559))
- Removed the deprecated `model_size` property from the `LightningModule` class ([#12641](https://github.com/Lightning-AI/lightning/pull/12641))
- Removed the deprecated `stochastic_weight_avg` argument from the `Trainer` constructor ([#12535](https://github.com/Lightning-AI/lightning/pull/12535))
- Removed the deprecated `progress_bar_refresh_rate` argument from the `Trainer` constructor ([#12514](https://github.com/Lightning-AI/lightning/pull/12514))
- Removed the deprecated `prepare_data_per_node` argument from the `Trainer` constructor ([#12536](https://github.com/Lightning-AI/lightning/pull/12536))
- Removed the deprecated `pytorch_lightning.core.memory.{get_gpu_memory_map,get_memory_profile}` ([#12659](https://github.com/Lightning-AI/lightning/pull/12659))
- Removed the deprecated `terminate_on_nan` argument from the `Trainer` constructor ([#12553](https://github.com/Lightning-AI/lightning/pull/12553))
- Removed the deprecated `XLAStatsMonitor` callback ([#12688](https://github.com/Lightning-AI/lightning/pull/12688))
- Remove deprecated `pytorch_lightning.callbacks.progress.progress` ([#12658](https://github.com/Lightning-AI/lightning/pull/12658))
- Removed the deprecated `dim` and `size` arguments from the `LightningDataModule` constructor([#12780](https://github.com/Lightning-AI/lightning/pull/12780))
- Removed the deprecated `train_transforms` argument from the `LightningDataModule` constructor([#12662](https://github.com/Lightning-AI/lightning/pull/12662))
- Removed the deprecated `log_gpu_memory` argument from the `Trainer` constructor ([#12657](https://github.com/Lightning-AI/lightning/pull/12657))
- Removed the deprecated automatic logging of GPU stats by the logger connector ([#12657](https://github.com/Lightning-AI/lightning/pull/12657))
- Removed deprecated `GPUStatsMonitor` callback ([#12554](https://github.com/Lightning-AI/lightning/pull/12554))
- Removed support for passing strategy names or strategy instances to the accelerator Trainer argument ([#12696](https://github.com/Lightning-AI/lightning/pull/12696))
- Removed support for passing strategy names or strategy instances to the plugins Trainer argument ([#12700](https://github.com/Lightning-AI/lightning/pull/12700))
- Removed the deprecated `val_transforms` argument from the `LightningDataModule` constructor ([#12763](https://github.com/Lightning-AI/lightning/pull/12763))
- Removed the deprecated `test_transforms` argument from the `LightningDataModule` constructor ([#12773](https://github.com/Lightning-AI/lightning/pull/12773))
- Removed deprecated `Trainer(max_steps=None)` ([#13591](https://github.com/Lightning-AI/lightning/pull/13591))
- Removed deprecated `dataloader_idx` argument from `on_train_batch_start/end` hooks `Callback` and `LightningModule` ([#12769](https://github.com/Lightning-AI/lightning/pull/12769), [#12977](https://github.com/Lightning-AI/lightning/pull/12977))
- Removed deprecated `get_progress_bar_dict` property from `LightningModule` ([#12839](https://github.com/Lightning-AI/lightning/pull/12839))
- Removed sanity check for multi-optimizer support with habana backends ([#13217](https://github.com/Lightning-AI/lightning/pull/13217))
- Removed the need to explicitly load habana module ([#13338](https://github.com/Lightning-AI/lightning/pull/13338))
- Removed the deprecated `Strategy.post_dispatch()` hook ([#13461](https://github.com/Lightning-AI/lightning/pull/13461))
- Removed deprecated `pytorch_lightning.callbacks.lr_monitor.LearningRateMonitor.lr_sch_names` ([#13353](https://github.com/Lightning-AI/lightning/pull/13353))
- Removed deprecated `Trainer.slurm_job_id` in favor of `SLURMEnvironment.job_id` ([#13459](https://github.com/Lightning-AI/lightning/pull/13459))
- Removed support for the `DDP2Strategy` ([#12705](https://github.com/Lightning-AI/lightning/pull/12705))
- Removed deprecated `LightningDistributed` ([#13549](https://github.com/Lightning-AI/lightning/pull/13549))
- Removed deprecated ClusterEnvironment properties `master_address` and `master_port` in favor of `main_address` and `main_port` ([#13458](https://github.com/Lightning-AI/lightning/pull/13458))
- Removed deprecated ClusterEnvironment methods `KubeflowEnvironment.is_using_kubelfow()`, `LSFEnvironment.is_using_lsf()` and `TorchElasticEnvironment.is_using_torchelastic()` in favor of the `detect()` method ([#13458](https://github.com/Lightning-AI/lightning/pull/13458))
- Removed deprecated `Callback.on_keyboard_interrupt` ([#13438](https://github.com/Lightning-AI/lightning/pull/13438))
- Removed deprecated `LightningModule.on_post_move_to_device` ([#13548](https://github.com/Lightning-AI/lightning/pull/13548))
- Removed `TPUSpawnStrategy.{tpu_local_core_rank,tpu_global_core_rank}` attributes in favor of `TPUSpawnStrategy.{local_rank,global_rank}` ([#11163](https://github.com/Lightning-AI/lightning/pull/11163))
- Removed `SingleTPUStrategy.{tpu_local_core_rank,tpu_global_core_rank}` attributes in favor of `SingleTPUStrategy.{local_rank,global_rank}`([#11163](https://github.com/Lightning-AI/lightning/pull/11163))

### Fixed

- Improved support for custom `DataLoader`s when instantiated in `*_dataloader` hook ([#12981](https://github.com/Lightning-AI/lightning/pull/12981))
- Allowed custom `BatchSampler`s when instantiated in `*_dataloader` hook [#13640](https://github.com/Lightning-AI/lightning/pull/13640))
- Fixed an issue with unsupported torch.inference_mode() on hpu backends by making it use no_grad ([#13014](https://github.com/Lightning-AI/lightning/pull/13014))
- The model wrapper returned by `LightningLite.setup()` now properly supports pass-through when looking up attributes ([#12597](https://github.com/Lightning-AI/lightning/pull/12597))
- Fixed issue where the CLI fails with certain torch objects ([#13153](https://github.com/Lightning-AI/lightning/pull/13153))
- Fixed ``LightningCLI`` signature parameter resolving for some lightning classes ([#13283](https://github.com/Lightning-AI/lightning/pull/13283))
- Fixed Model Summary when using DeepSpeed Stage 3 ([#13427](https://github.com/Lightning-AI/lightning/pull/13427))
- Fixed `pytorch_lightning.utilities.distributed.gather_all_tensors` to handle tensors of different dimensions ([#12630](https://github.com/Lightning-AI/lightning/pull/12630))
- Fixed the input validation for the accelerator Trainer argument when passed as a string ([#13417](https://github.com/Lightning-AI/lightning/pull/13417))
- Fixed `Trainer.predict(return_predictions=False)` to track prediction's batch_indices ([#13629](https://github.com/Lightning-AI/lightning/pull/13629))
- Fixed and issue that prevented setting a custom `CheckpointIO` plugin with strategies ([#13785](https://github.com/Lightning-AI/lightning/pull/13785))
- Fixed main progress bar counter when `val_check_interval=int` and `check_val_every_n_epoch=None` ([#12832](https://github.com/Lightning-AI/lightning/pull/12832)
- Improved support for custom `ReduceLROnPlateau` scheduler if `reduce_on_plateau` is set by the user in scheduler config ([#13838](https://github.com/Lightning-AI/lightning/pull/13838))
- Used `global_step` while restoring logging step for old checkpoints ([#13645](https://github.com/Lightning-AI/lightning/pull/13645))
- When training with `precision=16` on IPU, the cast has been moved off the IPU onto the host, making the copies from host to IPU cheaper ([#13880](https://github.com/Lightning-AI/lightning/pull/13880))
- Fixed error handling in learning rate finder when not enough data points are available to give a good suggestion ([#13845](https://github.com/Lightning-AI/lightning/pull/13845))
- Fixed an issue that caused the learning rate finder to set the model's learning rate to None when no suggestion was possible ([#13845](https://github.com/Lightning-AI/lightning/pull/13845))
- Fixed an issue causing deterministic algorighms and other globals to get reset in spawned processes ([#13921](https://github.com/Lightning-AI/lightning/pull/13921))
- Fixed default `amp_level` for `DeepSpeedPrecisionPlugin` to `O2` ([#13897](https://github.com/Lightning-AI/lightning/pull/13897))
- Fixed Python 3.10 compatibility for truncated back-propagation through time (TBPTT) ([#13973](https://github.com/Lightning-AI/lightning/pull/13973))
- Fixed `TQDMProgressBar` reset and update to show correct time estimation (2/2) ([#13962](https://github.com/Lightning-AI/lightning/pull/13962))


## [1.6.5] - 2022-07-13

### Fixed

- Fixed `estimated_stepping_batches` requiring distributed comms in `configure_optimizers` for the `DeepSpeedStrategy` ([#13350](https://github.com/Lightning-AI/lightning/pull/13350))
- Fixed bug with Python version check that prevented use with development versions of Python ([#13420](https://github.com/Lightning-AI/lightning/pull/13420))
- The loops now call `.set_epoch()` also on batch samplers if the dataloader has one wrapped in a distributed sampler ([#13396](https://github.com/Lightning-AI/lightning/pull/13396))
- Fixed the restoration of log step during restart ([#13467](https://github.com/Lightning-AI/lightning/pull/13467))


## [1.6.4] - 2022-06-01

### Added

- Added all DDP params to be exposed through hpu parallel strategy ([#13067](https://github.com/Lightning-AI/lightning/pull/13067))

### Changed

- Keep `torch.backends.cudnn.benchmark=False` by default (unlike in v1.6.{0-3}) after speed and memory problems depending on the data used. Please consider tuning `Trainer(benchmark)` manually. ([#13154](https://github.com/Lightning-AI/lightning/pull/13154))
- Prevent modification of `torch.backends.cudnn.benchmark` when `Trainer(benchmark=...)` is not set ([#13154](https://github.com/Lightning-AI/lightning/pull/13154))

### Fixed

- Fixed an issue causing zero-division error for empty dataloaders ([#12885](https://github.com/Lightning-AI/lightning/pull/12885))
- Fixed mismatching default values for the types of some arguments in the DeepSpeed and Fully-Sharded strategies which made the CLI unable to use them ([#12989](https://github.com/Lightning-AI/lightning/pull/12989))
- Avoid redundant callback restore warning while tuning ([#13026](https://github.com/Lightning-AI/lightning/pull/13026))
- Fixed `Trainer(precision=64)` during evaluation which now uses the wrapped precision module ([#12983](https://github.com/Lightning-AI/lightning/pull/12983))
- Fixed an issue to use wrapped `LightningModule` for evaluation during `trainer.fit` for `BaguaStrategy` ([#12983](https://github.com/Lightning-AI/lightning/pull/12983))
- Fixed an issue wrt unnecessary usage of habana mixed precision package for fp32 types ([#13028](https://github.com/Lightning-AI/lightning/pull/13028))
- Fixed the number of references of `LightningModule` so it can be deleted ([#12897](https://github.com/Lightning-AI/lightning/pull/12897))
- Fixed `materialize_module` setting a module's child recursively ([#12870](https://github.com/Lightning-AI/lightning/pull/12870))
- Fixed issue where the CLI could not pass a `Profiler` to the `Trainer` ([#13084](https://github.com/Lightning-AI/lightning/pull/13084))
- Fixed torchelastic detection with non-distributed installations ([#13142](https://github.com/Lightning-AI/lightning/pull/13142))
- Fixed logging's step values when multiple dataloaders are used during evaluation ([#12184](https://github.com/Lightning-AI/lightning/pull/12184))
- Fixed epoch logging on train epoch end ([#13025](https://github.com/Lightning-AI/lightning/pull/13025))
- Fixed `DDPStrategy` and `DDPSpawnStrategy` to initialize optimizers only after moving the module to the device ([#11952](https://github.com/Lightning-AI/lightning/pull/11952))


## [1.6.3] - 2022-05-03

### Fixed

- Use only a single instance of `rich.console.Console` throughout codebase ([#12886](https://github.com/Lightning-AI/lightning/pull/12886))
- Fixed an issue to ensure all the checkpoint states are saved in a common filepath with `DeepspeedStrategy` ([#12887](https://github.com/Lightning-AI/lightning/pull/12887))
- Fixed `trainer.logger` deprecation message ([#12671](https://github.com/Lightning-AI/lightning/pull/12671))
- Fixed an issue where sharded grad scaler is passed in when using BF16 with the `ShardedStrategy` ([#12915](https://github.com/Lightning-AI/lightning/pull/12915))
- Fixed an issue wrt recursive invocation of DDP configuration in hpu parallel plugin ([#12912](https://github.com/Lightning-AI/lightning/pull/12912))
- Fixed printing of ragged dictionaries in `Trainer.validate` and `Trainer.test` ([#12857](https://github.com/Lightning-AI/lightning/pull/12857))
- Fixed threading support for legacy loading of checkpoints ([#12814](https://github.com/Lightning-AI/lightning/pull/12814))
- Fixed pickling of `KFoldLoop` ([#12441](https://github.com/Lightning-AI/lightning/pull/12441))
- Stopped `optimizer_zero_grad` from being called after IPU execution ([#12913](https://github.com/Lightning-AI/lightning/pull/12913))
- Fixed `fuse_modules` to be qat-aware for `torch>=1.11` ([#12891](https://github.com/Lightning-AI/lightning/pull/12891))
- Enforced eval shuffle warning only for default samplers in DataLoader ([#12653](https://github.com/Lightning-AI/lightning/pull/12653))
- Enable mixed precision in `DDPFullyShardedStrategy` when `precision=16` ([#12965](https://github.com/Lightning-AI/lightning/pull/12965))
- Fixed `TQDMProgressBar` reset and update to show correct time estimation (1/2) ([#12889](https://github.com/Lightning-AI/lightning/pull/12889))
- Fixed fit loop restart logic to enable resume using the checkpoint ([#12821](https://github.com/Lightning-AI/lightning/pull/12821))


## [1.6.2] - 2022-04-27

### Fixed

- Fixed `ImportError` when `torch.distributed` is not available. ([#12794](https://github.com/Lightning-AI/lightning/pull/12794))
- When using custom DataLoaders in LightningDataModule, multiple inheritance is resolved properly ([#12716](https://github.com/Lightning-AI/lightning/pull/12716))
- Fixed encoding issues on terminals that do not support unicode characters ([#12828](https://github.com/Lightning-AI/lightning/pull/12828))
- Fixed support for `ModelCheckpoint` monitors with dots ([#12783](https://github.com/Lightning-AI/lightning/pull/12783))


## [1.6.1] - 2022-04-13

### Changed

- Support `strategy` argument being case insensitive ([#12528](https://github.com/Lightning-AI/lightning/pull/12528))

### Fixed

- Run main progress bar updates independent of val progress bar updates in `TQDMProgressBar` ([#12563](https://github.com/Lightning-AI/lightning/pull/12563))
- Avoid calling `average_parameters` multiple times per optimizer step ([#12452](https://github.com/Lightning-AI/lightning/pull/12452))
- Properly pass some Logger's parent's arguments to `super().__init__()` ([#12609](https://github.com/Lightning-AI/lightning/pull/12609))
- Fixed an issue where incorrect type warnings appear when the overridden `LightningLite.run` method accepts user-defined arguments ([#12629](https://github.com/Lightning-AI/lightning/pull/12629))
- Fixed `rank_zero_only` decorator in LSF environments ([#12587](https://github.com/Lightning-AI/lightning/pull/12587))
- Don't raise a warning when `nn.Module` is not saved under hparams ([#12669](https://github.com/Lightning-AI/lightning/pull/12669))
- Raise `MisconfigurationException` when the accelerator is available but the user passes invalid `([]/0/"0")` values to the `devices` flag ([#12708](https://github.com/Lightning-AI/lightning/pull/12708))
- Support `auto_select_gpus` with the accelerator and devices API ([#12608](https://github.com/Lightning-AI/lightning/pull/12608))


## [1.6.0] - 2022-03-29

### Added

- Allow logging to an existing run ID in MLflow with `MLFlowLogger` ([#12290](https://github.com/Lightning-AI/lightning/pull/12290))
- Enable gradient accumulation using Horovod's `backward_passes_per_step` ([#11911](https://github.com/Lightning-AI/lightning/pull/11911))
- Add new `DETAIL` log level to provide useful logs for improving monitoring and debugging of batch jobs ([#11008](https://github.com/Lightning-AI/lightning/pull/11008))
- Added a flag `SLURMEnvironment(auto_requeue=True|False)` to control whether Lightning handles the requeuing ([#10601](https://github.com/Lightning-AI/lightning/pull/10601))
- Fault Tolerant Manual
    * Add `_Stateful` protocol to detect if classes are stateful ([#10646](https://github.com/Lightning-AI/lightning/pull/10646))
    * Add `_FaultTolerantMode` enum used to track different supported fault tolerant modes ([#10645](https://github.com/Lightning-AI/lightning/pull/10645))
    * Add a `_rotate_worker_indices` utility to reload the state according the latest worker ([#10647](https://github.com/Lightning-AI/lightning/pull/10647))
    * Add stateful workers ([#10674](https://github.com/Lightning-AI/lightning/pull/10674))
    * Add an utility to collect the states across processes ([#10639](https://github.com/Lightning-AI/lightning/pull/10639))
    * Add logic to reload the states across data loading components ([#10699](https://github.com/Lightning-AI/lightning/pull/10699))
    * Cleanup some fault tolerant utilities ([#10703](https://github.com/Lightning-AI/lightning/pull/10703))
    * Enable Fault Tolerant Manual Training ([#10707](https://github.com/Lightning-AI/lightning/pull/10707))
    * Broadcast the `_terminate_gracefully` to all processes and add support for DDP ([#10638](https://github.com/Lightning-AI/lightning/pull/10638))
- Added support for re-instantiation of custom (subclasses of) `DataLoaders` returned in the `*_dataloader()` methods, i.e., automatic replacement of samplers now works with custom types of `DataLoader` ([#10680](https://github.com/Lightning-AI/lightning/pull/10680))
- Added a function to validate if fault tolerant training is supported. ([#10465](https://github.com/Lightning-AI/lightning/pull/10465))
- Added a private callback to manage the creation and deletion of fault-tolerance checkpoints ([#11862](https://github.com/Lightning-AI/lightning/pull/11862))
- Show a better error message when a custom `DataLoader` implementation is not well implemented and we need to reconstruct it ([#10719](https://github.com/Lightning-AI/lightning/pull/10719))
- Show a better error message when frozen dataclass is used as a batch ([#10927](https://github.com/Lightning-AI/lightning/pull/10927))
- Save the `Loop`'s state by default in the checkpoint ([#10784](https://github.com/Lightning-AI/lightning/pull/10784))
- Added `Loop.replace` to easily switch one loop for another ([#10324](https://github.com/Lightning-AI/lightning/pull/10324))
- Added support for `--lr_scheduler=ReduceLROnPlateau` to the `LightningCLI` ([#10860](https://github.com/Lightning-AI/lightning/pull/10860))
- Added `LightningCLI.configure_optimizers` to override the `configure_optimizers` return value ([#10860](https://github.com/Lightning-AI/lightning/pull/10860))
- Added `LightningCLI(auto_registry)` flag to register all subclasses of the registerable components automatically ([#12108](https://github.com/Lightning-AI/lightning/pull/12108))
- Added a warning that shows when `max_epochs` in the `Trainer` is not set ([#10700](https://github.com/Lightning-AI/lightning/pull/10700))
- Added support for returning a single Callback from `LightningModule.configure_callbacks` without wrapping it into a list ([#11060](https://github.com/Lightning-AI/lightning/pull/11060))
- Added `console_kwargs` for `RichProgressBar` to initialize inner Console ([#10875](https://github.com/Lightning-AI/lightning/pull/10875))
- Added support for shorthand notation to instantiate loggers with the `LightningCLI` ([#11533](https://github.com/Lightning-AI/lightning/pull/11533))
- Added a `LOGGER_REGISTRY` instance to register custom loggers to the `LightningCLI` ([#11533](https://github.com/Lightning-AI/lightning/pull/11533))
- Added info message when the `Trainer` arguments `limit_*_batches`, `overfit_batches`, or `val_check_interval` are set to `1` or `1.0` ([#11950](https://github.com/Lightning-AI/lightning/pull/11950))
- Added a `PrecisionPlugin.teardown` method ([#10990](https://github.com/Lightning-AI/lightning/pull/10990))
- Added `LightningModule.lr_scheduler_step` ([#10249](https://github.com/Lightning-AI/lightning/pull/10249))
- Added support for no pre-fetching to `DataFetcher` ([#11606](https://github.com/Lightning-AI/lightning/pull/11606))
- Added support for optimizer step progress tracking with manual optimization ([#11848](https://github.com/Lightning-AI/lightning/pull/11848))
- Return the output of the `optimizer.step`. This can be useful for `LightningLite` users, manual optimization users, or users overriding `LightningModule.optimizer_step` ([#11711](https://github.com/Lightning-AI/lightning/pull/11711))
- Teardown the active loop and strategy on exception ([#11620](https://github.com/Lightning-AI/lightning/pull/11620))
- Added a `MisconfigurationException` if user provided `opt_idx` in scheduler config doesn't match with actual optimizer index of its respective optimizer ([#11247](https://github.com/Lightning-AI/lightning/pull/11247))
- Added a `loggers` property to `Trainer` which returns a list of loggers provided by the user ([#11683](https://github.com/Lightning-AI/lightning/pull/11683))
- Added a `loggers` property to `LightningModule` which retrieves the `loggers` property from `Trainer` ([#11683](https://github.com/Lightning-AI/lightning/pull/11683))
- Added support for DDP when using a `CombinedLoader` for the training data ([#11648](https://github.com/Lightning-AI/lightning/pull/11648))
- Added a warning when using `DistributedSampler` during validation/testing ([#11479](https://github.com/Lightning-AI/lightning/pull/11479))
- Added support for `Bagua` training strategy ([#11146](https://github.com/Lightning-AI/lightning/pull/11146))
- Added support for manually returning a `poptorch.DataLoader` in a `*_dataloader` hook ([#12116](https://github.com/Lightning-AI/lightning/pull/12116))
- Added `rank_zero` module to centralize utilities ([#11747](https://github.com/Lightning-AI/lightning/pull/11747))
- Added a `_Stateful` support for `LightningDataModule` ([#11637](https://github.com/Lightning-AI/lightning/pull/11637))
- Added `_Stateful` support for `PrecisionPlugin` ([#11638](https://github.com/Lightning-AI/lightning/pull/11638))
- Added `Accelerator.is_available` to check device availability ([#11797](https://github.com/Lightning-AI/lightning/pull/11797))
- Enabled static type-checking on the signature of `Trainer` ([#11888](https://github.com/Lightning-AI/lightning/pull/11888))
- Added utility functions for moving optimizers to devices ([#11758](https://github.com/Lightning-AI/lightning/pull/11758))
- Added a warning when saving an instance of `nn.Module` with `save_hyperparameters()` ([#12068](https://github.com/Lightning-AI/lightning/pull/12068))
- Added `estimated_stepping_batches` property to `Trainer` ([#11599](https://github.com/Lightning-AI/lightning/pull/11599))
- Added support for pluggable Accelerators ([#12030](https://github.com/Lightning-AI/lightning/pull/12030))
- Added profiling for `on_load_checkpoint`/`on_save_checkpoint` callback and LightningModule hooks ([#12149](https://github.com/Lightning-AI/lightning/pull/12149))
- Added `LayerSync` and `NativeSyncBatchNorm` plugins ([#11754](https://github.com/Lightning-AI/lightning/pull/11754))
- Added optional `storage_options` argument to `Trainer.save_checkpoint()` to pass to custom `CheckpointIO` implementations ([#11891](https://github.com/Lightning-AI/lightning/pull/11891))
- Added support to explicitly specify the process group backend for parallel strategies ([#11745](https://github.com/Lightning-AI/lightning/pull/11745))
- Added `device_ids` and `num_devices` property to `Trainer` ([#12151](https://github.com/Lightning-AI/lightning/pull/12151))
- Added `Callback.state_dict()` and `Callback.load_state_dict()` methods ([#12232](https://github.com/Lightning-AI/lightning/pull/12232))
- Added `AcceleratorRegistry` ([#12180](https://github.com/Lightning-AI/lightning/pull/12180))
- Added support for Habana Accelerator (HPU) ([#11808](https://github.com/Lightning-AI/lightning/pull/11808))
- Added support for dataclasses in `apply_to_collections` ([#11889](https://github.com/Lightning-AI/lightning/pull/11889))

### Changed

- Drop PyTorch 1.7 support ([#12191](https://github.com/Lightning-AI/lightning/pull/12191)), ([#12432](https://github.com/Lightning-AI/lightning/pull/12432))
- Make `benchmark` flag optional and set its value based on the deterministic flag ([#11944](https://github.com/Lightning-AI/lightning/pull/11944))
- Implemented a new native and rich format in `_print_results` method of the `EvaluationLoop` ([#11332](https://github.com/Lightning-AI/lightning/pull/11332))
- Do not print an empty table at the end of the `EvaluationLoop` ([#12427](https://github.com/Lightning-AI/lightning/pull/12427))
- Set the `prog_bar` flag to False in `LightningModule.log_grad_norm` ([#11472](https://github.com/Lightning-AI/lightning/pull/11472))
- Raised exception in `init_dist_connection()` when torch distributed is not available ([#10418](https://github.com/Lightning-AI/lightning/pull/10418))
- The `monitor` argument in the `EarlyStopping` callback is no longer optional ([#10328](https://github.com/Lightning-AI/lightning/pull/10328))
- Do not fail if batch size could not be inferred for logging when using DeepSpeed ([#10438](https://github.com/Lightning-AI/lightning/pull/10438))
- Raised `MisconfigurationException` when `enable_progress_bar=False` and a progress bar instance has been passed in the callback list ([#10520](https://github.com/Lightning-AI/lightning/pull/10520))
- Moved `trainer.connectors.env_vars_connector._defaults_from_env_vars` to `utilities.argsparse._defaults_from_env_vars` ([#10501](https://github.com/Lightning-AI/lightning/pull/10501))
- Changes in `LightningCLI` required for the new major release of jsonargparse v4.0.0 ([#10426](https://github.com/Lightning-AI/lightning/pull/10426))
- Renamed `refresh_rate_per_second` parameter to `refresh_rate` for `RichProgressBar` signature ([#10497](https://github.com/Lightning-AI/lightning/pull/10497))
- Moved ownership of the `PrecisionPlugin` into `TrainingTypePlugin` and updated all references ([#10570](https://github.com/Lightning-AI/lightning/pull/10570))
- Fault Tolerant relies on `signal.SIGTERM` to gracefully exit instead of `signal.SIGUSR1` ([#10605](https://github.com/Lightning-AI/lightning/pull/10605))
- `Loop.restarting=...` now sets the value recursively for all subloops ([#11442](https://github.com/Lightning-AI/lightning/pull/11442))
- Raised an error if the `batch_size` cannot be inferred from the current batch if it contained a string or was a custom batch object ([#10541](https://github.com/Lightning-AI/lightning/pull/10541))
- The validation loop is now disabled when `overfit_batches > 0` is set in the Trainer ([#9709](https://github.com/Lightning-AI/lightning/pull/9709))
- Moved optimizer related logics from `Accelerator` to `TrainingTypePlugin` ([#10596](https://github.com/Lightning-AI/lightning/pull/10596))
- Moved ownership of the lightning optimizers from the `Trainer` to the `Strategy` ([#11444](https://github.com/Lightning-AI/lightning/pull/11444))
- Moved ownership of the data fetchers from the DataConnector to the Loops ([#11621](https://github.com/Lightning-AI/lightning/pull/11621))
- Moved `batch_to_device` method from `Accelerator` to `TrainingTypePlugin` ([#10649](https://github.com/Lightning-AI/lightning/pull/10649))
- The `DDPSpawnPlugin` no longer overrides the `post_dispatch` plugin hook ([#10034](https://github.com/Lightning-AI/lightning/pull/10034))
- Integrate the progress bar implementation with progress tracking ([#11213](https://github.com/Lightning-AI/lightning/pull/11213))
- The `LightningModule.{add_to_queue,get_from_queue}` hooks no longer get a `torch.multiprocessing.SimpleQueue` and instead receive a list based queue ([#10034](https://github.com/Lightning-AI/lightning/pull/10034))
- Changed `training_step`, `validation_step`, `test_step` and `predict_step` method signatures in `Accelerator` and updated input from caller side ([#10908](https://github.com/Lightning-AI/lightning/pull/10908))
- Changed the name of the temporary checkpoint that the `DDPSpawnPlugin` and related plugins save ([#10934](https://github.com/Lightning-AI/lightning/pull/10934))
- `LoggerCollection` returns only unique logger names and versions ([#10976](https://github.com/Lightning-AI/lightning/pull/10976))
- Redesigned process creation for spawn-based plugins (`DDPSpawnPlugin`, `TPUSpawnPlugin`, etc.) ([#10896](https://github.com/Lightning-AI/lightning/pull/10896))
    * All spawn-based plugins now spawn processes immediately upon calling `Trainer.{fit,validate,test,predict}`
    * The hooks/callbacks `prepare_data`, `setup`, `configure_sharded_model` and `teardown` now run under initialized process group for spawn-based plugins just like their non-spawn counterparts
    * Some configuration errors that were previously raised as `MisconfigurationException`s will now be raised as `ProcessRaisedException` (torch>=1.8) or as `Exception` (torch<1.8)
    * Removed the `TrainingTypePlugin.pre_dispatch()` method and merged it with `TrainingTypePlugin.setup()` ([#11137](https://github.com/Lightning-AI/lightning/pull/11137))
- Changed profiler to index and display the names of the hooks with a new pattern [<base class>]<class>.<hook name> ([#11026](https://github.com/Lightning-AI/lightning/pull/11026))
- Changed `batch_to_device` entry in profiling from stage-specific to generic, to match profiling of other hooks ([#11031](https://github.com/Lightning-AI/lightning/pull/11031))
- Changed the info message for finalizing ddp-spawn worker processes to a debug-level message ([#10864](https://github.com/Lightning-AI/lightning/pull/10864))
- Removed duplicated file extension when uploading model checkpoints with `NeptuneLogger` ([#11015](https://github.com/Lightning-AI/lightning/pull/11015))
- Removed `__getstate__` and `__setstate__` of `RichProgressBar` ([#11100](https://github.com/Lightning-AI/lightning/pull/11100))
- The `DDPPlugin` and `DDPSpawnPlugin` and their subclasses now remove the `SyncBatchNorm` wrappers in `teardown()` to enable proper support at inference after fitting ([#11078](https://github.com/Lightning-AI/lightning/pull/11078))
- Moved ownership of the `Accelerator` instance to the `TrainingTypePlugin`; all training-type plugins now take an optional parameter `accelerator` ([#11022](https://github.com/Lightning-AI/lightning/pull/11022))
- Renamed the `TrainingTypePlugin` to `Strategy` ([#11120](https://github.com/Lightning-AI/lightning/pull/11120))
    * Renamed the `ParallelPlugin` to `ParallelStrategy` ([#11123](https://github.com/Lightning-AI/lightning/pull/11123))
    * Renamed the `DataParallelPlugin` to `DataParallelStrategy` ([#11183](https://github.com/Lightning-AI/lightning/pull/11183))
    * Renamed the `DDPPlugin` to `DDPStrategy` ([#11142](https://github.com/Lightning-AI/lightning/pull/11142))
    * Renamed the `DDP2Plugin` to `DDP2Strategy` ([#11185](https://github.com/Lightning-AI/lightning/pull/11185))
    * Renamed the `DDPShardedPlugin` to `DDPShardedStrategy` ([#11186](https://github.com/Lightning-AI/lightning/pull/11186))
    * Renamed the `DDPFullyShardedPlugin` to `DDPFullyShardedStrategy` ([#11143](https://github.com/Lightning-AI/lightning/pull/11143))
    * Renamed the `DDPSpawnPlugin` to `DDPSpawnStrategy` ([#11145](https://github.com/Lightning-AI/lightning/pull/11145))
    * Renamed the `DDPSpawnShardedPlugin` to `DDPSpawnShardedStrategy` ([#11210](https://github.com/Lightning-AI/lightning/pull/11210))
    * Renamed the `DeepSpeedPlugin` to `DeepSpeedStrategy` ([#11194](https://github.com/Lightning-AI/lightning/pull/11194))
    * Renamed the `HorovodPlugin` to `HorovodStrategy` ([#11195](https://github.com/Lightning-AI/lightning/pull/11195))
    * Renamed the `TPUSpawnPlugin` to `TPUSpawnStrategy` ([#11190](https://github.com/Lightning-AI/lightning/pull/11190))
    * Renamed the `IPUPlugin` to `IPUStrategy` ([#11193](https://github.com/Lightning-AI/lightning/pull/11193))
    * Renamed the `SingleDevicePlugin` to `SingleDeviceStrategy` ([#11182](https://github.com/Lightning-AI/lightning/pull/11182))
    * Renamed the `SingleTPUPlugin` to `SingleTPUStrategy` ([#11182](https://github.com/Lightning-AI/lightning/pull/11182))
    * Renamed the `TrainingTypePluginsRegistry` to `StrategyRegistry` ([#11233](https://github.com/Lightning-AI/lightning/pull/11233))
- Marked the `ResultCollection`, `ResultMetric`, and `ResultMetricCollection` classes as protected ([#11130](https://github.com/Lightning-AI/lightning/pull/11130))
- Marked `trainer.checkpoint_connector` as protected ([#11550](https://github.com/Lightning-AI/lightning/pull/11550))
- The epoch start/end hooks are now called by the `FitLoop` instead of the `TrainingEpochLoop` ([#11201](https://github.com/Lightning-AI/lightning/pull/11201))
- DeepSpeed does not require lightning module zero 3 partitioning ([#10655](https://github.com/Lightning-AI/lightning/pull/10655))
- Moved `Strategy` classes to the `strategies` directory ([#11226](https://github.com/Lightning-AI/lightning/pull/11226))
- Renamed `training_type_plugin` file to `strategy` ([#11239](https://github.com/Lightning-AI/lightning/pull/11239))
- Changed `DeviceStatsMonitor` to group metrics based on the logger's `group_separator` ([#11254](https://github.com/Lightning-AI/lightning/pull/11254))
- Raised `UserWarning` if evaluation is triggered with `best` ckpt and trainer is configured with multiple checkpoint callbacks ([#11274](https://github.com/Lightning-AI/lightning/pull/11274))
- `Trainer.logged_metrics` now always contains scalar tensors, even when a Python scalar was logged ([#11270](https://github.com/Lightning-AI/lightning/pull/11270))
- The tuner now uses the checkpoint connector to copy and restore its state ([#11518](https://github.com/Lightning-AI/lightning/pull/11518))
- Changed `MisconfigurationException` to `ModuleNotFoundError` when `rich` isn't available ([#11360](https://github.com/Lightning-AI/lightning/pull/11360))
- The `trainer.current_epoch` value is now increased by 1 during and after `on_train_end` ([#8578](https://github.com/Lightning-AI/lightning/pull/8578))
- The `trainer.global_step` value now accounts for multiple optimizers and TBPTT splits ([#11805](https://github.com/Lightning-AI/lightning/pull/11805))
- The `trainer.global_step` value is now increased right after the `optimizer.step()` call which will impact users who access it during an intra-training validation hook ([#11805](https://github.com/Lightning-AI/lightning/pull/11805))
- The filename of checkpoints created with `ModelCheckpoint(filename='{step}')` is different compared to previous versions. A checkpoint saved after 1 step will be named `step=1.ckpt` instead of `step=0.ckpt` ([#11805](https://github.com/Lightning-AI/lightning/pull/11805))
- Inherit from `ABC` for `Accelerator`: Users need to implement `auto_device_count` ([#11521](https://github.com/Lightning-AI/lightning/pull/11521))
- Changed `parallel_devices` property in `ParallelStrategy` to be lazy initialized ([#11572](https://github.com/Lightning-AI/lightning/pull/11572))
- Updated `TQDMProgressBar` to run a separate progress bar for each eval dataloader ([#11657](https://github.com/Lightning-AI/lightning/pull/11657))
- Sorted `SimpleProfiler(extended=False)` summary based on mean duration for each hook ([#11671](https://github.com/Lightning-AI/lightning/pull/11671))
- Avoid enforcing `shuffle=False` for eval dataloaders ([#11575](https://github.com/Lightning-AI/lightning/pull/11575))
- When using DP (data-parallel), Lightning will no longer automatically reduce all tensors returned in training_step; it will only reduce the loss unless `training_step_end` is overridden ([#11594](https://github.com/Lightning-AI/lightning/pull/11594))
- When using DP (data-parallel), the `training_epoch_end` hook will no longer receive reduced outputs from `training_step` and instead get the full tensor of results from all GPUs ([#11594](https://github.com/Lightning-AI/lightning/pull/11594))
- Changed default logger name to `lightning_logs` for consistency ([#11762](https://github.com/Lightning-AI/lightning/pull/11762))
- Rewrote `accelerator_connector` ([#11448](https://github.com/Lightning-AI/lightning/pull/11448))
- When manual optimization is used with DDP, we no longer force `find_unused_parameters=True` ([#12425](https://github.com/Lightning-AI/lightning/pull/12425))
- Disable loading dataloades if corresponding `limit_batches=0` ([#11576](https://github.com/Lightning-AI/lightning/pull/11576))
- Removed `is_global_zero` check in `training_epoch_loop` before `logger.save`. If you have a custom logger that implements `save` the Trainer will now call `save` on all ranks by default. To change this behavior add `@rank_zero_only` to your `save` implementation ([#12134](https://github.com/Lightning-AI/lightning/pull/12134))
- Disabled tuner with distributed strategies ([#12179](https://github.com/Lightning-AI/lightning/pull/12179))
- Marked `trainer.logger_connector` as protected ([#12195](https://github.com/Lightning-AI/lightning/pull/12195))
- Move `Strategy.process_dataloader` function call from `fit/evaluation/predict_loop.py` to `data_connector.py` ([#12251](https://github.com/Lightning-AI/lightning/pull/12251))
- `ModelCheckpoint(save_last=True, every_n_epochs=N)` now saves a "last" checkpoint every epoch (disregarding `every_n_epochs`) instead of only once at the end of training ([#12418](https://github.com/Lightning-AI/lightning/pull/12418))
- The strategies that support `sync_batchnorm` now only apply it when fitting ([#11919](https://github.com/Lightning-AI/lightning/pull/11919))
- Avoided fallback on CPU if no devices are provided for other accelerators ([#12410](https://github.com/Lightning-AI/lightning/pull/12410))
- Modified `supporters.py` so that in the accumulator element (for loss) is created directly on the device ([#12430](https://github.com/Lightning-AI/lightning/pull/12430))
- Removed `EarlyStopping.on_save_checkpoint` and `EarlyStopping.on_load_checkpoint` in favor of `EarlyStopping.state_dict` and `EarlyStopping.load_state_dict` ([#11887](https://github.com/Lightning-AI/lightning/pull/11887))
- Removed `BaseFinetuning.on_save_checkpoint` and `BaseFinetuning.on_load_checkpoint` in favor of `BaseFinetuning.state_dict` and `BaseFinetuning.load_state_dict` ([#11887](https://github.com/Lightning-AI/lightning/pull/11887))
- Removed `BackboneFinetuning.on_save_checkpoint` and `BackboneFinetuning.on_load_checkpoint` in favor of `BackboneFinetuning.state_dict` and `BackboneFinetuning.load_state_dict` ([#11887](https://github.com/Lightning-AI/lightning/pull/11887))
- Removed `ModelCheckpoint.on_save_checkpoint` and `ModelCheckpoint.on_load_checkpoint` in favor of `ModelCheckpoint.state_dict` and `ModelCheckpoint.load_state_dict` ([#11887](https://github.com/Lightning-AI/lightning/pull/11887))
- Removed `Timer.on_save_checkpoint` and `Timer.on_load_checkpoint` in favor of `Timer.state_dict` and `Timer.load_state_dict` ([#11887](https://github.com/Lightning-AI/lightning/pull/11887))
- Replaced PostLocalSGDOptimizer with a dedicated model averaging component ([#12378](https://github.com/Lightning-AI/lightning/pull/12378))

### Deprecated

- Deprecated `training_type_plugin` property in favor of `strategy` in `Trainer` and updated the references ([#11141](https://github.com/Lightning-AI/lightning/pull/11141))
- Deprecated `Trainer.{validated,tested,predicted}_ckpt_path` and replaced with read-only property `Trainer.ckpt_path` set when checkpoints loaded via `Trainer.{fit,validate,test,predict}` ([#11696](https://github.com/Lightning-AI/lightning/pull/11696))
- Deprecated `ClusterEnvironment.master_{address,port}` in favor of `ClusterEnvironment.main_{address,port}` ([#10103](https://github.com/Lightning-AI/lightning/pull/10103))
- Deprecated `DistributedType` in favor of `_StrategyType` ([#10505](https://github.com/Lightning-AI/lightning/pull/10505))
- Deprecated the `precision_plugin` constructor argument from `Accelerator` ([#10570](https://github.com/Lightning-AI/lightning/pull/10570))
- Deprecated `DeviceType` in favor of `_AcceleratorType` ([#10503](https://github.com/Lightning-AI/lightning/pull/10503))
- Deprecated the property `Trainer.slurm_job_id` in favor of the new `SLURMEnvironment.job_id()` method ([#10622](https://github.com/Lightning-AI/lightning/pull/10622))
- Deprecated the access to the attribute `IndexBatchSamplerWrapper.batch_indices` in favor of `IndexBatchSamplerWrapper.seen_batch_indices` ([#10870](https://github.com/Lightning-AI/lightning/pull/10870))
- Deprecated `on_init_start` and `on_init_end` callback hooks ([#10940](https://github.com/Lightning-AI/lightning/pull/10940))
- Deprecated `Trainer.call_hook` in favor of `Trainer._call_callback_hooks`, `Trainer._call_lightning_module_hook`, `Trainer._call_ttp_hook`, and `Trainer._call_accelerator_hook` ([#10979](https://github.com/Lightning-AI/lightning/pull/10979))
- Deprecated `TrainingTypePlugin.post_dispatch` in favor of `TrainingTypePlugin.teardown` ([#10939](https://github.com/Lightning-AI/lightning/pull/10939))
- Deprecated `ModelIO.on_hpc_{save/load}` in favor of `CheckpointHooks.on_{save/load}_checkpoint` ([#10911](https://github.com/Lightning-AI/lightning/pull/10911))
- Deprecated `Trainer.run_stage` in favor of `Trainer.{fit,validate,test,predict}` ([#11000](https://github.com/Lightning-AI/lightning/pull/11000))
- Deprecated `Trainer.lr_schedulers` in favor of `Trainer.lr_scheduler_configs` which returns a list of dataclasses instead of dictionaries ([#11443](https://github.com/Lightning-AI/lightning/pull/11443))
- Deprecated `Trainer.verbose_evaluate` in favor of `EvaluationLoop(verbose=...)` ([#10931](https://github.com/Lightning-AI/lightning/pull/10931))
- Deprecated `Trainer.should_rank_save_checkpoint` Trainer property ([#11068](https://github.com/Lightning-AI/lightning/pull/11068))
- Deprecated `Trainer.lightning_optimizers` ([#11444](https://github.com/Lightning-AI/lightning/pull/11444))
- Deprecated `TrainerOptimizersMixin` and moved functionality to `core/optimizer.py`([#11155](https://github.com/Lightning-AI/lightning/pull/11155))
- Deprecated the `on_train_batch_end(outputs)` format when multiple optimizers are used and TBPTT is enabled ([#12182](https://github.com/Lightning-AI/lightning/pull/12182))
- Deprecated the `training_epoch_end(outputs)` format when multiple optimizers are used and TBPTT is enabled ([#12182](https://github.com/Lightning-AI/lightning/pull/12182))
- Deprecated `TrainerCallbackHookMixin` ([#11148](https://github.com/Lightning-AI/lightning/pull/11148))
- Deprecated `TrainerDataLoadingMixin` and moved functionality to `Trainer` and `DataConnector` ([#11282](https://github.com/Lightning-AI/lightning/pull/11282))
- Deprecated function `pytorch_lightning.callbacks.device_stats_monitor.prefix_metric_keys` ([#11254](https://github.com/Lightning-AI/lightning/pull/11254))
- Deprecated `Callback.on_epoch_start` hook in favour of `Callback.on_{train/val/test}_epoch_start` ([#11578](https://github.com/Lightning-AI/lightning/pull/11578))
- Deprecated `Callback.on_epoch_end` hook in favour of `Callback.on_{train/val/test}_epoch_end` ([#11578](https://github.com/Lightning-AI/lightning/pull/11578))
- Deprecated `LightningModule.on_epoch_start` hook in favor of `LightningModule.on_{train/val/test}_epoch_start` ([#11578](https://github.com/Lightning-AI/lightning/pull/11578))
- Deprecated `LightningModule.on_epoch_end` hook in favor of `LightningModule.on_{train/val/test}_epoch_end` ([#11578](https://github.com/Lightning-AI/lightning/pull/11578))
- Deprecated `on_before_accelerator_backend_setup` callback hook in favour of `setup` ([#11568](https://github.com/Lightning-AI/lightning/pull/11568))
- Deprecated `on_batch_start` and `on_batch_end` callback hooks in favor of `on_train_batch_start` and `on_train_batch_end` ([#11577](https://github.com/Lightning-AI/lightning/pull/11577))
- Deprecated `on_configure_sharded_model` callback hook in favor of `setup` ([#11627](https://github.com/Lightning-AI/lightning/pull/11627))
- Deprecated `pytorch_lightning.utilities.distributed.rank_zero_only` in favor of `pytorch_lightning.utilities.rank_zero.rank_zero_only` ([#11747](https://github.com/Lightning-AI/lightning/pull/11747))
- Deprecated `pytorch_lightning.utilities.distributed.rank_zero_debug` in favor of `pytorch_lightning.utilities.rank_zero.rank_zero_debug` ([#11747](https://github.com/Lightning-AI/lightning/pull/11747))
- Deprecated `pytorch_lightning.utilities.distributed.rank_zero_info` in favor of `pytorch_lightning.utilities.rank_zero.rank_zero_info` ([#11747](https://github.com/Lightning-AI/lightning/pull/11747))
- Deprecated `pytorch_lightning.utilities.warnings.rank_zero_warn` in favor of `pytorch_lightning.utilities.rank_zero.rank_zero_warn` ([#11747](https://github.com/Lightning-AI/lightning/pull/11747))
- Deprecated `pytorch_lightning.utilities.warnings.rank_zero_deprecation` in favor of `pytorch_lightning.utilities.rank_zero.rank_zero_deprecation` ([#11747](https://github.com/Lightning-AI/lightning/pull/11747))
- Deprecated `pytorch_lightning.utilities.warnings.LightningDeprecationWarning` in favor of `pytorch_lightning.utilities.rank_zero.LightningDeprecationWarning` ([#11747](https://github.com/Lightning-AI/lightning/pull/11747))
- Deprecated `on_pretrain_routine_start` and `on_pretrain_routine_end` callback hooks in favor of `on_fit_start` ([#11794](https://github.com/Lightning-AI/lightning/pull/11794))
- Deprecated `LightningModule.on_pretrain_routine_start` and `LightningModule.on_pretrain_routine_end` hooks in favor of `on_fit_start` ([#12122](https://github.com/Lightning-AI/lightning/pull/12122))
- Deprecated `agg_key_funcs` and `agg_default_func` parameters from `LightningLoggerBase` ([#11871](https://github.com/Lightning-AI/lightning/pull/11871))
- Deprecated `LightningLoggerBase.update_agg_funcs` ([#11871](https://github.com/Lightning-AI/lightning/pull/11871))
- Deprecated `LightningLoggerBase.agg_and_log_metrics` in favor of `LightningLoggerBase.log_metrics` ([#11832](https://github.com/Lightning-AI/lightning/pull/11832))
- Deprecated passing `weights_save_path` to the `Trainer` constructor in favor of adding the `ModelCheckpoint` callback with `dirpath` directly to the list of callbacks ([#12084](https://github.com/Lightning-AI/lightning/pull/12084))
- Deprecated `pytorch_lightning.profiler.AbstractProfiler` in favor of `pytorch_lightning.profiler.Profiler` ([#12106](https://github.com/Lightning-AI/lightning/pull/12106))
- Deprecated `pytorch_lightning.profiler.BaseProfiler` in favor of `pytorch_lightning.profiler.Profiler` ([#12150](https://github.com/Lightning-AI/lightning/pull/12150))
- Deprecated `BaseProfiler.profile_iterable` ([#12102](https://github.com/Lightning-AI/lightning/pull/12102))
- Deprecated `LoggerCollection` in favor of `trainer.loggers` ([#12147](https://github.com/Lightning-AI/lightning/pull/12147))
- Deprecated `PrecisionPlugin.on_{save,load}_checkpoint` in favor of `PrecisionPlugin.{state_dict,load_state_dict}` ([#11978](https://github.com/Lightning-AI/lightning/pull/11978))
- Deprecated `LightningDataModule.on_save/load_checkpoint` in favor of `state_dict/load_state_dict` ([#11893](https://github.com/Lightning-AI/lightning/pull/11893))
- Deprecated `Trainer.use_amp` in favor of `Trainer.amp_backend` ([#12312](https://github.com/Lightning-AI/lightning/pull/12312))
- Deprecated `LightingModule.use_amp` in favor of `Trainer.amp_backend` ([#12315](https://github.com/Lightning-AI/lightning/pull/12315))
- Deprecated specifying the process group backend through the environment variable `PL_TORCH_DISTRIBUTED_BACKEND` ([#11745](https://github.com/Lightning-AI/lightning/pull/11745))
- Deprecated `ParallelPlugin.torch_distributed_backend` in favor of `DDPStrategy.process_group_backend` property ([#11745](https://github.com/Lightning-AI/lightning/pull/11745))
- Deprecated `ModelCheckpoint.save_checkpoint` in favor of `Trainer.save_checkpoint` ([#12456](https://github.com/Lightning-AI/lightning/pull/12456))
- Deprecated `Trainer.devices` in favor of `Trainer.num_devices` and `Trainer.device_ids` ([#12151](https://github.com/Lightning-AI/lightning/pull/12151))
- Deprecated `Trainer.root_gpu` in favor of `Trainer.strategy.root_device.index` when GPU is used ([#12262](https://github.com/Lightning-AI/lightning/pull/12262))
- Deprecated `Trainer.num_gpus` in favor of `Trainer.num_devices` when GPU is used ([#12384](https://github.com/Lightning-AI/lightning/pull/12384))
- Deprecated `Trainer.ipus` in favor of `Trainer.num_devices` when IPU is used ([#12386](https://github.com/Lightning-AI/lightning/pull/12386))
- Deprecated `Trainer.num_processes` in favor of `Trainer.num_devices` ([#12388](https://github.com/Lightning-AI/lightning/pull/12388))
- Deprecated `Trainer.data_parallel_device_ids` in favor of `Trainer.device_ids` ([#12072](https://github.com/Lightning-AI/lightning/pull/12072))
- Deprecated returning state from `Callback.on_save_checkpoint` in favor of returning state in `Callback.state_dict` for checkpointing ([#11887](https://github.com/Lightning-AI/lightning/pull/11887))
- Deprecated passing only the callback state to `Callback.on_load_checkpoint(callback_state)` in favor of passing the callback state to `Callback.load_state_dict` and in 1.8, passing the entire checkpoint dictionary to `Callback.on_load_checkpoint(checkpoint)` ([#11887](https://github.com/Lightning-AI/lightning/pull/11887))
- Deprecated `Trainer.gpus` in favor of `Trainer.device_ids` or `Trainer.num_devices` ([#12436](https://github.com/Lightning-AI/lightning/pull/12436))
- Deprecated `Trainer.tpu_cores` in favor of `Trainer.num_devices` ([#12437](https://github.com/Lightning-AI/lightning/pull/12437))

### Removed

- Removed deprecated parameter `method` in `pytorch_lightning.utilities.model_helpers.is_overridden` ([#10507](https://github.com/Lightning-AI/lightning/pull/10507))
- Remove deprecated method `ClusterEnvironment.creates_children` ([#10339](https://github.com/Lightning-AI/lightning/pull/10339))
- Removed deprecated `TrainerModelHooksMixin.is_function_implemented` and `TrainerModelHooksMixin.has_arg` ([#10322](https://github.com/Lightning-AI/lightning/pull/10322))
- Removed deprecated `pytorch_lightning.utilities.device_dtype_mixin.DeviceDtypeModuleMixin` in favor of `pytorch_lightning.core.mixins.device_dtype_mixin.DeviceDtypeModuleMixin` ([#10442](https://github.com/Lightning-AI/lightning/pull/10442))
- Removed deprecated `LightningModule.loaded_optimizer_states_dict` property ([#10346](https://github.com/Lightning-AI/lightning/pull/10346))
- Removed deprecated `Trainer.fit(train_dataloader=)`, `Trainer.validate(val_dataloaders=)`, and `Trainer.test(test_dataloader=)` ([#10325](https://github.com/Lightning-AI/lightning/pull/10325))
- Removed deprecated `has_prepared_data`, `has_setup_fit`, `has_setup_validate`, `has_setup_test`, `has_setup_predict`, `has_teardown_fit`, `has_teardown_validate`, `has_teardown_test` and `has_teardown_predict` datamodule lifecycle properties  ([#10350](https://github.com/Lightning-AI/lightning/pull/10350))
- Removed deprecated `every_n_val_epochs` parameter of ModelCheckpoint ([#10366](https://github.com/Lightning-AI/lightning/pull/10366))
- Removed deprecated `import pytorch_lightning.profiler.profilers` in favor of `import pytorch_lightning.profiler` ([#10443](https://github.com/Lightning-AI/lightning/pull/10443))
- Removed deprecated property `configure_slurm_dpp` from accelerator connector ([#10370](https://github.com/Lightning-AI/lightning/pull/10370))
- Removed deprecated arguments `num_nodes` and `sync_batchnorm` from `DDPPlugin`, `DDPSpawnPlugin`, `DeepSpeedPlugin` ([#10357](https://github.com/Lightning-AI/lightning/pull/10357))
- Removed deprecated property `is_slurm_managing_tasks` from AcceleratorConnector ([#10353](https://github.com/Lightning-AI/lightning/pull/10353))
- Removed deprecated `LightningModule.log(tbptt_reduce_fx, tbptt_reduce_token, sync_dist_op)` ([#10423](https://github.com/Lightning-AI/lightning/pull/10423))
- Removed deprecated `Plugin.task_idx` ([#10441](https://github.com/Lightning-AI/lightning/pull/10441))
- Removed deprecated method `master_params` from PrecisionPlugin ([#10372](https://github.com/Lightning-AI/lightning/pull/10372))
- Removed the automatic detachment of "extras" returned from `training_step`. For example, `return {'loss': ..., 'foo': foo.detach()}` will now be necessary if `foo` has gradients which you do not want to store ([#10424](https://github.com/Lightning-AI/lightning/pull/10424))
- Removed deprecated passthrough methods and properties from `Accelerator` base class:
  * ([#10403](https://github.com/Lightning-AI/lightning/pull/10403))
  * ([#10448](https://github.com/Lightning-AI/lightning/pull/10448))
- Removed deprecated signature for `transfer_batch_to_device` hook. The new argument `dataloader_idx` is now required ([#10480](https://github.com/Lightning-AI/lightning/pull/10480))
- Removed deprecated `utilities.distributed.rank_zero_{warn/deprecation}` ([#10451](https://github.com/Lightning-AI/lightning/pull/10451))
- Removed deprecated `mode` argument from `ModelSummary` class ([#10449](https://github.com/Lightning-AI/lightning/pull/10449))
- Removed deprecated `Trainer.train_loop` property in favor of `Trainer.fit_loop` ([#10482](https://github.com/Lightning-AI/lightning/pull/10482))
- Removed deprecated `Trainer.train_loop` property in favor of `Trainer.fit_loop` ([#10482](https://github.com/Lightning-AI/lightning/pull/10482))
- Removed deprecated `disable_validation` property from Trainer ([#10450](https://github.com/Lightning-AI/lightning/pull/10450))
- Removed deprecated `CheckpointConnector.hpc_load` property in favor of `CheckpointConnector.restore` ([#10525](https://github.com/Lightning-AI/lightning/pull/10525))
- Removed deprecated `reload_dataloaders_every_epoch` from `Trainer` in favour of `reload_dataloaders_every_n_epochs` ([#10481](https://github.com/Lightning-AI/lightning/pull/10481))
- Removed the `precision_plugin` attribute from `Accelerator` in favor of its equivalent attribute `precision_plugin` in the `TrainingTypePlugin` ([#10570](https://github.com/Lightning-AI/lightning/pull/10570))
- Removed `DeepSpeedPlugin.{precision,amp_type,amp_level}` properties ([#10657](https://github.com/Lightning-AI/lightning/pull/10657))
- Removed patching of `on_before_batch_transfer`, `transfer_batch_to_device` and `on_after_batch_transfer` hooks in `LightningModule` ([#10603](https://github.com/Lightning-AI/lightning/pull/10603))
- Removed argument `return_result` from the `DDPSpawnPlugin.spawn()` method ([#10867](https://github.com/Lightning-AI/lightning/pull/10867))
- Removed the property `TrainingTypePlugin.results` and corresponding properties in subclasses ([#10034](https://github.com/Lightning-AI/lightning/pull/10034))
- Removed the `mp_queue` attribute from `DDPSpawnPlugin` and `TPUSpawnPlugin` ([#10034](https://github.com/Lightning-AI/lightning/pull/10034))
- Removed unnecessary `_move_optimizer_state` method overrides from `TPUSpawnPlugin` and `SingleTPUPlugin` ([#10849](https://github.com/Lightning-AI/lightning/pull/10849))
- Removed `should_rank_save_checkpoint` property from `TrainingTypePlugin` ([#11070](https://github.com/Lightning-AI/lightning/pull/11070))
- Removed `model_sharded_context` method from `Accelerator` ([#10886](https://github.com/Lightning-AI/lightning/pull/10886))
- Removed method `pre_dispatch` from the `PrecisionPlugin` ([#10887](https://github.com/Lightning-AI/lightning/pull/10887))
- Removed method `setup_optimizers_in_pre_dispatch` from the `strategies` and achieve the same logic in `setup` and `pre_dispatch` methods ([#10906](https://github.com/Lightning-AI/lightning/pull/10906))
- Removed methods `pre_dispatch`, `dispatch` and `post_dispatch` from the `Accelerator` ([#10885](https://github.com/Lightning-AI/lightning/pull/10885))
- Removed method `training_step`, `test_step`, `validation_step` and `predict_step` from the `Accelerator` ([#10890](https://github.com/Lightning-AI/lightning/pull/10890))
- Removed `TrainingTypePlugin.start_{training,evaluating,predicting}` hooks and the same in all subclasses ([#10989](https://github.com/Lightning-AI/lightning/pull/10989), [#10896](https://github.com/Lightning-AI/lightning/pull/10896))
- Removed `Accelerator.on_train_start` ([#10999](https://github.com/Lightning-AI/lightning/pull/10999))
- Removed support for Python 3.6 ([#11117](https://github.com/Lightning-AI/lightning/pull/11117))
- Removed `Strategy.init_optimizers` in favor of `Strategy.setup_optimizers` ([#11236](https://github.com/Lightning-AI/lightning/pull/11236))
- Removed `profile("training_step_and_backward")` in `Closure` class since we already profile calls `training_step` and `backward` ([#11222](https://github.com/Lightning-AI/lightning/pull/11222))
- Removed `Strategy.optimizer_zero_grad` ([#11246](https://github.com/Lightning-AI/lightning/pull/11246))
- Removed `Strategy.on_gpu` ([#11537](https://github.com/Lightning-AI/lightning/pull/11537))
- Removed `Strategy.on_tpu` property ([#11536](https://github.com/Lightning-AI/lightning/pull/11536))
- Removed the abstract property `LightningLoggerBase.experiment` ([#11603](https://github.com/Lightning-AI/lightning/pull/11603))
- Removed `FitLoop.current_epoch` getter and setter ([#11562](https://github.com/Lightning-AI/lightning/pull/11562))
- Removed access to `_short_id` in `NeptuneLogger` ([#11517](https://github.com/Lightning-AI/lightning/pull/11517))
- Removed `log_text` and `log_image` from the `LightningLoggerBase` API ([#11857](https://github.com/Lightning-AI/lightning/pull/11857))
- Removed calls to `profile("model_forward")` in favor of profiling `training_step` ([#12032](https://github.com/Lightning-AI/lightning/pull/12032))
- Removed `get_mp_spawn_kwargs` from `DDPSpawnStrategy` and `TPUSpawnStrategy` in favor of configuration in the `_SpawnLauncher` ([#11966](https://github.com/Lightning-AI/lightning/pull/11966))
- Removed `_aggregate_metrics`, `_reduce_agg_metrics`, and `_finalize_agg_metrics` from `LightningLoggerBase` ([#12053](https://github.com/Lightning-AI/lightning/pull/12053))
- Removed the `AcceleratorConnector.device_type` property ([#12081](https://github.com/Lightning-AI/lightning/pull/12081))
- Removed `AcceleratorConnector.num_nodes` ([#12107](https://github.com/Lightning-AI/lightning/pull/12107))
- Removed `AcceleratorConnector.has_ipu` property ([#12111](https://github.com/Lightning-AI/lightning/pull/12111))
- Removed `AcceleratorConnector.use_ipu` property ([#12110](https://github.com/Lightning-AI/lightning/pull/12110))
- Removed `AcceleratorConnector.has_tpu` property ([#12109](https://github.com/Lightning-AI/lightning/pull/12109))
- Removed `AcceleratorConnector.use_dp` property ([#12112](https://github.com/Lightning-AI/lightning/pull/12112))
- Removed `configure_sync_batchnorm` from `ParallelStrategy` and all other strategies that inherit from it ([#11754](https://github.com/Lightning-AI/lightning/pull/11754))
- Removed public attribute `sync_batchnorm` from strategies ([#11754](https://github.com/Lightning-AI/lightning/pull/11754))
- Removed `AcceleratorConnector.root_gpu` property ([#12262](https://github.com/Lightning-AI/lightning/pull/12262))
- Removed `AcceleratorConnector.tpu_id` property ([#12387](https://github.com/Lightning-AI/lightning/pull/12387))
- Removed `AcceleratorConnector.num_gpus` property ([#12384](https://github.com/Lightning-AI/lightning/pull/12384))
- Removed `AcceleratorConnector.num_ipus` property ([#12386](https://github.com/Lightning-AI/lightning/pull/12386))
- Removed `AcceleratorConnector.num_processes` property ([#12388](https://github.com/Lightning-AI/lightning/pull/12388))
- Removed `AcceleratorConnector.parallel_device_ids` property ([#12072](https://github.com/Lightning-AI/lightning/pull/12072))
- Removed `AcceleratorConnector.devices` property ([#12435](https://github.com/Lightning-AI/lightning/pull/12435))
- Removed `AcceleratorConnector.parallel_devices` property ([#12075](https://github.com/Lightning-AI/lightning/pull/12075))
- Removed `AcceleratorConnector.tpu_cores` property ([#12437](https://github.com/Lightning-AI/lightning/pull/12437))

### Fixed

- Fixed an issue where `ModelCheckpoint` could delete last checkpoint from the old directory when `dirpath` has changed during resumed training ([#12225](https://github.com/Lightning-AI/lightning/pull/12225))
- Fixed an issue where `ModelCheckpoint` could delete older checkpoints when `dirpath` has changed during resumed training ([#12045](https://github.com/Lightning-AI/lightning/pull/12045))
- Fixed an issue where `HorovodStrategy.teardown()` did not complete gracefully if an exception was thrown during callback setup [#11752](https://github.com/Lightning-AI/lightning/pull/11752)
- Fixed security vulnerabilities CVE-2020-1747 and CVE-2020-14343 caused by the `PyYAML` dependency ([#11099](https://github.com/Lightning-AI/lightning/pull/11099))
- Fixed security vulnerability "CWE-94: Improper Control of Generation of Code (Code Injection)" ([#12212](https://github.com/Lightning-AI/lightning/pull/12212))
- Fixed logging on `{test,validation}_epoch_end` with multiple dataloaders ([#11132](https://github.com/Lightning-AI/lightning/pull/11132))
- Reset the validation progress tracking state after sanity checking ([#11218](https://github.com/Lightning-AI/lightning/pull/11218))
- Fixed double evaluation bug with fault-tolerance enabled where the second call was completely skipped ([#11119](https://github.com/Lightning-AI/lightning/pull/11119))
- Fixed an issue with the `TPUSpawnPlugin` handling the `XLA_USE_BF16` environment variable incorrectly ([#10990](https://github.com/Lightning-AI/lightning/pull/10990))
- Fixed wrong typehint for `Trainer.lightning_optimizers` ([#11155](https://github.com/Lightning-AI/lightning/pull/11155))
- Fixed the lr-scheduler state not being dumped to checkpoint when using the deepspeed strategy ([#11307](https://github.com/Lightning-AI/lightning/pull/11307))
- Fixed bug that forced overriding `configure_optimizers` with the CLI ([#11672](https://github.com/Lightning-AI/lightning/pull/11672))
- Fixed type promotion when tensors of higher category than float are logged ([#11401](https://github.com/Lightning-AI/lightning/pull/11401))
- Fixed `SimpleProfiler` summary ([#11414](https://github.com/Lightning-AI/lightning/pull/11414))
- No longer set a `DistributedSampler` to the `poptorch.DataLoader` when IPUs are used ([#12114](https://github.com/Lightning-AI/lightning/pull/12114))
- Fixed bug where progress bar was not being disabled when not in rank zero during predict ([#11377](https://github.com/Lightning-AI/lightning/pull/11377))
- Fixed the mid-epoch warning call while resuming training ([#11556](https://github.com/Lightning-AI/lightning/pull/11556))
- Fixed `LightningModule.{un,}toggle_model` when only 1 optimizer is used ([#12088](https://github.com/Lightning-AI/lightning/pull/12088))
- Fixed an issue in `RichProgressbar` to display the metrics logged only on main progress bar ([#11690](https://github.com/Lightning-AI/lightning/pull/11690))
- Fixed `RichProgressBar` progress when refresh rate does not evenly divide the total counter ([#11668](https://github.com/Lightning-AI/lightning/pull/11668))
- Fixed `RichProgressBar` progress validation bar total when using multiple validation runs within a single training epoch ([#11668](https://github.com/Lightning-AI/lightning/pull/11668))
- Configure native Deepspeed schedulers with interval='step' ([#11788](https://github.com/Lightning-AI/lightning/pull/11788)), ([#12031](https://github.com/Lightning-AI/lightning/pull/12031))
- Update `RichProgressBarTheme` styles after detecting light theme on colab ([#10993](https://github.com/Lightning-AI/lightning/pull/10993))
- Fixed passing `_ddp_params_and_buffers_to_ignore` ([#11949](https://github.com/Lightning-AI/lightning/pull/11949))
- Fixed an `AttributeError` when calling `save_hyperparameters` and no parameters need saving ([#11827](https://github.com/Lightning-AI/lightning/pull/11827))
- Fixed environment variable priority for global rank determination ([#11406](https://github.com/Lightning-AI/lightning/pull/11406))
- Fixed an issue that caused the Trainer to produce identical results on subsequent runs without explicit re-seeding ([#11870](https://github.com/Lightning-AI/lightning/pull/11870))
- Fixed an issue that caused the Tuner to affect the random state ([#11870](https://github.com/Lightning-AI/lightning/pull/11870))
- Fixed to avoid common hook warning if no hook is overridden ([#12131](https://github.com/Lightning-AI/lightning/pull/12131))
- Fixed deepspeed keeping old sub-folders in same ckpt path ([#12194](https://github.com/Lightning-AI/lightning/pull/12194))
- Fixed returning logged metrics instead of callback metrics during evaluation ([#12224](https://github.com/Lightning-AI/lightning/pull/12224))
- Fixed the case where `logger=None` is passed to the Trainer ([#12249](https://github.com/Lightning-AI/lightning/pull/12249))
- Fixed bug where the global step tracked by `ModelCheckpoint` was still set even if no checkpoint was saved ([#12418](https://github.com/Lightning-AI/lightning/pull/12418))
- Fixed bug where `ModelCheckpoint` was overriding the `epoch` and `step` logged values ([#12418](https://github.com/Lightning-AI/lightning/pull/12418))
- Fixed bug where monitoring the default `epoch` and `step` values with `ModelCheckpoint` would fail ([#12418](https://github.com/Lightning-AI/lightning/pull/12418))
- Fixed initializing optimizers unnecessarily in `DDPFullyShardedStrategy` ([#12267](https://github.com/Lightning-AI/lightning/pull/12267))
- Fixed check for horovod module ([#12377](https://github.com/Lightning-AI/lightning/pull/12377))
- Fixed logging to loggers with multiple eval dataloaders ([#12454](https://github.com/Lightning-AI/lightning/pull/12454))
- Fixed an issue with resuming from a checkpoint trained with QAT ([#11346](https://github.com/Lightning-AI/lightning/pull/11346))


## [1.5.10] - 2022-02-08

### Fixed

- Fixed an issue to avoid validation loop run on restart ([#11552](https://github.com/Lightning-AI/lightning/pull/11552))
- The `RichProgressBar` now correctly shows the `on_epoch` logged values on train epoch end ([#11689](https://github.com/Lightning-AI/lightning/pull/11689))
- Fixed an issue to make the `step` argument in `WandbLogger.log_image` work ([#11716](https://github.com/Lightning-AI/lightning/pull/11716))
- Fixed `restore_optimizers` for mapping states ([#11757](https://github.com/Lightning-AI/lightning/pull/11757))
- With `DPStrategy`, the batch is not explicitly moved to the device ([#11780](https://github.com/Lightning-AI/lightning/pull/11780))
- Fixed an issue to avoid val bar disappear after `trainer.validate()` ([#11700](https://github.com/Lightning-AI/lightning/pull/11700))
- Fixed supporting remote filesystems with `Trainer.weights_save_path` for fault-tolerant training ([#11776](https://github.com/Lightning-AI/lightning/pull/11776))
- Fixed check for available modules ([#11526](https://github.com/Lightning-AI/lightning/pull/11526))
- Fixed bug where the path for "last" checkpoints was not getting saved correctly which caused newer runs to not remove the previous "last" checkpoint ([#11481](https://github.com/Lightning-AI/lightning/pull/11481))
- Fixed bug where the path for best checkpoints was not getting saved correctly when no metric was monitored which caused newer runs to not use the best checkpoint ([#11481](https://github.com/Lightning-AI/lightning/pull/11481))


## [1.5.9] - 2022-01-20

### Fixed

- Pinned sphinx-autodoc-typehints with <v1.15 ([#11400](https://github.com/Lightning-AI/lightning/pull/11400))
- Skipped testing with PyTorch 1.7 and Python 3.9 on Ubuntu ([#11217](https://github.com/Lightning-AI/lightning/pull/11217))
- Fixed type promotion when tensors of higher category than float are logged ([#11401](https://github.com/Lightning-AI/lightning/pull/11401))
- Fixed the format of the configuration saved automatically by the CLI's `SaveConfigCallback` ([#11532](https://github.com/Lightning-AI/lightning/pull/11532))

### Changed
- Changed `LSFEnvironment` to use `LSB_DJOB_RANKFILE` environment variable instead of `LSB_HOSTS` for determining node rank and main address ([#10825](https://github.com/Lightning-AI/lightning/pull/10825))
- Disabled sampler replacement when using `IterableDataset` ([#11507](https://github.com/Lightning-AI/lightning/pull/11507))


## [1.5.8] - 2022-01-05

### Fixed

- Fixed `LightningCLI` race condition while saving the config ([#11199](https://github.com/Lightning-AI/lightning/pull/11199))
- Fixed the default value used with `log(reduce_fx=min|max)` ([#11310](https://github.com/Lightning-AI/lightning/pull/11310))
- Fixed data fetcher selection ([#11294](https://github.com/Lightning-AI/lightning/pull/11294))
- Fixed a race condition that could result in incorrect (zero) values being observed in prediction writer callbacks ([#11288](https://github.com/Lightning-AI/lightning/pull/11288))
- Fixed dataloaders not getting reloaded the correct amount of times when setting `reload_dataloaders_every_n_epochs` and `check_val_every_n_epoch` ([#10948](https://github.com/Lightning-AI/lightning/pull/10948))
- Fixed deepspeed strategy not restoring the lr-scheduler states when lr-scheduler(s) are configured through `LightningModule.configure_optimizer` ([#11322](https://github.com/Lightning-AI/lightning/pull/11322))


## [1.5.7] - 2021-12-21

### Fixed

- Fixed `NeptuneLogger` when using DDP ([#11030](https://github.com/Lightning-AI/lightning/pull/11030))
- Fixed a bug to disable logging hyperparameters in logger if there are no hparams ([#11105](https://github.com/Lightning-AI/lightning/pull/11105))
- Avoid the deprecated `onnx.export(example_outputs=...)` in torch 1.10 ([#11116](https://github.com/Lightning-AI/lightning/pull/11116))
- Fixed an issue when torch-scripting a `LightningModule` after training with `Trainer(sync_batchnorm=True)` ([#11078](https://github.com/Lightning-AI/lightning/pull/11078))
- Fixed an `AttributeError` occurring when using a `CombinedLoader` (multiple dataloaders) for prediction ([#11111](https://github.com/Lightning-AI/lightning/pull/11111))
- Fixed bug where `Trainer(track_grad_norm=..., logger=False)` would fail ([#11114](https://github.com/Lightning-AI/lightning/pull/11114))
- Fixed an incorrect warning being produced by the model summary when using `bf16` precision on CPU ([#11161](https://github.com/Lightning-AI/lightning/pull/11161))

### Changed

- DeepSpeed does not require lightning module zero 3 partitioning ([#10655](https://github.com/Lightning-AI/lightning/pull/10655))
- The `ModelCheckpoint` callback now saves and restores attributes `best_k_models`, `kth_best_model_path`, `kth_value`, and `last_model_path` ([#10995](https://github.com/Lightning-AI/lightning/pull/10995))


## [1.5.6] - 2021-12-15

### Fixed

- Fixed a bug where the DeepSpeedPlugin arguments `cpu_checkpointing` and `contiguous_memory_optimization` were not being forwarded to deepspeed correctly ([#10874](https://github.com/Lightning-AI/lightning/pull/10874))
- Fixed an issue with `NeptuneLogger` causing checkpoints to be uploaded with a duplicated file extension ([#11015](https://github.com/Lightning-AI/lightning/pull/11015))
- Fixed support for logging within callbacks returned from `LightningModule` ([#10991](https://github.com/Lightning-AI/lightning/pull/10991))
- Fixed running sanity check with `RichProgressBar` ([#10913](https://github.com/Lightning-AI/lightning/pull/10913))
- Fixed support for `CombinedLoader` while checking for warning raised with eval dataloaders ([#10994](https://github.com/Lightning-AI/lightning/pull/10994))
- The TQDM progress bar now correctly shows the `on_epoch` logged values on train epoch end ([#11069](https://github.com/Lightning-AI/lightning/pull/11069))
- Fixed bug where the TQDM updated the training progress bar during `trainer.validate` ([#11069](https://github.com/Lightning-AI/lightning/pull/11069))


## [1.5.5] - 2021-12-07

### Fixed

- Disabled batch_size extraction for torchmetric instances because they accumulate the metrics internally ([#10815](https://github.com/Lightning-AI/lightning/pull/10815))
- Fixed an issue with `SignalConnector` not restoring the default signal handlers on teardown when running on SLURM or with fault-tolerant training enabled ([#10611](https://github.com/Lightning-AI/lightning/pull/10611))
- Fixed `SignalConnector._has_already_handler` check for callable type ([#10483](https://github.com/Lightning-AI/lightning/pull/10483))
- Fixed an issue to return the results for each dataloader separately instead of duplicating them for each ([#10810](https://github.com/Lightning-AI/lightning/pull/10810))
- Improved exception message if `rich` version is less than `10.2.2` ([#10839](https://github.com/Lightning-AI/lightning/pull/10839))
- Fixed uploading best model checkpoint in NeptuneLogger ([#10369](https://github.com/Lightning-AI/lightning/pull/10369))
- Fixed early schedule reset logic in PyTorch profiler that was causing data leak ([#10837](https://github.com/Lightning-AI/lightning/pull/10837))
- Fixed a bug that caused incorrect batch indices to be passed to the `BasePredictionWriter` hooks when using a dataloader with `num_workers > 0` ([#10870](https://github.com/Lightning-AI/lightning/pull/10870))
- Fixed an issue with item assignment on the logger on rank > 0 for those who support it ([#10917](https://github.com/Lightning-AI/lightning/pull/10917))
- Fixed importing `torch_xla.debug` for `torch-xla<1.8` ([#10836](https://github.com/Lightning-AI/lightning/pull/10836))
- Fixed an issue with `DDPSpawnPlugin` and related plugins leaving a temporary checkpoint behind ([#10934](https://github.com/Lightning-AI/lightning/pull/10934))
- Fixed a `TypeError` occurring in the `SingalConnector.teardown()` method ([#10961](https://github.com/Lightning-AI/lightning/pull/10961))


## [1.5.4] - 2021-11-30

### Fixed

- Fixed support for `--key.help=class` with the `LightningCLI` ([#10767](https://github.com/Lightning-AI/lightning/pull/10767))
- Fixed `_compare_version` for python packages ([#10762](https://github.com/Lightning-AI/lightning/pull/10762))
- Fixed TensorBoardLogger `SummaryWriter` not close before spawning the processes ([#10777](https://github.com/Lightning-AI/lightning/pull/10777))
- Fixed a consolidation error in Lite when attempting to save the state dict of a sharded optimizer ([#10746](https://github.com/Lightning-AI/lightning/pull/10746))
- Fixed the default logging level for batch hooks associated with training from `on_step=False, on_epoch=True` to `on_step=True, on_epoch=False` ([#10756](https://github.com/Lightning-AI/lightning/pull/10756))

### Removed

- Removed PyTorch 1.6 support ([#10367](https://github.com/Lightning-AI/lightning/pull/10367), [#10738](https://github.com/Lightning-AI/lightning/pull/10738))


## [1.5.3] - 2021-11-24

### Fixed

- Fixed `ShardedTensor` state dict hook registration to check if torch distributed is available ([#10621](https://github.com/Lightning-AI/lightning/pull/10621))
- Fixed an issue with `self.log` not respecting a tensor's `dtype` when applying computations ([#10076](https://github.com/Lightning-AI/lightning/pull/10076))
- Fixed LigtningLite `_wrap_init` popping unexisting keys from DataLoader signature parameters ([#10613](https://github.com/Lightning-AI/lightning/pull/10613))
- Fixed signals being registered within threads ([#10610](https://github.com/Lightning-AI/lightning/pull/10610))
- Fixed an issue that caused Lightning to extract the batch size even though it was set by the user in `LightningModule.log` ([#10408](https://github.com/Lightning-AI/lightning/pull/10408))
- Fixed `Trainer(move_metrics_to_cpu=True)` not moving the evaluation logged results to CPU ([#10631](https://github.com/Lightning-AI/lightning/pull/10631))
- Fixed the `{validation,test}_step` outputs getting moved to CPU with `Trainer(move_metrics_to_cpu=True)` ([#10631](https://github.com/Lightning-AI/lightning/pull/10631))
- Fixed an issue with collecting logged test results with multiple dataloaders ([#10522](https://github.com/Lightning-AI/lightning/pull/10522))


## [1.5.2] - 2021-11-16

### Fixed

- Fixed `CombinedLoader` and `max_size_cycle` didn't receive a `DistributedSampler` ([#10374](https://github.com/Lightning-AI/lightning/pull/10374))
- Fixed an issue where class or init-only variables of dataclasses were passed to the dataclass constructor in `utilities.apply_to_collection` ([#9702](https://github.com/Lightning-AI/lightning/pull/9702))
- Fixed `isinstance` not working with `init_meta_context`, materialized model not being moved to the device ([#10493](https://github.com/Lightning-AI/lightning/pull/10493))
- Fixed an issue that prevented the Trainer to shutdown workers when execution is interrupted due to failure([#10463](https://github.com/Lightning-AI/lightning/pull/10463))
- Squeeze the early stopping monitor to remove empty tensor dimensions ([#10461](https://github.com/Lightning-AI/lightning/pull/10461))
- Fixed sampler replacement logic with `overfit_batches` to only replace the sample when `SequentialSampler` is not used ([#10486](https://github.com/Lightning-AI/lightning/pull/10486))
- Fixed scripting causing false positive deprecation warnings ([#10470](https://github.com/Lightning-AI/lightning/pull/10470), [#10555](https://github.com/Lightning-AI/lightning/pull/10555))
- Do not fail if batch size could not be inferred for logging when using DeepSpeed ([#10438](https://github.com/Lightning-AI/lightning/pull/10438))
- Fixed propagation of device and dtype information to submodules of LightningLite when they inherit from `DeviceDtypeModuleMixin` ([#10559](https://github.com/Lightning-AI/lightning/pull/10559))


## [1.5.1] - 2021-11-09

### Fixed

- Fixed `apply_to_collection(defaultdict)` ([#10316](https://github.com/Lightning-AI/lightning/pull/10316))
- Fixed failure when `DataLoader(batch_size=None)` is passed ([#10345](https://github.com/Lightning-AI/lightning/pull/10345))
- Fixed interception of `__init__` arguments for sub-classed DataLoader re-instantiation in Lite ([#10334](https://github.com/Lightning-AI/lightning/pull/10334))
- Fixed issue with pickling `CSVLogger` after a call to `CSVLogger.save` ([#10388](https://github.com/Lightning-AI/lightning/pull/10388))
- Fixed an import error being caused by `PostLocalSGD` when `torch.distributed` not available ([#10359](https://github.com/Lightning-AI/lightning/pull/10359))
- Fixed the logging with `on_step=True` in epoch-level hooks causing unintended side-effects. Logging with `on_step=True` in epoch-level hooks will now correctly raise an error ([#10409](https://github.com/Lightning-AI/lightning/pull/10409))
- Fixed deadlocks for distributed training with `RichProgressBar` ([#10428](https://github.com/Lightning-AI/lightning/pull/10428))
- Fixed an issue where the model wrapper in Lite converted non-floating point tensors to float ([#10429](https://github.com/Lightning-AI/lightning/pull/10429))
- Fixed an issue with inferring the dataset type in fault-tolerant training ([#10432](https://github.com/Lightning-AI/lightning/pull/10432))
- Fixed dataloader workers with `persistent_workers` being deleted on every iteration ([#10434](https://github.com/Lightning-AI/lightning/pull/10434))


## [1.5.0] - 2021-11-02

### Added

- Added support for monitoring the learning rate without schedulers in `LearningRateMonitor` ([#9786](https://github.com/Lightning-AI/lightning/pull/9786))
- Added registration of `ShardedTensor` state dict hooks in `LightningModule.__init__` if the PyTorch version supports `ShardedTensor` ([#8944](https://github.com/Lightning-AI/lightning/pull/8944))
- Added error handling including calling of `on_keyboard_interrupt()` and `on_exception()` for all entrypoints (fit, validate, test, predict) ([#8819](https://github.com/Lightning-AI/lightning/pull/8819))
- Added a flavor of `training_step` that takes `dataloader_iter` as an argument ([#8807](https://github.com/Lightning-AI/lightning/pull/8807))
- Added a `state_key` property to the `Callback` base class ([#6886](https://github.com/Lightning-AI/lightning/pull/6886))
- Added progress tracking to loops:
    * Integrated `TrainingEpochLoop.total_batch_idx` ([#8598](https://github.com/Lightning-AI/lightning/pull/8598))
    * Added `BatchProgress` and integrated `TrainingEpochLoop.is_last_batch` ([#9657](https://github.com/Lightning-AI/lightning/pull/9657))
    * Avoid optional `Tracker` attributes ([#9320](https://github.com/Lightning-AI/lightning/pull/9320))
    * Reset `current` progress counters when restarting an epoch loop that had already finished ([#9371](https://github.com/Lightning-AI/lightning/pull/9371))
    * Call `reset_on_restart` in the loop's `reset` hook instead of when loading a checkpoint ([#9561](https://github.com/Lightning-AI/lightning/pull/9561))
    * Use `completed` over `processed` in `reset_on_restart` ([#9656](https://github.com/Lightning-AI/lightning/pull/9656))
    * Renamed `reset_on_epoch` to `reset_on_run` ([#9658](https://github.com/Lightning-AI/lightning/pull/9658))
- Added `batch_size` and `rank_zero_only` arguments for `log_dict` to match `log` ([#8628](https://github.com/Lightning-AI/lightning/pull/8628))
- Added a check for unique GPU ids ([#8666](https://github.com/Lightning-AI/lightning/pull/8666))
- Added `ResultCollection` state_dict to the Loop `state_dict` and added support for distributed reload ([#8641](https://github.com/Lightning-AI/lightning/pull/8641))
- Added DeepSpeed collate checkpoint utility function ([#8701](https://github.com/Lightning-AI/lightning/pull/8701))
- Added a `handles_accumulate_grad_batches` property to the training type plugins ([#8856](https://github.com/Lightning-AI/lightning/pull/8856))
- Added a warning to `WandbLogger` when reusing a wandb run ([#8714](https://github.com/Lightning-AI/lightning/pull/8714))
- Added `log_graph` argument for `watch` method of `WandbLogger` ([#8662](https://github.com/Lightning-AI/lightning/pull/8662))
- `LightningCLI` additions:
  * Added `LightningCLI(run=False|True)` to choose whether to run a `Trainer` subcommand ([#8751](https://github.com/Lightning-AI/lightning/pull/8751))
  * Added support to call any trainer function from the `LightningCLI` via subcommands ([#7508](https://github.com/Lightning-AI/lightning/pull/7508))
  * Allow easy trainer re-instantiation ([#7508](https://github.com/Lightning-AI/lightning/pull/9241))
  * Automatically register all optimizers and learning rate schedulers ([#9565](https://github.com/Lightning-AI/lightning/pull/9565))
  * Allow registering custom optimizers and learning rate schedulers without subclassing the CLI ([#9565](https://github.com/Lightning-AI/lightning/pull/9565))
  * Support shorthand notation to instantiate optimizers and learning rate schedulers ([#9565](https://github.com/Lightning-AI/lightning/pull/9565))
  * Support passing lists of callbacks via command line ([#8815](https://github.com/Lightning-AI/lightning/pull/8815))
  * Support shorthand notation to instantiate models ([#9588](https://github.com/Lightning-AI/lightning/pull/9588))
  * Support shorthand notation to instantiate datamodules ([#10011](https://github.com/Lightning-AI/lightning/pull/10011))
  * Added `multifile` option to `LightningCLI` to enable/disable config saving to preserve multiple files structure ([#9073](https://github.com/Lightning-AI/lightning/pull/9073))
- Fault-tolerant training:
    * Added `FastForwardSampler` and `CaptureIterableDataset` injection to data loading utilities ([#8366](https://github.com/Lightning-AI/lightning/pull/8366))
    * Added `DataFetcher` to control fetching flow ([#8890](https://github.com/Lightning-AI/lightning/pull/8890))
    * Added `SharedCycleIteratorState` to prevent infinite loop ([#8889](https://github.com/Lightning-AI/lightning/pull/8889))
    * Added `CaptureMapDataset` for state management in map-style datasets ([#8891](https://github.com/Lightning-AI/lightning/pull/8891))
    * Added Fault Tolerant Training to `DataFetcher` ([#8891](https://github.com/Lightning-AI/lightning/pull/8891))
    * Replaced old prefetch iterator with new `DataFetcher` in training loop ([#8953](https://github.com/Lightning-AI/lightning/pull/8953))
    * Added partial support for global random state fault-tolerance in map-style datasets ([#8950](https://github.com/Lightning-AI/lightning/pull/8950))
    * Converted state to tuple explicitly when setting Python random state ([#9401](https://github.com/Lightning-AI/lightning/pull/9401))
    * Added support for restarting an optimizer loop (multiple optimizers) ([#9537](https://github.com/Lightning-AI/lightning/pull/9537))
    * Added support for restarting within Evaluation Loop ([#9563](https://github.com/Lightning-AI/lightning/pull/9563))
    * Added mechanism to detect that a signal has been sent so the Trainer can gracefully exit ([#9566](https://github.com/Lightning-AI/lightning/pull/9566))
    * Added support for skipping ahead to validation during the auto-restart of fitting ([#9681](https://github.com/Lightning-AI/lightning/pull/9681))
    * Added support for auto-restart if a fault-tolerant checkpoint is available ([#9722](https://github.com/Lightning-AI/lightning/pull/9722))
- Checkpoint saving and loading extensibility:
  * Added `CheckpointIO` plugin to expose checkpoint IO from training type plugin ([#8743](https://github.com/Lightning-AI/lightning/pull/8743))
  * Refactored `CheckpointConnector` to offload validation logic to the `CheckpointIO` plugin ([#9045](https://github.com/Lightning-AI/lightning/pull/9045))
  * Added `remove_checkpoint` to `CheckpointIO` plugin by moving the responsibility out of the `ModelCheckpoint` callback ([#9373](https://github.com/Lightning-AI/lightning/pull/9373))
  * Added `XLACheckpointIO` plugin ([#9972](https://github.com/Lightning-AI/lightning/pull/9972))
- Loop customization:
    * Added `Closure` and `AbstractClosure` classes ([#8642](https://github.com/Lightning-AI/lightning/pull/8642))
    * Refactored `TrainingBatchLoop` and extracted `OptimizerLoop`, splitting off automatic optimization into its own loop ([#9191](https://github.com/Lightning-AI/lightning/pull/9191))
    * Removed `TrainingBatchLoop.backward()`; manual optimization now calls directly into `Accelerator.backward()` and automatic optimization handles backward in new `OptimizerLoop` ([#9265](https://github.com/Lightning-AI/lightning/pull/9265))
    * Extracted `ManualOptimization` logic from `TrainingBatchLoop` into its own separate loop class ([#9266](https://github.com/Lightning-AI/lightning/pull/9266))
    * Added `OutputResult` and `ManualResult` classes ([#9437](https://github.com/Lightning-AI/lightning/pull/9437), [#9424](https://github.com/Lightning-AI/lightning/pull/9424))
    * Marked `OptimizerLoop.backward` as protected ([#9514](https://github.com/Lightning-AI/lightning/pull/9514))
    * Marked `FitLoop.should_accumulate` as protected ([#9515](https://github.com/Lightning-AI/lightning/pull/9515))
    * Marked several methods in `PredictionLoop` as protected: `on_predict_start`, `on_predict_epoch_end`, `on_predict_end`, `on_predict_model_eval` ([#9516](https://github.com/Lightning-AI/lightning/pull/9516))
    * Marked several methods in `EvaluationLoop` as protected: `get_max_batches`, `on_evaluation_model_eval`, `on_evaluation_model_train`, `on_evaluation_start`, `on_evaluation_epoch_start`, `on_evaluation_epoch_end`, `on_evaluation_end`, `reload_evaluation_dataloaders` ([#9516](https://github.com/Lightning-AI/lightning/pull/9516))
    * Marked several methods in `EvaluationEpochLoop` as protected: `on_evaluation_batch_start`, `evaluation_step`, `evaluation_step_end` ([#9516](https://github.com/Lightning-AI/lightning/pull/9516))
    * Added `yielding_training_step` example ([#9983](https://github.com/Lightning-AI/lightning/pull/9983))
- Added support for saving and loading state of multiple callbacks of the same type ([#7187](https://github.com/Lightning-AI/lightning/pull/7187))
- Added DeepSpeed Stage 1 support ([#8974](https://github.com/Lightning-AI/lightning/pull/8974))
- Added `Python dataclass` support for `LightningDataModule` ([#8272](https://github.com/Lightning-AI/lightning/pull/8272))
- Added sanitization of tensors when they get logged as hyperparameters in `TensorBoardLogger` ([#9031](https://github.com/Lightning-AI/lightning/pull/9031))
- Added `InterBatchParallelDataFetcher` ([#9020](https://github.com/Lightning-AI/lightning/pull/9020))
- Added `DataLoaderIterDataFetcher` ([#9020](https://github.com/Lightning-AI/lightning/pull/9020))
- Added `DataFetcher` within `Fit / Evaluation` Loop  ([#9047](https://github.com/Lightning-AI/lightning/pull/9047))
- Added a friendly error message when DDP attempts to spawn new distributed processes with rank > 0 ([#9005](https://github.com/Lightning-AI/lightning/pull/9005))
- Added Rich integration:
    * Added Rich progress bar ([#8929](https://github.com/Lightning-AI/lightning/pull/8929), [#9559](https://github.com/Lightning-AI/lightning/pull/9559))
    * Added Support for iterable datasets ([#9734](https://github.com/Lightning-AI/lightning/pull/9734))
    * Added `RichModelSummary` callback ([#9546](https://github.com/Lightning-AI/lightning/pull/9546))
    * Added `configure_columns` method to `RichProgressBar` ([#10288](https://github.com/Lightning-AI/lightning/pull/10288))
    * Added `leave` argument to `RichProgressBar` ([#10301](https://github.com/Lightning-AI/lightning/pull/10301))
- Added input validation logic for precision ([#9080](https://github.com/Lightning-AI/lightning/pull/9080))
- Added support for CPU AMP autocast ([#9084](https://github.com/Lightning-AI/lightning/pull/9084))
- Added `on_exception` callback hook ([#9183](https://github.com/Lightning-AI/lightning/pull/9183))
- Added a warning to DeepSpeed when inferring batch size ([#9221](https://github.com/Lightning-AI/lightning/pull/9221))
- Added `ModelSummary` callback ([#9344](https://github.com/Lightning-AI/lightning/pull/9344))
- Added `log_images`, `log_text` and `log_table` to `WandbLogger` ([#9545](https://github.com/Lightning-AI/lightning/pull/9545))
- Added `PL_RECONCILE_PROCESS` environment variable to enable process reconciliation regardless of cluster environment settings ([#9389](https://github.com/Lightning-AI/lightning/pull/9389))
- Added `get_device_stats` to the Accelerator interface and added its implementation for GPU and TPU ([#9586](https://github.com/Lightning-AI/lightning/pull/9586))
- Added a warning when an unknown key is encountered in the optimizer configuration, and when `OneCycleLR` is used with `"interval": "epoch"` ([#9666](https://github.com/Lightning-AI/lightning/pull/9666))
- Added `DeviceStatsMonitor` callback ([#9712](https://github.com/Lightning-AI/lightning/pull/9712))
- Added `enable_progress_bar` to the Trainer constructor ([#9664](https://github.com/Lightning-AI/lightning/pull/9664))
- Added `pl_legacy_patch` load utility for loading old checkpoints that have pickled legacy Lightning attributes ([#9166](https://github.com/Lightning-AI/lightning/pull/9166))
- Added support for `torch.use_deterministic_algorithms` ([#9121](https://github.com/Lightning-AI/lightning/pull/9121))
- Added automatic parameters tying for TPUs ([#9525](https://github.com/Lightning-AI/lightning/pull/9525))
- Added support for `torch.autograd.set_detect_anomaly` through `Trainer` constructor argument `detect_anomaly` ([#9848](https://github.com/Lightning-AI/lightning/pull/9848))
- Added `enable_model_summary` flag to Trainer ([#9699](https://github.com/Lightning-AI/lightning/pull/9699))
- Added `strategy` argument to Trainer ([#8597](https://github.com/Lightning-AI/lightning/pull/8597))
- Added `init_meta_context`, `materialize_module` utilities ([#9920](https://github.com/Lightning-AI/lightning/pull/9920))
- Added `TPUPrecisionPlugin` ([#10020](https://github.com/Lightning-AI/lightning/pull/#10020))
- Added `torch.bfloat16` support:
  * Added bfloat16 support for Lightning Trainer ([#9049](https://github.com/Lightning-AI/lightning/pull/9049))
  * Renamed `TPUHalfPrecisionPlugin` to `TPUBf16PrecisionPlugin` ([#10026](https://github.com/Lightning-AI/lightning/pull/10026))
  * Default to `precision=bf16` on CPU when `precision=16` is passed ([#10033](https://github.com/Lightning-AI/lightning/pull/10033))
  * Added support for `torch.autocast` ([#10053](https://github.com/Lightning-AI/lightning/pull/10053))
- Added `kfold` example for loop customization ([#9965](https://github.com/Lightning-AI/lightning/pull/9965))
- LightningLite:
    * Added `PrecisionPlugin.forward_context`, making it the default implementation for all `{train,val,test,predict}_step_context()` methods ([#9988](https://github.com/Lightning-AI/lightning/pull/9988))
    * Added `DDPSpawnPlugin.spawn()` for spawning new processes of a given function ([#10018](https://github.com/Lightning-AI/lightning/pull/10018), [#10022](https://github.com/Lightning-AI/lightning/pull/10022))
    * Added `TrainingTypePlugin.{_setup_model, _setup_optimizer}` methods ([#9994](https://github.com/Lightning-AI/lightning/pull/9994), [#10064](https://github.com/Lightning-AI/lightning/pull/10064))
    * Implemented `DataParallelPlugin._setup_model` ([#10010](https://github.com/Lightning-AI/lightning/pull/10010))
    * Implemented `DeepSpeedPlugin._setup_model_and_optimizers` ([#10009](https://github.com/Lightning-AI/lightning/pull/10009), [#10064](https://github.com/Lightning-AI/lightning/pull/10064))
    * Implemented `{DDPShardedPlugin,DDPShardedSpawnPlugin}._setup_model_and_optimizers` ([#10028](https://github.com/Lightning-AI/lightning/pull/10028), [#10064](https://github.com/Lightning-AI/lightning/pull/10064))
    * Added optional `model` argument to the `optimizer_step` methods in accelerators and plugins ([#10023](https://github.com/Lightning-AI/lightning/pull/10023))
    * Updated precision attributes in `DeepSpeedPlugin` ([#10164](https://github.com/Lightning-AI/lightning/pull/10164))
    * Added the ability to return a result from rank 0 in `DDPSpawnPlugin.spawn` ([#10162](https://github.com/Lightning-AI/lightning/pull/10162))
    * Added `pytorch_lightning.lite` package ([#10175](https://github.com/Lightning-AI/lightning/pull/10175))
    * Added `LightningLite` documentation ([#10043](https://github.com/Lightning-AI/lightning/pull/10043))
    * Added `LightningLite` examples ([#9987](https://github.com/Lightning-AI/lightning/pull/9987))
    * Make the `_LiteDataLoader` an iterator and add supports for custom dataloader ([#10279](https://github.com/Lightning-AI/lightning/pull/10279))
- Added `use_omegaconf` argument to `save_hparams_to_yaml` plugin ([#9170](https://github.com/Lightning-AI/lightning/pull/9170))
- Added `ckpt_path` argument for `Trainer.fit()` ([#10061](https://github.com/Lightning-AI/lightning/pull/10061))
- Added `auto_device_count` method to `Accelerators` ([#10222](https://github.com/Lightning-AI/lightning/pull/10222))
- Added support for `devices="auto"` ([#10264](https://github.com/Lightning-AI/lightning/pull/10264))
- Added a `filename` argument in `ModelCheckpoint.format_checkpoint_name` ([#9818](https://github.com/Lightning-AI/lightning/pull/9818))
- Added support for empty `gpus` list to run on CPU ([#10246](https://github.com/Lightning-AI/lightning/pull/10246))
- Added a warning if multiple batch sizes are found from ambiguous batch ([#10247](https://github.com/Lightning-AI/lightning/pull/10247))

### Changed

- Trainer now raises a `MisconfigurationException` when its methods are called with `ckpt_path="best"` but a checkpoint callback isn't configured ([#9841](https://github.com/Lightning-AI/lightning/pull/9841))
- Setting `Trainer(accelerator="ddp_cpu")` now does not spawn a subprocess if `num_processes` is kept `1` along with `num_nodes > 1` ([#9603](https://github.com/Lightning-AI/lightning/pull/9603))
- Module imports are now catching `ModuleNotFoundError` instead of `ImportError` ([#9867](https://github.com/Lightning-AI/lightning/pull/9867))
- `pytorch_lightning.loggers.neptune.NeptuneLogger` is now consistent with the new [neptune-client](https://github.com/neptune-ai/neptune-client) API; the old [neptune-client](https://github.com/neptune-ai/neptune-client) API is supported by `NeptuneClient` from the [neptune-contrib](https://github.com/neptune-ai/neptune-contrib) repo ([#6867](https://github.com/Lightning-AI/lightning/pull/6867))
- Parsing of `enums` type hyperparameters to be saved in the `haprams.yaml` file by TensorBoard and CSV loggers has been fixed and made in line with how OmegaConf parses it ([#9170](https://github.com/Lightning-AI/lightning/pull/9170))
- Parsing of the `gpus` Trainer argument has changed: `gpus="n"` (str) no longer selects the GPU index n and instead selects the first n devices ([#8770](https://github.com/Lightning-AI/lightning/pull/8770))
- `iteration_count` and other index attributes in the loops has been replaced with progress dataclasses ([#8477](https://github.com/Lightning-AI/lightning/pull/8477))
- The `trainer.lightning_module` reference is now properly set at the very beginning of a run ([#8536](https://github.com/Lightning-AI/lightning/pull/8536))
- The model weights now get loaded in all cases when the checkpoint path gets provided in validate/test/predict, regardless of whether the model instance is provided or not ([#8352](https://github.com/Lightning-AI/lightning/pull/8352))
- The `Trainer` functions `reset_{train,val,test,predict}_dataloader`, `reset_train_val_dataloaders`, and `request_dataloader` `model` argument is now optional ([#8536](https://github.com/Lightning-AI/lightning/pull/8536))
- Saved checkpoints will no longer use the type of a `Callback` as the key to avoid issues with unpickling ([#6886](https://github.com/Lightning-AI/lightning/pull/6886))
- Improved string conversion for `ResultCollection` ([#8622](https://github.com/Lightning-AI/lightning/pull/8622))
- `LightningCLI` changes:
    * `LightningCLI.init_parser` now returns the parser instance ([#8721](https://github.com/Lightning-AI/lightning/pull/8721))
    * `LightningCLI.add_core_arguments_to_parser`, `LightningCLI.parse_arguments` now take a `parser` argument ([#8721](https://github.com/Lightning-AI/lightning/pull/8721))
    * `LightningCLI.instantiate_trainer` now takes a config and a list of callbacks ([#8721](https://github.com/Lightning-AI/lightning/pull/8721))
    * Split `LightningCLI.add_core_arguments_to_parser` into `LightningCLI.add_default_arguments_to_parser` + `LightningCLI.add_core_arguments_to_parser` ([#8721](https://github.com/Lightning-AI/lightning/pull/8721))
- The accelerator and training type plugin `setup` hooks no longer have a `model` argument ([#8536](https://github.com/Lightning-AI/lightning/pull/8536))
- The accelerator and training type plugin `update_global_step` hook has been removed ([#8856](https://github.com/Lightning-AI/lightning/pull/8856))
- The coverage of `self.log`-ing in any `LightningModule` or `Callback` hook has been improved ([#8498](https://github.com/Lightning-AI/lightning/pull/8498))
- `self.log`-ing without a `Trainer` reference now raises a warning instead of an exception ([#9733](https://github.com/Lightning-AI/lightning/pull/9733))
- Removed restrictions in the Trainer that loggers can only log from rank 0; the existing logger behavior has not changed ([#8608](https://github.com/Lightning-AI/lightning/pull/8608))
- `Trainer.request_dataloader` now takes a `RunningStage` enum instance ([#8858](https://github.com/Lightning-AI/lightning/pull/8858))
- Changed `rank_zero_warn` to `NotImplementedError` in the `{train, val, test, predict}_dataloader` hooks that `Lightning(Data)Module` uses ([#9161](https://github.com/Lightning-AI/lightning/pull/9161))
- Moved `block_ddp_sync_behaviour` out of `TrainingBatchLoop` to loop utilities ([#9192](https://github.com/Lightning-AI/lightning/pull/9192))
- Executing the `optimizer_closure` is now required when overriding the `optimizer_step` hook ([#9360](https://github.com/Lightning-AI/lightning/pull/9360))
- Changed logging of `LightningModule` and `LightningDataModule` hyperparameters to raise an exception only if there are colliding keys with different values ([#9496](https://github.com/Lightning-AI/lightning/pull/9496))
- `seed_everything` now fails when an invalid seed value is passed instead of selecting a random seed ([#8787](https://github.com/Lightning-AI/lightning/pull/8787))
- The Trainer now calls `TrainingTypePlugin` collective APIs directly instead of going through the Accelerator reference ([#9677](https://github.com/Lightning-AI/lightning/pull/9677), [#9901](https://github.com/Lightning-AI/lightning/pull/9901))
- The tuner now uses a unique filename to save a temporary checkpoint ([#9682](https://github.com/Lightning-AI/lightning/pull/9682))
- Changed `HorovodPlugin.all_gather` to return a `torch.Tensor` instead of a list ([#9696](https://github.com/Lightning-AI/lightning/pull/9696))
- Changed Trainer connectors to be protected attributes:
    * Configuration Validator ([#9779](https://github.com/Lightning-AI/lightning/pull/9779))
- The `current_epoch` and `global_step` attributes now get restored irrespective of the Trainer task ([#9413](https://github.com/Lightning-AI/lightning/pull/9413))
- Trainer now raises an exception when requesting `amp_level` with native `amp_backend` ([#9755](https://github.com/Lightning-AI/lightning/pull/9755))
- Update the logic to check for accumulation steps with deepspeed ([#9826](https://github.com/Lightning-AI/lightning/pull/9826))
- `pytorch_lightning.utilities.grads.grad_norm` now raises an exception if parameter `norm_type <= 0` ([#9765](https://github.com/Lightning-AI/lightning/pull/9765))
- Updated error message for interactive incompatible plugins ([#9896](https://github.com/Lightning-AI/lightning/pull/9896))
- Moved the `optimizer_step` and `clip_gradients` hook from the `Accelerator` and `TrainingTypePlugin` into the `PrecisionPlugin` ([#10143](https://github.com/Lightning-AI/lightning/pull/10143), [#10029](https://github.com/Lightning-AI/lightning/pull/10029))
- `NativeMixedPrecisionPlugin` and its subclasses now take an optional `GradScaler` instance ([#10055](https://github.com/Lightning-AI/lightning/pull/10055))
- Trainer is now raising a `MisconfigurationException` instead of a warning if `Trainer.{validate/test}` is missing required methods ([#10016](https://github.com/Lightning-AI/lightning/pull/10016))
- Changed default value of the `max_steps` Trainer argument from `None` to -1 ([#9460](https://github.com/Lightning-AI/lightning/pull/9460))
- LightningModule now raises an error when calling `log(on_step=False, on_epoch=False)` ([#10227](https://github.com/Lightning-AI/lightning/pull/10227))
- Quantization aware training observers are now disabled by default during validating/testing/predicting stages ([#8540](https://github.com/Lightning-AI/lightning/pull/8540))
- Raised `MisconfigurationException` when total length of `dataloader` across ranks is zero, and give warning when total length is non-zero, but only local rank length is zero. ([#9827](https://github.com/Lightning-AI/lightning/pull/9827))
- Changed the model size calculation using `ByteCounter` ([#10123](https://github.com/Lightning-AI/lightning/pull/10123))
- Enabled `on_load_checkpoint` for `LightningDataModule` for all `trainer_fn` ([#10238](https://github.com/Lightning-AI/lightning/pull/10238))
- Allowed separate config files for parameters with class type when LightningCLI is in `subclass_mode=False` ([#10286](https://github.com/Lightning-AI/lightning/pull/10286))

### Deprecated

- Deprecated Trainer argument `terminate_on_nan` in favor of `detect_anomaly`([#9175](https://github.com/Lightning-AI/lightning/pull/9175))
- Deprecated `Trainer.terminate_on_nan` public attribute access ([#9849](https://github.com/Lightning-AI/lightning/pull/9849))
- Deprecated `LightningModule.summarize()` in favor of `pytorch_lightning.utilities.model_summary.summarize()` ([#8513](https://github.com/Lightning-AI/lightning/pull/8513))
- Deprecated `LightningModule.model_size` ([#8343](https://github.com/Lightning-AI/lightning/pull/8343))
- Deprecated `DataModule` properties: `train_transforms`, `val_transforms`, `test_transforms`, `size`, `dims` ([#8851](https://github.com/Lightning-AI/lightning/pull/8851))
- Deprecated `add_to_queue`, `get_from_queue` from `LightningModule` in favor of corresponding methods in the `DDPSpawnPlugin` ([#9118](https://github.com/Lightning-AI/lightning/pull/9118))
- Deprecated `LightningModule.get_progress_bar_dict` and `Trainer.progress_bar_dict` in favor of `pytorch_lightning.callbacks.progress.base.get_standard_metrics` and `ProgressBarBase.get_metrics` ([#8985](https://github.com/Lightning-AI/lightning/pull/8985))
- Deprecated `prepare_data_per_node` flag on Trainer and set it as a property of `DataHooks`, accessible in the `LightningModule` and `LightningDataModule` ([#8958](https://github.com/Lightning-AI/lightning/pull/8958))
- Deprecated the `TestTubeLogger` ([#9065](https://github.com/Lightning-AI/lightning/pull/9065))
- Deprecated `on_{train/val/test/predict}_dataloader()` from `LightningModule` and `LightningDataModule` ([#9098](https://github.com/Lightning-AI/lightning/pull/9098))
- Deprecated `on_keyboard_interrupt` callback hook in favor of new `on_exception` hook ([#9260](https://github.com/Lightning-AI/lightning/pull/9260))
- Deprecated passing `process_position` to the `Trainer` constructor in favor of adding the `ProgressBar` callback with `process_position` directly to the list of callbacks ([#9222](https://github.com/Lightning-AI/lightning/pull/9222))
- Deprecated passing `flush_logs_every_n_steps` as a Trainer argument, instead pass it to the logger init if supported ([#9366](https://github.com/Lightning-AI/lightning/pull/9366))
- Deprecated `LightningLoggerBase.close`, `LoggerCollection.close` in favor of `LightningLoggerBase.finalize`, `LoggerCollection.finalize` ([#9422](https://github.com/Lightning-AI/lightning/pull/9422))
- Deprecated passing `progress_bar_refresh_rate` to the `Trainer` constructor in favor of adding the `ProgressBar` callback with `refresh_rate` directly to the list of callbacks, or passing `enable_progress_bar=False` to disable the progress bar ([#9616](https://github.com/Lightning-AI/lightning/pull/9616))
- Deprecated `LightningDistributed` and moved the broadcast logic to `DDPPlugin` and `DDPSpawnPlugin` directly ([#9691](https://github.com/Lightning-AI/lightning/pull/9691))
- Deprecated passing `stochastic_weight_avg` to the `Trainer` constructor in favor of adding the `StochasticWeightAveraging` callback directly to the list of callbacks ([#8989](https://github.com/Lightning-AI/lightning/pull/8989))
- Deprecated Accelerator collective API `barrier`, `broadcast`, and `all_gather` in favor of calling the `TrainingTypePlugin` collective API directly ([#9677](https://github.com/Lightning-AI/lightning/pull/9677))
- Deprecated `checkpoint_callback` from the `Trainer` constructor in favor of `enable_checkpointing` ([#9754](https://github.com/Lightning-AI/lightning/pull/9754))
- Deprecated the `LightningModule.on_post_move_to_device` method ([#9525](https://github.com/Lightning-AI/lightning/pull/9525))
- Deprecated `pytorch_lightning.core.decorators.parameter_validation` in favor of `pytorch_lightning.utilities.parameter_tying.set_shared_parameters` ([#9525](https://github.com/Lightning-AI/lightning/pull/9525))
- Deprecated passing `weights_summary` to the `Trainer` constructor in favor of adding the `ModelSummary` callback with `max_depth` directly to the list of callbacks ([#9699](https://github.com/Lightning-AI/lightning/pull/9699))
- Deprecated `log_gpu_memory`, `gpu_metrics`, and util funcs in favor of `DeviceStatsMonitor` callback ([#9921](https://github.com/Lightning-AI/lightning/pull/9921))
- Deprecated `GPUStatsMonitor` and `XLAStatsMonitor` in favor of `DeviceStatsMonitor` callback ([#9924](https://github.com/Lightning-AI/lightning/pull/9924))
- Deprecated setting `Trainer(max_steps=None)`; To turn off the limit, set `Trainer(max_steps=-1)` (default) ([#9460](https://github.com/Lightning-AI/lightning/pull/9460))
- Deprecated access to the `AcceleratorConnector.is_slurm_managing_tasks` attribute and marked it as protected ([#10101](https://github.com/Lightning-AI/lightning/pull/10101))
- Deprecated access to the `AcceleratorConnector.configure_slurm_ddp` method and marked it as protected ([#10101](https://github.com/Lightning-AI/lightning/pull/10101))
- Deprecated passing `resume_from_checkpoint` to the `Trainer` constructor in favor of `trainer.fit(ckpt_path=)` ([#10061](https://github.com/Lightning-AI/lightning/pull/10061))
- Deprecated `ClusterEnvironment.creates_children()` in favor of `ClusterEnvironment.creates_processes_externally` (property) ([#10106](https://github.com/Lightning-AI/lightning/pull/10106))
- Deprecated `PrecisionPlugin.master_params()` in favor of `PrecisionPlugin.main_params()` ([#10105](https://github.com/Lightning-AI/lightning/pull/10105))
- Deprecated `lr_sch_names` from `LearningRateMonitor` ([#10066](https://github.com/Lightning-AI/lightning/pull/10066))
- Deprecated `ProgressBar` callback in favor of `TQDMProgressBar` ([#10134](https://github.com/Lightning-AI/lightning/pull/10134))

### Removed

- Removed deprecated `metrics` ([#8586](https://github.com/Lightning-AI/lightning/pull/8586/))
- Removed the deprecated `outputs` argument in both the `LightningModule.on_train_epoch_end` and `Callback.on_train_epoch_end` hooks ([#8587](https://github.com/Lightning-AI/lightning/pull/8587))
- Removed the deprecated `TrainerLoggingMixin` class ([#8609](https://github.com/Lightning-AI/lightning/pull/8609))
- Removed the deprecated `TrainerTrainingTricksMixin` class ([#8679](https://github.com/Lightning-AI/lightning/pull/8679))
- Removed the deprecated `optimizer_idx` from `training_step` as an accepted argument in manual optimization ([#8576](https://github.com/Lightning-AI/lightning/pull/8576))
- Removed support for the deprecated `on_save_checkpoint` signature. The hook now takes a `checkpoint` positional parameter ([#8697](https://github.com/Lightning-AI/lightning/pull/8697))
- Removed support for the deprecated `on_load_checkpoint` signature. The hook now takes a `pl_module` positional parameter ([#8697](https://github.com/Lightning-AI/lightning/pull/8697))
- Removed the deprecated `save_function` property in `ModelCheckpoint` ([#8680](https://github.com/Lightning-AI/lightning/pull/8680))
- Removed the deprecated `model` argument from `ModelCheckpoint.save_checkpoint` ([#8688](https://github.com/Lightning-AI/lightning/pull/8688))
- Removed the deprecated `sync_step` argument from `WandbLogger` ([#8763](https://github.com/Lightning-AI/lightning/pull/8763))
- Removed the deprecated `Trainer.truncated_bptt_steps` in favor of `LightningModule.truncated_bptt_steps` ([#8826](https://github.com/Lightning-AI/lightning/pull/8826))
- Removed `LightningModule.write_predictions` and `LightningModule.write_predictions_dict` ([#8850](https://github.com/Lightning-AI/lightning/pull/8850))
- Removed `on_reset_*_dataloader` hooks in TrainingType Plugins and Accelerators ([#8858](https://github.com/Lightning-AI/lightning/pull/8858))
- Removed deprecated `GradInformation` module in favor of `pytorch_lightning.utilities.grads` ([#8831](https://github.com/Lightning-AI/lightning/pull/8831/))
- Removed `TrainingTypePlugin.on_save` and `Accelerator.on_save` ([#9023](https://github.com/Lightning-AI/lightning/pull/9023))
- Removed `{Accelerator,TrainingTypePlugin,PrecisionPlugin}.post_optimizer_step` ([#9746](https://github.com/Lightning-AI/lightning/pull/9746))
- Removed deprecated `connect_precision_plugin` and `connect_training_type_plugin` from `Accelerator` ([#9019](https://github.com/Lightning-AI/lightning/pull/9019))
- Removed `on_train_epoch_end` from `Accelerator` ([#9035](https://github.com/Lightning-AI/lightning/pull/9035))
- Removed `InterBatchProcessor` in favor of `DataLoaderIterDataFetcher` ([#9052](https://github.com/Lightning-AI/lightning/pull/9052))
- Removed `Plugin` in `base_plugin.py` in favor of accessing `TrainingTypePlugin` and `PrecisionPlugin` directly instead ([#9066](https://github.com/Lightning-AI/lightning/pull/9066))
- Removed `teardown` from `ParallelPlugin` ([#8943](https://github.com/Lightning-AI/lightning/pull/8943))
- Removed deprecated `profiled_functions` argument from `PyTorchProfiler` ([#9178](https://github.com/Lightning-AI/lightning/pull/9178))
- Removed deprecated `pytorch_lighting.utilities.argparse_utils` module ([#9166](https://github.com/Lightning-AI/lightning/pull/9166))
- Removed deprecated property `Trainer.running_sanity_check` in favor of `Trainer.sanity_checking` ([#9209](https://github.com/Lightning-AI/lightning/pull/9209))
- Removed deprecated `BaseProfiler.output_filename` arg from it and its descendants in favor of `dirpath` and `filename` ([#9214](https://github.com/Lightning-AI/lightning/pull/9214))
- Removed deprecated property `ModelCheckpoint.period` in favor of `ModelCheckpoint.every_n_epochs` ([#9213](https://github.com/Lightning-AI/lightning/pull/9213))
- Removed deprecated `auto_move_data` decorator ([#9231](https://github.com/Lightning-AI/lightning/pull/9231))
- Removed deprecated property `LightningModule.datamodule` in favor of `Trainer.datamodule` ([#9233](https://github.com/Lightning-AI/lightning/pull/9233))
- Removed deprecated properties `DeepSpeedPlugin.cpu_offload*` in favor of `offload_optimizer`, `offload_parameters` and `pin_memory` ([#9244](https://github.com/Lightning-AI/lightning/pull/9244))
- Removed deprecated property `AcceleratorConnector.is_using_torchelastic` in favor of `TorchElasticEnvironment.is_using_torchelastic()` ([#9729](https://github.com/Lightning-AI/lightning/pull/9729))
- Removed `pytorch_lightning.utilities.debugging.InternalDebugger` ([#9680](https://github.com/Lightning-AI/lightning/pull/9680))
- Removed `call_configure_sharded_model_hook` property from `Accelerator` and `TrainingTypePlugin` ([#9612](https://github.com/Lightning-AI/lightning/pull/9612))
- Removed `TrainerProperties` mixin and moved property definitions directly into `Trainer` ([#9495](https://github.com/Lightning-AI/lightning/pull/9495))
- Removed a redundant warning with `ModelCheckpoint(monitor=None)` callback ([#9875](https://github.com/Lightning-AI/lightning/pull/9875))
- Remove `epoch` from `trainer.logged_metrics` ([#9904](https://github.com/Lightning-AI/lightning/pull/9904))
- Remove deprecated `distributed_backend` from `Trainer` ([#10017](https://github.com/Lightning-AI/lightning/pull/10017))
- Removed `process_idx` from the `{DDPSpawnPlugin,TPUSpawnPlugin}.new_process` methods ([#10022](https://github.com/Lightning-AI/lightning/pull/10022))
- Removed automatic patching of `{train,val,test,predict}_dataloader()` on the `LightningModule` ([#9764](https://github.com/Lightning-AI/lightning/pull/9764))
- Removed `pytorch_lightning.trainer.connectors.OptimizerConnector` ([#10120](https://github.com/Lightning-AI/lightning/pull/10120))

### Fixed

- Fixed ImageNet evaluation in example ([#10179](https://github.com/Lightning-AI/lightning/pull/10179))
- Fixed an issue with logger outputs not being finalized correctly after prediction runs ([#8685](https://github.com/Lightning-AI/lightning/pull/8685))
- Fixed `move_metrics_to_cpu` moving the loss to CPU while training on device ([#9308](https://github.com/Lightning-AI/lightning/pull/9308))
- Fixed incorrect main progress bar indicator when resuming training mid-epoch ([#9310](https://github.com/Lightning-AI/lightning/pull/9310))
- Fixed an issue with freeing memory of datafetchers during teardown ([#9387](https://github.com/Lightning-AI/lightning/pull/9387))
- Fixed a bug where the training step output needed to be `deepcopy`-ed ([#9349](https://github.com/Lightning-AI/lightning/pull/9349))
- Fixed an issue with freeing memory allocated by the data iterators in `Loop.on_run_end` ([#9386](https://github.com/Lightning-AI/lightning/pull/9386), [#9915](https://github.com/Lightning-AI/lightning/pull/9915))
- Fixed `BasePredictionWriter` not returning the batch indices in a non-distributed setting ([#9432](https://github.com/Lightning-AI/lightning/pull/9432))
- Fixed an error when running in XLA environments with no TPU attached ([#9572](https://github.com/Lightning-AI/lightning/pull/9572))
- Fixed check on torchmetrics logged whose `compute()` output is a multielement tensor ([#9582](https://github.com/Lightning-AI/lightning/pull/9582))
- Fixed gradient accumulation for `DDPShardedPlugin` ([#9122](https://github.com/Lightning-AI/lightning/pull/9122))
- Fixed missing DeepSpeed distributed call ([#9540](https://github.com/Lightning-AI/lightning/pull/9540))
- Fixed an issue with wrapped LightningModule during evaluation; The LightningModule no longer gets wrapped with data-parallel modules when not fitting in `DDPPlugin`, `DDPSpawnPlugin`, `DDPShardedPlugin`, `DDPSpawnShardedPlugin` ([#9096](https://github.com/Lightning-AI/lightning/pull/9096))
- Fixed `trainer.accumulate_grad_batches` to be an int on init. The default value for it is now `None` inside Trainer ([#9652](https://github.com/Lightning-AI/lightning/pull/9652))
- Fixed `broadcast` in `DDPPlugin` and `DDPSpawnPlugin` to respect the `src` input ([#9691](https://github.com/Lightning-AI/lightning/pull/9691))
- Fixed `self.log(on_epoch=True, reduce_fx=sum))` for the `on_batch_start` and `on_train_batch_start` hooks ([#9791](https://github.com/Lightning-AI/lightning/pull/9791))
- Fixed `self.log(on_epoch=True)` for the `on_batch_start` and `on_train_batch_start` hooks ([#9780](https://github.com/Lightning-AI/lightning/pull/9780))
- Fixed restoring training state during `Trainer.fit` only ([#9413](https://github.com/Lightning-AI/lightning/pull/9413))
- Fixed DeepSpeed and Lightning both calling the scheduler ([#9788](https://github.com/Lightning-AI/lightning/pull/9788))
- Fixed missing arguments when saving hyperparameters from the parent class but not from the child class ([#9800](https://github.com/Lightning-AI/lightning/pull/9800))
- Fixed DeepSpeed GPU device IDs ([#9847](https://github.com/Lightning-AI/lightning/pull/9847))
- Reset `val_dataloader` in `tuner/batch_size_scaling` ([#9857](https://github.com/Lightning-AI/lightning/pull/9857))
- Fixed use of `LightningCLI` in computer_vision_fine_tuning.py example ([#9934](https://github.com/Lightning-AI/lightning/pull/9934))
- Fixed issue with non-init dataclass fields in `apply_to_collection` ([#9963](https://github.com/Lightning-AI/lightning/pull/9963))
- Reset `val_dataloader` in `tuner/batch_size_scaling` for binsearch ([#9975](https://github.com/Lightning-AI/lightning/pull/9975))
- Fixed logic to check for spawn in dataloader `TrainerDataLoadingMixin._worker_check` ([#9902](https://github.com/Lightning-AI/lightning/pull/9902))
- Fixed `train_dataloader` getting loaded twice when resuming from a checkpoint during `Trainer.fit()` ([#9671](https://github.com/Lightning-AI/lightning/pull/9671))
- Fixed `LearningRateMonitor` logging with multiple param groups optimizer with no scheduler ([#10044](https://github.com/Lightning-AI/lightning/pull/10044))
- Fixed undesired side effects being caused by `Trainer` patching dataloader methods on the `LightningModule` ([#9764](https://github.com/Lightning-AI/lightning/pull/9764))
- Fixed gradients not being unscaled when clipping or logging the gradient norm ([#9287](https://github.com/Lightning-AI/lightning/pull/9287))
- Fixed `on_before_optimizer_step` getting called before the optimizer closure (including backward) has run ([#10167](https://github.com/Lightning-AI/lightning/pull/10167))
- Fixed monitor value in `ModelCheckpoint` getting moved to the wrong device in a special case where it becomes NaN ([#10118](https://github.com/Lightning-AI/lightning/pull/10118))
- Fixed creation of `dirpath` in `BaseProfiler` if it doesn't exist ([#10073](https://github.com/Lightning-AI/lightning/pull/10073))
- Fixed incorrect handling of sigterm ([#10189](https://github.com/Lightning-AI/lightning/pull/10189))
- Fixed bug where `log(on_step=True, on_epoch=True, sync_dist=True)` wouldn't reduce the value on step ([#10227](https://github.com/Lightning-AI/lightning/pull/10227))
- Fixed an issue with `pl.utilities.seed.reset_seed` converting the `PL_SEED_WORKERS` environment variable to `bool` ([#10099](https://github.com/Lightning-AI/lightning/pull/10099))
- Fixed iterating over a logger collection when `fast_dev_run > 0` ([#10232](https://github.com/Lightning-AI/lightning/pull/10232))
- Fixed `batch_size` in `ResultCollection` not being reset to 1 on epoch end ([#10242](https://github.com/Lightning-AI/lightning/pull/10242))
- Fixed `distrib_type` not being set when training plugin instances are being passed to the Trainer ([#10251](https://github.com/Lightning-AI/lightning/pull/10251))


## [1.4.9] - 2021-09-30

- Fixed `lr_find` to generate same results on multiple calls ([#9704](https://github.com/Lightning-AI/lightning/pull/9704))
- Fixed `reset` metrics on validation epoch end ([#9717](https://github.com/Lightning-AI/lightning/pull/9717))
- Fixed input validation for `gradient_clip_val`, `gradient_clip_algorithm`, `track_grad_norm` and `terminate_on_nan` Trainer arguments ([#9595](https://github.com/Lightning-AI/lightning/pull/9595))
- Reset metrics before each task starts ([#9410](https://github.com/Lightning-AI/lightning/pull/9410))


## [1.4.8] - 2021-09-22

- Fixed error reporting in DDP process reconciliation when processes are launched by an external agent ([#9389](https://github.com/Lightning-AI/lightning/pull/9389))
- Added PL_RECONCILE_PROCESS environment variable to enable process reconciliation regardless of cluster environment settings ([#9389](https://github.com/Lightning-AI/lightning/pull/9389))
- Fixed `add_argparse_args` raising `TypeError` when args are typed as `typing.Generic` in Python 3.6 ([#9554](https://github.com/Lightning-AI/lightning/pull/9554))
- Fixed back-compatibility for saving hyperparameters from a single container and inferring its argument name by reverting [#9125](https://github.com/Lightning-AI/lightning/pull/9125) ([#9642](https://github.com/Lightning-AI/lightning/pull/9642))


## [1.4.7] - 2021-09-14

- Fixed logging of nan parameters ([#9364](https://github.com/Lightning-AI/lightning/pull/9364))
- Fixed `replace_sampler` missing the batch size under specific conditions ([#9367](https://github.com/Lightning-AI/lightning/pull/9367))
- Pass init args to ShardedDataParallel ([#9483](https://github.com/Lightning-AI/lightning/pull/9483))
- Fixed collision of user argument when using ShardedDDP ([#9512](https://github.com/Lightning-AI/lightning/pull/9512))
- Fixed DeepSpeed crash for RNNs ([#9489](https://github.com/Lightning-AI/lightning/pull/9489))


## [1.4.6] - 2021-09-07

- Fixed an issues with export to ONNX format when a model has multiple inputs ([#8800](https://github.com/Lightning-AI/lightning/pull/8800))
- Removed deprecation warnings being called for `on_{task}_dataloader` ([#9279](https://github.com/Lightning-AI/lightning/pull/9279))
- Fixed save/load/resume from checkpoint for DeepSpeed Plugin (
    [#8397](https://github.com/Lightning-AI/lightning/pull/8397),
    [#8644](https://github.com/Lightning-AI/lightning/pull/8644),
    [#8627](https://github.com/Lightning-AI/lightning/pull/8627))
- Fixed `EarlyStopping` running on train epoch end when `check_val_every_n_epoch>1` is set ([#9156](https://github.com/Lightning-AI/lightning/pull/9156))
- Fixed an issue with logger outputs not being finalized correctly after prediction runs ([#8333](https://github.com/Lightning-AI/lightning/pull/8333))
- Fixed the Apex and DeepSpeed plugin closure running after the `on_before_optimizer_step` hook ([#9288](https://github.com/Lightning-AI/lightning/pull/9288))
- Fixed the Native AMP plugin closure not running with manual optimization ([#9288](https://github.com/Lightning-AI/lightning/pull/9288))
- Fixed bug where data-loading functions where not getting the correct running stage passed ([#8858](https://github.com/Lightning-AI/lightning/pull/8858))
- Fixed intra-epoch evaluation outputs staying in memory when the respective `*_epoch_end` hook wasn't overridden ([#9261](https://github.com/Lightning-AI/lightning/pull/9261))
- Fixed error handling in DDP process reconciliation when `_sync_dir` was not initialized ([#9267](https://github.com/Lightning-AI/lightning/pull/9267))
- Fixed PyTorch Profiler not enabled for manual optimization ([#9316](https://github.com/Lightning-AI/lightning/pull/9316))
- Fixed inspection of other args when a container is specified in `save_hyperparameters` ([#9125](https://github.com/Lightning-AI/lightning/pull/9125))
- Fixed signature of `Timer.on_train_epoch_end` and `StochasticWeightAveraging.on_train_epoch_end` to prevent unwanted deprecation warnings ([#9347](https://github.com/Lightning-AI/lightning/pull/9347))


## [1.4.5] - 2021-08-31

- Fixed reduction using `self.log(sync_dict=True, reduce_fx={mean,max})` ([#9142](https://github.com/Lightning-AI/lightning/pull/9142))
- Fixed not setting a default value for `max_epochs` if `max_time` was specified on the `Trainer` constructor ([#9072](https://github.com/Lightning-AI/lightning/pull/9072))
- Fixed the CometLogger, no longer modifies the metrics in place. Instead creates a copy of metrics before performing any operations ([#9150](https://github.com/Lightning-AI/lightning/pull/9150))
- Fixed `DDP` "CUDA error: initialization error" due to a `copy` instead of `deepcopy` on `ResultCollection` ([#9239](https://github.com/Lightning-AI/lightning/pull/9239))


## [1.4.4] - 2021-08-24

- Fixed a bug in the binary search mode of auto batch size scaling where exception was raised if the first trainer run resulted in OOM ([#8954](https://github.com/Lightning-AI/lightning/pull/8954))
- Fixed a bug causing logging with `log_gpu_memory='min_max'` not working ([#9013](https://github.com/Lightning-AI/lightning/pull/9013))


## [1.4.3] - 2021-08-17

- Fixed plateau scheduler stepping on incomplete epoch ([#8861](https://github.com/Lightning-AI/lightning/pull/8861))
- Fixed infinite loop with `CycleIterator` and multiple loaders ([#8889](https://github.com/Lightning-AI/lightning/pull/8889))
- Fixed `StochasticWeightAveraging` with a list of learning rates not applying them to each param group ([#8747](https://github.com/Lightning-AI/lightning/pull/8747))
- Restore original loaders if replaced by entrypoint ([#8885](https://github.com/Lightning-AI/lightning/pull/8885))
- Fixed lost reference to `_Metadata` object in `ResultMetricCollection` ([#8932](https://github.com/Lightning-AI/lightning/pull/8932))
- Ensure the existence of `DDPPlugin._sync_dir` in `reconciliate_processes` ([#8939](https://github.com/Lightning-AI/lightning/pull/8939))


## [1.4.2] - 2021-08-10

- Fixed recursive call for `apply_to_collection(include_none=False)` ([#8719](https://github.com/Lightning-AI/lightning/pull/8719))
- Fixed truncated backprop through time enablement when set as a property on the LightningModule and not the Trainer ([#8804](https://github.com/Lightning-AI/lightning/pull/8804/))
- Fixed comments and exception message for metrics_to_scalars ([#8782](https://github.com/Lightning-AI/lightning/pull/8782/))
- Fixed typo error in LightningLoggerBase.after_save_checkpoint docstring ([#8737](https://github.com/Lightning-AI/lightning/pull/8737/))


## [1.4.1] - 2021-08-03

- Fixed `trainer.fit_loop.split_idx` always returning `None` ([#8601](https://github.com/Lightning-AI/lightning/pull/8601))
- Fixed references for `ResultCollection.extra` ([#8622](https://github.com/Lightning-AI/lightning/pull/8622))
- Fixed reference issues during epoch end result collection ([#8621](https://github.com/Lightning-AI/lightning/pull/8621))
- Fixed horovod auto-detection when horovod is not installed and the launcher is `mpirun` ([#8610](https://github.com/Lightning-AI/lightning/pull/8610))
- Fixed an issue with `training_step` outputs not getting collected correctly for `training_epoch_end` ([#8613](https://github.com/Lightning-AI/lightning/pull/8613))
- Fixed distributed types support for CPUs ([#8667](https://github.com/Lightning-AI/lightning/pull/8667))
- Fixed a deadlock issue with DDP and torchelastic ([#8655](https://github.com/Lightning-AI/lightning/pull/8655))
- Fixed `accelerator=ddp` choice for CPU ([#8645](https://github.com/Lightning-AI/lightning/pull/8645))


## [1.4.0] - 2021-07-27

### Added

- Added `extract_batch_size` utility and corresponding tests to extract batch dimension from multiple batch types ([#8357](https://github.com/Lightning-AI/lightning/pull/8357/))
- Added support for named parameter groups in `LearningRateMonitor` ([#7987](https://github.com/Lightning-AI/lightning/pull/7987))
- Added `dataclass` support for `pytorch_lightning.utilities.apply_to_collection` ([#7935](https://github.com/Lightning-AI/lightning/pull/7935))
- Added support to `LightningModule.to_torchscript` for saving to custom filesystems with `fsspec` ([#7617](https://github.com/Lightning-AI/lightning/pull/7617))
- Added `KubeflowEnvironment` for use with the `PyTorchJob` operator in Kubeflow
- Added LightningCLI support for config files on object stores ([#7521](https://github.com/Lightning-AI/lightning/pull/7521))
- Added `ModelPruning(prune_on_train_epoch_end=True|False)` to choose when to apply pruning ([#7704](https://github.com/Lightning-AI/lightning/pull/7704))
- Added support for checkpointing based on a provided time interval during training ([#7515](https://github.com/Lightning-AI/lightning/pull/7515))
- Progress tracking
  * Added dataclasses for progress tracking ([#6603](https://github.com/Lightning-AI/lightning/pull/6603),
    [#7574](https://github.com/Lightning-AI/lightning/pull/7574),
    [#8140](https://github.com/Lightning-AI/lightning/pull/8140),
    [#8362](https://github.com/Lightning-AI/lightning/pull/8362))
  * Add `{,load_}state_dict` to the progress tracking dataclasses ([#8140](https://github.com/Lightning-AI/lightning/pull/8140))
  * Connect the progress tracking dataclasses to the loops ([#8244](https://github.com/Lightning-AI/lightning/pull/8244),
    [#8362](https://github.com/Lightning-AI/lightning/pull/8362))
  * Do not reset the progress tracking dataclasses total counters ([#8475](https://github.com/Lightning-AI/lightning/pull/8475))
- Added support for passing a `LightningDataModule` positionally as the second argument to `trainer.{validate,test,predict}` ([#7431](https://github.com/Lightning-AI/lightning/pull/7431))
- Added argument `trainer.predict(ckpt_path)` ([#7430](https://github.com/Lightning-AI/lightning/pull/7430))
- Added `clip_grad_by_value` support for TPUs ([#7025](https://github.com/Lightning-AI/lightning/pull/7025))
- Added support for passing any class to `is_overridden` ([#7918](https://github.com/Lightning-AI/lightning/pull/7918))
- Added `sub_dir` parameter to `TensorBoardLogger` ([#6195](https://github.com/Lightning-AI/lightning/pull/6195))
- Added correct `dataloader_idx` to batch transfer hooks ([#6241](https://github.com/Lightning-AI/lightning/pull/6241))
- Added `include_none=bool` argument to `apply_to_collection` ([#7769](https://github.com/Lightning-AI/lightning/pull/7769))
- Added `apply_to_collections` to apply a function to two zipped collections ([#7769](https://github.com/Lightning-AI/lightning/pull/7769))
- Added `ddp_fully_sharded` support ([#7487](https://github.com/Lightning-AI/lightning/pull/7487))
- Added `should_rank_save_checkpoint` property to Training Plugins ([#7684](https://github.com/Lightning-AI/lightning/pull/7684))
- Added `log_grad_norm` hook to `LightningModule` to customize the logging of gradient norms ([#7873](https://github.com/Lightning-AI/lightning/pull/7873))
- Added `save_config_filename` init argument to `LightningCLI` to ease resolving name conflicts ([#7741](https://github.com/Lightning-AI/lightning/pull/7741))
- Added `save_config_overwrite` init argument to `LightningCLI` to ease overwriting existing config files ([#8059](https://github.com/Lightning-AI/lightning/pull/8059))
- Added reset dataloader hooks to Training Plugins and Accelerators ([#7861](https://github.com/Lightning-AI/lightning/pull/7861))
- Added trainer stage hooks for Training Plugins and Accelerators ([#7864](https://github.com/Lightning-AI/lightning/pull/7864))
- Added the `on_before_optimizer_step` hook ([#8048](https://github.com/Lightning-AI/lightning/pull/8048))
- Added IPU Accelerator ([#7867](https://github.com/Lightning-AI/lightning/pull/7867))
- Fault-tolerant training
    * Added `{,load_}state_dict` to `ResultCollection` ([#7948](https://github.com/Lightning-AI/lightning/pull/7948))
    * Added `{,load_}state_dict` to `Loops` ([#8197](https://github.com/Lightning-AI/lightning/pull/8197))
    * Added `FastForwardSampler` and `CaptureIterableDataset` ([#8307](https://github.com/Lightning-AI/lightning/pull/8307))
    * Set `Loop.restarting=False` at the end of the first iteration ([#8362](https://github.com/Lightning-AI/lightning/pull/8362))
    * Save the loops state with the checkpoint (opt-in) ([#8362](https://github.com/Lightning-AI/lightning/pull/8362))
    * Save a checkpoint to restore the state on exception (opt-in) ([#8362](https://github.com/Lightning-AI/lightning/pull/8362))
    * Added `state_dict` and `load_state_dict` utilities for `CombinedLoader` + utilities for dataloader ([#8364](https://github.com/Lightning-AI/lightning/pull/8364))
- Added `rank_zero_only` to `LightningModule.log` function ([#7966](https://github.com/Lightning-AI/lightning/pull/7966))
- Added `metric_attribute` to `LightningModule.log` function ([#7966](https://github.com/Lightning-AI/lightning/pull/7966))
- Added a warning if `Trainer(log_every_n_steps)` is a value too high for the training dataloader ([#7734](https://github.com/Lightning-AI/lightning/pull/7734))
- Added LightningCLI support for argument links applied on instantiation ([#7895](https://github.com/Lightning-AI/lightning/pull/7895))
- Added LightningCLI support for configurable callbacks that should always be present ([#7964](https://github.com/Lightning-AI/lightning/pull/7964))
- Added DeepSpeed Infinity Support, and updated to DeepSpeed 0.4.0 ([#7234](https://github.com/Lightning-AI/lightning/pull/7234))
- Added support for `torch.nn.UninitializedParameter` in `ModelSummary` ([#7642](https://github.com/Lightning-AI/lightning/pull/7642))
- Added support `LightningModule.save_hyperparameters` when `LightningModule` is a dataclass ([#7992](https://github.com/Lightning-AI/lightning/pull/7992))
- Added support for overriding `optimizer_zero_grad` and `optimizer_step` when using accumulate_grad_batches ([#7980](https://github.com/Lightning-AI/lightning/pull/7980))
- Added `logger` boolean flag to `save_hyperparameters` ([#7960](https://github.com/Lightning-AI/lightning/pull/7960))
- Added support for calling scripts using the module syntax (`python -m package.script`) ([#8073](https://github.com/Lightning-AI/lightning/pull/8073))
- Added support for optimizers and learning rate schedulers to `LightningCLI` ([#8093](https://github.com/Lightning-AI/lightning/pull/8093))
- Added XLA Profiler ([#8014](https://github.com/Lightning-AI/lightning/pull/8014))
- Added `PrecisionPlugin.{pre,post}_backward` ([#8328](https://github.com/Lightning-AI/lightning/pull/8328))
- Added `on_load_checkpoint` and `on_save_checkpoint` hooks to the `PrecisionPlugin` base class ([#7831](https://github.com/Lightning-AI/lightning/pull/7831))
- Added `max_depth` parameter in `ModelSummary` ([#8062](https://github.com/Lightning-AI/lightning/pull/8062))
- Added `XLAStatsMonitor` callback ([#8235](https://github.com/Lightning-AI/lightning/pull/8235))
- Added `restore` function and `restarting` attribute to base `Loop` ([#8247](https://github.com/Lightning-AI/lightning/pull/8247))
- Added support for `save_hyperparameters` in `LightningDataModule` ([#3792](https://github.com/Lightning-AI/lightning/pull/3792))
- Added the `ModelCheckpoint(save_on_train_epoch_end)` to choose when to run the saving logic ([#8389](https://github.com/Lightning-AI/lightning/pull/8389))
- Added `LSFEnvironment` for distributed training with the LSF resource manager `jsrun` ([#5102](https://github.com/Lightning-AI/lightning/pull/5102))
- Added support for `accelerator='cpu'|'gpu'|'tpu'|'ipu'|'auto'` ([#7808](https://github.com/Lightning-AI/lightning/pull/7808))
- Added `tpu_spawn_debug` to plugin registry ([#7933](https://github.com/Lightning-AI/lightning/pull/7933))
- Enabled traditional/manual launching of DDP processes through `LOCAL_RANK` and `NODE_RANK` environment variable assignments ([#7480](https://github.com/Lightning-AI/lightning/pull/7480))
- Added `quantize_on_fit_end` argument to `QuantizationAwareTraining` ([#8464](https://github.com/Lightning-AI/lightning/pull/8464))
- Added experimental support for loop specialization ([#8226](https://github.com/Lightning-AI/lightning/pull/8226))
- Added support for `devices` flag to Trainer ([#8440](https://github.com/Lightning-AI/lightning/pull/8440))
- Added private `prevent_trainer_and_dataloaders_deepcopy` context manager on the `LightningModule` ([#8472](https://github.com/Lightning-AI/lightning/pull/8472))
- Added support for providing callables to the Lightning CLI instead of types ([#8400](https://github.com/Lightning-AI/lightning/pull/8400))

### Changed

- Decoupled device parsing logic from Accelerator connector to Trainer ([#8180](https://github.com/Lightning-AI/lightning/pull/8180))
- Changed the `Trainer`'s `checkpoint_callback` argument to allow only boolean values ([#7539](https://github.com/Lightning-AI/lightning/pull/7539))
- Log epoch metrics before the `on_evaluation_end` hook ([#7272](https://github.com/Lightning-AI/lightning/pull/7272))
- Explicitly disallow calling `self.log(on_epoch=False)` during epoch-only or single-call hooks ([#7874](https://github.com/Lightning-AI/lightning/pull/7874))
- Changed these `Trainer` methods to be protected: `call_setup_hook`, `call_configure_sharded_model`, `pre_dispatch`, `dispatch`, `post_dispatch`, `call_teardown_hook`, `run_train`, `run_sanity_check`, `run_evaluate`, `run_evaluation`, `run_predict`, `track_output_for_epoch_end`
- Changed `metrics_to_scalars` to work with any collection or value ([#7888](https://github.com/Lightning-AI/lightning/pull/7888))
- Changed `clip_grad_norm` to use `torch.nn.utils.clip_grad_norm_` ([#7025](https://github.com/Lightning-AI/lightning/pull/7025))
- Validation is now always run inside the training epoch scope ([#7357](https://github.com/Lightning-AI/lightning/pull/7357))
- `ModelCheckpoint` now runs at the end of the training epoch by default ([#8389](https://github.com/Lightning-AI/lightning/pull/8389))
- `EarlyStopping` now runs at the end of the training epoch by default ([#8286](https://github.com/Lightning-AI/lightning/pull/8286))
- Refactored Loops
    * Moved attributes `global_step`, `current_epoch`, `max/min_steps`, `max/min_epochs`, `batch_idx`, and `total_batch_idx` to TrainLoop ([#7437](https://github.com/Lightning-AI/lightning/pull/7437))
    * Refactored result handling in training loop ([#7506](https://github.com/Lightning-AI/lightning/pull/7506))
    * Moved attributes `hiddens` and `split_idx` to TrainLoop ([#7507](https://github.com/Lightning-AI/lightning/pull/7507))
    * Refactored the logic around manual and automatic optimization inside the optimizer loop ([#7526](https://github.com/Lightning-AI/lightning/pull/7526))
    * Simplified "should run validation" logic ([#7682](https://github.com/Lightning-AI/lightning/pull/7682))
    * Simplified logic for updating the learning rate for schedulers ([#7682](https://github.com/Lightning-AI/lightning/pull/7682))
    * Removed the `on_epoch` guard from the "should stop" validation check ([#7701](https://github.com/Lightning-AI/lightning/pull/7701))
    * Refactored internal loop interface; added new classes `FitLoop`, `TrainingEpochLoop`, `TrainingBatchLoop` ([#7871](https://github.com/Lightning-AI/lightning/pull/7871), [#8077](https://github.com/Lightning-AI/lightning/pull/8077))
    * Removed `pytorch_lightning/trainer/training_loop.py` ([#7985](https://github.com/Lightning-AI/lightning/pull/7985))
    * Refactored evaluation loop interface; added new classes `DataLoaderLoop`, `EvaluationLoop`, `EvaluationEpochLoop` ([#7990](https://github.com/Lightning-AI/lightning/pull/7990), [#8077](https://github.com/Lightning-AI/lightning/pull/8077))
    * Removed `pytorch_lightning/trainer/evaluation_loop.py` ([#8056](https://github.com/Lightning-AI/lightning/pull/8056))
    * Restricted public access to several internal functions ([#8024](https://github.com/Lightning-AI/lightning/pull/8024))
    * Refactored trainer `_run_*` functions and separate evaluation loops ([#8065](https://github.com/Lightning-AI/lightning/pull/8065))
    * Refactored prediction loop interface; added new classes `PredictionLoop`, `PredictionEpochLoop` ([#7700](https://github.com/Lightning-AI/lightning/pull/7700), [#8077](https://github.com/Lightning-AI/lightning/pull/8077))
    * Removed `pytorch_lightning/trainer/predict_loop.py` ([#8094](https://github.com/Lightning-AI/lightning/pull/8094))
    * Moved result teardown to the loops ([#8245](https://github.com/Lightning-AI/lightning/pull/8245))
    * Improve `Loop` API to better handle children `state_dict` and `progress` ([#8334](https://github.com/Lightning-AI/lightning/pull/8334))
- Refactored logging
    * Renamed and moved `core/step_result.py` to `trainer/connectors/logger_connector/result.py` ([#7736](https://github.com/Lightning-AI/lightning/pull/7736))
    * Dramatically simplify the `LoggerConnector` ([#7882](https://github.com/Lightning-AI/lightning/pull/7882))
    * `trainer.{logged,progress_bar,callback}_metrics` are now updated on-demand ([#7882](https://github.com/Lightning-AI/lightning/pull/7882))
    * Completely overhaul the `Result` object in favor of `ResultMetric` ([#7882](https://github.com/Lightning-AI/lightning/pull/7882))
    * Improve epoch-level reduction time and overall memory usage ([#7882](https://github.com/Lightning-AI/lightning/pull/7882))
    * Allow passing `self.log(batch_size=...)` ([#7891](https://github.com/Lightning-AI/lightning/pull/7891))
    * Each of the training loops now keeps its own results collection ([#7891](https://github.com/Lightning-AI/lightning/pull/7891))
    * Remove `EpochResultStore` and `HookResultStore` in favor of `ResultCollection` ([#7909](https://github.com/Lightning-AI/lightning/pull/7909))
    * Remove `MetricsHolder` ([#7909](https://github.com/Lightning-AI/lightning/pull/7909))
- Moved `ignore_scalar_return_in_dp` warning suppression to the DataParallelPlugin class ([#7421](https://github.com/Lightning-AI/lightning/pull/7421/))
- Changed the behaviour when logging evaluation step metrics to no longer append `/epoch_*` to the metric name ([#7351](https://github.com/Lightning-AI/lightning/pull/7351))
- Raised `ValueError` when a `None` value is `self.log`-ed ([#7771](https://github.com/Lightning-AI/lightning/pull/7771))
- Changed `resolve_training_type_plugins` to allow setting `num_nodes` and `sync_batchnorm` from `Trainer` setting ([#7026](https://github.com/Lightning-AI/lightning/pull/7026))
- Default `seed_everything(workers=True)` in the `LightningCLI` ([#7504](https://github.com/Lightning-AI/lightning/pull/7504))
- Changed `model.state_dict()` in `CheckpointConnector` to allow `training_type_plugin` to customize the model's `state_dict()` ([#7474](https://github.com/Lightning-AI/lightning/pull/7474))
- `MLflowLogger` now uses the env variable `MLFLOW_TRACKING_URI` as default tracking URI ([#7457](https://github.com/Lightning-AI/lightning/pull/7457))
- Changed `Trainer` arg and functionality from `reload_dataloaders_every_epoch` to `reload_dataloaders_every_n_epochs` ([#5043](https://github.com/Lightning-AI/lightning/pull/5043))
- Changed `WandbLogger(log_model={True/'all'})` to log models as artifacts ([#6231](https://github.com/Lightning-AI/lightning/pull/6231))
- MLFlowLogger now accepts `run_name` as an constructor argument ([#7622](https://github.com/Lightning-AI/lightning/pull/7622))
- Changed `teardown()` in `Accelerator` to allow `training_type_plugin` to customize `teardown` logic ([#7579](https://github.com/Lightning-AI/lightning/pull/7579))
- `Trainer.fit` now raises an error when using manual optimization with unsupported features such as `gradient_clip_val` or `accumulate_grad_batches` ([#7788](https://github.com/Lightning-AI/lightning/pull/7788))
- Accelerator hooks are called regardless if `LightningModule` overrides the same hooks ([#7826](https://github.com/Lightning-AI/lightning/pull/7826))
- Moved profilers to their own file ([#7822](https://github.com/Lightning-AI/lightning/pull/7822))
- The `on_after_backward` hook is now called on accumulating iterations. Use the `on_before_optimizer_step` hook to mimic the old behaviour ([#8328](https://github.com/Lightning-AI/lightning/pull/8328))
- The mixed precision loss is no longer unscaled before the `on_after_backward` hook. Use the `on_before_optimizer_step` hook to mimic the old behaviour  ([#8328](https://github.com/Lightning-AI/lightning/pull/8328))
- The `TrainingTypePlugin.{pre,post}_backward` hooks no longer take the `optimizer, opt_idx, should_accumulate` arguments ([#8328](https://github.com/Lightning-AI/lightning/pull/8328))
- The `PrecisionPlugin.backward` hooks no longer returns a value ([#8328](https://github.com/Lightning-AI/lightning/pull/8328))
- The `PrecisionPlugin.backward` hooks no longer takes a `should_accumulate` argument ([#8328](https://github.com/Lightning-AI/lightning/pull/8328))
- Added the `on_before_backward` hook ([#7865](https://github.com/Lightning-AI/lightning/pull/7865))
- `LightningCLI` now aborts with a clearer message if config already exists and disables save config during `fast_dev_run`([#7963](https://github.com/Lightning-AI/lightning/pull/7963))
- Saved the `LightningCLI` config on `setup` and only on the main process ([#8017](https://github.com/Lightning-AI/lightning/pull/8017))
- Dropped the `LightningCLI` `ArgumentParser` when pickling ([#8017](https://github.com/Lightning-AI/lightning/pull/8017))
- Skip `broadcast` if distributed not initialized for the spawn plugins ([#8017](https://github.com/Lightning-AI/lightning/pull/8017))
- `Trainer(resume_from_checkpoint=...)` now restores the model directly after `LightningModule.setup()`, which is before `LightningModule.configure_sharded_model()` ([#7652](https://github.com/Lightning-AI/lightning/pull/7652))
- Moved `torch.cuda.set_device()` to enable collective calls earlier in setup ([#8312](https://github.com/Lightning-AI/lightning/pull/8312))
- Used XLA utility API to move data to CPU (Single TPU core) ([#8078](https://github.com/Lightning-AI/lightning/pull/8078))
- Improved error messages in `replace_sampler` when the `DataLoader` attributes are not included in the signature or the signature is missing optional arguments ([#8519](https://github.com/Lightning-AI/lightning/pull/8519))
- Moved `DeviceDtypeModuleMixin` and `HyperparametersMixin` mixin to `core` ([#8396](https://github.com/Lightning-AI/lightning/pull/8396))
- Return the `default_root_dir` as the `log_dir` when the logger is a `LoggerCollection` ([#8187](https://github.com/Lightning-AI/lightning/pull/8187))

### Deprecated

- Deprecated `LightningModule.loaded_optimizer_states_dict` ([#8229](https://github.com/Lightning-AI/lightning/pull/8229))
- Standardized the dataloaders arguments of `trainer.{fit,valdiate,test,tune}` ([#7431](https://github.com/Lightning-AI/lightning/pull/7431))
- Deprecated `DataModule` properties: `has_prepared_data`, `has_setup_fit`, `has_setup_validate`, `has_setup_test`, `has_setup_predict`, `has_teardown_fit`, `has_teardown_validate`, `has_teardown_test`, `has_teardown_predict` ([#7657](https://github.com/Lightning-AI/lightning/pull/7657/))
- Deprecated `TrainerModelHooksMixin` in favor of `pytorch_lightning.utilities.signature_utils` ([#7422](https://github.com/Lightning-AI/lightning/pull/7422))
- Deprecated `num_nodes` and `sync_batchnorm` arguments in `DDPPlugin` and `DDPSpawnPlugin` ([#7026](https://github.com/Lightning-AI/lightning/pull/7026))
- Deprecated `self.log(sync_dist_op)` in favor of `self.log(reduce_fx)`. ([#7891](https://github.com/Lightning-AI/lightning/pull/7891))
- Deprecated `is_overridden(model=...)` in favor of `is_overridden(instance=...)` ([#7918](https://github.com/Lightning-AI/lightning/pull/7918))
- Deprecated automatically detaching returned extras with grads ([#7994](https://github.com/Lightning-AI/lightning/pull/7994))
- Deprecated default value of `monitor` argument in EarlyStopping callback to enforce `monitor` as a required argument ([#7907](https://github.com/Lightning-AI/lightning/pull/7907))
- Deprecated importing `rank_zero_{warn,deprecation}` directly from `pytorch_lightning.utilities.distributed` ([#8085](https://github.com/Lightning-AI/lightning/pull/8085))
- Deprecated the use of `CheckpointConnector.hpc_load()` in favor of `CheckpointConnector.restore()` ([#7652](https://github.com/Lightning-AI/lightning/pull/7652))
- Deprecated `ModelCheckpoint(every_n_val_epochs)` in favor of `ModelCheckpoint(every_n_epochs)` ([#8383](https://github.com/Lightning-AI/lightning/pull/8383))
- Deprecated `DDPPlugin.task_idx` in favor of `DDPPlugin.local_rank` ([#8203](https://github.com/Lightning-AI/lightning/pull/8203))
- Deprecated the `Trainer.train_loop` property in favor of `Trainer.fit_loop` ([#8025](https://github.com/Lightning-AI/lightning/pull/8025))
- Deprecated the `Trainer.disable_validation` property in favor of `not Trainer.enable_validation` ([#8291](https://github.com/Lightning-AI/lightning/pull/8291))
- Deprecated `mode` parameter in `ModelSummary` in favor of `max_depth` ([#8062](https://github.com/Lightning-AI/lightning/pull/8062))
- Deprecated `reload_dataloaders_every_epoch` argument of `Trainer` in favor of `reload_dataloaders_every_n_epochs` ([#5043](https://github.com/Lightning-AI/lightning/pull/5043))
- Deprecated `distributed_backend` argument for `Trainer` ([#8575](https://github.com/Lightning-AI/lightning/pull/8575))

### Removed

- Dropped official support/testing for PyTorch <1.6 ([#8288](https://github.com/Lightning-AI/lightning/pull/8288))
- Removed `ProfilerConnector` ([#7654](https://github.com/Lightning-AI/lightning/pull/7654))
- Pruned deprecated classif. metrics from `pytorch_lightning.metrics.functional.classification` ([#7499](https://github.com/Lightning-AI/lightning/pull/7499))
- Removed deprecated data parallel classes `LightningDataParallel` and `LightningDistributedDataParallel` from `pytorch_lightning.overrides.data_parallel` ([#7510](https://github.com/Lightning-AI/lightning/pull/7510))
- Removed deprecated trainer attributes - `get_model` and `accelerator_backend` ([#7502](https://github.com/Lightning-AI/lightning/pull/7502))
- Removed support for automatically monitoring the `val_loss` key with `ModelCheckpoint`. Pass your `monitor` of choice to the `ModelCheckpoint` instance instead ([#8293](https://github.com/Lightning-AI/lightning/pull/8293))
- Removed support for `self.log(tbptt_reduce_fx)` and `self.log(tbptt_pad_token)`. Please, open a discussion explaining your use-case if you relied on these. ([#7644](https://github.com/Lightning-AI/lightning/pull/7644))
- Removed deprecated utils modules `model_utils`, `warning_utils`, `xla_device_utils` and partially `argparse_utils` ([#7503](https://github.com/Lightning-AI/lightning/pull/7503))
- Removed `RPCPlugin` and `RPCSequentialPlugin`. If you were successfully using these plugins, please open a GitHub discussion about your use case ([#8101](https://github.com/Lightning-AI/lightning/pull/8101))
- Removed deprecated trainer attributes - `on_cpu`, `on_tpu`, `use_tpu`, `on_gpu`, `use_dp`, `use_ddp`, `use_ddp2`, `use_horovod`, `use_single_gpu` ([#7501](https://github.com/Lightning-AI/lightning/pull/7501))
- Removed deprecated `optimizer` argument in `LightningModule.manual_backward()`; Toggling optimizers in manual optimization should be done using `LightningModule.{un}toggle_optimizer()` ([#8287](https://github.com/Lightning-AI/lightning/pull/8287))
- Removed DeepSpeed FP16 Exception as FP32 is now supported ([#8462](https://github.com/Lightning-AI/lightning/pull/8462))
- Removed environment variable `PL_EXP_VERSION` from DDP subprocesses ([7403](https://github.com/Lightning-AI/lightning/pull/7403))

### Fixed

- Fixed the `GPUStatsMonitor` callbacks to use the correct GPU IDs if `CUDA_VISIBLE_DEVICES` set ([#8260](https://github.com/Lightning-AI/lightning/pull/8260))
- Fixed `lr_scheduler` checkpointed state by calling `update_lr_schedulers` before saving checkpoints ([#7877](https://github.com/Lightning-AI/lightning/pull/7877))
- Fixed ambiguous warning when both overfit and train dataloader shuffling are enabled ([#7685](https://github.com/Lightning-AI/lightning/pull/7685))
- Fixed dev debugger memory growing due to tracking events even when disabled ([#7875](https://github.com/Lightning-AI/lightning/pull/7875))
- Fixed `None` loss keys getting added in `training_epoch_end` when using manual optimization and not returning a loss ([#7772](https://github.com/Lightning-AI/lightning/pull/7772))
- Fixed a bug where `precision=64` with `accelerator='ddp_spawn'` would throw a pickle error ([#6924](https://github.com/Lightning-AI/lightning/pull/6924))
- Do not override the existing `epoch` value in `logged_metrics` when already logged by the user ([#7982](https://github.com/Lightning-AI/lightning/pull/7982))
- Support for manual optimization with DeepSpeed ([#7970](https://github.com/Lightning-AI/lightning/pull/7970))
- Fixed `dataloader_idx` argument value when predicting with only one `DataLoader` ([#7941](https://github.com/Lightning-AI/lightning/pull/7941))
- Fixed passing the `stage` argument of `Callback.{setup,teardown}` as a keyword ([#7973](https://github.com/Lightning-AI/lightning/pull/7973))
- Fixed metrics generated during `validation sanity checking` are cleaned on end ([#8171](https://github.com/Lightning-AI/lightning/pull/8171))
- Fixed `log_gpu_memory` metrics not being added to `logging` when nothing else is logged ([#8174](https://github.com/Lightning-AI/lightning/pull/8174))
- Fixed a bug where calling `log` with a `Metric` instance would raise an error if it was a nested attribute of the model ([#8181](https://github.com/Lightning-AI/lightning/pull/8181))
- Fixed a bug where using `precision=64` would cause buffers with complex dtype to be cast to real ([#8208](https://github.com/Lightning-AI/lightning/pull/8208))
- Fixed `is_overridden` returning true for wrapped functions with no changes ([#8296](https://github.com/Lightning-AI/lightning/pull/8296))
- Fixed a bug where `truncated_bptt_steps` would throw an AttributeError when the target RNN has multiple hidden states ([#8145](https://github.com/Lightning-AI/lightning/pull/8145))
- Fixed `self.optimizers()` not returning a single optimizer if it had been wrapped ([#8326](https://github.com/Lightning-AI/lightning/pull/8326))
- Fixed the `on_after_backward` hook not getting called when using manual optimization and no plugins ([#8328](https://github.com/Lightning-AI/lightning/pull/8328))
- Fixed the `LightningModule.backward` hook only getting called with the `apex` plugin when using manual optimization ([#8328](https://github.com/Lightning-AI/lightning/pull/8328))
- Fixed moving batch to device before sending it to the `on_*_batch_start`/`on_*_batch_end` callbacks and model hooks ([#7378](https://github.com/Lightning-AI/lightning/pull/7378))
- Fixed passing a custom `DDPPlugin` when choosing `accelerator="ddp_cpu"` for the accelerator ([#6208](https://github.com/Lightning-AI/lightning/pull/6208))
- Fixed missing call to `LightningModule.untoggle_optimizer` in training loop when running gradient accumulation with multiple optimizers ([#8284](https://github.com/Lightning-AI/lightning/pull/8284))
- Fixed hash of LightningEnum to work with value instead of name ([#8421](https://github.com/Lightning-AI/lightning/pull/8421)).
- Fixed a bug where an extra checkpoint was saved at the end of training if the `val_check_interval` did not align with the number of training batches ([#7724](https://github.com/Lightning-AI/lightning/pull/7724))
- Fixed hash of LightningEnum to work with value instead of name([#8421](https://github.com/Lightning-AI/lightning/pull/8421)).
- Fixed `move_data_to_device` to return the batch if the object `to` function didn't return `self` ([#8433](https://github.com/Lightning-AI/lightning/pull/8433))
- Fixed progress bar updates for Pod Training ([#8258](https://github.com/Lightning-AI/lightning/pull/8258))
- Fixed clearing dataloader references before attaching new dataloaders in consecutive `Trainer.{fit,validate,test,predict}´ runs ([#8442](https://github.com/Lightning-AI/lightning/pull/8442))
- Fixed memory leaks on GPU by moving `optimizer_states`, `ResultCollection.extra`, `ResultMetric` attributes, and `LoggerConnector` metrics to `cpu`. Also, delete the DDP wrapper on `teardown` ([#8490](https://github.com/Lightning-AI/lightning/pull/8490))
- Fixed `SWA` callback using LightningModule `prevent_trainer_and_dataloaders_deepcopy` to avoid OOM ([#8472](https://github.com/Lightning-AI/lightning/pull/8472))
- Fixed `ModelPruning` callback `on_save_checkpoint` to avoid making a `deepcopy` potentially leading to OOM ([#8472](https://github.com/Lightning-AI/lightning/pull/8472))
- Fixed the sampler replacement logic for `DataLoader`s which do not define all `DataLoader` attributes as `__init__` parameters ([#8519](https://github.com/Lightning-AI/lightning/pull/8519))
- Fixed DeepSpeed Windows support ([#8488](https://github.com/Lightning-AI/lightning/pull/8488))
- Fixed DeepSpeed not properly setting the trainer `lr_schedulers` attribute ([#8527](https://github.com/Lightning-AI/lightning/pull/8527))
- Fixed experiment version and log-dir divergence in DDP when using multiple `Trainer` instances in sequence ([7403](https://github.com/Lightning-AI/lightning/pull/7403))
- Enabled manual optimization for TPUs ([#8458](https://github.com/Lightning-AI/lightning/pull/8458))
- Fixed `accumulate_grad_batches` not been recomputed during model reload ([#5334](https://github.com/Lightning-AI/lightning/pull/5334))
- Fixed a `TypeError` when wrapping optimizers in the `HorovodPlugin` and running `Trainer.test` ([#7840](https://github.com/Lightning-AI/lightning/pull/7840))
- Fixed `BackboneFinetuning` restoration ([#8501](https://github.com/Lightning-AI/lightning/pull/8501))
- Fixed `lr_scheduler` with metric (e.g. `torch.optim.lr_scheduler.ReduceLROnPlateau`) when using `automatic_optimization = False` ([#7643](https://github.com/Lightning-AI/lightning/pull/7643))
- Fixed `DeepSpeed` breaking with no schedulers ([#8580](https://github.com/Lightning-AI/lightning/pull/8580))


## [1.3.8] - 2021-07-01

### Fixed

- Fixed a sync deadlock when checkpointing a `LightningModule` that uses a torchmetrics 0.4 `Metric` ([#8218](https://github.com/Lightning-AI/lightning/pull/8218))
- Fixed compatibility TorchMetrics v0.4 ([#8206](https://github.com/Lightning-AI/lightning/pull/8206))
- Added torchelastic check when sanitizing GPUs ([#8095](https://github.com/Lightning-AI/lightning/pull/8095))
- Fixed a DDP info message that was never shown ([#8111](https://github.com/Lightning-AI/lightning/pull/8111))
- Fixed metrics deprecation message at module import level ([#8163](https://github.com/Lightning-AI/lightning/pull/8163))
- Fixed a bug where an infinite recursion would be triggered when using the `BaseFinetuning` callback on a model that contains a `ModuleDict` ([#8170](https://github.com/Lightning-AI/lightning/pull/8170))
- Added a mechanism to detect `deadlock` for `DDP` when only 1 process trigger an `Exception`. The mechanism will `kill the processes` when it happens ([#8167](https://github.com/Lightning-AI/lightning/pull/8167))
- Fixed NCCL error when selecting non-consecutive device ids ([#8165](https://github.com/Lightning-AI/lightning/pull/8165))
- Fixed SWA to also work with `IterableDataset` ([#8172](https://github.com/Lightning-AI/lightning/pull/8172))


## [1.3.7] - 2021-06-22

### Fixed

- Fixed a bug where skipping an optimizer while using amp causes amp to trigger an assertion error ([#7975](https://github.com/Lightning-AI/lightning/pull/7975))
- Fixed deprecation messages not showing due to incorrect stacklevel ([#8002](https://github.com/Lightning-AI/lightning/pull/8002), [#8005](https://github.com/Lightning-AI/lightning/pull/8005))
- Fixed setting a `DistributedSampler` when using a distributed plugin in a custom accelerator ([#7814](https://github.com/Lightning-AI/lightning/pull/7814))
- Improved `PyTorchProfiler` chrome traces names ([#8009](https://github.com/Lightning-AI/lightning/pull/8009))
- Fixed moving the best score to device in `EarlyStopping` callback for TPU devices ([#7959](https://github.com/Lightning-AI/lightning/pull/7959))
- Fixes access to `callback_metrics` in ddp_spawn ([#7916](https://github.com/Lightning-AI/lightning/pull/7916))


## [1.3.6] - 2021-06-15

### Fixed

- Fixed logs overwriting issue for remote filesystems ([#7889](https://github.com/Lightning-AI/lightning/pull/7889))
- Fixed `DataModule.prepare_data` could only be called on the global rank 0 process ([#7945](https://github.com/Lightning-AI/lightning/pull/7945))
- Fixed setting `worker_init_fn` to seed dataloaders correctly when using DDP ([#7942](https://github.com/Lightning-AI/lightning/pull/7942))
- Fixed `BaseFinetuning` callback to properly handle parent modules w/ parameters ([#7931](https://github.com/Lightning-AI/lightning/pull/7931))


## [1.3.5] - 2021-06-08

### Added

- Added warning to Training Step output ([#7779](https://github.com/Lightning-AI/lightning/pull/7779))

### Fixed

- Fixed `LearningRateMonitor` and `BackboneFinetuning` ([#7835](https://github.com/Lightning-AI/lightning/pull/7835))
- Minor improvements to `apply_to_collection` and type signature of `log_dict` ([#7851](https://github.com/Lightning-AI/lightning/pull/7851))
- Fixed docker versions ([#7834](https://github.com/Lightning-AI/lightning/pull/7834))
- Fixed sharded training check for fp16 precision ([#7825](https://github.com/Lightning-AI/lightning/pull/7825))
- Fixed support for torch Module type hints in LightningCLI ([#7807](https://github.com/Lightning-AI/lightning/pull/7807))

### Changed

- Move `training_output` validation to after `train_step_end` ([#7868](https://github.com/Lightning-AI/lightning/pull/7868))


## [1.3.4] - 2021-06-01

### Fixed

- Fixed info message when max training time reached ([#7780](https://github.com/Lightning-AI/lightning/pull/7780))
- Fixed missing `__len__` method to `IndexBatchSamplerWrapper` ([#7681](https://github.com/Lightning-AI/lightning/pull/7681))


## [1.3.3] - 2021-05-27

### Changed

- Changed calling of `untoggle_optimizer(opt_idx)` out of the closure function ([#7563](https://github.com/Lightning-AI/lightning/pull/7563))

### Fixed

- Fixed `ProgressBar` pickling after calling `trainer.predict` ([#7608](https://github.com/Lightning-AI/lightning/pull/7608))
- Fixed broadcasting in multi-node, multi-gpu DDP using torch 1.7 ([#7592](https://github.com/Lightning-AI/lightning/pull/7592))
- Fixed dataloaders are not reset when tuning the model ([#7566](https://github.com/Lightning-AI/lightning/pull/7566))
- Fixed print errors in `ProgressBar` when `trainer.fit` is not called ([#7674](https://github.com/Lightning-AI/lightning/pull/7674))
- Fixed global step update when the epoch is skipped ([#7677](https://github.com/Lightning-AI/lightning/pull/7677))
- Fixed training loop total batch counter when accumulate grad batches was enabled ([#7692](https://github.com/Lightning-AI/lightning/pull/7692))


## [1.3.2] - 2021-05-18

### Changed

- `DataModule`s now avoid duplicate `{setup,teardown,prepare_data}` calls for the same stage ([#7238](https://github.com/Lightning-AI/lightning/pull/7238))

### Fixed

- Fixed parsing of multiple training dataloaders ([#7433](https://github.com/Lightning-AI/lightning/pull/7433))
- Fixed recursive passing of `wrong_type` keyword argument in `pytorch_lightning.utilities.apply_to_collection` ([#7433](https://github.com/Lightning-AI/lightning/pull/7433))
- Fixed setting correct `DistribType` for `ddp_cpu` (spawn) backend ([#7492](https://github.com/Lightning-AI/lightning/pull/7492))
- Fixed incorrect number of calls to LR scheduler when `check_val_every_n_epoch > 1` ([#7032](https://github.com/Lightning-AI/lightning/pull/7032))


## [1.3.1] - 2021-05-11

### Fixed

- Fixed DeepSpeed with IterableDatasets ([#7362](https://github.com/Lightning-AI/lightning/pull/7362))
- Fixed `Trainer.current_epoch` not getting restored after tuning ([#7434](https://github.com/Lightning-AI/lightning/pull/7434))
- Fixed local rank displayed in console log ([#7395](https://github.com/Lightning-AI/lightning/pull/7395))


## [1.3.0] - 2021-05-06

### Added

- Added support for the `EarlyStopping` callback to run at the end of the training epoch ([#6944](https://github.com/Lightning-AI/lightning/pull/6944))
- Added synchronization points before and after `setup` hooks are run ([#7202](https://github.com/Lightning-AI/lightning/pull/7202))
- Added a `teardown` hook to `ClusterEnvironment` ([#6942](https://github.com/Lightning-AI/lightning/pull/6942))
- Added utils for metrics to scalar conversions ([#7180](https://github.com/Lightning-AI/lightning/pull/7180))
- Added utils for NaN/Inf detection for gradients and parameters ([#6834](https://github.com/Lightning-AI/lightning/pull/6834))
- Added more explicit exception message when trying to execute `trainer.test()` or `trainer.validate()` with `fast_dev_run=True` ([#6667](https://github.com/Lightning-AI/lightning/pull/6667))
- Added `LightningCLI` class to provide simple reproducibility with minimum boilerplate training CLI (
    [#4492](https://github.com/Lightning-AI/lightning/pull/4492),
    [#6862](https://github.com/Lightning-AI/lightning/pull/6862),
    [#7156](https://github.com/Lightning-AI/lightning/pull/7156),
    [#7299](https://github.com/Lightning-AI/lightning/pull/7299))
- Added `gradient_clip_algorithm` argument to Trainer for gradient clipping by value ([#6123](https://github.com/Lightning-AI/lightning/pull/6123)).
- Added a way to print to terminal without breaking up the progress bar ([#5470](https://github.com/Lightning-AI/lightning/pull/5470))
- Added support to checkpoint after training steps in `ModelCheckpoint` callback ([#6146](https://github.com/Lightning-AI/lightning/pull/6146))
- Added `TrainerStatus.{INITIALIZING,RUNNING,FINISHED,INTERRUPTED}` ([#7173](https://github.com/Lightning-AI/lightning/pull/7173))
- Added `Trainer.validate()` method to perform one evaluation epoch over the validation set ([#4948](https://github.com/Lightning-AI/lightning/pull/4948))
- Added `LightningEnvironment` for Lightning-specific DDP ([#5915](https://github.com/Lightning-AI/lightning/pull/5915))
- Added `teardown()` hook to LightningDataModule ([#4673](https://github.com/Lightning-AI/lightning/pull/4673))
- Added `auto_insert_metric_name` parameter to `ModelCheckpoint` ([#6277](https://github.com/Lightning-AI/lightning/pull/6277))
- Added arg to `self.log` that enables users to give custom names when dealing with multiple dataloaders ([#6274](https://github.com/Lightning-AI/lightning/pull/6274))
- Added `teardown` method to `BaseProfiler` to enable subclasses defining post-profiling steps outside of `__del__` ([#6370](https://github.com/Lightning-AI/lightning/pull/6370))
- Added `setup` method to `BaseProfiler` to enable subclasses defining pre-profiling steps for every process ([#6633](https://github.com/Lightning-AI/lightning/pull/6633))
- Added no return warning to predict ([#6139](https://github.com/Lightning-AI/lightning/pull/6139))
- Added `Trainer.predict` config validation ([#6543](https://github.com/Lightning-AI/lightning/pull/6543))
- Added `AbstractProfiler` interface ([#6621](https://github.com/Lightning-AI/lightning/pull/6621))
- Added support for including module names for forward in the autograd trace of `PyTorchProfiler` ([#6349](https://github.com/Lightning-AI/lightning/pull/6349))
- Added support for the PyTorch 1.8.1 autograd profiler ([#6618](https://github.com/Lightning-AI/lightning/pull/6618))
- Added `outputs` parameter to callback's `on_validation_epoch_end` & `on_test_epoch_end` hooks ([#6120](https://github.com/Lightning-AI/lightning/pull/6120))
- Added `configure_sharded_model` hook ([#6679](https://github.com/Lightning-AI/lightning/pull/6679))
- Added support for `precision=64`, enabling training with double precision ([#6595](https://github.com/Lightning-AI/lightning/pull/6595))
- Added support for DDP communication hooks ([#6736](https://github.com/Lightning-AI/lightning/pull/6736))
- Added `artifact_location` argument to `MLFlowLogger` which will be passed to the `MlflowClient.create_experiment` call ([#6677](https://github.com/Lightning-AI/lightning/pull/6677))
- Added `model` parameter to precision plugins' `clip_gradients` signature (
    [#6764](https://github.com/Lightning-AI/lightning/pull/6764),
    [#7231](https://github.com/Lightning-AI/lightning/pull/7231))
- Added `is_last_batch` attribute to `Trainer` ([#6825](https://github.com/Lightning-AI/lightning/pull/6825))
- Added `LightningModule.lr_schedulers()` for manual optimization  ([#6567](https://github.com/Lightning-AI/lightning/pull/6567))
- Added `MpModelWrapper` in TPU Spawn ([#7045](https://github.com/Lightning-AI/lightning/pull/7045))
- Added `max_time` Trainer argument to limit training time ([#6823](https://github.com/Lightning-AI/lightning/pull/6823))
- Added `on_predict_{batch,epoch}_{start,end}` hooks ([#7141](https://github.com/Lightning-AI/lightning/pull/7141))
- Added new `EarlyStopping` parameters `stopping_threshold` and `divergence_threshold` ([#6868](https://github.com/Lightning-AI/lightning/pull/6868))
- Added `debug` flag to TPU Training Plugins (PT_XLA_DEBUG) ([#7219](https://github.com/Lightning-AI/lightning/pull/7219))
- Added new `UnrepeatedDistributedSampler` and `IndexBatchSamplerWrapper` for tracking distributed predictions ([#7215](https://github.com/Lightning-AI/lightning/pull/7215))
- Added `trainer.predict(return_predictions=None|False|True)` ([#7215](https://github.com/Lightning-AI/lightning/pull/7215))
- Added `BasePredictionWriter` callback to implement prediction saving ([#7127](https://github.com/Lightning-AI/lightning/pull/7127))
- Added `trainer.tune(scale_batch_size_kwargs, lr_find_kwargs)` arguments to configure the tuning algorithms ([#7258](https://github.com/Lightning-AI/lightning/pull/7258))
- Added `tpu_distributed` check for TPU Spawn barrier ([#7241](https://github.com/Lightning-AI/lightning/pull/7241))
- Added device updates to TPU Spawn for Pod training ([#7243](https://github.com/Lightning-AI/lightning/pull/7243))
- Added warning when missing `Callback` and using `resume_from_checkpoint` ([#7254](https://github.com/Lightning-AI/lightning/pull/7254))
- DeepSpeed single file saving ([#6900](https://github.com/Lightning-AI/lightning/pull/6900))
- Added Training type Plugins Registry (
    [#6982](https://github.com/Lightning-AI/lightning/pull/6982),
    [#7063](https://github.com/Lightning-AI/lightning/pull/7063),
    [#7214](https://github.com/Lightning-AI/lightning/pull/7214),
    [#7224](https://github.com/Lightning-AI/lightning/pull/7224)
)
- Add `ignore` param to `save_hyperparameters` ([#6056](https://github.com/Lightning-AI/lightning/pull/6056))

### Changed

- Changed `LightningModule.truncated_bptt_steps` to be property ([#7323](https://github.com/Lightning-AI/lightning/pull/7323))
- Changed `EarlyStopping` callback from by default running `EarlyStopping.on_validation_end` if only training is run. Set `check_on_train_epoch_end` to run the callback at the end of the train epoch instead of at the end of the validation epoch ([#7069](https://github.com/Lightning-AI/lightning/pull/7069))
- Renamed `pytorch_lightning.callbacks.swa` to `pytorch_lightning.callbacks.stochastic_weight_avg` ([#6259](https://github.com/Lightning-AI/lightning/pull/6259))
- Refactor `RunningStage` and `TrainerState` usage (
    [#4945](https://github.com/Lightning-AI/lightning/pull/4945),
    [#7173](https://github.com/Lightning-AI/lightning/pull/7173))
    * Added `RunningStage.SANITY_CHECKING`
    * Added `TrainerFn.{FITTING,VALIDATING,TESTING,PREDICTING,TUNING}`
    * Changed `trainer.evaluating` to return `True` if validating or testing
- Changed `setup()` and `teardown()` stage argument to take any of `{fit,validate,test,predict}` ([#6386](https://github.com/Lightning-AI/lightning/pull/6386))
- Changed profilers to save separate report files per state and rank ([#6621](https://github.com/Lightning-AI/lightning/pull/6621))
- The trainer no longer tries to save a checkpoint on exception or run callback's `on_train_end` functions ([#6864](https://github.com/Lightning-AI/lightning/pull/6864))
- Changed `PyTorchProfiler` to use `torch.autograd.profiler.record_function` to record functions ([#6349](https://github.com/Lightning-AI/lightning/pull/6349))
- Disabled `lr_scheduler.step()` in manual optimization  ([#6825](https://github.com/Lightning-AI/lightning/pull/6825))
- Changed warnings and recommendations for dataloaders in `ddp_spawn` ([#6762](https://github.com/Lightning-AI/lightning/pull/6762))
- `pl.seed_everything` will now also set the seed on the `DistributedSampler` ([#7024](https://github.com/Lightning-AI/lightning/pull/7024))
- Changed default setting for communication of multi-node training using `DDPShardedPlugin` ([#6937](https://github.com/Lightning-AI/lightning/pull/6937))
- `trainer.tune()` now returns the tuning result ([#7258](https://github.com/Lightning-AI/lightning/pull/7258))
- `LightningModule.from_datasets()` now accepts `IterableDataset` instances as training datasets. ([#7503](https://github.com/Lightning-AI/lightning/pull/7503))
- Changed `resume_from_checkpoint` warning to an error when the checkpoint file does not exist ([#7075](https://github.com/Lightning-AI/lightning/pull/7075))
- Automatically set `sync_batchnorm` for `training_type_plugin` ([#6536](https://github.com/Lightning-AI/lightning/pull/6536))
- Allowed training type plugin to delay optimizer creation ([#6331](https://github.com/Lightning-AI/lightning/pull/6331))
- Removed ModelSummary validation from train loop on_trainer_init ([#6610](https://github.com/Lightning-AI/lightning/pull/6610))
- Moved `save_function` to accelerator ([#6689](https://github.com/Lightning-AI/lightning/pull/6689))
- Updated DeepSpeed ZeRO ([#6546](https://github.com/Lightning-AI/lightning/pull/6546),
    [#6752](https://github.com/Lightning-AI/lightning/pull/6752),
    [#6142](https://github.com/Lightning-AI/lightning/pull/6142),
    [#6321](https://github.com/Lightning-AI/lightning/pull/6321))
- Improved verbose logging for `EarlyStopping` callback ([#6811](https://github.com/Lightning-AI/lightning/pull/6811))
- Run ddp_spawn dataloader checks on Windows ([#6930](https://github.com/Lightning-AI/lightning/pull/6930))
- Updated mlflow with using `resolve_tags` ([#6746](https://github.com/Lightning-AI/lightning/pull/6746))
- Moved `save_hyperparameters` to its own function ([#7119](https://github.com/Lightning-AI/lightning/pull/7119))
- Replaced `_DataModuleWrapper` with `__new__` ([#7289](https://github.com/Lightning-AI/lightning/pull/7289))
- Reset `current_fx` properties on lightning module in teardown ([#7247](https://github.com/Lightning-AI/lightning/pull/7247))
- Auto-set `DataLoader.worker_init_fn` with `seed_everything` ([#6960](https://github.com/Lightning-AI/lightning/pull/6960))
- Remove `model.trainer` call inside of dataloading mixin ([#7317](https://github.com/Lightning-AI/lightning/pull/7317))
- Split profilers module ([#6261](https://github.com/Lightning-AI/lightning/pull/6261))
- Ensure accelerator is valid if running interactively ([#5970](https://github.com/Lightning-AI/lightning/pull/5970))
- Disabled batch transfer in DP mode ([#6098](https://github.com/Lightning-AI/lightning/pull/6098))

### Deprecated

- Deprecated `outputs` in both `LightningModule.on_train_epoch_end` and `Callback.on_train_epoch_end` hooks ([#7339](https://github.com/Lightning-AI/lightning/pull/7339))
- Deprecated `Trainer.truncated_bptt_steps` in favor of `LightningModule.truncated_bptt_steps` ([#7323](https://github.com/Lightning-AI/lightning/pull/7323))
- Deprecated `outputs` in both `LightningModule.on_train_epoch_end` and `Callback.on_train_epoch_end` hooks ([#7339](https://github.com/Lightning-AI/lightning/pull/7339))
- Deprecated `LightningModule.grad_norm` in favor of `pytorch_lightning.utilities.grads.grad_norm` ([#7292](https://github.com/Lightning-AI/lightning/pull/7292))
- Deprecated the `save_function` property from the `ModelCheckpoint` callback ([#7201](https://github.com/Lightning-AI/lightning/pull/7201))
- Deprecated `LightningModule.write_predictions` and `LightningModule.write_predictions_dict` ([#7066](https://github.com/Lightning-AI/lightning/pull/7066))
- Deprecated `TrainerLoggingMixin` in favor of a separate utilities module for metric handling ([#7180](https://github.com/Lightning-AI/lightning/pull/7180))
- Deprecated `TrainerTrainingTricksMixin` in favor of a separate utilities module for NaN/Inf detection for gradients and parameters ([#6834](https://github.com/Lightning-AI/lightning/pull/6834))
- `period` has been deprecated in favor of `every_n_val_epochs` in the `ModelCheckpoint` callback ([#6146](https://github.com/Lightning-AI/lightning/pull/6146))
- Deprecated `trainer.running_sanity_check` in favor of `trainer.sanity_checking` ([#4945](https://github.com/Lightning-AI/lightning/pull/4945))
- Deprecated `Profiler(output_filename)` in favor of `dirpath` and `filename` ([#6621](https://github.com/Lightning-AI/lightning/pull/6621))
- Deprecated `PyTorchProfiler(profiled_functions)` in favor of `record_functions` ([#6349](https://github.com/Lightning-AI/lightning/pull/6349))
- Deprecated `@auto_move_data` in favor of `trainer.predict` ([#6993](https://github.com/Lightning-AI/lightning/pull/6993))
- Deprecated `Callback.on_load_checkpoint(checkpoint)` in favor of `Callback.on_load_checkpoint(trainer, pl_module, checkpoint)` ([#7253](https://github.com/Lightning-AI/lightning/pull/7253))
- Deprecated metrics in favor of `torchmetrics` (
    [#6505](https://github.com/Lightning-AI/lightning/pull/6505),
    [#6530](https://github.com/Lightning-AI/lightning/pull/6530),
    [#6540](https://github.com/Lightning-AI/lightning/pull/6540),
    [#6547](https://github.com/Lightning-AI/lightning/pull/6547),
    [#6515](https://github.com/Lightning-AI/lightning/pull/6515),
    [#6572](https://github.com/Lightning-AI/lightning/pull/6572),
    [#6573](https://github.com/Lightning-AI/lightning/pull/6573),
    [#6584](https://github.com/Lightning-AI/lightning/pull/6584),
    [#6636](https://github.com/Lightning-AI/lightning/pull/6636),
    [#6637](https://github.com/Lightning-AI/lightning/pull/6637),
    [#6649](https://github.com/Lightning-AI/lightning/pull/6649),
    [#6659](https://github.com/Lightning-AI/lightning/pull/6659),
    [#7131](https://github.com/Lightning-AI/lightning/pull/7131),
)
- Deprecated the `LightningModule.datamodule` getter and setter methods; access them through `Trainer.datamodule` instead ([#7168](https://github.com/Lightning-AI/lightning/pull/7168))
- Deprecated the use of `Trainer(gpus="i")` (string) for selecting the i-th GPU; from v1.5 this will set the number of GPUs instead of the index ([#6388](https://github.com/Lightning-AI/lightning/pull/6388))

### Removed

- Removed the `exp_save_path` property from the `LightningModule` ([#7266](https://github.com/Lightning-AI/lightning/pull/7266))
- Removed training loop explicitly calling `EarlyStopping.on_validation_end` if no validation is run ([#7069](https://github.com/Lightning-AI/lightning/pull/7069))
- Removed `automatic_optimization` as a property from the training loop in favor of `LightningModule.automatic_optimization` ([#7130](https://github.com/Lightning-AI/lightning/pull/7130))
- Removed evaluation loop legacy returns for `*_epoch_end` hooks ([#6973](https://github.com/Lightning-AI/lightning/pull/6973))
- Removed support for passing a bool value to `profiler` argument of Trainer ([#6164](https://github.com/Lightning-AI/lightning/pull/6164))
- Removed no return warning from val/test step ([#6139](https://github.com/Lightning-AI/lightning/pull/6139))
- Removed passing a `ModelCheckpoint` instance to `Trainer(checkpoint_callback)` ([#6166](https://github.com/Lightning-AI/lightning/pull/6166))
- Removed deprecated Trainer argument `enable_pl_optimizer` and `automatic_optimization` ([#6163](https://github.com/Lightning-AI/lightning/pull/6163))
- Removed deprecated metrics ([#6161](https://github.com/Lightning-AI/lightning/pull/6161))
    * from `pytorch_lightning.metrics.functional.classification` removed `to_onehot`, `to_categorical`, `get_num_classes`, `roc`, `multiclass_roc`, `average_precision`, `precision_recall_curve`, `multiclass_precision_recall_curve`
    * from `pytorch_lightning.metrics.functional.reduction` removed `reduce`, `class_reduce`
- Removed deprecated `ModelCheckpoint` arguments `prefix`, `mode="auto"` ([#6162](https://github.com/Lightning-AI/lightning/pull/6162))
- Removed `mode='auto'` from `EarlyStopping` ([#6167](https://github.com/Lightning-AI/lightning/pull/6167))
- Removed `epoch` and `step` arguments from `ModelCheckpoint.format_checkpoint_name()`, these are now included in the `metrics` argument ([#7344](https://github.com/Lightning-AI/lightning/pull/7344))
- Removed legacy references for magic keys in the `Result` object ([#6016](https://github.com/Lightning-AI/lightning/pull/6016))
- Removed deprecated `LightningModule` `hparams` setter ([#6207](https://github.com/Lightning-AI/lightning/pull/6207))
- Removed legacy code to log or include metrics in the progress bar by returning them in a dict with the `"log"/"progress_bar"` magic keys. Use `self.log` instead ([#6734](https://github.com/Lightning-AI/lightning/pull/6734))
- Removed `trainer.fit()` return value of `1`. It has no return now ([#7237](https://github.com/Lightning-AI/lightning/pull/7237))
- Removed `logger_connector` legacy code ([#6733](https://github.com/Lightning-AI/lightning/pull/6733))
- Removed unused mixin attributes ([#6487](https://github.com/Lightning-AI/lightning/pull/6487))

### Fixed

- Fixed NaN errors in progress bars when training with iterable datasets with no length defined ([#7306](https://github.com/Lightning-AI/lightning/pull/7306))
- Fixed attaching train and validation dataloaders when `reload_dataloaders_every_epoch=True` and `num_sanity_val_steps=0` ([#7207](https://github.com/Lightning-AI/lightning/pull/7207))
- Added a barrier in the accelerator `teardown` to synchronize processes before execution finishes ([#6814](https://github.com/Lightning-AI/lightning/pull/6814))
- Fixed multi-node DDP sub-process launch by using `local_rank` instead of `global_rank` for main process assertion ([#7061](https://github.com/Lightning-AI/lightning/pull/7061))
- Fixed incorrect removal of `WORLD_SIZE` environment variable in DDP training when launching with torch distributed/torchelastic ([#6942](https://github.com/Lightning-AI/lightning/pull/6942))
- Made the `Plugin.reduce` method more consistent across all Plugins to reflect a mean-reduction by default ([#6011](https://github.com/Lightning-AI/lightning/pull/6011))
- Move lightning module to correct device type when using LightningDistributedWrapper ([#6070](https://github.com/Lightning-AI/lightning/pull/6070))
- Do not print top-k verbose log with `ModelCheckpoint(monitor=None)` ([#6109](https://github.com/Lightning-AI/lightning/pull/6109))
- Fixed `ModelCheckpoint(save_top_k=0, save_last=True)` not saving the `last` checkpoint ([#6136](https://github.com/Lightning-AI/lightning/pull/6136))
- Fixed `.teardown(stage='fit')` and `.on_fit_{start,end}()` getting called during `trainer.test` ([#6386](https://github.com/Lightning-AI/lightning/pull/6386))
- Fixed LightningModule `all_gather` on cpu tensors ([#6416](https://github.com/Lightning-AI/lightning/pull/6416))
- Fixed torch distributed not available in setup hook for DDP ([#6506](https://github.com/Lightning-AI/lightning/pull/6506))
- Fixed `trainer.tuner.{lr_find,scale_batch_size}` not setting the `Trainer` state properly ([#7258](https://github.com/Lightning-AI/lightning/pull/7258))
- Fixed bug where the learning rate schedulers did not follow the optimizer frequencies ([#4868](https://github.com/Lightning-AI/lightning/pull/4868))
- Fixed pickle error checker to now check for `pickle.PickleError` to catch all pickle errors ([#6917](https://github.com/Lightning-AI/lightning/pull/6917))
- Fixed a bug where the outputs object passed to `LightningModule.training_epoch_end` was different from the object passed to the `on_train_end_epoch` hook ([#6969](https://github.com/Lightning-AI/lightning/pull/6969))
- Fixed a bug where the outputs passed to `train_batch_end` would be lists even when using a single optimizer and no truncated backprop through time steps ([#6969](https://github.com/Lightning-AI/lightning/pull/6969))
- Fixed bug for trainer error handling which would cause hang for distributed training ([#6864](https://github.com/Lightning-AI/lightning/pull/6864))
- Fixed `self.device` not returning the correct device in replicas of data-parallel ([#6414](https://github.com/Lightning-AI/lightning/pull/6414))
- Fixed `lr_find` trying beyond `num_training` steps and suggesting a too high learning rate ([#7076](https://github.com/Lightning-AI/lightning/pull/7076))
- Fixed logger creating incorrect version folder in DDP with repeated `Trainer.fit` calls ([#7077](https://github.com/Lightning-AI/lightning/pull/7077))
- Fixed metric objects passed directly to `self.log` not being reset correctly ([#7055](https://github.com/Lightning-AI/lightning/pull/7055))
- Fixed `CombinedLoader` in distributed settings for validation / testing ([#7102](https://github.com/Lightning-AI/lightning/pull/7102))
- Fixed the save_dir in `WandbLogger` when the run was initiated externally ([#7106](https://github.com/Lightning-AI/lightning/pull/7106))
- Fixed `num_sanity_val_steps` affecting reproducibility of training data shuffling ([#7014](https://github.com/Lightning-AI/lightning/pull/7014))
- Fixed resetting device after `fitting/evaluating/predicting` ([#7188](https://github.com/Lightning-AI/lightning/pull/7188))
- Fixed bug where `trainer.tuner.scale_batch_size(max_trials=0)` would not return the correct batch size result ([#7262](https://github.com/Lightning-AI/lightning/pull/7262))
- Fixed metrics not being properly logged with `precision=16` and `manual_optimization` ([#7228](https://github.com/Lightning-AI/lightning/pull/7228))
- Fixed `BaseFinetuning` properly reloading `optimizer_states` when using `resume_from_checkpoint` ([#6891](https://github.com/Lightning-AI/lightning/pull/6891))
- Fixed `parameters_to_ignore` not properly set to DDPWrapper ([#7239](https://github.com/Lightning-AI/lightning/pull/7239))
- Fixed parsing of `fast_dev_run=True` with the built-in `ArgumentParser` ([#7240](https://github.com/Lightning-AI/lightning/pull/7240))
- Fixed handling an `IterableDataset` that fails to produce a batch at the beginning of an epoch ([#7294](https://github.com/Lightning-AI/lightning/pull/7294))
- Fixed `LightningModule.save_hyperparameters()` when attempting to save an empty container ([#7268](https://github.com/Lightning-AI/lightning/pull/7268))
- Fixed `apex` not properly instantiated when running with `ddp` ([#7274](https://github.com/Lightning-AI/lightning/pull/7274))
- Fixed optimizer `state` not moved to `GPU` ([#7277](https://github.com/Lightning-AI/lightning/pull/7277))
- Fixed custom init args for `WandbLogger` ([#6989](https://github.com/Lightning-AI/lightning/pull/6989))
- Fixed a bug where an error would be raised if the train dataloader sometimes produced None for a batch ([#7342](https://github.com/Lightning-AI/lightning/pull/7342))
- Fixed examples (
    [#6600](https://github.com/Lightning-AI/lightning/pull/6600),
    [#6638](https://github.com/Lightning-AI/lightning/pull/6638),
    [#7096](https://github.com/Lightning-AI/lightning/pull/7096),
    [#7246](https://github.com/Lightning-AI/lightning/pull/7246),
    [#6357](https://github.com/Lightning-AI/lightning/pull/6357),
    [#6476](https://github.com/Lightning-AI/lightning/pull/6476),
    [#6294](https://github.com/Lightning-AI/lightning/pull/6294),
    [#6373](https://github.com/Lightning-AI/lightning/pull/6373),
    [#6088](https://github.com/Lightning-AI/lightning/pull/6088),
    [#7398](https://github.com/Lightning-AI/lightning/pull/7398)
)
- Resolved schedule step bug for PyTorch Profiler ([#6674](https://github.com/Lightning-AI/lightning/pull/6674),
    [#6681](https://github.com/Lightning-AI/lightning/pull/6681))
- Updated logic for checking TPUs availability ([#6767](https://github.com/Lightning-AI/lightning/pull/6767))
- Resolve TPU miss rendezvous ([#6781](https://github.com/Lightning-AI/lightning/pull/6781))
- Fixed auto-scaling mode when calling tune method on trainer ([#7321](https://github.com/Lightning-AI/lightning/pull/7321))
- Fixed finetuning complex models correctly unfreezes ([#6880](https://github.com/Lightning-AI/lightning/pull/6880))
- Ensure we set the eval/train flag correctly on accelerator model ([#6877](https://github.com/Lightning-AI/lightning/pull/6877))
- Set better defaults for `rank_zero_only.rank` when training is launched with SLURM and torchelastic ([#6802](https://github.com/Lightning-AI/lightning/pull/6802))
- Fixed matching the number of outputs of backward with forward for AllGatherGrad ([#6625](https://github.com/Lightning-AI/lightning/pull/6625))
- Fixed the `gradient_clip_algorithm` has no effect ([#6928](https://github.com/Lightning-AI/lightning/pull/6928))
- Fixed CUDA OOM detection and handling ([#6934](https://github.com/Lightning-AI/lightning/pull/6934))
- Fixed `unfreeze_and_add_param_group` expects `modules` rather than `module` ([#6822](https://github.com/Lightning-AI/lightning/pull/6822))
- Fixed DPP + SyncBN when move on device ([#6838](https://github.com/Lightning-AI/lightning/pull/6838))
- Fixed missing arguments in `lr_find` call ([#6784](https://github.com/Lightning-AI/lightning/pull/6784))
- Fixed `set_default_tensor_type` to `torch.DoubleTensor` with precision=64 ([#7108](https://github.com/Lightning-AI/lightning/pull/7108))
- Fixed `NeptuneLogger.log_text(step=None)` ([#7194](https://github.com/Lightning-AI/lightning/pull/7194))
- Fixed importing torchtext batch ([#6365](https://github.com/Lightning-AI/lightning/pull/6365),
    [#6323](https://github.com/Lightning-AI/lightning/pull/6323),
    [#6211](https://github.com/Lightning-AI/lightning/pull/6211))


## [1.2.9] - 2021-04-20

### Fixed

- Fixed the order to call for world ranks & the `root_device` property in `TPUSpawnPlugin` ([#7074](https://github.com/Lightning-AI/lightning/pull/7074))
- Fixed multi-gpu join for Horovod ([#6954](https://github.com/Lightning-AI/lightning/pull/6954))
- Fixed parsing for pre-release package versions ([#6999](https://github.com/Lightning-AI/lightning/pull/6999))


## [1.2.8] - 2021-04-14

### Added

- Added TPUSpawn + IterableDataset error message ([#6875](https://github.com/Lightning-AI/lightning/pull/6875))

### Fixed

- Fixed process rank not being available right away after `Trainer` instantiation ([#6941](https://github.com/Lightning-AI/lightning/pull/6941))
- Fixed `sync_dist` for tpus ([#6950](https://github.com/Lightning-AI/lightning/pull/6950))
- Fixed `AttributeError` for `require_backward_grad_sync` when running manual optimization with sharded plugin ([#6915](https://github.com/Lightning-AI/lightning/pull/6915))
- Fixed `--gpus` default for parser returned by `Trainer.add_argparse_args` ([#6898](https://github.com/Lightning-AI/lightning/pull/6898))
- Fixed TPU Spawn all gather ([#6896](https://github.com/Lightning-AI/lightning/pull/6896))
- Fixed `EarlyStopping` logic when `min_epochs` or `min_steps` requirement is not met ([#6705](https://github.com/Lightning-AI/lightning/pull/6705))
- Fixed csv extension check ([#6436](https://github.com/Lightning-AI/lightning/pull/6436))
- Fixed checkpoint issue when using Horovod distributed backend ([#6958](https://github.com/Lightning-AI/lightning/pull/6958))
- Fixed tensorboard exception raising ([#6901](https://github.com/Lightning-AI/lightning/pull/6901))
- Fixed setting the eval/train flag correctly on accelerator model ([#6983](https://github.com/Lightning-AI/lightning/pull/6983))
- Fixed DDP_SPAWN compatibility with bug_report_model.py ([#6892](https://github.com/Lightning-AI/lightning/pull/6892))
- Fixed bug where `BaseFinetuning.flatten_modules()` was duplicating leaf node parameters ([#6879](https://github.com/Lightning-AI/lightning/pull/6879))
- Set better defaults for `rank_zero_only.rank` when training is launched with SLURM and torchelastic:
    * Support SLURM and torchelastic global rank environment variables ([#5715](https://github.com/Lightning-AI/lightning/pull/5715))
    * Remove hardcoding of local rank in accelerator connector ([#6878](https://github.com/Lightning-AI/lightning/pull/6878))


## [1.2.7] - 2021-04-06

### Fixed

- Fixed resolve a bug with omegaconf and xm.save ([#6741](https://github.com/Lightning-AI/lightning/pull/6741))
- Fixed an issue with IterableDataset when __len__ is not defined ([#6828](https://github.com/Lightning-AI/lightning/pull/6828))
- Sanitize None params during pruning ([#6836](https://github.com/Lightning-AI/lightning/pull/6836))
- Enforce an epoch scheduler interval when using SWA ([#6588](https://github.com/Lightning-AI/lightning/pull/6588))
- Fixed TPU Colab hang issue, post training ([#6816](https://github.com/Lightning-AI/lightning/pull/6816))
- Fixed a bug where `TensorBoardLogger` would give a warning and not log correctly to a symbolic link `save_dir` ([#6730](https://github.com/Lightning-AI/lightning/pull/6730))
- Fixed bug where `predict` could not be used when `progress_bar_refresh_rate=0` ([#6884](https://github.com/Lightning-AI/lightning/pull/6884))


## [1.2.6] - 2021-03-30

### Changed

- Changed the behavior of `on_epoch_start` to run at the beginning of validation & test epoch ([#6498](https://github.com/Lightning-AI/lightning/pull/6498))

### Removed

- Removed legacy code to include `step` dictionary returns in `callback_metrics`. Use `self.log_dict` instead. ([#6682](https://github.com/Lightning-AI/lightning/pull/6682))

### Fixed

- Fixed `DummyLogger.log_hyperparams` raising a `TypeError` when running with `fast_dev_run=True` ([#6398](https://github.com/Lightning-AI/lightning/pull/6398))
- Fixed error on TPUs when there was no `ModelCheckpoint` ([#6654](https://github.com/Lightning-AI/lightning/pull/6654))
- Fixed `trainer.test` freeze on TPUs ([#6654](https://github.com/Lightning-AI/lightning/pull/6654))
- Fixed a bug where gradients were disabled after calling `Trainer.predict` ([#6657](https://github.com/Lightning-AI/lightning/pull/6657))
- Fixed bug where no TPUs were detected in a TPU pod env ([#6719](https://github.com/Lightning-AI/lightning/pull/6719))


## [1.2.5] - 2021-03-23

### Changed

- Update Gradient Clipping for the TPU Accelerator ([#6576](https://github.com/Lightning-AI/lightning/pull/6576))
- Refactored setup for typing friendly ([#6590](https://github.com/Lightning-AI/lightning/pull/6590))

### Fixed

- Fixed a bug where `all_gather` would not work correctly with `tpu_cores=8` ([#6587](https://github.com/Lightning-AI/lightning/pull/6587))
- Fixed comparing required versions ([#6434](https://github.com/Lightning-AI/lightning/pull/6434))
- Fixed duplicate logs appearing in console when using the python logging module ([#6275](https://github.com/Lightning-AI/lightning/pull/6275))
- Added Autocast in validation, test and predict modes for Native AMP ([#6565](https://github.com/Lightning-AI/lightning/pull/6565))


## [1.2.4] - 2021-03-16

### Changed

- Changed the default of `find_unused_parameters` back to `True` in DDP and DDP Spawn ([#6438](https://github.com/Lightning-AI/lightning/pull/6438))

### Fixed

- Expose DeepSpeed loss parameters to allow users to fix loss instability ([#6115](https://github.com/Lightning-AI/lightning/pull/6115))
- Fixed DP reduction with collection ([#6324](https://github.com/Lightning-AI/lightning/pull/6324))
- Fixed an issue where the tuner would not tune the learning rate if also tuning the batch size ([#4688](https://github.com/Lightning-AI/lightning/pull/4688))
- Fixed broadcast to use PyTorch `broadcast_object_list` and add `reduce_decision` ([#6410](https://github.com/Lightning-AI/lightning/pull/6410))
- Fixed logger creating directory structure too early in DDP ([#6380](https://github.com/Lightning-AI/lightning/pull/6380))
- Fixed DeepSpeed additional memory use on rank 0 when default device not set early enough ([#6460](https://github.com/Lightning-AI/lightning/pull/6460))
- Fixed an issue with `Tuner.scale_batch_size` not finding the batch size attribute in the datamodule ([#5968](https://github.com/Lightning-AI/lightning/pull/5968))
- Fixed an exception in the layer summary when the model contains torch.jit scripted submodules ([#6511](https://github.com/Lightning-AI/lightning/pull/6511))
- Fixed when Train loop config was run during `Trainer.predict` ([#6541](https://github.com/Lightning-AI/lightning/pull/6541))


## [1.2.3] - 2021-03-09

### Fixed

- Fixed `ModelPruning(make_pruning_permanent=True)` pruning buffers getting removed when saved during training ([#6073](https://github.com/Lightning-AI/lightning/pull/6073))
- Fixed when `_stable_1d_sort` to work when `n >= N` ([#6177](https://github.com/Lightning-AI/lightning/pull/6177))
- Fixed `AttributeError` when `logger=None` on TPU ([#6221](https://github.com/Lightning-AI/lightning/pull/6221))
- Fixed PyTorch Profiler with `emit_nvtx` ([#6260](https://github.com/Lightning-AI/lightning/pull/6260))
- Fixed `trainer.test` from `best_path` hangs after calling `trainer.fit`  ([#6272](https://github.com/Lightning-AI/lightning/pull/6272))
- Fixed `SingleTPU` calling `all_gather` ([#6296](https://github.com/Lightning-AI/lightning/pull/6296))
- Ensure we check DeepSpeed/Sharded in multi-node DDP ([#6297](https://github.com/Lightning-AI/lightning/pull/6297)
- Check `LightningOptimizer` doesn't delete optimizer hooks ([#6305](https://github.com/Lightning-AI/lightning/pull/6305)
- Resolve memory leak for evaluation ([#6326](https://github.com/Lightning-AI/lightning/pull/6326)
- Ensure that clip gradients is only called if the value is greater than 0 ([#6330](https://github.com/Lightning-AI/lightning/pull/6330)
- Fixed `Trainer` not resetting `lightning_optimizers` when calling `Trainer.fit()` multiple times ([#6372](https://github.com/Lightning-AI/lightning/pull/6372))


## [1.2.2] - 2021-03-02

### Added

- Added `checkpoint` parameter to callback's `on_save_checkpoint` hook ([#6072](https://github.com/Lightning-AI/lightning/pull/6072))

### Changed

- Changed the order of `backward`, `step`, `zero_grad` to `zero_grad`, `backward`, `step` ([#6147](https://github.com/Lightning-AI/lightning/pull/6147))
- Changed default for DeepSpeed CPU Offload to False, due to prohibitively slow speeds at smaller scale ([#6262](https://github.com/Lightning-AI/lightning/pull/6262))

### Fixed

- Fixed epoch level schedulers not being called when `val_check_interval < 1.0` ([#6075](https://github.com/Lightning-AI/lightning/pull/6075))
- Fixed multiple early stopping callbacks ([#6197](https://github.com/Lightning-AI/lightning/pull/6197))
- Fixed incorrect usage of `detach()`, `cpu()`, `to()` ([#6216](https://github.com/Lightning-AI/lightning/pull/6216))
- Fixed LBFGS optimizer support which didn't converge in automatic optimization ([#6147](https://github.com/Lightning-AI/lightning/pull/6147))
- Prevent `WandbLogger` from dropping values ([#5931](https://github.com/Lightning-AI/lightning/pull/5931))
- Fixed error thrown when using valid distributed mode in multi node ([#6297](https://github.com/Lightning-AI/lightning/pull/6297)


## [1.2.1] - 2021-02-23

### Fixed

- Fixed incorrect yield logic for the amp autocast context manager ([#6080](https://github.com/Lightning-AI/lightning/pull/6080))
- Fixed priority of plugin/accelerator when setting distributed mode ([#6089](https://github.com/Lightning-AI/lightning/pull/6089))
- Fixed error message for AMP + CPU incompatibility ([#6107](https://github.com/Lightning-AI/lightning/pull/6107))
- Disabled batch transfer in DP mode ([#6093](https://github.com/Lightning-AI/lightning/pull/6093))


## [1.2.0] - 2021-02-18

### Added

- Added `DataType`, `AverageMethod` and `MDMCAverageMethod` enum in metrics ([#5657](https://github.com/Lightning-AI/lightning/pull/5689))
- Added support for summarized model total params size in megabytes ([#5590](https://github.com/Lightning-AI/lightning/pull/5590))
- Added support for multiple train loaders ([#1959](https://github.com/Lightning-AI/lightning/pull/1959))
- Added `Accuracy` metric now generalizes to Top-k accuracy for (multi-dimensional) multi-class inputs using the `top_k` parameter ([#4838](https://github.com/Lightning-AI/lightning/pull/4838))
- Added `Accuracy` metric now enables the computation of subset accuracy for multi-label or multi-dimensional multi-class inputs with the `subset_accuracy` parameter ([#4838](https://github.com/Lightning-AI/lightning/pull/4838))
- Added `HammingDistance` metric to compute the hamming distance (loss) ([#4838](https://github.com/Lightning-AI/lightning/pull/4838))
- Added `max_fpr` parameter to `auroc` metric for computing partial auroc metric ([#3790](https://github.com/Lightning-AI/lightning/pull/3790))
- Added `StatScores` metric to compute the number of true positives, false positives, true negatives and false negatives ([#4839](https://github.com/Lightning-AI/lightning/pull/4839))
- Added `R2Score` metric ([#5241](https://github.com/Lightning-AI/lightning/pull/5241))
- Added `LambdaCallback` ([#5347](https://github.com/Lightning-AI/lightning/pull/5347))
- Added `BackboneLambdaFinetuningCallback` ([#5377](https://github.com/Lightning-AI/lightning/pull/5377))
- Accelerator `all_gather` supports collection ([#5221](https://github.com/Lightning-AI/lightning/pull/5221))
- Added `image_gradients` functional metric to compute the image gradients of a given input image. ([#5056](https://github.com/Lightning-AI/lightning/pull/5056))
- Added `MetricCollection` ([#4318](https://github.com/Lightning-AI/lightning/pull/4318))
- Added `.clone()` method to metrics ([#4318](https://github.com/Lightning-AI/lightning/pull/4318))
- Added `IoU` class interface ([#4704](https://github.com/Lightning-AI/lightning/pull/4704))
- Support to tie weights after moving model to TPU via `on_post_move_to_device` hook
- Added missing val/test hooks in `LightningModule` ([#5467](https://github.com/Lightning-AI/lightning/pull/5467))
- The `Recall` and `Precision` metrics (and their functional counterparts `recall` and `precision`) can now be generalized to Recall@K and Precision@K with the use of `top_k` parameter ([#4842](https://github.com/Lightning-AI/lightning/pull/4842))
- Added `ModelPruning` Callback ([#5618](https://github.com/Lightning-AI/lightning/pull/5618),
    [#5825](https://github.com/Lightning-AI/lightning/pull/5825),
    [#6045](https://github.com/Lightning-AI/lightning/pull/6045))
- Added `PyTorchProfiler` ([#5560](https://github.com/Lightning-AI/lightning/pull/5560))
- Added compositional metrics ([#5464](https://github.com/Lightning-AI/lightning/pull/5464))
- Added Trainer method `predict(...)` for high performance predictions ([#5579](https://github.com/Lightning-AI/lightning/pull/5579))
- Added `on_before_batch_transfer` and `on_after_batch_transfer` data hooks ([#3671](https://github.com/Lightning-AI/lightning/pull/3671))
- Added AUC/AUROC class interface ([#5479](https://github.com/Lightning-AI/lightning/pull/5479))
- Added `PredictLoop` object ([#5752](https://github.com/Lightning-AI/lightning/pull/5752))
- Added `QuantizationAwareTraining` callback ([#5706](https://github.com/Lightning-AI/lightning/pull/5706),
    [#6040](https://github.com/Lightning-AI/lightning/pull/6040))
- Added `LightningModule.configure_callbacks` to enable the definition of model-specific callbacks ([#5621](https://github.com/Lightning-AI/lightning/pull/5621))
- Added `dim` to `PSNR` metric for mean-squared-error reduction ([#5957](https://github.com/Lightning-AI/lightning/pull/5957))
- Added promxial policy optimization template to pl_examples ([#5394](https://github.com/Lightning-AI/lightning/pull/5394))
- Added `log_graph` to `CometLogger` ([#5295](https://github.com/Lightning-AI/lightning/pull/5295))
- Added possibility for nested loaders ([#5404](https://github.com/Lightning-AI/lightning/pull/5404))
- Added `sync_step` to Wandb logger ([#5351](https://github.com/Lightning-AI/lightning/pull/5351))
- Added `StochasticWeightAveraging` callback ([#5640](https://github.com/Lightning-AI/lightning/pull/5640))
- Added `LightningDataModule.from_datasets(...)` ([#5133](https://github.com/Lightning-AI/lightning/pull/5133))
- Added `PL_TORCH_DISTRIBUTED_BACKEND` env variable to select backend ([#5981](https://github.com/Lightning-AI/lightning/pull/5981))
- Added `Trainer` flag to activate Stochastic Weight Averaging (SWA) `Trainer(stochastic_weight_avg=True)` ([#6038](https://github.com/Lightning-AI/lightning/pull/6038))
- Added DeepSpeed integration ([#5954](https://github.com/Lightning-AI/lightning/pull/5954),
    [#6042](https://github.com/Lightning-AI/lightning/pull/6042))

### Changed

- Changed `stat_scores` metric now calculates stat scores over all classes and gains new parameters, in line with the new `StatScores` metric ([#4839](https://github.com/Lightning-AI/lightning/pull/4839))
- Changed `computer_vision_fine_tunning` example to use `BackboneLambdaFinetuningCallback` ([#5377](https://github.com/Lightning-AI/lightning/pull/5377))
- Changed `automatic casting` for LoggerConnector `metrics` ([#5218](https://github.com/Lightning-AI/lightning/pull/5218))
- Changed `iou` [func] to allow float input ([#4704](https://github.com/Lightning-AI/lightning/pull/4704))
- Metric `compute()` method will no longer automatically call `reset()` ([#5409](https://github.com/Lightning-AI/lightning/pull/5409))
- Set PyTorch 1.4 as min requirements, also for testing and examples `torchvision>=0.5` and `torchtext>=0.5` ([#5418](https://github.com/Lightning-AI/lightning/pull/5418))
- Changed `callbacks` argument in `Trainer` to allow `Callback` input ([#5446](https://github.com/Lightning-AI/lightning/pull/5446))
- Changed the default of `find_unused_parameters` to `False` in DDP ([#5185](https://github.com/Lightning-AI/lightning/pull/5185))
- Changed `ModelCheckpoint` version suffixes to start at 1 ([#5008](https://github.com/Lightning-AI/lightning/pull/5008))
- Progress bar metrics tensors are now converted to float ([#5692](https://github.com/Lightning-AI/lightning/pull/5692))
- Changed the default value for the `progress_bar_refresh_rate` Trainer argument in Google COLAB notebooks to 20 ([#5516](https://github.com/Lightning-AI/lightning/pull/5516))
- Extended support for purely iteration-based training ([#5726](https://github.com/Lightning-AI/lightning/pull/5726))
- Made `LightningModule.global_rank`, `LightningModule.local_rank` and `LightningModule.logger` read-only properties ([#5730](https://github.com/Lightning-AI/lightning/pull/5730))
- Forced `ModelCheckpoint` callbacks to run after all others to guarantee all states are saved to the checkpoint ([#5731](https://github.com/Lightning-AI/lightning/pull/5731))
- Refactored Accelerators and Plugins:
    * Added base classes for plugins ([#5715](https://github.com/Lightning-AI/lightning/pull/5715))
    * Added parallel plugins for DP, DDP, DDPSpawn, DDP2 and Horovod ([#5714](https://github.com/Lightning-AI/lightning/pull/5714))
    * Precision Plugins ([#5718](https://github.com/Lightning-AI/lightning/pull/5718))
    * Added new Accelerators for CPU, GPU and TPU ([#5719](https://github.com/Lightning-AI/lightning/pull/5719))
    * Added RPC and Sharded plugins ([#5732](https://github.com/Lightning-AI/lightning/pull/5732))
    * Added missing `LightningModule`-wrapper logic to new plugins and accelerator ([#5734](https://github.com/Lightning-AI/lightning/pull/5734))
    * Moved device-specific teardown logic from training loop to accelerator ([#5973](https://github.com/Lightning-AI/lightning/pull/5973))
    * Moved accelerator_connector.py to the connectors subfolder ([#6033](https://github.com/Lightning-AI/lightning/pull/6033))
    * Trainer only references accelerator ([#6039](https://github.com/Lightning-AI/lightning/pull/6039))
    * Made parallel devices optional across all plugins ([#6051](https://github.com/Lightning-AI/lightning/pull/6051))
    * Cleaning ([#5948](https://github.com/Lightning-AI/lightning/pull/5948),
        [#5949](https://github.com/Lightning-AI/lightning/pull/5949),
        [#5950](https://github.com/Lightning-AI/lightning/pull/5950))
- Enabled `self.log` in callbacks ([#5094](https://github.com/Lightning-AI/lightning/pull/5094))
- Renamed xxx_AVAILABLE as protected ([#5082](https://github.com/Lightning-AI/lightning/pull/5082))
- Unified module names in Utils ([#5199](https://github.com/Lightning-AI/lightning/pull/5199))
- Separated utils: imports & enums ([#5256](https://github.com/Lightning-AI/lightning/pull/5256)
    [#5874](https://github.com/Lightning-AI/lightning/pull/5874))
- Refactor: clean trainer device & distributed getters ([#5300](https://github.com/Lightning-AI/lightning/pull/5300))
- Simplified training phase as LightningEnum ([#5419](https://github.com/Lightning-AI/lightning/pull/5419))
- Updated metrics to use LightningEnum ([#5689](https://github.com/Lightning-AI/lightning/pull/5689))
- Changed the seq of `on_train_batch_end`, `on_batch_end` & `on_train_epoch_end`, `on_epoch_end hooks` ([#5688](https://github.com/Lightning-AI/lightning/pull/5688))
- Refactored `setup_training` and remove `test_mode` ([#5388](https://github.com/Lightning-AI/lightning/pull/5388))
- Disabled training with zero `num_training_batches` when insufficient `limit_train_batches` ([#5703](https://github.com/Lightning-AI/lightning/pull/5703))
- Refactored `EpochResultStore` ([#5522](https://github.com/Lightning-AI/lightning/pull/5522))
- Update `lr_finder` to check for attribute if not running `fast_dev_run` ([#5990](https://github.com/Lightning-AI/lightning/pull/5990))
- LightningOptimizer manual optimizer is more flexible and expose `toggle_model` ([#5771](https://github.com/Lightning-AI/lightning/pull/5771))
- `MlflowLogger` limit parameter value length to 250 char ([#5893](https://github.com/Lightning-AI/lightning/pull/5893))
- Re-introduced fix for Hydra directory sync with multiple process ([#5993](https://github.com/Lightning-AI/lightning/pull/5993))

### Deprecated

- Function `stat_scores_multiple_classes` is deprecated in favor of `stat_scores` ([#4839](https://github.com/Lightning-AI/lightning/pull/4839))
- Moved accelerators and plugins to its `legacy` pkg ([#5645](https://github.com/Lightning-AI/lightning/pull/5645))
- Deprecated `LightningDistributedDataParallel` in favor of new wrapper module `LightningDistributedModule` ([#5185](https://github.com/Lightning-AI/lightning/pull/5185))
- Deprecated `LightningDataParallel` in favor of new wrapper module `LightningParallelModule` ([#5670](https://github.com/Lightning-AI/lightning/pull/5670))
- Renamed utils modules ([#5199](https://github.com/Lightning-AI/lightning/pull/5199))
    * `argparse_utils` >> `argparse`
    * `model_utils` >> `model_helpers`
    * `warning_utils` >> `warnings`
    * `xla_device_utils` >> `xla_device`
- Deprecated using `'val_loss'` to set the `ModelCheckpoint` monitor ([#6012](https://github.com/Lightning-AI/lightning/pull/6012))
- Deprecated `.get_model()` with explicit `.lightning_module` property ([#6035](https://github.com/Lightning-AI/lightning/pull/6035))
- Deprecated Trainer attribute `accelerator_backend` in favor of `accelerator` ([#6034](https://github.com/Lightning-AI/lightning/pull/6034))

### Removed

- Removed deprecated checkpoint argument `filepath` ([#5321](https://github.com/Lightning-AI/lightning/pull/5321))
- Removed deprecated `Fbeta`, `f1_score` and `fbeta_score` metrics ([#5322](https://github.com/Lightning-AI/lightning/pull/5322))
- Removed deprecated `TrainResult` ([#5323](https://github.com/Lightning-AI/lightning/pull/5323))
- Removed deprecated `EvalResult` ([#5633](https://github.com/Lightning-AI/lightning/pull/5633))
- Removed `LoggerStages` ([#5673](https://github.com/Lightning-AI/lightning/pull/5673))

### Fixed

- Fixed distributed setting and `ddp_cpu` only with `num_processes>1` ([#5297](https://github.com/Lightning-AI/lightning/pull/5297))
- Fixed `num_workers` for Windows example ([#5375](https://github.com/Lightning-AI/lightning/pull/5375))
- Fixed loading yaml ([#5619](https://github.com/Lightning-AI/lightning/pull/5619))
- Fixed support custom DataLoader with DDP if they can be re-instantiated ([#5745](https://github.com/Lightning-AI/lightning/pull/5745))
- Fixed repeated `.fit()` calls ignore max_steps iteration bound ([#5936](https://github.com/Lightning-AI/lightning/pull/5936))
- Fixed throwing `MisconfigurationError` on unknown mode ([#5255](https://github.com/Lightning-AI/lightning/pull/5255))
- Resolve bug with Finetuning ([#5744](https://github.com/Lightning-AI/lightning/pull/5744))
- Fixed `ModelCheckpoint` race condition in file existence check ([#5155](https://github.com/Lightning-AI/lightning/pull/5155))
- Fixed some compatibility with PyTorch 1.8 ([#5864](https://github.com/Lightning-AI/lightning/pull/5864))
- Fixed forward cache ([#5895](https://github.com/Lightning-AI/lightning/pull/5895))
- Fixed recursive detach of tensors to CPU ([#6007](https://github.com/Lightning-AI/lightning/pull/6007))
- Fixed passing wrong strings for scheduler interval doesn't throw an error ([#5923](https://github.com/Lightning-AI/lightning/pull/5923))
- Fixed wrong `requires_grad` state after `return None` with multiple optimizers ([#5738](https://github.com/Lightning-AI/lightning/pull/5638))
- Fixed add `on_epoch_end` hook at the end of `validation`, `test` epoch ([#5986](https://github.com/Lightning-AI/lightning/pull/5986))
- Fixed missing `process_dataloader` call for `TPUSpawn` when in distributed mode ([#6015](https://github.com/Lightning-AI/lightning/pull/6015))
- Fixed progress bar flickering by appending 0 to floats/strings ([#6009](https://github.com/Lightning-AI/lightning/pull/6009))
- Fixed synchronization issues with TPU training ([#6027](https://github.com/Lightning-AI/lightning/pull/6027))
- Fixed `hparams.yaml` saved twice when using `TensorBoardLogger` ([#5953](https://github.com/Lightning-AI/lightning/pull/5953))
- Fixed basic examples ([#5912](https://github.com/Lightning-AI/lightning/pull/5912),
    [#5985](https://github.com/Lightning-AI/lightning/pull/5985))
- Fixed `fairscale` compatible with PT 1.8 ([#5996](https://github.com/Lightning-AI/lightning/pull/5996))
- Ensured `process_dataloader` is called when `tpu_cores > 1` to use Parallel DataLoader ([#6015](https://github.com/Lightning-AI/lightning/pull/6015))
- Attempted SLURM auto resume call when non-shell call fails ([#6002](https://github.com/Lightning-AI/lightning/pull/6002))
- Fixed wrapping optimizers upon assignment ([#6006](https://github.com/Lightning-AI/lightning/pull/6006))
- Fixed allowing hashing of metrics with lists in their state ([#5939](https://github.com/Lightning-AI/lightning/pull/5939))


## [1.1.8] - 2021-02-08

### Fixed

- Separate epoch validation from step validation ([#5208](https://github.com/Lightning-AI/lightning/pull/5208))
- Fixed `toggle_optimizers` not handling all optimizer parameters ([#5775](https://github.com/Lightning-AI/lightning/pull/5775))


## [1.1.7] - 2021-02-03

### Fixed

- Fixed `TensorBoardLogger` not closing `SummaryWriter` on `finalize` ([#5696](https://github.com/Lightning-AI/lightning/pull/5696))
- Fixed filtering of pytorch  "unsqueeze" warning when using DP ([#5622](https://github.com/Lightning-AI/lightning/pull/5622))
- Fixed `num_classes` argument in F1 metric ([#5663](https://github.com/Lightning-AI/lightning/pull/5663))
- Fixed `log_dir` property ([#5537](https://github.com/Lightning-AI/lightning/pull/5537))
- Fixed a race condition in `ModelCheckpoint` when checking if a checkpoint file exists ([#5144](https://github.com/Lightning-AI/lightning/pull/5144))
- Remove unnecessary intermediate layers in Dockerfiles ([#5697](https://github.com/Lightning-AI/lightning/pull/5697))
- Fixed auto learning rate ordering ([#5638](https://github.com/Lightning-AI/lightning/pull/5638))


## [1.1.6] - 2021-01-26

### Changed

- Increased TPU check timeout from 20s to 100s ([#5598](https://github.com/Lightning-AI/lightning/pull/5598))
- Ignored `step` param in Neptune logger's log_metric method ([#5510](https://github.com/Lightning-AI/lightning/pull/5510))
- Pass batch outputs to `on_train_batch_end` instead of `epoch_end` outputs ([#4369](https://github.com/Lightning-AI/lightning/pull/4369))

### Fixed

- Fixed `toggle_optimizer` to reset `requires_grad` state  ([#5574](https://github.com/Lightning-AI/lightning/pull/5574))
- Fixed FileNotFoundError for best checkpoint when using DDP with Hydra ([#5629](https://github.com/Lightning-AI/lightning/pull/5629))
- Fixed an error when logging a progress bar metric with a reserved name ([#5620](https://github.com/Lightning-AI/lightning/pull/5620))
- Fixed `Metric`'s `state_dict` not included when child modules ([#5614](https://github.com/Lightning-AI/lightning/pull/5614))
- Fixed Neptune logger creating multiple experiments when GPUs > 1 ([#3256](https://github.com/Lightning-AI/lightning/pull/3256))
- Fixed duplicate logs appearing in console when using the python logging module ([#5509](https://github.com/Lightning-AI/lightning/pull/5509))
- Fixed tensor printing in `trainer.test()` ([#5138](https://github.com/Lightning-AI/lightning/pull/5138))
- Fixed not using dataloader when `hparams` present ([#4559](https://github.com/Lightning-AI/lightning/pull/4559))


## [1.1.5] - 2021-01-19

### Fixed

- Fixed a visual bug in the progress bar display initialization ([#4579](https://github.com/Lightning-AI/lightning/pull/4579))
- Fixed logging `on_train_batch_end` in a callback with multiple optimizers ([#5521](https://github.com/Lightning-AI/lightning/pull/5521))
- Fixed `reinit_scheduler_properties` with correct optimizer ([#5519](https://github.com/Lightning-AI/lightning/pull/5519))
- Fixed `val_check_interval` with `fast_dev_run` ([#5540](https://github.com/Lightning-AI/lightning/pull/5540))


## [1.1.4] - 2021-01-12

### Added

- Add automatic optimization property setter to lightning module ([#5169](https://github.com/Lightning-AI/lightning/pull/5169))

### Changed

- Changed deprecated `enable_pl_optimizer=True` ([#5244](https://github.com/Lightning-AI/lightning/pull/5244))

### Fixed

- Fixed `transfer_batch_to_device` for DDP with `len(devices_ids) == 1` ([#5195](https://github.com/Lightning-AI/lightning/pull/5195))
- Logging only on `not should_accumulate()` during training ([#5417](https://github.com/Lightning-AI/lightning/pull/5417))
- Resolve interpolation bug with Hydra ([#5406](https://github.com/Lightning-AI/lightning/pull/5406))
- Check environ before selecting a seed to prevent warning message ([#4743](https://github.com/Lightning-AI/lightning/pull/4743))
- Fixed signature mismatch in `model_to_device` of `DDPCPUHPCAccelerator` ([#5505](https://github.com/Lightning-AI/lightning/pull/5505))

## [1.1.3] - 2021-01-05

### Added

- Added a check for optimizer attached to `lr_scheduler` ([#5338](https://github.com/Lightning-AI/lightning/pull/5338))
- Added support for passing non-existing filepaths to `resume_from_checkpoint` ([#4402](https://github.com/Lightning-AI/lightning/pull/4402))

### Changed

- Skip restore from `resume_from_checkpoint` while `testing` ([#5161](https://github.com/Lightning-AI/lightning/pull/5161))
- Allowed `log_momentum` for adaptive optimizers in `LearningRateMonitor` ([#5333](https://github.com/Lightning-AI/lightning/pull/5333))
- Disabled checkpointing, earlystopping and logging with `fast_dev_run` ([#5277](https://github.com/Lightning-AI/lightning/pull/5277))
- Distributed group defaults to `WORLD` if `None` ([#5125](https://github.com/Lightning-AI/lightning/pull/5125))

### Fixed

- Fixed `trainer.test` returning non-test metrics ([#5214](https://github.com/Lightning-AI/lightning/pull/5214))
- Fixed metric state reset ([#5273](https://github.com/Lightning-AI/lightning/pull/5273))
- Fixed `--num-nodes` on `DDPSequentialPlugin` ([#5327](https://github.com/Lightning-AI/lightning/pull/5327))
- Fixed invalid value for `weights_summary` ([#5296](https://github.com/Lightning-AI/lightning/pull/5296))
- Fixed `Trainer.test` not using the latest `best_model_path` ([#5161](https://github.com/Lightning-AI/lightning/pull/5161))
- Fixed existence check for hparams not using underlying filesystem ([#5250](https://github.com/Lightning-AI/lightning/pull/5250))
- Fixed `LightningOptimizer` AMP bug ([#5191](https://github.com/Lightning-AI/lightning/pull/5191))
- Fixed casted key to string in `_flatten_dict` ([#5354](https://github.com/Lightning-AI/lightning/pull/5354))


## [1.1.2] - 2020-12-23

### Added

- Support number for logging with `sync_dist=True` ([#5080](https://github.com/Lightning-AI/lightning/pull/5080))
- Added offset logging step when resuming for Wandb logger ([#5050](https://github.com/Lightning-AI/lightning/pull/5050))

### Removed

- `enable_pl_optimizer=False` by default to temporarily fix AMP issues ([#5163](https://github.com/Lightning-AI/lightning/pull/5163))

### Fixed

- Metric reduction with Logging ([#5150](https://github.com/Lightning-AI/lightning/pull/5150))
- Remove nan loss in manual optimization ([#5121](https://github.com/Lightning-AI/lightning/pull/5121))
- Un-balanced logging properly supported ([#5119](https://github.com/Lightning-AI/lightning/pull/5119))
- Fix hanging in DDP HPC accelerators ([#5157](https://github.com/Lightning-AI/lightning/pull/5157))
- Fix reset `TensorRunningAccum` ([#5106](https://github.com/Lightning-AI/lightning/pull/5106))
- Updated `DALIClassificationLoader` to not use deprecated arguments ([#4925](https://github.com/Lightning-AI/lightning/pull/4925))
- Corrected call to `torch.no_grad` ([#5124](https://github.com/Lightning-AI/lightning/pull/5124))


## [1.1.1] - 2020-12-15

### Added

- Add a notebook example to reach a quick baseline of ~94% accuracy on CIFAR10 using Resnet in Lightning ([#4818](https://github.com/Lightning-AI/lightning/pull/4818))

### Changed

- Simplify accelerator steps ([#5015](https://github.com/Lightning-AI/lightning/pull/5015))
- Refactor load in checkpoint connector ([#4593](https://github.com/Lightning-AI/lightning/pull/4593))
- Fixed the saved filename in `ModelCheckpoint` when it already exists ([#4861](https://github.com/Lightning-AI/lightning/pull/4861))

### Removed

- Drop duplicate metrics ([#5014](https://github.com/Lightning-AI/lightning/pull/5014))
- Remove beta arg from F1 class and functional ([#5076](https://github.com/Lightning-AI/lightning/pull/5076))

### Fixed

- Fixed trainer by default `None` in `DDPAccelerator` ([#4915](https://github.com/Lightning-AI/lightning/pull/4915))
- Fixed `LightningOptimizer` to expose optimizer attributes ([#5095](https://github.com/Lightning-AI/lightning/pull/5095))
- Do not warn when the `name` key is used in the `lr_scheduler` dict ([#5057](https://github.com/Lightning-AI/lightning/pull/5057))
- Check if optimizer supports closure ([#4981](https://github.com/Lightning-AI/lightning/pull/4981))
- Add deprecated metric utility functions back to functional (
    [#5067](https://github.com/Lightning-AI/lightning/pull/5067),
    [#5068](https://github.com/Lightning-AI/lightning/pull/5068))
- Allow any input in `to_onnx` and `to_torchscript` ([#4378](https://github.com/Lightning-AI/lightning/pull/4378))
- Fixed `DDPHPCAccelerator` hangs in DDP construction by calling `init_device` ([#5157](https://github.com/Lightning-AI/lightning/pull/5157))


## [1.1.0] - 2020-12-09

### Added

- Added "monitor" key to saved `ModelCheckpoints` ([#4383](https://github.com/Lightning-AI/lightning/pull/4383))
- Added `ConfusionMatrix` class interface ([#4348](https://github.com/Lightning-AI/lightning/pull/4348))
- Added multiclass AUROC metric ([#4236](https://github.com/Lightning-AI/lightning/pull/4236))
- Added global step indexing to the checkpoint name for a better sub-epoch checkpointing experience ([#3807](https://github.com/Lightning-AI/lightning/pull/3807))
- Added optimizer hooks in callbacks ([#4379](https://github.com/Lightning-AI/lightning/pull/4379))
- Added option to log momentum ([#4384](https://github.com/Lightning-AI/lightning/pull/4384))
- Added `current_score` to `ModelCheckpoint.on_save_checkpoint` ([#4721](https://github.com/Lightning-AI/lightning/pull/4721))
- Added logging using `self.log` in train and evaluation for epoch end hooks (
    [#4552](https://github.com/Lightning-AI/lightning/pull/4552),
    [#4495](https://github.com/Lightning-AI/lightning/pull/4495),
    [#4439](https://github.com/Lightning-AI/lightning/pull/4439),
    [#4684](https://github.com/Lightning-AI/lightning/pull/4684),
    [#4913](https://github.com/Lightning-AI/lightning/pull/4913))
- Added ability for DDP plugin to modify optimizer state saving ([#4675](https://github.com/Lightning-AI/lightning/pull/4675))
- Added `prefix` argument in loggers ([#4557](https://github.com/Lightning-AI/lightning/pull/4557))
- Added printing of total num of params, trainable and non-trainable params in ModelSummary ([#4521](https://github.com/Lightning-AI/lightning/pull/4521))
- Added `PrecisionRecallCurve, ROC, AveragePrecision` class metric ([#4549](https://github.com/Lightning-AI/lightning/pull/4549))
- Added custom `Apex` and `NativeAMP` as `Precision plugins` ([#4355](https://github.com/Lightning-AI/lightning/pull/4355))
- Added `DALI MNIST` example ([#3721](https://github.com/Lightning-AI/lightning/pull/3721))
- Added `sharded plugin` for DDP for multi-gpu training memory optimizations (
    [#4639](https://github.com/Lightning-AI/lightning/pull/4639),
    [#4686](https://github.com/Lightning-AI/lightning/pull/4686),
    [#4737](https://github.com/Lightning-AI/lightning/pull/4737),
    [#4773](https://github.com/Lightning-AI/lightning/pull/4773))
- Added `experiment_id` to the NeptuneLogger ([#3462](https://github.com/Lightning-AI/lightning/pull/3462))
- Added `PyTorch Geometric` integration example with Lightning ([#4568](https://github.com/Lightning-AI/lightning/pull/4568))
- Added `all_gather` method to `LightningModule` which allows gradient based tensor synchronizations for use-cases such as negative sampling. ([#5012](https://github.com/Lightning-AI/lightning/pull/5012))
- Enabled `self.log` in most functions ([#4969](https://github.com/Lightning-AI/lightning/pull/4969))
- Added changeable extension variable for `ModelCheckpoint` ([#4977](https://github.com/Lightning-AI/lightning/pull/4977))


### Changed

- Tuner algorithms will be skipped if `fast_dev_run=True` ([#3903](https://github.com/Lightning-AI/lightning/pull/3903))
- `WandbLogger` does not force wandb `reinit` arg to True anymore and creates a run only when needed ([#4648](https://github.com/Lightning-AI/lightning/pull/4648))
- Changed `automatic_optimization` to be a model attribute ([#4602](https://github.com/Lightning-AI/lightning/pull/4602))
- Changed `Simple Profiler` report to order by percentage time spent + num calls ([#4880](https://github.com/Lightning-AI/lightning/pull/4880))
- Simplify optimization Logic ([#4984](https://github.com/Lightning-AI/lightning/pull/4984))
- Classification metrics overhaul ([#4837](https://github.com/Lightning-AI/lightning/pull/4837))
- Updated `fast_dev_run` to accept integer representing num_batches ([#4629](https://github.com/Lightning-AI/lightning/pull/4629))
- Refactored optimizer ([#4658](https://github.com/Lightning-AI/lightning/pull/4658))


### Deprecated

- Deprecated `prefix` argument in `ModelCheckpoint` ([#4765](https://github.com/Lightning-AI/lightning/pull/4765))
- Deprecated the old way of assigning hyper-parameters through `self.hparams = ...` ([#4813](https://github.com/Lightning-AI/lightning/pull/4813))
- Deprecated `mode='auto'` from `ModelCheckpoint` and `EarlyStopping` ([#4695](https://github.com/Lightning-AI/lightning/pull/4695))

### Removed

- Removed `reorder` parameter of the `auc` metric ([#5004](https://github.com/Lightning-AI/lightning/pull/5004))
- Removed `multiclass_roc` and `multiclass_precision_recall_curve`, use `roc` and `precision_recall_curve` instead ([#4549](https://github.com/Lightning-AI/lightning/pull/4549))

### Fixed

- Added feature to move tensors to CPU before saving ([#4309](https://github.com/Lightning-AI/lightning/pull/4309))
- Fixed `LoggerConnector` to have logged metrics on root device in DP ([#4138](https://github.com/Lightning-AI/lightning/pull/4138))
- Auto convert tensors to contiguous format when `gather_all` ([#4907](https://github.com/Lightning-AI/lightning/pull/4907))
- Fixed `PYTHONPATH` for ddp test model ([#4528](https://github.com/Lightning-AI/lightning/pull/4528))
- Fixed allowing logger to support indexing ([#4595](https://github.com/Lightning-AI/lightning/pull/4595))
- Fixed DDP and manual_optimization ([#4976](https://github.com/Lightning-AI/lightning/pull/4976))


## [1.0.8] - 2020-11-24

### Added

- Added casting to python types for numpy scalars when logging `hparams` ([#4647](https://github.com/Lightning-AI/lightning/pull/4647))
- Added warning when progress bar refresh rate is less than 20 on Google Colab to prevent crashing ([#4654](https://github.com/Lightning-AI/lightning/pull/4654))
- Added `F1` class metric ([#4656](https://github.com/Lightning-AI/lightning/pull/4656))

### Changed

- Consistently use `step=trainer.global_step` in `LearningRateMonitor` independently of `logging_interval` ([#4376](https://github.com/Lightning-AI/lightning/pull/4376))
- Metric states are no longer as default added to `state_dict` ([#4685](https://github.com/Lightning-AI/lightning/pull/4685))
- Renamed class metric `Fbeta` >> `FBeta` ([#4656](https://github.com/Lightning-AI/lightning/pull/4656))
- Model summary: add 1 decimal place ([#4745](https://github.com/Lightning-AI/lightning/pull/4745))
- Do not override `PYTHONWARNINGS` ([#4700](https://github.com/Lightning-AI/lightning/pull/4700))
- Changed `init_ddp_connection` moved from `DDP` to `DDPPlugin` ([#4407](https://github.com/Lightning-AI/lightning/pull/4407))


### Fixed

- Fixed checkpoint `hparams` dict casting when `omegaconf` is available ([#4770](https://github.com/Lightning-AI/lightning/pull/4770))
- Fixed incomplete progress bars when total batches not divisible by refresh rate ([#4577](https://github.com/Lightning-AI/lightning/pull/4577))
- Updated SSIM metric ([#4566](https://github.com/Lightning-AI/lightning/pull/4566))
- Fixed batch_arg_name - add `batch_arg_name` to all calls to `_adjust_batch_size`bug ([#4812](https://github.com/Lightning-AI/lightning/pull/4812))
- Fixed `torchtext` data to GPU ([#4785](https://github.com/Lightning-AI/lightning/pull/4785))
- Fixed a crash bug in MLFlow logger ([#4716](https://github.com/Lightning-AI/lightning/pull/4716))

## [1.0.7] - 2020-11-17

### Added

- Added lambda closure to `manual_optimizer_step` ([#4618](https://github.com/Lightning-AI/lightning/pull/4618))

### Changed

- Change Metrics `persistent` default mode to `False` ([#4685](https://github.com/Lightning-AI/lightning/pull/4685))
- LoggerConnector log_metrics will use `total_batch_idx` instead of `global_step` when logging on `training step` ([#4738](https://github.com/Lightning-AI/lightning/pull/4738))


### Fixed

- Prevent crash if `sync_dist=True` on CPU ([#4626](https://github.com/Lightning-AI/lightning/pull/4626))
- Fixed average pbar Metrics ([#4534](https://github.com/Lightning-AI/lightning/pull/4534))
- Fixed `setup` callback hook to correctly pass the LightningModule through ([#4608](https://github.com/Lightning-AI/lightning/pull/4608))
- Allowing decorate model init with saving `hparams` inside ([#4662](https://github.com/Lightning-AI/lightning/pull/4662))
- Fixed `split_idx` set by `LoggerConnector` in `on_trainer_init` to `Trainer`  ([#4697](https://github.com/Lightning-AI/lightning/pull/4697))


## [1.0.6] - 2020-11-11

### Added

- Added metrics aggregation in Horovod and fixed early stopping ([#3775](https://github.com/Lightning-AI/lightning/pull/3775))
- Added `manual_optimizer_step` which work with `AMP Native` and `accumulated_grad_batches` ([#4485](https://github.com/Lightning-AI/lightning/pull/4485))
- Added `persistent(mode)` method to metrics, to enable and disable metric states being added to `state_dict` ([#4482](https://github.com/Lightning-AI/lightning/pull/4482))
- Added congratulations at the end of our notebooks ([#4555](https://github.com/Lightning-AI/lightning/pull/4555))
- Added parameters `move_metrics_to_cpu` in Trainer to disable gpu leak ([#4592](https://github.com/Lightning-AI/lightning/pull/4592))


### Changed

- Changed `fsspec` to tuner ([#4458](https://github.com/Lightning-AI/lightning/pull/4458))
- Unify SLURM/TorchElastic under backend plugin ([#4578](https://github.com/Lightning-AI/lightning/pull/4578),
        [#4580](https://github.com/Lightning-AI/lightning/pull/4580),
        [#4581](https://github.com/Lightning-AI/lightning/pull/4581),
        [#4582](https://github.com/Lightning-AI/lightning/pull/4582),
        [#4583](https://github.com/Lightning-AI/lightning/pull/4583))

### Fixed

- Fixed feature-lack in `hpc_load` ([#4526](https://github.com/Lightning-AI/lightning/pull/4526))
- Fixed metrics states being overridden in DDP mode ([#4482](https://github.com/Lightning-AI/lightning/pull/4482))
- Fixed `lightning_getattr`, `lightning_hasattr` not finding the correct attributes in datamodule ([#4347](https://github.com/Lightning-AI/lightning/pull/4347))
- Fixed automatic optimization AMP by `manual_optimization_step` ([#4485](https://github.com/Lightning-AI/lightning/pull/4485))
- Replace `MisconfigurationException` with warning in `ModelCheckpoint` Callback ([#4560](https://github.com/Lightning-AI/lightning/pull/4560))
- Fixed logged keys in mlflow logger ([#4412](https://github.com/Lightning-AI/lightning/pull/4412))
- Fixed `is_picklable` by catching `AttributeError` ([#4508](https://github.com/Lightning-AI/lightning/pull/4508))
- Fixed multi test dataloaders dict `AttributeError` error ([#4480](https://github.com/Lightning-AI/lightning/pull/4480))
- Fixed show progress bar only for `progress_rank 0` on `DDP_SLURM` ([#4437](https://github.com/Lightning-AI/lightning/pull/4437))

## [1.0.5] - 2020-11-03

### Added

- Added PyTorch 1.7 Stable support ([#3821](https://github.com/Lightning-AI/lightning/pull/3821))
- Added timeout for `tpu_device_exists` to ensure process does not hang indefinitely ([#4340](https://github.com/Lightning-AI/lightning/pull/4340))

### Changed

- W&B log in sync with `Trainer` step ([#4405](https://github.com/Lightning-AI/lightning/pull/4405))
- Hook `on_after_backward` is called only when `optimizer_step` is being called ([#4439](https://github.com/Lightning-AI/lightning/pull/4439))
- Moved `track_and_norm_grad` into `training loop` and called only when `optimizer_step` is being called ([#4439](https://github.com/Lightning-AI/lightning/pull/4439))
- Changed type checker with explicit cast of `ref_model` object ([#4457](https://github.com/Lightning-AI/lightning/pull/4457))
- Changed `distributed_backend` -> `accelerator` ([#4429](https://github.com/Lightning-AI/lightning/pull/4429))

### Deprecated

- Deprecated passing `ModelCheckpoint` instance to `checkpoint_callback` Trainer argument ([#4336](https://github.com/Lightning-AI/lightning/pull/4336))

### Fixed

- Disable saving checkpoints if not trained ([#4372](https://github.com/Lightning-AI/lightning/pull/4372))
- Fixed error using `auto_select_gpus=True` with `gpus=-1` ([#4209](https://github.com/Lightning-AI/lightning/pull/4209))
- Disabled training when `limit_train_batches=0` ([#4371](https://github.com/Lightning-AI/lightning/pull/4371))
- Fixed that metrics do not store computational graph for all seen data ([#4313](https://github.com/Lightning-AI/lightning/pull/4313))
- Fixed AMP unscale for `on_after_backward` ([#4439](https://github.com/Lightning-AI/lightning/pull/4439))
- Fixed TorchScript export when module includes Metrics ([#4428](https://github.com/Lightning-AI/lightning/pull/4428))
- Fixed TorchScript trace method's data to device and docstring ([#4360](https://github.com/Lightning-AI/lightning/pull/4360))
- Fixed CSV logger warning ([#4419](https://github.com/Lightning-AI/lightning/pull/4419))
- Fixed skip DDP parameter sync ([#4301](https://github.com/Lightning-AI/lightning/pull/4301))
- Fixed `WandbLogger` _sanitize_callable function ([#4422](https://github.com/Lightning-AI/lightning/pull/4422))
- Fixed `AMP Native` `_unscale` gradient ([#4441](https://github.com/Lightning-AI/lightning/pull/4441))


## [1.0.4] - 2020-10-27

### Added

- Added `dirpath` and `filename` parameter in `ModelCheckpoint` ([#4213](https://github.com/Lightning-AI/lightning/pull/4213))
- Added plugins docs and DDPPlugin to customize ddp across all accelerators ([#4258](https://github.com/Lightning-AI/lightning/pull/4285))
- Added `strict` option to the scheduler dictionary ([#3586](https://github.com/Lightning-AI/lightning/pull/3586))
- Added `fsspec` support for profilers ([#4162](https://github.com/Lightning-AI/lightning/pull/4162))
- Added autogenerated helptext to `Trainer.add_argparse_args` ([#4344](https://github.com/Lightning-AI/lightning/pull/4344))
- Added support for string values in `Trainer`'s `profiler` parameter ([#3656](https://github.com/Lightning-AI/lightning/pull/3656))
- Added `optimizer_closure` to `optimizer.step` when supported ([#4190](https://github.com/Lightning-AI/lightning/pull/4190))
- Added unification of regression metrics ([#4166](https://github.com/Lightning-AI/lightning/pull/4166))
- Added checkpoint load from Bytes ([#4314](https://github.com/Lightning-AI/lightning/pull/4314))

### Changed

- Improved error messages for invalid `configure_optimizers` returns ([#3587](https://github.com/Lightning-AI/lightning/pull/3587))
- Allow changing the logged step value in `validation_step` ([#4130](https://github.com/Lightning-AI/lightning/pull/4130))
- Allow setting `replace_sampler_ddp=True` with a distributed sampler already added ([#4273](https://github.com/Lightning-AI/lightning/pull/4273))
- Fixed sanitized parameters for `WandbLogger.log_hyperparams` ([#4320](https://github.com/Lightning-AI/lightning/pull/4320))

### Deprecated

- Deprecated `filepath` in `ModelCheckpoint` ([#4213](https://github.com/Lightning-AI/lightning/pull/4213))
- Deprecated `reorder` parameter of the `auc` metric ([#4237](https://github.com/Lightning-AI/lightning/pull/4237))
- Deprecated bool values in `Trainer`'s `profiler` parameter ([#3656](https://github.com/Lightning-AI/lightning/pull/3656))

### Fixed

- Fixed setting device ids in DDP ([#4297](https://github.com/Lightning-AI/lightning/pull/4297))
- Fixed synchronization of best model path in `ddp_accelerator` ([#4323](https://github.com/Lightning-AI/lightning/pull/4323))
- Fixed `WandbLogger` not uploading checkpoint artifacts at the end of training ([#4341](https://github.com/Lightning-AI/lightning/pull/4341))
- Fixed `FBeta` computation ([#4183](https://github.com/Lightning-AI/lightning/pull/4183))
- Fixed `accumulation across batches` has completed `before breaking training loop` ([#4278](https://github.com/Lightning-AI/lightning/pull/4278))
- Fixed `ModelCheckpoint` don't increase current_epoch and global_step when not training ([#4291](https://github.com/Lightning-AI/lightning/pull/4291))
- Fixed `COMET_EXPERIMENT_KEY` environment variable usage in comet logger ([#4230](https://github.com/Lightning-AI/lightning/pull/4230))

## [1.0.3] - 2020-10-20

### Added

- Added persistent flag to `Metric.add_state` ([#4195](https://github.com/Lightning-AI/lightning/pull/4195))

### Changed

- Used `checkpoint_connector.hpc_save` in SLURM ([#4217](https://github.com/Lightning-AI/lightning/pull/4217))
- Moved base req. to root ([#4219](https://github.com/Lightning-AI/lightning/pull/4219))

### Fixed

- Fixed `hparams` assign in init ([#4189](https://github.com/Lightning-AI/lightning/pull/4189))
- Fixed overwrite check for model hooks ([#4010](https://github.com/Lightning-AI/lightning/pull/4010))


## [1.0.2] - 2020-10-15

### Added

- Added trace functionality to the function `to_torchscript` ([#4142](https://github.com/Lightning-AI/lightning/pull/4142))

### Changed

- Called `on_load_checkpoint` before loading `state_dict` ([#4057](https://github.com/Lightning-AI/lightning/pull/4057))

### Removed

- Removed duplicate metric vs step log for train loop ([#4173](https://github.com/Lightning-AI/lightning/pull/4173))

### Fixed

- Fixed the `self.log` problem in `validation_step()` ([#4169](https://github.com/Lightning-AI/lightning/pull/4169))
- Fixed `hparams` saving - save the state when `save_hyperparameters()` is called [in `__init__`] ([#4163](https://github.com/Lightning-AI/lightning/pull/4163))
- Fixed runtime failure while exporting `hparams` to yaml ([#4158](https://github.com/Lightning-AI/lightning/pull/4158))


## [1.0.1] - 2020-10-14

### Added

- Added getstate/setstate method for torch.save serialization ([#4127](https://github.com/Lightning-AI/lightning/pull/4127))


## [1.0.0] - 2020-10-13

### Added

- Added Explained Variance Metric + metric fix ([#4013](https://github.com/Lightning-AI/lightning/pull/4013))
- Added Metric <-> Lightning Module integration tests ([#4008](https://github.com/Lightning-AI/lightning/pull/4008))
- Added parsing OS env vars in `Trainer` ([#4022](https://github.com/Lightning-AI/lightning/pull/4022))
- Added classification metrics ([#4043](https://github.com/Lightning-AI/lightning/pull/4043))
- Updated explained variance metric ([#4024](https://github.com/Lightning-AI/lightning/pull/4024))
- Enabled plugins ([#4041](https://github.com/Lightning-AI/lightning/pull/4041))
- Enabled custom clusters ([#4048](https://github.com/Lightning-AI/lightning/pull/4048))
- Enabled passing in custom accelerators ([#4050](https://github.com/Lightning-AI/lightning/pull/4050))
- Added `LightningModule.toggle_optimizer` ([#4058](https://github.com/Lightning-AI/lightning/pull/4058))
- Added `LightningModule.manual_backward` ([#4063](https://github.com/Lightning-AI/lightning/pull/4063))
- Added `output` argument to `*_batch_end` hooks ([#3965](https://github.com/Lightning-AI/lightning/pull/3965),
    [#3966](https://github.com/Lightning-AI/lightning/pull/3966))
- Added `output` argument to `*_epoch_end` hooks ([#3967](https://github.com/Lightning-AI/lightning/pull/3967))

### Changed

- Integrated metrics API with self.log ([#3961](https://github.com/Lightning-AI/lightning/pull/3961))
- Decoupled Apex ([#4052](https://github.com/Lightning-AI/lightning/pull/4052),
        [#4054](https://github.com/Lightning-AI/lightning/pull/4054),
        [#4055](https://github.com/Lightning-AI/lightning/pull/4055),
        [#4056](https://github.com/Lightning-AI/lightning/pull/4056),
        [#4058](https://github.com/Lightning-AI/lightning/pull/4058),
        [#4060](https://github.com/Lightning-AI/lightning/pull/4060),
        [#4061](https://github.com/Lightning-AI/lightning/pull/4061),
        [#4062](https://github.com/Lightning-AI/lightning/pull/4062),
        [#4063](https://github.com/Lightning-AI/lightning/pull/4063),
        [#4064](https://github.com/Lightning-AI/lightning/pull/4064),
        [#4065](https://github.com/Lightning-AI/lightning/pull/4065))
- Renamed all backends to `Accelerator` ([#4066](https://github.com/Lightning-AI/lightning/pull/4066))
- Enabled manual returns ([#4089](https://github.com/Lightning-AI/lightning/pull/4089))

### Removed

- Removed support for EvalResult and TrainResult ([#3968](https://github.com/Lightning-AI/lightning/pull/3968))
- Removed deprecated trainer flags: `overfit_pct`, `log_save_interval`, `row_log_interval` ([#3969](https://github.com/Lightning-AI/lightning/pull/3969))
- Removed deprecated early_stop_callback ([#3982](https://github.com/Lightning-AI/lightning/pull/3982))
- Removed deprecated model hooks ([#3980](https://github.com/Lightning-AI/lightning/pull/3980))
- Removed deprecated callbacks ([#3979](https://github.com/Lightning-AI/lightning/pull/3979))
- Removed `trainer` argument in `LightningModule.backward` [#4056](https://github.com/Lightning-AI/lightning/pull/4056))

### Fixed

- Fixed `current_epoch` property update to reflect true epoch number inside `LightningDataModule`, when `reload_dataloaders_every_epoch=True`. ([#3974](https://github.com/Lightning-AI/lightning/pull/3974))
- Fixed to print scaler value in progress bar ([#4053](https://github.com/Lightning-AI/lightning/pull/4053))
- Fixed mismatch between docstring and code regarding when `on_load_checkpoint` hook is called ([#3996](https://github.com/Lightning-AI/lightning/pull/3996))


## [0.10.0] - 2020-10-07

### Added

- Added new Metrics API. ([#3868](https://github.com/Lightning-AI/lightning/pull/3868), [#3921](https://github.com/Lightning-AI/lightning/pull/3921))
- Enable PyTorch 1.7 compatibility ([#3541](https://github.com/Lightning-AI/lightning/pull/3541))
- Added `LightningModule.to_torchscript` to support exporting as `ScriptModule` ([#3258](https://github.com/Lightning-AI/lightning/pull/3258))
- Added warning when dropping unpicklable `hparams` ([#2874](https://github.com/Lightning-AI/lightning/pull/2874))
- Added EMB similarity ([#3349](https://github.com/Lightning-AI/lightning/pull/3349))
- Added `ModelCheckpoint.to_yaml` method ([#3048](https://github.com/Lightning-AI/lightning/pull/3048))
- Allow `ModelCheckpoint` monitor to be `None`, meaning it will always save ([#3630](https://github.com/Lightning-AI/lightning/pull/3630))
- Disabled optimizers setup during testing ([#3059](https://github.com/Lightning-AI/lightning/pull/3059))
- Added support for datamodules to save and load checkpoints when training ([#3563](https://github.com/Lightning-AI/lightning/pull/3563))
- Added support for datamodule in learning rate finder ([#3425](https://github.com/Lightning-AI/lightning/pull/3425))
- Added gradient clip test for native AMP ([#3754](https://github.com/Lightning-AI/lightning/pull/3754))
- Added dist lib to enable syncing anything across devices ([#3762](https://github.com/Lightning-AI/lightning/pull/3762))
- Added `broadcast` to `TPUBackend` ([#3814](https://github.com/Lightning-AI/lightning/pull/3814))
- Added `XLADeviceUtils` class to check XLA device type ([#3274](https://github.com/Lightning-AI/lightning/pull/3274))

### Changed

- Refactored accelerator backends:
   * moved TPU `xxx_step` to backend ([#3118](https://github.com/Lightning-AI/lightning/pull/3118))
   * refactored DDP backend `forward` ([#3119](https://github.com/Lightning-AI/lightning/pull/3119))
   * refactored GPU backend `__step` ([#3120](https://github.com/Lightning-AI/lightning/pull/3120))
   * refactored Horovod backend ([#3121](https://github.com/Lightning-AI/lightning/pull/3121),
        [#3122](https://github.com/Lightning-AI/lightning/pull/3122))
   * remove obscure forward call in eval + CPU backend `___step` ([#3123](https://github.com/Lightning-AI/lightning/pull/3123))
   * reduced all simplified forward ([#3126](https://github.com/Lightning-AI/lightning/pull/3126))
   * added hook base method ([#3127](https://github.com/Lightning-AI/lightning/pull/3127))
   * refactor eval loop to use hooks - use `test_mode` for if so we can split later ([#3129](https://github.com/Lightning-AI/lightning/pull/3129))
   * moved `___step_end` hooks ([#3130](https://github.com/Lightning-AI/lightning/pull/3130))
   * training forward refactor ([#3134](https://github.com/Lightning-AI/lightning/pull/3134))
   * training AMP scaling refactor ([#3135](https://github.com/Lightning-AI/lightning/pull/3135))
   * eval step scaling factor ([#3136](https://github.com/Lightning-AI/lightning/pull/3136))
   * add eval loop object to streamline eval loop ([#3138](https://github.com/Lightning-AI/lightning/pull/3138))
   * refactored dataloader process hook ([#3139](https://github.com/Lightning-AI/lightning/pull/3139))
   * refactored inner eval loop ([#3141](https://github.com/Lightning-AI/lightning/pull/3141))
   * final inner eval loop hooks ([#3154](https://github.com/Lightning-AI/lightning/pull/3154))
   * clean up hooks in `run_evaluation` ([#3156](https://github.com/Lightning-AI/lightning/pull/3156))
   * clean up data reset ([#3161](https://github.com/Lightning-AI/lightning/pull/3161))
   * expand eval loop out ([#3165](https://github.com/Lightning-AI/lightning/pull/3165))
   * moved hooks around in eval loop ([#3195](https://github.com/Lightning-AI/lightning/pull/3195))
   * remove `_evaluate` fx ([#3197](https://github.com/Lightning-AI/lightning/pull/3197))
   * `Trainer.fit` hook clean up ([#3198](https://github.com/Lightning-AI/lightning/pull/3198))
   * DDPs train hooks ([#3203](https://github.com/Lightning-AI/lightning/pull/3203))
   * refactor DDP backend ([#3204](https://github.com/Lightning-AI/lightning/pull/3204),
        [#3207](https://github.com/Lightning-AI/lightning/pull/3207),
        [#3208](https://github.com/Lightning-AI/lightning/pull/3208),
        [#3209](https://github.com/Lightning-AI/lightning/pull/3209),
        [#3210](https://github.com/Lightning-AI/lightning/pull/3210))
   * reduced accelerator selection ([#3211](https://github.com/Lightning-AI/lightning/pull/3211))
   * group prepare data hook ([#3212](https://github.com/Lightning-AI/lightning/pull/3212))
   * added data connector ([#3285](https://github.com/Lightning-AI/lightning/pull/3285))
   * modular is_overridden ([#3290](https://github.com/Lightning-AI/lightning/pull/3290))
   * adding `Trainer.tune()` ([#3293](https://github.com/Lightning-AI/lightning/pull/3293))
   * move `run_pretrain_routine` -> `setup_training` ([#3294](https://github.com/Lightning-AI/lightning/pull/3294))
   * move train outside of setup training ([#3297](https://github.com/Lightning-AI/lightning/pull/3297))
   * move `prepare_data` to data connector ([#3307](https://github.com/Lightning-AI/lightning/pull/3307))
   * moved accelerator router ([#3309](https://github.com/Lightning-AI/lightning/pull/3309))
   * train loop refactor - moving train loop to own object ([#3310](https://github.com/Lightning-AI/lightning/pull/3310),
        [#3312](https://github.com/Lightning-AI/lightning/pull/3312),
        [#3313](https://github.com/Lightning-AI/lightning/pull/3313),
        [#3314](https://github.com/Lightning-AI/lightning/pull/3314))
   * duplicate data interface definition up into DataHooks class ([#3344](https://github.com/Lightning-AI/lightning/pull/3344))
   * inner train loop ([#3359](https://github.com/Lightning-AI/lightning/pull/3359),
        [#3361](https://github.com/Lightning-AI/lightning/pull/3361),
        [#3362](https://github.com/Lightning-AI/lightning/pull/3362),
        [#3363](https://github.com/Lightning-AI/lightning/pull/3363),
        [#3365](https://github.com/Lightning-AI/lightning/pull/3365),
        [#3366](https://github.com/Lightning-AI/lightning/pull/3366),
        [#3367](https://github.com/Lightning-AI/lightning/pull/3367),
        [#3368](https://github.com/Lightning-AI/lightning/pull/3368),
        [#3369](https://github.com/Lightning-AI/lightning/pull/3369),
        [#3370](https://github.com/Lightning-AI/lightning/pull/3370),
        [#3371](https://github.com/Lightning-AI/lightning/pull/3371),
        [#3372](https://github.com/Lightning-AI/lightning/pull/3372),
        [#3373](https://github.com/Lightning-AI/lightning/pull/3373),
        [#3374](https://github.com/Lightning-AI/lightning/pull/3374),
        [#3375](https://github.com/Lightning-AI/lightning/pull/3375),
        [#3376](https://github.com/Lightning-AI/lightning/pull/3376),
        [#3385](https://github.com/Lightning-AI/lightning/pull/3385),
        [#3388](https://github.com/Lightning-AI/lightning/pull/3388),
        [#3397](https://github.com/Lightning-AI/lightning/pull/3397))
   * all logging related calls in a connector ([#3395](https://github.com/Lightning-AI/lightning/pull/3395))
   * device parser ([#3400](https://github.com/Lightning-AI/lightning/pull/3400),
        [#3405](https://github.com/Lightning-AI/lightning/pull/3405))
   * added model connector ([#3407](https://github.com/Lightning-AI/lightning/pull/3407))
   * moved eval loop logging to loggers ([#3408](https://github.com/Lightning-AI/lightning/pull/3408))
   * moved eval loop (#3412[#3408](https://github.com/Lightning-AI/lightning/pull/3408))
   * trainer/separate argparse ([#3421](https://github.com/Lightning-AI/lightning/pull/3421),
        [#3428](https://github.com/Lightning-AI/lightning/pull/3428),
        [#3432](https://github.com/Lightning-AI/lightning/pull/3432))
   * move `lr_finder` ([#3434](https://github.com/Lightning-AI/lightning/pull/3434))
   * organize args (#[#3435](https://github.com/Lightning-AI/lightning/pull/3435),
        [#3442](https://github.com/Lightning-AI/lightning/pull/3442),
        [#3447](https://github.com/Lightning-AI/lightning/pull/3447),
        [#3448](https://github.com/Lightning-AI/lightning/pull/3448),
        [#3449](https://github.com/Lightning-AI/lightning/pull/3449),
        [#3456](https://github.com/Lightning-AI/lightning/pull/3456))
   * move specific accelerator code ([#3457](https://github.com/Lightning-AI/lightning/pull/3457))
   * group connectors ([#3472](https://github.com/Lightning-AI/lightning/pull/3472))
   * accelerator connector methods x/n ([#3469](https://github.com/Lightning-AI/lightning/pull/3469),
        [#3470](https://github.com/Lightning-AI/lightning/pull/3470),
        [#3474](https://github.com/Lightning-AI/lightning/pull/3474))
   * merge backends x/n ([#3476](https://github.com/Lightning-AI/lightning/pull/3476),
        [#3477](https://github.com/Lightning-AI/lightning/pull/3477),
        [#3478](https://github.com/Lightning-AI/lightning/pull/3478),
        [#3480](https://github.com/Lightning-AI/lightning/pull/3480),
        [#3482](https://github.com/Lightning-AI/lightning/pull/3482))
   * apex plugin ([#3502](https://github.com/Lightning-AI/lightning/pull/3502))
   * precision plugins ([#3504](https://github.com/Lightning-AI/lightning/pull/3504))
   * Result - make monitor default to `checkpoint_on` to simplify ([#3571](https://github.com/Lightning-AI/lightning/pull/3571))
   * reference to the Trainer on the `LightningDataModule` ([#3684](https://github.com/Lightning-AI/lightning/pull/3684))
   * add `.log` to lightning module ([#3686](https://github.com/Lightning-AI/lightning/pull/3686),
        [#3699](https://github.com/Lightning-AI/lightning/pull/3699),
        [#3701](https://github.com/Lightning-AI/lightning/pull/3701),
        [#3704](https://github.com/Lightning-AI/lightning/pull/3704),
        [#3715](https://github.com/Lightning-AI/lightning/pull/3715))
   * enable tracking original metric when step and epoch are both true ([#3685](https://github.com/Lightning-AI/lightning/pull/3685))
   * deprecated results obj, added support for simpler comms ([#3681](https://github.com/Lightning-AI/lightning/pull/3681))
   * move backends back to individual files ([#3712](https://github.com/Lightning-AI/lightning/pull/3712))
   * fixes logging for eval steps ([#3763](https://github.com/Lightning-AI/lightning/pull/3763))
   * decoupled DDP, DDP spawn ([#3733](https://github.com/Lightning-AI/lightning/pull/3733),
        [#3766](https://github.com/Lightning-AI/lightning/pull/3766),
        [#3767](https://github.com/Lightning-AI/lightning/pull/3767),
        [#3774](https://github.com/Lightning-AI/lightning/pull/3774),
        [#3802](https://github.com/Lightning-AI/lightning/pull/3802),
        [#3806](https://github.com/Lightning-AI/lightning/pull/3806),
        [#3817](https://github.com/Lightning-AI/lightning/pull/3817),
        [#3819](https://github.com/Lightning-AI/lightning/pull/3819),
        [#3927](https://github.com/Lightning-AI/lightning/pull/3927))
   * remove weight loading hack for ddp_cpu ([#3808](https://github.com/Lightning-AI/lightning/pull/3808))
   * separate `torchelastic` from DDP ([#3810](https://github.com/Lightning-AI/lightning/pull/3810))
   * separate SLURM from DDP ([#3809](https://github.com/Lightning-AI/lightning/pull/3809))
   * decoupled DDP2 ([#3816](https://github.com/Lightning-AI/lightning/pull/3816))
   * bug fix with logging val epoch end + monitor ([#3812](https://github.com/Lightning-AI/lightning/pull/3812))
   * callback system and init DDP ([#3836](https://github.com/Lightning-AI/lightning/pull/3836))
   * adding compute environments ([#3837](https://github.com/Lightning-AI/lightning/pull/3837), [#3842](https://github.com/Lightning-AI/lightning/pull/3842))
   * epoch can now log independently ([#3843](https://github.com/Lightning-AI/lightning/pull/3843))
   * test selecting the correct backend. temp backends while slurm and TorchElastic are decoupled ([#3848](https://github.com/Lightning-AI/lightning/pull/3848))
   * fixed `init_slurm_connection` causing hostname errors ([#3856](https://github.com/Lightning-AI/lightning/pull/3856))
   * moves init apex from LM to apex connector ([#3923](https://github.com/Lightning-AI/lightning/pull/3923))
   * moves sync bn to each backend ([#3925](https://github.com/Lightning-AI/lightning/pull/3925))
   * moves configure ddp to each backend ([#3924](https://github.com/Lightning-AI/lightning/pull/3924))
- Deprecation warning ([#3844](https://github.com/Lightning-AI/lightning/pull/3844))
- Changed `LearningRateLogger` to `LearningRateMonitor` ([#3251](https://github.com/Lightning-AI/lightning/pull/3251))
- Used `fsspec` instead of `gfile` for all IO ([#3320](https://github.com/Lightning-AI/lightning/pull/3320))
    * Swapped `torch.load` for `fsspec` load in DDP spawn backend ([#3787](https://github.com/Lightning-AI/lightning/pull/3787))
    * Swapped `torch.load` for `fsspec` load in cloud_io loading ([#3692](https://github.com/Lightning-AI/lightning/pull/3692))
    * Added support for `to_disk()` to use remote filepaths with `fsspec` ([#3930](https://github.com/Lightning-AI/lightning/pull/3930))
    * Updated model_checkpoint's to_yaml to use `fsspec` open ([#3801](https://github.com/Lightning-AI/lightning/pull/3801))
    * Fixed `fsspec` is inconsistent when doing `fs.ls` ([#3805](https://github.com/Lightning-AI/lightning/pull/3805))
- Refactor `GPUStatsMonitor` to improve training speed ([#3257](https://github.com/Lightning-AI/lightning/pull/3257))
- Changed IoU score behavior for classes absent in target and pred ([#3098](https://github.com/Lightning-AI/lightning/pull/3098))
- Changed IoU `remove_bg` bool to `ignore_index` optional int ([#3098](https://github.com/Lightning-AI/lightning/pull/3098))
- Changed defaults of `save_top_k` and `save_last` to `None` in ModelCheckpoint ([#3680](https://github.com/Lightning-AI/lightning/pull/3680))
- `row_log_interval` and `log_save_interval` are now based on training loop's `global_step` instead of epoch-internal batch index ([#3667](https://github.com/Lightning-AI/lightning/pull/3667))
- Silenced some warnings. verified ddp refactors ([#3483](https://github.com/Lightning-AI/lightning/pull/3483))
- Cleaning up stale logger tests ([#3490](https://github.com/Lightning-AI/lightning/pull/3490))
- Allow `ModelCheckpoint` monitor to be `None` ([#3633](https://github.com/Lightning-AI/lightning/pull/3633))
- Enable `None` model checkpoint default ([#3669](https://github.com/Lightning-AI/lightning/pull/3669))
- Skipped `best_model_path` if `checkpoint_callback` is `None` ([#2962](https://github.com/Lightning-AI/lightning/pull/2962))
- Used `raise .. from ..` to explicitly chain exceptions ([#3750](https://github.com/Lightning-AI/lightning/pull/3750))
-  Mocking loggers ([#3596](https://github.com/Lightning-AI/lightning/pull/3596),
    [#3617](https://github.com/Lightning-AI/lightning/pull/3617),
    [#3851](https://github.com/Lightning-AI/lightning/pull/3851),
    [#3859](https://github.com/Lightning-AI/lightning/pull/3859),
    [#3884](https://github.com/Lightning-AI/lightning/pull/3884),
    [#3853](https://github.com/Lightning-AI/lightning/pull/3853),
    [#3910](https://github.com/Lightning-AI/lightning/pull/3910),
    [#3889](https://github.com/Lightning-AI/lightning/pull/3889),
    [#3926](https://github.com/Lightning-AI/lightning/pull/3926))
- Write predictions in LightningModule instead of EvalResult [#3882](https://github.com/Lightning-AI/lightning/pull/3882)

### Deprecated

- Deprecated `TrainResult` and `EvalResult`, use `self.log` and `self.write` from the `LightningModule` to log metrics and write predictions. `training_step` can now only return a scalar (for the loss) or a dictionary with anything you want. ([#3681](https://github.com/Lightning-AI/lightning/pull/3681))
- Deprecate `early_stop_callback` Trainer argument ([#3845](https://github.com/Lightning-AI/lightning/pull/3845))
- Rename Trainer arguments `row_log_interval` >> `log_every_n_steps` and `log_save_interval` >> `flush_logs_every_n_steps` ([#3748](https://github.com/Lightning-AI/lightning/pull/3748))

### Removed

- Removed experimental Metric API ([#3943](https://github.com/Lightning-AI/lightning/pull/3943),
        [#3949](https://github.com/Lightning-AI/lightning/pull/3949),
        [#3946](https://github.com/Lightning-AI/lightning/pull/3946)), listed changes before final removal:
    * Added `EmbeddingSimilarity` metric ([#3349](https://github.com/Lightning-AI/lightning/pull/3349), [#3358](https://github.com/Lightning-AI/lightning/pull/3358))
    * Added hooks to metric module interface ([#2528](https://github.com/Lightning-AI/lightning/pull/2528))
    * Added error when AUROC metric is used for multiclass problems ([#3350](https://github.com/Lightning-AI/lightning/pull/3350))
    * Fixed `ModelCheckpoint` with `save_top_k=-1` option not tracking the best models when a monitor metric is available ([#3735](https://github.com/Lightning-AI/lightning/pull/3735))
    * Fixed counter-intuitive error being thrown in `Accuracy` metric for zero target tensor ([#3764](https://github.com/Lightning-AI/lightning/pull/3764))
    * Fixed aggregation of metrics ([#3517](https://github.com/Lightning-AI/lightning/pull/3517))
    * Fixed Metric aggregation ([#3321](https://github.com/Lightning-AI/lightning/pull/3321))
    * Fixed RMSLE metric ([#3188](https://github.com/Lightning-AI/lightning/pull/3188))
    * Renamed `reduction` to `class_reduction` in classification metrics ([#3322](https://github.com/Lightning-AI/lightning/pull/3322))
    * Changed `class_reduction` similar to sklearn for classification metrics ([#3322](https://github.com/Lightning-AI/lightning/pull/3322))
    * Renaming of precision recall metric ([#3308](https://github.com/Lightning-AI/lightning/pull/3308))

### Fixed

- Fixed `on_train_batch_start` hook to end epoch early ([#3700](https://github.com/Lightning-AI/lightning/pull/3700))
- Fixed `num_sanity_val_steps` is clipped to `limit_val_batches` ([#2917](https://github.com/Lightning-AI/lightning/pull/2917))
- Fixed ONNX model save on GPU ([#3145](https://github.com/Lightning-AI/lightning/pull/3145))
- Fixed `GpuUsageLogger` to work on different platforms ([#3008](https://github.com/Lightning-AI/lightning/pull/3008))
- Fixed auto-scale batch size not dumping `auto_lr_find` parameter ([#3151](https://github.com/Lightning-AI/lightning/pull/3151))
- Fixed `batch_outputs` with optimizer frequencies ([#3229](https://github.com/Lightning-AI/lightning/pull/3229))
- Fixed setting batch size in `LightningModule.datamodule` when using `auto_scale_batch_size` ([#3266](https://github.com/Lightning-AI/lightning/pull/3266))
- Fixed Horovod distributed backend compatibility with native AMP ([#3404](https://github.com/Lightning-AI/lightning/pull/3404))
- Fixed batch size auto scaling exceeding the size of the dataset ([#3271](https://github.com/Lightning-AI/lightning/pull/3271))
- Fixed getting `experiment_id` from MLFlow only once instead of each training loop ([#3394](https://github.com/Lightning-AI/lightning/pull/3394))
- Fixed `overfit_batches` which now correctly disables shuffling for the training loader. ([#3501](https://github.com/Lightning-AI/lightning/pull/3501))
- Fixed gradient norm tracking for `row_log_interval > 1` ([#3489](https://github.com/Lightning-AI/lightning/pull/3489))
- Fixed `ModelCheckpoint` name formatting ([#3164](https://github.com/Lightning-AI/lightning/pull/3163))
- Fixed example implementation of AutoEncoder ([#3190](https://github.com/Lightning-AI/lightning/pull/3190))
- Fixed invalid paths when remote logging with TensorBoard ([#3236](https://github.com/Lightning-AI/lightning/pull/3236))
- Fixed change `t()` to `transpose()` as XLA devices do not support `.t()` on 1-dim tensor ([#3252](https://github.com/Lightning-AI/lightning/pull/3252))
- Fixed (weights only) checkpoints loading without PL ([#3287](https://github.com/Lightning-AI/lightning/pull/3287))
- Fixed `gather_all_tensors` cross GPUs in DDP ([#3319](https://github.com/Lightning-AI/lightning/pull/3319))
- Fixed CometML save dir ([#3419](https://github.com/Lightning-AI/lightning/pull/3419))
- Fixed forward key metrics ([#3467](https://github.com/Lightning-AI/lightning/pull/3467))
- Fixed normalize mode at confusion matrix (replace NaNs with zeros) ([#3465](https://github.com/Lightning-AI/lightning/pull/3465))
- Fixed global step increment in training loop when `training_epoch_end` hook is used ([#3673](https://github.com/Lightning-AI/lightning/pull/3673))
- Fixed dataloader shuffling not getting turned off with `overfit_batches > 0` and `distributed_backend = "ddp"` ([#3534](https://github.com/Lightning-AI/lightning/pull/3534))
- Fixed determinism in `DDPSpawnBackend` when using `seed_everything` in main process ([#3335](https://github.com/Lightning-AI/lightning/pull/3335))
- Fixed `ModelCheckpoint` `period` to actually save every `period` epochs ([#3630](https://github.com/Lightning-AI/lightning/pull/3630))
- Fixed `val_progress_bar` total with `num_sanity_val_steps` ([#3751](https://github.com/Lightning-AI/lightning/pull/3751))
- Fixed Tuner dump: add `current_epoch` to dumped_params ([#3261](https://github.com/Lightning-AI/lightning/pull/3261))
- Fixed `current_epoch` and `global_step` properties mismatch between `Trainer` and `LightningModule` ([#3785](https://github.com/Lightning-AI/lightning/pull/3785))
- Fixed learning rate scheduler for optimizers with internal state ([#3897](https://github.com/Lightning-AI/lightning/pull/3897))
- Fixed `tbptt_reduce_fx` when non-floating tensors are logged ([#3796](https://github.com/Lightning-AI/lightning/pull/3796))
- Fixed model checkpoint frequency ([#3852](https://github.com/Lightning-AI/lightning/pull/3852))
- Fixed logging non-tensor scalar with result breaks subsequent epoch aggregation ([#3855](https://github.com/Lightning-AI/lightning/pull/3855))
- Fixed `TrainerEvaluationLoopMixin` activates `model.train()` at the end ([#3858](https://github.com/Lightning-AI/lightning/pull/3858))
- Fixed `overfit_batches` when using with multiple val/test_dataloaders ([#3857](https://github.com/Lightning-AI/lightning/pull/3857))
- Fixed enables `training_step` to return `None` ([#3862](https://github.com/Lightning-AI/lightning/pull/3862))
- Fixed init nan for checkpointing ([#3863](https://github.com/Lightning-AI/lightning/pull/3863))
- Fixed for `load_from_checkpoint` ([#2776](https://github.com/Lightning-AI/lightning/pull/2776))
- Fixes incorrect `batch_sizes` when Dataloader returns a dict with multiple tensors ([#3668](https://github.com/Lightning-AI/lightning/pull/3668))
- Fixed unexpected signature for `validation_step` ([#3947](https://github.com/Lightning-AI/lightning/pull/3947))

## [0.9.0] - 2020-08-20

### Added

- Added SyncBN for DDP ([#2801](https://github.com/Lightning-AI/lightning/pull/2801),
     [#2838](https://github.com/Lightning-AI/lightning/pull/2838))
- Added basic `CSVLogger` ([#2721](https://github.com/Lightning-AI/lightning/pull/2721))
- Added SSIM metrics ([#2671](https://github.com/Lightning-AI/lightning/pull/2671))
- Added BLEU metrics ([#2535](https://github.com/Lightning-AI/lightning/pull/2535))
- Added support to export a model to ONNX format ([#2596](https://github.com/Lightning-AI/lightning/pull/2596))
- Added support for `Trainer(num_sanity_val_steps=-1)` to check all validation data before training ([#2246](https://github.com/Lightning-AI/lightning/pull/2246))
- Added struct. output:
  * tests for val loop flow ([#2605](https://github.com/Lightning-AI/lightning/pull/2605))
  * `EvalResult` support for train and val. loop ([#2615](https://github.com/Lightning-AI/lightning/pull/2615),
       [#2651](https://github.com/Lightning-AI/lightning/pull/2651))
  * weighted average in results obj ([#2930](https://github.com/Lightning-AI/lightning/pull/2930))
  * fix result obj DP auto reduce ([#3013](https://github.com/Lightning-AI/lightning/pull/3013))
- Added class `LightningDataModule` ([#2668](https://github.com/Lightning-AI/lightning/pull/2668))
- Added support for PyTorch 1.6 ([#2745](https://github.com/Lightning-AI/lightning/pull/2745))
- Added call DataModule hooks implicitly in trainer ([#2755](https://github.com/Lightning-AI/lightning/pull/2755))
- Added support for Mean in DDP Sync ([#2568](https://github.com/Lightning-AI/lightning/pull/2568))
- Added remaining `sklearn` metrics: `AveragePrecision`, `BalancedAccuracy`, `CohenKappaScore`, `DCG`, `Hamming`, `Hinge`, `Jaccard`, `MeanAbsoluteError`, `MeanSquaredError`, `MeanSquaredLogError`, `MedianAbsoluteError`, `R2Score`, `MeanPoissonDeviance`, `MeanGammaDeviance`, `MeanTweedieDeviance`, `ExplainedVariance` ([#2562](https://github.com/Lightning-AI/lightning/pull/2562))
- Added support for `limit_{mode}_batches (int)` to work with infinite dataloader (IterableDataset) ([#2840](https://github.com/Lightning-AI/lightning/pull/2840))
- Added support returning python scalars in DP ([#1935](https://github.com/Lightning-AI/lightning/pull/1935))
- Added support to Tensorboard logger for OmegaConf `hparams` ([#2846](https://github.com/Lightning-AI/lightning/pull/2846))
- Added tracking of basic states in `Trainer` ([#2541](https://github.com/Lightning-AI/lightning/pull/2541))
- Tracks all outputs including TBPTT and multiple optimizers ([#2890](https://github.com/Lightning-AI/lightning/pull/2890))
- Added GPU Usage Logger ([#2932](https://github.com/Lightning-AI/lightning/pull/2932))
- Added `strict=False` for `load_from_checkpoint` ([#2819](https://github.com/Lightning-AI/lightning/pull/2819))
- Added saving test predictions on multiple GPUs ([#2926](https://github.com/Lightning-AI/lightning/pull/2926))
- Auto log the computational graph for loggers that support this ([#3003](https://github.com/Lightning-AI/lightning/pull/3003))
- Added warning when changing monitor and using results obj ([#3014](https://github.com/Lightning-AI/lightning/pull/3014))
- Added a hook `transfer_batch_to_device` to the `LightningDataModule` ([#3038](https://github.com/Lightning-AI/lightning/pull/3038))

### Changed

- Truncated long version numbers in progress bar ([#2594](https://github.com/Lightning-AI/lightning/pull/2594))
- Enabling val/test loop disabling ([#2692](https://github.com/Lightning-AI/lightning/pull/2692))
- Refactored into `accelerator` module:
    * GPU training ([#2704](https://github.com/Lightning-AI/lightning/pull/2704))
    * TPU training ([#2708](https://github.com/Lightning-AI/lightning/pull/2708))
    * DDP(2) backend ([#2796](https://github.com/Lightning-AI/lightning/pull/2796))
    * Retrieve last logged val from result by key ([#3049](https://github.com/Lightning-AI/lightning/pull/3049))
- Using `.comet.config` file for `CometLogger` ([#1913](https://github.com/Lightning-AI/lightning/pull/1913))
- Updated hooks arguments - breaking for `setup` and `teardown` ([#2850](https://github.com/Lightning-AI/lightning/pull/2850))
- Using `gfile` to support remote directories ([#2164](https://github.com/Lightning-AI/lightning/pull/2164))
- Moved optimizer creation after device placement for DDP backends ([#2904](https://github.com/Lightning-AI/lightning/pull/2904))
- Support `**DictConfig` for `hparam` serialization ([#2519](https://github.com/Lightning-AI/lightning/pull/2519))
- Removed callback metrics from test results obj ([#2994](https://github.com/Lightning-AI/lightning/pull/2994))
- Re-enabled naming metrics in ckpt name ([#3060](https://github.com/Lightning-AI/lightning/pull/3060))
- Changed progress bar epoch counting to start from 0 ([#3061](https://github.com/Lightning-AI/lightning/pull/3061))

### Deprecated

- Deprecated Trainer attribute `ckpt_path`, which will now be set by `weights_save_path` ([#2681](https://github.com/Lightning-AI/lightning/pull/2681))

### Removed

- Removed deprecated: ([#2760](https://github.com/Lightning-AI/lightning/pull/2760))
    * core decorator `data_loader`
    * Module hook `on_sanity_check_start` and loading `load_from_metrics`
    * package `pytorch_lightning.logging`
    * Trainer arguments: `show_progress_bar`, `num_tpu_cores`, `use_amp`, `print_nan_grads`
    * LR Finder argument `num_accumulation_steps`

### Fixed

- Fixed `accumulate_grad_batches` for last batch ([#2853](https://github.com/Lightning-AI/lightning/pull/2853))
- Fixed setup call while testing ([#2624](https://github.com/Lightning-AI/lightning/pull/2624))
- Fixed local rank zero casting ([#2640](https://github.com/Lightning-AI/lightning/pull/2640))
- Fixed single scalar return from training ([#2587](https://github.com/Lightning-AI/lightning/pull/2587))
- Fixed Horovod backend to scale LR schedlers with the optimizer ([#2626](https://github.com/Lightning-AI/lightning/pull/2626))
- Fixed `dtype` and `device` properties not getting updated in submodules ([#2657](https://github.com/Lightning-AI/lightning/pull/2657))
- Fixed `fast_dev_run` to run for all dataloaders ([#2581](https://github.com/Lightning-AI/lightning/pull/2581))
- Fixed `save_dir` in loggers getting ignored by default value of `weights_save_path` when user did not specify `weights_save_path` ([#2681](https://github.com/Lightning-AI/lightning/pull/2681))
- Fixed `weights_save_path` getting ignored when `logger=False` is passed to Trainer ([#2681](https://github.com/Lightning-AI/lightning/pull/2681))
- Fixed TPU multi-core and Float16 ([#2632](https://github.com/Lightning-AI/lightning/pull/2632))
- Fixed test metrics not being logged with `LoggerCollection` ([#2723](https://github.com/Lightning-AI/lightning/pull/2723))
- Fixed data transfer to device when using `torchtext.data.Field` and `include_lengths is True` ([#2689](https://github.com/Lightning-AI/lightning/pull/2689))
- Fixed shuffle argument for distributed sampler ([#2789](https://github.com/Lightning-AI/lightning/pull/2789))
- Fixed logging interval ([#2694](https://github.com/Lightning-AI/lightning/pull/2694))
- Fixed loss value in the progress bar is wrong when `accumulate_grad_batches > 1` ([#2738](https://github.com/Lightning-AI/lightning/pull/2738))
- Fixed correct CWD for ddp sub-processes when using Hydra ([#2719](https://github.com/Lightning-AI/lightning/pull/2719))
- Fixed selecting GPUs using `CUDA_VISIBLE_DEVICES` ([#2739](https://github.com/Lightning-AI/lightning/pull/2739))
- Fixed false `num_classes` warning in metrics ([#2781](https://github.com/Lightning-AI/lightning/pull/2781))
- Fixed shell injection vulnerability in subprocess call ([#2786](https://github.com/Lightning-AI/lightning/pull/2786))
- Fixed LR finder and `hparams` compatibility ([#2821](https://github.com/Lightning-AI/lightning/pull/2821))
- Fixed `ModelCheckpoint` not saving the latest information when `save_last=True` ([#2881](https://github.com/Lightning-AI/lightning/pull/2881))
- Fixed ImageNet example: learning rate scheduler, number of workers and batch size when using DDP ([#2889](https://github.com/Lightning-AI/lightning/pull/2889))
- Fixed apex gradient clipping ([#2829](https://github.com/Lightning-AI/lightning/pull/2829))
- Fixed save apex scaler states ([#2828](https://github.com/Lightning-AI/lightning/pull/2828))
- Fixed a model loading issue with inheritance and variable positional arguments ([#2911](https://github.com/Lightning-AI/lightning/pull/2911))
- Fixed passing `non_blocking=True` when transferring a batch object that does not support it ([#2910](https://github.com/Lightning-AI/lightning/pull/2910))
- Fixed checkpointing to remote file paths ([#2925](https://github.com/Lightning-AI/lightning/pull/2925))
- Fixed adding val step argument to metrics ([#2986](https://github.com/Lightning-AI/lightning/pull/2986))
- Fixed an issue that caused `Trainer.test()` to stall in ddp mode ([#2997](https://github.com/Lightning-AI/lightning/pull/2997))
- Fixed gathering of results with tensors of varying shape ([#3020](https://github.com/Lightning-AI/lightning/pull/3020))
- Fixed batch size auto-scaling feature to set the new value on the correct model attribute ([#3043](https://github.com/Lightning-AI/lightning/pull/3043))
- Fixed automatic batch scaling not working with half precision ([#3045](https://github.com/Lightning-AI/lightning/pull/3045))
- Fixed setting device to root gpu ([#3042](https://github.com/Lightning-AI/lightning/pull/3042))

## [0.8.5] - 2020-07-09

### Added

- Added a PSNR metric: peak signal-to-noise ratio ([#2483](https://github.com/Lightning-AI/lightning/pull/2483))
- Added functional regression metrics ([#2492](https://github.com/Lightning-AI/lightning/pull/2492))

### Removed

- Removed auto val reduce ([#2462](https://github.com/Lightning-AI/lightning/pull/2462))

### Fixed

- Flattening Wandb Hyperparameters ([#2459](https://github.com/Lightning-AI/lightning/pull/2459))
- Fixed using the same DDP python interpreter and actually running ([#2482](https://github.com/Lightning-AI/lightning/pull/2482))
- Fixed model summary input type conversion for models that have input dtype different from model parameters ([#2510](https://github.com/Lightning-AI/lightning/pull/2510))
- Made `TensorBoardLogger` and `CometLogger` pickleable ([#2518](https://github.com/Lightning-AI/lightning/pull/2518))
- Fixed a problem with `MLflowLogger` creating multiple run folders ([#2502](https://github.com/Lightning-AI/lightning/pull/2502))
- Fixed global_step increment ([#2455](https://github.com/Lightning-AI/lightning/pull/2455))
- Fixed TPU hanging example ([#2488](https://github.com/Lightning-AI/lightning/pull/2488))
- Fixed `argparse` default value bug ([#2526](https://github.com/Lightning-AI/lightning/pull/2526))
- Fixed Dice and IoU to avoid NaN by adding small eps ([#2545](https://github.com/Lightning-AI/lightning/pull/2545))
- Fixed accumulate gradients schedule at epoch 0 (continued) ([#2513](https://github.com/Lightning-AI/lightning/pull/2513))
- Fixed Trainer `.fit()` returning last not best weights in "ddp_spawn" ([#2565](https://github.com/Lightning-AI/lightning/pull/2565))
- Fixed passing (do not pass) TPU weights back on test ([#2566](https://github.com/Lightning-AI/lightning/pull/2566))
- Fixed DDP tests and `.test()` ([#2512](https://github.com/Lightning-AI/lightning/pull/2512),
     [#2570](https://github.com/Lightning-AI/lightning/pull/2570))

## [0.8.4] - 2020-07-01

### Added

- Added reduce ddp results on eval ([#2434](https://github.com/Lightning-AI/lightning/pull/2434))
- Added a warning when an `IterableDataset` has `__len__` defined ([#2437](https://github.com/Lightning-AI/lightning/pull/2437))

### Changed

- Enabled no returns from eval ([#2446](https://github.com/Lightning-AI/lightning/pull/2446))

### Fixed

- Fixes train outputs ([#2428](https://github.com/Lightning-AI/lightning/pull/2428))
- Fixes Conda dependencies ([#2412](https://github.com/Lightning-AI/lightning/pull/2412))
- Fixed Apex scaling with decoupled backward ([#2433](https://github.com/Lightning-AI/lightning/pull/2433))
- Fixed crashing or wrong displaying progressbar because of missing ipywidgets ([#2417](https://github.com/Lightning-AI/lightning/pull/2417))
- Fixed TPU saving dir ([fc26078e](https://github.com/Lightning-AI/lightning/commit/fc26078e395f8a001f4c6dd7b3fe7ca202f914a3), [04e68f02](https://github.com/Lightning-AI/lightning/commit/04e68f022fc03dd5f1555ee86dea997d42a448ad))
- Fixed logging on rank 0 only ([#2425](https://github.com/Lightning-AI/lightning/pull/2425))


## [0.8.3] - 2020-06-29

### Fixed

- Fixed AMP wrong call ([593837e](https://github.com/Lightning-AI/lightning/commit/593837e1da24ff6c942b24ed803fc1496a304609))
- Fixed batch typo ([92d1e75](https://github.com/Lightning-AI/lightning/commit/92d1e75b2638a493d9d21ed5fe00a22093888285))

## [0.8.2] - 2020-06-28

### Added

- Added TorchText support for moving data to GPU ([#2379](https://github.com/Lightning-AI/lightning/pull/2379))

### Changed

- Changed epoch indexing from 0 instead of 1 ([#2289](https://github.com/Lightning-AI/lightning/pull/2289))
- Refactor Model `backward` ([#2276](https://github.com/Lightning-AI/lightning/pull/2276))
- Refactored `training_batch` + tests to verify correctness ([#2327](https://github.com/Lightning-AI/lightning/pull/2327),
     [#2328](https://github.com/Lightning-AI/lightning/pull/2328))
- Refactored training loop ([#2336](https://github.com/Lightning-AI/lightning/pull/2336))
- Made optimization steps for hooks ([#2363](https://github.com/Lightning-AI/lightning/pull/2363))
- Changed default apex level to 'O2' ([#2362](https://github.com/Lightning-AI/lightning/pull/2362))

### Removed

- Moved `TrainsLogger` to Bolts ([#2384](https://github.com/Lightning-AI/lightning/pull/2384))

### Fixed

- Fixed parsing TPU arguments and TPU tests ([#2094](https://github.com/Lightning-AI/lightning/pull/2094))
- Fixed number batches in case of multiple dataloaders and `limit_{*}_batches` ([#1920](https://github.com/Lightning-AI/lightning/pull/1920),
     [#2226](https://github.com/Lightning-AI/lightning/pull/2226))
- Fixed an issue with forward hooks not being removed after model summary ([#2298](https://github.com/Lightning-AI/lightning/pull/2298))
- Fix for `load_from_checkpoint()` not working with absolute path on Windows ([#2294](https://github.com/Lightning-AI/lightning/pull/2294))
- Fixed an issue how _has_len handles `NotImplementedError` e.g. raised by `torchtext.data.Iterator` ([#2293](https://github.com/Lightning-AI/lightning/pull/2293)), ([#2307](https://github.com/Lightning-AI/lightning/pull/2307))
- Fixed `average_precision` metric ([#2319](https://github.com/Lightning-AI/lightning/pull/2319))
- Fixed ROC metric for CUDA tensors ([#2304](https://github.com/Lightning-AI/lightning/pull/2304))
- Fixed lost compatibility with custom datatypes implementing `.to` ([#2335](https://github.com/Lightning-AI/lightning/pull/2335))
- Fixed loading model with kwargs ([#2387](https://github.com/Lightning-AI/lightning/pull/2387))
- Fixed sum(0) for `trainer.num_val_batches` ([#2268](https://github.com/Lightning-AI/lightning/pull/2268))
- Fixed checking if the parameters are a `DictConfig` Object ([#2216](https://github.com/Lightning-AI/lightning/pull/2216))
- Fixed SLURM weights saving ([#2341](https://github.com/Lightning-AI/lightning/pull/2341))
- Fixed swaps LR scheduler order ([#2356](https://github.com/Lightning-AI/lightning/pull/2356))
- Fixed adding tensorboard `hparams` logging test ([#2342](https://github.com/Lightning-AI/lightning/pull/2342))
- Fixed use model ref for tear down ([#2360](https://github.com/Lightning-AI/lightning/pull/2360))
- Fixed logger crash on DDP ([#2388](https://github.com/Lightning-AI/lightning/pull/2388))
- Fixed several issues with early stopping and checkpoint callbacks ([#1504](https://github.com/Lightning-AI/lightning/pull/1504),
     [#2391](https://github.com/Lightning-AI/lightning/pull/2391))
- Fixed loading past checkpoints from v0.7.x ([#2405](https://github.com/Lightning-AI/lightning/pull/2405))
- Fixed loading model without arguments ([#2403](https://github.com/Lightning-AI/lightning/pull/2403))
- Fixed Windows compatibility issue ([#2358](https://github.com/Lightning-AI/lightning/pull/2358))

## [0.8.1] - 2020-06-19

### Fixed

- Fixed the `load_from_checkpoint` path detected as URL bug ([#2244](https://github.com/Lightning-AI/lightning/pull/2244))
- Fixed hooks - added barrier ([#2245](https://github.com/Lightning-AI/lightning/pull/2245),
     [#2257](https://github.com/Lightning-AI/lightning/pull/2257),
     [#2260](https://github.com/Lightning-AI/lightning/pull/220))
- Fixed `hparams` - remove frame inspection on `self.hparams` ([#2253](https://github.com/Lightning-AI/lightning/pull/2253))
- Fixed setup and on fit calls ([#2252](https://github.com/Lightning-AI/lightning/pull/2252))
- Fixed GPU template ([#2255](https://github.com/Lightning-AI/lightning/pull/2255))

## [0.8.0] - 2020-06-18

### Added

- Added `overfit_batches`, `limit_{val|test}_batches` flags (overfit now uses training set for all three) ([#2213](https://github.com/Lightning-AI/lightning/pull/2213))
- Added metrics
  * Base classes ([#1326](https://github.com/Lightning-AI/lightning/pull/1326),
       [#1877](https://github.com/Lightning-AI/lightning/pull/1877))
  * Sklearn metrics classes ([#1327](https://github.com/Lightning-AI/lightning/pull/1327))
  * Native torch metrics ([#1488](https://github.com/Lightning-AI/lightning/pull/1488),
       [#2062](https://github.com/Lightning-AI/lightning/pull/2062))
  * docs for all Metrics ([#2184](https://github.com/Lightning-AI/lightning/pull/2184),
       [#2209](https://github.com/Lightning-AI/lightning/pull/2209))
  * Regression metrics ([#2221](https://github.com/Lightning-AI/lightning/pull/2221))
- Allow dataloaders without sampler field present ([#1907](https://github.com/Lightning-AI/lightning/pull/1907))
- Added option `save_last` to save the model at the end of every epoch in `ModelCheckpoint` ([#1908](https://github.com/Lightning-AI/lightning/pull/1908))
- Early stopping checks `on_validation_end` ([#1458](https://github.com/Lightning-AI/lightning/pull/1458))
- Speed up single-core TPU training by loading data using `ParallelLoader` ([#2033](https://github.com/Lightning-AI/lightning/pull/2033))
- Added a model hook `transfer_batch_to_device` that enables moving custom data structures to the target device ([#1756](https://github.com/Lightning-AI/lightning/pull/1756))
- Added [black](https://black.readthedocs.io/en/stable/) formatter for the code with code-checker on pull ([#1610](https://github.com/Lightning-AI/lightning/pull/1610))
- Added back the slow spawn ddp implementation as `ddp_spawn` ([#2115](https://github.com/Lightning-AI/lightning/pull/2115))
- Added loading checkpoints from URLs ([#1667](https://github.com/Lightning-AI/lightning/pull/1667))
- Added a callback method `on_keyboard_interrupt` for handling KeyboardInterrupt events during training ([#2134](https://github.com/Lightning-AI/lightning/pull/2134))
- Added a decorator `auto_move_data` that moves data to the correct device when using the LightningModule for inference ([#1905](https://github.com/Lightning-AI/lightning/pull/1905))
- Added `ckpt_path` option to `LightningModule.test(...)` to load particular checkpoint ([#2190](https://github.com/Lightning-AI/lightning/pull/2190))
- Added `setup` and `teardown` hooks for model ([#2229](https://github.com/Lightning-AI/lightning/pull/2229))

### Changed

- Allow user to select individual TPU core to train on ([#1729](https://github.com/Lightning-AI/lightning/pull/1729))
- Removed non-finite values from loss in `LRFinder` ([#1862](https://github.com/Lightning-AI/lightning/pull/1862))
- Allow passing model hyperparameters as complete kwarg list ([#1896](https://github.com/Lightning-AI/lightning/pull/1896))
- Renamed `ModelCheckpoint`'s attributes `best` to `best_model_score` and `kth_best_model` to `kth_best_model_path` ([#1799](https://github.com/Lightning-AI/lightning/pull/1799))
- Re-Enable Logger's `ImportError`s ([#1938](https://github.com/Lightning-AI/lightning/pull/1938))
- Changed the default value of the Trainer argument `weights_summary` from `full` to `top` ([#2029](https://github.com/Lightning-AI/lightning/pull/2029))
- Raise an error when lightning replaces an existing sampler ([#2020](https://github.com/Lightning-AI/lightning/pull/2020))
- Enabled `prepare_data` from correct processes - clarify local vs global rank ([#2166](https://github.com/Lightning-AI/lightning/pull/2166))
- Remove explicit flush from tensorboard logger ([#2126](https://github.com/Lightning-AI/lightning/pull/2126))
- Changed epoch indexing from 1 instead of 0 ([#2206](https://github.com/Lightning-AI/lightning/pull/2206))

### Deprecated

- Deprecated flags: ([#2213](https://github.com/Lightning-AI/lightning/pull/2213))
  * `overfit_pct` in favour of `overfit_batches`
  * `val_percent_check` in favour of `limit_val_batches`
  * `test_percent_check` in favour of `limit_test_batches`
- Deprecated `ModelCheckpoint`'s attributes `best` and `kth_best_model` ([#1799](https://github.com/Lightning-AI/lightning/pull/1799))
- Dropped official support/testing for older PyTorch versions <1.3 ([#1917](https://github.com/Lightning-AI/lightning/pull/1917))
- Deprecated Trainer `proc_rank` in favour of `global_rank` ([#2166](https://github.com/Lightning-AI/lightning/pull/2166),
     [#2269](https://github.com/Lightning-AI/lightning/pull/2269))

### Removed

- Removed unintended Trainer argument `progress_bar_callback`, the callback should be passed in by `Trainer(callbacks=[...])` instead ([#1855](https://github.com/Lightning-AI/lightning/pull/1855))
- Removed obsolete `self._device` in Trainer ([#1849](https://github.com/Lightning-AI/lightning/pull/1849))
- Removed deprecated API ([#2073](https://github.com/Lightning-AI/lightning/pull/2073))
   * Packages: `pytorch_lightning.pt_overrides`, `pytorch_lightning.root_module`
   * Modules: `pytorch_lightning.logging.comet_logger`, `pytorch_lightning.logging.mlflow_logger`, `pytorch_lightning.logging.test_tube_logger`, `pytorch_lightning.overrides.override_data_parallel`, `pytorch_lightning.core.model_saving`, `pytorch_lightning.core.root_module`
   * Trainer arguments: `add_row_log_interval`, `default_save_path`, `gradient_clip`, `nb_gpu_nodes`, `max_nb_epochs`, `min_nb_epochs`, `nb_sanity_val_steps`
   * Trainer attributes: `nb_gpu_nodes`, `num_gpu_nodes`, `gradient_clip`, `max_nb_epochs`, `min_nb_epochs`, `nb_sanity_val_steps`, `default_save_path`, `tng_tqdm_dic`

### Fixed

- Run graceful training teardown on interpreter exit ([#1631](https://github.com/Lightning-AI/lightning/pull/1631))
- Fixed user warning when apex was used together with learning rate schedulers ([#1873](https://github.com/Lightning-AI/lightning/pull/1873))
- Fixed multiple calls of `EarlyStopping` callback ([#1863](https://github.com/Lightning-AI/lightning/pull/1863))
- Fixed an issue with `Trainer.from_argparse_args` when passing in unknown Trainer args ([#1932](https://github.com/Lightning-AI/lightning/pull/1932))
- Fixed bug related to logger not being reset correctly for model after tuner algorithms ([#1933](https://github.com/Lightning-AI/lightning/pull/1933))
- Fixed root node resolution for SLURM cluster with dash in host name ([#1954](https://github.com/Lightning-AI/lightning/pull/1954))
- Fixed `LearningRateLogger` in multi-scheduler setting ([#1944](https://github.com/Lightning-AI/lightning/pull/1944))
- Fixed test configuration check and testing ([#1804](https://github.com/Lightning-AI/lightning/pull/1804))
- Fixed an issue with Trainer constructor silently ignoring unknown/misspelled arguments ([#1820](https://github.com/Lightning-AI/lightning/pull/1820))
- Fixed `save_weights_only` in ModelCheckpoint ([#1780](https://github.com/Lightning-AI/lightning/pull/1780))
- Allow use of same `WandbLogger` instance for multiple training loops ([#2055](https://github.com/Lightning-AI/lightning/pull/2055))
- Fixed an issue with `_auto_collect_arguments` collecting local variables that are not constructor arguments and not working for signatures that have the instance not named `self` ([#2048](https://github.com/Lightning-AI/lightning/pull/2048))
- Fixed mistake in parameters' grad norm tracking ([#2012](https://github.com/Lightning-AI/lightning/pull/2012))
- Fixed CPU and hanging GPU crash ([#2118](https://github.com/Lightning-AI/lightning/pull/2118))
- Fixed an issue with the model summary and `example_input_array` depending on a specific ordering of the submodules in a LightningModule ([#1773](https://github.com/Lightning-AI/lightning/pull/1773))
- Fixed Tpu logging ([#2230](https://github.com/Lightning-AI/lightning/pull/2230))
- Fixed Pid port + duplicate `rank_zero` logging ([#2140](https://github.com/Lightning-AI/lightning/pull/2140),
     [#2231](https://github.com/Lightning-AI/lightning/pull/2231))

## [0.7.6] - 2020-05-16

### Added

- Added callback for logging learning rates ([#1498](https://github.com/Lightning-AI/lightning/pull/1498))
- Added transfer learning example (for a binary classification task in computer vision) ([#1564](https://github.com/Lightning-AI/lightning/pull/1564))
- Added type hints in `Trainer.fit()` and `Trainer.test()` to reflect that also a list of dataloaders can be passed in ([#1723](https://github.com/Lightning-AI/lightning/pull/1723)).
- Added auto scaling of batch size ([#1638](https://github.com/Lightning-AI/lightning/pull/1638))
- The progress bar metrics now also get updated in `training_epoch_end` ([#1724](https://github.com/Lightning-AI/lightning/pull/1724))
- Enable `NeptuneLogger` to work with `distributed_backend=ddp` ([#1753](https://github.com/Lightning-AI/lightning/pull/1753))
- Added option to provide seed to random generators to ensure reproducibility ([#1572](https://github.com/Lightning-AI/lightning/pull/1572))
- Added override for hparams in `load_from_ckpt` ([#1797](https://github.com/Lightning-AI/lightning/pull/1797))
- Added support multi-node distributed execution under `torchelastic` ([#1811](https://github.com/Lightning-AI/lightning/pull/1811),
     [#1818](https://github.com/Lightning-AI/lightning/pull/1818))
- Added using `store_true` for bool args ([#1822](https://github.com/Lightning-AI/lightning/pull/1822),
     [#1842](https://github.com/Lightning-AI/lightning/pull/1842))
- Added dummy logger for internally disabling logging for some features ([#1836](https://github.com/Lightning-AI/lightning/pull/1836))

### Changed

- Enable `non-blocking` for device transfers to GPU ([#1843](https://github.com/Lightning-AI/lightning/pull/1843))
- Replace mata_tags.csv with hparams.yaml ([#1271](https://github.com/Lightning-AI/lightning/pull/1271))
- Reduction when `batch_size < num_gpus` ([#1609](https://github.com/Lightning-AI/lightning/pull/1609))
- Updated LightningTemplateModel to look more like Colab example ([#1577](https://github.com/Lightning-AI/lightning/pull/1577))
- Don't convert `namedtuple` to `tuple` when transferring the batch to target device ([#1589](https://github.com/Lightning-AI/lightning/pull/1589))
- Allow passing hparams as keyword argument to LightningModule when loading from checkpoint ([#1639](https://github.com/Lightning-AI/lightning/pull/1639))
- Args should come after the last positional argument ([#1807](https://github.com/Lightning-AI/lightning/pull/1807))
- Made ddp the default if no backend specified with multiple GPUs ([#1789](https://github.com/Lightning-AI/lightning/pull/1789))

### Deprecated

- Deprecated `tags_csv` in favor of `hparams_file` ([#1271](https://github.com/Lightning-AI/lightning/pull/1271))

### Fixed

- Fixed broken link in PR template ([#1675](https://github.com/Lightning-AI/lightning/pull/1675))
- Fixed ModelCheckpoint not None checking filepath ([#1654](https://github.com/Lightning-AI/lightning/pull/1654))
- Trainer now calls `on_load_checkpoint()` when resuming from a checkpoint ([#1666](https://github.com/Lightning-AI/lightning/pull/1666))
- Fixed sampler logic for ddp with iterable dataset ([#1734](https://github.com/Lightning-AI/lightning/pull/1734))
- Fixed `_reset_eval_dataloader()` for IterableDataset ([#1560](https://github.com/Lightning-AI/lightning/pull/1560))
- Fixed Horovod distributed backend to set the `root_gpu` property ([#1669](https://github.com/Lightning-AI/lightning/pull/1669))
- Fixed wandb logger `global_step` affects other loggers ([#1492](https://github.com/Lightning-AI/lightning/pull/1492))
- Fixed disabling progress bar on non-zero ranks using Horovod backend ([#1709](https://github.com/Lightning-AI/lightning/pull/1709))
- Fixed bugs that prevent lr finder to be used together with early stopping and validation dataloaders ([#1676](https://github.com/Lightning-AI/lightning/pull/1676))
- Fixed a bug in Trainer that prepended the checkpoint path with `version_` when it shouldn't ([#1748](https://github.com/Lightning-AI/lightning/pull/1748))
- Fixed lr key name in case of param groups in LearningRateLogger ([#1719](https://github.com/Lightning-AI/lightning/pull/1719))
- Fixed accumulation parameter and suggestion method for learning rate finder ([#1801](https://github.com/Lightning-AI/lightning/pull/1801))
- Fixed num processes wasn't being set properly and auto sampler was ddp failing ([#1819](https://github.com/Lightning-AI/lightning/pull/1819))
- Fixed bugs in semantic segmentation example ([#1824](https://github.com/Lightning-AI/lightning/pull/1824))
- Fixed saving native AMP scaler state ([#1777](https://github.com/Lightning-AI/lightning/pull/1777))
- Fixed native amp + ddp ([#1788](https://github.com/Lightning-AI/lightning/pull/1788))
- Fixed `hparam` logging with metrics ([#1647](https://github.com/Lightning-AI/lightning/pull/1647))

## [0.7.5] - 2020-04-27

### Changed

- Allow logging of metrics together with `hparams` ([#1630](https://github.com/Lightning-AI/lightning/pull/1630))

### Removed

- Removed Warning from trainer loop ([#1634](https://github.com/Lightning-AI/lightning/pull/1634))

### Fixed

- Fixed ModelCheckpoint not being fixable ([#1632](https://github.com/Lightning-AI/lightning/pull/1632))
- Fixed CPU DDP breaking change and DDP change ([#1635](https://github.com/Lightning-AI/lightning/pull/1635))
- Tested pickling ([#1636](https://github.com/Lightning-AI/lightning/pull/1636))


## [0.7.4] - 2020-04-26

### Added

- Added flag `replace_sampler_ddp` to manually disable sampler replacement in DDP  ([#1513](https://github.com/Lightning-AI/lightning/pull/1513))
- Added `auto_select_gpus` flag to trainer that enables automatic selection of available GPUs on exclusive mode systems.
- Added learning rate finder ([#1347](https://github.com/Lightning-AI/lightning/pull/1347))
- Added support for DDP mode in clusters without SLURM ([#1387](https://github.com/Lightning-AI/lightning/pull/1387))
- Added `test_dataloaders` parameter to `Trainer.test()` ([#1434](https://github.com/Lightning-AI/lightning/pull/1434))
- Added `terminate_on_nan` flag to trainer that performs a NaN check with each training iteration when set to `True` ([#1475](https://github.com/Lightning-AI/lightning/pull/1475))
- Added speed parity tests (max 1 sec difference per epoch)([#1482](https://github.com/Lightning-AI/lightning/pull/1482))
- Added `ddp_cpu` backend for testing ddp without GPUs ([#1158](https://github.com/Lightning-AI/lightning/pull/1158))
- Added [Horovod](http://horovod.ai) support as a distributed backend `Trainer(distributed_backend='horovod')` ([#1529](https://github.com/Lightning-AI/lightning/pull/1529))
- Added support for 8 core distributed training on Kaggle TPU's ([#1568](https://github.com/Lightning-AI/lightning/pull/1568))
- Added support for native AMP ([#1561](https://github.com/Lightning-AI/lightning/pull/1561),
    [#1580](https://github.com/Lightning-AI/lightning/pull/1580))

### Changed

- Changed the default behaviour to no longer include a NaN check with each training iteration ([#1475](https://github.com/Lightning-AI/lightning/pull/1475))
- Decoupled the progress bar from trainer` it is a callback now and can be customized or even be replaced entirely ([#1450](https://github.com/Lightning-AI/lightning/pull/1450)).
- Changed lr schedule step interval behavior to update every backwards pass instead of every forwards pass ([#1477](https://github.com/Lightning-AI/lightning/pull/1477))
- Defines shared proc. rank, remove rank from instances (e.g. loggers) ([#1408](https://github.com/Lightning-AI/lightning/pull/1408))
- Updated semantic segmentation example with custom U-Net and logging ([#1371](https://github.com/Lightning-AI/lightning/pull/1371))
- Disabled val and test shuffling ([#1600](https://github.com/Lightning-AI/lightning/pull/1600))

### Deprecated

- Deprecated `training_tqdm_dict` in favor of `progress_bar_dict` ([#1450](https://github.com/Lightning-AI/lightning/pull/1450)).

### Removed

- Removed `test_dataloaders` parameter from `Trainer.fit()` ([#1434](https://github.com/Lightning-AI/lightning/pull/1434))

### Fixed

- Added the possibility to pass nested metrics dictionaries to loggers ([#1582](https://github.com/Lightning-AI/lightning/pull/1582))
- Fixed memory leak from opt return ([#1528](https://github.com/Lightning-AI/lightning/pull/1528))
- Fixed saving checkpoint before deleting old ones ([#1453](https://github.com/Lightning-AI/lightning/pull/1453))
- Fixed loggers - flushing last logged metrics even before continue, e.g. `trainer.test()` results ([#1459](https://github.com/Lightning-AI/lightning/pull/1459))
- Fixed optimizer configuration when `configure_optimizers` returns dict without `lr_scheduler` ([#1443](https://github.com/Lightning-AI/lightning/pull/1443))
- Fixed `LightningModule` - mixing hparams and arguments in `LightningModule.__init__()` crashes load_from_checkpoint() ([#1505](https://github.com/Lightning-AI/lightning/pull/1505))
- Added a missing call to the `on_before_zero_grad` model hook ([#1493](https://github.com/Lightning-AI/lightning/pull/1493)).
- Allow use of sweeps with `WandbLogger` ([#1512](https://github.com/Lightning-AI/lightning/pull/1512))
- Fixed a bug that caused the `callbacks` Trainer argument to reference a global variable ([#1534](https://github.com/Lightning-AI/lightning/pull/1534)).
- Fixed a bug that set all boolean CLI arguments from `Trainer.add_argparse_args` always to True ([#1571](https://github.com/Lightning-AI/lightning/pull/1571))
- Fixed do not copy the batch when training on a single GPU ([#1576](https://github.com/Lightning-AI/lightning/pull/1576),
    [#1579](https://github.com/Lightning-AI/lightning/pull/1579))
- Fixed soft checkpoint removing on DDP ([#1408](https://github.com/Lightning-AI/lightning/pull/1408))
- Fixed automatic parser bug ([#1585](https://github.com/Lightning-AI/lightning/pull/1585))
- Fixed bool conversion from string ([#1606](https://github.com/Lightning-AI/lightning/pull/1606))

## [0.7.3] - 2020-04-09

### Added

- Added `rank_zero_warn` for warning only in rank 0 ([#1428](https://github.com/Lightning-AI/lightning/pull/1428))

### Fixed

- Fixed default `DistributedSampler` for DDP training ([#1425](https://github.com/Lightning-AI/lightning/pull/1425))
- Fixed workers warning not on windows ([#1430](https://github.com/Lightning-AI/lightning/pull/1430))
- Fixed returning tuple from `run_training_batch` ([#1431](https://github.com/Lightning-AI/lightning/pull/1431))
- Fixed gradient clipping ([#1438](https://github.com/Lightning-AI/lightning/pull/1438))
- Fixed pretty print ([#1441](https://github.com/Lightning-AI/lightning/pull/1441))


## [0.7.2] - 2020-04-07

### Added

- Added same step loggers' metrics aggregation ([#1278](https://github.com/Lightning-AI/lightning/pull/1278))
- Added parity test between a vanilla MNIST model and lightning model ([#1284](https://github.com/Lightning-AI/lightning/pull/1284))
- Added parity test between a vanilla RNN model and lightning model ([#1351](https://github.com/Lightning-AI/lightning/pull/1351))
- Added Reinforcement Learning - Deep Q-network (DQN) lightning example ([#1232](https://github.com/Lightning-AI/lightning/pull/1232))
- Added support for hierarchical `dict` ([#1152](https://github.com/Lightning-AI/lightning/pull/1152))
- Added `TrainsLogger` class ([#1122](https://github.com/Lightning-AI/lightning/pull/1122))
- Added type hints to `pytorch_lightning.core` ([#946](https://github.com/Lightning-AI/lightning/pull/946))
- Added support for `IterableDataset` in validation and testing ([#1104](https://github.com/Lightning-AI/lightning/pull/1104))
- Added support for non-primitive types in `hparams` for `TensorboardLogger` ([#1130](https://github.com/Lightning-AI/lightning/pull/1130))
- Added a check that stops the training when loss or weights contain `NaN` or `inf` values. ([#1097](https://github.com/Lightning-AI/lightning/pull/1097))
- Added support for `IterableDataset` when `val_check_interval=1.0` (default), this will trigger validation at the end of each epoch. ([#1283](https://github.com/Lightning-AI/lightning/pull/1283))
- Added `summary` method to Profilers. ([#1259](https://github.com/Lightning-AI/lightning/pull/1259))
- Added informative errors if user defined dataloader has zero length ([#1280](https://github.com/Lightning-AI/lightning/pull/1280))
- Added testing for python 3.8 ([#915](https://github.com/Lightning-AI/lightning/pull/915))
- Added model configuration checking ([#1199](https://github.com/Lightning-AI/lightning/pull/1199))
- Added support for optimizer frequencies through `LightningModule.configure_optimizers()` ([#1269](https://github.com/Lightning-AI/lightning/pull/1269))
- Added option to run without an optimizer by returning `None` from `configure_optimizers`. ([#1279](https://github.com/Lightning-AI/lightning/pull/1279))
- Added a warning when the number of data loader workers is small. ([#1378](https://github.com/Lightning-AI/lightning/pull/1378))

### Changed

- Changed (renamed and refatored) `TensorRunningMean` -> `TensorRunningAccum`: running accumulations were generalized. ([#1278](https://github.com/Lightning-AI/lightning/pull/1278))
- Changed `progress_bar_refresh_rate` trainer flag to disable progress bar when set to 0. ([#1108](https://github.com/Lightning-AI/lightning/pull/1108))
- Enhanced `load_from_checkpoint` to also forward params to the model ([#1307](https://github.com/Lightning-AI/lightning/pull/1307))
- Updated references to `self.forward()` to instead use the `__call__` interface. ([#1211](https://github.com/Lightning-AI/lightning/pull/1211))
- Changed default behaviour of `configure_optimizers` to use no optimizer rather than Adam. ([#1279](https://github.com/Lightning-AI/lightning/pull/1279))
- Allow to upload models on W&B ([#1339](https://github.com/Lightning-AI/lightning/pull/1339))
- On DP and DDP2 unsqueeze is automated now ([#1319](https://github.com/Lightning-AI/lightning/pull/1319))
- Did not always create a DataLoader during reinstantiation, but the same type as before (if subclass of DataLoader) ([#1346](https://github.com/Lightning-AI/lightning/pull/1346))
- Did not interfere with a default sampler ([#1318](https://github.com/Lightning-AI/lightning/pull/1318))
- Remove default Adam optimizer ([#1317](https://github.com/Lightning-AI/lightning/pull/1317))
- Give warnings for unimplemented required lightning methods ([#1317](https://github.com/Lightning-AI/lightning/pull/1317))
- Made `evaluate` method private >> `Trainer._evaluate(...)`. ([#1260](https://github.com/Lightning-AI/lightning/pull/1260))
- Simplify the PL examples structure (shallower and more readable) ([#1247](https://github.com/Lightning-AI/lightning/pull/1247))
- Changed min max gpu memory to be on their own plots ([#1358](https://github.com/Lightning-AI/lightning/pull/1358))
- Remove `.item` which causes sync issues ([#1254](https://github.com/Lightning-AI/lightning/pull/1254))
- Changed smoothing in TQDM to decrease variability of time remaining between training / eval ([#1194](https://github.com/Lightning-AI/lightning/pull/1194))
- Change default logger to dedicated one ([#1064](https://github.com/Lightning-AI/lightning/pull/1064))

### Deprecated

- Deprecated Trainer argument `print_nan_grads` ([#1097](https://github.com/Lightning-AI/lightning/pull/1097))
- Deprecated Trainer argument `show_progress_bar` ([#1108](https://github.com/Lightning-AI/lightning/pull/1108))

### Removed

- Removed test for no test dataloader in .fit ([#1495](https://github.com/Lightning-AI/lightning/pull/1495))
- Removed duplicated module `pytorch_lightning.utilities.arg_parse` for loading CLI arguments ([#1167](https://github.com/Lightning-AI/lightning/pull/1167))
- Removed wandb logger's `finalize` method ([#1193](https://github.com/Lightning-AI/lightning/pull/1193))
- Dropped `torchvision` dependency in tests and added own MNIST dataset class instead ([#986](https://github.com/Lightning-AI/lightning/pull/986))

### Fixed

- Fixed `model_checkpoint` when saving all models ([#1359](https://github.com/Lightning-AI/lightning/pull/1359))
- `Trainer.add_argparse_args` classmethod fixed. Now it adds a type for the arguments ([#1147](https://github.com/Lightning-AI/lightning/pull/1147))
- Fixed bug related to type checking of `ReduceLROnPlateau` lr schedulers([#1126](https://github.com/Lightning-AI/lightning/pull/1126))
- Fixed a bug to ensure lightning checkpoints to be backward compatible ([#1132](https://github.com/Lightning-AI/lightning/pull/1132))
- Fixed a bug that created an extra dataloader with active `reload_dataloaders_every_epoch` ([#1196](https://github.com/Lightning-AI/lightning/pull/1196))
- Fixed all warnings and errors in the docs build process ([#1191](https://github.com/Lightning-AI/lightning/pull/1191))
- Fixed an issue where `val_percent_check=0` would not disable validation ([#1251](https://github.com/Lightning-AI/lightning/pull/1251))
- Fixed average of incomplete `TensorRunningMean` ([#1309](https://github.com/Lightning-AI/lightning/pull/1309))
- Fixed `WandbLogger.watch` with `wandb.init()` ([#1311](https://github.com/Lightning-AI/lightning/pull/1311))
- Fixed an issue with early stopping that would prevent it from monitoring training metrics when validation is disabled / not implemented ([#1235](https://github.com/Lightning-AI/lightning/pull/1235)).
- Fixed a bug that would cause `trainer.test()` to run on the validation set when overloading `validation_epoch_end` and `test_end` ([#1353](https://github.com/Lightning-AI/lightning/pull/1353))
- Fixed `WandbLogger.watch` - use of the watch method without importing `wandb` ([#1311](https://github.com/Lightning-AI/lightning/pull/1311))
- Fixed `WandbLogger` to be used with 'ddp' - allow reinits in sub-processes ([#1149](https://github.com/Lightning-AI/lightning/pull/1149),
     [#1360](https://github.com/Lightning-AI/lightning/pull/1360))
- Made `training_epoch_end` behave like `validation_epoch_end` ([#1357](https://github.com/Lightning-AI/lightning/pull/1357))
- Fixed `fast_dev_run` running validation twice ([#1365](https://github.com/Lightning-AI/lightning/pull/1365))
- Fixed pickle error from quick patch `__code__` ([#1352](https://github.com/Lightning-AI/lightning/pull/1352))
- Fixed memory leak on GPU0 ([#1094](https://github.com/Lightning-AI/lightning/pull/1094),
     [#1349](https://github.com/Lightning-AI/lightning/pull/1349))
- Fixed checkpointing interval ([#1272](https://github.com/Lightning-AI/lightning/pull/1272))
- Fixed validation and training loops run the partial dataset ([#1192](https://github.com/Lightning-AI/lightning/pull/1192))
- Fixed running `on_validation_end` only on main process in DDP ([#1125](https://github.com/Lightning-AI/lightning/pull/1125))
- Fixed `load_spawn_weights` only in proc rank 0 ([#1385](https://github.com/Lightning-AI/lightning/pull/1385))
- Fixes using deprecated `use_amp` attribute ([#1145](https://github.com/Lightning-AI/lightning/pull/1145))
- Fixed Tensorboard logger error: lightning_logs directory not exists in multi-node DDP on nodes with rank != 0 ([#1377](https://github.com/Lightning-AI/lightning/pull/1377))
- Fixed `Unimplemented backend XLA` error on TPU ([#1387](https://github.com/Lightning-AI/lightning/pull/1387))

## [0.7.1] - 2020-03-07

### Fixed

- Fixes `print` issues and `data_loader` ([#1080](https://github.com/Lightning-AI/lightning/pull/1080))

## [0.7.0] - 2020-03-06

### Added

- Added automatic sampler setup. Depending on DDP or TPU, lightning configures the sampler correctly (user needs to do nothing) ([#926](https://github.com/Lightning-AI/lightning/pull/926))
- Added `reload_dataloaders_every_epoch=False` flag for trainer. Some users require reloading data every epoch ([#926](https://github.com/Lightning-AI/lightning/pull/926))
- Added `progress_bar_refresh_rate=50` flag for trainer. Throttle refresh rate on notebooks ([#926](https://github.com/Lightning-AI/lightning/pull/926))
- Updated governance docs
- Added a check to ensure that the metric used for early stopping exists before training commences ([#542](https://github.com/Lightning-AI/lightning/pull/542))
- Added `optimizer_idx` argument to `backward` hook ([#733](https://github.com/Lightning-AI/lightning/pull/733))
- Added `entity` argument to `WandbLogger` to be passed to `wandb.init` ([#783](https://github.com/Lightning-AI/lightning/pull/783))
- Added a tool for profiling training runs ([#782](https://github.com/Lightning-AI/lightning/pull/782))
- Improved flexibility for naming of TensorBoard logs, can now set `version` to a `str` to just save to that directory, and use `name=''` to prevent experiment-name directory ([#804](https://github.com/Lightning-AI/lightning/pull/804))
- Added option to specify `step` key when logging metrics ([#808](https://github.com/Lightning-AI/lightning/pull/808))
- Added `train_dataloader`, `val_dataloader` and `test_dataloader` arguments to `Trainer.fit()`, for alternative data parsing ([#759](https://github.com/Lightning-AI/lightning/pull/759))
- Added Tensor Processing Unit (TPU) support ([#868](https://github.com/Lightning-AI/lightning/pull/868))
- Added semantic segmentation example ([#751](https://github.com/Lightning-AI/lightning/pull/751),[#876](https://github.com/Lightning-AI/lightning/pull/876),
     [#881](https://github.com/Lightning-AI/lightning/pull/881))
- Split callbacks in multiple files ([#849](https://github.com/Lightning-AI/lightning/pull/849))
- Support for user defined callbacks ([#889](https://github.com/Lightning-AI/lightning/pull/889) and [#950](https://github.com/Lightning-AI/lightning/pull/950))
- Added support for multiple loggers to be passed to `Trainer` as an iterable (e.g. list, tuple, etc.) ([#903](https://github.com/Lightning-AI/lightning/pull/903))
- Added support for step-based learning rate scheduling ([#941](https://github.com/Lightning-AI/lightning/pull/941))
- Added support for logging `hparams` as dict ([#1029](https://github.com/Lightning-AI/lightning/pull/1029))
- Checkpoint and early stopping now work without val. step ([#1041](https://github.com/Lightning-AI/lightning/pull/1041))
- Support graceful training cleanup after Keyboard Interrupt ([#856](https://github.com/Lightning-AI/lightning/pull/856),
     [#1019](https://github.com/Lightning-AI/lightning/pull/1019))
- Added type hints for function arguments ([#912](https://github.com/Lightning-AI/lightning/pull/912), )
- Added default `argparser` for `Trainer` ([#952](https://github.com/Lightning-AI/lightning/pull/1023),
     [#1023](https://github.com/Lightning-AI/lightning/pull/1023))
- Added TPU gradient clipping ([#963](https://github.com/Lightning-AI/lightning/pull/963))
- Added max/min number of steps in `Trainer` ([#728](https://github.com/Lightning-AI/lightning/pull/728))

### Changed

- Improved `NeptuneLogger` by adding `close_after_fit` argument to allow logging after training([#908](https://github.com/Lightning-AI/lightning/pull/1084))
- Changed default TQDM to use `tqdm.auto` for prettier outputs in IPython notebooks ([#752](https://github.com/Lightning-AI/lightning/pull/752))
- Changed `pytorch_lightning.logging` to `pytorch_lightning.loggers` ([#767](https://github.com/Lightning-AI/lightning/pull/767))
- Moved the default `tqdm_dict` definition from Trainer to `LightningModule`, so it can be overridden by the user ([#749](https://github.com/Lightning-AI/lightning/pull/749))
- Moved functionality of `LightningModule.load_from_metrics` into `LightningModule.load_from_checkpoint` ([#995](https://github.com/Lightning-AI/lightning/pull/995))
- Changed Checkpoint path parameter from `filepath` to `dirpath` ([#1016](https://github.com/Lightning-AI/lightning/pull/1016))
- Freezed models `hparams` as `Namespace` property ([#1029](https://github.com/Lightning-AI/lightning/pull/1029))
- Dropped `logging` config in package init ([#1015](https://github.com/Lightning-AI/lightning/pull/1015))
- Renames model steps ([#1051](https://github.com/Lightning-AI/lightning/pull/1051))
  - `training_end` >> `training_epoch_end`
  - `validation_end` >> `validation_epoch_end`
  - `test_end` >> `test_epoch_end`
- Refactor dataloading, supports infinite dataloader ([#955](https://github.com/Lightning-AI/lightning/pull/955))
- Create single file in `TensorBoardLogger` ([#777](https://github.com/Lightning-AI/lightning/pull/777))

### Deprecated

- Deprecated `pytorch_lightning.logging` ([#767](https://github.com/Lightning-AI/lightning/pull/767))
- Deprecated `LightningModule.load_from_metrics` in favour of `LightningModule.load_from_checkpoint` ([#995](https://github.com/Lightning-AI/lightning/pull/995),
     [#1079](https://github.com/Lightning-AI/lightning/pull/1079))
- Deprecated `@data_loader` decorator ([#926](https://github.com/Lightning-AI/lightning/pull/926))
- Deprecated model steps `training_end`, `validation_end` and `test_end` ([#1051](https://github.com/Lightning-AI/lightning/pull/1051),
     [#1056](https://github.com/Lightning-AI/lightning/pull/1056))

### Removed

- Removed dependency on `pandas` ([#736](https://github.com/Lightning-AI/lightning/pull/736))
- Removed dependency on `torchvision` ([#797](https://github.com/Lightning-AI/lightning/pull/797))
- Removed dependency on `scikit-learn` ([#801](https://github.com/Lightning-AI/lightning/pull/801))

### Fixed

- Fixed a bug where early stopping `on_end_epoch` would be called inconsistently when `check_val_every_n_epoch == 0` ([#743](https://github.com/Lightning-AI/lightning/pull/743))
- Fixed a bug where the model checkpointer didn't write to the same directory as the logger ([#771](https://github.com/Lightning-AI/lightning/pull/771))
- Fixed a bug where the `TensorBoardLogger` class would create an additional empty log file during fitting ([#777](https://github.com/Lightning-AI/lightning/pull/777))
- Fixed a bug where `global_step` was advanced incorrectly when using `accumulate_grad_batches > 1` ([#832](https://github.com/Lightning-AI/lightning/pull/832))
- Fixed a bug when calling `self.logger.experiment` with multiple loggers ([#1009](https://github.com/Lightning-AI/lightning/pull/1009))
- Fixed a bug when calling `logger.append_tags` on a `NeptuneLogger` with a single tag ([#1009](https://github.com/Lightning-AI/lightning/pull/1009))
- Fixed sending back data from `.spawn` by saving and loading the trained model in/out of the process ([#1017](https://github.com/Lightning-AI/lightning/pull/1017)
- Fixed port collision on DDP ([#1010](https://github.com/Lightning-AI/lightning/pull/1010))
- Fixed/tested pass overrides ([#918](https://github.com/Lightning-AI/lightning/pull/918))
- Fixed comet logger to log after train ([#892](https://github.com/Lightning-AI/lightning/pull/892))
- Remove deprecated args to learning rate step function ([#890](https://github.com/Lightning-AI/lightning/pull/890))

## [0.6.0] - 2020-01-21

### Added

- Added support for resuming from a specific checkpoint via `resume_from_checkpoint` argument ([#516](https://github.com/Lightning-AI/lightning/pull/516))
- Added support for `ReduceLROnPlateau` scheduler ([#320](https://github.com/Lightning-AI/lightning/pull/320))
- Added support for Apex mode `O2` in conjunction with Data Parallel ([#493](https://github.com/Lightning-AI/lightning/pull/493))
- Added option (`save_top_k`) to save the top k models in the `ModelCheckpoint` class ([#128](https://github.com/Lightning-AI/lightning/pull/128))
- Added `on_train_start` and `on_train_end` hooks to `ModelHooks` ([#598](https://github.com/Lightning-AI/lightning/pull/598))
- Added `TensorBoardLogger` ([#607](https://github.com/Lightning-AI/lightning/pull/607))
- Added support for weight summary of model with multiple inputs ([#543](https://github.com/Lightning-AI/lightning/pull/543))
- Added `map_location` argument to `load_from_metrics` and `load_from_checkpoint` ([#625](https://github.com/Lightning-AI/lightning/pull/625))
- Added option to disable validation by setting `val_percent_check=0` ([#649](https://github.com/Lightning-AI/lightning/pull/649))
- Added `NeptuneLogger` class ([#648](https://github.com/Lightning-AI/lightning/pull/648))
- Added `WandbLogger` class ([#627](https://github.com/Lightning-AI/lightning/pull/627))

### Changed

- Changed the default progress bar to print to stdout instead of stderr ([#531](https://github.com/Lightning-AI/lightning/pull/531))
- Renamed `step_idx` to `step`, `epoch_idx` to `epoch`, `max_num_epochs` to `max_epochs` and `min_num_epochs` to `min_epochs` ([#589](https://github.com/Lightning-AI/lightning/pull/589))
- Renamed `total_batch_nb` to `total_batches`, `nb_val_batches` to `num_val_batches`, `nb_training_batches` to `num_training_batches`, `max_nb_epochs` to `max_epochs`, `min_nb_epochs` to `min_epochs`, `nb_test_batches` to `num_test_batches`, and `nb_val_batches` to `num_val_batches` ([#567](https://github.com/Lightning-AI/lightning/pull/567))
- Changed gradient logging to use parameter names instead of indexes ([#660](https://github.com/Lightning-AI/lightning/pull/660))
- Changed the default logger to `TensorBoardLogger` ([#609](https://github.com/Lightning-AI/lightning/pull/609))
- Changed the directory for tensorboard logging to be the same as model checkpointing ([#706](https://github.com/Lightning-AI/lightning/pull/706))

### Deprecated

- Deprecated `max_nb_epochs` and `min_nb_epochs` ([#567](https://github.com/Lightning-AI/lightning/pull/567))
- Deprecated the `on_sanity_check_start` hook in `ModelHooks` ([#598](https://github.com/Lightning-AI/lightning/pull/598))

### Removed

- Removed the `save_best_only` argument from `ModelCheckpoint`, use `save_top_k=1` instead ([#128](https://github.com/Lightning-AI/lightning/pull/128))

### Fixed

- Fixed a bug which occurred when using Adagrad with cuda ([#554](https://github.com/Lightning-AI/lightning/pull/554))
- Fixed a bug where training would be on the GPU despite setting `gpus=0` or `gpus=[]` ([#561](https://github.com/Lightning-AI/lightning/pull/561))
- Fixed an error with `print_nan_gradients` when some parameters do not require gradient ([#579](https://github.com/Lightning-AI/lightning/pull/579))
- Fixed a bug where the progress bar would show an incorrect number of total steps during the validation sanity check when using multiple validation data loaders ([#597](https://github.com/Lightning-AI/lightning/pull/597))
- Fixed support for PyTorch 1.1.0 ([#552](https://github.com/Lightning-AI/lightning/pull/552))
- Fixed an issue with early stopping when using a `val_check_interval < 1.0` in `Trainer` ([#492](https://github.com/Lightning-AI/lightning/pull/492))
- Fixed bugs relating to the `CometLogger` object that would cause it to not work properly ([#481](https://github.com/Lightning-AI/lightning/pull/481))
- Fixed a bug that would occur when returning `-1` from `on_batch_start` following an early exit or when the batch was `None` ([#509](https://github.com/Lightning-AI/lightning/pull/509))
- Fixed a potential race condition with several processes trying to create checkpoint directories ([#530](https://github.com/Lightning-AI/lightning/pull/530))
- Fixed a bug where batch 'segments' would remain on the GPU when using `truncated_bptt > 1` ([#532](https://github.com/Lightning-AI/lightning/pull/532))
- Fixed a bug when using `IterableDataset` ([#547](https://github.com/Lightning-AI/lightning/pull/547))
- Fixed a bug where `.item` was called on non-tensor objects ([#602](https://github.com/Lightning-AI/lightning/pull/602))
- Fixed a bug where `Trainer.train` would crash on an uninitialized variable if the trainer was run after resuming from a checkpoint that was already at `max_epochs` ([#608](https://github.com/Lightning-AI/lightning/pull/608))
- Fixed a bug where early stopping would begin two epochs early ([#617](https://github.com/Lightning-AI/lightning/pull/617))
- Fixed a bug where `num_training_batches` and `num_test_batches` would sometimes be rounded down to zero ([#649](https://github.com/Lightning-AI/lightning/pull/649))
- Fixed a bug where an additional batch would be processed when manually setting `num_training_batches` ([#653](https://github.com/Lightning-AI/lightning/pull/653))
- Fixed a bug when batches did not have a `.copy` method ([#701](https://github.com/Lightning-AI/lightning/pull/701))
- Fixed a bug when using `log_gpu_memory=True` in Python 3.6 ([#715](https://github.com/Lightning-AI/lightning/pull/715))
- Fixed a bug where checkpoint writing could exit before completion, giving incomplete checkpoints ([#689](https://github.com/Lightning-AI/lightning/pull/689))
- Fixed a bug where `on_train_end` was not called when ealy stopping ([#723](https://github.com/Lightning-AI/lightning/pull/723))

## [0.5.3] - 2019-11-06

### Added

- Added option to disable default logger, checkpointer, and early stopping by passing `logger=False`, `checkpoint_callback=False` and `early_stop_callback=False` respectively
- Added `CometLogger` for use with Comet.ml
- Added `val_check_interval` argument to `Trainer` allowing validition to be performed at every given number of batches
- Added functionality to save and load hyperparameters using the standard checkpoint mechanism
- Added call to `torch.cuda.empty_cache` before training starts
- Added option for user to override the call t `backward`
- Added support for truncated backprop through time via the `truncated_bptt_steps` argument in `Trainer`
- Added option to operate on all outputs from `training_step` in DDP2
- Added a hook for modifying DDP init
- Added a hook for modifying Apex

### Changed

- Changed experiment version to be padded with zeros (e.g. `/dir/version_9` becomes `/dir/version_0009`)
- Changed callback metrics to include any metrics given in logs or progress bar
- Changed the default for `save_best_only` in `ModelCheckpoint` to `True`
- Added `tng_data_loader` for backwards compatibility
- Renamed `MLFlowLogger.client` to `MLFlowLogger.experiment` for consistency
- Moved `global_step` increment to happen after the batch has been processed
- Changed weights restore to first attempt HPC weights before restoring normally, preventing both weights being restored and running out of memory
- Changed progress bar functionality to add multiple progress bars for train/val/test
- Changed calls to `print` to use `logging` instead

### Deprecated

- Deprecated `tng_dataloader`

### Fixed

- Fixed an issue where the number of batches was off by one during training
- Fixed a bug that occurred when setting a ckeckpoint callback and `early_stop_callback=False`
- Fixed an error when importing CometLogger
- Fixed a bug where the `gpus` argument had some unexpected behaviour
- Fixed a bug where the computed total number of batches was sometimes incorrect
- Fixed a bug where the progress bar would sometimes not show the total number of batches in test mode
- Fixed a bug when using the `log_gpu_memory='min_max'` option in `Trainer`
- Fixed a bug where checkpointing would sometimes erase the current directory

## [0.5.2] - 2019-10-10

### Added

- Added `weights_summary` argument to `Trainer` to be set to `full` (full summary), `top` (just top level modules) or other
- Added `tags` argument to `MLFlowLogger`

### Changed

- Changed default for `amp_level` to `O1`

### Removed

- Removed the `print_weights_summary` argument from `Trainer`

### Fixed

- Fixed a bug where logs were not written properly
- Fixed a bug where `logger.finalize` wasn't called after training is complete
- Fixed callback metric errors in DDP
- Fixed a bug where `TestTubeLogger` didn't log to the correct directory

## [0.5.1] - 2019-10-05

### Added

- Added the `LightningLoggerBase` class for experiment loggers
- Added `MLFlowLogger` for logging with `mlflow`
- Added `TestTubeLogger` for logging with `test_tube`
- Added a different implementation of DDP (`distributed_backed='ddp2'`) where every node has one model using all GPUs
- Added support for optimisers which require a closure (e.g. LBFGS)
- Added automatic `MASTER_PORT` default for DDP when not set manually
- Added new GPU memory logging options `'min_max'` (log only the min/max utilization) and `'all'` (log all the GPU memory)

### Changed

- Changed schedulers to always be called with the current epoch
- Changed `test_tube` to an optional dependency
- Changed data loaders to internally use a getter instead of a python property
- Disabled auto GPU loading when restoring weights to prevent out of memory errors
- Changed logging, early stopping and checkpointing to occur by default

### Fixed

- Fixed a bug with samplers that do not specify `set_epoch`
- Fixed a bug when using the `MLFlowLogger` with unsupported data types, this will now raise a warning
- Fixed a bug where gradient norms were always zero using `track_grad_norm`
- Fixed a bug which causes a crash when logging memory

## [0.5.0] - 2019-09-26

### Changed

- Changed `data_batch` argument to `batch` throughout
- Changed `batch_i` argument to `batch_idx` throughout
- Changed `tng_dataloader` method to `train_dataloader`
- Changed `on_tng_metrics` method to `on_training_metrics`
- Changed `gradient_clip` argument to `gradient_clip_val`
- Changed `add_log_row_interval` to `row_log_interval`

### Fixed

- Fixed a bug with tensorboard logging in multi-gpu setup

## [0.4.9] - 2019-09-16

### Added

- Added the flag `log_gpu_memory` to `Trainer` to deactivate logging of GPU memory utilization
- Added SLURM resubmit functionality (port from test-tube)
- Added optional weight_save_path to trainer to remove the need for a checkpoint_callback when using cluster training
- Added option to use single gpu per node with `DistributedDataParallel`

### Changed

- Changed functionality of `validation_end` and `test_end` with multiple dataloaders to be given all of the dataloaders at once rather than in separate calls
- Changed print_nan_grads to only print the parameter value and gradients when they contain NaN
- Changed gpu API to take integers as well (e.g. `gpus=2` instead of `gpus=[0, 1]`)
- All models now loaded on to CPU to avoid device and out of memory issues in PyTorch

### Fixed

- Fixed a bug where data types that implement `.to` but not `.cuda` would not be properly moved onto the GPU
- Fixed a bug where data would not be re-shuffled every epoch when using a `DistributedSampler`

## [0.4.8] - 2019-08-31

### Added

- Added `test_step` and `test_end` methods, used when `Trainer.test` is called
- Added `GradientAccumulationScheduler` callback which can be used to schedule changes to the number of accumulation batches
- Added option to skip the validation sanity check by setting `nb_sanity_val_steps = 0`

### Fixed

- Fixed a bug when setting `nb_sanity_val_steps = 0`

## [0.4.7] - 2019-08-24

### Changed

- Changed the default `val_check_interval` to `1.0`
- Changed defaults for `nb_val_batches`, `nb_tng_batches` and `nb_test_batches` to 0

### Fixed

- Fixed a bug where the full validation set as used despite setting `val_percent_check`
- Fixed a bug where an `Exception` was thrown when using a data set containing a single batch
- Fixed a bug where an `Exception` was thrown if no `val_dataloader` was given
- Fixed a bug where tuples were not properly transferred to the GPU
- Fixed a bug where data of a non standard type was not properly handled by the trainer
- Fixed a bug when loading data as a tuple
- Fixed a bug where `AttributeError` could be suppressed by the `Trainer`

## [0.4.6] - 2019-08-15

### Added

- Added support for data to be given as a `dict` or `list` with a single gpu
- Added support for `configure_optimizers` to return a single optimizer, two list (optimizers and schedulers), or a single list

### Fixed

- Fixed a bug where returning just an optimizer list (i.e. without schedulers) from `configure_optimizers` would throw an `Exception`

## [0.4.5] - 2019-08-13

### Added

- Added `optimizer_step` method that can be overridden to change the standard optimizer behaviour

## [0.4.4] - 2019-08-12

### Added

- Added supoort for multiple validation dataloaders
- Added support for latest test-tube logger (optimised for `torch==1.2.0`)

### Changed

- `validation_step` and `val_dataloader` are now optional
- `lr_scheduler` is now activated after epoch

### Fixed

- Fixed a bug where a warning would show when using `lr_scheduler` in `torch>1.1.0`
- Fixed a bug where an `Exception` would be thrown if using `torch.DistributedDataParallel` without using a `DistributedSampler`, this now throws a `Warning` instead

## [0.4.3] - 2019-08-10

### Fixed

- Fixed a bug where accumulate gradients would scale the loss incorrectly

## [0.4.2] - 2019-08-08

### Changed

- Changed install requirement to `torch==1.2.0`

## [0.4.1] - 2019-08-08

### Changed

- Changed install requirement to `torch==1.1.0`

## [0.4.0] - 2019-08-08

### Added

- Added 16-bit support for a single GPU
- Added support for training continuation (preserves epoch, global step etc.)

### Changed

- Changed `training_step` and `validation_step`, outputs will no longer be automatically reduced

### Removed

- Removed need for `Experiment` object in `Trainer`

### Fixed

- Fixed issues with reducing outputs from generative models (such as images and text)

## [0.3.6] - 2019-07-25

### Added

- Added a decorator to do lazy data loading internally

### Fixed

- Fixed a bug where `Experiment` object was not process safe, potentially causing logs to be overwritten

## [0.3.5] - 2019-07-25

## [0.3.4] - 2019-07-22

## [0.3.3] - 2019-07-22

## [0.3.2] - 2019-07-21

## [0.3.1] - 2019-07-21

## [0.2.x] - 2019-07-09

## [0.1.x] - 2019-06-DD<|MERGE_RESOLUTION|>--- conflicted
+++ resolved
@@ -24,7 +24,7 @@
 
 ### Deprecated
 
--
+- The `LightningModule.save_hyperparameters` method now asserts that it is called properly. Calls from outside the `LightningModule.__init__` method will result in a `RuntimeError` to protect checkpointing functionality.
 
 
 ### Added
@@ -276,12 +276,8 @@
 
 ### Changed
 
-<<<<<<< HEAD
 - Temporarily removed support for Hydra multi-run ([#15737](https://github.com/Lightning-AI/lightning/pull/15737))
 - Switch from `tensorboard` to `tensorboardx` in `TensorBoardLogger` ([#15728](https://github.com/Lightning-AI/lightning/pull/15728))
-=======
-- The `LightningModule.save_hyperparameters` method now asserts that it is called properly. Calls from outside the `LightningModule.__init__` method will result in a `RuntimeError` to protect checkpointing functionality.
->>>>>>> 4f7a55cb
 
 
 ## [1.8.2] - 2022-11-17
