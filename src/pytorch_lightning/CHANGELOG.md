# Changelog

All notable changes to this project will be documented in this file.

The format is based on [Keep a Changelog](http://keepachangelog.com/en/1.0.0/).


## [unreleased] - 202Y-MM-DD


### Added

- Added utilities to migrate checkpoints from one Lightning version to another ([#15237](https://github.com/Lightning-AI/lightning/pull/15237))

-

-


### Changed

- From now on, Lightning Trainer and `LightningModule.load_from_checkpoint` automatically upgrade the loaded checkpoint if it was produced in an old version of Lightning ([#15237](https://github.com/Lightning-AI/lightning/pull/15237))

- `Trainer.{validate,test,predict}(ckpt_path=...)` no longer restores the `Trainer.global_step` and `trainer.current_epoch` value from the checkpoints - From now on, only `Trainer.fit` will restore this value ([#15532](https://github.com/Lightning-AI/lightning/pull/15532))

-


### Deprecated

-

-

-


### Removed

-

-

-


### Fixed

- Fixed `TensorBoardLogger` not validating the input array type when logging the model graph ([#15323](https://github.com/Lightning-AI/lightning/pull/15323))

<<<<<<< HEAD
- Fixed an issue when calling `fs.listdir` with file URI instead of path in `CheckpointConnector` ([#15413](https://github.com/Lightning-AI/lightning/pull/15413))

-
=======
- Fixed an attribute error in `ColossalAIStrategy` at import time when `torch.distributed` is not available ([#15535](https://github.com/Lightning-AI/lightning/pull/15535))
>>>>>>> 62d040c3

- Fixed an issue with the `BaseFinetuning` callback not setting the `track_running_stats` attribute for batch normaliztion layers ([#15063](https://github.com/Lightning-AI/lightning/pull/15063))


## [1.8.0] - 2022-11-01

### Added

- Added support for requeueing slurm array jobs ([#15040](https://github.com/Lightning-AI/lightning/pull/15040))
- Added native AMP support for `ddp_fork` (and associated alias strategies) with CUDA GPUs ([#14983](https://github.com/Lightning-AI/lightning/pull/14983))
- Added `BatchSizeFinder` callback ([#11089](https://github.com/Lightning-AI/lightning/pull/11089))
- Added `LearningRateFinder` callback ([#13802](https://github.com/Lightning-AI/lightning/pull/13802))
- Tuner now supports a new `method` argument which will determine when to run the `BatchSizeFinder`: one of `fit`, `validate`, `test` or `predict` ([#11089](https://github.com/Lightning-AI/lightning/pull/11089))
- Added prefix to log message in `seed_everything` with rank info ([#14031](https://github.com/Lightning-AI/lightning/pull/14031))
- Added support for auto wrapping for `DDPFullyShardedNativeStrategy` ([#14252](https://github.com/Lightning-AI/lightning/pull/14252))
- Added support for passing extra init-parameters to the `LightningDataModule.from_datasets` ([#14185](https://github.com/Lightning-AI/lightning/pull/14185))
- Added support for saving sharded optimizer state dict outside of `DDPShardedStrategy` ([#14208](https://github.com/Lightning-AI/lightning/pull/14208))
- Added support for auto wrapping for `DDPFullyShardedStrategy` ([#14383](https://github.com/Lightning-AI/lightning/pull/14383))
- Integrate the `lightning_utilities` package (
  [#14475](https://github.com/Lightning-AI/lightning/pull/14475),
  [#14537](https://github.com/Lightning-AI/lightning/pull/14537),
  [#14556](https://github.com/Lightning-AI/lightning/pull/14556),
  [#14558](https://github.com/Lightning-AI/lightning/pull/14558),
  [#14575](https://github.com/Lightning-AI/lightning/pull/14575),
  [#14620](https://github.com/Lightning-AI/lightning/pull/14620))
- Added `args` parameter to `LightningCLI` to ease running from within Python ([#14596](https://github.com/Lightning-AI/lightning/pull/14596))
- Added `WandbLogger.download_artifact` and `WandbLogger.use_artifact` for managing artifacts with Weights and Biases ([#14551](https://github.com/Lightning-AI/lightning/pull/14551))
- Added an option to configure the signal SLURM sends when a job is preempted or requeued ([#14626](https://github.com/Lightning-AI/lightning/pull/14626))
- Added a warning when the model passed to `LightningLite.setup()` does not have all parameters on the same device ([#14822](https://github.com/Lightning-AI/lightning/pull/14822))
- The `CometLogger` now flags the Comet Experiments as being created from Lightning for analytics purposes ([#14906](https://github.com/Lightning-AI/lightning/pull/14906))
- Introduce `ckpt_path="hpc"` keyword for checkpoint loading ([#14911](https://github.,com/Lightning-AI/lightning/pull/14911))
- Added a more descriptive error message when attempting to fork processes with pre-initialized CUDA context ([#14709](https://github.com/Lightning-AI/lightning/pull/14709))
- Added support for custom parameters in subclasses of `SaveConfigCallback` ([#14998](https://github.com/Lightning-AI/lightning/pull/14998))
- Added `inference_mode` flag to Trainer to let users enable/disable inference mode during evaluation ([#15034](https://github.com/Lightning-AI/lightning/pull/15034))
- Added `LightningLite.no_backward_sync` for control over efficient gradient accumulation with distributed strategies ([#14966](https://github.com/Lightning-AI/lightning/pull/14966))
- Added a sanity check that scripts are executed with the `srun` command in SLURM and that environment variables are not conflicting ([#15011](https://github.com/Lightning-AI/lightning/pull/15011))
- Added an error message when attempting to launch processes with `python -i` and an interactive-incompatible strategy ([#15293](https://github.com/Lightning-AI/lightning/pull/15293))


### Changed

- The `Trainer.{fit,validate,test,predict,tune}` methods now raise a useful error message if the input is not a `LightningModule` ([#13892](https://github.com/Lightning-AI/lightning/pull/13892))
- Raised a `MisconfigurationException` if batch transfer hooks are overriden with `IPUAccelerator` ([#13961](https://github.com/Lightning-AI/lightning/pull/13961))
- Replaced the unwrapping logic in strategies with direct access to unwrapped `LightningModule` ([#13738](https://github.com/Lightning-AI/lightning/pull/13738))
- Enabled `on_before_batch_transfer` for `DPStrategy` and `IPUAccelerator` ([#14023](https://github.com/Lightning-AI/lightning/pull/14023))
- When resuming training with Apex enabled, the `Trainer` will now raise an error ([#14341](https://github.com/Lightning-AI/lightning/pull/14341))
- Included `torch.cuda` rng state to the aggregate `_collect_rng_states()` and `_set_rng_states()` ([#14384](https://github.com/Lightning-AI/lightning/pull/14384))
- Changed `trainer.should_stop` to not stop in between an epoch and run until `min_steps/min_epochs` only ([#13890](https://github.com/Lightning-AI/lightning/pull/13890))
- The `pyDeprecate` dependency is no longer installed ([#14472](https://github.com/Lightning-AI/lightning/pull/14472))
- When using multiple loggers, by default checkpoints and profiler output now get saved to the log dir of the first logger in the list ([#14325](https://github.com/Lightning-AI/lightning/pull/14325))
- In Lightning Lite, state-dict access to the module wrapper now gets passed through to the original module reference ([#14629](https://github.com/Lightning-AI/lightning/pull/14629))
- Removed fall-back to `LightningEnvironment` when number of SLURM tasks does not correspond to number of processes in Trainer ([#14300](https://github.com/Lightning-AI/lightning/pull/14300))
- Aligned DDP and DDPSpawn strategies in setting up the environment ([#11073](https://github.com/Lightning-AI/lightning/pull/11073))
- Integrated the Lite Precision plugins into the PL Precision plugins - the base class in PL now extends the `lightning_lite.precision.Precision` base class ([#14798](https://github.com/Lightning-AI/lightning/pull/14798))
  * The `PrecisionPlugin.backward` signature changed: The `closure_loss` argument was renamed to `tensor`
  * The `PrecisionPlugin.{pre_,post_}backward` signature changed: The `closure_loss` argument was renamed to `tensor` and moved as the first argument
  * The `PrecisionPlugin.optimizer_step` signature changed: The `model`, `optimizer_idx` and `closure` arguments need to be passed as keyword arguments now
- Trainer queries the CUDA devices through NVML if available to avoid initializing CUDA before forking, which eliminates the need for the `PL_DISABLE_FORK` environment variable introduced in v1.7.4 ([#14631](https://github.com/Lightning-AI/lightning/pull/14631))
- The `MLFlowLogger.finalize()` now sets the status to `FAILED` when an exception occurred in `Trainer`, and sets the status to `FINISHED` on successful completion ([#12292](https://github.com/Lightning-AI/lightning/pull/12292))
- It is no longer needed to call `model.double()` when using `precision=64` in Lightning Lite ([#14827](https://github.com/Lightning-AI/lightning/pull/14827))
- HPC checkpoints are now loaded automatically only in slurm environment when no specific value for `ckpt_path` has been set ([#14911](https://github.com/Lightning-AI/lightning/pull/14911))
- The `Callback.on_load_checkpoint` now gets the full checkpoint dictionary and the `callback_state` argument was renamed `checkpoint` ([#14835](https://github.com/Lightning-AI/lightning/pull/14835))
- Moved the warning about saving nn.Module in `save_hyperparameters()` to before the deepcopy ([#15132](https://github.com/Lightning-AI/lightning/pull/15132))
- To avoid issues with forking processes, from PyTorch 1.13 and higher, Lightning will directly use the PyTorch NVML-based check for `torch.cuda.device_count` and from PyTorch 1.14 and higher, Lightning will configure PyTorch to use a NVML-based check for `torch.cuda.is_available`. ([#15110](https://github.com/Lightning-AI/lightning/pull/15110), [#15133](https://github.com/Lightning-AI/lightning/pull/15133))
- The `NeptuneLogger` now uses `neptune.init_run` instead of the deprecated `neptune.init` to initialize a run ([#15393](https://github.com/Lightning-AI/lightning/pull/15393))


### Deprecated

- Deprecated `LightningDeepSpeedModule` ([#14000](https://github.com/Lightning-AI/lightning/pull/14000))
- Deprecated `amp_level` from `Trainer` in favour of passing it explictly via precision plugin ([#13898](https://github.com/Lightning-AI/lightning/pull/13898))
- Deprecated the calls to `pytorch_lightning.utiltiies.meta` functions in favor of built-in https://github.com/pytorch/torchdistx support ([#13868](https://github.com/Lightning-AI/lightning/pull/13868))
- Deprecated the `unwrap_lightning_module` and `unwrap_lightning_module_sharded` utility functions in favor of accessing the unwrapped `LightningModule` on the strategy directly ([#13738](https://github.com/Lightning-AI/lightning/pull/13738))
- Deprecated the `pl_module` argument in `LightningParallelModule`, `LightningDistributedModule`, `LightningShardedDataParallel`, `LightningBaguaModule` and `LightningDeepSpeedModule` wrapper classes ([#13738](https://github.com/Lightning-AI/lightning/pull/13738))
- Deprecated the `on_colab_kaggle` function ([#14247](https://github.com/Lightning-AI/lightning/pull/14247))
- Deprecated the internal `pl.core.mixins.DeviceDtypeModuleMixin` class ([#14511](https://github.com/Lightning-AI/lightning/pull/14511), [#14548](https://github.com/Lightning-AI/lightning/pull/14548))
- Deprecated all functions in `pytorch_lightning.utilities.xla_device` ([#14514](https://github.com/Lightning-AI/lightning/pull/14514), [#14550](https://github.com/Lightning-AI/lightning/pull/14550))
  * Deprecated the internal `inner_f` function
  * Deprecated the internal `pl_multi_process` function
  * Deprecated the internal `XLADeviceUtils.xla_available` staticmethod
  * Deprecated the `XLADeviceUtils.tpu_device_exists` staticmethod in favor of `pytorch_lightning.accelerators.TPUAccelerator.is_available()`
- Deprecated `pytorch_lightning.utilities.distributed.tpu_distributed` in favor of `lightning_lite.accelerators.tpu.tpu_distributed` ([#14550](https://github.com/Lightning-AI/lightning/pull/14550))
- Deprecated all functions in `pytorch_lightning.utilities.cloud_io` in favor of `lightning_lite.utilities.cloud_io` ([#14515](https://github.com/Lightning-AI/lightning/pull/14515))
- Deprecated the functions in `pytorch_lightning.utilities.apply_func` in favor of `lightning_utilities.core.apply_func` ([#14516](https://github.com/Lightning-AI/lightning/pull/14516), [#14537](https://github.com/Lightning-AI/lightning/pull/14537))
- Deprecated all functions in `pytorch_lightning.utilities.device_parser` ([#14492](https://github.com/Lightning-AI/lightning/pull/14492), [#14753](https://github.com/Lightning-AI/lightning/pull/14753))
  * Deprecated the `pytorch_lightning.utilities.device_parser.determine_root_gpu_device` in favor of `lightning_lite.utilities.device_parser.determine_root_gpu_device`
  * Deprecated the `pytorch_lightning.utilities.device_parser.parse_gpu_ids` in favor of `lightning_lite.utilities.device_parser.parse_gpu_ids`
  * Deprecated the `pytorch_lightning.utilities.device_parser.is_cuda_available` in favor of `lightning_lite.accelerators.cuda.is_cuda_available`
  * Deprecated the `pytorch_lightning.utilities.device_parser.num_cuda_devices` in favor of `lightning_lite.accelerators.cuda.num_cuda_devices`
  * Deprecated the `pytorch_lightning.utilities.device_parser.parse_cpu_cores` in favor of `lightning_lite.accelerators.cpu.parse_cpu_cores`
  * Deprecated the `pytorch_lightning.utilities.device_parser.parse_tpu_cores` in favor of `lightning_lite.accelerators.tpu.parse_tpu_cores`
  * Deprecated the `pytorch_lightning.utilities.device_parser.parse_hpus` in favor of `pytorch_lightning.accelerators.hpu.parse_hpus`
- Deprecated duplicate `SaveConfigCallback` parameters in `LightningCLI.__init__`: `save_config_kwargs`, `save_config_overwrite` and `save_config_multifile`. New `save_config_kwargs` parameter should be used instead ([#14998](https://github.com/Lightning-AI/lightning/pull/14998))
- Deprecated `TrainerFn.TUNING`, `RunningStage.TUNING` and `trainer.tuning` property ([#15100](https://github.com/Lightning-AI/lightning/pull/15100))
- Deprecated custom `pl.utilities.distributed.AllGatherGrad` implementation in favor of PyTorch's ([#15364](https://github.com/Lightnign-AI/lightning/pull/15364))


### Removed

- Removed the deprecated `Trainer.training_type_plugin` property in favor of `Trainer.strategy` ([#14011](https://github.com/Lightning-AI/lightning/pull/14011))
- Removed all deprecated training type plugins ([#14011](https://github.com/Lightning-AI/lightning/pull/14011))
- Removed the deprecated `DDP2Strategy` ([#14026](https://github.com/Lightning-AI/lightning/pull/14026))
- Removed the deprecated `DistributedType` and `DeviceType` enum classes ([#14045](https://github.com/Lightning-AI/lightning/pull/14045))
- Removed deprecated support for passing the `rank_zero_warn` warning category positionally ([#14470](https://github.com/Lightning-AI/lightning/pull/14470))
- Removed the legacy and unused `Trainer.get_deprecated_arg_names()` ([#14415](https://github.com/Lightning-AI/lightning/pull/14415))
- Removed the deprecated `on_train_batch_end(outputs)` format when multiple optimizers are used and TBPTT is enabled ([#14373](https://github.com/Lightning-AI/lightning/pull/14373))
- Removed the deprecated `training_epoch_end(outputs)` format when multiple optimizers are used and TBPTT is enabled ([#14373](https://github.com/Lightning-AI/lightning/pull/14373))
- Removed the experimental `pytorch_lightning.utiltiies.meta` functions in favor of built-in https://github.com/pytorch/torchdistx support ([#13868](https://github.com/Lightning-AI/lightning/pull/13868))
- Removed the deprecated `LoggerCollection`; `Trainer.logger` and `LightningModule.logger` now returns the first logger when more than one gets passed to the Trainer ([#14283](https://github.com/Lightning-AI/lightning/pull/14283))
- Removed the deprecated the `trainer.lr_schedulers` ([#14408](https://github.com/Lightning-AI/lightning/pull/14408))
- Removed the deprecated `LightningModule.{on_hpc_load,on_hpc_save}` hooks in favor of the general purpose hooks `LightningModule.{on_load_checkpoint,on_save_checkpoint}` ([#14315](https://github.com/Lightning-AI/lightning/pull/14315))
- Removed deprecated support for old torchtext versions ([#14375](https://github.com/Lightning-AI/lightning/pull/14375))
- Removed deprecated support for the old `neptune-client` API in the `NeptuneLogger` ([#14727](https://github.com/Lightning-AI/lightning/pull/14727))
- Removed the deprecated `weights_save_path` Trainer argumnent and `Trainer.weights_save_path` property ([#14424](https://github.com/Lightning-AI/lightning/pull/14424))
- Removed the deprecated ([#14471](https://github.com/Lightning-AI/lightning/pull/14471))
  * `pytorch_lightning.utilities.distributed.rank_zero_only` in favor of `pytorch_lightning.utilities.rank_zero.rank_zero_only`
  * `pytorch_lightning.utilities.distributed.rank_zero_debug` in favor of `pytorch_lightning.utilities.rank_zero.rank_zero_debug`
  * `pytorch_lightning.utilities.distributed.rank_zero_info` in favor of `pytorch_lightning.utilities.rank_zero.rank_zero_info`
  * `pytorch_lightning.utilities.warnings.rank_zero_warn` in favor of `pytorch_lightning.utilities.rank_zero.rank_zero_warn`
  * `pytorch_lightning.utilities.warnings.rank_zero_deprecation` in favor of `pytorch_lightning.utilities.rank_zero.rank_zero_deprecation`
  * `pytorch_lightning.utilities.warnings.LightningDeprecationWarning` in favor of `pytorch_lightning.utilities.rank_zero.LightningDeprecationWarning`
- Removed deprecated `Trainer.num_processes` attribute in favour of `Trainer.num_devices` ([#14423](https://github.com/Lightning-AI/lightning/pull/14423))
- Removed the deprecated `Trainer.data_parallel_device_ids` hook in favour of `Trainer.device_ids` ([#14422](https://github.com/Lightning-AI/lightning/pull/14422))
- Removed the deprecated class `TrainerCallbackHookMixin` ([#14401](https://github.com/Lightning-AI/lightning/14401))
- Removed the deprecated `BaseProfiler` and `AbstractProfiler` classes ([#14404](https://github.com/Lightning-AI/lightning/pull/14404))
- Removed the deprecated way to set the distributed backend via the environment variable `PL_TORCH_DISTRIBUTED_BACKEND`, in favor of setting the `process_group_backend` in the strategy constructor ([#14693](https://github.com/Lightning-AI/lightning/pull/14693))
- Removed deprecated callback hooks ([#14834](https://github.com/Lightning-AI/lightning/pull/14834))
  * `Callback.on_configure_sharded_model` in favor of `Callback.setup`
  * `Callback.on_before_accelerator_backend_setup` in favor of `Callback.setup`
  * `Callback.on_batch_start` in favor of `Callback.on_train_batch_start`
  * `Callback.on_batch_end` in favor of `Callback.on_train_batch_end`
  * `Callback.on_epoch_start` in favor of `Callback.on_{train,validation,test}_epoch_start`
  * `Callback.on_epoch_end` in favor of `Callback.on_{train,validation,test}_epoch_end`
  * `Callback.on_pretrain_routine_{start,end}` in favor of `Callback.on_fit_start`
- Removed the deprecated device attributes `Trainer.{devices,gpus,num_gpus,ipus,tpu_cores}` in favor of the accelerator-agnostic `Trainer.num_devices` ([#14829](https://github.com/Lightning-AI/lightning/pull/14829))
- Removed the deprecated `LightningIPUModule` ([#14830](https://github.com/Lightning-AI/lightning/pull/14830))
- Removed the deprecated `Logger.agg_and_log_metrics` hook in favour of `Logger.log_metrics` and the `agg_key_funcs` and `agg_default_func` arguments. ([#14840](https://github.com/Lightning-AI/lightning/pull/14840))
- Removed the deprecated precision plugin checkpoint hooks `PrecisionPlugin.on_load_checkpoint` and `PrecisionPlugin.on_save_checkpoint` ([#14833](https://github.com/Lightning-AI/lightning/pull/14833))
- Removed the deprecated `Trainer.root_gpu` attribute in favor of `Trainer.strategy.root_device` ([#14829](https://github.com/Lightning-AI/lightning/pull/14829))
- Removed the deprecated `Trainer.use_amp` and `LightningModule.use_amp` attributes ([#14832](https://github.com/Lightning-AI/lightning/pull/14832))
- Removed the deprecated callback hooks `Callback.on_init_start` and `Callback.on_init_end` ([#14867](https://github.com/Lightning-AI/lightning/pull/14867))
- Removed the deprecated `Trainer.run_stage` in favor of `Trainer.{fit,validate,test,predict}` ([#14870](https://github.com/Lightning-AI/lightning/pull/14870))
- Removed the deprecated `SimpleProfiler.profile_iterable` and `AdvancedProfiler.profile_iterable` attributes ([#14864](https://github.com/Lightning-AI/lightning/pull/14864))
- Removed the deprecated `Trainer.verbose_evaluate` ([#14884](https://github.com/Lightning-AI/lightning/pull/14884))
- Removed the deprecated `Trainer.should_rank_save_checkpoint` ([#14885](https://github.com/Lightning-AI/lightning/pull/14885))
- Removed the deprecated `TrainerOptimizersMixin` ([#14887](https://github.com/Lightning-AI/lightning/pull/14887))
- Removed the deprecated `Trainer.lightning_optimizers` ([#14889](https://github.com/Lightning-AI/lightning/pull/14889))
- Removed the deprecated `TrainerDataLoadingMixin` ([#14888](https://github.com/Lightning-AI/lightning/pull/14888))
- Removed the deprecated `Trainer.call_hook` in favor of `Trainer._call_callback_hooks`, `Trainer._call_lightning_module_hook`, `Trainer._call_ttp_hook`, and `Trainer._call_accelerator_hook` ([#14869](https://github.com/Lightning-AI/lightning/pull/14869))
- Removed the deprecated `Trainer.{validated,tested,predicted}_ckpt_path` ([#14897](https://github.com/Lightning-AI/lightning/pull/14897))
- Removed the deprecated `device_stats_monitor_prefix_metric_keys` ([#14890](https://github.com/Lightning-AI/lightning/pull/14890))
- Removed the deprecated `LightningDataModule.on_save/load_checkpoint` hooks ([#14909](https://github.com/Lightning-AI/lightning/pull/14909))
- Removed support for returning a value in `Callback.on_save_checkpoint` in favor of implementing `Callback.state_dict` ([#14835](https://github.com/Lightning-AI/lightning/pull/14835))


### Fixed

- Fixed an issue with `LightningLite.setup()` not setting the `.device` attribute correctly on the returned wrapper ([#14822](https://github.com/Lightning-AI/lightning/pull/14822))
- Fixed an attribute error when running the tuner together with the `StochasticWeightAveraging` callback ([#14836](https://github.com/Lightning-AI/lightning/pull/14836))
- Fixed MissingFieldException in offline mode for the `NeptuneLogger()` ([#14919](https://github.com/Lightning-AI/lightning/pull/14919))
- Fixed wandb `save_dir` is overridden by `None` `dir` when using CLI ([#14878](https://github.com/Lightning-AI/lightning/pull/14878))
- Fixed a missing call to `LightningDataModule.load_state_dict` hook while restoring checkpoint using `LightningDataModule.load_from_checkpoint` ([#14883](https://github.com/Lightning-AI/lightning/pull/14883))
- Fixed torchscript error with containers of LightningModules ([#14904](https://github.com/Lightning-AI/lightning/pull/14904))
- Fixed reloading of the last checkpoint on run restart ([#14907](https://github.com/Lightning-AI/lightning/pull/14907))
- `SaveConfigCallback` instances should only save the config once to allow having the `overwrite=False` safeguard when using `LightningCLI(..., run=False)` ([#14927](https://github.com/Lightning-AI/lightning/pull/14927))
- Fixed an issue with terminating the trainer profiler when a `StopIteration` exception is raised while using an `IterableDataset` ([#14940](https://github.com/Lightning-AI/lightning/pull/14945))
- Do not update on-plateau schedulers when reloading from an end-of-epoch checkpoint ([#14702](https://github.com/Lightning-AI/lightning/pull/14702))
- Fixed `Trainer` support for PyTorch built without distributed support ([#14971](https://github.com/Lightning-AI/lightning/pull/14971))
- Fixed batch normalization statistics calculation in `StochasticWeightAveraging` callback ([#14866](https://github.com/Lightning-AI/lightning/pull/14866))
- Avoided initializing optimizers during deepspeed inference ([#14944](https://github.com/Lightning-AI/lightning/pull/14944))
- Fixed `LightningCLI` parse_env and description in subcommands ([#15138](https://github.com/Lightning-AI/lightning/pull/15138))
- Fixed an exception that would occur when creating a `multiprocessing.Pool` after importing Lightning ([#15292](https://github.com/Lightning-AI/lightning/pull/15292))
- Fixed a pickling error when using `RichProgressBar` together with checkpointing ([#15319](https://github.com/Lightning-AI/lightning/pull/15319))
- Fixed the `RichProgressBar` crashing when used with distributed strategies ([#15376](https://github.com/Lightning-AI/lightning/pull/15376))
- Fixed an issue with `RichProgressBar` not resetting the internal state for the sanity check progress ([#15377](https://github.com/Lightning-AI/lightning/pull/15377))
- Fixed an issue with DataLoader re-instantiation when the attribute is an array and the default value of the corresponding argument changed ([#15409](https://github.com/Lightning-AI/lightning/pull/15409))


## [1.7.7] - 2022-09-22

### Fixed

- Fixed the availability check for the neptune-client package ([#14714](https://github.com/Lightning-AI/lightning/pull/14714))
- Break HPU Graphs into two parts (forward + backward as one and optimizer as another) for better performance ([#14656](https://github.com/Lightning-AI/lightning/pull/14656))
- Fixed torchscript error with ensembles of LightningModules ([#14657](https://github.com/Lightning-AI/lightning/pull/14657), [#14724](https://github.com/Lightning-AI/lightning/pull/14724))
- Fixed an issue with `TensorBoardLogger.finalize` creating a new experiment when none was created during the Trainer's execution ([#14762](https://github.com/Lightning-AI/lightning/pull/14762))
- Fixed `TypeError` on import when `torch.distributed` is not available ([#14809](https://github.com/Lightning-AI/lightning/pull/14809))


## [1.7.6] - 2022-09-13

### Changed

- Improved the error messaging when passing `Trainer.method(model, x_dataloader=None)` with no module-method implementations available ([#14614](https://github.com/Lightning-AI/lightning/pull/14614))

### Fixed

- Reset the dataloaders on OOM failure in batch size finder to use the last successful batch size ([#14372](https://github.com/Lightning-AI/lightning/pull/14372))
- Fixed an issue to keep downscaling the batch size in case there hasn't been even a single successful optimal batch size with `mode="power"` ([#14372](https://github.com/Lightning-AI/lightning/pull/14372))
- Fixed an issue where `self.log`-ing a tensor would create a user warning from PyTorch about cloning tensors ([#14599](https://github.com/Lightning-AI/lightning/pull/14599))
- Fixed compatibility when `torch.distributed` is not available ([#14454](https://github.com/Lightning-AI/lightning/pull/14454))


## [1.7.5] - 2022-09-06

### Fixed

- Squeezed tensor values when logging with `LightningModule.log` ([#14489](https://github.com/Lightning-AI/lightning/pull/14489))
- Fixed `WandbLogger` `save_dir` is not set after creation ([#14326](https://github.com/Lightning-AI/lightning/pull/14326))
- Fixed `Trainer.estimated_stepping_batches` when maximum number of epochs is not set ([#14317](https://github.com/Lightning-AI/lightning/pull/14317))


## [1.7.4] - 2022-08-31

### Added

- Added an environment variable `PL_DISABLE_FORK` that can be used to disable all forking in the Trainer ([#14319](https://github.com/Lightning-AI/lightning/issues/14319))

### Fixed

- Fixed `LightningDataModule` hparams parsing ([#12806](https://github.com/Lightning-AI/lightning/pull/12806))
- Reset epoch progress with batch size scaler ([#13846](https://github.com/Lightning-AI/lightning/pull/13846))
- Fixed restoring the trainer after using `lr_find()` so that the correct LR schedule is used for the actual training ([#14113](https://github.com/Lightning-AI/lightning/pull/14113))
- Fixed incorrect values after transferring data to an MPS device ([#14368](https://github.com/Lightning-AI/lightning/pull/14368))


## [1.7.3] - 2022-08-25

### Fixed

- Fixed an assertion error when using a `ReduceOnPlateau` scheduler with the Horovod strategy ([#14215](https://github.com/Lightning-AI/lightning/pull/14215))
- Fixed an `AttributeError` when accessing `LightningModule.logger` and the Trainer has multiple loggers ([#14234](https://github.com/Lightning-AI/lightning/pull/14234))
- Added back support for `log`ging in the `configure_gradient_clipping` hook after unintended removal in v1.7.2 ([#14298](https://github.com/Lightning-AI/lightning/issues/14298))
- Fixed wrong num padding for `RichProgressBar` ([#14296](https://github.com/Lightning-AI/lightning/pull/14296))
- Fixed an issue to avoid the impact of sanity check on `reload_dataloaders_every_n_epochs` for validation ([#13964](https://github.com/Lightning-AI/lightning/pull/13964))


## [1.7.2] - 2022-08-17

### Added

- Added `FullyShardedNativeNativeMixedPrecisionPlugin` to handle precision for `DDPFullyShardedNativeStrategy` ([#14092](https://github.com/Lightning-AI/lightning/pull/14092))
- Added profiling to these hooks: `on_before_batch_transfer`, `transfer_batch_to_device`, `on_after_batch_transfer`, `configure_gradient_clipping`, `clip_gradients` ([#14069](https://github.com/Lightning-AI/lightning/pull/14069))

### Changed

- The `WandbLogger.name` property no longer returns the name of the experiment, and instead returns the project's name ([#14145](https://github.com/Lightning-AI/lightning/pull/14145))
- The default project name in `WandbLogger` is now "lightning_logs" ([#14145](https://github.com/Lightning-AI/lightning/pull/14145))
- Updated compatibility for LightningLite to run with the latest DeepSpeed 0.7.0 ([13967](https://github.com/Lightning-AI/lightning/pull/13967))

### Fixed

- Fixed a bug that caused spurious `AttributeError` when multiple `DataLoader` classes are imported ([#14117](https://github.com/Lightning-AI/lightning/pull/14117))
- Fixed epoch-end logging results not being reset after the end of the epoch ([#14061](https://github.com/Lightning-AI/lightning/pull/14061))
- Fixed resuming from a checkpoint when using Stochastic Weight Averaging (SWA) ([#9938](https://github.com/Lightning-AI/lightning/pull/9938))
- Fixed the device placement when `LightningModule.cuda()` gets called without specifying a device index and the current cuda device was not 0 ([#14128](https://github.com/Lightning-AI/lightning/pull/14128))
- Avoided false positive warning about using `sync_dist` when using torchmetrics ([#14143](https://github.com/Lightning-AI/lightning/pull/14143))
- Avoid `metadata.entry_points` deprecation warning on Python 3.10 ([#14052](https://github.com/Lightning-AI/lightning/pull/14052))
- Fixed epoch-end logging results not being reset after the end of the epoch ([#14061](https://github.com/Lightning-AI/lightning/pull/14061))
- Avoid raising the sampler warning if num_replicas=1 ([#14097](https://github.com/Lightning-AI/lightning/pull/14097))
- Fixed saving hyperparameters in a composition where the parent class is not a `LightningModule` or `LightningDataModule` ([#14151](https://github.com/Lightning-AI/lightning/pull/14151))
- Avoided requiring the FairScale package to use precision with the fsdp native strategy ([#14092](https://github.com/Lightning-AI/lightning/pull/14092))
- Fixed an issue in which the default name for a run in `WandbLogger` would be set to the project name instead of a randomly generated string ([#14145](https://github.com/Lightning-AI/lightning/pull/14145))
- Fixed not preserving set attributes on `DataLoader` and `BatchSampler` when instantiated inside `*_dataloader` hooks ([#14212](https://github.com/Lightning-AI/lightning/pull/14212))


## [1.7.1] - 2022-08-09

### Fixed

- Casted only floating point tensors to fp16 with IPUs ([#13983](https://github.com/Lightning-AI/lightning/pull/13983))
- Casted tensors to fp16 before moving them to device with  `DeepSpeedStrategy` ([#14000](https://github.com/Lightning-AI/lightning/pull/14000))
- Fixed the `NeptuneLogger` dependency being unrecognized ([#13988](https://github.com/Lightning-AI/lightning/pull/13988))
- Fixed an issue where users would be warned about unset `max_epochs` even when `fast_dev_run` was set ([#13262](https://github.com/Lightning-AI/lightning/pull/13262))
- Fixed MPS device being unrecognized ([#13992](https://github.com/Lightning-AI/lightning/pull/13992))
- Fixed incorrect `precision="mixed"` being used with `DeepSpeedStrategy` and `IPUStrategy` ([#14041](https://github.com/Lightning-AI/lightning/pull/14041))
- Fixed dtype inference during gradient norm computation ([#14051](https://github.com/Lightning-AI/lightning/pull/14051))
- Fixed a bug that caused `ddp_find_unused_parameters` to be set `False`, whereas the intended default is `True` ([#14095](https://github.com/Lightning-AI/lightning/pull/14095))


## [1.7.0] - 2022-08-02

### Added

-  Added ``ServableModule`` and its associated callback called ``ServableModuleValidator`` to ensure the model can served ([#13614](https://github.com/Lightning-AI/lightning/pull/13614))
-  Converted validation loop config warnings to `PossibleUserWarning` ([#13377](https://github.com/Lightning-AI/lightning/pull/13377))
- Added a flag named `log_rank_zero_only` to `EarlyStopping` to disable logging to non-zero rank processes ([#13233](https://github.com/Lightning-AI/lightning/pull/13233))
- Added support for reloading the last checkpoint saved by passing `ckpt_path="last"` ([#12816](https://github.com/Lightning-AI/lightning/pull/12816))
- Added `LightningDataModule.load_from_checkpoint` to support loading datamodules directly from checkpoint ([#12550](https://github.com/Lightning-AI/lightning/pull/12550))
- Added a friendly error message when attempting to call `Trainer.save_checkpoint()` without a model attached ([#12772](https://github.com/Lightning-AI/lightning/pull/12772))
- Added a friendly error message when attempting to use `DeepSpeedStrategy` on unsupported accelerators ([#12699](https://github.com/Lightning-AI/lightning/pull/12699))
- Enabled `torch.inference_mode` for evaluation and prediction ([#12715](https://github.com/Lightning-AI/lightning/pull/12715))
- Added support for setting `val_check_interval` to a value higher than the amount of training batches when `check_val_every_n_epoch=None` ([#11993](https://github.com/Lightning-AI/lightning/pull/11993))
- Include the `pytorch_lightning` version as a header in the CLI config files ([#12532](https://github.com/Lightning-AI/lightning/pull/12532))
- Added support for `Callback` registration through entry points ([#12739](https://github.com/Lightning-AI/lightning/pull/12739))
- Added support for `Trainer(deterministic="warn")` to warn instead of fail when a non-deterministic operation is encountered ([#12588](https://github.com/Lightning-AI/lightning/pull/12588))
- Added profiling to the loops' dataloader `__next__` calls ([#12124](https://github.com/Lightning-AI/lightning/pull/12124))
- Hivemind Strategy
    * Added `CollaborativeStrategy` ([#12842](https://github.com/Lightning-AI/lightning/pull/12842))
    * Renamed `CollaborativeStrategy` to `HivemindStrategy` ([#13388](https://github.com/Lightning-AI/lightning/pull/13388))
    * Removed unnecessary endpoint logic, renamed `collaborative` to `hivemind` ([#13392](https://github.com/Lightning-AI/lightning/pull/13392))
- Include a version suffix for new "last" checkpoints of later runs in the same directory ([#12902](https://github.com/Lightning-AI/lightning/pull/12902))
- Show a better error message when a Metric that does not return a Tensor is logged ([#13164](https://github.com/Lightning-AI/lightning/pull/13164))
- Added missing `predict_dataset` argument in `LightningDataModule.from_datasets` to create predict dataloaders ([#12942](https://github.com/Lightning-AI/lightning/pull/12942))
- Added class name prefix to metrics logged by `DeviceStatsMonitor` ([#12228](https://github.com/Lightning-AI/lightning/pull/12228))
- Automatically wrap custom samplers under a distributed environment by using `DistributedSamplerWrapper` ([#12959](https://github.com/Lightning-AI/lightning/pull/12959))
- Added profiling of `LightningDataModule` hooks ([#12971](https://github.com/Lightning-AI/lightning/pull/12971))
- Added Native FSDP Strategy ([#12447](https://github.com/Lightning-AI/lightning/pull/12447))
- Added breaking of lazy graph across training, validation, test and predict steps when training with habana accelerators to ensure better performance ([#12938](https://github.com/Lightning-AI/lightning/pull/12938))
- Added `Checkpoint` class to inherit from ([#13024](https://github.com/Lightning-AI/lightning/pull/13024))
- Added CPU metric tracking to `DeviceStatsMonitor` ([#11795](https://github.com/Lightning-AI/lightning/pull/11795))
- Added `teardown()` method to `Accelerator` ([#11935](https://github.com/Lightning-AI/lightning/pull/11935))
- Added support for using custom Trainers that don't include callbacks using the CLI ([#13138](https://github.com/Lightning-AI/lightning/pull/13138))
- Added a `timeout` argument to `DDPStrategy` and `DDPSpawnStrategy`. ([#13244](https://github.com/Lightning-AI/lightning/pull/13244), [#13383](https://github.com/Lightning-AI/lightning/pull/13383))
- Added `XLAEnvironment` cluster environment plugin ([#11330](https://github.com/Lightning-AI/lightning/pull/11330))
- Added logging messages to notify when `FitLoop` stopping conditions are met ([#9749](https://github.com/Lightning-AI/lightning/pull/9749))
- Added support for calling unknown methods with `DummyLogger` ([#13224](https://github.com/Lightning-AI/lightning/pull/13224)
- Added support for recursively setting the `Trainer` reference for ensembles of `LightningModule`s ([#13638](https://github.com/Lightning-AI/lightning/pull/13638)
- Added Apple Silicon Support via `MPSAccelerator` ([#13123](https://github.com/Lightning-AI/lightning/pull/13123))
- Added support for DDP Fork ([#13405](https://github.com/Lightning-AI/lightning/pull/13405))
- Added support for async checkpointing ([#13658](https://github.com/Lightning-AI/lightning/pull/13658))
- Added support for HPU Device stats monitor ([#13819](https://github.com/Lightning-AI/lightning/pull/13819))

### Changed

- `accelerator="gpu"` now automatically selects an available GPU backend (CUDA and MPS currently) ([#13642](https://github.com/Lightning-AI/lightning/pull/13642))
- Enable validation during overfitting ([#12527](https://github.com/Lightning-AI/lightning/pull/12527))
- Added dataclass support to `extract_batch_size` ([#12573](https://github.com/Lightning-AI/lightning/pull/12573))
- Changed checkpoints save path in the case of one logger and user-provided weights_save_path from `weights_save_path/name/version/checkpoints` to `weights_save_path/checkpoints` ([#12372](https://github.com/Lightning-AI/lightning/pull/12372))
- Changed checkpoints save path in the case of multiple loggers and user-provided weights_save_path from `weights_save_path/name1_name2/version1_version2/checkpoints` to `weights_save_path/checkpoints` ([#12372](https://github.com/Lightning-AI/lightning/pull/12372))
- Marked `swa_lrs` argument in `StochasticWeightAveraging` callback as required ([#12556](https://github.com/Lightning-AI/lightning/pull/12556))
- `LightningCLI`'s shorthand notation changed to use jsonargparse native feature ([#12614](https://github.com/Lightning-AI/lightning/pull/12614))
- `LightningCLI` changed to use jsonargparse native support for list append ([#13129](https://github.com/Lightning-AI/lightning/pull/13129))
- Changed `seed_everything_default` argument in the `LightningCLI` to type `Union[bool, int]`. If set to `True` a seed is automatically generated for the parser argument `--seed_everything`. ([#12822](https://github.com/Lightning-AI/lightning/pull/12822), [#13110](https://github.com/Lightning-AI/lightning/pull/13110))
- Make positional arguments required for classes passed into the `add_argparse_args` function. ([#12504](https://github.com/Lightning-AI/lightning/pull/12504))
- Raise an error if there are insufficient training batches when using a float value of `limit_train_batches` ([#12885](https://github.com/Lightning-AI/lightning/pull/12885))
- `DataLoader` instantiated inside a `*_dataloader` hook will not set the passed arguments as attributes anymore ([#12981](https://github.com/Lightning-AI/lightning/pull/12981))
- When a multi-element tensor is logged, an error is now raised instead of silently taking the mean of all elements ([#13164](https://github.com/Lightning-AI/lightning/pull/13164))
- The `WandbLogger` will now use the run name in the logs folder if it is provided, and otherwise the project name  ([#12604](https://github.com/Lightning-AI/lightning/pull/12604))
- Enabled using any Sampler in distributed environment in Lite ([#13646](https://github.com/Lightning-AI/lightning/pull/13646))
- Raised a warning instead of forcing `sync_dist=True` on epoch end ([13364](https://github.com/Lightning-AI/lightning/pull/13364))
- Updated `val_check_interval`(int) to consider total train batches processed instead of `_batches_that_stepped` for validation check during training ([#12832](https://github.com/Lightning-AI/lightning/pull/12832)
- Updated Habana Accelerator's `auto_device_count`, `is_available` & `get_device_name` methods based on the latest torch habana package ([#13423](https://github.com/Lightning-AI/lightning/pull/13423))
- Disallowed using `BatchSampler` when running on multiple IPUs ([#13854](https://github.com/Lightning-AI/lightning/pull/13854))

### Deprecated

- Deprecated `pytorch_lightning.accelerators.gpu.GPUAccelerator` in favor of `pytorch_lightning.accelerators.cuda.CUDAAccelerator` ([#13636](https://github.com/Lightning-AI/lightning/pull/13636))
- Deprecated `pytorch_lightning.loggers.base.LightningLoggerBase` in favor of `pytorch_lightning.loggers.logger.Logger`, and deprecated `pytorch_lightning.loggers.base` in favor of `pytorch_lightning.loggers.logger` ([#120148](https://github.com/Lightning-AI/lightning/pull/12014))
- Deprecated `pytorch_lightning.callbacks.base.Callback` in favor of `pytorch_lightning.callbacks.callback.Callback` ([#13031](https://github.com/Lightning-AI/lightning/pull/13031))
- Deprecated `num_processes`, `gpus`, `tpu_cores,` and `ipus` from the `Trainer` constructor in favor of using the `accelerator` and `devices` arguments ([#11040](https://github.com/Lightning-AI/lightning/pull/11040))
- Deprecated setting `LightningCLI(seed_everything_default=None)` in favor of `False` ([#12804](https://github.com/Lightning-AI/lightning/issues/12804)).
- Deprecated `pytorch_lightning.core.lightning.LightningModule` in favor of `pytorch_lightning.core.module.LightningModule` ([#12740](https://github.com/Lightning-AI/lightning/pull/12740))
- Deprecated `pytorch_lightning.loops.base.Loop` in favor of `pytorch_lightning.loops.loop.Loop` ([#13043](https://github.com/Lightning-AI/lightning/pull/13043))
- Deprecated `Trainer.reset_train_val_dataloaders()` in favor of `Trainer.reset_{train,val}_dataloader` ([#12184](https://github.com/Lightning-AI/lightning/pull/12184))
- Deprecated LightningCLI's registries in favor of importing the respective package ([#13221](https://github.com/Lightning-AI/lightning/pull/13221))
- Deprecated public utilities in `pytorch_lightning.utilities.cli.LightningCLI` in favor of equivalent copies in `pytorch_lightning.cli.LightningCLI` ([#13767](https://github.com/Lightning-AI/lightning/pull/13767))
- Deprecated `pytorch_lightning.profiler` in favor of `pytorch_lightning.profilers` ([#12308](https://github.com/Lightning-AI/lightning/pull/12308))

### Removed

- Removed deprecated `IndexBatchSamplerWrapper.batch_indices` ([#13565](https://github.com/Lightning-AI/lightning/pull/13565))
- Removed the deprecated `LightningModule.add_to_queue` and `LightningModule.get_from_queue` method ([#13600](https://github.com/Lightning-AI/lightning/pull/13600))
- Removed deprecated `pytorch_lightning.core.decorators.parameter_validation` from `decorators` ([#13514](https://github.com/Lightning-AI/lightning/pull/13514))
- Removed the deprecated `Logger.close` method ([#13149](https://github.com/Lightning-AI/lightning/pull/13149))
- Removed the deprecated `weights_summary` argument from the `Trainer` constructor ([#13070](https://github.com/Lightning-AI/lightning/pull/13070))
- Removed the deprecated `flush_logs_every_n_steps` argument from the `Trainer` constructor ([#13074](https://github.com/Lightning-AI/lightning/pull/13074))
- Removed the deprecated `process_position` argument from the `Trainer` constructor ([13071](https://github.com/Lightning-AI/lightning/pull/13071))
- Removed the deprecated `checkpoint_callback` argument from the `Trainer` constructor ([#13027](https://github.com/Lightning-AI/lightning/pull/13027))
- Removed the deprecated `on_{train,val,test,predict}_dataloader` hooks from the `LightningModule` and `LightningDataModule` ([#13033](https://github.com/Lightning-AI/lightning/pull/13033))
- Removed the deprecated `TestTubeLogger` ([#12859](https://github.com/Lightning-AI/lightning/pull/12859))
- Removed the deprecated `pytorch_lightning.core.memory.LayerSummary` and `pytorch_lightning.core.memory.ModelSummary` ([#12593](https://github.com/Lightning-AI/lightning/pull/12593))
- Removed the deprecated `summarize` method from the `LightningModule` ([#12559](https://github.com/Lightning-AI/lightning/pull/12559))
- Removed the deprecated `model_size` property from the `LightningModule` class ([#12641](https://github.com/Lightning-AI/lightning/pull/12641))
- Removed the deprecated `stochastic_weight_avg` argument from the `Trainer` constructor ([#12535](https://github.com/Lightning-AI/lightning/pull/12535))
- Removed the deprecated `progress_bar_refresh_rate` argument from the `Trainer` constructor ([#12514](https://github.com/Lightning-AI/lightning/pull/12514))
- Removed the deprecated `prepare_data_per_node` argument from the `Trainer` constructor ([#12536](https://github.com/Lightning-AI/lightning/pull/12536))
- Removed the deprecated `pytorch_lightning.core.memory.{get_gpu_memory_map,get_memory_profile}` ([#12659](https://github.com/Lightning-AI/lightning/pull/12659))
- Removed the deprecated `terminate_on_nan` argument from the `Trainer` constructor ([#12553](https://github.com/Lightning-AI/lightning/pull/12553))
- Removed the deprecated `XLAStatsMonitor` callback ([#12688](https://github.com/Lightning-AI/lightning/pull/12688))
- Remove deprecated `pytorch_lightning.callbacks.progress.progress` ([#12658](https://github.com/Lightning-AI/lightning/pull/12658))
- Removed the deprecated `dim` and `size` arguments from the `LightningDataModule` constructor([#12780](https://github.com/Lightning-AI/lightning/pull/12780))
- Removed the deprecated `train_transforms` argument from the `LightningDataModule` constructor([#12662](https://github.com/Lightning-AI/lightning/pull/12662))
- Removed the deprecated `log_gpu_memory` argument from the `Trainer` constructor ([#12657](https://github.com/Lightning-AI/lightning/pull/12657))
- Removed the deprecated automatic logging of GPU stats by the logger connector ([#12657](https://github.com/Lightning-AI/lightning/pull/12657))
- Removed deprecated `GPUStatsMonitor` callback ([#12554](https://github.com/Lightning-AI/lightning/pull/12554))
- Removed support for passing strategy names or strategy instances to the accelerator Trainer argument ([#12696](https://github.com/Lightning-AI/lightning/pull/12696))
- Removed support for passing strategy names or strategy instances to the plugins Trainer argument ([#12700](https://github.com/Lightning-AI/lightning/pull/12700))
- Removed the deprecated `val_transforms` argument from the `LightningDataModule` constructor ([#12763](https://github.com/Lightning-AI/lightning/pull/12763))
- Removed the deprecated `test_transforms` argument from the `LightningDataModule` constructor ([#12773](https://github.com/Lightning-AI/lightning/pull/12773))
- Removed deprecated `Trainer(max_steps=None)` ([#13591](https://github.com/Lightning-AI/lightning/pull/13591))
- Removed deprecated `dataloader_idx` argument from `on_train_batch_start/end` hooks `Callback` and `LightningModule` ([#12769](https://github.com/Lightning-AI/lightning/pull/12769), [#12977](https://github.com/Lightning-AI/lightning/pull/12977))
- Removed deprecated `get_progress_bar_dict` property from `LightningModule` ([#12839](https://github.com/Lightning-AI/lightning/pull/12839))
- Removed sanity check for multi-optimizer support with habana backends ([#13217](https://github.com/Lightning-AI/lightning/pull/13217))
- Removed the need to explicitly load habana module ([#13338](https://github.com/Lightning-AI/lightning/pull/13338))
- Removed the deprecated `Strategy.post_dispatch()` hook ([#13461](https://github.com/Lightning-AI/lightning/pull/13461))
- Removed deprecated `pytorch_lightning.callbacks.lr_monitor.LearningRateMonitor.lr_sch_names` ([#13353](https://github.com/Lightning-AI/lightning/pull/13353))
- Removed deprecated `Trainer.slurm_job_id` in favor of `SLURMEnvironment.job_id` ([#13459](https://github.com/Lightning-AI/lightning/pull/13459))
- Removed support for the `DDP2Strategy` ([#12705](https://github.com/Lightning-AI/lightning/pull/12705))
- Removed deprecated `LightningDistributed` ([#13549](https://github.com/Lightning-AI/lightning/pull/13549))
- Removed deprecated ClusterEnvironment properties `master_address` and `master_port` in favor of `main_address` and `main_port` ([#13458](https://github.com/Lightning-AI/lightning/pull/13458))
- Removed deprecated ClusterEnvironment methods `KubeflowEnvironment.is_using_kubelfow()`, `LSFEnvironment.is_using_lsf()` and `TorchElasticEnvironment.is_using_torchelastic()` in favor of the `detect()` method ([#13458](https://github.com/Lightning-AI/lightning/pull/13458))
- Removed deprecated `Callback.on_keyboard_interrupt` ([#13438](https://github.com/Lightning-AI/lightning/pull/13438))
- Removed deprecated `LightningModule.on_post_move_to_device` ([#13548](https://github.com/Lightning-AI/lightning/pull/13548))
- Removed `TPUSpawnStrategy.{tpu_local_core_rank,tpu_global_core_rank}` attributes in favor of `TPUSpawnStrategy.{local_rank,global_rank}` ([#11163](https://github.com/Lightning-AI/lightning/pull/11163))
- Removed `SingleTPUStrategy.{tpu_local_core_rank,tpu_global_core_rank}` attributes in favor of `SingleTPUStrategy.{local_rank,global_rank}`([#11163](https://github.com/Lightning-AI/lightning/pull/11163))

### Fixed

- Improved support for custom `DataLoader`s when instantiated in `*_dataloader` hook ([#12981](https://github.com/Lightning-AI/lightning/pull/12981))
- Allowed custom `BatchSampler`s when instantiated in `*_dataloader` hook [#13640](https://github.com/Lightning-AI/lightning/pull/13640))
- Fixed an issue with unsupported torch.inference_mode() on hpu backends by making it use no_grad ([#13014](https://github.com/Lightning-AI/lightning/pull/13014))
- The model wrapper returned by `LightningLite.setup()` now properly supports pass-through when looking up attributes ([#12597](https://github.com/Lightning-AI/lightning/pull/12597))
- Fixed issue where the CLI fails with certain torch objects ([#13153](https://github.com/Lightning-AI/lightning/pull/13153))
- Fixed ``LightningCLI`` signature parameter resolving for some lightning classes ([#13283](https://github.com/Lightning-AI/lightning/pull/13283))
- Fixed Model Summary when using DeepSpeed Stage 3 ([#13427](https://github.com/Lightning-AI/lightning/pull/13427))
- Fixed `pytorch_lightning.utilities.distributed.gather_all_tensors` to handle tensors of different dimensions ([#12630](https://github.com/Lightning-AI/lightning/pull/12630))
- Fixed the input validation for the accelerator Trainer argument when passed as a string ([#13417](https://github.com/Lightning-AI/lightning/pull/13417))
- Fixed `Trainer.predict(return_predictions=False)` to track prediction's batch_indices ([#13629](https://github.com/Lightning-AI/lightning/pull/13629))
- Fixed and issue that prevented setting a custom `CheckpointIO` plugin with strategies ([#13785](https://github.com/Lightning-AI/lightning/pull/13785))
- Fixed main progress bar counter when `val_check_interval=int` and `check_val_every_n_epoch=None` ([#12832](https://github.com/Lightning-AI/lightning/pull/12832)
- Improved support for custom `ReduceLROnPlateau` scheduler if `reduce_on_plateau` is set by the user in scheduler config ([#13838](https://github.com/Lightning-AI/lightning/pull/13838))
- Used `global_step` while restoring logging step for old checkpoints ([#13645](https://github.com/Lightning-AI/lightning/pull/13645))
- When training with `precision=16` on IPU, the cast has been moved off the IPU onto the host, making the copies from host to IPU cheaper ([#13880](https://github.com/Lightning-AI/lightning/pull/13880))
- Fixed error handling in learning rate finder when not enough data points are available to give a good suggestion ([#13845](https://github.com/Lightning-AI/lightning/pull/13845))
- Fixed an issue that caused the learning rate finder to set the model's learning rate to None when no suggestion was possible ([#13845](https://github.com/Lightning-AI/lightning/pull/13845))
- Fixed an issue causing deterministic algorighms and other globals to get reset in spawned processes ([#13921](https://github.com/Lightning-AI/lightning/pull/13921))
- Fixed default `amp_level` for `DeepSpeedPrecisionPlugin` to `O2` ([#13897](https://github.com/Lightning-AI/lightning/pull/13897))
- Fixed Python 3.10 compatibility for truncated back-propagation through time (TBPTT) ([#13973](https://github.com/Lightning-AI/lightning/pull/13973))
- Fixed `TQDMProgressBar` reset and update to show correct time estimation (2/2) ([#13962](https://github.com/Lightning-AI/lightning/pull/13962))


## [1.6.5] - 2022-07-13

### Fixed

- Fixed `estimated_stepping_batches` requiring distributed comms in `configure_optimizers` for the `DeepSpeedStrategy` ([#13350](https://github.com/Lightning-AI/lightning/pull/13350))
- Fixed bug with Python version check that prevented use with development versions of Python ([#13420](https://github.com/Lightning-AI/lightning/pull/13420))
- The loops now call `.set_epoch()` also on batch samplers if the dataloader has one wrapped in a distributed sampler ([#13396](https://github.com/Lightning-AI/lightning/pull/13396))
- Fixed the restoration of log step during restart ([#13467](https://github.com/Lightning-AI/lightning/pull/13467))


## [1.6.4] - 2022-06-01

### Added

- Added all DDP params to be exposed through hpu parallel strategy ([#13067](https://github.com/Lightning-AI/lightning/pull/13067))

### Changed

- Keep `torch.backends.cudnn.benchmark=False` by default (unlike in v1.6.{0-3}) after speed and memory problems depending on the data used. Please consider tuning `Trainer(benchmark)` manually. ([#13154](https://github.com/Lightning-AI/lightning/pull/13154))
- Prevent modification of `torch.backends.cudnn.benchmark` when `Trainer(benchmark=...)` is not set ([#13154](https://github.com/Lightning-AI/lightning/pull/13154))

### Fixed

- Fixed an issue causing zero-division error for empty dataloaders ([#12885](https://github.com/Lightning-AI/lightning/pull/12885))
- Fixed mismatching default values for the types of some arguments in the DeepSpeed and Fully-Sharded strategies which made the CLI unable to use them ([#12989](https://github.com/Lightning-AI/lightning/pull/12989))
- Avoid redundant callback restore warning while tuning ([#13026](https://github.com/Lightning-AI/lightning/pull/13026))
- Fixed `Trainer(precision=64)` during evaluation which now uses the wrapped precision module ([#12983](https://github.com/Lightning-AI/lightning/pull/12983))
- Fixed an issue to use wrapped `LightningModule` for evaluation during `trainer.fit` for `BaguaStrategy` ([#12983](https://github.com/Lightning-AI/lightning/pull/12983))
- Fixed an issue wrt unnecessary usage of habana mixed precision package for fp32 types ([#13028](https://github.com/Lightning-AI/lightning/pull/13028))
- Fixed the number of references of `LightningModule` so it can be deleted ([#12897](https://github.com/Lightning-AI/lightning/pull/12897))
- Fixed `materialize_module` setting a module's child recursively ([#12870](https://github.com/Lightning-AI/lightning/pull/12870))
- Fixed issue where the CLI could not pass a `Profiler` to the `Trainer` ([#13084](https://github.com/Lightning-AI/lightning/pull/13084))
- Fixed torchelastic detection with non-distributed installations ([#13142](https://github.com/Lightning-AI/lightning/pull/13142))
- Fixed logging's step values when multiple dataloaders are used during evaluation ([#12184](https://github.com/Lightning-AI/lightning/pull/12184))
- Fixed epoch logging on train epoch end ([#13025](https://github.com/Lightning-AI/lightning/pull/13025))
- Fixed `DDPStrategy` and `DDPSpawnStrategy` to initialize optimizers only after moving the module to the device ([#11952](https://github.com/Lightning-AI/lightning/pull/11952))


## [1.6.3] - 2022-05-03

### Fixed

- Use only a single instance of `rich.console.Console` throughout codebase ([#12886](https://github.com/Lightning-AI/lightning/pull/12886))
- Fixed an issue to ensure all the checkpoint states are saved in a common filepath with `DeepspeedStrategy` ([#12887](https://github.com/Lightning-AI/lightning/pull/12887))
- Fixed `trainer.logger` deprecation message ([#12671](https://github.com/Lightning-AI/lightning/pull/12671))
- Fixed an issue where sharded grad scaler is passed in when using BF16 with the `ShardedStrategy` ([#12915](https://github.com/Lightning-AI/lightning/pull/12915))
- Fixed an issue wrt recursive invocation of DDP configuration in hpu parallel plugin ([#12912](https://github.com/Lightning-AI/lightning/pull/12912))
- Fixed printing of ragged dictionaries in `Trainer.validate` and `Trainer.test` ([#12857](https://github.com/Lightning-AI/lightning/pull/12857))
- Fixed threading support for legacy loading of checkpoints ([#12814](https://github.com/Lightning-AI/lightning/pull/12814))
- Fixed pickling of `KFoldLoop` ([#12441](https://github.com/Lightning-AI/lightning/pull/12441))
- Stopped `optimizer_zero_grad` from being called after IPU execution ([#12913](https://github.com/Lightning-AI/lightning/pull/12913))
- Fixed `fuse_modules` to be qat-aware for `torch>=1.11` ([#12891](https://github.com/Lightning-AI/lightning/pull/12891))
- Enforced eval shuffle warning only for default samplers in DataLoader ([#12653](https://github.com/Lightning-AI/lightning/pull/12653))
- Enable mixed precision in `DDPFullyShardedStrategy` when `precision=16` ([#12965](https://github.com/Lightning-AI/lightning/pull/12965))
- Fixed `TQDMProgressBar` reset and update to show correct time estimation (1/2) ([#12889](https://github.com/Lightning-AI/lightning/pull/12889))
- Fixed fit loop restart logic to enable resume using the checkpoint ([#12821](https://github.com/Lightning-AI/lightning/pull/12821))


## [1.6.2] - 2022-04-27

### Fixed

- Fixed `ImportError` when `torch.distributed` is not available. ([#12794](https://github.com/Lightning-AI/lightning/pull/12794))
- When using custom DataLoaders in LightningDataModule, multiple inheritance is resolved properly ([#12716](https://github.com/Lightning-AI/lightning/pull/12716))
- Fixed encoding issues on terminals that do not support unicode characters ([#12828](https://github.com/Lightning-AI/lightning/pull/12828))
- Fixed support for `ModelCheckpoint` monitors with dots ([#12783](https://github.com/Lightning-AI/lightning/pull/12783))


## [1.6.1] - 2022-04-13

### Changed

- Support `strategy` argument being case insensitive ([#12528](https://github.com/Lightning-AI/lightning/pull/12528))

### Fixed

- Run main progress bar updates independent of val progress bar updates in `TQDMProgressBar` ([#12563](https://github.com/Lightning-AI/lightning/pull/12563))
- Avoid calling `average_parameters` multiple times per optimizer step ([#12452](https://github.com/Lightning-AI/lightning/pull/12452))
- Properly pass some Logger's parent's arguments to `super().__init__()` ([#12609](https://github.com/Lightning-AI/lightning/pull/12609))
- Fixed an issue where incorrect type warnings appear when the overridden `LightningLite.run` method accepts user-defined arguments ([#12629](https://github.com/Lightning-AI/lightning/pull/12629))
- Fixed `rank_zero_only` decorator in LSF environments ([#12587](https://github.com/Lightning-AI/lightning/pull/12587))
- Don't raise a warning when `nn.Module` is not saved under hparams ([#12669](https://github.com/Lightning-AI/lightning/pull/12669))
- Raise `MisconfigurationException` when the accelerator is available but the user passes invalid `([]/0/"0")` values to the `devices` flag ([#12708](https://github.com/Lightning-AI/lightning/pull/12708))
- Support `auto_select_gpus` with the accelerator and devices API ([#12608](https://github.com/Lightning-AI/lightning/pull/12608))


## [1.6.0] - 2022-03-29

### Added

- Allow logging to an existing run ID in MLflow with `MLFlowLogger` ([#12290](https://github.com/Lightning-AI/lightning/pull/12290))
- Enable gradient accumulation using Horovod's `backward_passes_per_step` ([#11911](https://github.com/Lightning-AI/lightning/pull/11911))
- Add new `DETAIL` log level to provide useful logs for improving monitoring and debugging of batch jobs ([#11008](https://github.com/Lightning-AI/lightning/pull/11008))
- Added a flag `SLURMEnvironment(auto_requeue=True|False)` to control whether Lightning handles the requeuing ([#10601](https://github.com/Lightning-AI/lightning/pull/10601))
- Fault Tolerant Manual
    * Add `_Stateful` protocol to detect if classes are stateful ([#10646](https://github.com/Lightning-AI/lightning/pull/10646))
    * Add `_FaultTolerantMode` enum used to track different supported fault tolerant modes ([#10645](https://github.com/Lightning-AI/lightning/pull/10645))
    * Add a `_rotate_worker_indices` utility to reload the state according the latest worker ([#10647](https://github.com/Lightning-AI/lightning/pull/10647))
    * Add stateful workers ([#10674](https://github.com/Lightning-AI/lightning/pull/10674))
    * Add an utility to collect the states across processes ([#10639](https://github.com/Lightning-AI/lightning/pull/10639))
    * Add logic to reload the states across data loading components ([#10699](https://github.com/Lightning-AI/lightning/pull/10699))
    * Cleanup some fault tolerant utilities ([#10703](https://github.com/Lightning-AI/lightning/pull/10703))
    * Enable Fault Tolerant Manual Training ([#10707](https://github.com/Lightning-AI/lightning/pull/10707))
    * Broadcast the `_terminate_gracefully` to all processes and add support for DDP ([#10638](https://github.com/Lightning-AI/lightning/pull/10638))
- Added support for re-instantiation of custom (subclasses of) `DataLoaders` returned in the `*_dataloader()` methods, i.e., automatic replacement of samplers now works with custom types of `DataLoader` ([#10680](https://github.com/Lightning-AI/lightning/pull/10680))
- Added a function to validate if fault tolerant training is supported. ([#10465](https://github.com/Lightning-AI/lightning/pull/10465))
- Added a private callback to manage the creation and deletion of fault-tolerance checkpoints ([#11862](https://github.com/Lightning-AI/lightning/pull/11862))
- Show a better error message when a custom `DataLoader` implementation is not well implemented and we need to reconstruct it ([#10719](https://github.com/Lightning-AI/lightning/pull/10719))
- Show a better error message when frozen dataclass is used as a batch ([#10927](https://github.com/Lightning-AI/lightning/pull/10927))
- Save the `Loop`'s state by default in the checkpoint ([#10784](https://github.com/Lightning-AI/lightning/pull/10784))
- Added `Loop.replace` to easily switch one loop for another ([#10324](https://github.com/Lightning-AI/lightning/pull/10324))
- Added support for `--lr_scheduler=ReduceLROnPlateau` to the `LightningCLI` ([#10860](https://github.com/Lightning-AI/lightning/pull/10860))
- Added `LightningCLI.configure_optimizers` to override the `configure_optimizers` return value ([#10860](https://github.com/Lightning-AI/lightning/pull/10860))
- Added `LightningCLI(auto_registry)` flag to register all subclasses of the registerable components automatically ([#12108](https://github.com/Lightning-AI/lightning/pull/12108))
- Added a warning that shows when `max_epochs` in the `Trainer` is not set ([#10700](https://github.com/Lightning-AI/lightning/pull/10700))
- Added support for returning a single Callback from `LightningModule.configure_callbacks` without wrapping it into a list ([#11060](https://github.com/Lightning-AI/lightning/pull/11060))
- Added `console_kwargs` for `RichProgressBar` to initialize inner Console ([#10875](https://github.com/Lightning-AI/lightning/pull/10875))
- Added support for shorthand notation to instantiate loggers with the `LightningCLI` ([#11533](https://github.com/Lightning-AI/lightning/pull/11533))
- Added a `LOGGER_REGISTRY` instance to register custom loggers to the `LightningCLI` ([#11533](https://github.com/Lightning-AI/lightning/pull/11533))
- Added info message when the `Trainer` arguments `limit_*_batches`, `overfit_batches`, or `val_check_interval` are set to `1` or `1.0` ([#11950](https://github.com/Lightning-AI/lightning/pull/11950))
- Added a `PrecisionPlugin.teardown` method ([#10990](https://github.com/Lightning-AI/lightning/pull/10990))
- Added `LightningModule.lr_scheduler_step` ([#10249](https://github.com/Lightning-AI/lightning/pull/10249))
- Added support for no pre-fetching to `DataFetcher` ([#11606](https://github.com/Lightning-AI/lightning/pull/11606))
- Added support for optimizer step progress tracking with manual optimization ([#11848](https://github.com/Lightning-AI/lightning/pull/11848))
- Return the output of the `optimizer.step`. This can be useful for `LightningLite` users, manual optimization users, or users overriding `LightningModule.optimizer_step` ([#11711](https://github.com/Lightning-AI/lightning/pull/11711))
- Teardown the active loop and strategy on exception ([#11620](https://github.com/Lightning-AI/lightning/pull/11620))
- Added a `MisconfigurationException` if user provided `opt_idx` in scheduler config doesn't match with actual optimizer index of its respective optimizer ([#11247](https://github.com/Lightning-AI/lightning/pull/11247))
- Added a `loggers` property to `Trainer` which returns a list of loggers provided by the user ([#11683](https://github.com/Lightning-AI/lightning/pull/11683))
- Added a `loggers` property to `LightningModule` which retrieves the `loggers` property from `Trainer` ([#11683](https://github.com/Lightning-AI/lightning/pull/11683))
- Added support for DDP when using a `CombinedLoader` for the training data ([#11648](https://github.com/Lightning-AI/lightning/pull/11648))
- Added a warning when using `DistributedSampler` during validation/testing ([#11479](https://github.com/Lightning-AI/lightning/pull/11479))
- Added support for `Bagua` training strategy ([#11146](https://github.com/Lightning-AI/lightning/pull/11146))
- Added support for manually returning a `poptorch.DataLoader` in a `*_dataloader` hook ([#12116](https://github.com/Lightning-AI/lightning/pull/12116))
- Added `rank_zero` module to centralize utilities ([#11747](https://github.com/Lightning-AI/lightning/pull/11747))
- Added a `_Stateful` support for `LightningDataModule` ([#11637](https://github.com/Lightning-AI/lightning/pull/11637))
- Added `_Stateful` support for `PrecisionPlugin` ([#11638](https://github.com/Lightning-AI/lightning/pull/11638))
- Added `Accelerator.is_available` to check device availability ([#11797](https://github.com/Lightning-AI/lightning/pull/11797))
- Enabled static type-checking on the signature of `Trainer` ([#11888](https://github.com/Lightning-AI/lightning/pull/11888))
- Added utility functions for moving optimizers to devices ([#11758](https://github.com/Lightning-AI/lightning/pull/11758))
- Added a warning when saving an instance of `nn.Module` with `save_hyperparameters()` ([#12068](https://github.com/Lightning-AI/lightning/pull/12068))
- Added `estimated_stepping_batches` property to `Trainer` ([#11599](https://github.com/Lightning-AI/lightning/pull/11599))
- Added support for pluggable Accelerators ([#12030](https://github.com/Lightning-AI/lightning/pull/12030))
- Added profiling for `on_load_checkpoint`/`on_save_checkpoint` callback and LightningModule hooks ([#12149](https://github.com/Lightning-AI/lightning/pull/12149))
- Added `LayerSync` and `NativeSyncBatchNorm` plugins ([#11754](https://github.com/Lightning-AI/lightning/pull/11754))
- Added optional `storage_options` argument to `Trainer.save_checkpoint()` to pass to custom `CheckpointIO` implementations ([#11891](https://github.com/Lightning-AI/lightning/pull/11891))
- Added support to explicitly specify the process group backend for parallel strategies ([#11745](https://github.com/Lightning-AI/lightning/pull/11745))
- Added `device_ids` and `num_devices` property to `Trainer` ([#12151](https://github.com/Lightning-AI/lightning/pull/12151))
- Added `Callback.state_dict()` and `Callback.load_state_dict()` methods ([#12232](https://github.com/Lightning-AI/lightning/pull/12232))
- Added `AcceleratorRegistry` ([#12180](https://github.com/Lightning-AI/lightning/pull/12180))
- Added support for Habana Accelerator (HPU) ([#11808](https://github.com/Lightning-AI/lightning/pull/11808))
- Added support for dataclasses in `apply_to_collections` ([#11889](https://github.com/Lightning-AI/lightning/pull/11889))

### Changed

- Drop PyTorch 1.7 support ([#12191](https://github.com/Lightning-AI/lightning/pull/12191)), ([#12432](https://github.com/Lightning-AI/lightning/pull/12432))
- Make `benchmark` flag optional and set its value based on the deterministic flag ([#11944](https://github.com/Lightning-AI/lightning/pull/11944))
- Implemented a new native and rich format in `_print_results` method of the `EvaluationLoop` ([#11332](https://github.com/Lightning-AI/lightning/pull/11332))
- Do not print an empty table at the end of the `EvaluationLoop` ([#12427](https://github.com/Lightning-AI/lightning/pull/12427))
- Set the `prog_bar` flag to False in `LightningModule.log_grad_norm` ([#11472](https://github.com/Lightning-AI/lightning/pull/11472))
- Raised exception in `init_dist_connection()` when torch distributed is not available ([#10418](https://github.com/Lightning-AI/lightning/pull/10418))
- The `monitor` argument in the `EarlyStopping` callback is no longer optional ([#10328](https://github.com/Lightning-AI/lightning/pull/10328))
- Do not fail if batch size could not be inferred for logging when using DeepSpeed ([#10438](https://github.com/Lightning-AI/lightning/pull/10438))
- Raised `MisconfigurationException` when `enable_progress_bar=False` and a progress bar instance has been passed in the callback list ([#10520](https://github.com/Lightning-AI/lightning/pull/10520))
- Moved `trainer.connectors.env_vars_connector._defaults_from_env_vars` to `utilities.argsparse._defaults_from_env_vars` ([#10501](https://github.com/Lightning-AI/lightning/pull/10501))
- Changes in `LightningCLI` required for the new major release of jsonargparse v4.0.0 ([#10426](https://github.com/Lightning-AI/lightning/pull/10426))
- Renamed `refresh_rate_per_second` parameter to `refresh_rate` for `RichProgressBar` signature ([#10497](https://github.com/Lightning-AI/lightning/pull/10497))
- Moved ownership of the `PrecisionPlugin` into `TrainingTypePlugin` and updated all references ([#10570](https://github.com/Lightning-AI/lightning/pull/10570))
- Fault Tolerant relies on `signal.SIGTERM` to gracefully exit instead of `signal.SIGUSR1` ([#10605](https://github.com/Lightning-AI/lightning/pull/10605))
- `Loop.restarting=...` now sets the value recursively for all subloops ([#11442](https://github.com/Lightning-AI/lightning/pull/11442))
- Raised an error if the `batch_size` cannot be inferred from the current batch if it contained a string or was a custom batch object ([#10541](https://github.com/Lightning-AI/lightning/pull/10541))
- The validation loop is now disabled when `overfit_batches > 0` is set in the Trainer ([#9709](https://github.com/Lightning-AI/lightning/pull/9709))
- Moved optimizer related logics from `Accelerator` to `TrainingTypePlugin` ([#10596](https://github.com/Lightning-AI/lightning/pull/10596))
- Moved ownership of the lightning optimizers from the `Trainer` to the `Strategy` ([#11444](https://github.com/Lightning-AI/lightning/pull/11444))
- Moved ownership of the data fetchers from the DataConnector to the Loops ([#11621](https://github.com/Lightning-AI/lightning/pull/11621))
- Moved `batch_to_device` method from `Accelerator` to `TrainingTypePlugin` ([#10649](https://github.com/Lightning-AI/lightning/pull/10649))
- The `DDPSpawnPlugin` no longer overrides the `post_dispatch` plugin hook ([#10034](https://github.com/Lightning-AI/lightning/pull/10034))
- Integrate the progress bar implementation with progress tracking ([#11213](https://github.com/Lightning-AI/lightning/pull/11213))
- The `LightningModule.{add_to_queue,get_from_queue}` hooks no longer get a `torch.multiprocessing.SimpleQueue` and instead receive a list based queue ([#10034](https://github.com/Lightning-AI/lightning/pull/10034))
- Changed `training_step`, `validation_step`, `test_step` and `predict_step` method signatures in `Accelerator` and updated input from caller side ([#10908](https://github.com/Lightning-AI/lightning/pull/10908))
- Changed the name of the temporary checkpoint that the `DDPSpawnPlugin` and related plugins save ([#10934](https://github.com/Lightning-AI/lightning/pull/10934))
- `LoggerCollection` returns only unique logger names and versions ([#10976](https://github.com/Lightning-AI/lightning/pull/10976))
- Redesigned process creation for spawn-based plugins (`DDPSpawnPlugin`, `TPUSpawnPlugin`, etc.) ([#10896](https://github.com/Lightning-AI/lightning/pull/10896))
    * All spawn-based plugins now spawn processes immediately upon calling `Trainer.{fit,validate,test,predict}`
    * The hooks/callbacks `prepare_data`, `setup`, `configure_sharded_model` and `teardown` now run under initialized process group for spawn-based plugins just like their non-spawn counterparts
    * Some configuration errors that were previously raised as `MisconfigurationException`s will now be raised as `ProcessRaisedException` (torch>=1.8) or as `Exception` (torch<1.8)
    * Removed the `TrainingTypePlugin.pre_dispatch()` method and merged it with `TrainingTypePlugin.setup()` ([#11137](https://github.com/Lightning-AI/lightning/pull/11137))
- Changed profiler to index and display the names of the hooks with a new pattern [<base class>]<class>.<hook name> ([#11026](https://github.com/Lightning-AI/lightning/pull/11026))
- Changed `batch_to_device` entry in profiling from stage-specific to generic, to match profiling of other hooks ([#11031](https://github.com/Lightning-AI/lightning/pull/11031))
- Changed the info message for finalizing ddp-spawn worker processes to a debug-level message ([#10864](https://github.com/Lightning-AI/lightning/pull/10864))
- Removed duplicated file extension when uploading model checkpoints with `NeptuneLogger` ([#11015](https://github.com/Lightning-AI/lightning/pull/11015))
- Removed `__getstate__` and `__setstate__` of `RichProgressBar` ([#11100](https://github.com/Lightning-AI/lightning/pull/11100))
- The `DDPPlugin` and `DDPSpawnPlugin` and their subclasses now remove the `SyncBatchNorm` wrappers in `teardown()` to enable proper support at inference after fitting ([#11078](https://github.com/Lightning-AI/lightning/pull/11078))
- Moved ownership of the `Accelerator` instance to the `TrainingTypePlugin`; all training-type plugins now take an optional parameter `accelerator` ([#11022](https://github.com/Lightning-AI/lightning/pull/11022))
- Renamed the `TrainingTypePlugin` to `Strategy` ([#11120](https://github.com/Lightning-AI/lightning/pull/11120))
    * Renamed the `ParallelPlugin` to `ParallelStrategy` ([#11123](https://github.com/Lightning-AI/lightning/pull/11123))
    * Renamed the `DataParallelPlugin` to `DataParallelStrategy` ([#11183](https://github.com/Lightning-AI/lightning/pull/11183))
    * Renamed the `DDPPlugin` to `DDPStrategy` ([#11142](https://github.com/Lightning-AI/lightning/pull/11142))
    * Renamed the `DDP2Plugin` to `DDP2Strategy` ([#11185](https://github.com/Lightning-AI/lightning/pull/11185))
    * Renamed the `DDPShardedPlugin` to `DDPShardedStrategy` ([#11186](https://github.com/Lightning-AI/lightning/pull/11186))
    * Renamed the `DDPFullyShardedPlugin` to `DDPFullyShardedStrategy` ([#11143](https://github.com/Lightning-AI/lightning/pull/11143))
    * Renamed the `DDPSpawnPlugin` to `DDPSpawnStrategy` ([#11145](https://github.com/Lightning-AI/lightning/pull/11145))
    * Renamed the `DDPSpawnShardedPlugin` to `DDPSpawnShardedStrategy` ([#11210](https://github.com/Lightning-AI/lightning/pull/11210))
    * Renamed the `DeepSpeedPlugin` to `DeepSpeedStrategy` ([#11194](https://github.com/Lightning-AI/lightning/pull/11194))
    * Renamed the `HorovodPlugin` to `HorovodStrategy` ([#11195](https://github.com/Lightning-AI/lightning/pull/11195))
    * Renamed the `TPUSpawnPlugin` to `TPUSpawnStrategy` ([#11190](https://github.com/Lightning-AI/lightning/pull/11190))
    * Renamed the `IPUPlugin` to `IPUStrategy` ([#11193](https://github.com/Lightning-AI/lightning/pull/11193))
    * Renamed the `SingleDevicePlugin` to `SingleDeviceStrategy` ([#11182](https://github.com/Lightning-AI/lightning/pull/11182))
    * Renamed the `SingleTPUPlugin` to `SingleTPUStrategy` ([#11182](https://github.com/Lightning-AI/lightning/pull/11182))
    * Renamed the `TrainingTypePluginsRegistry` to `StrategyRegistry` ([#11233](https://github.com/Lightning-AI/lightning/pull/11233))
- Marked the `ResultCollection`, `ResultMetric`, and `ResultMetricCollection` classes as protected ([#11130](https://github.com/Lightning-AI/lightning/pull/11130))
- Marked `trainer.checkpoint_connector` as protected ([#11550](https://github.com/Lightning-AI/lightning/pull/11550))
- The epoch start/end hooks are now called by the `FitLoop` instead of the `TrainingEpochLoop` ([#11201](https://github.com/Lightning-AI/lightning/pull/11201))
- DeepSpeed does not require lightning module zero 3 partitioning ([#10655](https://github.com/Lightning-AI/lightning/pull/10655))
- Moved `Strategy` classes to the `strategies` directory ([#11226](https://github.com/Lightning-AI/lightning/pull/11226))
- Renamed `training_type_plugin` file to `strategy` ([#11239](https://github.com/Lightning-AI/lightning/pull/11239))
- Changed `DeviceStatsMonitor` to group metrics based on the logger's `group_separator` ([#11254](https://github.com/Lightning-AI/lightning/pull/11254))
- Raised `UserWarning` if evaluation is triggered with `best` ckpt and trainer is configured with multiple checkpoint callbacks ([#11274](https://github.com/Lightning-AI/lightning/pull/11274))
- `Trainer.logged_metrics` now always contains scalar tensors, even when a Python scalar was logged ([#11270](https://github.com/Lightning-AI/lightning/pull/11270))
- The tuner now uses the checkpoint connector to copy and restore its state ([#11518](https://github.com/Lightning-AI/lightning/pull/11518))
- Changed `MisconfigurationException` to `ModuleNotFoundError` when `rich` isn't available ([#11360](https://github.com/Lightning-AI/lightning/pull/11360))
- The `trainer.current_epoch` value is now increased by 1 during and after `on_train_end` ([#8578](https://github.com/Lightning-AI/lightning/pull/8578))
- The `trainer.global_step` value now accounts for multiple optimizers and TBPTT splits ([#11805](https://github.com/Lightning-AI/lightning/pull/11805))
- The `trainer.global_step` value is now increased right after the `optimizer.step()` call which will impact users who access it during an intra-training validation hook ([#11805](https://github.com/Lightning-AI/lightning/pull/11805))
- The filename of checkpoints created with `ModelCheckpoint(filename='{step}')` is different compared to previous versions. A checkpoint saved after 1 step will be named `step=1.ckpt` instead of `step=0.ckpt` ([#11805](https://github.com/Lightning-AI/lightning/pull/11805))
- Inherit from `ABC` for `Accelerator`: Users need to implement `auto_device_count` ([#11521](https://github.com/Lightning-AI/lightning/pull/11521))
- Changed `parallel_devices` property in `ParallelStrategy` to be lazy initialized ([#11572](https://github.com/Lightning-AI/lightning/pull/11572))
- Updated `TQDMProgressBar` to run a separate progress bar for each eval dataloader ([#11657](https://github.com/Lightning-AI/lightning/pull/11657))
- Sorted `SimpleProfiler(extended=False)` summary based on mean duration for each hook ([#11671](https://github.com/Lightning-AI/lightning/pull/11671))
- Avoid enforcing `shuffle=False` for eval dataloaders ([#11575](https://github.com/Lightning-AI/lightning/pull/11575))
- When using DP (data-parallel), Lightning will no longer automatically reduce all tensors returned in training_step; it will only reduce the loss unless `training_step_end` is overridden ([#11594](https://github.com/Lightning-AI/lightning/pull/11594))
- When using DP (data-parallel), the `training_epoch_end` hook will no longer receive reduced outputs from `training_step` and instead get the full tensor of results from all GPUs ([#11594](https://github.com/Lightning-AI/lightning/pull/11594))
- Changed default logger name to `lightning_logs` for consistency ([#11762](https://github.com/Lightning-AI/lightning/pull/11762))
- Rewrote `accelerator_connector` ([#11448](https://github.com/Lightning-AI/lightning/pull/11448))
- When manual optimization is used with DDP, we no longer force `find_unused_parameters=True` ([#12425](https://github.com/Lightning-AI/lightning/pull/12425))
- Disable loading dataloades if corresponding `limit_batches=0` ([#11576](https://github.com/Lightning-AI/lightning/pull/11576))
- Removed `is_global_zero` check in `training_epoch_loop` before `logger.save`. If you have a custom logger that implements `save` the Trainer will now call `save` on all ranks by default. To change this behavior add `@rank_zero_only` to your `save` implementation ([#12134](https://github.com/Lightning-AI/lightning/pull/12134))
- Disabled tuner with distributed strategies ([#12179](https://github.com/Lightning-AI/lightning/pull/12179))
- Marked `trainer.logger_connector` as protected ([#12195](https://github.com/Lightning-AI/lightning/pull/12195))
- Move `Strategy.process_dataloader` function call from `fit/evaluation/predict_loop.py` to `data_connector.py` ([#12251](https://github.com/Lightning-AI/lightning/pull/12251))
- `ModelCheckpoint(save_last=True, every_n_epochs=N)` now saves a "last" checkpoint every epoch (disregarding `every_n_epochs`) instead of only once at the end of training ([#12418](https://github.com/Lightning-AI/lightning/pull/12418))
- The strategies that support `sync_batchnorm` now only apply it when fitting ([#11919](https://github.com/Lightning-AI/lightning/pull/11919))
- Avoided fallback on CPU if no devices are provided for other accelerators ([#12410](https://github.com/Lightning-AI/lightning/pull/12410))
- Modified `supporters.py` so that in the accumulator element (for loss) is created directly on the device ([#12430](https://github.com/Lightning-AI/lightning/pull/12430))
- Removed `EarlyStopping.on_save_checkpoint` and `EarlyStopping.on_load_checkpoint` in favor of `EarlyStopping.state_dict` and `EarlyStopping.load_state_dict` ([#11887](https://github.com/Lightning-AI/lightning/pull/11887))
- Removed `BaseFinetuning.on_save_checkpoint` and `BaseFinetuning.on_load_checkpoint` in favor of `BaseFinetuning.state_dict` and `BaseFinetuning.load_state_dict` ([#11887](https://github.com/Lightning-AI/lightning/pull/11887))
- Removed `BackboneFinetuning.on_save_checkpoint` and `BackboneFinetuning.on_load_checkpoint` in favor of `BackboneFinetuning.state_dict` and `BackboneFinetuning.load_state_dict` ([#11887](https://github.com/Lightning-AI/lightning/pull/11887))
- Removed `ModelCheckpoint.on_save_checkpoint` and `ModelCheckpoint.on_load_checkpoint` in favor of `ModelCheckpoint.state_dict` and `ModelCheckpoint.load_state_dict` ([#11887](https://github.com/Lightning-AI/lightning/pull/11887))
- Removed `Timer.on_save_checkpoint` and `Timer.on_load_checkpoint` in favor of `Timer.state_dict` and `Timer.load_state_dict` ([#11887](https://github.com/Lightning-AI/lightning/pull/11887))
- Replaced PostLocalSGDOptimizer with a dedicated model averaging component ([#12378](https://github.com/Lightning-AI/lightning/pull/12378))

### Deprecated

- Deprecated `training_type_plugin` property in favor of `strategy` in `Trainer` and updated the references ([#11141](https://github.com/Lightning-AI/lightning/pull/11141))
- Deprecated `Trainer.{validated,tested,predicted}_ckpt_path` and replaced with read-only property `Trainer.ckpt_path` set when checkpoints loaded via `Trainer.{fit,validate,test,predict}` ([#11696](https://github.com/Lightning-AI/lightning/pull/11696))
- Deprecated `ClusterEnvironment.master_{address,port}` in favor of `ClusterEnvironment.main_{address,port}` ([#10103](https://github.com/Lightning-AI/lightning/pull/10103))
- Deprecated `DistributedType` in favor of `_StrategyType` ([#10505](https://github.com/Lightning-AI/lightning/pull/10505))
- Deprecated the `precision_plugin` constructor argument from `Accelerator` ([#10570](https://github.com/Lightning-AI/lightning/pull/10570))
- Deprecated `DeviceType` in favor of `_AcceleratorType` ([#10503](https://github.com/Lightning-AI/lightning/pull/10503))
- Deprecated the property `Trainer.slurm_job_id` in favor of the new `SLURMEnvironment.job_id()` method ([#10622](https://github.com/Lightning-AI/lightning/pull/10622))
- Deprecated the access to the attribute `IndexBatchSamplerWrapper.batch_indices` in favor of `IndexBatchSamplerWrapper.seen_batch_indices` ([#10870](https://github.com/Lightning-AI/lightning/pull/10870))
- Deprecated `on_init_start` and `on_init_end` callback hooks ([#10940](https://github.com/Lightning-AI/lightning/pull/10940))
- Deprecated `Trainer.call_hook` in favor of `Trainer._call_callback_hooks`, `Trainer._call_lightning_module_hook`, `Trainer._call_ttp_hook`, and `Trainer._call_accelerator_hook` ([#10979](https://github.com/Lightning-AI/lightning/pull/10979))
- Deprecated `TrainingTypePlugin.post_dispatch` in favor of `TrainingTypePlugin.teardown` ([#10939](https://github.com/Lightning-AI/lightning/pull/10939))
- Deprecated `ModelIO.on_hpc_{save/load}` in favor of `CheckpointHooks.on_{save/load}_checkpoint` ([#10911](https://github.com/Lightning-AI/lightning/pull/10911))
- Deprecated `Trainer.run_stage` in favor of `Trainer.{fit,validate,test,predict}` ([#11000](https://github.com/Lightning-AI/lightning/pull/11000))
- Deprecated `Trainer.lr_schedulers` in favor of `Trainer.lr_scheduler_configs` which returns a list of dataclasses instead of dictionaries ([#11443](https://github.com/Lightning-AI/lightning/pull/11443))
- Deprecated `Trainer.verbose_evaluate` in favor of `EvaluationLoop(verbose=...)` ([#10931](https://github.com/Lightning-AI/lightning/pull/10931))
- Deprecated `Trainer.should_rank_save_checkpoint` Trainer property ([#11068](https://github.com/Lightning-AI/lightning/pull/11068))
- Deprecated `Trainer.lightning_optimizers` ([#11444](https://github.com/Lightning-AI/lightning/pull/11444))
- Deprecated `TrainerOptimizersMixin` and moved functionality to `core/optimizer.py`([#11155](https://github.com/Lightning-AI/lightning/pull/11155))
- Deprecated the `on_train_batch_end(outputs)` format when multiple optimizers are used and TBPTT is enabled ([#12182](https://github.com/Lightning-AI/lightning/pull/12182))
- Deprecated the `training_epoch_end(outputs)` format when multiple optimizers are used and TBPTT is enabled ([#12182](https://github.com/Lightning-AI/lightning/pull/12182))
- Deprecated `TrainerCallbackHookMixin` ([#11148](https://github.com/Lightning-AI/lightning/pull/11148))
- Deprecated `TrainerDataLoadingMixin` and moved functionality to `Trainer` and `DataConnector` ([#11282](https://github.com/Lightning-AI/lightning/pull/11282))
- Deprecated function `pytorch_lightning.callbacks.device_stats_monitor.prefix_metric_keys` ([#11254](https://github.com/Lightning-AI/lightning/pull/11254))
- Deprecated `Callback.on_epoch_start` hook in favour of `Callback.on_{train/val/test}_epoch_start` ([#11578](https://github.com/Lightning-AI/lightning/pull/11578))
- Deprecated `Callback.on_epoch_end` hook in favour of `Callback.on_{train/val/test}_epoch_end` ([#11578](https://github.com/Lightning-AI/lightning/pull/11578))
- Deprecated `LightningModule.on_epoch_start` hook in favor of `LightningModule.on_{train/val/test}_epoch_start` ([#11578](https://github.com/Lightning-AI/lightning/pull/11578))
- Deprecated `LightningModule.on_epoch_end` hook in favor of `LightningModule.on_{train/val/test}_epoch_end` ([#11578](https://github.com/Lightning-AI/lightning/pull/11578))
- Deprecated `on_before_accelerator_backend_setup` callback hook in favour of `setup` ([#11568](https://github.com/Lightning-AI/lightning/pull/11568))
- Deprecated `on_batch_start` and `on_batch_end` callback hooks in favor of `on_train_batch_start` and `on_train_batch_end` ([#11577](https://github.com/Lightning-AI/lightning/pull/11577))
- Deprecated `on_configure_sharded_model` callback hook in favor of `setup` ([#11627](https://github.com/Lightning-AI/lightning/pull/11627))
- Deprecated `pytorch_lightning.utilities.distributed.rank_zero_only` in favor of `pytorch_lightning.utilities.rank_zero.rank_zero_only` ([#11747](https://github.com/Lightning-AI/lightning/pull/11747))
- Deprecated `pytorch_lightning.utilities.distributed.rank_zero_debug` in favor of `pytorch_lightning.utilities.rank_zero.rank_zero_debug` ([#11747](https://github.com/Lightning-AI/lightning/pull/11747))
- Deprecated `pytorch_lightning.utilities.distributed.rank_zero_info` in favor of `pytorch_lightning.utilities.rank_zero.rank_zero_info` ([#11747](https://github.com/Lightning-AI/lightning/pull/11747))
- Deprecated `pytorch_lightning.utilities.warnings.rank_zero_warn` in favor of `pytorch_lightning.utilities.rank_zero.rank_zero_warn` ([#11747](https://github.com/Lightning-AI/lightning/pull/11747))
- Deprecated `pytorch_lightning.utilities.warnings.rank_zero_deprecation` in favor of `pytorch_lightning.utilities.rank_zero.rank_zero_deprecation` ([#11747](https://github.com/Lightning-AI/lightning/pull/11747))
- Deprecated `pytorch_lightning.utilities.warnings.LightningDeprecationWarning` in favor of `pytorch_lightning.utilities.rank_zero.LightningDeprecationWarning` ([#11747](https://github.com/Lightning-AI/lightning/pull/11747))
- Deprecated `on_pretrain_routine_start` and `on_pretrain_routine_end` callback hooks in favor of `on_fit_start` ([#11794](https://github.com/Lightning-AI/lightning/pull/11794))
- Deprecated `LightningModule.on_pretrain_routine_start` and `LightningModule.on_pretrain_routine_end` hooks in favor of `on_fit_start` ([#12122](https://github.com/Lightning-AI/lightning/pull/12122))
- Deprecated `agg_key_funcs` and `agg_default_func` parameters from `LightningLoggerBase` ([#11871](https://github.com/Lightning-AI/lightning/pull/11871))
- Deprecated `LightningLoggerBase.update_agg_funcs` ([#11871](https://github.com/Lightning-AI/lightning/pull/11871))
- Deprecated `LightningLoggerBase.agg_and_log_metrics` in favor of `LightningLoggerBase.log_metrics` ([#11832](https://github.com/Lightning-AI/lightning/pull/11832))
- Deprecated passing `weights_save_path` to the `Trainer` constructor in favor of adding the `ModelCheckpoint` callback with `dirpath` directly to the list of callbacks ([#12084](https://github.com/Lightning-AI/lightning/pull/12084))
- Deprecated `pytorch_lightning.profiler.AbstractProfiler` in favor of `pytorch_lightning.profiler.Profiler` ([#12106](https://github.com/Lightning-AI/lightning/pull/12106))
- Deprecated `pytorch_lightning.profiler.BaseProfiler` in favor of `pytorch_lightning.profiler.Profiler` ([#12150](https://github.com/Lightning-AI/lightning/pull/12150))
- Deprecated `BaseProfiler.profile_iterable` ([#12102](https://github.com/Lightning-AI/lightning/pull/12102))
- Deprecated `LoggerCollection` in favor of `trainer.loggers` ([#12147](https://github.com/Lightning-AI/lightning/pull/12147))
- Deprecated `PrecisionPlugin.on_{save,load}_checkpoint` in favor of `PrecisionPlugin.{state_dict,load_state_dict}` ([#11978](https://github.com/Lightning-AI/lightning/pull/11978))
- Deprecated `LightningDataModule.on_save/load_checkpoint` in favor of `state_dict/load_state_dict` ([#11893](https://github.com/Lightning-AI/lightning/pull/11893))
- Deprecated `Trainer.use_amp` in favor of `Trainer.amp_backend` ([#12312](https://github.com/Lightning-AI/lightning/pull/12312))
- Deprecated `LightingModule.use_amp` in favor of `Trainer.amp_backend` ([#12315](https://github.com/Lightning-AI/lightning/pull/12315))
- Deprecated specifying the process group backend through the environment variable `PL_TORCH_DISTRIBUTED_BACKEND` ([#11745](https://github.com/Lightning-AI/lightning/pull/11745))
- Deprecated `ParallelPlugin.torch_distributed_backend` in favor of `DDPStrategy.process_group_backend` property ([#11745](https://github.com/Lightning-AI/lightning/pull/11745))
- Deprecated `ModelCheckpoint.save_checkpoint` in favor of `Trainer.save_checkpoint` ([#12456](https://github.com/Lightning-AI/lightning/pull/12456))
- Deprecated `Trainer.devices` in favor of `Trainer.num_devices` and `Trainer.device_ids` ([#12151](https://github.com/Lightning-AI/lightning/pull/12151))
- Deprecated `Trainer.root_gpu` in favor of `Trainer.strategy.root_device.index` when GPU is used ([#12262](https://github.com/Lightning-AI/lightning/pull/12262))
- Deprecated `Trainer.num_gpus` in favor of `Trainer.num_devices` when GPU is used ([#12384](https://github.com/Lightning-AI/lightning/pull/12384))
- Deprecated `Trainer.ipus` in favor of `Trainer.num_devices` when IPU is used ([#12386](https://github.com/Lightning-AI/lightning/pull/12386))
- Deprecated `Trainer.num_processes` in favor of `Trainer.num_devices` ([#12388](https://github.com/Lightning-AI/lightning/pull/12388))
- Deprecated `Trainer.data_parallel_device_ids` in favor of `Trainer.device_ids` ([#12072](https://github.com/Lightning-AI/lightning/pull/12072))
- Deprecated returning state from `Callback.on_save_checkpoint` in favor of returning state in `Callback.state_dict` for checkpointing ([#11887](https://github.com/Lightning-AI/lightning/pull/11887))
- Deprecated passing only the callback state to `Callback.on_load_checkpoint(callback_state)` in favor of passing the callback state to `Callback.load_state_dict` and in 1.8, passing the entire checkpoint dictionary to `Callback.on_load_checkpoint(checkpoint)` ([#11887](https://github.com/Lightning-AI/lightning/pull/11887))
- Deprecated `Trainer.gpus` in favor of `Trainer.device_ids` or `Trainer.num_devices` ([#12436](https://github.com/Lightning-AI/lightning/pull/12436))
- Deprecated `Trainer.tpu_cores` in favor of `Trainer.num_devices` ([#12437](https://github.com/Lightning-AI/lightning/pull/12437))

### Removed

- Removed deprecated parameter `method` in `pytorch_lightning.utilities.model_helpers.is_overridden` ([#10507](https://github.com/Lightning-AI/lightning/pull/10507))
- Remove deprecated method `ClusterEnvironment.creates_children` ([#10339](https://github.com/Lightning-AI/lightning/pull/10339))
- Removed deprecated `TrainerModelHooksMixin.is_function_implemented` and `TrainerModelHooksMixin.has_arg` ([#10322](https://github.com/Lightning-AI/lightning/pull/10322))
- Removed deprecated `pytorch_lightning.utilities.device_dtype_mixin.DeviceDtypeModuleMixin` in favor of `pytorch_lightning.core.mixins.device_dtype_mixin.DeviceDtypeModuleMixin` ([#10442](https://github.com/Lightning-AI/lightning/pull/10442))
- Removed deprecated `LightningModule.loaded_optimizer_states_dict` property ([#10346](https://github.com/Lightning-AI/lightning/pull/10346))
- Removed deprecated `Trainer.fit(train_dataloader=)`, `Trainer.validate(val_dataloaders=)`, and `Trainer.test(test_dataloader=)` ([#10325](https://github.com/Lightning-AI/lightning/pull/10325))
- Removed deprecated `has_prepared_data`, `has_setup_fit`, `has_setup_validate`, `has_setup_test`, `has_setup_predict`, `has_teardown_fit`, `has_teardown_validate`, `has_teardown_test` and `has_teardown_predict` datamodule lifecycle properties  ([#10350](https://github.com/Lightning-AI/lightning/pull/10350))
- Removed deprecated `every_n_val_epochs` parameter of ModelCheckpoint ([#10366](https://github.com/Lightning-AI/lightning/pull/10366))
- Removed deprecated `import pytorch_lightning.profiler.profilers` in favor of `import pytorch_lightning.profiler` ([#10443](https://github.com/Lightning-AI/lightning/pull/10443))
- Removed deprecated property `configure_slurm_dpp` from accelerator connector ([#10370](https://github.com/Lightning-AI/lightning/pull/10370))
- Removed deprecated arguments `num_nodes` and `sync_batchnorm` from `DDPPlugin`, `DDPSpawnPlugin`, `DeepSpeedPlugin` ([#10357](https://github.com/Lightning-AI/lightning/pull/10357))
- Removed deprecated property `is_slurm_managing_tasks` from AcceleratorConnector ([#10353](https://github.com/Lightning-AI/lightning/pull/10353))
- Removed deprecated `LightningModule.log(tbptt_reduce_fx, tbptt_reduce_token, sync_dist_op)` ([#10423](https://github.com/Lightning-AI/lightning/pull/10423))
- Removed deprecated `Plugin.task_idx` ([#10441](https://github.com/Lightning-AI/lightning/pull/10441))
- Removed deprecated method `master_params` from PrecisionPlugin ([#10372](https://github.com/Lightning-AI/lightning/pull/10372))
- Removed the automatic detachment of "extras" returned from `training_step`. For example, `return {'loss': ..., 'foo': foo.detach()}` will now be necessary if `foo` has gradients which you do not want to store ([#10424](https://github.com/Lightning-AI/lightning/pull/10424))
- Removed deprecated passthrough methods and properties from `Accelerator` base class:
  * ([#10403](https://github.com/Lightning-AI/lightning/pull/10403))
  * ([#10448](https://github.com/Lightning-AI/lightning/pull/10448))
- Removed deprecated signature for `transfer_batch_to_device` hook. The new argument `dataloader_idx` is now required ([#10480](https://github.com/Lightning-AI/lightning/pull/10480))
- Removed deprecated `utilities.distributed.rank_zero_{warn/deprecation}` ([#10451](https://github.com/Lightning-AI/lightning/pull/10451))
- Removed deprecated `mode` argument from `ModelSummary` class ([#10449](https://github.com/Lightning-AI/lightning/pull/10449))
- Removed deprecated `Trainer.train_loop` property in favor of `Trainer.fit_loop` ([#10482](https://github.com/Lightning-AI/lightning/pull/10482))
- Removed deprecated `Trainer.train_loop` property in favor of `Trainer.fit_loop` ([#10482](https://github.com/Lightning-AI/lightning/pull/10482))
- Removed deprecated `disable_validation` property from Trainer ([#10450](https://github.com/Lightning-AI/lightning/pull/10450))
- Removed deprecated `CheckpointConnector.hpc_load` property in favor of `CheckpointConnector.restore` ([#10525](https://github.com/Lightning-AI/lightning/pull/10525))
- Removed deprecated `reload_dataloaders_every_epoch` from `Trainer` in favour of `reload_dataloaders_every_n_epochs` ([#10481](https://github.com/Lightning-AI/lightning/pull/10481))
- Removed the `precision_plugin` attribute from `Accelerator` in favor of its equivalent attribute `precision_plugin` in the `TrainingTypePlugin` ([#10570](https://github.com/Lightning-AI/lightning/pull/10570))
- Removed `DeepSpeedPlugin.{precision,amp_type,amp_level}` properties ([#10657](https://github.com/Lightning-AI/lightning/pull/10657))
- Removed patching of `on_before_batch_transfer`, `transfer_batch_to_device` and `on_after_batch_transfer` hooks in `LightningModule` ([#10603](https://github.com/Lightning-AI/lightning/pull/10603))
- Removed argument `return_result` from the `DDPSpawnPlugin.spawn()` method ([#10867](https://github.com/Lightning-AI/lightning/pull/10867))
- Removed the property `TrainingTypePlugin.results` and corresponding properties in subclasses ([#10034](https://github.com/Lightning-AI/lightning/pull/10034))
- Removed the `mp_queue` attribute from `DDPSpawnPlugin` and `TPUSpawnPlugin` ([#10034](https://github.com/Lightning-AI/lightning/pull/10034))
- Removed unnecessary `_move_optimizer_state` method overrides from `TPUSpawnPlugin` and `SingleTPUPlugin` ([#10849](https://github.com/Lightning-AI/lightning/pull/10849))
- Removed `should_rank_save_checkpoint` property from `TrainingTypePlugin` ([#11070](https://github.com/Lightning-AI/lightning/pull/11070))
- Removed `model_sharded_context` method from `Accelerator` ([#10886](https://github.com/Lightning-AI/lightning/pull/10886))
- Removed method `pre_dispatch` from the `PrecisionPlugin` ([#10887](https://github.com/Lightning-AI/lightning/pull/10887))
- Removed method `setup_optimizers_in_pre_dispatch` from the `strategies` and achieve the same logic in `setup` and `pre_dispatch` methods ([#10906](https://github.com/Lightning-AI/lightning/pull/10906))
- Removed methods `pre_dispatch`, `dispatch` and `post_dispatch` from the `Accelerator` ([#10885](https://github.com/Lightning-AI/lightning/pull/10885))
- Removed method `training_step`, `test_step`, `validation_step` and `predict_step` from the `Accelerator` ([#10890](https://github.com/Lightning-AI/lightning/pull/10890))
- Removed `TrainingTypePlugin.start_{training,evaluating,predicting}` hooks and the same in all subclasses ([#10989](https://github.com/Lightning-AI/lightning/pull/10989), [#10896](https://github.com/Lightning-AI/lightning/pull/10896))
- Removed `Accelerator.on_train_start` ([#10999](https://github.com/Lightning-AI/lightning/pull/10999))
- Removed support for Python 3.6 ([#11117](https://github.com/Lightning-AI/lightning/pull/11117))
- Removed `Strategy.init_optimizers` in favor of `Strategy.setup_optimizers` ([#11236](https://github.com/Lightning-AI/lightning/pull/11236))
- Removed `profile("training_step_and_backward")` in `Closure` class since we already profile calls `training_step` and `backward` ([#11222](https://github.com/Lightning-AI/lightning/pull/11222))
- Removed `Strategy.optimizer_zero_grad` ([#11246](https://github.com/Lightning-AI/lightning/pull/11246))
- Removed `Strategy.on_gpu` ([#11537](https://github.com/Lightning-AI/lightning/pull/11537))
- Removed `Strategy.on_tpu` property ([#11536](https://github.com/Lightning-AI/lightning/pull/11536))
- Removed the abstract property `LightningLoggerBase.experiment` ([#11603](https://github.com/Lightning-AI/lightning/pull/11603))
- Removed `FitLoop.current_epoch` getter and setter ([#11562](https://github.com/Lightning-AI/lightning/pull/11562))
- Removed access to `_short_id` in `NeptuneLogger` ([#11517](https://github.com/Lightning-AI/lightning/pull/11517))
- Removed `log_text` and `log_image` from the `LightningLoggerBase` API ([#11857](https://github.com/Lightning-AI/lightning/pull/11857))
- Removed calls to `profile("model_forward")` in favor of profiling `training_step` ([#12032](https://github.com/Lightning-AI/lightning/pull/12032))
- Removed `get_mp_spawn_kwargs` from `DDPSpawnStrategy` and `TPUSpawnStrategy` in favor of configuration in the `_SpawnLauncher` ([#11966](https://github.com/Lightning-AI/lightning/pull/11966))
- Removed `_aggregate_metrics`, `_reduce_agg_metrics`, and `_finalize_agg_metrics` from `LightningLoggerBase` ([#12053](https://github.com/Lightning-AI/lightning/pull/12053))
- Removed the `AcceleratorConnector.device_type` property ([#12081](https://github.com/Lightning-AI/lightning/pull/12081))
- Removed `AcceleratorConnector.num_nodes` ([#12107](https://github.com/Lightning-AI/lightning/pull/12107))
- Removed `AcceleratorConnector.has_ipu` property ([#12111](https://github.com/Lightning-AI/lightning/pull/12111))
- Removed `AcceleratorConnector.use_ipu` property ([#12110](https://github.com/Lightning-AI/lightning/pull/12110))
- Removed `AcceleratorConnector.has_tpu` property ([#12109](https://github.com/Lightning-AI/lightning/pull/12109))
- Removed `AcceleratorConnector.use_dp` property ([#12112](https://github.com/Lightning-AI/lightning/pull/12112))
- Removed `configure_sync_batchnorm` from `ParallelStrategy` and all other strategies that inherit from it ([#11754](https://github.com/Lightning-AI/lightning/pull/11754))
- Removed public attribute `sync_batchnorm` from strategies ([#11754](https://github.com/Lightning-AI/lightning/pull/11754))
- Removed `AcceleratorConnector.root_gpu` property ([#12262](https://github.com/Lightning-AI/lightning/pull/12262))
- Removed `AcceleratorConnector.tpu_id` property ([#12387](https://github.com/Lightning-AI/lightning/pull/12387))
- Removed `AcceleratorConnector.num_gpus` property ([#12384](https://github.com/Lightning-AI/lightning/pull/12384))
- Removed `AcceleratorConnector.num_ipus` property ([#12386](https://github.com/Lightning-AI/lightning/pull/12386))
- Removed `AcceleratorConnector.num_processes` property ([#12388](https://github.com/Lightning-AI/lightning/pull/12388))
- Removed `AcceleratorConnector.parallel_device_ids` property ([#12072](https://github.com/Lightning-AI/lightning/pull/12072))
- Removed `AcceleratorConnector.devices` property ([#12435](https://github.com/Lightning-AI/lightning/pull/12435))
- Removed `AcceleratorConnector.parallel_devices` property ([#12075](https://github.com/Lightning-AI/lightning/pull/12075))
- Removed `AcceleratorConnector.tpu_cores` property ([#12437](https://github.com/Lightning-AI/lightning/pull/12437))

### Fixed

- Fixed an issue where `ModelCheckpoint` could delete last checkpoint from the old directory when `dirpath` has changed during resumed training ([#12225](https://github.com/Lightning-AI/lightning/pull/12225))
- Fixed an issue where `ModelCheckpoint` could delete older checkpoints when `dirpath` has changed during resumed training ([#12045](https://github.com/Lightning-AI/lightning/pull/12045))
- Fixed an issue where `HorovodStrategy.teardown()` did not complete gracefully if an exception was thrown during callback setup [#11752](https://github.com/Lightning-AI/lightning/pull/11752)
- Fixed security vulnerabilities CVE-2020-1747 and CVE-2020-14343 caused by the `PyYAML` dependency ([#11099](https://github.com/Lightning-AI/lightning/pull/11099))
- Fixed security vulnerability "CWE-94: Improper Control of Generation of Code (Code Injection)" ([#12212](https://github.com/Lightning-AI/lightning/pull/12212))
- Fixed logging on `{test,validation}_epoch_end` with multiple dataloaders ([#11132](https://github.com/Lightning-AI/lightning/pull/11132))
- Reset the validation progress tracking state after sanity checking ([#11218](https://github.com/Lightning-AI/lightning/pull/11218))
- Fixed double evaluation bug with fault-tolerance enabled where the second call was completely skipped ([#11119](https://github.com/Lightning-AI/lightning/pull/11119))
- Fixed an issue with the `TPUSpawnPlugin` handling the `XLA_USE_BF16` environment variable incorrectly ([#10990](https://github.com/Lightning-AI/lightning/pull/10990))
- Fixed wrong typehint for `Trainer.lightning_optimizers` ([#11155](https://github.com/Lightning-AI/lightning/pull/11155))
- Fixed the lr-scheduler state not being dumped to checkpoint when using the deepspeed strategy ([#11307](https://github.com/Lightning-AI/lightning/pull/11307))
- Fixed bug that forced overriding `configure_optimizers` with the CLI ([#11672](https://github.com/Lightning-AI/lightning/pull/11672))
- Fixed type promotion when tensors of higher category than float are logged ([#11401](https://github.com/Lightning-AI/lightning/pull/11401))
- Fixed `SimpleProfiler` summary ([#11414](https://github.com/Lightning-AI/lightning/pull/11414))
- No longer set a `DistributedSampler` to the `poptorch.DataLoader` when IPUs are used ([#12114](https://github.com/Lightning-AI/lightning/pull/12114))
- Fixed bug where progress bar was not being disabled when not in rank zero during predict ([#11377](https://github.com/Lightning-AI/lightning/pull/11377))
- Fixed the mid-epoch warning call while resuming training ([#11556](https://github.com/Lightning-AI/lightning/pull/11556))
- Fixed `LightningModule.{un,}toggle_model` when only 1 optimizer is used ([#12088](https://github.com/Lightning-AI/lightning/pull/12088))
- Fixed an issue in `RichProgressbar` to display the metrics logged only on main progress bar ([#11690](https://github.com/Lightning-AI/lightning/pull/11690))
- Fixed `RichProgressBar` progress when refresh rate does not evenly divide the total counter ([#11668](https://github.com/Lightning-AI/lightning/pull/11668))
- Fixed `RichProgressBar` progress validation bar total when using multiple validation runs within a single training epoch ([#11668](https://github.com/Lightning-AI/lightning/pull/11668))
- Configure native Deepspeed schedulers with interval='step' ([#11788](https://github.com/Lightning-AI/lightning/pull/11788)), ([#12031](https://github.com/Lightning-AI/lightning/pull/12031))
- Update `RichProgressBarTheme` styles after detecting light theme on colab ([#10993](https://github.com/Lightning-AI/lightning/pull/10993))
- Fixed passing `_ddp_params_and_buffers_to_ignore` ([#11949](https://github.com/Lightning-AI/lightning/pull/11949))
- Fixed an `AttributeError` when calling `save_hyperparameters` and no parameters need saving ([#11827](https://github.com/Lightning-AI/lightning/pull/11827))
- Fixed environment variable priority for global rank determination ([#11406](https://github.com/Lightning-AI/lightning/pull/11406))
- Fixed an issue that caused the Trainer to produce identical results on subsequent runs without explicit re-seeding ([#11870](https://github.com/Lightning-AI/lightning/pull/11870))
- Fixed an issue that caused the Tuner to affect the random state ([#11870](https://github.com/Lightning-AI/lightning/pull/11870))
- Fixed to avoid common hook warning if no hook is overridden ([#12131](https://github.com/Lightning-AI/lightning/pull/12131))
- Fixed deepspeed keeping old sub-folders in same ckpt path ([#12194](https://github.com/Lightning-AI/lightning/pull/12194))
- Fixed returning logged metrics instead of callback metrics during evaluation ([#12224](https://github.com/Lightning-AI/lightning/pull/12224))
- Fixed the case where `logger=None` is passed to the Trainer ([#12249](https://github.com/Lightning-AI/lightning/pull/12249))
- Fixed bug where the global step tracked by `ModelCheckpoint` was still set even if no checkpoint was saved ([#12418](https://github.com/Lightning-AI/lightning/pull/12418))
- Fixed bug where `ModelCheckpoint` was overriding the `epoch` and `step` logged values ([#12418](https://github.com/Lightning-AI/lightning/pull/12418))
- Fixed bug where monitoring the default `epoch` and `step` values with `ModelCheckpoint` would fail ([#12418](https://github.com/Lightning-AI/lightning/pull/12418))
- Fixed initializing optimizers unnecessarily in `DDPFullyShardedStrategy` ([#12267](https://github.com/Lightning-AI/lightning/pull/12267))
- Fixed check for horovod module ([#12377](https://github.com/Lightning-AI/lightning/pull/12377))
- Fixed logging to loggers with multiple eval dataloaders ([#12454](https://github.com/Lightning-AI/lightning/pull/12454))
- Fixed an issue with resuming from a checkpoint trained with QAT ([#11346](https://github.com/Lightning-AI/lightning/pull/11346))


## [1.5.10] - 2022-02-08

### Fixed

- Fixed an issue to avoid validation loop run on restart ([#11552](https://github.com/Lightning-AI/lightning/pull/11552))
- The `RichProgressBar` now correctly shows the `on_epoch` logged values on train epoch end ([#11689](https://github.com/Lightning-AI/lightning/pull/11689))
- Fixed an issue to make the `step` argument in `WandbLogger.log_image` work ([#11716](https://github.com/Lightning-AI/lightning/pull/11716))
- Fixed `restore_optimizers` for mapping states ([#11757](https://github.com/Lightning-AI/lightning/pull/11757))
- With `DPStrategy`, the batch is not explicitly moved to the device ([#11780](https://github.com/Lightning-AI/lightning/pull/11780))
- Fixed an issue to avoid val bar disappear after `trainer.validate()` ([#11700](https://github.com/Lightning-AI/lightning/pull/11700))
- Fixed supporting remote filesystems with `Trainer.weights_save_path` for fault-tolerant training ([#11776](https://github.com/Lightning-AI/lightning/pull/11776))
- Fixed check for available modules ([#11526](https://github.com/Lightning-AI/lightning/pull/11526))
- Fixed bug where the path for "last" checkpoints was not getting saved correctly which caused newer runs to not remove the previous "last" checkpoint ([#11481](https://github.com/Lightning-AI/lightning/pull/11481))
- Fixed bug where the path for best checkpoints was not getting saved correctly when no metric was monitored which caused newer runs to not use the best checkpoint ([#11481](https://github.com/Lightning-AI/lightning/pull/11481))


## [1.5.9] - 2022-01-20

### Fixed

- Pinned sphinx-autodoc-typehints with <v1.15 ([#11400](https://github.com/Lightning-AI/lightning/pull/11400))
- Skipped testing with PyTorch 1.7 and Python 3.9 on Ubuntu ([#11217](https://github.com/Lightning-AI/lightning/pull/11217))
- Fixed type promotion when tensors of higher category than float are logged ([#11401](https://github.com/Lightning-AI/lightning/pull/11401))
- Fixed the format of the configuration saved automatically by the CLI's `SaveConfigCallback` ([#11532](https://github.com/Lightning-AI/lightning/pull/11532))

### Changed
- Changed `LSFEnvironment` to use `LSB_DJOB_RANKFILE` environment variable instead of `LSB_HOSTS` for determining node rank and main address ([#10825](https://github.com/Lightning-AI/lightning/pull/10825))
- Disabled sampler replacement when using `IterableDataset` ([#11507](https://github.com/Lightning-AI/lightning/pull/11507))


## [1.5.8] - 2022-01-05

### Fixed

- Fixed `LightningCLI` race condition while saving the config ([#11199](https://github.com/Lightning-AI/lightning/pull/11199))
- Fixed the default value used with `log(reduce_fx=min|max)` ([#11310](https://github.com/Lightning-AI/lightning/pull/11310))
- Fixed data fetcher selection ([#11294](https://github.com/Lightning-AI/lightning/pull/11294))
- Fixed a race condition that could result in incorrect (zero) values being observed in prediction writer callbacks ([#11288](https://github.com/Lightning-AI/lightning/pull/11288))
- Fixed dataloaders not getting reloaded the correct amount of times when setting `reload_dataloaders_every_n_epochs` and `check_val_every_n_epoch` ([#10948](https://github.com/Lightning-AI/lightning/pull/10948))
- Fixed deepspeed strategy not restoring the lr-scheduler states when lr-scheduler(s) are configured through `LightningModule.configure_optimizer` ([#11322](https://github.com/Lightning-AI/lightning/pull/11322))


## [1.5.7] - 2021-12-21

### Fixed

- Fixed `NeptuneLogger` when using DDP ([#11030](https://github.com/Lightning-AI/lightning/pull/11030))
- Fixed a bug to disable logging hyperparameters in logger if there are no hparams ([#11105](https://github.com/Lightning-AI/lightning/pull/11105))
- Avoid the deprecated `onnx.export(example_outputs=...)` in torch 1.10 ([#11116](https://github.com/Lightning-AI/lightning/pull/11116))
- Fixed an issue when torch-scripting a `LightningModule` after training with `Trainer(sync_batchnorm=True)` ([#11078](https://github.com/Lightning-AI/lightning/pull/11078))
- Fixed an `AttributeError` occurring when using a `CombinedLoader` (multiple dataloaders) for prediction ([#11111](https://github.com/Lightning-AI/lightning/pull/11111))
- Fixed bug where `Trainer(track_grad_norm=..., logger=False)` would fail ([#11114](https://github.com/Lightning-AI/lightning/pull/11114))
- Fixed an incorrect warning being produced by the model summary when using `bf16` precision on CPU ([#11161](https://github.com/Lightning-AI/lightning/pull/11161))

### Changed

- DeepSpeed does not require lightning module zero 3 partitioning ([#10655](https://github.com/Lightning-AI/lightning/pull/10655))
- The `ModelCheckpoint` callback now saves and restores attributes `best_k_models`, `kth_best_model_path`, `kth_value`, and `last_model_path` ([#10995](https://github.com/Lightning-AI/lightning/pull/10995))


## [1.5.6] - 2021-12-15

### Fixed

- Fixed a bug where the DeepSpeedPlugin arguments `cpu_checkpointing` and `contiguous_memory_optimization` were not being forwarded to deepspeed correctly ([#10874](https://github.com/Lightning-AI/lightning/pull/10874))
- Fixed an issue with `NeptuneLogger` causing checkpoints to be uploaded with a duplicated file extension ([#11015](https://github.com/Lightning-AI/lightning/pull/11015))
- Fixed support for logging within callbacks returned from `LightningModule` ([#10991](https://github.com/Lightning-AI/lightning/pull/10991))
- Fixed running sanity check with `RichProgressBar` ([#10913](https://github.com/Lightning-AI/lightning/pull/10913))
- Fixed support for `CombinedLoader` while checking for warning raised with eval dataloaders ([#10994](https://github.com/Lightning-AI/lightning/pull/10994))
- The TQDM progress bar now correctly shows the `on_epoch` logged values on train epoch end ([#11069](https://github.com/Lightning-AI/lightning/pull/11069))
- Fixed bug where the TQDM updated the training progress bar during `trainer.validate` ([#11069](https://github.com/Lightning-AI/lightning/pull/11069))


## [1.5.5] - 2021-12-07

### Fixed

- Disabled batch_size extraction for torchmetric instances because they accumulate the metrics internally ([#10815](https://github.com/Lightning-AI/lightning/pull/10815))
- Fixed an issue with `SignalConnector` not restoring the default signal handlers on teardown when running on SLURM or with fault-tolerant training enabled ([#10611](https://github.com/Lightning-AI/lightning/pull/10611))
- Fixed `SignalConnector._has_already_handler` check for callable type ([#10483](https://github.com/Lightning-AI/lightning/pull/10483))
- Fixed an issue to return the results for each dataloader separately instead of duplicating them for each ([#10810](https://github.com/Lightning-AI/lightning/pull/10810))
- Improved exception message if `rich` version is less than `10.2.2` ([#10839](https://github.com/Lightning-AI/lightning/pull/10839))
- Fixed uploading best model checkpoint in NeptuneLogger ([#10369](https://github.com/Lightning-AI/lightning/pull/10369))
- Fixed early schedule reset logic in PyTorch profiler that was causing data leak ([#10837](https://github.com/Lightning-AI/lightning/pull/10837))
- Fixed a bug that caused incorrect batch indices to be passed to the `BasePredictionWriter` hooks when using a dataloader with `num_workers > 0` ([#10870](https://github.com/Lightning-AI/lightning/pull/10870))
- Fixed an issue with item assignment on the logger on rank > 0 for those who support it ([#10917](https://github.com/Lightning-AI/lightning/pull/10917))
- Fixed importing `torch_xla.debug` for `torch-xla<1.8` ([#10836](https://github.com/Lightning-AI/lightning/pull/10836))
- Fixed an issue with `DDPSpawnPlugin` and related plugins leaving a temporary checkpoint behind ([#10934](https://github.com/Lightning-AI/lightning/pull/10934))
- Fixed a `TypeError` occurring in the `SingalConnector.teardown()` method ([#10961](https://github.com/Lightning-AI/lightning/pull/10961))


## [1.5.4] - 2021-11-30

### Fixed

- Fixed support for `--key.help=class` with the `LightningCLI` ([#10767](https://github.com/Lightning-AI/lightning/pull/10767))
- Fixed `_compare_version` for python packages ([#10762](https://github.com/Lightning-AI/lightning/pull/10762))
- Fixed TensorBoardLogger `SummaryWriter` not close before spawning the processes ([#10777](https://github.com/Lightning-AI/lightning/pull/10777))
- Fixed a consolidation error in Lite when attempting to save the state dict of a sharded optimizer ([#10746](https://github.com/Lightning-AI/lightning/pull/10746))
- Fixed the default logging level for batch hooks associated with training from `on_step=False, on_epoch=True` to `on_step=True, on_epoch=False` ([#10756](https://github.com/Lightning-AI/lightning/pull/10756))

### Removed

- Removed PyTorch 1.6 support ([#10367](https://github.com/Lightning-AI/lightning/pull/10367), [#10738](https://github.com/Lightning-AI/lightning/pull/10738))


## [1.5.3] - 2021-11-24

### Fixed

- Fixed `ShardedTensor` state dict hook registration to check if torch distributed is available ([#10621](https://github.com/Lightning-AI/lightning/pull/10621))
- Fixed an issue with `self.log` not respecting a tensor's `dtype` when applying computations ([#10076](https://github.com/Lightning-AI/lightning/pull/10076))
- Fixed LigtningLite `_wrap_init` popping unexisting keys from DataLoader signature parameters ([#10613](https://github.com/Lightning-AI/lightning/pull/10613))
- Fixed signals being registered within threads ([#10610](https://github.com/Lightning-AI/lightning/pull/10610))
- Fixed an issue that caused Lightning to extract the batch size even though it was set by the user in `LightningModule.log` ([#10408](https://github.com/Lightning-AI/lightning/pull/10408))
- Fixed `Trainer(move_metrics_to_cpu=True)` not moving the evaluation logged results to CPU ([#10631](https://github.com/Lightning-AI/lightning/pull/10631))
- Fixed the `{validation,test}_step` outputs getting moved to CPU with `Trainer(move_metrics_to_cpu=True)` ([#10631](https://github.com/Lightning-AI/lightning/pull/10631))
- Fixed an issue with collecting logged test results with multiple dataloaders ([#10522](https://github.com/Lightning-AI/lightning/pull/10522))


## [1.5.2] - 2021-11-16

### Fixed

- Fixed `CombinedLoader` and `max_size_cycle` didn't receive a `DistributedSampler` ([#10374](https://github.com/Lightning-AI/lightning/pull/10374))
- Fixed an issue where class or init-only variables of dataclasses were passed to the dataclass constructor in `utilities.apply_to_collection` ([#9702](https://github.com/Lightning-AI/lightning/pull/9702))
- Fixed `isinstance` not working with `init_meta_context`, materialized model not being moved to the device ([#10493](https://github.com/Lightning-AI/lightning/pull/10493))
- Fixed an issue that prevented the Trainer to shutdown workers when execution is interrupted due to failure([#10463](https://github.com/Lightning-AI/lightning/pull/10463))
- Squeeze the early stopping monitor to remove empty tensor dimensions ([#10461](https://github.com/Lightning-AI/lightning/pull/10461))
- Fixed sampler replacement logic with `overfit_batches` to only replace the sample when `SequentialSampler` is not used ([#10486](https://github.com/Lightning-AI/lightning/pull/10486))
- Fixed scripting causing false positive deprecation warnings ([#10470](https://github.com/Lightning-AI/lightning/pull/10470), [#10555](https://github.com/Lightning-AI/lightning/pull/10555))
- Do not fail if batch size could not be inferred for logging when using DeepSpeed ([#10438](https://github.com/Lightning-AI/lightning/pull/10438))
- Fixed propagation of device and dtype information to submodules of LightningLite when they inherit from `DeviceDtypeModuleMixin` ([#10559](https://github.com/Lightning-AI/lightning/pull/10559))


## [1.5.1] - 2021-11-09

### Fixed

- Fixed `apply_to_collection(defaultdict)` ([#10316](https://github.com/Lightning-AI/lightning/pull/10316))
- Fixed failure when `DataLoader(batch_size=None)` is passed ([#10345](https://github.com/Lightning-AI/lightning/pull/10345))
- Fixed interception of `__init__` arguments for sub-classed DataLoader re-instantiation in Lite ([#10334](https://github.com/Lightning-AI/lightning/pull/10334))
- Fixed issue with pickling `CSVLogger` after a call to `CSVLogger.save` ([#10388](https://github.com/Lightning-AI/lightning/pull/10388))
- Fixed an import error being caused by `PostLocalSGD` when `torch.distributed` not available ([#10359](https://github.com/Lightning-AI/lightning/pull/10359))
- Fixed the logging with `on_step=True` in epoch-level hooks causing unintended side-effects. Logging with `on_step=True` in epoch-level hooks will now correctly raise an error ([#10409](https://github.com/Lightning-AI/lightning/pull/10409))
- Fixed deadlocks for distributed training with `RichProgressBar` ([#10428](https://github.com/Lightning-AI/lightning/pull/10428))
- Fixed an issue where the model wrapper in Lite converted non-floating point tensors to float ([#10429](https://github.com/Lightning-AI/lightning/pull/10429))
- Fixed an issue with inferring the dataset type in fault-tolerant training ([#10432](https://github.com/Lightning-AI/lightning/pull/10432))
- Fixed dataloader workers with `persistent_workers` being deleted on every iteration ([#10434](https://github.com/Lightning-AI/lightning/pull/10434))


## [1.5.0] - 2021-11-02

### Added

- Added support for monitoring the learning rate without schedulers in `LearningRateMonitor` ([#9786](https://github.com/Lightning-AI/lightning/pull/9786))
- Added registration of `ShardedTensor` state dict hooks in `LightningModule.__init__` if the PyTorch version supports `ShardedTensor` ([#8944](https://github.com/Lightning-AI/lightning/pull/8944))
- Added error handling including calling of `on_keyboard_interrupt()` and `on_exception()` for all entrypoints (fit, validate, test, predict) ([#8819](https://github.com/Lightning-AI/lightning/pull/8819))
- Added a flavor of `training_step` that takes `dataloader_iter` as an argument ([#8807](https://github.com/Lightning-AI/lightning/pull/8807))
- Added a `state_key` property to the `Callback` base class ([#6886](https://github.com/Lightning-AI/lightning/pull/6886))
- Added progress tracking to loops:
    * Integrated `TrainingEpochLoop.total_batch_idx` ([#8598](https://github.com/Lightning-AI/lightning/pull/8598))
    * Added `BatchProgress` and integrated `TrainingEpochLoop.is_last_batch` ([#9657](https://github.com/Lightning-AI/lightning/pull/9657))
    * Avoid optional `Tracker` attributes ([#9320](https://github.com/Lightning-AI/lightning/pull/9320))
    * Reset `current` progress counters when restarting an epoch loop that had already finished ([#9371](https://github.com/Lightning-AI/lightning/pull/9371))
    * Call `reset_on_restart` in the loop's `reset` hook instead of when loading a checkpoint ([#9561](https://github.com/Lightning-AI/lightning/pull/9561))
    * Use `completed` over `processed` in `reset_on_restart` ([#9656](https://github.com/Lightning-AI/lightning/pull/9656))
    * Renamed `reset_on_epoch` to `reset_on_run` ([#9658](https://github.com/Lightning-AI/lightning/pull/9658))
- Added `batch_size` and `rank_zero_only` arguments for `log_dict` to match `log` ([#8628](https://github.com/Lightning-AI/lightning/pull/8628))
- Added a check for unique GPU ids ([#8666](https://github.com/Lightning-AI/lightning/pull/8666))
- Added `ResultCollection` state_dict to the Loop `state_dict` and added support for distributed reload ([#8641](https://github.com/Lightning-AI/lightning/pull/8641))
- Added DeepSpeed collate checkpoint utility function ([#8701](https://github.com/Lightning-AI/lightning/pull/8701))
- Added a `handles_accumulate_grad_batches` property to the training type plugins ([#8856](https://github.com/Lightning-AI/lightning/pull/8856))
- Added a warning to `WandbLogger` when reusing a wandb run ([#8714](https://github.com/Lightning-AI/lightning/pull/8714))
- Added `log_graph` argument for `watch` method of `WandbLogger` ([#8662](https://github.com/Lightning-AI/lightning/pull/8662))
- `LightningCLI` additions:
  * Added `LightningCLI(run=False|True)` to choose whether to run a `Trainer` subcommand ([#8751](https://github.com/Lightning-AI/lightning/pull/8751))
  * Added support to call any trainer function from the `LightningCLI` via subcommands ([#7508](https://github.com/Lightning-AI/lightning/pull/7508))
  * Allow easy trainer re-instantiation ([#7508](https://github.com/Lightning-AI/lightning/pull/9241))
  * Automatically register all optimizers and learning rate schedulers ([#9565](https://github.com/Lightning-AI/lightning/pull/9565))
  * Allow registering custom optimizers and learning rate schedulers without subclassing the CLI ([#9565](https://github.com/Lightning-AI/lightning/pull/9565))
  * Support shorthand notation to instantiate optimizers and learning rate schedulers ([#9565](https://github.com/Lightning-AI/lightning/pull/9565))
  * Support passing lists of callbacks via command line ([#8815](https://github.com/Lightning-AI/lightning/pull/8815))
  * Support shorthand notation to instantiate models ([#9588](https://github.com/Lightning-AI/lightning/pull/9588))
  * Support shorthand notation to instantiate datamodules ([#10011](https://github.com/Lightning-AI/lightning/pull/10011))
  * Added `multifile` option to `LightningCLI` to enable/disable config saving to preserve multiple files structure ([#9073](https://github.com/Lightning-AI/lightning/pull/9073))
- Fault-tolerant training:
    * Added `FastForwardSampler` and `CaptureIterableDataset` injection to data loading utilities ([#8366](https://github.com/Lightning-AI/lightning/pull/8366))
    * Added `DataFetcher` to control fetching flow ([#8890](https://github.com/Lightning-AI/lightning/pull/8890))
    * Added `SharedCycleIteratorState` to prevent infinite loop ([#8889](https://github.com/Lightning-AI/lightning/pull/8889))
    * Added `CaptureMapDataset` for state management in map-style datasets ([#8891](https://github.com/Lightning-AI/lightning/pull/8891))
    * Added Fault Tolerant Training to `DataFetcher` ([#8891](https://github.com/Lightning-AI/lightning/pull/8891))
    * Replaced old prefetch iterator with new `DataFetcher` in training loop ([#8953](https://github.com/Lightning-AI/lightning/pull/8953))
    * Added partial support for global random state fault-tolerance in map-style datasets ([#8950](https://github.com/Lightning-AI/lightning/pull/8950))
    * Converted state to tuple explicitly when setting Python random state ([#9401](https://github.com/Lightning-AI/lightning/pull/9401))
    * Added support for restarting an optimizer loop (multiple optimizers) ([#9537](https://github.com/Lightning-AI/lightning/pull/9537))
    * Added support for restarting within Evaluation Loop ([#9563](https://github.com/Lightning-AI/lightning/pull/9563))
    * Added mechanism to detect that a signal has been sent so the Trainer can gracefully exit ([#9566](https://github.com/Lightning-AI/lightning/pull/9566))
    * Added support for skipping ahead to validation during the auto-restart of fitting ([#9681](https://github.com/Lightning-AI/lightning/pull/9681))
    * Added support for auto-restart if a fault-tolerant checkpoint is available ([#9722](https://github.com/Lightning-AI/lightning/pull/9722))
- Checkpoint saving and loading extensibility:
  * Added `CheckpointIO` plugin to expose checkpoint IO from training type plugin ([#8743](https://github.com/Lightning-AI/lightning/pull/8743))
  * Refactored `CheckpointConnector` to offload validation logic to the `CheckpointIO` plugin ([#9045](https://github.com/Lightning-AI/lightning/pull/9045))
  * Added `remove_checkpoint` to `CheckpointIO` plugin by moving the responsibility out of the `ModelCheckpoint` callback ([#9373](https://github.com/Lightning-AI/lightning/pull/9373))
  * Added `XLACheckpointIO` plugin ([#9972](https://github.com/Lightning-AI/lightning/pull/9972))
- Loop customization:
    * Added `Closure` and `AbstractClosure` classes ([#8642](https://github.com/Lightning-AI/lightning/pull/8642))
    * Refactored `TrainingBatchLoop` and extracted `OptimizerLoop`, splitting off automatic optimization into its own loop ([#9191](https://github.com/Lightning-AI/lightning/pull/9191))
    * Removed `TrainingBatchLoop.backward()`; manual optimization now calls directly into `Accelerator.backward()` and automatic optimization handles backward in new `OptimizerLoop` ([#9265](https://github.com/Lightning-AI/lightning/pull/9265))
    * Extracted `ManualOptimization` logic from `TrainingBatchLoop` into its own separate loop class ([#9266](https://github.com/Lightning-AI/lightning/pull/9266))
    * Added `OutputResult` and `ManualResult` classes ([#9437](https://github.com/Lightning-AI/lightning/pull/9437), [#9424](https://github.com/Lightning-AI/lightning/pull/9424))
    * Marked `OptimizerLoop.backward` as protected ([#9514](https://github.com/Lightning-AI/lightning/pull/9514))
    * Marked `FitLoop.should_accumulate` as protected ([#9515](https://github.com/Lightning-AI/lightning/pull/9515))
    * Marked several methods in `PredictionLoop` as protected: `on_predict_start`, `on_predict_epoch_end`, `on_predict_end`, `on_predict_model_eval` ([#9516](https://github.com/Lightning-AI/lightning/pull/9516))
    * Marked several methods in `EvaluationLoop` as protected: `get_max_batches`, `on_evaluation_model_eval`, `on_evaluation_model_train`, `on_evaluation_start`, `on_evaluation_epoch_start`, `on_evaluation_epoch_end`, `on_evaluation_end`, `reload_evaluation_dataloaders` ([#9516](https://github.com/Lightning-AI/lightning/pull/9516))
    * Marked several methods in `EvaluationEpochLoop` as protected: `on_evaluation_batch_start`, `evaluation_step`, `evaluation_step_end` ([#9516](https://github.com/Lightning-AI/lightning/pull/9516))
    * Added `yielding_training_step` example ([#9983](https://github.com/Lightning-AI/lightning/pull/9983))
- Added support for saving and loading state of multiple callbacks of the same type ([#7187](https://github.com/Lightning-AI/lightning/pull/7187))
- Added DeepSpeed Stage 1 support ([#8974](https://github.com/Lightning-AI/lightning/pull/8974))
- Added `Python dataclass` support for `LightningDataModule` ([#8272](https://github.com/Lightning-AI/lightning/pull/8272))
- Added sanitization of tensors when they get logged as hyperparameters in `TensorBoardLogger` ([#9031](https://github.com/Lightning-AI/lightning/pull/9031))
- Added `InterBatchParallelDataFetcher` ([#9020](https://github.com/Lightning-AI/lightning/pull/9020))
- Added `DataLoaderIterDataFetcher` ([#9020](https://github.com/Lightning-AI/lightning/pull/9020))
- Added `DataFetcher` within `Fit / Evaluation` Loop  ([#9047](https://github.com/Lightning-AI/lightning/pull/9047))
- Added a friendly error message when DDP attempts to spawn new distributed processes with rank > 0 ([#9005](https://github.com/Lightning-AI/lightning/pull/9005))
- Added Rich integration:
    * Added Rich progress bar ([#8929](https://github.com/Lightning-AI/lightning/pull/8929), [#9559](https://github.com/Lightning-AI/lightning/pull/9559))
    * Added Support for iterable datasets ([#9734](https://github.com/Lightning-AI/lightning/pull/9734))
    * Added `RichModelSummary` callback ([#9546](https://github.com/Lightning-AI/lightning/pull/9546))
    * Added `configure_columns` method to `RichProgressBar` ([#10288](https://github.com/Lightning-AI/lightning/pull/10288))
    * Added `leave` argument to `RichProgressBar` ([#10301](https://github.com/Lightning-AI/lightning/pull/10301))
- Added input validation logic for precision ([#9080](https://github.com/Lightning-AI/lightning/pull/9080))
- Added support for CPU AMP autocast ([#9084](https://github.com/Lightning-AI/lightning/pull/9084))
- Added `on_exception` callback hook ([#9183](https://github.com/Lightning-AI/lightning/pull/9183))
- Added a warning to DeepSpeed when inferring batch size ([#9221](https://github.com/Lightning-AI/lightning/pull/9221))
- Added `ModelSummary` callback ([#9344](https://github.com/Lightning-AI/lightning/pull/9344))
- Added `log_images`, `log_text` and `log_table` to `WandbLogger` ([#9545](https://github.com/Lightning-AI/lightning/pull/9545))
- Added `PL_RECONCILE_PROCESS` environment variable to enable process reconciliation regardless of cluster environment settings ([#9389](https://github.com/Lightning-AI/lightning/pull/9389))
- Added `get_device_stats` to the Accelerator interface and added its implementation for GPU and TPU ([#9586](https://github.com/Lightning-AI/lightning/pull/9586))
- Added a warning when an unknown key is encountered in the optimizer configuration, and when `OneCycleLR` is used with `"interval": "epoch"` ([#9666](https://github.com/Lightning-AI/lightning/pull/9666))
- Added `DeviceStatsMonitor` callback ([#9712](https://github.com/Lightning-AI/lightning/pull/9712))
- Added `enable_progress_bar` to the Trainer constructor ([#9664](https://github.com/Lightning-AI/lightning/pull/9664))
- Added `pl_legacy_patch` load utility for loading old checkpoints that have pickled legacy Lightning attributes ([#9166](https://github.com/Lightning-AI/lightning/pull/9166))
- Added support for `torch.use_deterministic_algorithms` ([#9121](https://github.com/Lightning-AI/lightning/pull/9121))
- Added automatic parameters tying for TPUs ([#9525](https://github.com/Lightning-AI/lightning/pull/9525))
- Added support for `torch.autograd.set_detect_anomaly` through `Trainer` constructor argument `detect_anomaly` ([#9848](https://github.com/Lightning-AI/lightning/pull/9848))
- Added `enable_model_summary` flag to Trainer ([#9699](https://github.com/Lightning-AI/lightning/pull/9699))
- Added `strategy` argument to Trainer ([#8597](https://github.com/Lightning-AI/lightning/pull/8597))
- Added `init_meta_context`, `materialize_module` utilities ([#9920](https://github.com/Lightning-AI/lightning/pull/9920))
- Added `TPUPrecisionPlugin` ([#10020](https://github.com/Lightning-AI/lightning/pull/#10020))
- Added `torch.bfloat16` support:
  * Added bfloat16 support for Lightning Trainer ([#9049](https://github.com/Lightning-AI/lightning/pull/9049))
  * Renamed `TPUHalfPrecisionPlugin` to `TPUBf16PrecisionPlugin` ([#10026](https://github.com/Lightning-AI/lightning/pull/10026))
  * Default to `precision=bf16` on CPU when `precision=16` is passed ([#10033](https://github.com/Lightning-AI/lightning/pull/10033))
  * Added support for `torch.autocast` ([#10053](https://github.com/Lightning-AI/lightning/pull/10053))
- Added `kfold` example for loop customization ([#9965](https://github.com/Lightning-AI/lightning/pull/9965))
- LightningLite:
    * Added `PrecisionPlugin.forward_context`, making it the default implementation for all `{train,val,test,predict}_step_context()` methods ([#9988](https://github.com/Lightning-AI/lightning/pull/9988))
    * Added `DDPSpawnPlugin.spawn()` for spawning new processes of a given function ([#10018](https://github.com/Lightning-AI/lightning/pull/10018), [#10022](https://github.com/Lightning-AI/lightning/pull/10022))
    * Added `TrainingTypePlugin.{_setup_model, _setup_optimizer}` methods ([#9994](https://github.com/Lightning-AI/lightning/pull/9994), [#10064](https://github.com/Lightning-AI/lightning/pull/10064))
    * Implemented `DataParallelPlugin._setup_model` ([#10010](https://github.com/Lightning-AI/lightning/pull/10010))
    * Implemented `DeepSpeedPlugin._setup_model_and_optimizers` ([#10009](https://github.com/Lightning-AI/lightning/pull/10009), [#10064](https://github.com/Lightning-AI/lightning/pull/10064))
    * Implemented `{DDPShardedPlugin,DDPShardedSpawnPlugin}._setup_model_and_optimizers` ([#10028](https://github.com/Lightning-AI/lightning/pull/10028), [#10064](https://github.com/Lightning-AI/lightning/pull/10064))
    * Added optional `model` argument to the `optimizer_step` methods in accelerators and plugins ([#10023](https://github.com/Lightning-AI/lightning/pull/10023))
    * Updated precision attributes in `DeepSpeedPlugin` ([#10164](https://github.com/Lightning-AI/lightning/pull/10164))
    * Added the ability to return a result from rank 0 in `DDPSpawnPlugin.spawn` ([#10162](https://github.com/Lightning-AI/lightning/pull/10162))
    * Added `pytorch_lightning.lite` package ([#10175](https://github.com/Lightning-AI/lightning/pull/10175))
    * Added `LightningLite` documentation ([#10043](https://github.com/Lightning-AI/lightning/pull/10043))
    * Added `LightningLite` examples ([#9987](https://github.com/Lightning-AI/lightning/pull/9987))
    * Make the `_LiteDataLoader` an iterator and add supports for custom dataloader ([#10279](https://github.com/Lightning-AI/lightning/pull/10279))
- Added `use_omegaconf` argument to `save_hparams_to_yaml` plugin ([#9170](https://github.com/Lightning-AI/lightning/pull/9170))
- Added `ckpt_path` argument for `Trainer.fit()` ([#10061](https://github.com/Lightning-AI/lightning/pull/10061))
- Added `auto_device_count` method to `Accelerators` ([#10222](https://github.com/Lightning-AI/lightning/pull/10222))
- Added support for `devices="auto"` ([#10264](https://github.com/Lightning-AI/lightning/pull/10264))
- Added a `filename` argument in `ModelCheckpoint.format_checkpoint_name` ([#9818](https://github.com/Lightning-AI/lightning/pull/9818))
- Added support for empty `gpus` list to run on CPU ([#10246](https://github.com/Lightning-AI/lightning/pull/10246))
- Added a warning if multiple batch sizes are found from ambiguous batch ([#10247](https://github.com/Lightning-AI/lightning/pull/10247))

### Changed

- Trainer now raises a `MisconfigurationException` when its methods are called with `ckpt_path="best"` but a checkpoint callback isn't configured ([#9841](https://github.com/Lightning-AI/lightning/pull/9841))
- Setting `Trainer(accelerator="ddp_cpu")` now does not spawn a subprocess if `num_processes` is kept `1` along with `num_nodes > 1` ([#9603](https://github.com/Lightning-AI/lightning/pull/9603))
- Module imports are now catching `ModuleNotFoundError` instead of `ImportError` ([#9867](https://github.com/Lightning-AI/lightning/pull/9867))
- `pytorch_lightning.loggers.neptune.NeptuneLogger` is now consistent with the new [neptune-client](https://github.com/neptune-ai/neptune-client) API; the old [neptune-client](https://github.com/neptune-ai/neptune-client) API is supported by `NeptuneClient` from the [neptune-contrib](https://github.com/neptune-ai/neptune-contrib) repo ([#6867](https://github.com/Lightning-AI/lightning/pull/6867))
- Parsing of `enums` type hyperparameters to be saved in the `haprams.yaml` file by TensorBoard and CSV loggers has been fixed and made in line with how OmegaConf parses it ([#9170](https://github.com/Lightning-AI/lightning/pull/9170))
- Parsing of the `gpus` Trainer argument has changed: `gpus="n"` (str) no longer selects the GPU index n and instead selects the first n devices ([#8770](https://github.com/Lightning-AI/lightning/pull/8770))
- `iteration_count` and other index attributes in the loops has been replaced with progress dataclasses ([#8477](https://github.com/Lightning-AI/lightning/pull/8477))
- The `trainer.lightning_module` reference is now properly set at the very beginning of a run ([#8536](https://github.com/Lightning-AI/lightning/pull/8536))
- The model weights now get loaded in all cases when the checkpoint path gets provided in validate/test/predict, regardless of whether the model instance is provided or not ([#8352](https://github.com/Lightning-AI/lightning/pull/8352))
- The `Trainer` functions `reset_{train,val,test,predict}_dataloader`, `reset_train_val_dataloaders`, and `request_dataloader` `model` argument is now optional ([#8536](https://github.com/Lightning-AI/lightning/pull/8536))
- Saved checkpoints will no longer use the type of a `Callback` as the key to avoid issues with unpickling ([#6886](https://github.com/Lightning-AI/lightning/pull/6886))
- Improved string conversion for `ResultCollection` ([#8622](https://github.com/Lightning-AI/lightning/pull/8622))
- `LightningCLI` changes:
    * `LightningCLI.init_parser` now returns the parser instance ([#8721](https://github.com/Lightning-AI/lightning/pull/8721))
    * `LightningCLI.add_core_arguments_to_parser`, `LightningCLI.parse_arguments` now take a `parser` argument ([#8721](https://github.com/Lightning-AI/lightning/pull/8721))
    * `LightningCLI.instantiate_trainer` now takes a config and a list of callbacks ([#8721](https://github.com/Lightning-AI/lightning/pull/8721))
    * Split `LightningCLI.add_core_arguments_to_parser` into `LightningCLI.add_default_arguments_to_parser` + `LightningCLI.add_core_arguments_to_parser` ([#8721](https://github.com/Lightning-AI/lightning/pull/8721))
- The accelerator and training type plugin `setup` hooks no longer have a `model` argument ([#8536](https://github.com/Lightning-AI/lightning/pull/8536))
- The accelerator and training type plugin `update_global_step` hook has been removed ([#8856](https://github.com/Lightning-AI/lightning/pull/8856))
- The coverage of `self.log`-ing in any `LightningModule` or `Callback` hook has been improved ([#8498](https://github.com/Lightning-AI/lightning/pull/8498))
- `self.log`-ing without a `Trainer` reference now raises a warning instead of an exception ([#9733](https://github.com/Lightning-AI/lightning/pull/9733))
- Removed restrictions in the Trainer that loggers can only log from rank 0; the existing logger behavior has not changed ([#8608](https://github.com/Lightning-AI/lightning/pull/8608))
- `Trainer.request_dataloader` now takes a `RunningStage` enum instance ([#8858](https://github.com/Lightning-AI/lightning/pull/8858))
- Changed `rank_zero_warn` to `NotImplementedError` in the `{train, val, test, predict}_dataloader` hooks that `Lightning(Data)Module` uses ([#9161](https://github.com/Lightning-AI/lightning/pull/9161))
- Moved `block_ddp_sync_behaviour` out of `TrainingBatchLoop` to loop utilities ([#9192](https://github.com/Lightning-AI/lightning/pull/9192))
- Executing the `optimizer_closure` is now required when overriding the `optimizer_step` hook ([#9360](https://github.com/Lightning-AI/lightning/pull/9360))
- Changed logging of `LightningModule` and `LightningDataModule` hyperparameters to raise an exception only if there are colliding keys with different values ([#9496](https://github.com/Lightning-AI/lightning/pull/9496))
- `seed_everything` now fails when an invalid seed value is passed instead of selecting a random seed ([#8787](https://github.com/Lightning-AI/lightning/pull/8787))
- The Trainer now calls `TrainingTypePlugin` collective APIs directly instead of going through the Accelerator reference ([#9677](https://github.com/Lightning-AI/lightning/pull/9677), [#9901](https://github.com/Lightning-AI/lightning/pull/9901))
- The tuner now uses a unique filename to save a temporary checkpoint ([#9682](https://github.com/Lightning-AI/lightning/pull/9682))
- Changed `HorovodPlugin.all_gather` to return a `torch.Tensor` instead of a list ([#9696](https://github.com/Lightning-AI/lightning/pull/9696))
- Changed Trainer connectors to be protected attributes:
    * Configuration Validator ([#9779](https://github.com/Lightning-AI/lightning/pull/9779))
- The `current_epoch` and `global_step` attributes now get restored irrespective of the Trainer task ([#9413](https://github.com/Lightning-AI/lightning/pull/9413))
- Trainer now raises an exception when requesting `amp_level` with native `amp_backend` ([#9755](https://github.com/Lightning-AI/lightning/pull/9755))
- Update the logic to check for accumulation steps with deepspeed ([#9826](https://github.com/Lightning-AI/lightning/pull/9826))
- `pytorch_lightning.utilities.grads.grad_norm` now raises an exception if parameter `norm_type <= 0` ([#9765](https://github.com/Lightning-AI/lightning/pull/9765))
- Updated error message for interactive incompatible plugins ([#9896](https://github.com/Lightning-AI/lightning/pull/9896))
- Moved the `optimizer_step` and `clip_gradients` hook from the `Accelerator` and `TrainingTypePlugin` into the `PrecisionPlugin` ([#10143](https://github.com/Lightning-AI/lightning/pull/10143), [#10029](https://github.com/Lightning-AI/lightning/pull/10029))
- `NativeMixedPrecisionPlugin` and its subclasses now take an optional `GradScaler` instance ([#10055](https://github.com/Lightning-AI/lightning/pull/10055))
- Trainer is now raising a `MisconfigurationException` instead of a warning if `Trainer.{validate/test}` is missing required methods ([#10016](https://github.com/Lightning-AI/lightning/pull/10016))
- Changed default value of the `max_steps` Trainer argument from `None` to -1 ([#9460](https://github.com/Lightning-AI/lightning/pull/9460))
- LightningModule now raises an error when calling `log(on_step=False, on_epoch=False)` ([#10227](https://github.com/Lightning-AI/lightning/pull/10227))
- Quantization aware training observers are now disabled by default during validating/testing/predicting stages ([#8540](https://github.com/Lightning-AI/lightning/pull/8540))
- Raised `MisconfigurationException` when total length of `dataloader` across ranks is zero, and give warning when total length is non-zero, but only local rank length is zero. ([#9827](https://github.com/Lightning-AI/lightning/pull/9827))
- Changed the model size calculation using `ByteCounter` ([#10123](https://github.com/Lightning-AI/lightning/pull/10123))
- Enabled `on_load_checkpoint` for `LightningDataModule` for all `trainer_fn` ([#10238](https://github.com/Lightning-AI/lightning/pull/10238))
- Allowed separate config files for parameters with class type when LightningCLI is in `subclass_mode=False` ([#10286](https://github.com/Lightning-AI/lightning/pull/10286))

### Deprecated

- Deprecated Trainer argument `terminate_on_nan` in favor of `detect_anomaly`([#9175](https://github.com/Lightning-AI/lightning/pull/9175))
- Deprecated `Trainer.terminate_on_nan` public attribute access ([#9849](https://github.com/Lightning-AI/lightning/pull/9849))
- Deprecated `LightningModule.summarize()` in favor of `pytorch_lightning.utilities.model_summary.summarize()` ([#8513](https://github.com/Lightning-AI/lightning/pull/8513))
- Deprecated `LightningModule.model_size` ([#8343](https://github.com/Lightning-AI/lightning/pull/8343))
- Deprecated `DataModule` properties: `train_transforms`, `val_transforms`, `test_transforms`, `size`, `dims` ([#8851](https://github.com/Lightning-AI/lightning/pull/8851))
- Deprecated `add_to_queue`, `get_from_queue` from `LightningModule` in favor of corresponding methods in the `DDPSpawnPlugin` ([#9118](https://github.com/Lightning-AI/lightning/pull/9118))
- Deprecated `LightningModule.get_progress_bar_dict` and `Trainer.progress_bar_dict` in favor of `pytorch_lightning.callbacks.progress.base.get_standard_metrics` and `ProgressBarBase.get_metrics` ([#8985](https://github.com/Lightning-AI/lightning/pull/8985))
- Deprecated `prepare_data_per_node` flag on Trainer and set it as a property of `DataHooks`, accessible in the `LightningModule` and `LightningDataModule` ([#8958](https://github.com/Lightning-AI/lightning/pull/8958))
- Deprecated the `TestTubeLogger` ([#9065](https://github.com/Lightning-AI/lightning/pull/9065))
- Deprecated `on_{train/val/test/predict}_dataloader()` from `LightningModule` and `LightningDataModule` ([#9098](https://github.com/Lightning-AI/lightning/pull/9098))
- Deprecated `on_keyboard_interrupt` callback hook in favor of new `on_exception` hook ([#9260](https://github.com/Lightning-AI/lightning/pull/9260))
- Deprecated passing `process_position` to the `Trainer` constructor in favor of adding the `ProgressBar` callback with `process_position` directly to the list of callbacks ([#9222](https://github.com/Lightning-AI/lightning/pull/9222))
- Deprecated passing `flush_logs_every_n_steps` as a Trainer argument, instead pass it to the logger init if supported ([#9366](https://github.com/Lightning-AI/lightning/pull/9366))
- Deprecated `LightningLoggerBase.close`, `LoggerCollection.close` in favor of `LightningLoggerBase.finalize`, `LoggerCollection.finalize` ([#9422](https://github.com/Lightning-AI/lightning/pull/9422))
- Deprecated passing `progress_bar_refresh_rate` to the `Trainer` constructor in favor of adding the `ProgressBar` callback with `refresh_rate` directly to the list of callbacks, or passing `enable_progress_bar=False` to disable the progress bar ([#9616](https://github.com/Lightning-AI/lightning/pull/9616))
- Deprecated `LightningDistributed` and moved the broadcast logic to `DDPPlugin` and `DDPSpawnPlugin` directly ([#9691](https://github.com/Lightning-AI/lightning/pull/9691))
- Deprecated passing `stochastic_weight_avg` to the `Trainer` constructor in favor of adding the `StochasticWeightAveraging` callback directly to the list of callbacks ([#8989](https://github.com/Lightning-AI/lightning/pull/8989))
- Deprecated Accelerator collective API `barrier`, `broadcast`, and `all_gather` in favor of calling the `TrainingTypePlugin` collective API directly ([#9677](https://github.com/Lightning-AI/lightning/pull/9677))
- Deprecated `checkpoint_callback` from the `Trainer` constructor in favor of `enable_checkpointing` ([#9754](https://github.com/Lightning-AI/lightning/pull/9754))
- Deprecated the `LightningModule.on_post_move_to_device` method ([#9525](https://github.com/Lightning-AI/lightning/pull/9525))
- Deprecated `pytorch_lightning.core.decorators.parameter_validation` in favor of `pytorch_lightning.utilities.parameter_tying.set_shared_parameters` ([#9525](https://github.com/Lightning-AI/lightning/pull/9525))
- Deprecated passing `weights_summary` to the `Trainer` constructor in favor of adding the `ModelSummary` callback with `max_depth` directly to the list of callbacks ([#9699](https://github.com/Lightning-AI/lightning/pull/9699))
- Deprecated `log_gpu_memory`, `gpu_metrics`, and util funcs in favor of `DeviceStatsMonitor` callback ([#9921](https://github.com/Lightning-AI/lightning/pull/9921))
- Deprecated `GPUStatsMonitor` and `XLAStatsMonitor` in favor of `DeviceStatsMonitor` callback ([#9924](https://github.com/Lightning-AI/lightning/pull/9924))
- Deprecated setting `Trainer(max_steps=None)`; To turn off the limit, set `Trainer(max_steps=-1)` (default) ([#9460](https://github.com/Lightning-AI/lightning/pull/9460))
- Deprecated access to the `AcceleratorConnector.is_slurm_managing_tasks` attribute and marked it as protected ([#10101](https://github.com/Lightning-AI/lightning/pull/10101))
- Deprecated access to the `AcceleratorConnector.configure_slurm_ddp` method and marked it as protected ([#10101](https://github.com/Lightning-AI/lightning/pull/10101))
- Deprecated passing `resume_from_checkpoint` to the `Trainer` constructor in favor of `trainer.fit(ckpt_path=)` ([#10061](https://github.com/Lightning-AI/lightning/pull/10061))
- Deprecated `ClusterEnvironment.creates_children()` in favor of `ClusterEnvironment.creates_processes_externally` (property) ([#10106](https://github.com/Lightning-AI/lightning/pull/10106))
- Deprecated `PrecisionPlugin.master_params()` in favor of `PrecisionPlugin.main_params()` ([#10105](https://github.com/Lightning-AI/lightning/pull/10105))
- Deprecated `lr_sch_names` from `LearningRateMonitor` ([#10066](https://github.com/Lightning-AI/lightning/pull/10066))
- Deprecated `ProgressBar` callback in favor of `TQDMProgressBar` ([#10134](https://github.com/Lightning-AI/lightning/pull/10134))

### Removed

- Removed deprecated `metrics` ([#8586](https://github.com/Lightning-AI/lightning/pull/8586/))
- Removed the deprecated `outputs` argument in both the `LightningModule.on_train_epoch_end` and `Callback.on_train_epoch_end` hooks ([#8587](https://github.com/Lightning-AI/lightning/pull/8587))
- Removed the deprecated `TrainerLoggingMixin` class ([#8609](https://github.com/Lightning-AI/lightning/pull/8609))
- Removed the deprecated `TrainerTrainingTricksMixin` class ([#8679](https://github.com/Lightning-AI/lightning/pull/8679))
- Removed the deprecated `optimizer_idx` from `training_step` as an accepted argument in manual optimization ([#8576](https://github.com/Lightning-AI/lightning/pull/8576))
- Removed support for the deprecated `on_save_checkpoint` signature. The hook now takes a `checkpoint` positional parameter ([#8697](https://github.com/Lightning-AI/lightning/pull/8697))
- Removed support for the deprecated `on_load_checkpoint` signature. The hook now takes a `pl_module` positional parameter ([#8697](https://github.com/Lightning-AI/lightning/pull/8697))
- Removed the deprecated `save_function` property in `ModelCheckpoint` ([#8680](https://github.com/Lightning-AI/lightning/pull/8680))
- Removed the deprecated `model` argument from `ModelCheckpoint.save_checkpoint` ([#8688](https://github.com/Lightning-AI/lightning/pull/8688))
- Removed the deprecated `sync_step` argument from `WandbLogger` ([#8763](https://github.com/Lightning-AI/lightning/pull/8763))
- Removed the deprecated `Trainer.truncated_bptt_steps` in favor of `LightningModule.truncated_bptt_steps` ([#8826](https://github.com/Lightning-AI/lightning/pull/8826))
- Removed `LightningModule.write_predictions` and `LightningModule.write_predictions_dict` ([#8850](https://github.com/Lightning-AI/lightning/pull/8850))
- Removed `on_reset_*_dataloader` hooks in TrainingType Plugins and Accelerators ([#8858](https://github.com/Lightning-AI/lightning/pull/8858))
- Removed deprecated `GradInformation` module in favor of `pytorch_lightning.utilities.grads` ([#8831](https://github.com/Lightning-AI/lightning/pull/8831/))
- Removed `TrainingTypePlugin.on_save` and `Accelerator.on_save` ([#9023](https://github.com/Lightning-AI/lightning/pull/9023))
- Removed `{Accelerator,TrainingTypePlugin,PrecisionPlugin}.post_optimizer_step` ([#9746](https://github.com/Lightning-AI/lightning/pull/9746))
- Removed deprecated `connect_precision_plugin` and `connect_training_type_plugin` from `Accelerator` ([#9019](https://github.com/Lightning-AI/lightning/pull/9019))
- Removed `on_train_epoch_end` from `Accelerator` ([#9035](https://github.com/Lightning-AI/lightning/pull/9035))
- Removed `InterBatchProcessor` in favor of `DataLoaderIterDataFetcher` ([#9052](https://github.com/Lightning-AI/lightning/pull/9052))
- Removed `Plugin` in `base_plugin.py` in favor of accessing `TrainingTypePlugin` and `PrecisionPlugin` directly instead ([#9066](https://github.com/Lightning-AI/lightning/pull/9066))
- Removed `teardown` from `ParallelPlugin` ([#8943](https://github.com/Lightning-AI/lightning/pull/8943))
- Removed deprecated `profiled_functions` argument from `PyTorchProfiler` ([#9178](https://github.com/Lightning-AI/lightning/pull/9178))
- Removed deprecated `pytorch_lighting.utilities.argparse_utils` module ([#9166](https://github.com/Lightning-AI/lightning/pull/9166))
- Removed deprecated property `Trainer.running_sanity_check` in favor of `Trainer.sanity_checking` ([#9209](https://github.com/Lightning-AI/lightning/pull/9209))
- Removed deprecated `BaseProfiler.output_filename` arg from it and its descendants in favor of `dirpath` and `filename` ([#9214](https://github.com/Lightning-AI/lightning/pull/9214))
- Removed deprecated property `ModelCheckpoint.period` in favor of `ModelCheckpoint.every_n_epochs` ([#9213](https://github.com/Lightning-AI/lightning/pull/9213))
- Removed deprecated `auto_move_data` decorator ([#9231](https://github.com/Lightning-AI/lightning/pull/9231))
- Removed deprecated property `LightningModule.datamodule` in favor of `Trainer.datamodule` ([#9233](https://github.com/Lightning-AI/lightning/pull/9233))
- Removed deprecated properties `DeepSpeedPlugin.cpu_offload*` in favor of `offload_optimizer`, `offload_parameters` and `pin_memory` ([#9244](https://github.com/Lightning-AI/lightning/pull/9244))
- Removed deprecated property `AcceleratorConnector.is_using_torchelastic` in favor of `TorchElasticEnvironment.is_using_torchelastic()` ([#9729](https://github.com/Lightning-AI/lightning/pull/9729))
- Removed `pytorch_lightning.utilities.debugging.InternalDebugger` ([#9680](https://github.com/Lightning-AI/lightning/pull/9680))
- Removed `call_configure_sharded_model_hook` property from `Accelerator` and `TrainingTypePlugin` ([#9612](https://github.com/Lightning-AI/lightning/pull/9612))
- Removed `TrainerProperties` mixin and moved property definitions directly into `Trainer` ([#9495](https://github.com/Lightning-AI/lightning/pull/9495))
- Removed a redundant warning with `ModelCheckpoint(monitor=None)` callback ([#9875](https://github.com/Lightning-AI/lightning/pull/9875))
- Remove `epoch` from `trainer.logged_metrics` ([#9904](https://github.com/Lightning-AI/lightning/pull/9904))
- Remove deprecated `distributed_backend` from `Trainer` ([#10017](https://github.com/Lightning-AI/lightning/pull/10017))
- Removed `process_idx` from the `{DDPSpawnPlugin,TPUSpawnPlugin}.new_process` methods ([#10022](https://github.com/Lightning-AI/lightning/pull/10022))
- Removed automatic patching of `{train,val,test,predict}_dataloader()` on the `LightningModule` ([#9764](https://github.com/Lightning-AI/lightning/pull/9764))
- Removed `pytorch_lightning.trainer.connectors.OptimizerConnector` ([#10120](https://github.com/Lightning-AI/lightning/pull/10120))

### Fixed

- Fixed ImageNet evaluation in example ([#10179](https://github.com/Lightning-AI/lightning/pull/10179))
- Fixed an issue with logger outputs not being finalized correctly after prediction runs ([#8685](https://github.com/Lightning-AI/lightning/pull/8685))
- Fixed `move_metrics_to_cpu` moving the loss to CPU while training on device ([#9308](https://github.com/Lightning-AI/lightning/pull/9308))
- Fixed incorrect main progress bar indicator when resuming training mid-epoch ([#9310](https://github.com/Lightning-AI/lightning/pull/9310))
- Fixed an issue with freeing memory of datafetchers during teardown ([#9387](https://github.com/Lightning-AI/lightning/pull/9387))
- Fixed a bug where the training step output needed to be `deepcopy`-ed ([#9349](https://github.com/Lightning-AI/lightning/pull/9349))
- Fixed an issue with freeing memory allocated by the data iterators in `Loop.on_run_end` ([#9386](https://github.com/Lightning-AI/lightning/pull/9386), [#9915](https://github.com/Lightning-AI/lightning/pull/9915))
- Fixed `BasePredictionWriter` not returning the batch indices in a non-distributed setting ([#9432](https://github.com/Lightning-AI/lightning/pull/9432))
- Fixed an error when running in XLA environments with no TPU attached ([#9572](https://github.com/Lightning-AI/lightning/pull/9572))
- Fixed check on torchmetrics logged whose `compute()` output is a multielement tensor ([#9582](https://github.com/Lightning-AI/lightning/pull/9582))
- Fixed gradient accumulation for `DDPShardedPlugin` ([#9122](https://github.com/Lightning-AI/lightning/pull/9122))
- Fixed missing DeepSpeed distributed call ([#9540](https://github.com/Lightning-AI/lightning/pull/9540))
- Fixed an issue with wrapped LightningModule during evaluation; The LightningModule no longer gets wrapped with data-parallel modules when not fitting in `DDPPlugin`, `DDPSpawnPlugin`, `DDPShardedPlugin`, `DDPSpawnShardedPlugin` ([#9096](https://github.com/Lightning-AI/lightning/pull/9096))
- Fixed `trainer.accumulate_grad_batches` to be an int on init. The default value for it is now `None` inside Trainer ([#9652](https://github.com/Lightning-AI/lightning/pull/9652))
- Fixed `broadcast` in `DDPPlugin` and `DDPSpawnPlugin` to respect the `src` input ([#9691](https://github.com/Lightning-AI/lightning/pull/9691))
- Fixed `self.log(on_epoch=True, reduce_fx=sum))` for the `on_batch_start` and `on_train_batch_start` hooks ([#9791](https://github.com/Lightning-AI/lightning/pull/9791))
- Fixed `self.log(on_epoch=True)` for the `on_batch_start` and `on_train_batch_start` hooks ([#9780](https://github.com/Lightning-AI/lightning/pull/9780))
- Fixed restoring training state during `Trainer.fit` only ([#9413](https://github.com/Lightning-AI/lightning/pull/9413))
- Fixed DeepSpeed and Lightning both calling the scheduler ([#9788](https://github.com/Lightning-AI/lightning/pull/9788))
- Fixed missing arguments when saving hyperparameters from the parent class but not from the child class ([#9800](https://github.com/Lightning-AI/lightning/pull/9800))
- Fixed DeepSpeed GPU device IDs ([#9847](https://github.com/Lightning-AI/lightning/pull/9847))
- Reset `val_dataloader` in `tuner/batch_size_scaling` ([#9857](https://github.com/Lightning-AI/lightning/pull/9857))
- Fixed use of `LightningCLI` in computer_vision_fine_tuning.py example ([#9934](https://github.com/Lightning-AI/lightning/pull/9934))
- Fixed issue with non-init dataclass fields in `apply_to_collection` ([#9963](https://github.com/Lightning-AI/lightning/pull/9963))
- Reset `val_dataloader` in `tuner/batch_size_scaling` for binsearch ([#9975](https://github.com/Lightning-AI/lightning/pull/9975))
- Fixed logic to check for spawn in dataloader `TrainerDataLoadingMixin._worker_check` ([#9902](https://github.com/Lightning-AI/lightning/pull/9902))
- Fixed `train_dataloader` getting loaded twice when resuming from a checkpoint during `Trainer.fit()` ([#9671](https://github.com/Lightning-AI/lightning/pull/9671))
- Fixed `LearningRateMonitor` logging with multiple param groups optimizer with no scheduler ([#10044](https://github.com/Lightning-AI/lightning/pull/10044))
- Fixed undesired side effects being caused by `Trainer` patching dataloader methods on the `LightningModule` ([#9764](https://github.com/Lightning-AI/lightning/pull/9764))
- Fixed gradients not being unscaled when clipping or logging the gradient norm ([#9287](https://github.com/Lightning-AI/lightning/pull/9287))
- Fixed `on_before_optimizer_step` getting called before the optimizer closure (including backward) has run ([#10167](https://github.com/Lightning-AI/lightning/pull/10167))
- Fixed monitor value in `ModelCheckpoint` getting moved to the wrong device in a special case where it becomes NaN ([#10118](https://github.com/Lightning-AI/lightning/pull/10118))
- Fixed creation of `dirpath` in `BaseProfiler` if it doesn't exist ([#10073](https://github.com/Lightning-AI/lightning/pull/10073))
- Fixed incorrect handling of sigterm ([#10189](https://github.com/Lightning-AI/lightning/pull/10189))
- Fixed bug where `log(on_step=True, on_epoch=True, sync_dist=True)` wouldn't reduce the value on step ([#10227](https://github.com/Lightning-AI/lightning/pull/10227))
- Fixed an issue with `pl.utilities.seed.reset_seed` converting the `PL_SEED_WORKERS` environment variable to `bool` ([#10099](https://github.com/Lightning-AI/lightning/pull/10099))
- Fixed iterating over a logger collection when `fast_dev_run > 0` ([#10232](https://github.com/Lightning-AI/lightning/pull/10232))
- Fixed `batch_size` in `ResultCollection` not being reset to 1 on epoch end ([#10242](https://github.com/Lightning-AI/lightning/pull/10242))
- Fixed `distrib_type` not being set when training plugin instances are being passed to the Trainer ([#10251](https://github.com/Lightning-AI/lightning/pull/10251))


## [1.4.9] - 2021-09-30

- Fixed `lr_find` to generate same results on multiple calls ([#9704](https://github.com/Lightning-AI/lightning/pull/9704))
- Fixed `reset` metrics on validation epoch end ([#9717](https://github.com/Lightning-AI/lightning/pull/9717))
- Fixed input validation for `gradient_clip_val`, `gradient_clip_algorithm`, `track_grad_norm` and `terminate_on_nan` Trainer arguments ([#9595](https://github.com/Lightning-AI/lightning/pull/9595))
- Reset metrics before each task starts ([#9410](https://github.com/Lightning-AI/lightning/pull/9410))


## [1.4.8] - 2021-09-22

- Fixed error reporting in DDP process reconciliation when processes are launched by an external agent ([#9389](https://github.com/Lightning-AI/lightning/pull/9389))
- Added PL_RECONCILE_PROCESS environment variable to enable process reconciliation regardless of cluster environment settings ([#9389](https://github.com/Lightning-AI/lightning/pull/9389))
- Fixed `add_argparse_args` raising `TypeError` when args are typed as `typing.Generic` in Python 3.6 ([#9554](https://github.com/Lightning-AI/lightning/pull/9554))
- Fixed back-compatibility for saving hyperparameters from a single container and inferring its argument name by reverting [#9125](https://github.com/Lightning-AI/lightning/pull/9125) ([#9642](https://github.com/Lightning-AI/lightning/pull/9642))


## [1.4.7] - 2021-09-14

- Fixed logging of nan parameters ([#9364](https://github.com/Lightning-AI/lightning/pull/9364))
- Fixed `replace_sampler` missing the batch size under specific conditions ([#9367](https://github.com/Lightning-AI/lightning/pull/9367))
- Pass init args to ShardedDataParallel ([#9483](https://github.com/Lightning-AI/lightning/pull/9483))
- Fixed collision of user argument when using ShardedDDP ([#9512](https://github.com/Lightning-AI/lightning/pull/9512))
- Fixed DeepSpeed crash for RNNs ([#9489](https://github.com/Lightning-AI/lightning/pull/9489))


## [1.4.6] - 2021-09-07

- Fixed an issues with export to ONNX format when a model has multiple inputs ([#8800](https://github.com/Lightning-AI/lightning/pull/8800))
- Removed deprecation warnings being called for `on_{task}_dataloader` ([#9279](https://github.com/Lightning-AI/lightning/pull/9279))
- Fixed save/load/resume from checkpoint for DeepSpeed Plugin (
    [#8397](https://github.com/Lightning-AI/lightning/pull/8397),
    [#8644](https://github.com/Lightning-AI/lightning/pull/8644),
    [#8627](https://github.com/Lightning-AI/lightning/pull/8627))
- Fixed `EarlyStopping` running on train epoch end when `check_val_every_n_epoch>1` is set ([#9156](https://github.com/Lightning-AI/lightning/pull/9156))
- Fixed an issue with logger outputs not being finalized correctly after prediction runs ([#8333](https://github.com/Lightning-AI/lightning/pull/8333))
- Fixed the Apex and DeepSpeed plugin closure running after the `on_before_optimizer_step` hook ([#9288](https://github.com/Lightning-AI/lightning/pull/9288))
- Fixed the Native AMP plugin closure not running with manual optimization ([#9288](https://github.com/Lightning-AI/lightning/pull/9288))
- Fixed bug where data-loading functions where not getting the correct running stage passed ([#8858](https://github.com/Lightning-AI/lightning/pull/8858))
- Fixed intra-epoch evaluation outputs staying in memory when the respective `*_epoch_end` hook wasn't overridden ([#9261](https://github.com/Lightning-AI/lightning/pull/9261))
- Fixed error handling in DDP process reconciliation when `_sync_dir` was not initialized ([#9267](https://github.com/Lightning-AI/lightning/pull/9267))
- Fixed PyTorch Profiler not enabled for manual optimization ([#9316](https://github.com/Lightning-AI/lightning/pull/9316))
- Fixed inspection of other args when a container is specified in `save_hyperparameters` ([#9125](https://github.com/Lightning-AI/lightning/pull/9125))
- Fixed signature of `Timer.on_train_epoch_end` and `StochasticWeightAveraging.on_train_epoch_end` to prevent unwanted deprecation warnings ([#9347](https://github.com/Lightning-AI/lightning/pull/9347))


## [1.4.5] - 2021-08-31

- Fixed reduction using `self.log(sync_dict=True, reduce_fx={mean,max})` ([#9142](https://github.com/Lightning-AI/lightning/pull/9142))
- Fixed not setting a default value for `max_epochs` if `max_time` was specified on the `Trainer` constructor ([#9072](https://github.com/Lightning-AI/lightning/pull/9072))
- Fixed the CometLogger, no longer modifies the metrics in place. Instead creates a copy of metrics before performing any operations ([#9150](https://github.com/Lightning-AI/lightning/pull/9150))
- Fixed `DDP` "CUDA error: initialization error" due to a `copy` instead of `deepcopy` on `ResultCollection` ([#9239](https://github.com/Lightning-AI/lightning/pull/9239))


## [1.4.4] - 2021-08-24

- Fixed a bug in the binary search mode of auto batch size scaling where exception was raised if the first trainer run resulted in OOM ([#8954](https://github.com/Lightning-AI/lightning/pull/8954))
- Fixed a bug causing logging with `log_gpu_memory='min_max'` not working ([#9013](https://github.com/Lightning-AI/lightning/pull/9013))


## [1.4.3] - 2021-08-17

- Fixed plateau scheduler stepping on incomplete epoch ([#8861](https://github.com/Lightning-AI/lightning/pull/8861))
- Fixed infinite loop with `CycleIterator` and multiple loaders ([#8889](https://github.com/Lightning-AI/lightning/pull/8889))
- Fixed `StochasticWeightAveraging` with a list of learning rates not applying them to each param group ([#8747](https://github.com/Lightning-AI/lightning/pull/8747))
- Restore original loaders if replaced by entrypoint ([#8885](https://github.com/Lightning-AI/lightning/pull/8885))
- Fixed lost reference to `_Metadata` object in `ResultMetricCollection` ([#8932](https://github.com/Lightning-AI/lightning/pull/8932))
- Ensure the existence of `DDPPlugin._sync_dir` in `reconciliate_processes` ([#8939](https://github.com/Lightning-AI/lightning/pull/8939))


## [1.4.2] - 2021-08-10

- Fixed recursive call for `apply_to_collection(include_none=False)` ([#8719](https://github.com/Lightning-AI/lightning/pull/8719))
- Fixed truncated backprop through time enablement when set as a property on the LightningModule and not the Trainer ([#8804](https://github.com/Lightning-AI/lightning/pull/8804/))
- Fixed comments and exception message for metrics_to_scalars ([#8782](https://github.com/Lightning-AI/lightning/pull/8782/))
- Fixed typo error in LightningLoggerBase.after_save_checkpoint docstring ([#8737](https://github.com/Lightning-AI/lightning/pull/8737/))


## [1.4.1] - 2021-08-03

- Fixed `trainer.fit_loop.split_idx` always returning `None` ([#8601](https://github.com/Lightning-AI/lightning/pull/8601))
- Fixed references for `ResultCollection.extra` ([#8622](https://github.com/Lightning-AI/lightning/pull/8622))
- Fixed reference issues during epoch end result collection ([#8621](https://github.com/Lightning-AI/lightning/pull/8621))
- Fixed horovod auto-detection when horovod is not installed and the launcher is `mpirun` ([#8610](https://github.com/Lightning-AI/lightning/pull/8610))
- Fixed an issue with `training_step` outputs not getting collected correctly for `training_epoch_end` ([#8613](https://github.com/Lightning-AI/lightning/pull/8613))
- Fixed distributed types support for CPUs ([#8667](https://github.com/Lightning-AI/lightning/pull/8667))
- Fixed a deadlock issue with DDP and torchelastic ([#8655](https://github.com/Lightning-AI/lightning/pull/8655))
- Fixed `accelerator=ddp` choice for CPU ([#8645](https://github.com/Lightning-AI/lightning/pull/8645))


## [1.4.0] - 2021-07-27

### Added

- Added `extract_batch_size` utility and corresponding tests to extract batch dimension from multiple batch types ([#8357](https://github.com/Lightning-AI/lightning/pull/8357/))
- Added support for named parameter groups in `LearningRateMonitor` ([#7987](https://github.com/Lightning-AI/lightning/pull/7987))
- Added `dataclass` support for `pytorch_lightning.utilities.apply_to_collection` ([#7935](https://github.com/Lightning-AI/lightning/pull/7935))
- Added support to `LightningModule.to_torchscript` for saving to custom filesystems with `fsspec` ([#7617](https://github.com/Lightning-AI/lightning/pull/7617))
- Added `KubeflowEnvironment` for use with the `PyTorchJob` operator in Kubeflow
- Added LightningCLI support for config files on object stores ([#7521](https://github.com/Lightning-AI/lightning/pull/7521))
- Added `ModelPruning(prune_on_train_epoch_end=True|False)` to choose when to apply pruning ([#7704](https://github.com/Lightning-AI/lightning/pull/7704))
- Added support for checkpointing based on a provided time interval during training ([#7515](https://github.com/Lightning-AI/lightning/pull/7515))
- Progress tracking
  * Added dataclasses for progress tracking ([#6603](https://github.com/Lightning-AI/lightning/pull/6603),
    [#7574](https://github.com/Lightning-AI/lightning/pull/7574),
    [#8140](https://github.com/Lightning-AI/lightning/pull/8140),
    [#8362](https://github.com/Lightning-AI/lightning/pull/8362))
  * Add `{,load_}state_dict` to the progress tracking dataclasses ([#8140](https://github.com/Lightning-AI/lightning/pull/8140))
  * Connect the progress tracking dataclasses to the loops ([#8244](https://github.com/Lightning-AI/lightning/pull/8244),
    [#8362](https://github.com/Lightning-AI/lightning/pull/8362))
  * Do not reset the progress tracking dataclasses total counters ([#8475](https://github.com/Lightning-AI/lightning/pull/8475))
- Added support for passing a `LightningDataModule` positionally as the second argument to `trainer.{validate,test,predict}` ([#7431](https://github.com/Lightning-AI/lightning/pull/7431))
- Added argument `trainer.predict(ckpt_path)` ([#7430](https://github.com/Lightning-AI/lightning/pull/7430))
- Added `clip_grad_by_value` support for TPUs ([#7025](https://github.com/Lightning-AI/lightning/pull/7025))
- Added support for passing any class to `is_overridden` ([#7918](https://github.com/Lightning-AI/lightning/pull/7918))
- Added `sub_dir` parameter to `TensorBoardLogger` ([#6195](https://github.com/Lightning-AI/lightning/pull/6195))
- Added correct `dataloader_idx` to batch transfer hooks ([#6241](https://github.com/Lightning-AI/lightning/pull/6241))
- Added `include_none=bool` argument to `apply_to_collection` ([#7769](https://github.com/Lightning-AI/lightning/pull/7769))
- Added `apply_to_collections` to apply a function to two zipped collections ([#7769](https://github.com/Lightning-AI/lightning/pull/7769))
- Added `ddp_fully_sharded` support ([#7487](https://github.com/Lightning-AI/lightning/pull/7487))
- Added `should_rank_save_checkpoint` property to Training Plugins ([#7684](https://github.com/Lightning-AI/lightning/pull/7684))
- Added `log_grad_norm` hook to `LightningModule` to customize the logging of gradient norms ([#7873](https://github.com/Lightning-AI/lightning/pull/7873))
- Added `save_config_filename` init argument to `LightningCLI` to ease resolving name conflicts ([#7741](https://github.com/Lightning-AI/lightning/pull/7741))
- Added `save_config_overwrite` init argument to `LightningCLI` to ease overwriting existing config files ([#8059](https://github.com/Lightning-AI/lightning/pull/8059))
- Added reset dataloader hooks to Training Plugins and Accelerators ([#7861](https://github.com/Lightning-AI/lightning/pull/7861))
- Added trainer stage hooks for Training Plugins and Accelerators ([#7864](https://github.com/Lightning-AI/lightning/pull/7864))
- Added the `on_before_optimizer_step` hook ([#8048](https://github.com/Lightning-AI/lightning/pull/8048))
- Added IPU Accelerator ([#7867](https://github.com/Lightning-AI/lightning/pull/7867))
- Fault-tolerant training
    * Added `{,load_}state_dict` to `ResultCollection` ([#7948](https://github.com/Lightning-AI/lightning/pull/7948))
    * Added `{,load_}state_dict` to `Loops` ([#8197](https://github.com/Lightning-AI/lightning/pull/8197))
    * Added `FastForwardSampler` and `CaptureIterableDataset` ([#8307](https://github.com/Lightning-AI/lightning/pull/8307))
    * Set `Loop.restarting=False` at the end of the first iteration ([#8362](https://github.com/Lightning-AI/lightning/pull/8362))
    * Save the loops state with the checkpoint (opt-in) ([#8362](https://github.com/Lightning-AI/lightning/pull/8362))
    * Save a checkpoint to restore the state on exception (opt-in) ([#8362](https://github.com/Lightning-AI/lightning/pull/8362))
    * Added `state_dict` and `load_state_dict` utilities for `CombinedLoader` + utilities for dataloader ([#8364](https://github.com/Lightning-AI/lightning/pull/8364))
- Added `rank_zero_only` to `LightningModule.log` function ([#7966](https://github.com/Lightning-AI/lightning/pull/7966))
- Added `metric_attribute` to `LightningModule.log` function ([#7966](https://github.com/Lightning-AI/lightning/pull/7966))
- Added a warning if `Trainer(log_every_n_steps)` is a value too high for the training dataloader ([#7734](https://github.com/Lightning-AI/lightning/pull/7734))
- Added LightningCLI support for argument links applied on instantiation ([#7895](https://github.com/Lightning-AI/lightning/pull/7895))
- Added LightningCLI support for configurable callbacks that should always be present ([#7964](https://github.com/Lightning-AI/lightning/pull/7964))
- Added DeepSpeed Infinity Support, and updated to DeepSpeed 0.4.0 ([#7234](https://github.com/Lightning-AI/lightning/pull/7234))
- Added support for `torch.nn.UninitializedParameter` in `ModelSummary` ([#7642](https://github.com/Lightning-AI/lightning/pull/7642))
- Added support `LightningModule.save_hyperparameters` when `LightningModule` is a dataclass ([#7992](https://github.com/Lightning-AI/lightning/pull/7992))
- Added support for overriding `optimizer_zero_grad` and `optimizer_step` when using accumulate_grad_batches ([#7980](https://github.com/Lightning-AI/lightning/pull/7980))
- Added `logger` boolean flag to `save_hyperparameters` ([#7960](https://github.com/Lightning-AI/lightning/pull/7960))
- Added support for calling scripts using the module syntax (`python -m package.script`) ([#8073](https://github.com/Lightning-AI/lightning/pull/8073))
- Added support for optimizers and learning rate schedulers to `LightningCLI` ([#8093](https://github.com/Lightning-AI/lightning/pull/8093))
- Added XLA Profiler ([#8014](https://github.com/Lightning-AI/lightning/pull/8014))
- Added `PrecisionPlugin.{pre,post}_backward` ([#8328](https://github.com/Lightning-AI/lightning/pull/8328))
- Added `on_load_checkpoint` and `on_save_checkpoint` hooks to the `PrecisionPlugin` base class ([#7831](https://github.com/Lightning-AI/lightning/pull/7831))
- Added `max_depth` parameter in `ModelSummary` ([#8062](https://github.com/Lightning-AI/lightning/pull/8062))
- Added `XLAStatsMonitor` callback ([#8235](https://github.com/Lightning-AI/lightning/pull/8235))
- Added `restore` function and `restarting` attribute to base `Loop` ([#8247](https://github.com/Lightning-AI/lightning/pull/8247))
- Added support for `save_hyperparameters` in `LightningDataModule` ([#3792](https://github.com/Lightning-AI/lightning/pull/3792))
- Added the `ModelCheckpoint(save_on_train_epoch_end)` to choose when to run the saving logic ([#8389](https://github.com/Lightning-AI/lightning/pull/8389))
- Added `LSFEnvironment` for distributed training with the LSF resource manager `jsrun` ([#5102](https://github.com/Lightning-AI/lightning/pull/5102))
- Added support for `accelerator='cpu'|'gpu'|'tpu'|'ipu'|'auto'` ([#7808](https://github.com/Lightning-AI/lightning/pull/7808))
- Added `tpu_spawn_debug` to plugin registry ([#7933](https://github.com/Lightning-AI/lightning/pull/7933))
- Enabled traditional/manual launching of DDP processes through `LOCAL_RANK` and `NODE_RANK` environment variable assignments ([#7480](https://github.com/Lightning-AI/lightning/pull/7480))
- Added `quantize_on_fit_end` argument to `QuantizationAwareTraining` ([#8464](https://github.com/Lightning-AI/lightning/pull/8464))
- Added experimental support for loop specialization ([#8226](https://github.com/Lightning-AI/lightning/pull/8226))
- Added support for `devices` flag to Trainer ([#8440](https://github.com/Lightning-AI/lightning/pull/8440))
- Added private `prevent_trainer_and_dataloaders_deepcopy` context manager on the `LightningModule` ([#8472](https://github.com/Lightning-AI/lightning/pull/8472))
- Added support for providing callables to the Lightning CLI instead of types ([#8400](https://github.com/Lightning-AI/lightning/pull/8400))

### Changed

- Decoupled device parsing logic from Accelerator connector to Trainer ([#8180](https://github.com/Lightning-AI/lightning/pull/8180))
- Changed the `Trainer`'s `checkpoint_callback` argument to allow only boolean values ([#7539](https://github.com/Lightning-AI/lightning/pull/7539))
- Log epoch metrics before the `on_evaluation_end` hook ([#7272](https://github.com/Lightning-AI/lightning/pull/7272))
- Explicitly disallow calling `self.log(on_epoch=False)` during epoch-only or single-call hooks ([#7874](https://github.com/Lightning-AI/lightning/pull/7874))
- Changed these `Trainer` methods to be protected: `call_setup_hook`, `call_configure_sharded_model`, `pre_dispatch`, `dispatch`, `post_dispatch`, `call_teardown_hook`, `run_train`, `run_sanity_check`, `run_evaluate`, `run_evaluation`, `run_predict`, `track_output_for_epoch_end`
- Changed `metrics_to_scalars` to work with any collection or value ([#7888](https://github.com/Lightning-AI/lightning/pull/7888))
- Changed `clip_grad_norm` to use `torch.nn.utils.clip_grad_norm_` ([#7025](https://github.com/Lightning-AI/lightning/pull/7025))
- Validation is now always run inside the training epoch scope ([#7357](https://github.com/Lightning-AI/lightning/pull/7357))
- `ModelCheckpoint` now runs at the end of the training epoch by default ([#8389](https://github.com/Lightning-AI/lightning/pull/8389))
- `EarlyStopping` now runs at the end of the training epoch by default ([#8286](https://github.com/Lightning-AI/lightning/pull/8286))
- Refactored Loops
    * Moved attributes `global_step`, `current_epoch`, `max/min_steps`, `max/min_epochs`, `batch_idx`, and `total_batch_idx` to TrainLoop ([#7437](https://github.com/Lightning-AI/lightning/pull/7437))
    * Refactored result handling in training loop ([#7506](https://github.com/Lightning-AI/lightning/pull/7506))
    * Moved attributes `hiddens` and `split_idx` to TrainLoop ([#7507](https://github.com/Lightning-AI/lightning/pull/7507))
    * Refactored the logic around manual and automatic optimization inside the optimizer loop ([#7526](https://github.com/Lightning-AI/lightning/pull/7526))
    * Simplified "should run validation" logic ([#7682](https://github.com/Lightning-AI/lightning/pull/7682))
    * Simplified logic for updating the learning rate for schedulers ([#7682](https://github.com/Lightning-AI/lightning/pull/7682))
    * Removed the `on_epoch` guard from the "should stop" validation check ([#7701](https://github.com/Lightning-AI/lightning/pull/7701))
    * Refactored internal loop interface; added new classes `FitLoop`, `TrainingEpochLoop`, `TrainingBatchLoop` ([#7871](https://github.com/Lightning-AI/lightning/pull/7871), [#8077](https://github.com/Lightning-AI/lightning/pull/8077))
    * Removed `pytorch_lightning/trainer/training_loop.py` ([#7985](https://github.com/Lightning-AI/lightning/pull/7985))
    * Refactored evaluation loop interface; added new classes `DataLoaderLoop`, `EvaluationLoop`, `EvaluationEpochLoop` ([#7990](https://github.com/Lightning-AI/lightning/pull/7990), [#8077](https://github.com/Lightning-AI/lightning/pull/8077))
    * Removed `pytorch_lightning/trainer/evaluation_loop.py` ([#8056](https://github.com/Lightning-AI/lightning/pull/8056))
    * Restricted public access to several internal functions ([#8024](https://github.com/Lightning-AI/lightning/pull/8024))
    * Refactored trainer `_run_*` functions and separate evaluation loops ([#8065](https://github.com/Lightning-AI/lightning/pull/8065))
    * Refactored prediction loop interface; added new classes `PredictionLoop`, `PredictionEpochLoop` ([#7700](https://github.com/Lightning-AI/lightning/pull/7700), [#8077](https://github.com/Lightning-AI/lightning/pull/8077))
    * Removed `pytorch_lightning/trainer/predict_loop.py` ([#8094](https://github.com/Lightning-AI/lightning/pull/8094))
    * Moved result teardown to the loops ([#8245](https://github.com/Lightning-AI/lightning/pull/8245))
    * Improve `Loop` API to better handle children `state_dict` and `progress` ([#8334](https://github.com/Lightning-AI/lightning/pull/8334))
- Refactored logging
    * Renamed and moved `core/step_result.py` to `trainer/connectors/logger_connector/result.py` ([#7736](https://github.com/Lightning-AI/lightning/pull/7736))
    * Dramatically simplify the `LoggerConnector` ([#7882](https://github.com/Lightning-AI/lightning/pull/7882))
    * `trainer.{logged,progress_bar,callback}_metrics` are now updated on-demand ([#7882](https://github.com/Lightning-AI/lightning/pull/7882))
    * Completely overhaul the `Result` object in favor of `ResultMetric` ([#7882](https://github.com/Lightning-AI/lightning/pull/7882))
    * Improve epoch-level reduction time and overall memory usage ([#7882](https://github.com/Lightning-AI/lightning/pull/7882))
    * Allow passing `self.log(batch_size=...)` ([#7891](https://github.com/Lightning-AI/lightning/pull/7891))
    * Each of the training loops now keeps its own results collection ([#7891](https://github.com/Lightning-AI/lightning/pull/7891))
    * Remove `EpochResultStore` and `HookResultStore` in favor of `ResultCollection` ([#7909](https://github.com/Lightning-AI/lightning/pull/7909))
    * Remove `MetricsHolder` ([#7909](https://github.com/Lightning-AI/lightning/pull/7909))
- Moved `ignore_scalar_return_in_dp` warning suppression to the DataParallelPlugin class ([#7421](https://github.com/Lightning-AI/lightning/pull/7421/))
- Changed the behaviour when logging evaluation step metrics to no longer append `/epoch_*` to the metric name ([#7351](https://github.com/Lightning-AI/lightning/pull/7351))
- Raised `ValueError` when a `None` value is `self.log`-ed ([#7771](https://github.com/Lightning-AI/lightning/pull/7771))
- Changed `resolve_training_type_plugins` to allow setting `num_nodes` and `sync_batchnorm` from `Trainer` setting ([#7026](https://github.com/Lightning-AI/lightning/pull/7026))
- Default `seed_everything(workers=True)` in the `LightningCLI` ([#7504](https://github.com/Lightning-AI/lightning/pull/7504))
- Changed `model.state_dict()` in `CheckpointConnector` to allow `training_type_plugin` to customize the model's `state_dict()` ([#7474](https://github.com/Lightning-AI/lightning/pull/7474))
- `MLflowLogger` now uses the env variable `MLFLOW_TRACKING_URI` as default tracking URI ([#7457](https://github.com/Lightning-AI/lightning/pull/7457))
- Changed `Trainer` arg and functionality from `reload_dataloaders_every_epoch` to `reload_dataloaders_every_n_epochs` ([#5043](https://github.com/Lightning-AI/lightning/pull/5043))
- Changed `WandbLogger(log_model={True/'all'})` to log models as artifacts ([#6231](https://github.com/Lightning-AI/lightning/pull/6231))
- MLFlowLogger now accepts `run_name` as an constructor argument ([#7622](https://github.com/Lightning-AI/lightning/pull/7622))
- Changed `teardown()` in `Accelerator` to allow `training_type_plugin` to customize `teardown` logic ([#7579](https://github.com/Lightning-AI/lightning/pull/7579))
- `Trainer.fit` now raises an error when using manual optimization with unsupported features such as `gradient_clip_val` or `accumulate_grad_batches` ([#7788](https://github.com/Lightning-AI/lightning/pull/7788))
- Accelerator hooks are called regardless if `LightningModule` overrides the same hooks ([#7826](https://github.com/Lightning-AI/lightning/pull/7826))
- Moved profilers to their own file ([#7822](https://github.com/Lightning-AI/lightning/pull/7822))
- The `on_after_backward` hook is now called on accumulating iterations. Use the `on_before_optimizer_step` hook to mimic the old behaviour ([#8328](https://github.com/Lightning-AI/lightning/pull/8328))
- The mixed precision loss is no longer unscaled before the `on_after_backward` hook. Use the `on_before_optimizer_step` hook to mimic the old behaviour  ([#8328](https://github.com/Lightning-AI/lightning/pull/8328))
- The `TrainingTypePlugin.{pre,post}_backward` hooks no longer take the `optimizer, opt_idx, should_accumulate` arguments ([#8328](https://github.com/Lightning-AI/lightning/pull/8328))
- The `PrecisionPlugin.backward` hooks no longer returns a value ([#8328](https://github.com/Lightning-AI/lightning/pull/8328))
- The `PrecisionPlugin.backward` hooks no longer takes a `should_accumulate` argument ([#8328](https://github.com/Lightning-AI/lightning/pull/8328))
- Added the `on_before_backward` hook ([#7865](https://github.com/Lightning-AI/lightning/pull/7865))
- `LightningCLI` now aborts with a clearer message if config already exists and disables save config during `fast_dev_run`([#7963](https://github.com/Lightning-AI/lightning/pull/7963))
- Saved the `LightningCLI` config on `setup` and only on the main process ([#8017](https://github.com/Lightning-AI/lightning/pull/8017))
- Dropped the `LightningCLI` `ArgumentParser` when pickling ([#8017](https://github.com/Lightning-AI/lightning/pull/8017))
- Skip `broadcast` if distributed not initialized for the spawn plugins ([#8017](https://github.com/Lightning-AI/lightning/pull/8017))
- `Trainer(resume_from_checkpoint=...)` now restores the model directly after `LightningModule.setup()`, which is before `LightningModule.configure_sharded_model()` ([#7652](https://github.com/Lightning-AI/lightning/pull/7652))
- Moved `torch.cuda.set_device()` to enable collective calls earlier in setup ([#8312](https://github.com/Lightning-AI/lightning/pull/8312))
- Used XLA utility API to move data to CPU (Single TPU core) ([#8078](https://github.com/Lightning-AI/lightning/pull/8078))
- Improved error messages in `replace_sampler` when the `DataLoader` attributes are not included in the signature or the signature is missing optional arguments ([#8519](https://github.com/Lightning-AI/lightning/pull/8519))
- Moved `DeviceDtypeModuleMixin` and `HyperparametersMixin` mixin to `core` ([#8396](https://github.com/Lightning-AI/lightning/pull/8396))
- Return the `default_root_dir` as the `log_dir` when the logger is a `LoggerCollection` ([#8187](https://github.com/Lightning-AI/lightning/pull/8187))

### Deprecated

- Deprecated `LightningModule.loaded_optimizer_states_dict` ([#8229](https://github.com/Lightning-AI/lightning/pull/8229))
- Standardized the dataloaders arguments of `trainer.{fit,valdiate,test,tune}` ([#7431](https://github.com/Lightning-AI/lightning/pull/7431))
- Deprecated `DataModule` properties: `has_prepared_data`, `has_setup_fit`, `has_setup_validate`, `has_setup_test`, `has_setup_predict`, `has_teardown_fit`, `has_teardown_validate`, `has_teardown_test`, `has_teardown_predict` ([#7657](https://github.com/Lightning-AI/lightning/pull/7657/))
- Deprecated `TrainerModelHooksMixin` in favor of `pytorch_lightning.utilities.signature_utils` ([#7422](https://github.com/Lightning-AI/lightning/pull/7422))
- Deprecated `num_nodes` and `sync_batchnorm` arguments in `DDPPlugin` and `DDPSpawnPlugin` ([#7026](https://github.com/Lightning-AI/lightning/pull/7026))
- Deprecated `self.log(sync_dist_op)` in favor of `self.log(reduce_fx)`. ([#7891](https://github.com/Lightning-AI/lightning/pull/7891))
- Deprecated `is_overridden(model=...)` in favor of `is_overridden(instance=...)` ([#7918](https://github.com/Lightning-AI/lightning/pull/7918))
- Deprecated automatically detaching returned extras with grads ([#7994](https://github.com/Lightning-AI/lightning/pull/7994))
- Deprecated default value of `monitor` argument in EarlyStopping callback to enforce `monitor` as a required argument ([#7907](https://github.com/Lightning-AI/lightning/pull/7907))
- Deprecated importing `rank_zero_{warn,deprecation}` directly from `pytorch_lightning.utilities.distributed` ([#8085](https://github.com/Lightning-AI/lightning/pull/8085))
- Deprecated the use of `CheckpointConnector.hpc_load()` in favor of `CheckpointConnector.restore()` ([#7652](https://github.com/Lightning-AI/lightning/pull/7652))
- Deprecated `ModelCheckpoint(every_n_val_epochs)` in favor of `ModelCheckpoint(every_n_epochs)` ([#8383](https://github.com/Lightning-AI/lightning/pull/8383))
- Deprecated `DDPPlugin.task_idx` in favor of `DDPPlugin.local_rank` ([#8203](https://github.com/Lightning-AI/lightning/pull/8203))
- Deprecated the `Trainer.train_loop` property in favor of `Trainer.fit_loop` ([#8025](https://github.com/Lightning-AI/lightning/pull/8025))
- Deprecated the `Trainer.disable_validation` property in favor of `not Trainer.enable_validation` ([#8291](https://github.com/Lightning-AI/lightning/pull/8291))
- Deprecated `mode` parameter in `ModelSummary` in favor of `max_depth` ([#8062](https://github.com/Lightning-AI/lightning/pull/8062))
- Deprecated `reload_dataloaders_every_epoch` argument of `Trainer` in favor of `reload_dataloaders_every_n_epochs` ([#5043](https://github.com/Lightning-AI/lightning/pull/5043))
- Deprecated `distributed_backend` argument for `Trainer` ([#8575](https://github.com/Lightning-AI/lightning/pull/8575))

### Removed

- Dropped official support/testing for PyTorch <1.6 ([#8288](https://github.com/Lightning-AI/lightning/pull/8288))
- Removed `ProfilerConnector` ([#7654](https://github.com/Lightning-AI/lightning/pull/7654))
- Pruned deprecated classif. metrics from `pytorch_lightning.metrics.functional.classification` ([#7499](https://github.com/Lightning-AI/lightning/pull/7499))
- Removed deprecated data parallel classes `LightningDataParallel` and `LightningDistributedDataParallel` from `pytorch_lightning.overrides.data_parallel` ([#7510](https://github.com/Lightning-AI/lightning/pull/7510))
- Removed deprecated trainer attributes - `get_model` and `accelerator_backend` ([#7502](https://github.com/Lightning-AI/lightning/pull/7502))
- Removed support for automatically monitoring the `val_loss` key with `ModelCheckpoint`. Pass your `monitor` of choice to the `ModelCheckpoint` instance instead ([#8293](https://github.com/Lightning-AI/lightning/pull/8293))
- Removed support for `self.log(tbptt_reduce_fx)` and `self.log(tbptt_pad_token)`. Please, open a discussion explaining your use-case if you relied on these. ([#7644](https://github.com/Lightning-AI/lightning/pull/7644))
- Removed deprecated utils modules `model_utils`, `warning_utils`, `xla_device_utils` and partially `argparse_utils` ([#7503](https://github.com/Lightning-AI/lightning/pull/7503))
- Removed `RPCPlugin` and `RPCSequentialPlugin`. If you were successfully using these plugins, please open a GitHub discussion about your use case ([#8101](https://github.com/Lightning-AI/lightning/pull/8101))
- Removed deprecated trainer attributes - `on_cpu`, `on_tpu`, `use_tpu`, `on_gpu`, `use_dp`, `use_ddp`, `use_ddp2`, `use_horovod`, `use_single_gpu` ([#7501](https://github.com/Lightning-AI/lightning/pull/7501))
- Removed deprecated `optimizer` argument in `LightningModule.manual_backward()`; Toggling optimizers in manual optimization should be done using `LightningModule.{un}toggle_optimizer()` ([#8287](https://github.com/Lightning-AI/lightning/pull/8287))
- Removed DeepSpeed FP16 Exception as FP32 is now supported ([#8462](https://github.com/Lightning-AI/lightning/pull/8462))
- Removed environment variable `PL_EXP_VERSION` from DDP subprocesses ([7403](https://github.com/Lightning-AI/lightning/pull/7403))

### Fixed

- Fixed the `GPUStatsMonitor` callbacks to use the correct GPU IDs if `CUDA_VISIBLE_DEVICES` set ([#8260](https://github.com/Lightning-AI/lightning/pull/8260))
- Fixed `lr_scheduler` checkpointed state by calling `update_lr_schedulers` before saving checkpoints ([#7877](https://github.com/Lightning-AI/lightning/pull/7877))
- Fixed ambiguous warning when both overfit and train dataloader shuffling are enabled ([#7685](https://github.com/Lightning-AI/lightning/pull/7685))
- Fixed dev debugger memory growing due to tracking events even when disabled ([#7875](https://github.com/Lightning-AI/lightning/pull/7875))
- Fixed `None` loss keys getting added in `training_epoch_end` when using manual optimization and not returning a loss ([#7772](https://github.com/Lightning-AI/lightning/pull/7772))
- Fixed a bug where `precision=64` with `accelerator='ddp_spawn'` would throw a pickle error ([#6924](https://github.com/Lightning-AI/lightning/pull/6924))
- Do not override the existing `epoch` value in `logged_metrics` when already logged by the user ([#7982](https://github.com/Lightning-AI/lightning/pull/7982))
- Support for manual optimization with DeepSpeed ([#7970](https://github.com/Lightning-AI/lightning/pull/7970))
- Fixed `dataloader_idx` argument value when predicting with only one `DataLoader` ([#7941](https://github.com/Lightning-AI/lightning/pull/7941))
- Fixed passing the `stage` argument of `Callback.{setup,teardown}` as a keyword ([#7973](https://github.com/Lightning-AI/lightning/pull/7973))
- Fixed metrics generated during `validation sanity checking` are cleaned on end ([#8171](https://github.com/Lightning-AI/lightning/pull/8171))
- Fixed `log_gpu_memory` metrics not being added to `logging` when nothing else is logged ([#8174](https://github.com/Lightning-AI/lightning/pull/8174))
- Fixed a bug where calling `log` with a `Metric` instance would raise an error if it was a nested attribute of the model ([#8181](https://github.com/Lightning-AI/lightning/pull/8181))
- Fixed a bug where using `precision=64` would cause buffers with complex dtype to be cast to real ([#8208](https://github.com/Lightning-AI/lightning/pull/8208))
- Fixed `is_overridden` returning true for wrapped functions with no changes ([#8296](https://github.com/Lightning-AI/lightning/pull/8296))
- Fixed a bug where `truncated_bptt_steps` would throw an AttributeError when the target RNN has multiple hidden states ([#8145](https://github.com/Lightning-AI/lightning/pull/8145))
- Fixed `self.optimizers()` not returning a single optimizer if it had been wrapped ([#8326](https://github.com/Lightning-AI/lightning/pull/8326))
- Fixed the `on_after_backward` hook not getting called when using manual optimization and no plugins ([#8328](https://github.com/Lightning-AI/lightning/pull/8328))
- Fixed the `LightningModule.backward` hook only getting called with the `apex` plugin when using manual optimization ([#8328](https://github.com/Lightning-AI/lightning/pull/8328))
- Fixed moving batch to device before sending it to the `on_*_batch_start`/`on_*_batch_end` callbacks and model hooks ([#7378](https://github.com/Lightning-AI/lightning/pull/7378))
- Fixed passing a custom `DDPPlugin` when choosing `accelerator="ddp_cpu"` for the accelerator ([#6208](https://github.com/Lightning-AI/lightning/pull/6208))
- Fixed missing call to `LightningModule.untoggle_optimizer` in training loop when running gradient accumulation with multiple optimizers ([#8284](https://github.com/Lightning-AI/lightning/pull/8284))
- Fixed hash of LightningEnum to work with value instead of name ([#8421](https://github.com/Lightning-AI/lightning/pull/8421)).
- Fixed a bug where an extra checkpoint was saved at the end of training if the `val_check_interval` did not align with the number of training batches ([#7724](https://github.com/Lightning-AI/lightning/pull/7724))
- Fixed hash of LightningEnum to work with value instead of name([#8421](https://github.com/Lightning-AI/lightning/pull/8421)).
- Fixed `move_data_to_device` to return the batch if the object `to` function didn't return `self` ([#8433](https://github.com/Lightning-AI/lightning/pull/8433))
- Fixed progress bar updates for Pod Training ([#8258](https://github.com/Lightning-AI/lightning/pull/8258))
- Fixed clearing dataloader references before attaching new dataloaders in consecutive `Trainer.{fit,validate,test,predict}´ runs ([#8442](https://github.com/Lightning-AI/lightning/pull/8442))
- Fixed memory leaks on GPU by moving `optimizer_states`, `ResultCollection.extra`, `ResultMetric` attributes, and `LoggerConnector` metrics to `cpu`. Also, delete the DDP wrapper on `teardown` ([#8490](https://github.com/Lightning-AI/lightning/pull/8490))
- Fixed `SWA` callback using LightningModule `prevent_trainer_and_dataloaders_deepcopy` to avoid OOM ([#8472](https://github.com/Lightning-AI/lightning/pull/8472))
- Fixed `ModelPruning` callback `on_save_checkpoint` to avoid making a `deepcopy` potentially leading to OOM ([#8472](https://github.com/Lightning-AI/lightning/pull/8472))
- Fixed the sampler replacement logic for `DataLoader`s which do not define all `DataLoader` attributes as `__init__` parameters ([#8519](https://github.com/Lightning-AI/lightning/pull/8519))
- Fixed DeepSpeed Windows support ([#8488](https://github.com/Lightning-AI/lightning/pull/8488))
- Fixed DeepSpeed not properly setting the trainer `lr_schedulers` attribute ([#8527](https://github.com/Lightning-AI/lightning/pull/8527))
- Fixed experiment version and log-dir divergence in DDP when using multiple `Trainer` instances in sequence ([7403](https://github.com/Lightning-AI/lightning/pull/7403))
- Enabled manual optimization for TPUs ([#8458](https://github.com/Lightning-AI/lightning/pull/8458))
- Fixed `accumulate_grad_batches` not been recomputed during model reload ([#5334](https://github.com/Lightning-AI/lightning/pull/5334))
- Fixed a `TypeError` when wrapping optimizers in the `HorovodPlugin` and running `Trainer.test` ([#7840](https://github.com/Lightning-AI/lightning/pull/7840))
- Fixed `BackboneFinetuning` restoration ([#8501](https://github.com/Lightning-AI/lightning/pull/8501))
- Fixed `lr_scheduler` with metric (e.g. `torch.optim.lr_scheduler.ReduceLROnPlateau`) when using `automatic_optimization = False` ([#7643](https://github.com/Lightning-AI/lightning/pull/7643))
- Fixed `DeepSpeed` breaking with no schedulers ([#8580](https://github.com/Lightning-AI/lightning/pull/8580))


## [1.3.8] - 2021-07-01

### Fixed

- Fixed a sync deadlock when checkpointing a `LightningModule` that uses a torchmetrics 0.4 `Metric` ([#8218](https://github.com/Lightning-AI/lightning/pull/8218))
- Fixed compatibility TorchMetrics v0.4 ([#8206](https://github.com/Lightning-AI/lightning/pull/8206))
- Added torchelastic check when sanitizing GPUs ([#8095](https://github.com/Lightning-AI/lightning/pull/8095))
- Fixed a DDP info message that was never shown ([#8111](https://github.com/Lightning-AI/lightning/pull/8111))
- Fixed metrics deprecation message at module import level ([#8163](https://github.com/Lightning-AI/lightning/pull/8163))
- Fixed a bug where an infinite recursion would be triggered when using the `BaseFinetuning` callback on a model that contains a `ModuleDict` ([#8170](https://github.com/Lightning-AI/lightning/pull/8170))
- Added a mechanism to detect `deadlock` for `DDP` when only 1 process trigger an `Exception`. The mechanism will `kill the processes` when it happens ([#8167](https://github.com/Lightning-AI/lightning/pull/8167))
- Fixed NCCL error when selecting non-consecutive device ids ([#8165](https://github.com/Lightning-AI/lightning/pull/8165))
- Fixed SWA to also work with `IterableDataset` ([#8172](https://github.com/Lightning-AI/lightning/pull/8172))


## [1.3.7] - 2021-06-22

### Fixed

- Fixed a bug where skipping an optimizer while using amp causes amp to trigger an assertion error ([#7975](https://github.com/Lightning-AI/lightning/pull/7975))
- Fixed deprecation messages not showing due to incorrect stacklevel ([#8002](https://github.com/Lightning-AI/lightning/pull/8002), [#8005](https://github.com/Lightning-AI/lightning/pull/8005))
- Fixed setting a `DistributedSampler` when using a distributed plugin in a custom accelerator ([#7814](https://github.com/Lightning-AI/lightning/pull/7814))
- Improved `PyTorchProfiler` chrome traces names ([#8009](https://github.com/Lightning-AI/lightning/pull/8009))
- Fixed moving the best score to device in `EarlyStopping` callback for TPU devices ([#7959](https://github.com/Lightning-AI/lightning/pull/7959))
- Fixes access to `callback_metrics` in ddp_spawn ([#7916](https://github.com/Lightning-AI/lightning/pull/7916))


## [1.3.6] - 2021-06-15

### Fixed

- Fixed logs overwriting issue for remote filesystems ([#7889](https://github.com/Lightning-AI/lightning/pull/7889))
- Fixed `DataModule.prepare_data` could only be called on the global rank 0 process ([#7945](https://github.com/Lightning-AI/lightning/pull/7945))
- Fixed setting `worker_init_fn` to seed dataloaders correctly when using DDP ([#7942](https://github.com/Lightning-AI/lightning/pull/7942))
- Fixed `BaseFinetuning` callback to properly handle parent modules w/ parameters ([#7931](https://github.com/Lightning-AI/lightning/pull/7931))


## [1.3.5] - 2021-06-08

### Added

- Added warning to Training Step output ([#7779](https://github.com/Lightning-AI/lightning/pull/7779))

### Fixed

- Fixed `LearningRateMonitor` and `BackboneFinetuning` ([#7835](https://github.com/Lightning-AI/lightning/pull/7835))
- Minor improvements to `apply_to_collection` and type signature of `log_dict` ([#7851](https://github.com/Lightning-AI/lightning/pull/7851))
- Fixed docker versions ([#7834](https://github.com/Lightning-AI/lightning/pull/7834))
- Fixed sharded training check for fp16 precision ([#7825](https://github.com/Lightning-AI/lightning/pull/7825))
- Fixed support for torch Module type hints in LightningCLI ([#7807](https://github.com/Lightning-AI/lightning/pull/7807))

### Changed

- Move `training_output` validation to after `train_step_end` ([#7868](https://github.com/Lightning-AI/lightning/pull/7868))


## [1.3.4] - 2021-06-01

### Fixed

- Fixed info message when max training time reached ([#7780](https://github.com/Lightning-AI/lightning/pull/7780))
- Fixed missing `__len__` method to `IndexBatchSamplerWrapper` ([#7681](https://github.com/Lightning-AI/lightning/pull/7681))


## [1.3.3] - 2021-05-27

### Changed

- Changed calling of `untoggle_optimizer(opt_idx)` out of the closure function ([#7563](https://github.com/Lightning-AI/lightning/pull/7563))

### Fixed

- Fixed `ProgressBar` pickling after calling `trainer.predict` ([#7608](https://github.com/Lightning-AI/lightning/pull/7608))
- Fixed broadcasting in multi-node, multi-gpu DDP using torch 1.7 ([#7592](https://github.com/Lightning-AI/lightning/pull/7592))
- Fixed dataloaders are not reset when tuning the model ([#7566](https://github.com/Lightning-AI/lightning/pull/7566))
- Fixed print errors in `ProgressBar` when `trainer.fit` is not called ([#7674](https://github.com/Lightning-AI/lightning/pull/7674))
- Fixed global step update when the epoch is skipped ([#7677](https://github.com/Lightning-AI/lightning/pull/7677))
- Fixed training loop total batch counter when accumulate grad batches was enabled ([#7692](https://github.com/Lightning-AI/lightning/pull/7692))


## [1.3.2] - 2021-05-18

### Changed

- `DataModule`s now avoid duplicate `{setup,teardown,prepare_data}` calls for the same stage ([#7238](https://github.com/Lightning-AI/lightning/pull/7238))

### Fixed

- Fixed parsing of multiple training dataloaders ([#7433](https://github.com/Lightning-AI/lightning/pull/7433))
- Fixed recursive passing of `wrong_type` keyword argument in `pytorch_lightning.utilities.apply_to_collection` ([#7433](https://github.com/Lightning-AI/lightning/pull/7433))
- Fixed setting correct `DistribType` for `ddp_cpu` (spawn) backend ([#7492](https://github.com/Lightning-AI/lightning/pull/7492))
- Fixed incorrect number of calls to LR scheduler when `check_val_every_n_epoch > 1` ([#7032](https://github.com/Lightning-AI/lightning/pull/7032))


## [1.3.1] - 2021-05-11

### Fixed

- Fixed DeepSpeed with IterableDatasets ([#7362](https://github.com/Lightning-AI/lightning/pull/7362))
- Fixed `Trainer.current_epoch` not getting restored after tuning ([#7434](https://github.com/Lightning-AI/lightning/pull/7434))
- Fixed local rank displayed in console log ([#7395](https://github.com/Lightning-AI/lightning/pull/7395))


## [1.3.0] - 2021-05-06

### Added

- Added support for the `EarlyStopping` callback to run at the end of the training epoch ([#6944](https://github.com/Lightning-AI/lightning/pull/6944))
- Added synchronization points before and after `setup` hooks are run ([#7202](https://github.com/Lightning-AI/lightning/pull/7202))
- Added a `teardown` hook to `ClusterEnvironment` ([#6942](https://github.com/Lightning-AI/lightning/pull/6942))
- Added utils for metrics to scalar conversions ([#7180](https://github.com/Lightning-AI/lightning/pull/7180))
- Added utils for NaN/Inf detection for gradients and parameters ([#6834](https://github.com/Lightning-AI/lightning/pull/6834))
- Added more explicit exception message when trying to execute `trainer.test()` or `trainer.validate()` with `fast_dev_run=True` ([#6667](https://github.com/Lightning-AI/lightning/pull/6667))
- Added `LightningCLI` class to provide simple reproducibility with minimum boilerplate training CLI (
    [#4492](https://github.com/Lightning-AI/lightning/pull/4492),
    [#6862](https://github.com/Lightning-AI/lightning/pull/6862),
    [#7156](https://github.com/Lightning-AI/lightning/pull/7156),
    [#7299](https://github.com/Lightning-AI/lightning/pull/7299))
- Added `gradient_clip_algorithm` argument to Trainer for gradient clipping by value ([#6123](https://github.com/Lightning-AI/lightning/pull/6123)).
- Added a way to print to terminal without breaking up the progress bar ([#5470](https://github.com/Lightning-AI/lightning/pull/5470))
- Added support to checkpoint after training steps in `ModelCheckpoint` callback ([#6146](https://github.com/Lightning-AI/lightning/pull/6146))
- Added `TrainerStatus.{INITIALIZING,RUNNING,FINISHED,INTERRUPTED}` ([#7173](https://github.com/Lightning-AI/lightning/pull/7173))
- Added `Trainer.validate()` method to perform one evaluation epoch over the validation set ([#4948](https://github.com/Lightning-AI/lightning/pull/4948))
- Added `LightningEnvironment` for Lightning-specific DDP ([#5915](https://github.com/Lightning-AI/lightning/pull/5915))
- Added `teardown()` hook to LightningDataModule ([#4673](https://github.com/Lightning-AI/lightning/pull/4673))
- Added `auto_insert_metric_name` parameter to `ModelCheckpoint` ([#6277](https://github.com/Lightning-AI/lightning/pull/6277))
- Added arg to `self.log` that enables users to give custom names when dealing with multiple dataloaders ([#6274](https://github.com/Lightning-AI/lightning/pull/6274))
- Added `teardown` method to `BaseProfiler` to enable subclasses defining post-profiling steps outside of `__del__` ([#6370](https://github.com/Lightning-AI/lightning/pull/6370))
- Added `setup` method to `BaseProfiler` to enable subclasses defining pre-profiling steps for every process ([#6633](https://github.com/Lightning-AI/lightning/pull/6633))
- Added no return warning to predict ([#6139](https://github.com/Lightning-AI/lightning/pull/6139))
- Added `Trainer.predict` config validation ([#6543](https://github.com/Lightning-AI/lightning/pull/6543))
- Added `AbstractProfiler` interface ([#6621](https://github.com/Lightning-AI/lightning/pull/6621))
- Added support for including module names for forward in the autograd trace of `PyTorchProfiler` ([#6349](https://github.com/Lightning-AI/lightning/pull/6349))
- Added support for the PyTorch 1.8.1 autograd profiler ([#6618](https://github.com/Lightning-AI/lightning/pull/6618))
- Added `outputs` parameter to callback's `on_validation_epoch_end` & `on_test_epoch_end` hooks ([#6120](https://github.com/Lightning-AI/lightning/pull/6120))
- Added `configure_sharded_model` hook ([#6679](https://github.com/Lightning-AI/lightning/pull/6679))
- Added support for `precision=64`, enabling training with double precision ([#6595](https://github.com/Lightning-AI/lightning/pull/6595))
- Added support for DDP communication hooks ([#6736](https://github.com/Lightning-AI/lightning/pull/6736))
- Added `artifact_location` argument to `MLFlowLogger` which will be passed to the `MlflowClient.create_experiment` call ([#6677](https://github.com/Lightning-AI/lightning/pull/6677))
- Added `model` parameter to precision plugins' `clip_gradients` signature (
    [#6764](https://github.com/Lightning-AI/lightning/pull/6764),
    [#7231](https://github.com/Lightning-AI/lightning/pull/7231))
- Added `is_last_batch` attribute to `Trainer` ([#6825](https://github.com/Lightning-AI/lightning/pull/6825))
- Added `LightningModule.lr_schedulers()` for manual optimization  ([#6567](https://github.com/Lightning-AI/lightning/pull/6567))
- Added `MpModelWrapper` in TPU Spawn ([#7045](https://github.com/Lightning-AI/lightning/pull/7045))
- Added `max_time` Trainer argument to limit training time ([#6823](https://github.com/Lightning-AI/lightning/pull/6823))
- Added `on_predict_{batch,epoch}_{start,end}` hooks ([#7141](https://github.com/Lightning-AI/lightning/pull/7141))
- Added new `EarlyStopping` parameters `stopping_threshold` and `divergence_threshold` ([#6868](https://github.com/Lightning-AI/lightning/pull/6868))
- Added `debug` flag to TPU Training Plugins (PT_XLA_DEBUG) ([#7219](https://github.com/Lightning-AI/lightning/pull/7219))
- Added new `UnrepeatedDistributedSampler` and `IndexBatchSamplerWrapper` for tracking distributed predictions ([#7215](https://github.com/Lightning-AI/lightning/pull/7215))
- Added `trainer.predict(return_predictions=None|False|True)` ([#7215](https://github.com/Lightning-AI/lightning/pull/7215))
- Added `BasePredictionWriter` callback to implement prediction saving ([#7127](https://github.com/Lightning-AI/lightning/pull/7127))
- Added `trainer.tune(scale_batch_size_kwargs, lr_find_kwargs)` arguments to configure the tuning algorithms ([#7258](https://github.com/Lightning-AI/lightning/pull/7258))
- Added `tpu_distributed` check for TPU Spawn barrier ([#7241](https://github.com/Lightning-AI/lightning/pull/7241))
- Added device updates to TPU Spawn for Pod training ([#7243](https://github.com/Lightning-AI/lightning/pull/7243))
- Added warning when missing `Callback` and using `resume_from_checkpoint` ([#7254](https://github.com/Lightning-AI/lightning/pull/7254))
- DeepSpeed single file saving ([#6900](https://github.com/Lightning-AI/lightning/pull/6900))
- Added Training type Plugins Registry (
    [#6982](https://github.com/Lightning-AI/lightning/pull/6982),
    [#7063](https://github.com/Lightning-AI/lightning/pull/7063),
    [#7214](https://github.com/Lightning-AI/lightning/pull/7214),
    [#7224](https://github.com/Lightning-AI/lightning/pull/7224)
)
- Add `ignore` param to `save_hyperparameters` ([#6056](https://github.com/Lightning-AI/lightning/pull/6056))

### Changed

- Changed `LightningModule.truncated_bptt_steps` to be property ([#7323](https://github.com/Lightning-AI/lightning/pull/7323))
- Changed `EarlyStopping` callback from by default running `EarlyStopping.on_validation_end` if only training is run. Set `check_on_train_epoch_end` to run the callback at the end of the train epoch instead of at the end of the validation epoch ([#7069](https://github.com/Lightning-AI/lightning/pull/7069))
- Renamed `pytorch_lightning.callbacks.swa` to `pytorch_lightning.callbacks.stochastic_weight_avg` ([#6259](https://github.com/Lightning-AI/lightning/pull/6259))
- Refactor `RunningStage` and `TrainerState` usage (
    [#4945](https://github.com/Lightning-AI/lightning/pull/4945),
    [#7173](https://github.com/Lightning-AI/lightning/pull/7173))
    * Added `RunningStage.SANITY_CHECKING`
    * Added `TrainerFn.{FITTING,VALIDATING,TESTING,PREDICTING,TUNING}`
    * Changed `trainer.evaluating` to return `True` if validating or testing
- Changed `setup()` and `teardown()` stage argument to take any of `{fit,validate,test,predict}` ([#6386](https://github.com/Lightning-AI/lightning/pull/6386))
- Changed profilers to save separate report files per state and rank ([#6621](https://github.com/Lightning-AI/lightning/pull/6621))
- The trainer no longer tries to save a checkpoint on exception or run callback's `on_train_end` functions ([#6864](https://github.com/Lightning-AI/lightning/pull/6864))
- Changed `PyTorchProfiler` to use `torch.autograd.profiler.record_function` to record functions ([#6349](https://github.com/Lightning-AI/lightning/pull/6349))
- Disabled `lr_scheduler.step()` in manual optimization  ([#6825](https://github.com/Lightning-AI/lightning/pull/6825))
- Changed warnings and recommendations for dataloaders in `ddp_spawn` ([#6762](https://github.com/Lightning-AI/lightning/pull/6762))
- `pl.seed_everything` will now also set the seed on the `DistributedSampler` ([#7024](https://github.com/Lightning-AI/lightning/pull/7024))
- Changed default setting for communication of multi-node training using `DDPShardedPlugin` ([#6937](https://github.com/Lightning-AI/lightning/pull/6937))
- `trainer.tune()` now returns the tuning result ([#7258](https://github.com/Lightning-AI/lightning/pull/7258))
- `LightningModule.from_datasets()` now accepts `IterableDataset` instances as training datasets. ([#7503](https://github.com/Lightning-AI/lightning/pull/7503))
- Changed `resume_from_checkpoint` warning to an error when the checkpoint file does not exist ([#7075](https://github.com/Lightning-AI/lightning/pull/7075))
- Automatically set `sync_batchnorm` for `training_type_plugin` ([#6536](https://github.com/Lightning-AI/lightning/pull/6536))
- Allowed training type plugin to delay optimizer creation ([#6331](https://github.com/Lightning-AI/lightning/pull/6331))
- Removed ModelSummary validation from train loop on_trainer_init ([#6610](https://github.com/Lightning-AI/lightning/pull/6610))
- Moved `save_function` to accelerator ([#6689](https://github.com/Lightning-AI/lightning/pull/6689))
- Updated DeepSpeed ZeRO ([#6546](https://github.com/Lightning-AI/lightning/pull/6546),
    [#6752](https://github.com/Lightning-AI/lightning/pull/6752),
    [#6142](https://github.com/Lightning-AI/lightning/pull/6142),
    [#6321](https://github.com/Lightning-AI/lightning/pull/6321))
- Improved verbose logging for `EarlyStopping` callback ([#6811](https://github.com/Lightning-AI/lightning/pull/6811))
- Run ddp_spawn dataloader checks on Windows ([#6930](https://github.com/Lightning-AI/lightning/pull/6930))
- Updated mlflow with using `resolve_tags` ([#6746](https://github.com/Lightning-AI/lightning/pull/6746))
- Moved `save_hyperparameters` to its own function ([#7119](https://github.com/Lightning-AI/lightning/pull/7119))
- Replaced `_DataModuleWrapper` with `__new__` ([#7289](https://github.com/Lightning-AI/lightning/pull/7289))
- Reset `current_fx` properties on lightning module in teardown ([#7247](https://github.com/Lightning-AI/lightning/pull/7247))
- Auto-set `DataLoader.worker_init_fn` with `seed_everything` ([#6960](https://github.com/Lightning-AI/lightning/pull/6960))
- Remove `model.trainer` call inside of dataloading mixin ([#7317](https://github.com/Lightning-AI/lightning/pull/7317))
- Split profilers module ([#6261](https://github.com/Lightning-AI/lightning/pull/6261))
- Ensure accelerator is valid if running interactively ([#5970](https://github.com/Lightning-AI/lightning/pull/5970))
- Disabled batch transfer in DP mode ([#6098](https://github.com/Lightning-AI/lightning/pull/6098))

### Deprecated

- Deprecated `outputs` in both `LightningModule.on_train_epoch_end` and `Callback.on_train_epoch_end` hooks ([#7339](https://github.com/Lightning-AI/lightning/pull/7339))
- Deprecated `Trainer.truncated_bptt_steps` in favor of `LightningModule.truncated_bptt_steps` ([#7323](https://github.com/Lightning-AI/lightning/pull/7323))
- Deprecated `outputs` in both `LightningModule.on_train_epoch_end` and `Callback.on_train_epoch_end` hooks ([#7339](https://github.com/Lightning-AI/lightning/pull/7339))
- Deprecated `LightningModule.grad_norm` in favor of `pytorch_lightning.utilities.grads.grad_norm` ([#7292](https://github.com/Lightning-AI/lightning/pull/7292))
- Deprecated the `save_function` property from the `ModelCheckpoint` callback ([#7201](https://github.com/Lightning-AI/lightning/pull/7201))
- Deprecated `LightningModule.write_predictions` and `LightningModule.write_predictions_dict` ([#7066](https://github.com/Lightning-AI/lightning/pull/7066))
- Deprecated `TrainerLoggingMixin` in favor of a separate utilities module for metric handling ([#7180](https://github.com/Lightning-AI/lightning/pull/7180))
- Deprecated `TrainerTrainingTricksMixin` in favor of a separate utilities module for NaN/Inf detection for gradients and parameters ([#6834](https://github.com/Lightning-AI/lightning/pull/6834))
- `period` has been deprecated in favor of `every_n_val_epochs` in the `ModelCheckpoint` callback ([#6146](https://github.com/Lightning-AI/lightning/pull/6146))
- Deprecated `trainer.running_sanity_check` in favor of `trainer.sanity_checking` ([#4945](https://github.com/Lightning-AI/lightning/pull/4945))
- Deprecated `Profiler(output_filename)` in favor of `dirpath` and `filename` ([#6621](https://github.com/Lightning-AI/lightning/pull/6621))
- Deprecated `PyTorchProfiler(profiled_functions)` in favor of `record_functions` ([#6349](https://github.com/Lightning-AI/lightning/pull/6349))
- Deprecated `@auto_move_data` in favor of `trainer.predict` ([#6993](https://github.com/Lightning-AI/lightning/pull/6993))
- Deprecated `Callback.on_load_checkpoint(checkpoint)` in favor of `Callback.on_load_checkpoint(trainer, pl_module, checkpoint)` ([#7253](https://github.com/Lightning-AI/lightning/pull/7253))
- Deprecated metrics in favor of `torchmetrics` (
    [#6505](https://github.com/Lightning-AI/lightning/pull/6505),
    [#6530](https://github.com/Lightning-AI/lightning/pull/6530),
    [#6540](https://github.com/Lightning-AI/lightning/pull/6540),
    [#6547](https://github.com/Lightning-AI/lightning/pull/6547),
    [#6515](https://github.com/Lightning-AI/lightning/pull/6515),
    [#6572](https://github.com/Lightning-AI/lightning/pull/6572),
    [#6573](https://github.com/Lightning-AI/lightning/pull/6573),
    [#6584](https://github.com/Lightning-AI/lightning/pull/6584),
    [#6636](https://github.com/Lightning-AI/lightning/pull/6636),
    [#6637](https://github.com/Lightning-AI/lightning/pull/6637),
    [#6649](https://github.com/Lightning-AI/lightning/pull/6649),
    [#6659](https://github.com/Lightning-AI/lightning/pull/6659),
    [#7131](https://github.com/Lightning-AI/lightning/pull/7131),
)
- Deprecated the `LightningModule.datamodule` getter and setter methods; access them through `Trainer.datamodule` instead ([#7168](https://github.com/Lightning-AI/lightning/pull/7168))
- Deprecated the use of `Trainer(gpus="i")` (string) for selecting the i-th GPU; from v1.5 this will set the number of GPUs instead of the index ([#6388](https://github.com/Lightning-AI/lightning/pull/6388))

### Removed

- Removed the `exp_save_path` property from the `LightningModule` ([#7266](https://github.com/Lightning-AI/lightning/pull/7266))
- Removed training loop explicitly calling `EarlyStopping.on_validation_end` if no validation is run ([#7069](https://github.com/Lightning-AI/lightning/pull/7069))
- Removed `automatic_optimization` as a property from the training loop in favor of `LightningModule.automatic_optimization` ([#7130](https://github.com/Lightning-AI/lightning/pull/7130))
- Removed evaluation loop legacy returns for `*_epoch_end` hooks ([#6973](https://github.com/Lightning-AI/lightning/pull/6973))
- Removed support for passing a bool value to `profiler` argument of Trainer ([#6164](https://github.com/Lightning-AI/lightning/pull/6164))
- Removed no return warning from val/test step ([#6139](https://github.com/Lightning-AI/lightning/pull/6139))
- Removed passing a `ModelCheckpoint` instance to `Trainer(checkpoint_callback)` ([#6166](https://github.com/Lightning-AI/lightning/pull/6166))
- Removed deprecated Trainer argument `enable_pl_optimizer` and `automatic_optimization` ([#6163](https://github.com/Lightning-AI/lightning/pull/6163))
- Removed deprecated metrics ([#6161](https://github.com/Lightning-AI/lightning/pull/6161))
    * from `pytorch_lightning.metrics.functional.classification` removed `to_onehot`, `to_categorical`, `get_num_classes`, `roc`, `multiclass_roc`, `average_precision`, `precision_recall_curve`, `multiclass_precision_recall_curve`
    * from `pytorch_lightning.metrics.functional.reduction` removed `reduce`, `class_reduce`
- Removed deprecated `ModelCheckpoint` arguments `prefix`, `mode="auto"` ([#6162](https://github.com/Lightning-AI/lightning/pull/6162))
- Removed `mode='auto'` from `EarlyStopping` ([#6167](https://github.com/Lightning-AI/lightning/pull/6167))
- Removed `epoch` and `step` arguments from `ModelCheckpoint.format_checkpoint_name()`, these are now included in the `metrics` argument ([#7344](https://github.com/Lightning-AI/lightning/pull/7344))
- Removed legacy references for magic keys in the `Result` object ([#6016](https://github.com/Lightning-AI/lightning/pull/6016))
- Removed deprecated `LightningModule` `hparams` setter ([#6207](https://github.com/Lightning-AI/lightning/pull/6207))
- Removed legacy code to log or include metrics in the progress bar by returning them in a dict with the `"log"/"progress_bar"` magic keys. Use `self.log` instead ([#6734](https://github.com/Lightning-AI/lightning/pull/6734))
- Removed `trainer.fit()` return value of `1`. It has no return now ([#7237](https://github.com/Lightning-AI/lightning/pull/7237))
- Removed `logger_connector` legacy code ([#6733](https://github.com/Lightning-AI/lightning/pull/6733))
- Removed unused mixin attributes ([#6487](https://github.com/Lightning-AI/lightning/pull/6487))

### Fixed

- Fixed NaN errors in progress bars when training with iterable datasets with no length defined ([#7306](https://github.com/Lightning-AI/lightning/pull/7306))
- Fixed attaching train and validation dataloaders when `reload_dataloaders_every_epoch=True` and `num_sanity_val_steps=0` ([#7207](https://github.com/Lightning-AI/lightning/pull/7207))
- Added a barrier in the accelerator `teardown` to synchronize processes before execution finishes ([#6814](https://github.com/Lightning-AI/lightning/pull/6814))
- Fixed multi-node DDP sub-process launch by using `local_rank` instead of `global_rank` for main process assertion ([#7061](https://github.com/Lightning-AI/lightning/pull/7061))
- Fixed incorrect removal of `WORLD_SIZE` environment variable in DDP training when launching with torch distributed/torchelastic ([#6942](https://github.com/Lightning-AI/lightning/pull/6942))
- Made the `Plugin.reduce` method more consistent across all Plugins to reflect a mean-reduction by default ([#6011](https://github.com/Lightning-AI/lightning/pull/6011))
- Move lightning module to correct device type when using LightningDistributedWrapper ([#6070](https://github.com/Lightning-AI/lightning/pull/6070))
- Do not print top-k verbose log with `ModelCheckpoint(monitor=None)` ([#6109](https://github.com/Lightning-AI/lightning/pull/6109))
- Fixed `ModelCheckpoint(save_top_k=0, save_last=True)` not saving the `last` checkpoint ([#6136](https://github.com/Lightning-AI/lightning/pull/6136))
- Fixed `.teardown(stage='fit')` and `.on_fit_{start,end}()` getting called during `trainer.test` ([#6386](https://github.com/Lightning-AI/lightning/pull/6386))
- Fixed LightningModule `all_gather` on cpu tensors ([#6416](https://github.com/Lightning-AI/lightning/pull/6416))
- Fixed torch distributed not available in setup hook for DDP ([#6506](https://github.com/Lightning-AI/lightning/pull/6506))
- Fixed `trainer.tuner.{lr_find,scale_batch_size}` not setting the `Trainer` state properly ([#7258](https://github.com/Lightning-AI/lightning/pull/7258))
- Fixed bug where the learning rate schedulers did not follow the optimizer frequencies ([#4868](https://github.com/Lightning-AI/lightning/pull/4868))
- Fixed pickle error checker to now check for `pickle.PickleError` to catch all pickle errors ([#6917](https://github.com/Lightning-AI/lightning/pull/6917))
- Fixed a bug where the outputs object passed to `LightningModule.training_epoch_end` was different from the object passed to the `on_train_end_epoch` hook ([#6969](https://github.com/Lightning-AI/lightning/pull/6969))
- Fixed a bug where the outputs passed to `train_batch_end` would be lists even when using a single optimizer and no truncated backprop through time steps ([#6969](https://github.com/Lightning-AI/lightning/pull/6969))
- Fixed bug for trainer error handling which would cause hang for distributed training ([#6864](https://github.com/Lightning-AI/lightning/pull/6864))
- Fixed `self.device` not returning the correct device in replicas of data-parallel ([#6414](https://github.com/Lightning-AI/lightning/pull/6414))
- Fixed `lr_find` trying beyond `num_training` steps and suggesting a too high learning rate ([#7076](https://github.com/Lightning-AI/lightning/pull/7076))
- Fixed logger creating incorrect version folder in DDP with repeated `Trainer.fit` calls ([#7077](https://github.com/Lightning-AI/lightning/pull/7077))
- Fixed metric objects passed directly to `self.log` not being reset correctly ([#7055](https://github.com/Lightning-AI/lightning/pull/7055))
- Fixed `CombinedLoader` in distributed settings for validation / testing ([#7102](https://github.com/Lightning-AI/lightning/pull/7102))
- Fixed the save_dir in `WandbLogger` when the run was initiated externally ([#7106](https://github.com/Lightning-AI/lightning/pull/7106))
- Fixed `num_sanity_val_steps` affecting reproducibility of training data shuffling ([#7014](https://github.com/Lightning-AI/lightning/pull/7014))
- Fixed resetting device after `fitting/evaluating/predicting` ([#7188](https://github.com/Lightning-AI/lightning/pull/7188))
- Fixed bug where `trainer.tuner.scale_batch_size(max_trials=0)` would not return the correct batch size result ([#7262](https://github.com/Lightning-AI/lightning/pull/7262))
- Fixed metrics not being properly logged with `precision=16` and `manual_optimization` ([#7228](https://github.com/Lightning-AI/lightning/pull/7228))
- Fixed `BaseFinetuning` properly reloading `optimizer_states` when using `resume_from_checkpoint` ([#6891](https://github.com/Lightning-AI/lightning/pull/6891))
- Fixed `parameters_to_ignore` not properly set to DDPWrapper ([#7239](https://github.com/Lightning-AI/lightning/pull/7239))
- Fixed parsing of `fast_dev_run=True` with the built-in `ArgumentParser` ([#7240](https://github.com/Lightning-AI/lightning/pull/7240))
- Fixed handling an `IterableDataset` that fails to produce a batch at the beginning of an epoch ([#7294](https://github.com/Lightning-AI/lightning/pull/7294))
- Fixed `LightningModule.save_hyperparameters()` when attempting to save an empty container ([#7268](https://github.com/Lightning-AI/lightning/pull/7268))
- Fixed `apex` not properly instantiated when running with `ddp` ([#7274](https://github.com/Lightning-AI/lightning/pull/7274))
- Fixed optimizer `state` not moved to `GPU` ([#7277](https://github.com/Lightning-AI/lightning/pull/7277))
- Fixed custom init args for `WandbLogger` ([#6989](https://github.com/Lightning-AI/lightning/pull/6989))
- Fixed a bug where an error would be raised if the train dataloader sometimes produced None for a batch ([#7342](https://github.com/Lightning-AI/lightning/pull/7342))
- Fixed examples (
    [#6600](https://github.com/Lightning-AI/lightning/pull/6600),
    [#6638](https://github.com/Lightning-AI/lightning/pull/6638),
    [#7096](https://github.com/Lightning-AI/lightning/pull/7096),
    [#7246](https://github.com/Lightning-AI/lightning/pull/7246),
    [#6357](https://github.com/Lightning-AI/lightning/pull/6357),
    [#6476](https://github.com/Lightning-AI/lightning/pull/6476),
    [#6294](https://github.com/Lightning-AI/lightning/pull/6294),
    [#6373](https://github.com/Lightning-AI/lightning/pull/6373),
    [#6088](https://github.com/Lightning-AI/lightning/pull/6088),
    [#7398](https://github.com/Lightning-AI/lightning/pull/7398)
)
- Resolved schedule step bug for PyTorch Profiler ([#6674](https://github.com/Lightning-AI/lightning/pull/6674),
    [#6681](https://github.com/Lightning-AI/lightning/pull/6681))
- Updated logic for checking TPUs availability ([#6767](https://github.com/Lightning-AI/lightning/pull/6767))
- Resolve TPU miss rendezvous ([#6781](https://github.com/Lightning-AI/lightning/pull/6781))
- Fixed auto-scaling mode when calling tune method on trainer ([#7321](https://github.com/Lightning-AI/lightning/pull/7321))
- Fixed finetuning complex models correctly unfreezes ([#6880](https://github.com/Lightning-AI/lightning/pull/6880))
- Ensure we set the eval/train flag correctly on accelerator model ([#6877](https://github.com/Lightning-AI/lightning/pull/6877))
- Set better defaults for `rank_zero_only.rank` when training is launched with SLURM and torchelastic ([#6802](https://github.com/Lightning-AI/lightning/pull/6802))
- Fixed matching the number of outputs of backward with forward for AllGatherGrad ([#6625](https://github.com/Lightning-AI/lightning/pull/6625))
- Fixed the `gradient_clip_algorithm` has no effect ([#6928](https://github.com/Lightning-AI/lightning/pull/6928))
- Fixed CUDA OOM detection and handling ([#6934](https://github.com/Lightning-AI/lightning/pull/6934))
- Fixed `unfreeze_and_add_param_group` expects `modules` rather than `module` ([#6822](https://github.com/Lightning-AI/lightning/pull/6822))
- Fixed DPP + SyncBN when move on device ([#6838](https://github.com/Lightning-AI/lightning/pull/6838))
- Fixed missing arguments in `lr_find` call ([#6784](https://github.com/Lightning-AI/lightning/pull/6784))
- Fixed `set_default_tensor_type` to `torch.DoubleTensor` with precision=64 ([#7108](https://github.com/Lightning-AI/lightning/pull/7108))
- Fixed `NeptuneLogger.log_text(step=None)` ([#7194](https://github.com/Lightning-AI/lightning/pull/7194))
- Fixed importing torchtext batch ([#6365](https://github.com/Lightning-AI/lightning/pull/6365),
    [#6323](https://github.com/Lightning-AI/lightning/pull/6323),
    [#6211](https://github.com/Lightning-AI/lightning/pull/6211))


## [1.2.9] - 2021-04-20

### Fixed

- Fixed the order to call for world ranks & the `root_device` property in `TPUSpawnPlugin` ([#7074](https://github.com/Lightning-AI/lightning/pull/7074))
- Fixed multi-gpu join for Horovod ([#6954](https://github.com/Lightning-AI/lightning/pull/6954))
- Fixed parsing for pre-release package versions ([#6999](https://github.com/Lightning-AI/lightning/pull/6999))


## [1.2.8] - 2021-04-14

### Added

- Added TPUSpawn + IterableDataset error message ([#6875](https://github.com/Lightning-AI/lightning/pull/6875))

### Fixed

- Fixed process rank not being available right away after `Trainer` instantiation ([#6941](https://github.com/Lightning-AI/lightning/pull/6941))
- Fixed `sync_dist` for tpus ([#6950](https://github.com/Lightning-AI/lightning/pull/6950))
- Fixed `AttributeError` for `require_backward_grad_sync` when running manual optimization with sharded plugin ([#6915](https://github.com/Lightning-AI/lightning/pull/6915))
- Fixed `--gpus` default for parser returned by `Trainer.add_argparse_args` ([#6898](https://github.com/Lightning-AI/lightning/pull/6898))
- Fixed TPU Spawn all gather ([#6896](https://github.com/Lightning-AI/lightning/pull/6896))
- Fixed `EarlyStopping` logic when `min_epochs` or `min_steps` requirement is not met ([#6705](https://github.com/Lightning-AI/lightning/pull/6705))
- Fixed csv extension check ([#6436](https://github.com/Lightning-AI/lightning/pull/6436))
- Fixed checkpoint issue when using Horovod distributed backend ([#6958](https://github.com/Lightning-AI/lightning/pull/6958))
- Fixed tensorboard exception raising ([#6901](https://github.com/Lightning-AI/lightning/pull/6901))
- Fixed setting the eval/train flag correctly on accelerator model ([#6983](https://github.com/Lightning-AI/lightning/pull/6983))
- Fixed DDP_SPAWN compatibility with bug_report_model.py ([#6892](https://github.com/Lightning-AI/lightning/pull/6892))
- Fixed bug where `BaseFinetuning.flatten_modules()` was duplicating leaf node parameters ([#6879](https://github.com/Lightning-AI/lightning/pull/6879))
- Set better defaults for `rank_zero_only.rank` when training is launched with SLURM and torchelastic:
    * Support SLURM and torchelastic global rank environment variables ([#5715](https://github.com/Lightning-AI/lightning/pull/5715))
    * Remove hardcoding of local rank in accelerator connector ([#6878](https://github.com/Lightning-AI/lightning/pull/6878))


## [1.2.7] - 2021-04-06

### Fixed

- Fixed resolve a bug with omegaconf and xm.save ([#6741](https://github.com/Lightning-AI/lightning/pull/6741))
- Fixed an issue with IterableDataset when __len__ is not defined ([#6828](https://github.com/Lightning-AI/lightning/pull/6828))
- Sanitize None params during pruning ([#6836](https://github.com/Lightning-AI/lightning/pull/6836))
- Enforce an epoch scheduler interval when using SWA ([#6588](https://github.com/Lightning-AI/lightning/pull/6588))
- Fixed TPU Colab hang issue, post training ([#6816](https://github.com/Lightning-AI/lightning/pull/6816))
- Fixed a bug where `TensorBoardLogger` would give a warning and not log correctly to a symbolic link `save_dir` ([#6730](https://github.com/Lightning-AI/lightning/pull/6730))
- Fixed bug where `predict` could not be used when `progress_bar_refresh_rate=0` ([#6884](https://github.com/Lightning-AI/lightning/pull/6884))


## [1.2.6] - 2021-03-30

### Changed

- Changed the behavior of `on_epoch_start` to run at the beginning of validation & test epoch ([#6498](https://github.com/Lightning-AI/lightning/pull/6498))

### Removed

- Removed legacy code to include `step` dictionary returns in `callback_metrics`. Use `self.log_dict` instead. ([#6682](https://github.com/Lightning-AI/lightning/pull/6682))

### Fixed

- Fixed `DummyLogger.log_hyperparams` raising a `TypeError` when running with `fast_dev_run=True` ([#6398](https://github.com/Lightning-AI/lightning/pull/6398))
- Fixed error on TPUs when there was no `ModelCheckpoint` ([#6654](https://github.com/Lightning-AI/lightning/pull/6654))
- Fixed `trainer.test` freeze on TPUs ([#6654](https://github.com/Lightning-AI/lightning/pull/6654))
- Fixed a bug where gradients were disabled after calling `Trainer.predict` ([#6657](https://github.com/Lightning-AI/lightning/pull/6657))
- Fixed bug where no TPUs were detected in a TPU pod env ([#6719](https://github.com/Lightning-AI/lightning/pull/6719))


## [1.2.5] - 2021-03-23

### Changed

- Update Gradient Clipping for the TPU Accelerator ([#6576](https://github.com/Lightning-AI/lightning/pull/6576))
- Refactored setup for typing friendly ([#6590](https://github.com/Lightning-AI/lightning/pull/6590))

### Fixed

- Fixed a bug where `all_gather` would not work correctly with `tpu_cores=8` ([#6587](https://github.com/Lightning-AI/lightning/pull/6587))
- Fixed comparing required versions ([#6434](https://github.com/Lightning-AI/lightning/pull/6434))
- Fixed duplicate logs appearing in console when using the python logging module ([#6275](https://github.com/Lightning-AI/lightning/pull/6275))
- Added Autocast in validation, test and predict modes for Native AMP ([#6565](https://github.com/Lightning-AI/lightning/pull/6565))


## [1.2.4] - 2021-03-16

### Changed

- Changed the default of `find_unused_parameters` back to `True` in DDP and DDP Spawn ([#6438](https://github.com/Lightning-AI/lightning/pull/6438))

### Fixed

- Expose DeepSpeed loss parameters to allow users to fix loss instability ([#6115](https://github.com/Lightning-AI/lightning/pull/6115))
- Fixed DP reduction with collection ([#6324](https://github.com/Lightning-AI/lightning/pull/6324))
- Fixed an issue where the tuner would not tune the learning rate if also tuning the batch size ([#4688](https://github.com/Lightning-AI/lightning/pull/4688))
- Fixed broadcast to use PyTorch `broadcast_object_list` and add `reduce_decision` ([#6410](https://github.com/Lightning-AI/lightning/pull/6410))
- Fixed logger creating directory structure too early in DDP ([#6380](https://github.com/Lightning-AI/lightning/pull/6380))
- Fixed DeepSpeed additional memory use on rank 0 when default device not set early enough ([#6460](https://github.com/Lightning-AI/lightning/pull/6460))
- Fixed an issue with `Tuner.scale_batch_size` not finding the batch size attribute in the datamodule ([#5968](https://github.com/Lightning-AI/lightning/pull/5968))
- Fixed an exception in the layer summary when the model contains torch.jit scripted submodules ([#6511](https://github.com/Lightning-AI/lightning/pull/6511))
- Fixed when Train loop config was run during `Trainer.predict` ([#6541](https://github.com/Lightning-AI/lightning/pull/6541))


## [1.2.3] - 2021-03-09

### Fixed

- Fixed `ModelPruning(make_pruning_permanent=True)` pruning buffers getting removed when saved during training ([#6073](https://github.com/Lightning-AI/lightning/pull/6073))
- Fixed when `_stable_1d_sort` to work when `n >= N` ([#6177](https://github.com/Lightning-AI/lightning/pull/6177))
- Fixed `AttributeError` when `logger=None` on TPU ([#6221](https://github.com/Lightning-AI/lightning/pull/6221))
- Fixed PyTorch Profiler with `emit_nvtx` ([#6260](https://github.com/Lightning-AI/lightning/pull/6260))
- Fixed `trainer.test` from `best_path` hangs after calling `trainer.fit`  ([#6272](https://github.com/Lightning-AI/lightning/pull/6272))
- Fixed `SingleTPU` calling `all_gather` ([#6296](https://github.com/Lightning-AI/lightning/pull/6296))
- Ensure we check DeepSpeed/Sharded in multi-node DDP ([#6297](https://github.com/Lightning-AI/lightning/pull/6297)
- Check `LightningOptimizer` doesn't delete optimizer hooks ([#6305](https://github.com/Lightning-AI/lightning/pull/6305)
- Resolve memory leak for evaluation ([#6326](https://github.com/Lightning-AI/lightning/pull/6326)
- Ensure that clip gradients is only called if the value is greater than 0 ([#6330](https://github.com/Lightning-AI/lightning/pull/6330)
- Fixed `Trainer` not resetting `lightning_optimizers` when calling `Trainer.fit()` multiple times ([#6372](https://github.com/Lightning-AI/lightning/pull/6372))


## [1.2.2] - 2021-03-02

### Added

- Added `checkpoint` parameter to callback's `on_save_checkpoint` hook ([#6072](https://github.com/Lightning-AI/lightning/pull/6072))

### Changed

- Changed the order of `backward`, `step`, `zero_grad` to `zero_grad`, `backward`, `step` ([#6147](https://github.com/Lightning-AI/lightning/pull/6147))
- Changed default for DeepSpeed CPU Offload to False, due to prohibitively slow speeds at smaller scale ([#6262](https://github.com/Lightning-AI/lightning/pull/6262))

### Fixed

- Fixed epoch level schedulers not being called when `val_check_interval < 1.0` ([#6075](https://github.com/Lightning-AI/lightning/pull/6075))
- Fixed multiple early stopping callbacks ([#6197](https://github.com/Lightning-AI/lightning/pull/6197))
- Fixed incorrect usage of `detach()`, `cpu()`, `to()` ([#6216](https://github.com/Lightning-AI/lightning/pull/6216))
- Fixed LBFGS optimizer support which didn't converge in automatic optimization ([#6147](https://github.com/Lightning-AI/lightning/pull/6147))
- Prevent `WandbLogger` from dropping values ([#5931](https://github.com/Lightning-AI/lightning/pull/5931))
- Fixed error thrown when using valid distributed mode in multi node ([#6297](https://github.com/Lightning-AI/lightning/pull/6297)


## [1.2.1] - 2021-02-23

### Fixed

- Fixed incorrect yield logic for the amp autocast context manager ([#6080](https://github.com/Lightning-AI/lightning/pull/6080))
- Fixed priority of plugin/accelerator when setting distributed mode ([#6089](https://github.com/Lightning-AI/lightning/pull/6089))
- Fixed error message for AMP + CPU incompatibility ([#6107](https://github.com/Lightning-AI/lightning/pull/6107))
- Disabled batch transfer in DP mode ([#6093](https://github.com/Lightning-AI/lightning/pull/6093))


## [1.2.0] - 2021-02-18

### Added

- Added `DataType`, `AverageMethod` and `MDMCAverageMethod` enum in metrics ([#5657](https://github.com/Lightning-AI/lightning/pull/5689))
- Added support for summarized model total params size in megabytes ([#5590](https://github.com/Lightning-AI/lightning/pull/5590))
- Added support for multiple train loaders ([#1959](https://github.com/Lightning-AI/lightning/pull/1959))
- Added `Accuracy` metric now generalizes to Top-k accuracy for (multi-dimensional) multi-class inputs using the `top_k` parameter ([#4838](https://github.com/Lightning-AI/lightning/pull/4838))
- Added `Accuracy` metric now enables the computation of subset accuracy for multi-label or multi-dimensional multi-class inputs with the `subset_accuracy` parameter ([#4838](https://github.com/Lightning-AI/lightning/pull/4838))
- Added `HammingDistance` metric to compute the hamming distance (loss) ([#4838](https://github.com/Lightning-AI/lightning/pull/4838))
- Added `max_fpr` parameter to `auroc` metric for computing partial auroc metric ([#3790](https://github.com/Lightning-AI/lightning/pull/3790))
- Added `StatScores` metric to compute the number of true positives, false positives, true negatives and false negatives ([#4839](https://github.com/Lightning-AI/lightning/pull/4839))
- Added `R2Score` metric ([#5241](https://github.com/Lightning-AI/lightning/pull/5241))
- Added `LambdaCallback` ([#5347](https://github.com/Lightning-AI/lightning/pull/5347))
- Added `BackboneLambdaFinetuningCallback` ([#5377](https://github.com/Lightning-AI/lightning/pull/5377))
- Accelerator `all_gather` supports collection ([#5221](https://github.com/Lightning-AI/lightning/pull/5221))
- Added `image_gradients` functional metric to compute the image gradients of a given input image. ([#5056](https://github.com/Lightning-AI/lightning/pull/5056))
- Added `MetricCollection` ([#4318](https://github.com/Lightning-AI/lightning/pull/4318))
- Added `.clone()` method to metrics ([#4318](https://github.com/Lightning-AI/lightning/pull/4318))
- Added `IoU` class interface ([#4704](https://github.com/Lightning-AI/lightning/pull/4704))
- Support to tie weights after moving model to TPU via `on_post_move_to_device` hook
- Added missing val/test hooks in `LightningModule` ([#5467](https://github.com/Lightning-AI/lightning/pull/5467))
- The `Recall` and `Precision` metrics (and their functional counterparts `recall` and `precision`) can now be generalized to Recall@K and Precision@K with the use of `top_k` parameter ([#4842](https://github.com/Lightning-AI/lightning/pull/4842))
- Added `ModelPruning` Callback ([#5618](https://github.com/Lightning-AI/lightning/pull/5618),
    [#5825](https://github.com/Lightning-AI/lightning/pull/5825),
    [#6045](https://github.com/Lightning-AI/lightning/pull/6045))
- Added `PyTorchProfiler` ([#5560](https://github.com/Lightning-AI/lightning/pull/5560))
- Added compositional metrics ([#5464](https://github.com/Lightning-AI/lightning/pull/5464))
- Added Trainer method `predict(...)` for high performance predictions ([#5579](https://github.com/Lightning-AI/lightning/pull/5579))
- Added `on_before_batch_transfer` and `on_after_batch_transfer` data hooks ([#3671](https://github.com/Lightning-AI/lightning/pull/3671))
- Added AUC/AUROC class interface ([#5479](https://github.com/Lightning-AI/lightning/pull/5479))
- Added `PredictLoop` object ([#5752](https://github.com/Lightning-AI/lightning/pull/5752))
- Added `QuantizationAwareTraining` callback ([#5706](https://github.com/Lightning-AI/lightning/pull/5706),
    [#6040](https://github.com/Lightning-AI/lightning/pull/6040))
- Added `LightningModule.configure_callbacks` to enable the definition of model-specific callbacks ([#5621](https://github.com/Lightning-AI/lightning/pull/5621))
- Added `dim` to `PSNR` metric for mean-squared-error reduction ([#5957](https://github.com/Lightning-AI/lightning/pull/5957))
- Added promxial policy optimization template to pl_examples ([#5394](https://github.com/Lightning-AI/lightning/pull/5394))
- Added `log_graph` to `CometLogger` ([#5295](https://github.com/Lightning-AI/lightning/pull/5295))
- Added possibility for nested loaders ([#5404](https://github.com/Lightning-AI/lightning/pull/5404))
- Added `sync_step` to Wandb logger ([#5351](https://github.com/Lightning-AI/lightning/pull/5351))
- Added `StochasticWeightAveraging` callback ([#5640](https://github.com/Lightning-AI/lightning/pull/5640))
- Added `LightningDataModule.from_datasets(...)` ([#5133](https://github.com/Lightning-AI/lightning/pull/5133))
- Added `PL_TORCH_DISTRIBUTED_BACKEND` env variable to select backend ([#5981](https://github.com/Lightning-AI/lightning/pull/5981))
- Added `Trainer` flag to activate Stochastic Weight Averaging (SWA) `Trainer(stochastic_weight_avg=True)` ([#6038](https://github.com/Lightning-AI/lightning/pull/6038))
- Added DeepSpeed integration ([#5954](https://github.com/Lightning-AI/lightning/pull/5954),
    [#6042](https://github.com/Lightning-AI/lightning/pull/6042))

### Changed

- Changed `stat_scores` metric now calculates stat scores over all classes and gains new parameters, in line with the new `StatScores` metric ([#4839](https://github.com/Lightning-AI/lightning/pull/4839))
- Changed `computer_vision_fine_tunning` example to use `BackboneLambdaFinetuningCallback` ([#5377](https://github.com/Lightning-AI/lightning/pull/5377))
- Changed `automatic casting` for LoggerConnector `metrics` ([#5218](https://github.com/Lightning-AI/lightning/pull/5218))
- Changed `iou` [func] to allow float input ([#4704](https://github.com/Lightning-AI/lightning/pull/4704))
- Metric `compute()` method will no longer automatically call `reset()` ([#5409](https://github.com/Lightning-AI/lightning/pull/5409))
- Set PyTorch 1.4 as min requirements, also for testing and examples `torchvision>=0.5` and `torchtext>=0.5` ([#5418](https://github.com/Lightning-AI/lightning/pull/5418))
- Changed `callbacks` argument in `Trainer` to allow `Callback` input ([#5446](https://github.com/Lightning-AI/lightning/pull/5446))
- Changed the default of `find_unused_parameters` to `False` in DDP ([#5185](https://github.com/Lightning-AI/lightning/pull/5185))
- Changed `ModelCheckpoint` version suffixes to start at 1 ([#5008](https://github.com/Lightning-AI/lightning/pull/5008))
- Progress bar metrics tensors are now converted to float ([#5692](https://github.com/Lightning-AI/lightning/pull/5692))
- Changed the default value for the `progress_bar_refresh_rate` Trainer argument in Google COLAB notebooks to 20 ([#5516](https://github.com/Lightning-AI/lightning/pull/5516))
- Extended support for purely iteration-based training ([#5726](https://github.com/Lightning-AI/lightning/pull/5726))
- Made `LightningModule.global_rank`, `LightningModule.local_rank` and `LightningModule.logger` read-only properties ([#5730](https://github.com/Lightning-AI/lightning/pull/5730))
- Forced `ModelCheckpoint` callbacks to run after all others to guarantee all states are saved to the checkpoint ([#5731](https://github.com/Lightning-AI/lightning/pull/5731))
- Refactored Accelerators and Plugins:
    * Added base classes for plugins ([#5715](https://github.com/Lightning-AI/lightning/pull/5715))
    * Added parallel plugins for DP, DDP, DDPSpawn, DDP2 and Horovod ([#5714](https://github.com/Lightning-AI/lightning/pull/5714))
    * Precision Plugins ([#5718](https://github.com/Lightning-AI/lightning/pull/5718))
    * Added new Accelerators for CPU, GPU and TPU ([#5719](https://github.com/Lightning-AI/lightning/pull/5719))
    * Added RPC and Sharded plugins ([#5732](https://github.com/Lightning-AI/lightning/pull/5732))
    * Added missing `LightningModule`-wrapper logic to new plugins and accelerator ([#5734](https://github.com/Lightning-AI/lightning/pull/5734))
    * Moved device-specific teardown logic from training loop to accelerator ([#5973](https://github.com/Lightning-AI/lightning/pull/5973))
    * Moved accelerator_connector.py to the connectors subfolder ([#6033](https://github.com/Lightning-AI/lightning/pull/6033))
    * Trainer only references accelerator ([#6039](https://github.com/Lightning-AI/lightning/pull/6039))
    * Made parallel devices optional across all plugins ([#6051](https://github.com/Lightning-AI/lightning/pull/6051))
    * Cleaning ([#5948](https://github.com/Lightning-AI/lightning/pull/5948),
        [#5949](https://github.com/Lightning-AI/lightning/pull/5949),
        [#5950](https://github.com/Lightning-AI/lightning/pull/5950))
- Enabled `self.log` in callbacks ([#5094](https://github.com/Lightning-AI/lightning/pull/5094))
- Renamed xxx_AVAILABLE as protected ([#5082](https://github.com/Lightning-AI/lightning/pull/5082))
- Unified module names in Utils ([#5199](https://github.com/Lightning-AI/lightning/pull/5199))
- Separated utils: imports & enums ([#5256](https://github.com/Lightning-AI/lightning/pull/5256)
    [#5874](https://github.com/Lightning-AI/lightning/pull/5874))
- Refactor: clean trainer device & distributed getters ([#5300](https://github.com/Lightning-AI/lightning/pull/5300))
- Simplified training phase as LightningEnum ([#5419](https://github.com/Lightning-AI/lightning/pull/5419))
- Updated metrics to use LightningEnum ([#5689](https://github.com/Lightning-AI/lightning/pull/5689))
- Changed the seq of `on_train_batch_end`, `on_batch_end` & `on_train_epoch_end`, `on_epoch_end hooks` ([#5688](https://github.com/Lightning-AI/lightning/pull/5688))
- Refactored `setup_training` and remove `test_mode` ([#5388](https://github.com/Lightning-AI/lightning/pull/5388))
- Disabled training with zero `num_training_batches` when insufficient `limit_train_batches` ([#5703](https://github.com/Lightning-AI/lightning/pull/5703))
- Refactored `EpochResultStore` ([#5522](https://github.com/Lightning-AI/lightning/pull/5522))
- Update `lr_finder` to check for attribute if not running `fast_dev_run` ([#5990](https://github.com/Lightning-AI/lightning/pull/5990))
- LightningOptimizer manual optimizer is more flexible and expose `toggle_model` ([#5771](https://github.com/Lightning-AI/lightning/pull/5771))
- `MlflowLogger` limit parameter value length to 250 char ([#5893](https://github.com/Lightning-AI/lightning/pull/5893))
- Re-introduced fix for Hydra directory sync with multiple process ([#5993](https://github.com/Lightning-AI/lightning/pull/5993))

### Deprecated

- Function `stat_scores_multiple_classes` is deprecated in favor of `stat_scores` ([#4839](https://github.com/Lightning-AI/lightning/pull/4839))
- Moved accelerators and plugins to its `legacy` pkg ([#5645](https://github.com/Lightning-AI/lightning/pull/5645))
- Deprecated `LightningDistributedDataParallel` in favor of new wrapper module `LightningDistributedModule` ([#5185](https://github.com/Lightning-AI/lightning/pull/5185))
- Deprecated `LightningDataParallel` in favor of new wrapper module `LightningParallelModule` ([#5670](https://github.com/Lightning-AI/lightning/pull/5670))
- Renamed utils modules ([#5199](https://github.com/Lightning-AI/lightning/pull/5199))
    * `argparse_utils` >> `argparse`
    * `model_utils` >> `model_helpers`
    * `warning_utils` >> `warnings`
    * `xla_device_utils` >> `xla_device`
- Deprecated using `'val_loss'` to set the `ModelCheckpoint` monitor ([#6012](https://github.com/Lightning-AI/lightning/pull/6012))
- Deprecated `.get_model()` with explicit `.lightning_module` property ([#6035](https://github.com/Lightning-AI/lightning/pull/6035))
- Deprecated Trainer attribute `accelerator_backend` in favor of `accelerator` ([#6034](https://github.com/Lightning-AI/lightning/pull/6034))

### Removed

- Removed deprecated checkpoint argument `filepath` ([#5321](https://github.com/Lightning-AI/lightning/pull/5321))
- Removed deprecated `Fbeta`, `f1_score` and `fbeta_score` metrics ([#5322](https://github.com/Lightning-AI/lightning/pull/5322))
- Removed deprecated `TrainResult` ([#5323](https://github.com/Lightning-AI/lightning/pull/5323))
- Removed deprecated `EvalResult` ([#5633](https://github.com/Lightning-AI/lightning/pull/5633))
- Removed `LoggerStages` ([#5673](https://github.com/Lightning-AI/lightning/pull/5673))

### Fixed

- Fixed distributed setting and `ddp_cpu` only with `num_processes>1` ([#5297](https://github.com/Lightning-AI/lightning/pull/5297))
- Fixed `num_workers` for Windows example ([#5375](https://github.com/Lightning-AI/lightning/pull/5375))
- Fixed loading yaml ([#5619](https://github.com/Lightning-AI/lightning/pull/5619))
- Fixed support custom DataLoader with DDP if they can be re-instantiated ([#5745](https://github.com/Lightning-AI/lightning/pull/5745))
- Fixed repeated `.fit()` calls ignore max_steps iteration bound ([#5936](https://github.com/Lightning-AI/lightning/pull/5936))
- Fixed throwing `MisconfigurationError` on unknown mode ([#5255](https://github.com/Lightning-AI/lightning/pull/5255))
- Resolve bug with Finetuning ([#5744](https://github.com/Lightning-AI/lightning/pull/5744))
- Fixed `ModelCheckpoint` race condition in file existence check ([#5155](https://github.com/Lightning-AI/lightning/pull/5155))
- Fixed some compatibility with PyTorch 1.8 ([#5864](https://github.com/Lightning-AI/lightning/pull/5864))
- Fixed forward cache ([#5895](https://github.com/Lightning-AI/lightning/pull/5895))
- Fixed recursive detach of tensors to CPU ([#6007](https://github.com/Lightning-AI/lightning/pull/6007))
- Fixed passing wrong strings for scheduler interval doesn't throw an error ([#5923](https://github.com/Lightning-AI/lightning/pull/5923))
- Fixed wrong `requires_grad` state after `return None` with multiple optimizers ([#5738](https://github.com/Lightning-AI/lightning/pull/5638))
- Fixed add `on_epoch_end` hook at the end of `validation`, `test` epoch ([#5986](https://github.com/Lightning-AI/lightning/pull/5986))
- Fixed missing `process_dataloader` call for `TPUSpawn` when in distributed mode ([#6015](https://github.com/Lightning-AI/lightning/pull/6015))
- Fixed progress bar flickering by appending 0 to floats/strings ([#6009](https://github.com/Lightning-AI/lightning/pull/6009))
- Fixed synchronization issues with TPU training ([#6027](https://github.com/Lightning-AI/lightning/pull/6027))
- Fixed `hparams.yaml` saved twice when using `TensorBoardLogger` ([#5953](https://github.com/Lightning-AI/lightning/pull/5953))
- Fixed basic examples ([#5912](https://github.com/Lightning-AI/lightning/pull/5912),
    [#5985](https://github.com/Lightning-AI/lightning/pull/5985))
- Fixed `fairscale` compatible with PT 1.8 ([#5996](https://github.com/Lightning-AI/lightning/pull/5996))
- Ensured `process_dataloader` is called when `tpu_cores > 1` to use Parallel DataLoader ([#6015](https://github.com/Lightning-AI/lightning/pull/6015))
- Attempted SLURM auto resume call when non-shell call fails ([#6002](https://github.com/Lightning-AI/lightning/pull/6002))
- Fixed wrapping optimizers upon assignment ([#6006](https://github.com/Lightning-AI/lightning/pull/6006))
- Fixed allowing hashing of metrics with lists in their state ([#5939](https://github.com/Lightning-AI/lightning/pull/5939))


## [1.1.8] - 2021-02-08

### Fixed

- Separate epoch validation from step validation ([#5208](https://github.com/Lightning-AI/lightning/pull/5208))
- Fixed `toggle_optimizers` not handling all optimizer parameters ([#5775](https://github.com/Lightning-AI/lightning/pull/5775))


## [1.1.7] - 2021-02-03

### Fixed

- Fixed `TensorBoardLogger` not closing `SummaryWriter` on `finalize` ([#5696](https://github.com/Lightning-AI/lightning/pull/5696))
- Fixed filtering of pytorch  "unsqueeze" warning when using DP ([#5622](https://github.com/Lightning-AI/lightning/pull/5622))
- Fixed `num_classes` argument in F1 metric ([#5663](https://github.com/Lightning-AI/lightning/pull/5663))
- Fixed `log_dir` property ([#5537](https://github.com/Lightning-AI/lightning/pull/5537))
- Fixed a race condition in `ModelCheckpoint` when checking if a checkpoint file exists ([#5144](https://github.com/Lightning-AI/lightning/pull/5144))
- Remove unnecessary intermediate layers in Dockerfiles ([#5697](https://github.com/Lightning-AI/lightning/pull/5697))
- Fixed auto learning rate ordering ([#5638](https://github.com/Lightning-AI/lightning/pull/5638))


## [1.1.6] - 2021-01-26

### Changed

- Increased TPU check timeout from 20s to 100s ([#5598](https://github.com/Lightning-AI/lightning/pull/5598))
- Ignored `step` param in Neptune logger's log_metric method ([#5510](https://github.com/Lightning-AI/lightning/pull/5510))
- Pass batch outputs to `on_train_batch_end` instead of `epoch_end` outputs ([#4369](https://github.com/Lightning-AI/lightning/pull/4369))

### Fixed

- Fixed `toggle_optimizer` to reset `requires_grad` state  ([#5574](https://github.com/Lightning-AI/lightning/pull/5574))
- Fixed FileNotFoundError for best checkpoint when using DDP with Hydra ([#5629](https://github.com/Lightning-AI/lightning/pull/5629))
- Fixed an error when logging a progress bar metric with a reserved name ([#5620](https://github.com/Lightning-AI/lightning/pull/5620))
- Fixed `Metric`'s `state_dict` not included when child modules ([#5614](https://github.com/Lightning-AI/lightning/pull/5614))
- Fixed Neptune logger creating multiple experiments when GPUs > 1 ([#3256](https://github.com/Lightning-AI/lightning/pull/3256))
- Fixed duplicate logs appearing in console when using the python logging module ([#5509](https://github.com/Lightning-AI/lightning/pull/5509))
- Fixed tensor printing in `trainer.test()` ([#5138](https://github.com/Lightning-AI/lightning/pull/5138))
- Fixed not using dataloader when `hparams` present ([#4559](https://github.com/Lightning-AI/lightning/pull/4559))


## [1.1.5] - 2021-01-19

### Fixed

- Fixed a visual bug in the progress bar display initialization ([#4579](https://github.com/Lightning-AI/lightning/pull/4579))
- Fixed logging `on_train_batch_end` in a callback with multiple optimizers ([#5521](https://github.com/Lightning-AI/lightning/pull/5521))
- Fixed `reinit_scheduler_properties` with correct optimizer ([#5519](https://github.com/Lightning-AI/lightning/pull/5519))
- Fixed `val_check_interval` with `fast_dev_run` ([#5540](https://github.com/Lightning-AI/lightning/pull/5540))


## [1.1.4] - 2021-01-12

### Added

- Add automatic optimization property setter to lightning module ([#5169](https://github.com/Lightning-AI/lightning/pull/5169))

### Changed

- Changed deprecated `enable_pl_optimizer=True` ([#5244](https://github.com/Lightning-AI/lightning/pull/5244))

### Fixed

- Fixed `transfer_batch_to_device` for DDP with `len(devices_ids) == 1` ([#5195](https://github.com/Lightning-AI/lightning/pull/5195))
- Logging only on `not should_accumulate()` during training ([#5417](https://github.com/Lightning-AI/lightning/pull/5417))
- Resolve interpolation bug with Hydra ([#5406](https://github.com/Lightning-AI/lightning/pull/5406))
- Check environ before selecting a seed to prevent warning message ([#4743](https://github.com/Lightning-AI/lightning/pull/4743))
- Fixed signature mismatch in `model_to_device` of `DDPCPUHPCAccelerator` ([#5505](https://github.com/Lightning-AI/lightning/pull/5505))

## [1.1.3] - 2021-01-05

### Added

- Added a check for optimizer attached to `lr_scheduler` ([#5338](https://github.com/Lightning-AI/lightning/pull/5338))
- Added support for passing non-existing filepaths to `resume_from_checkpoint` ([#4402](https://github.com/Lightning-AI/lightning/pull/4402))

### Changed

- Skip restore from `resume_from_checkpoint` while `testing` ([#5161](https://github.com/Lightning-AI/lightning/pull/5161))
- Allowed `log_momentum` for adaptive optimizers in `LearningRateMonitor` ([#5333](https://github.com/Lightning-AI/lightning/pull/5333))
- Disabled checkpointing, earlystopping and logging with `fast_dev_run` ([#5277](https://github.com/Lightning-AI/lightning/pull/5277))
- Distributed group defaults to `WORLD` if `None` ([#5125](https://github.com/Lightning-AI/lightning/pull/5125))

### Fixed

- Fixed `trainer.test` returning non-test metrics ([#5214](https://github.com/Lightning-AI/lightning/pull/5214))
- Fixed metric state reset ([#5273](https://github.com/Lightning-AI/lightning/pull/5273))
- Fixed `--num-nodes` on `DDPSequentialPlugin` ([#5327](https://github.com/Lightning-AI/lightning/pull/5327))
- Fixed invalid value for `weights_summary` ([#5296](https://github.com/Lightning-AI/lightning/pull/5296))
- Fixed `Trainer.test` not using the latest `best_model_path` ([#5161](https://github.com/Lightning-AI/lightning/pull/5161))
- Fixed existence check for hparams not using underlying filesystem ([#5250](https://github.com/Lightning-AI/lightning/pull/5250))
- Fixed `LightningOptimizer` AMP bug ([#5191](https://github.com/Lightning-AI/lightning/pull/5191))
- Fixed casted key to string in `_flatten_dict` ([#5354](https://github.com/Lightning-AI/lightning/pull/5354))


## [1.1.2] - 2020-12-23

### Added

- Support number for logging with `sync_dist=True` ([#5080](https://github.com/Lightning-AI/lightning/pull/5080))
- Added offset logging step when resuming for Wandb logger ([#5050](https://github.com/Lightning-AI/lightning/pull/5050))

### Removed

- `enable_pl_optimizer=False` by default to temporarily fix AMP issues ([#5163](https://github.com/Lightning-AI/lightning/pull/5163))

### Fixed

- Metric reduction with Logging ([#5150](https://github.com/Lightning-AI/lightning/pull/5150))
- Remove nan loss in manual optimization ([#5121](https://github.com/Lightning-AI/lightning/pull/5121))
- Un-balanced logging properly supported ([#5119](https://github.com/Lightning-AI/lightning/pull/5119))
- Fix hanging in DDP HPC accelerators ([#5157](https://github.com/Lightning-AI/lightning/pull/5157))
- Fix reset `TensorRunningAccum` ([#5106](https://github.com/Lightning-AI/lightning/pull/5106))
- Updated `DALIClassificationLoader` to not use deprecated arguments ([#4925](https://github.com/Lightning-AI/lightning/pull/4925))
- Corrected call to `torch.no_grad` ([#5124](https://github.com/Lightning-AI/lightning/pull/5124))


## [1.1.1] - 2020-12-15

### Added

- Add a notebook example to reach a quick baseline of ~94% accuracy on CIFAR10 using Resnet in Lightning ([#4818](https://github.com/Lightning-AI/lightning/pull/4818))

### Changed

- Simplify accelerator steps ([#5015](https://github.com/Lightning-AI/lightning/pull/5015))
- Refactor load in checkpoint connector ([#4593](https://github.com/Lightning-AI/lightning/pull/4593))
- Fixed the saved filename in `ModelCheckpoint` when it already exists ([#4861](https://github.com/Lightning-AI/lightning/pull/4861))

### Removed

- Drop duplicate metrics ([#5014](https://github.com/Lightning-AI/lightning/pull/5014))
- Remove beta arg from F1 class and functional ([#5076](https://github.com/Lightning-AI/lightning/pull/5076))

### Fixed

- Fixed trainer by default `None` in `DDPAccelerator` ([#4915](https://github.com/Lightning-AI/lightning/pull/4915))
- Fixed `LightningOptimizer` to expose optimizer attributes ([#5095](https://github.com/Lightning-AI/lightning/pull/5095))
- Do not warn when the `name` key is used in the `lr_scheduler` dict ([#5057](https://github.com/Lightning-AI/lightning/pull/5057))
- Check if optimizer supports closure ([#4981](https://github.com/Lightning-AI/lightning/pull/4981))
- Add deprecated metric utility functions back to functional (
    [#5067](https://github.com/Lightning-AI/lightning/pull/5067),
    [#5068](https://github.com/Lightning-AI/lightning/pull/5068))
- Allow any input in `to_onnx` and `to_torchscript` ([#4378](https://github.com/Lightning-AI/lightning/pull/4378))
- Fixed `DDPHPCAccelerator` hangs in DDP construction by calling `init_device` ([#5157](https://github.com/Lightning-AI/lightning/pull/5157))


## [1.1.0] - 2020-12-09

### Added

- Added "monitor" key to saved `ModelCheckpoints` ([#4383](https://github.com/Lightning-AI/lightning/pull/4383))
- Added `ConfusionMatrix` class interface ([#4348](https://github.com/Lightning-AI/lightning/pull/4348))
- Added multiclass AUROC metric ([#4236](https://github.com/Lightning-AI/lightning/pull/4236))
- Added global step indexing to the checkpoint name for a better sub-epoch checkpointing experience ([#3807](https://github.com/Lightning-AI/lightning/pull/3807))
- Added optimizer hooks in callbacks ([#4379](https://github.com/Lightning-AI/lightning/pull/4379))
- Added option to log momentum ([#4384](https://github.com/Lightning-AI/lightning/pull/4384))
- Added `current_score` to `ModelCheckpoint.on_save_checkpoint` ([#4721](https://github.com/Lightning-AI/lightning/pull/4721))
- Added logging using `self.log` in train and evaluation for epoch end hooks (
    [#4552](https://github.com/Lightning-AI/lightning/pull/4552),
    [#4495](https://github.com/Lightning-AI/lightning/pull/4495),
    [#4439](https://github.com/Lightning-AI/lightning/pull/4439),
    [#4684](https://github.com/Lightning-AI/lightning/pull/4684),
    [#4913](https://github.com/Lightning-AI/lightning/pull/4913))
- Added ability for DDP plugin to modify optimizer state saving ([#4675](https://github.com/Lightning-AI/lightning/pull/4675))
- Added `prefix` argument in loggers ([#4557](https://github.com/Lightning-AI/lightning/pull/4557))
- Added printing of total num of params, trainable and non-trainable params in ModelSummary ([#4521](https://github.com/Lightning-AI/lightning/pull/4521))
- Added `PrecisionRecallCurve, ROC, AveragePrecision` class metric ([#4549](https://github.com/Lightning-AI/lightning/pull/4549))
- Added custom `Apex` and `NativeAMP` as `Precision plugins` ([#4355](https://github.com/Lightning-AI/lightning/pull/4355))
- Added `DALI MNIST` example ([#3721](https://github.com/Lightning-AI/lightning/pull/3721))
- Added `sharded plugin` for DDP for multi-gpu training memory optimizations (
    [#4639](https://github.com/Lightning-AI/lightning/pull/4639),
    [#4686](https://github.com/Lightning-AI/lightning/pull/4686),
    [#4737](https://github.com/Lightning-AI/lightning/pull/4737),
    [#4773](https://github.com/Lightning-AI/lightning/pull/4773))
- Added `experiment_id` to the NeptuneLogger ([#3462](https://github.com/Lightning-AI/lightning/pull/3462))
- Added `PyTorch Geometric` integration example with Lightning ([#4568](https://github.com/Lightning-AI/lightning/pull/4568))
- Added `all_gather` method to `LightningModule` which allows gradient based tensor synchronizations for use-cases such as negative sampling. ([#5012](https://github.com/Lightning-AI/lightning/pull/5012))
- Enabled `self.log` in most functions ([#4969](https://github.com/Lightning-AI/lightning/pull/4969))
- Added changeable extension variable for `ModelCheckpoint` ([#4977](https://github.com/Lightning-AI/lightning/pull/4977))


### Changed

- Tuner algorithms will be skipped if `fast_dev_run=True` ([#3903](https://github.com/Lightning-AI/lightning/pull/3903))
- `WandbLogger` does not force wandb `reinit` arg to True anymore and creates a run only when needed ([#4648](https://github.com/Lightning-AI/lightning/pull/4648))
- Changed `automatic_optimization` to be a model attribute ([#4602](https://github.com/Lightning-AI/lightning/pull/4602))
- Changed `Simple Profiler` report to order by percentage time spent + num calls ([#4880](https://github.com/Lightning-AI/lightning/pull/4880))
- Simplify optimization Logic ([#4984](https://github.com/Lightning-AI/lightning/pull/4984))
- Classification metrics overhaul ([#4837](https://github.com/Lightning-AI/lightning/pull/4837))
- Updated `fast_dev_run` to accept integer representing num_batches ([#4629](https://github.com/Lightning-AI/lightning/pull/4629))
- Refactored optimizer ([#4658](https://github.com/Lightning-AI/lightning/pull/4658))


### Deprecated

- Deprecated `prefix` argument in `ModelCheckpoint` ([#4765](https://github.com/Lightning-AI/lightning/pull/4765))
- Deprecated the old way of assigning hyper-parameters through `self.hparams = ...` ([#4813](https://github.com/Lightning-AI/lightning/pull/4813))
- Deprecated `mode='auto'` from `ModelCheckpoint` and `EarlyStopping` ([#4695](https://github.com/Lightning-AI/lightning/pull/4695))

### Removed

- Removed `reorder` parameter of the `auc` metric ([#5004](https://github.com/Lightning-AI/lightning/pull/5004))
- Removed `multiclass_roc` and `multiclass_precision_recall_curve`, use `roc` and `precision_recall_curve` instead ([#4549](https://github.com/Lightning-AI/lightning/pull/4549))

### Fixed

- Added feature to move tensors to CPU before saving ([#4309](https://github.com/Lightning-AI/lightning/pull/4309))
- Fixed `LoggerConnector` to have logged metrics on root device in DP ([#4138](https://github.com/Lightning-AI/lightning/pull/4138))
- Auto convert tensors to contiguous format when `gather_all` ([#4907](https://github.com/Lightning-AI/lightning/pull/4907))
- Fixed `PYTHONPATH` for ddp test model ([#4528](https://github.com/Lightning-AI/lightning/pull/4528))
- Fixed allowing logger to support indexing ([#4595](https://github.com/Lightning-AI/lightning/pull/4595))
- Fixed DDP and manual_optimization ([#4976](https://github.com/Lightning-AI/lightning/pull/4976))


## [1.0.8] - 2020-11-24

### Added

- Added casting to python types for numpy scalars when logging `hparams` ([#4647](https://github.com/Lightning-AI/lightning/pull/4647))
- Added warning when progress bar refresh rate is less than 20 on Google Colab to prevent crashing ([#4654](https://github.com/Lightning-AI/lightning/pull/4654))
- Added `F1` class metric ([#4656](https://github.com/Lightning-AI/lightning/pull/4656))

### Changed

- Consistently use `step=trainer.global_step` in `LearningRateMonitor` independently of `logging_interval` ([#4376](https://github.com/Lightning-AI/lightning/pull/4376))
- Metric states are no longer as default added to `state_dict` ([#4685](https://github.com/Lightning-AI/lightning/pull/4685))
- Renamed class metric `Fbeta` >> `FBeta` ([#4656](https://github.com/Lightning-AI/lightning/pull/4656))
- Model summary: add 1 decimal place ([#4745](https://github.com/Lightning-AI/lightning/pull/4745))
- Do not override `PYTHONWARNINGS` ([#4700](https://github.com/Lightning-AI/lightning/pull/4700))
- Changed `init_ddp_connection` moved from `DDP` to `DDPPlugin` ([#4407](https://github.com/Lightning-AI/lightning/pull/4407))


### Fixed

- Fixed checkpoint `hparams` dict casting when `omegaconf` is available ([#4770](https://github.com/Lightning-AI/lightning/pull/4770))
- Fixed incomplete progress bars when total batches not divisible by refresh rate ([#4577](https://github.com/Lightning-AI/lightning/pull/4577))
- Updated SSIM metric ([#4566](https://github.com/Lightning-AI/lightning/pull/4566))
- Fixed batch_arg_name - add `batch_arg_name` to all calls to `_adjust_batch_size`bug ([#4812](https://github.com/Lightning-AI/lightning/pull/4812))
- Fixed `torchtext` data to GPU ([#4785](https://github.com/Lightning-AI/lightning/pull/4785))
- Fixed a crash bug in MLFlow logger ([#4716](https://github.com/Lightning-AI/lightning/pull/4716))

## [1.0.7] - 2020-11-17

### Added

- Added lambda closure to `manual_optimizer_step` ([#4618](https://github.com/Lightning-AI/lightning/pull/4618))

### Changed

- Change Metrics `persistent` default mode to `False` ([#4685](https://github.com/Lightning-AI/lightning/pull/4685))
- LoggerConnector log_metrics will use `total_batch_idx` instead of `global_step` when logging on `training step` ([#4738](https://github.com/Lightning-AI/lightning/pull/4738))


### Fixed

- Prevent crash if `sync_dist=True` on CPU ([#4626](https://github.com/Lightning-AI/lightning/pull/4626))
- Fixed average pbar Metrics ([#4534](https://github.com/Lightning-AI/lightning/pull/4534))
- Fixed `setup` callback hook to correctly pass the LightningModule through ([#4608](https://github.com/Lightning-AI/lightning/pull/4608))
- Allowing decorate model init with saving `hparams` inside ([#4662](https://github.com/Lightning-AI/lightning/pull/4662))
- Fixed `split_idx` set by `LoggerConnector` in `on_trainer_init` to `Trainer`  ([#4697](https://github.com/Lightning-AI/lightning/pull/4697))


## [1.0.6] - 2020-11-11

### Added

- Added metrics aggregation in Horovod and fixed early stopping ([#3775](https://github.com/Lightning-AI/lightning/pull/3775))
- Added `manual_optimizer_step` which work with `AMP Native` and `accumulated_grad_batches` ([#4485](https://github.com/Lightning-AI/lightning/pull/4485))
- Added `persistent(mode)` method to metrics, to enable and disable metric states being added to `state_dict` ([#4482](https://github.com/Lightning-AI/lightning/pull/4482))
- Added congratulations at the end of our notebooks ([#4555](https://github.com/Lightning-AI/lightning/pull/4555))
- Added parameters `move_metrics_to_cpu` in Trainer to disable gpu leak ([#4592](https://github.com/Lightning-AI/lightning/pull/4592))


### Changed

- Changed `fsspec` to tuner ([#4458](https://github.com/Lightning-AI/lightning/pull/4458))
- Unify SLURM/TorchElastic under backend plugin ([#4578](https://github.com/Lightning-AI/lightning/pull/4578),
        [#4580](https://github.com/Lightning-AI/lightning/pull/4580),
        [#4581](https://github.com/Lightning-AI/lightning/pull/4581),
        [#4582](https://github.com/Lightning-AI/lightning/pull/4582),
        [#4583](https://github.com/Lightning-AI/lightning/pull/4583))

### Fixed

- Fixed feature-lack in `hpc_load` ([#4526](https://github.com/Lightning-AI/lightning/pull/4526))
- Fixed metrics states being overridden in DDP mode ([#4482](https://github.com/Lightning-AI/lightning/pull/4482))
- Fixed `lightning_getattr`, `lightning_hasattr` not finding the correct attributes in datamodule ([#4347](https://github.com/Lightning-AI/lightning/pull/4347))
- Fixed automatic optimization AMP by `manual_optimization_step` ([#4485](https://github.com/Lightning-AI/lightning/pull/4485))
- Replace `MisconfigurationException` with warning in `ModelCheckpoint` Callback ([#4560](https://github.com/Lightning-AI/lightning/pull/4560))
- Fixed logged keys in mlflow logger ([#4412](https://github.com/Lightning-AI/lightning/pull/4412))
- Fixed `is_picklable` by catching `AttributeError` ([#4508](https://github.com/Lightning-AI/lightning/pull/4508))
- Fixed multi test dataloaders dict `AttributeError` error ([#4480](https://github.com/Lightning-AI/lightning/pull/4480))
- Fixed show progress bar only for `progress_rank 0` on `DDP_SLURM` ([#4437](https://github.com/Lightning-AI/lightning/pull/4437))

## [1.0.5] - 2020-11-03

### Added

- Added PyTorch 1.7 Stable support ([#3821](https://github.com/Lightning-AI/lightning/pull/3821))
- Added timeout for `tpu_device_exists` to ensure process does not hang indefinitely ([#4340](https://github.com/Lightning-AI/lightning/pull/4340))

### Changed

- W&B log in sync with `Trainer` step ([#4405](https://github.com/Lightning-AI/lightning/pull/4405))
- Hook `on_after_backward` is called only when `optimizer_step` is being called ([#4439](https://github.com/Lightning-AI/lightning/pull/4439))
- Moved `track_and_norm_grad` into `training loop` and called only when `optimizer_step` is being called ([#4439](https://github.com/Lightning-AI/lightning/pull/4439))
- Changed type checker with explicit cast of `ref_model` object ([#4457](https://github.com/Lightning-AI/lightning/pull/4457))
- Changed `distributed_backend` -> `accelerator` ([#4429](https://github.com/Lightning-AI/lightning/pull/4429))

### Deprecated

- Deprecated passing `ModelCheckpoint` instance to `checkpoint_callback` Trainer argument ([#4336](https://github.com/Lightning-AI/lightning/pull/4336))

### Fixed

- Disable saving checkpoints if not trained ([#4372](https://github.com/Lightning-AI/lightning/pull/4372))
- Fixed error using `auto_select_gpus=True` with `gpus=-1` ([#4209](https://github.com/Lightning-AI/lightning/pull/4209))
- Disabled training when `limit_train_batches=0` ([#4371](https://github.com/Lightning-AI/lightning/pull/4371))
- Fixed that metrics do not store computational graph for all seen data ([#4313](https://github.com/Lightning-AI/lightning/pull/4313))
- Fixed AMP unscale for `on_after_backward` ([#4439](https://github.com/Lightning-AI/lightning/pull/4439))
- Fixed TorchScript export when module includes Metrics ([#4428](https://github.com/Lightning-AI/lightning/pull/4428))
- Fixed TorchScript trace method's data to device and docstring ([#4360](https://github.com/Lightning-AI/lightning/pull/4360))
- Fixed CSV logger warning ([#4419](https://github.com/Lightning-AI/lightning/pull/4419))
- Fixed skip DDP parameter sync ([#4301](https://github.com/Lightning-AI/lightning/pull/4301))
- Fixed `WandbLogger` _sanitize_callable function ([#4422](https://github.com/Lightning-AI/lightning/pull/4422))
- Fixed `AMP Native` `_unscale` gradient ([#4441](https://github.com/Lightning-AI/lightning/pull/4441))


## [1.0.4] - 2020-10-27

### Added

- Added `dirpath` and `filename` parameter in `ModelCheckpoint` ([#4213](https://github.com/Lightning-AI/lightning/pull/4213))
- Added plugins docs and DDPPlugin to customize ddp across all accelerators ([#4258](https://github.com/Lightning-AI/lightning/pull/4285))
- Added `strict` option to the scheduler dictionary ([#3586](https://github.com/Lightning-AI/lightning/pull/3586))
- Added `fsspec` support for profilers ([#4162](https://github.com/Lightning-AI/lightning/pull/4162))
- Added autogenerated helptext to `Trainer.add_argparse_args` ([#4344](https://github.com/Lightning-AI/lightning/pull/4344))
- Added support for string values in `Trainer`'s `profiler` parameter ([#3656](https://github.com/Lightning-AI/lightning/pull/3656))
- Added `optimizer_closure` to `optimizer.step` when supported ([#4190](https://github.com/Lightning-AI/lightning/pull/4190))
- Added unification of regression metrics ([#4166](https://github.com/Lightning-AI/lightning/pull/4166))
- Added checkpoint load from Bytes ([#4314](https://github.com/Lightning-AI/lightning/pull/4314))

### Changed

- Improved error messages for invalid `configure_optimizers` returns ([#3587](https://github.com/Lightning-AI/lightning/pull/3587))
- Allow changing the logged step value in `validation_step` ([#4130](https://github.com/Lightning-AI/lightning/pull/4130))
- Allow setting `replace_sampler_ddp=True` with a distributed sampler already added ([#4273](https://github.com/Lightning-AI/lightning/pull/4273))
- Fixed sanitized parameters for `WandbLogger.log_hyperparams` ([#4320](https://github.com/Lightning-AI/lightning/pull/4320))

### Deprecated

- Deprecated `filepath` in `ModelCheckpoint` ([#4213](https://github.com/Lightning-AI/lightning/pull/4213))
- Deprecated `reorder` parameter of the `auc` metric ([#4237](https://github.com/Lightning-AI/lightning/pull/4237))
- Deprecated bool values in `Trainer`'s `profiler` parameter ([#3656](https://github.com/Lightning-AI/lightning/pull/3656))

### Fixed

- Fixed setting device ids in DDP ([#4297](https://github.com/Lightning-AI/lightning/pull/4297))
- Fixed synchronization of best model path in `ddp_accelerator` ([#4323](https://github.com/Lightning-AI/lightning/pull/4323))
- Fixed `WandbLogger` not uploading checkpoint artifacts at the end of training ([#4341](https://github.com/Lightning-AI/lightning/pull/4341))
- Fixed `FBeta` computation ([#4183](https://github.com/Lightning-AI/lightning/pull/4183))
- Fixed `accumulation across batches` has completed `before breaking training loop` ([#4278](https://github.com/Lightning-AI/lightning/pull/4278))
- Fixed `ModelCheckpoint` don't increase current_epoch and global_step when not training ([#4291](https://github.com/Lightning-AI/lightning/pull/4291))
- Fixed `COMET_EXPERIMENT_KEY` environment variable usage in comet logger ([#4230](https://github.com/Lightning-AI/lightning/pull/4230))

## [1.0.3] - 2020-10-20

### Added

- Added persistent flag to `Metric.add_state` ([#4195](https://github.com/Lightning-AI/lightning/pull/4195))

### Changed

- Used `checkpoint_connector.hpc_save` in SLURM ([#4217](https://github.com/Lightning-AI/lightning/pull/4217))
- Moved base req. to root ([#4219](https://github.com/Lightning-AI/lightning/pull/4219))

### Fixed

- Fixed `hparams` assign in init ([#4189](https://github.com/Lightning-AI/lightning/pull/4189))
- Fixed overwrite check for model hooks ([#4010](https://github.com/Lightning-AI/lightning/pull/4010))


## [1.0.2] - 2020-10-15

### Added

- Added trace functionality to the function `to_torchscript` ([#4142](https://github.com/Lightning-AI/lightning/pull/4142))

### Changed

- Called `on_load_checkpoint` before loading `state_dict` ([#4057](https://github.com/Lightning-AI/lightning/pull/4057))

### Removed

- Removed duplicate metric vs step log for train loop ([#4173](https://github.com/Lightning-AI/lightning/pull/4173))

### Fixed

- Fixed the `self.log` problem in `validation_step()` ([#4169](https://github.com/Lightning-AI/lightning/pull/4169))
- Fixed `hparams` saving - save the state when `save_hyperparameters()` is called [in `__init__`] ([#4163](https://github.com/Lightning-AI/lightning/pull/4163))
- Fixed runtime failure while exporting `hparams` to yaml ([#4158](https://github.com/Lightning-AI/lightning/pull/4158))


## [1.0.1] - 2020-10-14

### Added

- Added getstate/setstate method for torch.save serialization ([#4127](https://github.com/Lightning-AI/lightning/pull/4127))


## [1.0.0] - 2020-10-13

### Added

- Added Explained Variance Metric + metric fix ([#4013](https://github.com/Lightning-AI/lightning/pull/4013))
- Added Metric <-> Lightning Module integration tests ([#4008](https://github.com/Lightning-AI/lightning/pull/4008))
- Added parsing OS env vars in `Trainer` ([#4022](https://github.com/Lightning-AI/lightning/pull/4022))
- Added classification metrics ([#4043](https://github.com/Lightning-AI/lightning/pull/4043))
- Updated explained variance metric ([#4024](https://github.com/Lightning-AI/lightning/pull/4024))
- Enabled plugins ([#4041](https://github.com/Lightning-AI/lightning/pull/4041))
- Enabled custom clusters ([#4048](https://github.com/Lightning-AI/lightning/pull/4048))
- Enabled passing in custom accelerators ([#4050](https://github.com/Lightning-AI/lightning/pull/4050))
- Added `LightningModule.toggle_optimizer` ([#4058](https://github.com/Lightning-AI/lightning/pull/4058))
- Added `LightningModule.manual_backward` ([#4063](https://github.com/Lightning-AI/lightning/pull/4063))
- Added `output` argument to `*_batch_end` hooks ([#3965](https://github.com/Lightning-AI/lightning/pull/3965),
    [#3966](https://github.com/Lightning-AI/lightning/pull/3966))
- Added `output` argument to `*_epoch_end` hooks ([#3967](https://github.com/Lightning-AI/lightning/pull/3967))

### Changed

- Integrated metrics API with self.log ([#3961](https://github.com/Lightning-AI/lightning/pull/3961))
- Decoupled Apex ([#4052](https://github.com/Lightning-AI/lightning/pull/4052),
        [#4054](https://github.com/Lightning-AI/lightning/pull/4054),
        [#4055](https://github.com/Lightning-AI/lightning/pull/4055),
        [#4056](https://github.com/Lightning-AI/lightning/pull/4056),
        [#4058](https://github.com/Lightning-AI/lightning/pull/4058),
        [#4060](https://github.com/Lightning-AI/lightning/pull/4060),
        [#4061](https://github.com/Lightning-AI/lightning/pull/4061),
        [#4062](https://github.com/Lightning-AI/lightning/pull/4062),
        [#4063](https://github.com/Lightning-AI/lightning/pull/4063),
        [#4064](https://github.com/Lightning-AI/lightning/pull/4064),
        [#4065](https://github.com/Lightning-AI/lightning/pull/4065))
- Renamed all backends to `Accelerator` ([#4066](https://github.com/Lightning-AI/lightning/pull/4066))
- Enabled manual returns ([#4089](https://github.com/Lightning-AI/lightning/pull/4089))

### Removed

- Removed support for EvalResult and TrainResult ([#3968](https://github.com/Lightning-AI/lightning/pull/3968))
- Removed deprecated trainer flags: `overfit_pct`, `log_save_interval`, `row_log_interval` ([#3969](https://github.com/Lightning-AI/lightning/pull/3969))
- Removed deprecated early_stop_callback ([#3982](https://github.com/Lightning-AI/lightning/pull/3982))
- Removed deprecated model hooks ([#3980](https://github.com/Lightning-AI/lightning/pull/3980))
- Removed deprecated callbacks ([#3979](https://github.com/Lightning-AI/lightning/pull/3979))
- Removed `trainer` argument in `LightningModule.backward` [#4056](https://github.com/Lightning-AI/lightning/pull/4056))

### Fixed

- Fixed `current_epoch` property update to reflect true epoch number inside `LightningDataModule`, when `reload_dataloaders_every_epoch=True`. ([#3974](https://github.com/Lightning-AI/lightning/pull/3974))
- Fixed to print scaler value in progress bar ([#4053](https://github.com/Lightning-AI/lightning/pull/4053))
- Fixed mismatch between docstring and code regarding when `on_load_checkpoint` hook is called ([#3996](https://github.com/Lightning-AI/lightning/pull/3996))


## [0.10.0] - 2020-10-07

### Added

- Added new Metrics API. ([#3868](https://github.com/Lightning-AI/lightning/pull/3868), [#3921](https://github.com/Lightning-AI/lightning/pull/3921))
- Enable PyTorch 1.7 compatibility ([#3541](https://github.com/Lightning-AI/lightning/pull/3541))
- Added `LightningModule.to_torchscript` to support exporting as `ScriptModule` ([#3258](https://github.com/Lightning-AI/lightning/pull/3258))
- Added warning when dropping unpicklable `hparams` ([#2874](https://github.com/Lightning-AI/lightning/pull/2874))
- Added EMB similarity ([#3349](https://github.com/Lightning-AI/lightning/pull/3349))
- Added `ModelCheckpoint.to_yaml` method ([#3048](https://github.com/Lightning-AI/lightning/pull/3048))
- Allow `ModelCheckpoint` monitor to be `None`, meaning it will always save ([#3630](https://github.com/Lightning-AI/lightning/pull/3630))
- Disabled optimizers setup during testing ([#3059](https://github.com/Lightning-AI/lightning/pull/3059))
- Added support for datamodules to save and load checkpoints when training ([#3563](https://github.com/Lightning-AI/lightning/pull/3563))
- Added support for datamodule in learning rate finder ([#3425](https://github.com/Lightning-AI/lightning/pull/3425))
- Added gradient clip test for native AMP ([#3754](https://github.com/Lightning-AI/lightning/pull/3754))
- Added dist lib to enable syncing anything across devices ([#3762](https://github.com/Lightning-AI/lightning/pull/3762))
- Added `broadcast` to `TPUBackend` ([#3814](https://github.com/Lightning-AI/lightning/pull/3814))
- Added `XLADeviceUtils` class to check XLA device type ([#3274](https://github.com/Lightning-AI/lightning/pull/3274))

### Changed

- Refactored accelerator backends:
   * moved TPU `xxx_step` to backend ([#3118](https://github.com/Lightning-AI/lightning/pull/3118))
   * refactored DDP backend `forward` ([#3119](https://github.com/Lightning-AI/lightning/pull/3119))
   * refactored GPU backend `__step` ([#3120](https://github.com/Lightning-AI/lightning/pull/3120))
   * refactored Horovod backend ([#3121](https://github.com/Lightning-AI/lightning/pull/3121),
        [#3122](https://github.com/Lightning-AI/lightning/pull/3122))
   * remove obscure forward call in eval + CPU backend `___step` ([#3123](https://github.com/Lightning-AI/lightning/pull/3123))
   * reduced all simplified forward ([#3126](https://github.com/Lightning-AI/lightning/pull/3126))
   * added hook base method ([#3127](https://github.com/Lightning-AI/lightning/pull/3127))
   * refactor eval loop to use hooks - use `test_mode` for if so we can split later ([#3129](https://github.com/Lightning-AI/lightning/pull/3129))
   * moved `___step_end` hooks ([#3130](https://github.com/Lightning-AI/lightning/pull/3130))
   * training forward refactor ([#3134](https://github.com/Lightning-AI/lightning/pull/3134))
   * training AMP scaling refactor ([#3135](https://github.com/Lightning-AI/lightning/pull/3135))
   * eval step scaling factor ([#3136](https://github.com/Lightning-AI/lightning/pull/3136))
   * add eval loop object to streamline eval loop ([#3138](https://github.com/Lightning-AI/lightning/pull/3138))
   * refactored dataloader process hook ([#3139](https://github.com/Lightning-AI/lightning/pull/3139))
   * refactored inner eval loop ([#3141](https://github.com/Lightning-AI/lightning/pull/3141))
   * final inner eval loop hooks ([#3154](https://github.com/Lightning-AI/lightning/pull/3154))
   * clean up hooks in `run_evaluation` ([#3156](https://github.com/Lightning-AI/lightning/pull/3156))
   * clean up data reset ([#3161](https://github.com/Lightning-AI/lightning/pull/3161))
   * expand eval loop out ([#3165](https://github.com/Lightning-AI/lightning/pull/3165))
   * moved hooks around in eval loop ([#3195](https://github.com/Lightning-AI/lightning/pull/3195))
   * remove `_evaluate` fx ([#3197](https://github.com/Lightning-AI/lightning/pull/3197))
   * `Trainer.fit` hook clean up ([#3198](https://github.com/Lightning-AI/lightning/pull/3198))
   * DDPs train hooks ([#3203](https://github.com/Lightning-AI/lightning/pull/3203))
   * refactor DDP backend ([#3204](https://github.com/Lightning-AI/lightning/pull/3204),
        [#3207](https://github.com/Lightning-AI/lightning/pull/3207),
        [#3208](https://github.com/Lightning-AI/lightning/pull/3208),
        [#3209](https://github.com/Lightning-AI/lightning/pull/3209),
        [#3210](https://github.com/Lightning-AI/lightning/pull/3210))
   * reduced accelerator selection ([#3211](https://github.com/Lightning-AI/lightning/pull/3211))
   * group prepare data hook ([#3212](https://github.com/Lightning-AI/lightning/pull/3212))
   * added data connector ([#3285](https://github.com/Lightning-AI/lightning/pull/3285))
   * modular is_overridden ([#3290](https://github.com/Lightning-AI/lightning/pull/3290))
   * adding `Trainer.tune()` ([#3293](https://github.com/Lightning-AI/lightning/pull/3293))
   * move `run_pretrain_routine` -> `setup_training` ([#3294](https://github.com/Lightning-AI/lightning/pull/3294))
   * move train outside of setup training ([#3297](https://github.com/Lightning-AI/lightning/pull/3297))
   * move `prepare_data` to data connector ([#3307](https://github.com/Lightning-AI/lightning/pull/3307))
   * moved accelerator router ([#3309](https://github.com/Lightning-AI/lightning/pull/3309))
   * train loop refactor - moving train loop to own object ([#3310](https://github.com/Lightning-AI/lightning/pull/3310),
        [#3312](https://github.com/Lightning-AI/lightning/pull/3312),
        [#3313](https://github.com/Lightning-AI/lightning/pull/3313),
        [#3314](https://github.com/Lightning-AI/lightning/pull/3314))
   * duplicate data interface definition up into DataHooks class ([#3344](https://github.com/Lightning-AI/lightning/pull/3344))
   * inner train loop ([#3359](https://github.com/Lightning-AI/lightning/pull/3359),
        [#3361](https://github.com/Lightning-AI/lightning/pull/3361),
        [#3362](https://github.com/Lightning-AI/lightning/pull/3362),
        [#3363](https://github.com/Lightning-AI/lightning/pull/3363),
        [#3365](https://github.com/Lightning-AI/lightning/pull/3365),
        [#3366](https://github.com/Lightning-AI/lightning/pull/3366),
        [#3367](https://github.com/Lightning-AI/lightning/pull/3367),
        [#3368](https://github.com/Lightning-AI/lightning/pull/3368),
        [#3369](https://github.com/Lightning-AI/lightning/pull/3369),
        [#3370](https://github.com/Lightning-AI/lightning/pull/3370),
        [#3371](https://github.com/Lightning-AI/lightning/pull/3371),
        [#3372](https://github.com/Lightning-AI/lightning/pull/3372),
        [#3373](https://github.com/Lightning-AI/lightning/pull/3373),
        [#3374](https://github.com/Lightning-AI/lightning/pull/3374),
        [#3375](https://github.com/Lightning-AI/lightning/pull/3375),
        [#3376](https://github.com/Lightning-AI/lightning/pull/3376),
        [#3385](https://github.com/Lightning-AI/lightning/pull/3385),
        [#3388](https://github.com/Lightning-AI/lightning/pull/3388),
        [#3397](https://github.com/Lightning-AI/lightning/pull/3397))
   * all logging related calls in a connector ([#3395](https://github.com/Lightning-AI/lightning/pull/3395))
   * device parser ([#3400](https://github.com/Lightning-AI/lightning/pull/3400),
        [#3405](https://github.com/Lightning-AI/lightning/pull/3405))
   * added model connector ([#3407](https://github.com/Lightning-AI/lightning/pull/3407))
   * moved eval loop logging to loggers ([#3408](https://github.com/Lightning-AI/lightning/pull/3408))
   * moved eval loop (#3412[#3408](https://github.com/Lightning-AI/lightning/pull/3408))
   * trainer/separate argparse ([#3421](https://github.com/Lightning-AI/lightning/pull/3421),
        [#3428](https://github.com/Lightning-AI/lightning/pull/3428),
        [#3432](https://github.com/Lightning-AI/lightning/pull/3432))
   * move `lr_finder` ([#3434](https://github.com/Lightning-AI/lightning/pull/3434))
   * organize args (#[#3435](https://github.com/Lightning-AI/lightning/pull/3435),
        [#3442](https://github.com/Lightning-AI/lightning/pull/3442),
        [#3447](https://github.com/Lightning-AI/lightning/pull/3447),
        [#3448](https://github.com/Lightning-AI/lightning/pull/3448),
        [#3449](https://github.com/Lightning-AI/lightning/pull/3449),
        [#3456](https://github.com/Lightning-AI/lightning/pull/3456))
   * move specific accelerator code ([#3457](https://github.com/Lightning-AI/lightning/pull/3457))
   * group connectors ([#3472](https://github.com/Lightning-AI/lightning/pull/3472))
   * accelerator connector methods x/n ([#3469](https://github.com/Lightning-AI/lightning/pull/3469),
        [#3470](https://github.com/Lightning-AI/lightning/pull/3470),
        [#3474](https://github.com/Lightning-AI/lightning/pull/3474))
   * merge backends x/n ([#3476](https://github.com/Lightning-AI/lightning/pull/3476),
        [#3477](https://github.com/Lightning-AI/lightning/pull/3477),
        [#3478](https://github.com/Lightning-AI/lightning/pull/3478),
        [#3480](https://github.com/Lightning-AI/lightning/pull/3480),
        [#3482](https://github.com/Lightning-AI/lightning/pull/3482))
   * apex plugin ([#3502](https://github.com/Lightning-AI/lightning/pull/3502))
   * precision plugins ([#3504](https://github.com/Lightning-AI/lightning/pull/3504))
   * Result - make monitor default to `checkpoint_on` to simplify ([#3571](https://github.com/Lightning-AI/lightning/pull/3571))
   * reference to the Trainer on the `LightningDataModule` ([#3684](https://github.com/Lightning-AI/lightning/pull/3684))
   * add `.log` to lightning module ([#3686](https://github.com/Lightning-AI/lightning/pull/3686),
        [#3699](https://github.com/Lightning-AI/lightning/pull/3699),
        [#3701](https://github.com/Lightning-AI/lightning/pull/3701),
        [#3704](https://github.com/Lightning-AI/lightning/pull/3704),
        [#3715](https://github.com/Lightning-AI/lightning/pull/3715))
   * enable tracking original metric when step and epoch are both true ([#3685](https://github.com/Lightning-AI/lightning/pull/3685))
   * deprecated results obj, added support for simpler comms ([#3681](https://github.com/Lightning-AI/lightning/pull/3681))
   * move backends back to individual files ([#3712](https://github.com/Lightning-AI/lightning/pull/3712))
   * fixes logging for eval steps ([#3763](https://github.com/Lightning-AI/lightning/pull/3763))
   * decoupled DDP, DDP spawn ([#3733](https://github.com/Lightning-AI/lightning/pull/3733),
        [#3766](https://github.com/Lightning-AI/lightning/pull/3766),
        [#3767](https://github.com/Lightning-AI/lightning/pull/3767),
        [#3774](https://github.com/Lightning-AI/lightning/pull/3774),
        [#3802](https://github.com/Lightning-AI/lightning/pull/3802),
        [#3806](https://github.com/Lightning-AI/lightning/pull/3806),
        [#3817](https://github.com/Lightning-AI/lightning/pull/3817),
        [#3819](https://github.com/Lightning-AI/lightning/pull/3819),
        [#3927](https://github.com/Lightning-AI/lightning/pull/3927))
   * remove weight loading hack for ddp_cpu ([#3808](https://github.com/Lightning-AI/lightning/pull/3808))
   * separate `torchelastic` from DDP ([#3810](https://github.com/Lightning-AI/lightning/pull/3810))
   * separate SLURM from DDP ([#3809](https://github.com/Lightning-AI/lightning/pull/3809))
   * decoupled DDP2 ([#3816](https://github.com/Lightning-AI/lightning/pull/3816))
   * bug fix with logging val epoch end + monitor ([#3812](https://github.com/Lightning-AI/lightning/pull/3812))
   * callback system and init DDP ([#3836](https://github.com/Lightning-AI/lightning/pull/3836))
   * adding compute environments ([#3837](https://github.com/Lightning-AI/lightning/pull/3837), [#3842](https://github.com/Lightning-AI/lightning/pull/3842))
   * epoch can now log independently ([#3843](https://github.com/Lightning-AI/lightning/pull/3843))
   * test selecting the correct backend. temp backends while slurm and TorchElastic are decoupled ([#3848](https://github.com/Lightning-AI/lightning/pull/3848))
   * fixed `init_slurm_connection` causing hostname errors ([#3856](https://github.com/Lightning-AI/lightning/pull/3856))
   * moves init apex from LM to apex connector ([#3923](https://github.com/Lightning-AI/lightning/pull/3923))
   * moves sync bn to each backend ([#3925](https://github.com/Lightning-AI/lightning/pull/3925))
   * moves configure ddp to each backend ([#3924](https://github.com/Lightning-AI/lightning/pull/3924))
- Deprecation warning ([#3844](https://github.com/Lightning-AI/lightning/pull/3844))
- Changed `LearningRateLogger` to `LearningRateMonitor` ([#3251](https://github.com/Lightning-AI/lightning/pull/3251))
- Used `fsspec` instead of `gfile` for all IO ([#3320](https://github.com/Lightning-AI/lightning/pull/3320))
    * Swapped `torch.load` for `fsspec` load in DDP spawn backend ([#3787](https://github.com/Lightning-AI/lightning/pull/3787))
    * Swapped `torch.load` for `fsspec` load in cloud_io loading ([#3692](https://github.com/Lightning-AI/lightning/pull/3692))
    * Added support for `to_disk()` to use remote filepaths with `fsspec` ([#3930](https://github.com/Lightning-AI/lightning/pull/3930))
    * Updated model_checkpoint's to_yaml to use `fsspec` open ([#3801](https://github.com/Lightning-AI/lightning/pull/3801))
    * Fixed `fsspec` is inconsistent when doing `fs.ls` ([#3805](https://github.com/Lightning-AI/lightning/pull/3805))
- Refactor `GPUStatsMonitor` to improve training speed ([#3257](https://github.com/Lightning-AI/lightning/pull/3257))
- Changed IoU score behavior for classes absent in target and pred ([#3098](https://github.com/Lightning-AI/lightning/pull/3098))
- Changed IoU `remove_bg` bool to `ignore_index` optional int ([#3098](https://github.com/Lightning-AI/lightning/pull/3098))
- Changed defaults of `save_top_k` and `save_last` to `None` in ModelCheckpoint ([#3680](https://github.com/Lightning-AI/lightning/pull/3680))
- `row_log_interval` and `log_save_interval` are now based on training loop's `global_step` instead of epoch-internal batch index ([#3667](https://github.com/Lightning-AI/lightning/pull/3667))
- Silenced some warnings. verified ddp refactors ([#3483](https://github.com/Lightning-AI/lightning/pull/3483))
- Cleaning up stale logger tests ([#3490](https://github.com/Lightning-AI/lightning/pull/3490))
- Allow `ModelCheckpoint` monitor to be `None` ([#3633](https://github.com/Lightning-AI/lightning/pull/3633))
- Enable `None` model checkpoint default ([#3669](https://github.com/Lightning-AI/lightning/pull/3669))
- Skipped `best_model_path` if `checkpoint_callback` is `None` ([#2962](https://github.com/Lightning-AI/lightning/pull/2962))
- Used `raise .. from ..` to explicitly chain exceptions ([#3750](https://github.com/Lightning-AI/lightning/pull/3750))
-  Mocking loggers ([#3596](https://github.com/Lightning-AI/lightning/pull/3596),
    [#3617](https://github.com/Lightning-AI/lightning/pull/3617),
    [#3851](https://github.com/Lightning-AI/lightning/pull/3851),
    [#3859](https://github.com/Lightning-AI/lightning/pull/3859),
    [#3884](https://github.com/Lightning-AI/lightning/pull/3884),
    [#3853](https://github.com/Lightning-AI/lightning/pull/3853),
    [#3910](https://github.com/Lightning-AI/lightning/pull/3910),
    [#3889](https://github.com/Lightning-AI/lightning/pull/3889),
    [#3926](https://github.com/Lightning-AI/lightning/pull/3926))
- Write predictions in LightningModule instead of EvalResult [#3882](https://github.com/Lightning-AI/lightning/pull/3882)

### Deprecated

- Deprecated `TrainResult` and `EvalResult`, use `self.log` and `self.write` from the `LightningModule` to log metrics and write predictions. `training_step` can now only return a scalar (for the loss) or a dictionary with anything you want. ([#3681](https://github.com/Lightning-AI/lightning/pull/3681))
- Deprecate `early_stop_callback` Trainer argument ([#3845](https://github.com/Lightning-AI/lightning/pull/3845))
- Rename Trainer arguments `row_log_interval` >> `log_every_n_steps` and `log_save_interval` >> `flush_logs_every_n_steps` ([#3748](https://github.com/Lightning-AI/lightning/pull/3748))

### Removed

- Removed experimental Metric API ([#3943](https://github.com/Lightning-AI/lightning/pull/3943),
        [#3949](https://github.com/Lightning-AI/lightning/pull/3949),
        [#3946](https://github.com/Lightning-AI/lightning/pull/3946)), listed changes before final removal:
    * Added `EmbeddingSimilarity` metric ([#3349](https://github.com/Lightning-AI/lightning/pull/3349), [#3358](https://github.com/Lightning-AI/lightning/pull/3358))
    * Added hooks to metric module interface ([#2528](https://github.com/Lightning-AI/lightning/pull/2528))
    * Added error when AUROC metric is used for multiclass problems ([#3350](https://github.com/Lightning-AI/lightning/pull/3350))
    * Fixed `ModelCheckpoint` with `save_top_k=-1` option not tracking the best models when a monitor metric is available ([#3735](https://github.com/Lightning-AI/lightning/pull/3735))
    * Fixed counter-intuitive error being thrown in `Accuracy` metric for zero target tensor ([#3764](https://github.com/Lightning-AI/lightning/pull/3764))
    * Fixed aggregation of metrics ([#3517](https://github.com/Lightning-AI/lightning/pull/3517))
    * Fixed Metric aggregation ([#3321](https://github.com/Lightning-AI/lightning/pull/3321))
    * Fixed RMSLE metric ([#3188](https://github.com/Lightning-AI/lightning/pull/3188))
    * Renamed `reduction` to `class_reduction` in classification metrics ([#3322](https://github.com/Lightning-AI/lightning/pull/3322))
    * Changed `class_reduction` similar to sklearn for classification metrics ([#3322](https://github.com/Lightning-AI/lightning/pull/3322))
    * Renaming of precision recall metric ([#3308](https://github.com/Lightning-AI/lightning/pull/3308))

### Fixed

- Fixed `on_train_batch_start` hook to end epoch early ([#3700](https://github.com/Lightning-AI/lightning/pull/3700))
- Fixed `num_sanity_val_steps` is clipped to `limit_val_batches` ([#2917](https://github.com/Lightning-AI/lightning/pull/2917))
- Fixed ONNX model save on GPU ([#3145](https://github.com/Lightning-AI/lightning/pull/3145))
- Fixed `GpuUsageLogger` to work on different platforms ([#3008](https://github.com/Lightning-AI/lightning/pull/3008))
- Fixed auto-scale batch size not dumping `auto_lr_find` parameter ([#3151](https://github.com/Lightning-AI/lightning/pull/3151))
- Fixed `batch_outputs` with optimizer frequencies ([#3229](https://github.com/Lightning-AI/lightning/pull/3229))
- Fixed setting batch size in `LightningModule.datamodule` when using `auto_scale_batch_size` ([#3266](https://github.com/Lightning-AI/lightning/pull/3266))
- Fixed Horovod distributed backend compatibility with native AMP ([#3404](https://github.com/Lightning-AI/lightning/pull/3404))
- Fixed batch size auto scaling exceeding the size of the dataset ([#3271](https://github.com/Lightning-AI/lightning/pull/3271))
- Fixed getting `experiment_id` from MLFlow only once instead of each training loop ([#3394](https://github.com/Lightning-AI/lightning/pull/3394))
- Fixed `overfit_batches` which now correctly disables shuffling for the training loader. ([#3501](https://github.com/Lightning-AI/lightning/pull/3501))
- Fixed gradient norm tracking for `row_log_interval > 1` ([#3489](https://github.com/Lightning-AI/lightning/pull/3489))
- Fixed `ModelCheckpoint` name formatting ([#3164](https://github.com/Lightning-AI/lightning/pull/3163))
- Fixed example implementation of AutoEncoder ([#3190](https://github.com/Lightning-AI/lightning/pull/3190))
- Fixed invalid paths when remote logging with TensorBoard ([#3236](https://github.com/Lightning-AI/lightning/pull/3236))
- Fixed change `t()` to `transpose()` as XLA devices do not support `.t()` on 1-dim tensor ([#3252](https://github.com/Lightning-AI/lightning/pull/3252))
- Fixed (weights only) checkpoints loading without PL ([#3287](https://github.com/Lightning-AI/lightning/pull/3287))
- Fixed `gather_all_tensors` cross GPUs in DDP ([#3319](https://github.com/Lightning-AI/lightning/pull/3319))
- Fixed CometML save dir ([#3419](https://github.com/Lightning-AI/lightning/pull/3419))
- Fixed forward key metrics ([#3467](https://github.com/Lightning-AI/lightning/pull/3467))
- Fixed normalize mode at confusion matrix (replace NaNs with zeros) ([#3465](https://github.com/Lightning-AI/lightning/pull/3465))
- Fixed global step increment in training loop when `training_epoch_end` hook is used ([#3673](https://github.com/Lightning-AI/lightning/pull/3673))
- Fixed dataloader shuffling not getting turned off with `overfit_batches > 0` and `distributed_backend = "ddp"` ([#3534](https://github.com/Lightning-AI/lightning/pull/3534))
- Fixed determinism in `DDPSpawnBackend` when using `seed_everything` in main process ([#3335](https://github.com/Lightning-AI/lightning/pull/3335))
- Fixed `ModelCheckpoint` `period` to actually save every `period` epochs ([#3630](https://github.com/Lightning-AI/lightning/pull/3630))
- Fixed `val_progress_bar` total with `num_sanity_val_steps` ([#3751](https://github.com/Lightning-AI/lightning/pull/3751))
- Fixed Tuner dump: add `current_epoch` to dumped_params ([#3261](https://github.com/Lightning-AI/lightning/pull/3261))
- Fixed `current_epoch` and `global_step` properties mismatch between `Trainer` and `LightningModule` ([#3785](https://github.com/Lightning-AI/lightning/pull/3785))
- Fixed learning rate scheduler for optimizers with internal state ([#3897](https://github.com/Lightning-AI/lightning/pull/3897))
- Fixed `tbptt_reduce_fx` when non-floating tensors are logged ([#3796](https://github.com/Lightning-AI/lightning/pull/3796))
- Fixed model checkpoint frequency ([#3852](https://github.com/Lightning-AI/lightning/pull/3852))
- Fixed logging non-tensor scalar with result breaks subsequent epoch aggregation ([#3855](https://github.com/Lightning-AI/lightning/pull/3855))
- Fixed `TrainerEvaluationLoopMixin` activates `model.train()` at the end ([#3858](https://github.com/Lightning-AI/lightning/pull/3858))
- Fixed `overfit_batches` when using with multiple val/test_dataloaders ([#3857](https://github.com/Lightning-AI/lightning/pull/3857))
- Fixed enables `training_step` to return `None` ([#3862](https://github.com/Lightning-AI/lightning/pull/3862))
- Fixed init nan for checkpointing ([#3863](https://github.com/Lightning-AI/lightning/pull/3863))
- Fixed for `load_from_checkpoint` ([#2776](https://github.com/Lightning-AI/lightning/pull/2776))
- Fixes incorrect `batch_sizes` when Dataloader returns a dict with multiple tensors ([#3668](https://github.com/Lightning-AI/lightning/pull/3668))
- Fixed unexpected signature for `validation_step` ([#3947](https://github.com/Lightning-AI/lightning/pull/3947))

## [0.9.0] - 2020-08-20

### Added

- Added SyncBN for DDP ([#2801](https://github.com/Lightning-AI/lightning/pull/2801),
     [#2838](https://github.com/Lightning-AI/lightning/pull/2838))
- Added basic `CSVLogger` ([#2721](https://github.com/Lightning-AI/lightning/pull/2721))
- Added SSIM metrics ([#2671](https://github.com/Lightning-AI/lightning/pull/2671))
- Added BLEU metrics ([#2535](https://github.com/Lightning-AI/lightning/pull/2535))
- Added support to export a model to ONNX format ([#2596](https://github.com/Lightning-AI/lightning/pull/2596))
- Added support for `Trainer(num_sanity_val_steps=-1)` to check all validation data before training ([#2246](https://github.com/Lightning-AI/lightning/pull/2246))
- Added struct. output:
  * tests for val loop flow ([#2605](https://github.com/Lightning-AI/lightning/pull/2605))
  * `EvalResult` support for train and val. loop ([#2615](https://github.com/Lightning-AI/lightning/pull/2615),
       [#2651](https://github.com/Lightning-AI/lightning/pull/2651))
  * weighted average in results obj ([#2930](https://github.com/Lightning-AI/lightning/pull/2930))
  * fix result obj DP auto reduce ([#3013](https://github.com/Lightning-AI/lightning/pull/3013))
- Added class `LightningDataModule` ([#2668](https://github.com/Lightning-AI/lightning/pull/2668))
- Added support for PyTorch 1.6 ([#2745](https://github.com/Lightning-AI/lightning/pull/2745))
- Added call DataModule hooks implicitly in trainer ([#2755](https://github.com/Lightning-AI/lightning/pull/2755))
- Added support for Mean in DDP Sync ([#2568](https://github.com/Lightning-AI/lightning/pull/2568))
- Added remaining `sklearn` metrics: `AveragePrecision`, `BalancedAccuracy`, `CohenKappaScore`, `DCG`, `Hamming`, `Hinge`, `Jaccard`, `MeanAbsoluteError`, `MeanSquaredError`, `MeanSquaredLogError`, `MedianAbsoluteError`, `R2Score`, `MeanPoissonDeviance`, `MeanGammaDeviance`, `MeanTweedieDeviance`, `ExplainedVariance` ([#2562](https://github.com/Lightning-AI/lightning/pull/2562))
- Added support for `limit_{mode}_batches (int)` to work with infinite dataloader (IterableDataset) ([#2840](https://github.com/Lightning-AI/lightning/pull/2840))
- Added support returning python scalars in DP ([#1935](https://github.com/Lightning-AI/lightning/pull/1935))
- Added support to Tensorboard logger for OmegaConf `hparams` ([#2846](https://github.com/Lightning-AI/lightning/pull/2846))
- Added tracking of basic states in `Trainer` ([#2541](https://github.com/Lightning-AI/lightning/pull/2541))
- Tracks all outputs including TBPTT and multiple optimizers ([#2890](https://github.com/Lightning-AI/lightning/pull/2890))
- Added GPU Usage Logger ([#2932](https://github.com/Lightning-AI/lightning/pull/2932))
- Added `strict=False` for `load_from_checkpoint` ([#2819](https://github.com/Lightning-AI/lightning/pull/2819))
- Added saving test predictions on multiple GPUs ([#2926](https://github.com/Lightning-AI/lightning/pull/2926))
- Auto log the computational graph for loggers that support this ([#3003](https://github.com/Lightning-AI/lightning/pull/3003))
- Added warning when changing monitor and using results obj ([#3014](https://github.com/Lightning-AI/lightning/pull/3014))
- Added a hook `transfer_batch_to_device` to the `LightningDataModule` ([#3038](https://github.com/Lightning-AI/lightning/pull/3038))

### Changed

- Truncated long version numbers in progress bar ([#2594](https://github.com/Lightning-AI/lightning/pull/2594))
- Enabling val/test loop disabling ([#2692](https://github.com/Lightning-AI/lightning/pull/2692))
- Refactored into `accelerator` module:
    * GPU training ([#2704](https://github.com/Lightning-AI/lightning/pull/2704))
    * TPU training ([#2708](https://github.com/Lightning-AI/lightning/pull/2708))
    * DDP(2) backend ([#2796](https://github.com/Lightning-AI/lightning/pull/2796))
    * Retrieve last logged val from result by key ([#3049](https://github.com/Lightning-AI/lightning/pull/3049))
- Using `.comet.config` file for `CometLogger` ([#1913](https://github.com/Lightning-AI/lightning/pull/1913))
- Updated hooks arguments - breaking for `setup` and `teardown` ([#2850](https://github.com/Lightning-AI/lightning/pull/2850))
- Using `gfile` to support remote directories ([#2164](https://github.com/Lightning-AI/lightning/pull/2164))
- Moved optimizer creation after device placement for DDP backends ([#2904](https://github.com/Lightning-AI/lighting/pull/2904))
- Support `**DictConfig` for `hparam` serialization ([#2519](https://github.com/Lightning-AI/lightning/pull/2519))
- Removed callback metrics from test results obj ([#2994](https://github.com/Lightning-AI/lightning/pull/2994))
- Re-enabled naming metrics in ckpt name ([#3060](https://github.com/Lightning-AI/lightning/pull/3060))
- Changed progress bar epoch counting to start from 0 ([#3061](https://github.com/Lightning-AI/lightning/pull/3061))

### Deprecated

- Deprecated Trainer attribute `ckpt_path`, which will now be set by `weights_save_path` ([#2681](https://github.com/Lightning-AI/lightning/pull/2681))

### Removed

- Removed deprecated: ([#2760](https://github.com/Lightning-AI/lightning/pull/2760))
    * core decorator `data_loader`
    * Module hook `on_sanity_check_start` and loading `load_from_metrics`
    * package `pytorch_lightning.logging`
    * Trainer arguments: `show_progress_bar`, `num_tpu_cores`, `use_amp`, `print_nan_grads`
    * LR Finder argument `num_accumulation_steps`

### Fixed

- Fixed `accumulate_grad_batches` for last batch ([#2853](https://github.com/Lightning-AI/lightning/pull/2853))
- Fixed setup call while testing ([#2624](https://github.com/Lightning-AI/lightning/pull/2624))
- Fixed local rank zero casting ([#2640](https://github.com/Lightning-AI/lightning/pull/2640))
- Fixed single scalar return from training ([#2587](https://github.com/Lightning-AI/lightning/pull/2587))
- Fixed Horovod backend to scale LR schedlers with the optimizer ([#2626](https://github.com/Lightning-AI/lightning/pull/2626))
- Fixed `dtype` and `device` properties not getting updated in submodules ([#2657](https://github.com/Lightning-AI/lightning/pull/2657))
- Fixed `fast_dev_run` to run for all dataloaders ([#2581](https://github.com/Lightning-AI/lightning/pull/2581))
- Fixed `save_dir` in loggers getting ignored by default value of `weights_save_path` when user did not specify `weights_save_path` ([#2681](https://github.com/Lightning-AI/lightning/pull/2681))
- Fixed `weights_save_path` getting ignored when `logger=False` is passed to Trainer ([#2681](https://github.com/Lightning-AI/lightning/pull/2681))
- Fixed TPU multi-core and Float16 ([#2632](https://github.com/Lightning-AI/lightning/pull/2632))
- Fixed test metrics not being logged with `LoggerCollection` ([#2723](https://github.com/Lightning-AI/lightning/pull/2723))
- Fixed data transfer to device when using `torchtext.data.Field` and `include_lengths is True` ([#2689](https://github.com/Lightning-AI/lightning/pull/2689))
- Fixed shuffle argument for distributed sampler ([#2789](https://github.com/Lightning-AI/lightning/pull/2789))
- Fixed logging interval ([#2694](https://github.com/Lightning-AI/lightning/pull/2694))
- Fixed loss value in the progress bar is wrong when `accumulate_grad_batches > 1` ([#2738](https://github.com/Lightning-AI/lightning/pull/2738))
- Fixed correct CWD for ddp sub-processes when using Hydra ([#2719](https://github.com/Lightning-AI/lightning/pull/2719))
- Fixed selecting GPUs using `CUDA_VISIBLE_DEVICES` ([#2739](https://github.com/Lightning-AI/lightning/pull/2739))
- Fixed false `num_classes` warning in metrics ([#2781](https://github.com/Lightning-AI/lightning/pull/2781))
- Fixed shell injection vulnerability in subprocess call ([#2786](https://github.com/Lightning-AI/lightning/pull/2786))
- Fixed LR finder and `hparams` compatibility ([#2821](https://github.com/Lightning-AI/lightning/pull/2821))
- Fixed `ModelCheckpoint` not saving the latest information when `save_last=True` ([#2881](https://github.com/Lightning-AI/lightning/pull/2881))
- Fixed ImageNet example: learning rate scheduler, number of workers and batch size when using DDP ([#2889](https://github.com/Lightning-AI/lightning/pull/2889))
- Fixed apex gradient clipping ([#2829](https://github.com/Lightning-AI/lightning/pull/2829))
- Fixed save apex scaler states ([#2828](https://github.com/Lightning-AI/lightning/pull/2828))
- Fixed a model loading issue with inheritance and variable positional arguments ([#2911](https://github.com/Lightning-AI/lightning/pull/2911))
- Fixed passing `non_blocking=True` when transferring a batch object that does not support it ([#2910](https://github.com/Lightning-AI/lightning/pull/2910))
- Fixed checkpointing to remote file paths ([#2925](https://github.com/Lightning-AI/lightning/pull/2925))
- Fixed adding val step argument to metrics ([#2986](https://github.com/Lightning-AI/lightning/pull/2986))
- Fixed an issue that caused `Trainer.test()` to stall in ddp mode ([#2997](https://github.com/Lightning-AI/lightning/pull/2997))
- Fixed gathering of results with tensors of varying shape ([#3020](https://github.com/Lightning-AI/lightning/pull/3020))
- Fixed batch size auto-scaling feature to set the new value on the correct model attribute ([#3043](https://github.com/Lightning-AI/lightning/pull/3043))
- Fixed automatic batch scaling not working with half precision ([#3045](https://github.com/Lightning-AI/lightning/pull/3045))
- Fixed setting device to root gpu ([#3042](https://github.com/Lightning-AI/lightning/pull/3042))

## [0.8.5] - 2020-07-09

### Added

- Added a PSNR metric: peak signal-to-noise ratio ([#2483](https://github.com/Lightning-AI/lightning/pull/2483))
- Added functional regression metrics ([#2492](https://github.com/Lightning-AI/lightning/pull/2492))

### Removed

- Removed auto val reduce ([#2462](https://github.com/Lightning-AI/lightning/pull/2462))

### Fixed

- Flattening Wandb Hyperparameters ([#2459](https://github.com/Lightning-AI/lightning/pull/2459))
- Fixed using the same DDP python interpreter and actually running ([#2482](https://github.com/Lightning-AI/lightning/pull/2482))
- Fixed model summary input type conversion for models that have input dtype different from model parameters ([#2510](https://github.com/Lightning-AI/lightning/pull/2510))
- Made `TensorBoardLogger` and `CometLogger` pickleable ([#2518](https://github.com/Lightning-AI/lightning/pull/2518))
- Fixed a problem with `MLflowLogger` creating multiple run folders ([#2502](https://github.com/Lightning-AI/lightning/pull/2502))
- Fixed global_step increment ([#2455](https://github.com/Lightning-AI/lightning/pull/2455))
- Fixed TPU hanging example ([#2488](https://github.com/Lightning-AI/lightning/pull/2488))
- Fixed `argparse` default value bug ([#2526](https://github.com/Lightning-AI/lightning/pull/2526))
- Fixed Dice and IoU to avoid NaN by adding small eps ([#2545](https://github.com/Lightning-AI/lightning/pull/2545))
- Fixed accumulate gradients schedule at epoch 0 (continued) ([#2513](https://github.com/Lightning-AI/lightning/pull/2513))
- Fixed Trainer `.fit()` returning last not best weights in "ddp_spawn" ([#2565](https://github.com/Lightning-AI/lightning/pull/2565))
- Fixed passing (do not pass) TPU weights back on test ([#2566](https://github.com/Lightning-AI/lightning/pull/2566))
- Fixed DDP tests and `.test()` ([#2512](https://github.com/Lightning-AI/lightning/pull/2512),
     [#2570](https://github.com/Lightning-AI/lightning/pull/2570))

## [0.8.4] - 2020-07-01

### Added

- Added reduce ddp results on eval ([#2434](https://github.com/Lightning-AI/lightning/pull/2434))
- Added a warning when an `IterableDataset` has `__len__` defined ([#2437](https://github.com/Lightning-AI/lightning/pull/2437))

### Changed

- Enabled no returns from eval ([#2446](https://github.com/Lightning-AI/lightning/pull/2446))

### Fixed

- Fixes train outputs ([#2428](https://github.com/Lightning-AI/lightning/pull/2428))
- Fixes Conda dependencies ([#2412](https://github.com/Lightning-AI/lightning/pull/2412))
- Fixed Apex scaling with decoupled backward ([#2433](https://github.com/Lightning-AI/lightning/pull/2433))
- Fixed crashing or wrong displaying progressbar because of missing ipywidgets ([#2417](https://github.com/Lightning-AI/lightning/pull/2417))
- Fixed TPU saving dir ([fc26078e](https://github.com/Lightning-AI/lightning/commit/fc26078e395f8a001f4c6dd7b3fe7ca202f914a3), [04e68f02](https://github.com/Lightning-AI/lightning/commit/04e68f022fc03dd5f1555ee86dea997d42a448ad))
- Fixed logging on rank 0 only ([#2425](https://github.com/Lightning-AI/lightning/pull/2425))


## [0.8.3] - 2020-06-29

### Fixed

- Fixed AMP wrong call ([593837e](https://github.com/Lightning-AI/lightning/commit/593837e1da24ff6c942b24ed803fc1496a304609))
- Fixed batch typo ([92d1e75](https://github.com/Lightning-AI/lightning/commit/92d1e75b2638a493d9d21ed5fe00a22093888285))

## [0.8.2] - 2020-06-28

### Added

- Added TorchText support for moving data to GPU ([#2379](https://github.com/Lightning-AI/lightning/pull/2379))

### Changed

- Changed epoch indexing from 0 instead of 1 ([#2289](https://github.com/Lightning-AI/lightning/pull/2289))
- Refactor Model `backward` ([#2276](https://github.com/Lightning-AI/lightning/pull/2276))
- Refactored `training_batch` + tests to verify correctness ([#2327](https://github.com/Lightning-AI/lightning/pull/2327),
     [#2328](https://github.com/Lightning-AI/lightning/pull/2328))
- Refactored training loop ([#2336](https://github.com/Lightning-AI/lightning/pull/2336))
- Made optimization steps for hooks ([#2363](https://github.com/Lightning-AI/lightning/pull/2363))
- Changed default apex level to 'O2' ([#2362](https://github.com/Lightning-AI/lightning/pull/2362))

### Removed

- Moved `TrainsLogger` to Bolts ([#2384](https://github.com/Lightning-AI/lightning/pull/2384))

### Fixed

- Fixed parsing TPU arguments and TPU tests ([#2094](https://github.com/Lightning-AI/lightning/pull/2094))
- Fixed number batches in case of multiple dataloaders and `limit_{*}_batches` ([#1920](https://github.com/Lightning-AI/lightning/pull/1920),
     [#2226](https://github.com/Lightning-AI/lightning/pull/2226))
- Fixed an issue with forward hooks not being removed after model summary ([#2298](https://github.com/Lightning-AI/lightning/pull/2298))
- Fix for `load_from_checkpoint()` not working with absolute path on Windows ([#2294](https://github.com/Lightning-AI/lightning/pull/2294))
- Fixed an issue how _has_len handles `NotImplementedError` e.g. raised by `torchtext.data.Iterator` ([#2293](https://github.com/Lightning-AI/lightning/pull/2293)), ([#2307](https://github.com/Lightning-AI/lightning/pull/2307))
- Fixed `average_precision` metric ([#2319](https://github.com/Lightning-AI/lightning/pull/2319))
- Fixed ROC metric for CUDA tensors ([#2304](https://github.com/Lightning-AI/lightning/pull/2304))
- Fixed lost compatibility with custom datatypes implementing `.to` ([#2335](https://github.com/Lightning-AI/lightning/pull/2335))
- Fixed loading model with kwargs ([#2387](https://github.com/Lightning-AI/lightning/pull/2387))
- Fixed sum(0) for `trainer.num_val_batches` ([#2268](https://github.com/Lightning-AI/lightning/pull/2268))
- Fixed checking if the parameters are a `DictConfig` Object ([#2216](https://github.com/Lightning-AI/lightning/pull/2216))
- Fixed SLURM weights saving ([#2341](https://github.com/Lightning-AI/lightning/pull/2341))
- Fixed swaps LR scheduler order ([#2356](https://github.com/Lightning-AI/lightning/pull/2356))
- Fixed adding tensorboard `hparams` logging test ([#2342](https://github.com/Lightning-AI/lightning/pull/2342))
- Fixed use model ref for tear down ([#2360](https://github.com/Lightning-AI/lightning/pull/2360))
- Fixed logger crash on DDP ([#2388](https://github.com/Lightning-AI/lightning/pull/2388))
- Fixed several issues with early stopping and checkpoint callbacks ([#1504](https://github.com/Lightning-AI/lightning/pull/1504),
     [#2391](https://github.com/Lightning-AI/lightning/pull/2391))
- Fixed loading past checkpoints from v0.7.x ([#2405](https://github.com/Lightning-AI/lightning/pull/2405))
- Fixed loading model without arguments ([#2403](https://github.com/Lightning-AI/lightning/pull/2403))
- Fixed Windows compatibility issue ([#2358](https://github.com/Lightning-AI/lightning/pull/2358))

## [0.8.1] - 2020-06-19

### Fixed

- Fixed the `load_from_checkpoint` path detected as URL bug ([#2244](https://github.com/Lightning-AI/lightning/pull/2244))
- Fixed hooks - added barrier ([#2245](https://github.com/Lightning-AI/lightning/pull/2245),
     [#2257](https://github.com/Lightning-AI/lightning/pull/2257),
     [#2260](https://github.com/Lightning-AI/lightning/pull/220))
- Fixed `hparams` - remove frame inspection on `self.hparams` ([#2253](https://github.com/Lightning-AI/lightning/pull/2253))
- Fixed setup and on fit calls ([#2252](https://github.com/Lightning-AI/lightning/pull/2252))
- Fixed GPU template ([#2255](https://github.com/Lightning-AI/lightning/pull/2255))

## [0.8.0] - 2020-06-18

### Added

- Added `overfit_batches`, `limit_{val|test}_batches` flags (overfit now uses training set for all three) ([#2213](https://github.com/Lightning-AI/lightning/pull/2213))
- Added metrics
  * Base classes ([#1326](https://github.com/Lightning-AI/lightning/pull/1326),
       [#1877](https://github.com/Lightning-AI/lightning/pull/1877))
  * Sklearn metrics classes ([#1327](https://github.com/Lightning-AI/lightning/pull/1327))
  * Native torch metrics ([#1488](https://github.com/Lightning-AI/lightning/pull/1488),
       [#2062](https://github.com/Lightning-AI/lightning/pull/2062))
  * docs for all Metrics ([#2184](https://github.com/Lightning-AI/lightning/pull/2184),
       [#2209](https://github.com/Lightning-AI/lightning/pull/2209))
  * Regression metrics ([#2221](https://github.com/Lightning-AI/lightning/pull/2221))
- Allow dataloaders without sampler field present ([#1907](https://github.com/Lightning-AI/lightning/pull/1907))
- Added option `save_last` to save the model at the end of every epoch in `ModelCheckpoint` ([#1908](https://github.com/Lightning-AI/lightning/pull/1908))
- Early stopping checks `on_validation_end` ([#1458](https://github.com/Lightning-AI/lightning/pull/1458))
- Speed up single-core TPU training by loading data using `ParallelLoader` ([#2033](https://github.com/Lightning-AI/lightning/pull/2033))
- Added a model hook `transfer_batch_to_device` that enables moving custom data structures to the target device ([#1756](https://github.com/Lightning-AI/lightning/pull/1756))
- Added [black](https://black.readthedocs.io/en/stable/) formatter for the code with code-checker on pull ([#1610](https://github.com/Lightning-AI/lightning/pull/1610))
- Added back the slow spawn ddp implementation as `ddp_spawn` ([#2115](https://github.com/Lightning-AI/lightning/pull/2115))
- Added loading checkpoints from URLs ([#1667](https://github.com/Lightning-AI/lightning/pull/1667))
- Added a callback method `on_keyboard_interrupt` for handling KeyboardInterrupt events during training ([#2134](https://github.com/Lightning-AI/lightning/pull/2134))
- Added a decorator `auto_move_data` that moves data to the correct device when using the LightningModule for inference ([#1905](https://github.com/Lightning-AI/lightning/pull/1905))
- Added `ckpt_path` option to `LightningModule.test(...)` to load particular checkpoint ([#2190](https://github.com/Lightning-AI/lightning/pull/2190))
- Added `setup` and `teardown` hooks for model ([#2229](https://github.com/Lightning-AI/lightning/pull/2229))

### Changed

- Allow user to select individual TPU core to train on ([#1729](https://github.com/Lightning-AI/lightning/pull/1729))
- Removed non-finite values from loss in `LRFinder` ([#1862](https://github.com/Lightning-AI/lightning/pull/1862))
- Allow passing model hyperparameters as complete kwarg list ([#1896](https://github.com/Lightning-AI/lightning/pull/1896))
- Renamed `ModelCheckpoint`'s attributes `best` to `best_model_score` and `kth_best_model` to `kth_best_model_path` ([#1799](https://github.com/Lightning-AI/lightning/pull/1799))
- Re-Enable Logger's `ImportError`s ([#1938](https://github.com/Lightning-AI/lightning/pull/1938))
- Changed the default value of the Trainer argument `weights_summary` from `full` to `top` ([#2029](https://github.com/Lightning-AI/lightning/pull/2029))
- Raise an error when lightning replaces an existing sampler ([#2020](https://github.com/Lightning-AI/lightning/pull/2020))
- Enabled `prepare_data` from correct processes - clarify local vs global rank ([#2166](https://github.com/Lightning-AI/lightning/pull/2166))
- Remove explicit flush from tensorboard logger ([#2126](https://github.com/Lightning-AI/lightning/pull/2126))
- Changed epoch indexing from 1 instead of 0 ([#2206](https://github.com/Lightning-AI/lightning/pull/2206))

### Deprecated

- Deprecated flags: ([#2213](https://github.com/Lightning-AI/lightning/pull/2213))
  * `overfit_pct` in favour of `overfit_batches`
  * `val_percent_check` in favour of `limit_val_batches`
  * `test_percent_check` in favour of `limit_test_batches`
- Deprecated `ModelCheckpoint`'s attributes `best` and `kth_best_model` ([#1799](https://github.com/Lightning-AI/lightning/pull/1799))
- Dropped official support/testing for older PyTorch versions <1.3 ([#1917](https://github.com/Lightning-AI/lightning/pull/1917))
- Deprecated Trainer `proc_rank` in favour of `global_rank` ([#2166](https://github.com/Lightning-AI/lightning/pull/2166),
     [#2269](https://github.com/Lightning-AI/lightning/pull/2269))

### Removed

- Removed unintended Trainer argument `progress_bar_callback`, the callback should be passed in by `Trainer(callbacks=[...])` instead ([#1855](https://github.com/Lightning-AI/lightning/pull/1855))
- Removed obsolete `self._device` in Trainer ([#1849](https://github.com/Lightning-AI/lightning/pull/1849))
- Removed deprecated API ([#2073](https://github.com/Lightning-AI/lightning/pull/2073))
   * Packages: `pytorch_lightning.pt_overrides`, `pytorch_lightning.root_module`
   * Modules: `pytorch_lightning.logging.comet_logger`, `pytorch_lightning.logging.mlflow_logger`, `pytorch_lightning.logging.test_tube_logger`, `pytorch_lightning.overrides.override_data_parallel`, `pytorch_lightning.core.model_saving`, `pytorch_lightning.core.root_module`
   * Trainer arguments: `add_row_log_interval`, `default_save_path`, `gradient_clip`, `nb_gpu_nodes`, `max_nb_epochs`, `min_nb_epochs`, `nb_sanity_val_steps`
   * Trainer attributes: `nb_gpu_nodes`, `num_gpu_nodes`, `gradient_clip`, `max_nb_epochs`, `min_nb_epochs`, `nb_sanity_val_steps`, `default_save_path`, `tng_tqdm_dic`

### Fixed

- Run graceful training teardown on interpreter exit ([#1631](https://github.com/Lightning-AI/lightning/pull/1631))
- Fixed user warning when apex was used together with learning rate schedulers ([#1873](https://github.com/Lightning-AI/lightning/pull/1873))
- Fixed multiple calls of `EarlyStopping` callback ([#1863](https://github.com/Lightning-AI/lightning/pull/1863))
- Fixed an issue with `Trainer.from_argparse_args` when passing in unknown Trainer args ([#1932](https://github.com/Lightning-AI/lightning/pull/1932))
- Fixed bug related to logger not being reset correctly for model after tuner algorithms ([#1933](https://github.com/Lightning-AI/lightning/pull/1933))
- Fixed root node resolution for SLURM cluster with dash in host name ([#1954](https://github.com/Lightning-AI/lightning/pull/1954))
- Fixed `LearningRateLogger` in multi-scheduler setting ([#1944](https://github.com/Lightning-AI/lightning/pull/1944))
- Fixed test configuration check and testing ([#1804](https://github.com/Lightning-AI/lightning/pull/1804))
- Fixed an issue with Trainer constructor silently ignoring unknown/misspelled arguments ([#1820](https://github.com/Lightning-AI/lightning/pull/1820))
- Fixed `save_weights_only` in ModelCheckpoint ([#1780](https://github.com/Lightning-AI/lightning/pull/1780))
- Allow use of same `WandbLogger` instance for multiple training loops ([#2055](https://github.com/Lightning-AI/lightning/pull/2055))
- Fixed an issue with `_auto_collect_arguments` collecting local variables that are not constructor arguments and not working for signatures that have the instance not named `self` ([#2048](https://github.com/Lightning-AI/lightning/pull/2048))
- Fixed mistake in parameters' grad norm tracking ([#2012](https://github.com/Lightning-AI/lightning/pull/2012))
- Fixed CPU and hanging GPU crash ([#2118](https://github.com/Lightning-AI/lightning/pull/2118))
- Fixed an issue with the model summary and `example_input_array` depending on a specific ordering of the submodules in a LightningModule ([#1773](https://github.com/Lightning-AI/lightning/pull/1773))
- Fixed Tpu logging ([#2230](https://github.com/Lightning-AI/lightning/pull/2230))
- Fixed Pid port + duplicate `rank_zero` logging ([#2140](https://github.com/Lightning-AI/lightning/pull/2140),
     [#2231](https://github.com/Lightning-AI/lightning/pull/2231))

## [0.7.6] - 2020-05-16

### Added

- Added callback for logging learning rates ([#1498](https://github.com/Lightning-AI/lightning/pull/1498))
- Added transfer learning example (for a binary classification task in computer vision) ([#1564](https://github.com/Lightning-AI/lightning/pull/1564))
- Added type hints in `Trainer.fit()` and `Trainer.test()` to reflect that also a list of dataloaders can be passed in ([#1723](https://github.com/Lightning-AI/lightning/pull/1723)).
- Added auto scaling of batch size ([#1638](https://github.com/Lightning-AI/lightning/pull/1638))
- The progress bar metrics now also get updated in `training_epoch_end` ([#1724](https://github.com/Lightning-AI/lightning/pull/1724))
- Enable `NeptuneLogger` to work with `distributed_backend=ddp` ([#1753](https://github.com/Lightning-AI/lightning/pull/1753))
- Added option to provide seed to random generators to ensure reproducibility ([#1572](https://github.com/Lightning-AI/lightning/pull/1572))
- Added override for hparams in `load_from_ckpt` ([#1797](https://github.com/Lightning-AI/lightning/pull/1797))
- Added support multi-node distributed execution under `torchelastic` ([#1811](https://github.com/Lightning-AI/lightning/pull/1811),
     [#1818](https://github.com/Lightning-AI/lightning/pull/1818))
- Added using `store_true` for bool args ([#1822](https://github.com/Lightning-AI/lightning/pull/1822),
     [#1842](https://github.com/Lightning-AI/lightning/pull/1842))
- Added dummy logger for internally disabling logging for some features ([#1836](https://github.com/Lightning-AI/lightning/pull/1836))

### Changed

- Enable `non-blocking` for device transfers to GPU ([#1843](https://github.com/Lightning-AI/lightning/pull/1843))
- Replace mata_tags.csv with hparams.yaml ([#1271](https://github.com/Lightning-AI/lightning/pull/1271))
- Reduction when `batch_size < num_gpus` ([#1609](https://github.com/Lightning-AI/lightning/pull/1609))
- Updated LightningTemplateModel to look more like Colab example ([#1577](https://github.com/Lightning-AI/lightning/pull/1577))
- Don't convert `namedtuple` to `tuple` when transferring the batch to target device ([#1589](https://github.com/Lightning-AI/lightning/pull/1589))
- Allow passing hparams as keyword argument to LightningModule when loading from checkpoint ([#1639](https://github.com/Lightning-AI/lightning/pull/1639))
- Args should come after the last positional argument ([#1807](https://github.com/Lightning-AI/lightning/pull/1807))
- Made ddp the default if no backend specified with multiple GPUs ([#1789](https://github.com/Lightning-AI/lightning/pull/1789))

### Deprecated

- Deprecated `tags_csv` in favor of `hparams_file` ([#1271](https://github.com/Lightning-AI/lightning/pull/1271))

### Fixed

- Fixed broken link in PR template ([#1675](https://github.com/Lightning-AI/lightning/pull/1675))
- Fixed ModelCheckpoint not None checking filepath ([#1654](https://github.com/Lightning-AI/lightning/pull/1654))
- Trainer now calls `on_load_checkpoint()` when resuming from a checkpoint ([#1666](https://github.com/Lightning-AI/lightning/pull/1666))
- Fixed sampler logic for ddp with iterable dataset ([#1734](https://github.com/Lightning-AI/lightning/pull/1734))
- Fixed `_reset_eval_dataloader()` for IterableDataset ([#1560](https://github.com/Lightning-AI/lightning/pull/1560))
- Fixed Horovod distributed backend to set the `root_gpu` property ([#1669](https://github.com/Lightning-AI/lightning/pull/1669))
- Fixed wandb logger `global_step` affects other loggers ([#1492](https://github.com/Lightning-AI/lightning/pull/1492))
- Fixed disabling progress bar on non-zero ranks using Horovod backend ([#1709](https://github.com/Lightning-AI/lightning/pull/1709))
- Fixed bugs that prevent lr finder to be used together with early stopping and validation dataloaders ([#1676](https://github.com/Lightning-AI/lightning/pull/1676))
- Fixed a bug in Trainer that prepended the checkpoint path with `version_` when it shouldn't ([#1748](https://github.com/Lightning-AI/lightning/pull/1748))
- Fixed lr key name in case of param groups in LearningRateLogger ([#1719](https://github.com/Lightning-AI/lightning/pull/1719))
- Fixed accumulation parameter and suggestion method for learning rate finder ([#1801](https://github.com/Lightning-AI/lightning/pull/1801))
- Fixed num processes wasn't being set properly and auto sampler was ddp failing ([#1819](https://github.com/Lightning-AI/lightning/pull/1819))
- Fixed bugs in semantic segmentation example ([#1824](https://github.com/Lightning-AI/lightning/pull/1824))
- Fixed saving native AMP scaler state ([#1777](https://github.com/Lightning-AI/lightning/pull/1777))
- Fixed native amp + ddp ([#1788](https://github.com/Lightning-AI/lightning/pull/1788))
- Fixed `hparam` logging with metrics ([#1647](https://github.com/Lightning-AI/lightning/pull/1647))

## [0.7.5] - 2020-04-27

### Changed

- Allow logging of metrics together with `hparams` ([#1630](https://github.com/Lightning-AI/lightning/pull/1630))

### Removed

- Removed Warning from trainer loop ([#1634](https://github.com/Lightning-AI/lightning/pull/1634))

### Fixed

- Fixed ModelCheckpoint not being fixable ([#1632](https://github.com/Lightning-AI/lightning/pull/1632))
- Fixed CPU DDP breaking change and DDP change ([#1635](https://github.com/Lightning-AI/lightning/pull/1635))
- Tested pickling ([#1636](https://github.com/Lightning-AI/lightning/pull/1636))


## [0.7.4] - 2020-04-26

### Added

- Added flag `replace_sampler_ddp` to manually disable sampler replacement in DDP  ([#1513](https://github.com/Lightning-AI/lightning/pull/1513))
- Added `auto_select_gpus` flag to trainer that enables automatic selection of available GPUs on exclusive mode systems.
- Added learning rate finder ([#1347](https://github.com/Lightning-AI/lightning/pull/1347))
- Added support for DDP mode in clusters without SLURM ([#1387](https://github.com/Lightning-AI/lightning/pull/1387))
- Added `test_dataloaders` parameter to `Trainer.test()` ([#1434](https://github.com/Lightning-AI/lightning/pull/1434))
- Added `terminate_on_nan` flag to trainer that performs a NaN check with each training iteration when set to `True` ([#1475](https://github.com/Lightning-AI/lightning/pull/1475))
- Added speed parity tests (max 1 sec difference per epoch)([#1482](https://github.com/Lightning-AI/lightning/pull/1482))
- Added `ddp_cpu` backend for testing ddp without GPUs ([#1158](https://github.com/Lightning-AI/lightning/pull/1158))
- Added [Horovod](http://horovod.ai) support as a distributed backend `Trainer(distributed_backend='horovod')` ([#1529](https://github.com/Lightning-AI/lightning/pull/1529))
- Added support for 8 core distributed training on Kaggle TPU's ([#1568](https://github.com/Lightning-AI/lightning/pull/1568))
- Added support for native AMP ([#1561](https://github.com/Lightning-AI/lightning/pull/1561),
    [#1580](https://github.com/Lightning-AI/lightning/pull/1580))

### Changed

- Changed the default behaviour to no longer include a NaN check with each training iteration ([#1475](https://github.com/Lightning-AI/lightning/pull/1475))
- Decoupled the progress bar from trainer` it is a callback now and can be customized or even be replaced entirely ([#1450](https://github.com/Lightning-AI/lightning/pull/1450)).
- Changed lr schedule step interval behavior to update every backwards pass instead of every forwards pass ([#1477](https://github.com/Lightning-AI/lightning/pull/1477))
- Defines shared proc. rank, remove rank from instances (e.g. loggers) ([#1408](https://github.com/Lightning-AI/lightning/pull/1408))
- Updated semantic segmentation example with custom U-Net and logging ([#1371](https://github.com/Lightning-AI/lightning/pull/1371))
- Disabled val and test shuffling ([#1600](https://github.com/Lightning-AI/lightning/pull/1600))

### Deprecated

- Deprecated `training_tqdm_dict` in favor of `progress_bar_dict` ([#1450](https://github.com/Lightning-AI/lightning/pull/1450)).

### Removed

- Removed `test_dataloaders` parameter from `Trainer.fit()` ([#1434](https://github.com/Lightning-AI/lightning/pull/1434))

### Fixed

- Added the possibility to pass nested metrics dictionaries to loggers ([#1582](https://github.com/Lightning-AI/lightning/pull/1582))
- Fixed memory leak from opt return ([#1528](https://github.com/Lightning-AI/lightning/pull/1528))
- Fixed saving checkpoint before deleting old ones ([#1453](https://github.com/Lightning-AI/lightning/pull/1453))
- Fixed loggers - flushing last logged metrics even before continue, e.g. `trainer.test()` results ([#1459](https://github.com/Lightning-AI/lightning/pull/1459))
- Fixed optimizer configuration when `configure_optimizers` returns dict without `lr_scheduler` ([#1443](https://github.com/Lightning-AI/lightning/pull/1443))
- Fixed `LightningModule` - mixing hparams and arguments in `LightningModule.__init__()` crashes load_from_checkpoint() ([#1505](https://github.com/Lightning-AI/lightning/pull/1505))
- Added a missing call to the `on_before_zero_grad` model hook ([#1493](https://github.com/Lightning-AI/lightning/pull/1493)).
- Allow use of sweeps with `WandbLogger` ([#1512](https://github.com/Lightning-AI/lightning/pull/1512))
- Fixed a bug that caused the `callbacks` Trainer argument to reference a global variable ([#1534](https://github.com/Lightning-AI/lightning/pull/1534)).
- Fixed a bug that set all boolean CLI arguments from `Trainer.add_argparse_args` always to True ([#1571](https://github.com/Lightning-AI/lightning/pull/1571))
- Fixed do not copy the batch when training on a single GPU ([#1576](https://github.com/Lightning-AI/lightning/pull/1576),
    [#1579](https://github.com/Lightning-AI/lightning/pull/1579))
- Fixed soft checkpoint removing on DDP ([#1408](https://github.com/Lightning-AI/lightning/pull/1408))
- Fixed automatic parser bug ([#1585](https://github.com/Lightning-AI/lightning/pull/1585))
- Fixed bool conversion from string ([#1606](https://github.com/Lightning-AI/lightning/pull/1606))

## [0.7.3] - 2020-04-09

### Added

- Added `rank_zero_warn` for warning only in rank 0 ([#1428](https://github.com/Lightning-AI/lightning/pull/1428))

### Fixed

- Fixed default `DistributedSampler` for DDP training ([#1425](https://github.com/Lightning-AI/lightning/pull/1425))
- Fixed workers warning not on windows ([#1430](https://github.com/Lightning-AI/lightning/pull/1430))
- Fixed returning tuple from `run_training_batch` ([#1431](https://github.com/Lightning-AI/lightning/pull/1431))
- Fixed gradient clipping ([#1438](https://github.com/Lightning-AI/lightning/pull/1438))
- Fixed pretty print ([#1441](https://github.com/Lightning-AI/lightning/pull/1441))


## [0.7.2] - 2020-04-07

### Added

- Added same step loggers' metrics aggregation ([#1278](https://github.com/Lightning-AI/lightning/pull/1278))
- Added parity test between a vanilla MNIST model and lightning model ([#1284](https://github.com/Lightning-AI/lightning/pull/1284))
- Added parity test between a vanilla RNN model and lightning model ([#1351](https://github.com/Lightning-AI/lightning/pull/1351))
- Added Reinforcement Learning - Deep Q-network (DQN) lightning example ([#1232](https://github.com/Lightning-AI/lightning/pull/1232))
- Added support for hierarchical `dict` ([#1152](https://github.com/Lightning-AI/lightning/pull/1152))
- Added `TrainsLogger` class ([#1122](https://github.com/Lightning-AI/lightning/pull/1122))
- Added type hints to `pytorch_lightning.core` ([#946](https://github.com/Lightning-AI/lightning/pull/946))
- Added support for `IterableDataset` in validation and testing ([#1104](https://github.com/Lightning-AI/lightning/pull/1104))
- Added support for non-primitive types in `hparams` for `TensorboardLogger` ([#1130](https://github.com/Lightning-AI/lightning/pull/1130))
- Added a check that stops the training when loss or weights contain `NaN` or `inf` values. ([#1097](https://github.com/Lightning-AI/lightning/pull/1097))
- Added support for `IterableDataset` when `val_check_interval=1.0` (default), this will trigger validation at the end of each epoch. ([#1283](https://github.com/Lightning-AI/lightning/pull/1283))
- Added `summary` method to Profilers. ([#1259](https://github.com/Lightning-AI/lightning/pull/1259))
- Added informative errors if user defined dataloader has zero length ([#1280](https://github.com/Lightning-AI/lightning/pull/1280))
- Added testing for python 3.8 ([#915](https://github.com/Lightning-AI/lightning/pull/915))
- Added model configuration checking ([#1199](https://github.com/Lightning-AI/lightning/pull/1199))
- Added support for optimizer frequencies through `LightningModule.configure_optimizers()` ([#1269](https://github.com/Lightning-AI/lightning/pull/1269))
- Added option to run without an optimizer by returning `None` from `configure_optimizers`. ([#1279](https://github.com/Lightning-AI/lightning/pull/1279))
- Added a warning when the number of data loader workers is small. ([#1378](https://github.com/Lightning-AI/lightning/pull/1378))

### Changed

- Changed (renamed and refatored) `TensorRunningMean` -> `TensorRunningAccum`: running accumulations were generalized. ([#1278](https://github.com/Lightning-AI/lightning/pull/1278))
- Changed `progress_bar_refresh_rate` trainer flag to disable progress bar when set to 0. ([#1108](https://github.com/Lightning-AI/lightning/pull/1108))
- Enhanced `load_from_checkpoint` to also forward params to the model ([#1307](https://github.com/Lightning-AI/lightning/pull/1307))
- Updated references to `self.forward()` to instead use the `__call__` interface. ([#1211](https://github.com/Lightning-AI/lightning/pull/1211))
- Changed default behaviour of `configure_optimizers` to use no optimizer rather than Adam. ([#1279](https://github.com/Lightning-AI/lightning/pull/1279))
- Allow to upload models on W&B ([#1339](https://github.com/Lightning-AI/lightning/pull/1339))
- On DP and DDP2 unsqueeze is automated now ([#1319](https://github.com/Lightning-AI/lightning/pull/1319))
- Did not always create a DataLoader during reinstantiation, but the same type as before (if subclass of DataLoader) ([#1346](https://github.com/Lightning-AI/lightning/pull/1346))
- Did not interfere with a default sampler ([#1318](https://github.com/Lightning-AI/lightning/pull/1318))
- Remove default Adam optimizer ([#1317](https://github.com/Lightning-AI/lightning/pull/1317))
- Give warnings for unimplemented required lightning methods ([#1317](https://github.com/Lightning-AI/lightning/pull/1317))
- Made `evaluate` method private >> `Trainer._evaluate(...)`. ([#1260](https://github.com/Lightning-AI/lightning/pull/1260))
- Simplify the PL examples structure (shallower and more readable) ([#1247](https://github.com/Lightning-AI/lightning/pull/1247))
- Changed min max gpu memory to be on their own plots ([#1358](https://github.com/Lightning-AI/lightning/pull/1358))
- Remove `.item` which causes sync issues ([#1254](https://github.com/Lightning-AI/lightning/pull/1254))
- Changed smoothing in TQDM to decrease variability of time remaining between training / eval ([#1194](https://github.com/Lightning-AI/lightning/pull/1194))
- Change default logger to dedicated one ([#1064](https://github.com/Lightning-AI/lightning/pull/1064))

### Deprecated

- Deprecated Trainer argument `print_nan_grads` ([#1097](https://github.com/Lightning-AI/lightning/pull/1097))
- Deprecated Trainer argument `show_progress_bar` ([#1108](https://github.com/Lightning-AI/lightning/pull/1108))

### Removed

- Removed test for no test dataloader in .fit ([#1495](https://github.com/Lightning-AI/lightning/pull/1495))
- Removed duplicated module `pytorch_lightning.utilities.arg_parse` for loading CLI arguments ([#1167](https://github.com/Lightning-AI/lightning/pull/1167))
- Removed wandb logger's `finalize` method ([#1193](https://github.com/Lightning-AI/lightning/pull/1193))
- Dropped `torchvision` dependency in tests and added own MNIST dataset class instead ([#986](https://github.com/Lightning-AI/lightning/pull/986))

### Fixed

- Fixed `model_checkpoint` when saving all models ([#1359](https://github.com/Lightning-AI/lightning/pull/1359))
- `Trainer.add_argparse_args` classmethod fixed. Now it adds a type for the arguments ([#1147](https://github.com/Lightning-AI/lightning/pull/1147))
- Fixed bug related to type checking of `ReduceLROnPlateau` lr schedulers([#1126](https://github.com/Lightning-AI/lightning/pull/1126))
- Fixed a bug to ensure lightning checkpoints to be backward compatible ([#1132](https://github.com/Lightning-AI/lightning/pull/1132))
- Fixed a bug that created an extra dataloader with active `reload_dataloaders_every_epoch` ([#1196](https://github.com/Lightning-AI/lightning/pull/1196))
- Fixed all warnings and errors in the docs build process ([#1191](https://github.com/Lightning-AI/lightning/pull/1191))
- Fixed an issue where `val_percent_check=0` would not disable validation ([#1251](https://github.com/Lightning-AI/lightning/pull/1251))
- Fixed average of incomplete `TensorRunningMean` ([#1309](https://github.com/Lightning-AI/lightning/pull/1309))
- Fixed `WandbLogger.watch` with `wandb.init()` ([#1311](https://github.com/Lightning-AI/lightning/pull/1311))
- Fixed an issue with early stopping that would prevent it from monitoring training metrics when validation is disabled / not implemented ([#1235](https://github.com/Lightning-AI/lightning/pull/1235)).
- Fixed a bug that would cause `trainer.test()` to run on the validation set when overloading `validation_epoch_end` and `test_end` ([#1353](https://github.com/Lightning-AI/lightning/pull/1353))
- Fixed `WandbLogger.watch` - use of the watch method without importing `wandb` ([#1311](https://github.com/Lightning-AI/lightning/pull/1311))
- Fixed `WandbLogger` to be used with 'ddp' - allow reinits in sub-processes ([#1149](https://github.com/Lightning-AI/lightning/pull/1149),
     [#1360](https://github.com/Lightning-AI/lightning/pull/1360))
- Made `training_epoch_end` behave like `validation_epoch_end` ([#1357](https://github.com/Lightning-AI/lightning/pull/1357))
- Fixed `fast_dev_run` running validation twice ([#1365](https://github.com/Lightning-AI/lightning/pull/1365))
- Fixed pickle error from quick patch `__code__` ([#1352](https://github.com/Lightning-AI/lightning/pull/1352))
- Fixed memory leak on GPU0 ([#1094](https://github.com/Lightning-AI/lightning/pull/1094),
     [#1349](https://github.com/Lightning-AI/lightning/pull/1349))
- Fixed checkpointing interval ([#1272](https://github.com/Lightning-AI/lightning/pull/1272))
- Fixed validation and training loops run the partial dataset ([#1192](https://github.com/Lightning-AI/lightning/pull/1192))
- Fixed running `on_validation_end` only on main process in DDP ([#1125](https://github.com/Lightning-AI/lightning/pull/1125))
- Fixed `load_spawn_weights` only in proc rank 0 ([#1385](https://github.com/Lightning-AI/lightning/pull/1385))
- Fixes using deprecated `use_amp` attribute ([#1145](https://github.com/Lightning-AI/lightning/pull/1145))
- Fixed Tensorboard logger error: lightning_logs directory not exists in multi-node DDP on nodes with rank != 0 ([#1377](https://github.com/Lightning-AI/lightning/pull/1377))
- Fixed `Unimplemented backend XLA` error on TPU ([#1387](https://github.com/Lightning-AI/lightning/pull/1387))

## [0.7.1] - 2020-03-07

### Fixed

- Fixes `print` issues and `data_loader` ([#1080](https://github.com/Lightning-AI/lightning/pull/1080))

## [0.7.0] - 2020-03-06

### Added

- Added automatic sampler setup. Depending on DDP or TPU, lightning configures the sampler correctly (user needs to do nothing) ([#926](https://github.com/Lightning-AI/lightning/pull/926))
- Added `reload_dataloaders_every_epoch=False` flag for trainer. Some users require reloading data every epoch ([#926](https://github.com/Lightning-AI/lightning/pull/926))
- Added `progress_bar_refresh_rate=50` flag for trainer. Throttle refresh rate on notebooks ([#926](https://github.com/Lightning-AI/lightning/pull/926))
- Updated governance docs
- Added a check to ensure that the metric used for early stopping exists before training commences ([#542](https://github.com/Lightning-AI/lightning/pull/542))
- Added `optimizer_idx` argument to `backward` hook ([#733](https://github.com/Lightning-AI/lightning/pull/733))
- Added `entity` argument to `WandbLogger` to be passed to `wandb.init` ([#783](https://github.com/Lightning-AI/lightning/pull/783))
- Added a tool for profiling training runs ([#782](https://github.com/Lightning-AI/lightning/pull/782))
- Improved flexibility for naming of TensorBoard logs, can now set `version` to a `str` to just save to that directory, and use `name=''` to prevent experiment-name directory ([#804](https://github.com/Lightning-AI/lightning/pull/804))
- Added option to specify `step` key when logging metrics ([#808](https://github.com/Lightning-AI/lightning/pull/808))
- Added `train_dataloader`, `val_dataloader` and `test_dataloader` arguments to `Trainer.fit()`, for alternative data parsing ([#759](https://github.com/Lightning-AI/lightning/pull/759))
- Added Tensor Processing Unit (TPU) support ([#868](https://github.com/Lightning-AI/lightning/pull/868))
- Added semantic segmentation example ([#751](https://github.com/Lightning-AI/lightning/pull/751),[#876](https://github.com/Lightning-AI/lightning/pull/876),
     [#881](https://github.com/Lightning-AI/lightning/pull/881))
- Split callbacks in multiple files ([#849](https://github.com/Lightning-AI/lightning/pull/849))
- Support for user defined callbacks ([#889](https://github.com/Lightning-AI/lightning/pull/889) and [#950](https://github.com/Lightning-AI/lightning/pull/950))
- Added support for multiple loggers to be passed to `Trainer` as an iterable (e.g. list, tuple, etc.) ([#903](https://github.com/Lightning-AI/lightning/pull/903))
- Added support for step-based learning rate scheduling ([#941](https://github.com/Lightning-AI/lightning/pull/941))
- Added support for logging `hparams` as dict ([#1029](https://github.com/Lightning-AI/lightning/pull/1029))
- Checkpoint and early stopping now work without val. step ([#1041](https://github.com/Lightning-AI/lightning/pull/1041))
- Support graceful training cleanup after Keyboard Interrupt ([#856](https://github.com/Lightning-AI/lightning/pull/856),
     [#1019](https://github.com/Lightning-AI/lightning/pull/1019))
- Added type hints for function arguments ([#912](https://github.com/Lightning-AI/lightning/pull/912), )
- Added default `argparser` for `Trainer` ([#952](https://github.com/Lightning-AI/lightning/pull/1023),
     [#1023](https://github.com/Lightning-AI/lightning/pull/1023))
- Added TPU gradient clipping ([#963](https://github.com/Lightning-AI/lightning/pull/963))
- Added max/min number of steps in `Trainer` ([#728](https://github.com/Lightning-AI/lightning/pull/728))

### Changed

- Improved `NeptuneLogger` by adding `close_after_fit` argument to allow logging after training([#908](https://github.com/Lightning-AI/lightning/pull/1084))
- Changed default TQDM to use `tqdm.auto` for prettier outputs in IPython notebooks ([#752](https://github.com/Lightning-AI/lightning/pull/752))
- Changed `pytorch_lightning.logging` to `pytorch_lightning.loggers` ([#767](https://github.com/Lightning-AI/lightning/pull/767))
- Moved the default `tqdm_dict` definition from Trainer to `LightningModule`, so it can be overridden by the user ([#749](https://github.com/Lightning-AI/lightning/pull/749))
- Moved functionality of `LightningModule.load_from_metrics` into `LightningModule.load_from_checkpoint` ([#995](https://github.com/Lightning-AI/lightning/pull/995))
- Changed Checkpoint path parameter from `filepath` to `dirpath` ([#1016](https://github.com/Lightning-AI/lightning/pull/1016))
- Freezed models `hparams` as `Namespace` property ([#1029](https://github.com/Lightning-AI/lightning/pull/1029))
- Dropped `logging` config in package init ([#1015](https://github.com/Lightning-AI/lightning/pull/1015))
- Renames model steps ([#1051](https://github.com/Lightning-AI/lightning/pull/1051))
  - `training_end` >> `training_epoch_end`
  - `validation_end` >> `validation_epoch_end`
  - `test_end` >> `test_epoch_end`
- Refactor dataloading, supports infinite dataloader ([#955](https://github.com/Lightning-AI/lightning/pull/955))
- Create single file in `TensorBoardLogger` ([#777](https://github.com/Lightning-AI/lightning/pull/777))

### Deprecated

- Deprecated `pytorch_lightning.logging` ([#767](https://github.com/Lightning-AI/lightning/pull/767))
- Deprecated `LightningModule.load_from_metrics` in favour of `LightningModule.load_from_checkpoint` ([#995](https://github.com/Lightning-AI/lightning/pull/995),
     [#1079](https://github.com/Lightning-AI/lightning/pull/1079))
- Deprecated `@data_loader` decorator ([#926](https://github.com/Lightning-AI/lightning/pull/926))
- Deprecated model steps `training_end`, `validation_end` and `test_end` ([#1051](https://github.com/Lightning-AI/lightning/pull/1051),
     [#1056](https://github.com/Lightning-AI/lightning/pull/1056))

### Removed

- Removed dependency on `pandas` ([#736](https://github.com/Lightning-AI/lightning/pull/736))
- Removed dependency on `torchvision` ([#797](https://github.com/Lightning-AI/lightning/pull/797))
- Removed dependency on `scikit-learn` ([#801](https://github.com/Lightning-AI/lightning/pull/801))

### Fixed

- Fixed a bug where early stopping `on_end_epoch` would be called inconsistently when `check_val_every_n_epoch == 0` ([#743](https://github.com/Lightning-AI/lightning/pull/743))
- Fixed a bug where the model checkpointer didn't write to the same directory as the logger ([#771](https://github.com/Lightning-AI/lightning/pull/771))
- Fixed a bug where the `TensorBoardLogger` class would create an additional empty log file during fitting ([#777](https://github.com/Lightning-AI/lightning/pull/777))
- Fixed a bug where `global_step` was advanced incorrectly when using `accumulate_grad_batches > 1` ([#832](https://github.com/Lightning-AI/lightning/pull/832))
- Fixed a bug when calling `self.logger.experiment` with multiple loggers ([#1009](https://github.com/Lightning-AI/lightning/pull/1009))
- Fixed a bug when calling `logger.append_tags` on a `NeptuneLogger` with a single tag ([#1009](https://github.com/Lightning-AI/lightning/pull/1009))
- Fixed sending back data from `.spawn` by saving and loading the trained model in/out of the process ([#1017](https://github.com/Lightning-AI/lightning/pull/1017)
- Fixed port collision on DDP ([#1010](https://github.com/Lightning-AI/lightning/pull/1010))
- Fixed/tested pass overrides ([#918](https://github.com/Lightning-AI/lightning/pull/918))
- Fixed comet logger to log after train ([#892](https://github.com/Lightning-AI/lightning/pull/892))
- Remove deprecated args to learning rate step function ([#890](https://github.com/Lightning-AI/lightning/pull/890))

## [0.6.0] - 2020-01-21

### Added

- Added support for resuming from a specific checkpoint via `resume_from_checkpoint` argument ([#516](https://github.com/Lightning-AI/lightning/pull/516))
- Added support for `ReduceLROnPlateau` scheduler ([#320](https://github.com/Lightning-AI/lightning/pull/320))
- Added support for Apex mode `O2` in conjunction with Data Parallel ([#493](https://github.com/Lightning-AI/lightning/pull/493))
- Added option (`save_top_k`) to save the top k models in the `ModelCheckpoint` class ([#128](https://github.com/Lightning-AI/lightning/pull/128))
- Added `on_train_start` and `on_train_end` hooks to `ModelHooks` ([#598](https://github.com/Lightning-AI/lightning/pull/598))
- Added `TensorBoardLogger` ([#607](https://github.com/Lightning-AI/lightning/pull/607))
- Added support for weight summary of model with multiple inputs ([#543](https://github.com/Lightning-AI/lightning/pull/543))
- Added `map_location` argument to `load_from_metrics` and `load_from_checkpoint` ([#625](https://github.com/Lightning-AI/lightning/pull/625))
- Added option to disable validation by setting `val_percent_check=0` ([#649](https://github.com/Lightning-AI/lightning/pull/649))
- Added `NeptuneLogger` class ([#648](https://github.com/Lightning-AI/lightning/pull/648))
- Added `WandbLogger` class ([#627](https://github.com/Lightning-AI/lightning/pull/627))

### Changed

- Changed the default progress bar to print to stdout instead of stderr ([#531](https://github.com/Lightning-AI/lightning/pull/531))
- Renamed `step_idx` to `step`, `epoch_idx` to `epoch`, `max_num_epochs` to `max_epochs` and `min_num_epochs` to `min_epochs` ([#589](https://github.com/Lightning-AI/lightning/pull/589))
- Renamed `total_batch_nb` to `total_batches`, `nb_val_batches` to `num_val_batches`, `nb_training_batches` to `num_training_batches`, `max_nb_epochs` to `max_epochs`, `min_nb_epochs` to `min_epochs`, `nb_test_batches` to `num_test_batches`, and `nb_val_batches` to `num_val_batches` ([#567](https://github.com/Lightning-AI/lightning/pull/567))
- Changed gradient logging to use parameter names instead of indexes ([#660](https://github.com/Lightning-AI/lightning/pull/660))
- Changed the default logger to `TensorBoardLogger` ([#609](https://github.com/Lightning-AI/lightning/pull/609))
- Changed the directory for tensorboard logging to be the same as model checkpointing ([#706](https://github.com/Lightning-AI/lightning/pull/706))

### Deprecated

- Deprecated `max_nb_epochs` and `min_nb_epochs` ([#567](https://github.com/Lightning-AI/lightning/pull/567))
- Deprecated the `on_sanity_check_start` hook in `ModelHooks` ([#598](https://github.com/Lightning-AI/lightning/pull/598))

### Removed

- Removed the `save_best_only` argument from `ModelCheckpoint`, use `save_top_k=1` instead ([#128](https://github.com/Lightning-AI/lightning/pull/128))

### Fixed

- Fixed a bug which occurred when using Adagrad with cuda ([#554](https://github.com/Lightning-AI/lightning/pull/554))
- Fixed a bug where training would be on the GPU despite setting `gpus=0` or `gpus=[]` ([#561](https://github.com/Lightning-AI/lightning/pull/561))
- Fixed an error with `print_nan_gradients` when some parameters do not require gradient ([#579](https://github.com/Lightning-AI/lightning/pull/579))
- Fixed a bug where the progress bar would show an incorrect number of total steps during the validation sanity check when using multiple validation data loaders ([#597](https://github.com/Lightning-AI/lightning/pull/597))
- Fixed support for PyTorch 1.1.0 ([#552](https://github.com/Lightning-AI/lightning/pull/552))
- Fixed an issue with early stopping when using a `val_check_interval < 1.0` in `Trainer` ([#492](https://github.com/Lightning-AI/lightning/pull/492))
- Fixed bugs relating to the `CometLogger` object that would cause it to not work properly ([#481](https://github.com/Lightning-AI/lightning/pull/481))
- Fixed a bug that would occur when returning `-1` from `on_batch_start` following an early exit or when the batch was `None` ([#509](https://github.com/Lightning-AI/lightning/pull/509))
- Fixed a potential race condition with several processes trying to create checkpoint directories ([#530](https://github.com/Lightning-AI/lightning/pull/530))
- Fixed a bug where batch 'segments' would remain on the GPU when using `truncated_bptt > 1` ([#532](https://github.com/Lightning-AI/lightning/pull/532))
- Fixed a bug when using `IterableDataset` ([#547](https://github.com/Lightning-AI/lightning/pull/547))
- Fixed a bug where `.item` was called on non-tensor objects ([#602](https://github.com/Lightning-AI/lightning/pull/602))
- Fixed a bug where `Trainer.train` would crash on an uninitialized variable if the trainer was run after resuming from a checkpoint that was already at `max_epochs` ([#608](https://github.com/Lightning-AI/lightning/pull/608))
- Fixed a bug where early stopping would begin two epochs early ([#617](https://github.com/Lightning-AI/lightning/pull/617))
- Fixed a bug where `num_training_batches` and `num_test_batches` would sometimes be rounded down to zero ([#649](https://github.com/Lightning-AI/lightning/pull/649))
- Fixed a bug where an additional batch would be processed when manually setting `num_training_batches` ([#653](https://github.com/Lightning-AI/lightning/pull/653))
- Fixed a bug when batches did not have a `.copy` method ([#701](https://github.com/Lightning-AI/lightning/pull/701))
- Fixed a bug when using `log_gpu_memory=True` in Python 3.6 ([#715](https://github.com/Lightning-AI/lightning/pull/715))
- Fixed a bug where checkpoint writing could exit before completion, giving incomplete checkpoints ([#689](https://github.com/Lightning-AI/lightning/pull/689))
- Fixed a bug where `on_train_end` was not called when ealy stopping ([#723](https://github.com/Lightning-AI/lightning/pull/723))

## [0.5.3] - 2019-11-06

### Added

- Added option to disable default logger, checkpointer, and early stopping by passing `logger=False`, `checkpoint_callback=False` and `early_stop_callback=False` respectively
- Added `CometLogger` for use with Comet.ml
- Added `val_check_interval` argument to `Trainer` allowing validition to be performed at every given number of batches
- Added functionality to save and load hyperparameters using the standard checkpoint mechanism
- Added call to `torch.cuda.empty_cache` before training starts
- Added option for user to override the call t `backward`
- Added support for truncated backprop through time via the `truncated_bptt_steps` argument in `Trainer`
- Added option to operate on all outputs from `training_step` in DDP2
- Added a hook for modifying DDP init
- Added a hook for modifying Apex

### Changed

- Changed experiment version to be padded with zeros (e.g. `/dir/version_9` becomes `/dir/version_0009`)
- Changed callback metrics to include any metrics given in logs or progress bar
- Changed the default for `save_best_only` in `ModelCheckpoint` to `True`
- Added `tng_data_loader` for backwards compatibility
- Renamed `MLFlowLogger.client` to `MLFlowLogger.experiment` for consistency
- Moved `global_step` increment to happen after the batch has been processed
- Changed weights restore to first attempt HPC weights before restoring normally, preventing both weights being restored and running out of memory
- Changed progress bar functionality to add multiple progress bars for train/val/test
- Changed calls to `print` to use `logging` instead

### Deprecated

- Deprecated `tng_dataloader`

### Fixed

- Fixed an issue where the number of batches was off by one during training
- Fixed a bug that occurred when setting a ckeckpoint callback and `early_stop_callback=False`
- Fixed an error when importing CometLogger
- Fixed a bug where the `gpus` argument had some unexpected behaviour
- Fixed a bug where the computed total number of batches was sometimes incorrect
- Fixed a bug where the progress bar would sometimes not show the total number of batches in test mode
- Fixed a bug when using the `log_gpu_memory='min_max'` option in `Trainer`
- Fixed a bug where checkpointing would sometimes erase the current directory

## [0.5.2] - 2019-10-10

### Added

- Added `weights_summary` argument to `Trainer` to be set to `full` (full summary), `top` (just top level modules) or other
- Added `tags` argument to `MLFlowLogger`

### Changed

- Changed default for `amp_level` to `O1`

### Removed

- Removed the `print_weights_summary` argument from `Trainer`

### Fixed

- Fixed a bug where logs were not written properly
- Fixed a bug where `logger.finalize` wasn't called after training is complete
- Fixed callback metric errors in DDP
- Fixed a bug where `TestTubeLogger` didn't log to the correct directory

## [0.5.1] - 2019-10-05

### Added

- Added the `LightningLoggerBase` class for experiment loggers
- Added `MLFlowLogger` for logging with `mlflow`
- Added `TestTubeLogger` for logging with `test_tube`
- Added a different implementation of DDP (`distributed_backed='ddp2'`) where every node has one model using all GPUs
- Added support for optimisers which require a closure (e.g. LBFGS)
- Added automatic `MASTER_PORT` default for DDP when not set manually
- Added new GPU memory logging options `'min_max'` (log only the min/max utilization) and `'all'` (log all the GPU memory)

### Changed

- Changed schedulers to always be called with the current epoch
- Changed `test_tube` to an optional dependency
- Changed data loaders to internally use a getter instead of a python property
- Disabled auto GPU loading when restoring weights to prevent out of memory errors
- Changed logging, early stopping and checkpointing to occur by default

### Fixed

- Fixed a bug with samplers that do not specify `set_epoch`
- Fixed a bug when using the `MLFlowLogger` with unsupported data types, this will now raise a warning
- Fixed a bug where gradient norms were always zero using `track_grad_norm`
- Fixed a bug which causes a crash when logging memory

## [0.5.0] - 2019-09-26

### Changed

- Changed `data_batch` argument to `batch` throughout
- Changed `batch_i` argument to `batch_idx` throughout
- Changed `tng_dataloader` method to `train_dataloader`
- Changed `on_tng_metrics` method to `on_training_metrics`
- Changed `gradient_clip` argument to `gradient_clip_val`
- Changed `add_log_row_interval` to `row_log_interval`

### Fixed

- Fixed a bug with tensorboard logging in multi-gpu setup

## [0.4.9] - 2019-09-16

### Added

- Added the flag `log_gpu_memory` to `Trainer` to deactivate logging of GPU memory utilization
- Added SLURM resubmit functionality (port from test-tube)
- Added optional weight_save_path to trainer to remove the need for a checkpoint_callback when using cluster training
- Added option to use single gpu per node with `DistributedDataParallel`

### Changed

- Changed functionality of `validation_end` and `test_end` with multiple dataloaders to be given all of the dataloaders at once rather than in separate calls
- Changed print_nan_grads to only print the parameter value and gradients when they contain NaN
- Changed gpu API to take integers as well (e.g. `gpus=2` instead of `gpus=[0, 1]`)
- All models now loaded on to CPU to avoid device and out of memory issues in PyTorch

### Fixed

- Fixed a bug where data types that implement `.to` but not `.cuda` would not be properly moved onto the GPU
- Fixed a bug where data would not be re-shuffled every epoch when using a `DistributedSampler`

## [0.4.8] - 2019-08-31

### Added

- Added `test_step` and `test_end` methods, used when `Trainer.test` is called
- Added `GradientAccumulationScheduler` callback which can be used to schedule changes to the number of accumulation batches
- Added option to skip the validation sanity check by setting `nb_sanity_val_steps = 0`

### Fixed

- Fixed a bug when setting `nb_sanity_val_steps = 0`

## [0.4.7] - 2019-08-24

### Changed

- Changed the default `val_check_interval` to `1.0`
- Changed defaults for `nb_val_batches`, `nb_tng_batches` and `nb_test_batches` to 0

### Fixed

- Fixed a bug where the full validation set as used despite setting `val_percent_check`
- Fixed a bug where an `Exception` was thrown when using a data set containing a single batch
- Fixed a bug where an `Exception` was thrown if no `val_dataloader` was given
- Fixed a bug where tuples were not properly transferred to the GPU
- Fixed a bug where data of a non standard type was not properly handled by the trainer
- Fixed a bug when loading data as a tuple
- Fixed a bug where `AttributeError` could be suppressed by the `Trainer`

## [0.4.6] - 2019-08-15

### Added

- Added support for data to be given as a `dict` or `list` with a single gpu
- Added support for `configure_optimizers` to return a single optimizer, two list (optimizers and schedulers), or a single list

### Fixed

- Fixed a bug where returning just an optimizer list (i.e. without schedulers) from `configure_optimizers` would throw an `Exception`

## [0.4.5] - 2019-08-13

### Added

- Added `optimizer_step` method that can be overridden to change the standard optimizer behaviour

## [0.4.4] - 2019-08-12

### Added

- Added supoort for multiple validation dataloaders
- Added support for latest test-tube logger (optimised for `torch==1.2.0`)

### Changed

- `validation_step` and `val_dataloader` are now optional
- `lr_scheduler` is now activated after epoch

### Fixed

- Fixed a bug where a warning would show when using `lr_scheduler` in `torch>1.1.0`
- Fixed a bug where an `Exception` would be thrown if using `torch.DistributedDataParallel` without using a `DistributedSampler`, this now throws a `Warning` instead

## [0.4.3] - 2019-08-10

### Fixed

- Fixed a bug where accumulate gradients would scale the loss incorrectly

## [0.4.2] - 2019-08-08

### Changed

- Changed install requirement to `torch==1.2.0`

## [0.4.1] - 2019-08-08

### Changed

- Changed install requirement to `torch==1.1.0`

## [0.4.0] - 2019-08-08

### Added

- Added 16-bit support for a single GPU
- Added support for training continuation (preserves epoch, global step etc.)

### Changed

- Changed `training_step` and `validation_step`, outputs will no longer be automatically reduced

### Removed

- Removed need for `Experiment` object in `Trainer`

### Fixed

- Fixed issues with reducing outputs from generative models (such as images and text)

## [0.3.6] - 2019-07-25

### Added

- Added a decorator to do lazy data loading internally

### Fixed

- Fixed a bug where `Experiment` object was not process safe, potentially causing logs to be overwritten

## [0.3.5] - 2019-07-25

## [0.3.4] - 2019-07-22

## [0.3.3] - 2019-07-22

## [0.3.2] - 2019-07-21

## [0.3.1] - 2019-07-21

## [0.2.x] - 2019-07-09

## [0.1.x] - 2019-06-DD<|MERGE_RESOLUTION|>--- conflicted
+++ resolved
@@ -48,13 +48,9 @@
 
 - Fixed `TensorBoardLogger` not validating the input array type when logging the model graph ([#15323](https://github.com/Lightning-AI/lightning/pull/15323))
 
-<<<<<<< HEAD
+- Fixed an attribute error in `ColossalAIStrategy` at import time when `torch.distributed` is not available ([#15535](https://github.com/Lightning-AI/lightning/pull/15535))
+
 - Fixed an issue when calling `fs.listdir` with file URI instead of path in `CheckpointConnector` ([#15413](https://github.com/Lightning-AI/lightning/pull/15413))
-
--
-=======
-- Fixed an attribute error in `ColossalAIStrategy` at import time when `torch.distributed` is not available ([#15535](https://github.com/Lightning-AI/lightning/pull/15535))
->>>>>>> 62d040c3
 
 - Fixed an issue with the `BaseFinetuning` callback not setting the `track_running_stats` attribute for batch normaliztion layers ([#15063](https://github.com/Lightning-AI/lightning/pull/15063))
 
