--- conflicted
+++ resolved
@@ -5,28 +5,13 @@
 The format is based on [Keep a Changelog](http://keepachangelog.com/en/1.0.0/).
 
 
-<<<<<<< HEAD
-### Added
+## [1.8.0] - 2022-11-01
 
 - Added utilities to migrate checkpoints from one Lightning version to another ([#15237](https://github.com/Lightning-AI/lightning/pull/15237))
-- Added an error message when attempting to launch processes with `python -i` and an interactive-incompatible strategy ([#15293](https://github.com/Lightning-AI/lightning/pull/15293))
-
 
 ### Changed
 
 - From now on, Lightning Trainer and `LightningModule.load_from_checkpoint` automatically upgrade the loaded checkpoint if it was produced in an old version of Lightning ([#15237](https://github.com/Lightning-AI/lightning/pull/15237))
-
-### Fixed
-
-- Fixed a pickling error when using `RichProgressBar` together with checkpointing ([#15319](https://github.com/Lightning-AI/lightning/pull/15319))
-
-
-## [1.8.0] - 2022-MM-DD
-=======
-## [1.8.0] - 2022-11-01
->>>>>>> 93a6cffa
-
-
 ### Added
 
 - Added support for requeueing slurm array jobs ([#15040](https://github.com/Lightning-AI/lightning/pull/15040))
