--- conflicted
+++ resolved
@@ -5,14 +5,7 @@
 The format is based on [Keep a Changelog](http://keepachangelog.com/en/1.0.0/).
 
 
-<<<<<<< HEAD
-- Disabled strict loading in multiprocessing launcher ("ddp_spawn", etc.) when loading weights back into the main process ([#16365](https://github.com/Lightning-AI/lightning/pull/16365))
-
-
-## [1.9.0] - 2023-01-12
-=======
 ## [1.9.0] - 2023-01-17
->>>>>>> fa62112d
 
 ### Added
 - Added support for native logging of `MetricCollection` with enabled compute groups ([#15580](https://github.com/Lightning-AI/lightning/pull/15580))
@@ -43,7 +36,7 @@
 - `MLFlowLogger` now logs hyperparameters and metrics in batched API calls ([#15915](https://github.com/Lightning-AI/lightning/pull/15915))
 - Overriding the `on_train_batch_{start,end}` hooks in conjunction with taking a `dataloader_iter` in the `training_step` no longer errors out and instead shows a warning ([#16062](https://github.com/Lightning-AI/lightning/pull/16062))
 - Move `tensorboardX` to extra dependencies. Use the `CSVLogger` by default ([#16349](https://github.com/Lightning-AI/lightning/pull/16349))
-
+- Disabled strict loading in multiprocessing launcher ("ddp_spawn", etc.) when loading weights back into the main process ([#16365](https://github.com/Lightning-AI/lightning/pull/16365))
 
 ### Deprecated
 
