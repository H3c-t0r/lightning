--- conflicted
+++ resolved
@@ -47,6 +47,9 @@
 
 
 - Fixed MPS device being unrecognized ([#13992](https://github.com/Lightning-AI/lightning/pull/13992))
+
+
+- Fixed padding for `RichProgressBar` ([#12125](https://github.com/Lightning-AI/lightning/pull/12125))
 
 
 ## [1.7.0] - 2022-08-02
@@ -195,20 +198,10 @@
 - When training with `precision=16` on IPU, the cast has been moved off the IPU onto the host, making the copies from host to IPU cheaper ([#13880](https://github.com/Lightning-AI/lightning/pull/13880))
 - Fixed error handling in learning rate finder when not enough data points are available to give a good suggestion ([#13845](https://github.com/Lightning-AI/lightning/pull/13845))
 - Fixed an issue that caused the learning rate finder to set the model's learning rate to None when no suggestion was possible ([#13845](https://github.com/Lightning-AI/lightning/pull/13845))
-<<<<<<< HEAD
-
-
-- Fixed padding for `RichProgressBar` ([#12125](https://github.com/Lightning-AI/lightning/pull/12125))
-
-
-- Fixed default `amp_level` for `DeepSpeedPrecisionPlugin` to `O2` ([#13897](https://github.com/PyTorchLightning/pytorch-lightning/pull/13897))
-
-=======
 - Fixed an issue causing deterministic algorighms and other globals to get reset in spawned processes ([#13921](https://github.com/Lightning-AI/lightning/pull/13921))
 - Fixed default `amp_level` for `DeepSpeedPrecisionPlugin` to `O2` ([#13897](https://github.com/Lightning-AI/lightning/pull/13897))
 - Fixed Python 3.10 compatibility for truncated back-propagation through time (TBPTT) ([#13973](https://github.com/Lightning-AI/lightning/pull/13973))
 - Fixed `TQDMProgressBar` reset and update to show correct time estimation (2/2) ([#13962](https://github.com/Lightning-AI/lightning/pull/13962))
->>>>>>> 332182d4
 
 
 ## [1.6.5] - 2022-07-13
