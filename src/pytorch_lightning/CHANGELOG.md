# Changelog

All notable changes to this project will be documented in this file.

The format is based on [Keep a Changelog](http://keepachangelog.com/en/1.0.0/).

## [unReleased] - 2022-MM-DD


### Added


- Added prefix to log message in `seed_everything` with rank info ([#13290](https://github.com/Lightning-AI/lightning/issues/13290))


- Added support for auto wrapping for `DDPFullyShardedNativeStrategy` ([#14252](https://github.com/Lightning-AI/lightning/issues/14252))


- Added support for passing extra init-parameters to the `LightningDataModule.from_datasets` ([#14185](https://github.com/Lightning-AI/lightning/issues/14185))


- Added support for saving sharded optimizer state dict outside of `DDPShardedStrategy` ([#14208](https://github.com/PyTorchLightning/pytorch-lightning/pull/14208))


- Added support for auto wrapping for `DDPFullyShardedStrategy` ([#14383](https://github.com/Lightning-AI/lightning/issues/14383))


- Integrate the `lightning_utilities` package (
  [#14475](https://github.com/Lightning-AI/lightning/issues/14475),
  [#14537](https://github.com/Lightning-AI/lightning/issues/14537),
  [#14556](https://github.com/Lightning-AI/lightning/issues/14556),
  [#14558](https://github.com/Lightning-AI/lightning/issues/14558),
  [#14575](https://github.com/Lightning-AI/lightning/issues/14575),
  [#14620](https://github.com/Lightning-AI/lightning/issues/14620))


- Added `WandbLogger.download_artifact` and `WandbLogger.use_artifact` for managing artifacts with Weights and Biases ([#14551](https://github.com/Lightning-AI/lightning/issues/14551))


- Added an option to configure the signal SLURM sends when a job is preempted or requeued ([#14610](https://github.com/Lightning-AI/lightning/issues/14610))


### Changed

- The `Trainer.{fit,validate,test,predict,tune}` methods now raise a useful error message if the input is not a `LightningModule` ([#13892](https://github.com/Lightning-AI/lightning/pull/13892))


- Raised a `MisconfigurationException` if batch transfer hooks are overriden with `IPUAccelerator` ([#13961](https://github.com/Lightning-AI/lightning/pull/13961))


- Replaced the unwrapping logic in strategies with direct access to unwrapped `LightningModule` ([#13738](https://github.com/Lightning-AI/lightning/pull/13738))


- Enabled `on_before_batch_transfer` for `DPStrategy` and `IPUAccelerator` ([#14023](https://github.com/Lightning-AI/lightning/pull/14023))


- When resuming training with Apex enabled, the `Trainer` will now raise an error ([#14341](https://github.com/Lightning-AI/lightning/pull/14341))


- Included `torch.cuda` rng state to the aggregate `_collect_rng_states()` and `_set_rng_states()` ([#14384](https://github.com/Lightning-AI/lightning/pull/14384))


- Changed `trainer.should_stop` to not stop in between an epoch and run until `min_steps/min_epochs` only ([#13890](https://github.com/Lightning-AI/lightning/pull/13890))


- The `pyDeprecate` dependency is no longer installed ([#14472](https://github.com/Lightning-AI/lightning/pull/14472))


- When using multiple loggers, by default checkpoints and profiler output now get saved to the log dir of the first logger in the list ([#14325](https://github.com/Lightning-AI/lightning/pull/14325))


<<<<<<< HEAD
- Aligned DDP and DDPSpawn strategies in setting up the environment ([11073](https://github.com/Lightning-AI/lightning/pull/11073))
=======
- In Lightning Lite, state-dict access to the module wrapper now gets passed through to the original module reference ([#14629](https://github.com/Lightning-AI/lightning/pull/14629))

- Removed fall-back to `LightningEnvironment` when number of SLURM tasks does not correspond to number of processes in Trainer ([#14300](https://github.com/Lightning-AI/lightning/pull/14300))
>>>>>>> c926e10e


### Deprecated

- Deprecated `LightningDeepSpeedModule` ([#14000](https://github.com/Lightning-AI/lightning/pull/14000))


- Deprecated `amp_level` from `Trainer` in favour of passing it explictly via precision plugin ([#13898](https://github.com/Lightning-AI/lightning/pull/13898))


- Deprecated the calls to `pytorch_lightning.utiltiies.meta` functions in favor of built-in https://github.com/pytorch/torchdistx support ([#13868](https://github.com/Lightning-AI/lightning/pull/13868))


- Deprecated the `unwrap_lightning_module` and `unwrap_lightning_module_sharded` utility functions in favor of accessing the unwrapped `LightningModule` on the strategy directly ([#13738](https://github.com/Lightning-AI/lightning/pull/13738))


- Deprecated the `pl_module` argument in `LightningParallelModule`, `LightningDistributedModule`, `LightningShardedDataParallel`, `LightningBaguaModule` and `LightningDeepSpeedModule` wrapper classes ([#13738](https://github.com/Lightning-AI/lightning/pull/13738))


- Deprecated the `on_colab_kaggle` function ([#14247](https://github.com/Lightning-AI/lightning/pull/14247))


- Deprecated the internal `pl.core.mixins.DeviceDtypeModuleMixin` class ([#14511](https://github.com/Lightning-AI/lightning/pull/14511), [#14548](https://github.com/Lightning-AI/lightning/pull/14548))


- Deprecated all functions in `pytorch_lightning.utilities.xla_device` in favor of `lightning_lite.utilities.xla_device` ([#14514](https://github.com/Lightning-AI/lightning/pull/14514))


- Deprecated all functions in `pytorch_lightning.utilities.cloud_io` in favor of `lightning_lite.utilities.cloud_io` ([#14515](https://github.com/Lightning-AI/lightning/pull/14515))


- Deprecated the functions in `pytorch_lightning.utilities.apply_func` in favor of `lightning_utilities.core.apply_func` ([#14516](https://github.com/Lightning-AI/lightning/pull/14516), [#14537](https://github.com/Lightning-AI/lightning/pull/14537))


- Deprecated all functions in `pytorch_lightning.utilities.device_parser` ([#14492](https://github.com/Lightning-AI/lightning/pull/14492), [#14753](https://github.com/Lightning-AI/lightning/pull/14753))
  * Deprecated the `pytorch_lightning.utilities.device_parser.determine_root_gpu_device` in favor of `lightning_lite.utilities.device_parser.determine_root_gpu_device`
  * Deprecated the `pytorch_lightning.utilities.device_parser.parse_gpu_ids` in favor of `lightning_lite.utilities.device_parser.parse_gpu_ids`
  * Deprecated the `pytorch_lightning.utilities.device_parser.is_cuda_available` in favor of `lightning_lite.accelerators.cuda.is_cuda_available`
  * Deprecated the `pytorch_lightning.utilities.device_parser.num_cuda_devices` in favor of `lightning_lite.accelerators.cuda.num_cuda_devices`
  * Deprecated the `pytorch_lightning.utilities.device_parser.parse_cpu_cores` in favor of `lightning_lite.accelerators.cpu.parse_cpu_cores`
  * Deprecated the `pytorch_lightning.utilities.device_parser.parse_tpu_cores` in favor of `lightning_lite.accelerators.tpu.parse_tpu_cores`
  * Deprecated the `pytorch_lightning.utilities.device_parser.parse_hpus` in favor of `pytorch_lightning.accelerators.hpu.parse_hpus`


### Removed

- Removed the deprecated `Trainer.training_type_plugin` property in favor of `Trainer.strategy` ([#14011](https://github.com/Lightning-AI/lightning/pull/14011))


- Removed all deprecated training type plugins ([#14011](https://github.com/Lightning-AI/lightning/pull/14011))


- Removed the deprecated `DDP2Strategy` ([#14026](https://github.com/Lightning-AI/lightning/pull/14026))


- Removed the deprecated `DistributedType` and `DeviceType` enum classes ([#14045](https://github.com/Lightning-AI/lightning/pull/14045))


- Removed deprecated support for passing the `rank_zero_warn` warning category positionally ([#14470](https://github.com/Lightning-AI/lightning/pull/14470))


- Removed the legacy and unused `Trainer.get_deprecated_arg_names()` ([#14415](https://github.com/Lightning-AI/lightning/pull/14415))


- Removed the deprecated `on_train_batch_end(outputs)` format when multiple optimizers are used and TBPTT is enabled ([#14373](https://github.com/PyTorchLightning/pytorch-lightning/pull/14373))


- Removed the deprecated  `training_epoch_end(outputs)` format when multiple optimizers are used and TBPTT is enabled ([#14373](https://github.com/PyTorchLightning/pytorch-lightning/pull/14373))


- Removed the experimental `pytorch_lightning.utiltiies.meta` functions in favor of built-in https://github.com/pytorch/torchdistx support ([#13868](https://github.com/Lightning-AI/lightning/pull/13868))


- Removed the deprecated `LoggerCollection`; `Trainer.logger` and `LightningModule.logger` now returns the first logger when more than one gets passed to the Trainer ([#14283](https://github.com/Lightning-AI/lightning/pull/14283))


- Removed the deprecated the `trainer.lr_schedulers` ([#14408](https://github.com/Lightning-AI/lightning/pull/14408))


- Removed the deprecated `LightningModule.{on_hpc_load,on_hpc_save}` hooks in favor of the general purpose hooks `LightningModule.{on_load_checkpoint,on_save_checkpoint}` ([#14315](https://github.com/Lightning-AI/lightning/pull/14315))


- Removed deprecated support for old torchtext versions ([#14375](https://github.com/Lightning-AI/lightning/pull/14375))


- Removed deprecated support for the old `neptune-client` API in the `NeptuneLogger` ([#14727](https://github.com/Lightning-AI/lightning/pull/14727))


- Removed the deprecated `weights_save_path` Trainer argumnent and `Trainer.weights_save_path` property ([#14424](https://github.com/Lightning-AI/lightning/pull/14424))


- Remove the deprecated ([#14471](https://github.com/Lightning-AI/lightning/pull/14471))
  * `pytorch_lightning.utilities.distributed.rank_zero_only` in favor of `pytorch_lightning.utilities.rank_zero.rank_zero_only`
  * `pytorch_lightning.utilities.distributed.rank_zero_debug` in favor of `pytorch_lightning.utilities.rank_zero.rank_zero_debug`
  * `pytorch_lightning.utilities.distributed.rank_zero_info` in favor of `pytorch_lightning.utilities.rank_zero.rank_zero_info`
  * `pytorch_lightning.utilities.warnings.rank_zero_warn` in favor of `pytorch_lightning.utilities.rank_zero.rank_zero_warn`
  * `pytorch_lightning.utilities.warnings.rank_zero_deprecation` in favor of `pytorch_lightning.utilities.rank_zero.rank_zero_deprecation`
  * `pytorch_lightning.utilities.warnings.LightningDeprecationWarning` in favor of `pytorch_lightning.utilities.rank_zero.LightningDeprecationWarning`


- Removed deprecated `Trainer.num_processes` attribute in favour of `Trainer.num_devices` ([#14423](https://github.com/Lightning-AI/lightning/pull/14423))


- Removed the deprecated `Trainer.data_parallel_device_ids` hook in favour of `Trainer.device_ids` ([#14422](https://github.com/Lightning-AI/lightning/pull/14422))


- Removed the deprecated class `TrainerCallbackHookMixin` ([#14401](https://github.com/Lightning-AI/lightning/14401))


- Removed the deprecated `BaseProfiler` and `AbstractProfiler` classes ([#14404](https://github.com/Lightning-AI/lightning/pull/14404))


- Removed the deprecated way to set the distributed backend via the environment variable `PL_TORCH_DISTRIBUTED_BACKEND`, in favor of setting the `process_group_backend` in the strategy constructor ([#14693](https://github.com/Lightning-AI/lightning/pull/14693))



### Fixed

- Break HPU Graphs into two parts (forward + backward as one and optimizer as another) for better performance ([#14656](https://github.com/Lightning-AI/lightning/pull/14656))


- Fixed torchscript error with ensembles of LightningModules ([#14657](https://github.com/Lightning-AI/lightning/pull/14657), [#14724](https://github.com/Lightning-AI/lightning/pull/14724))


- Fixed an issue with `TensorBoardLogger.finalize` creating a new experiment when none was created during the Trainer's execution ([#14762](https://github.com/Lightning-AI/lightning/pull/14762))



## [1.7.6] - 2022-09-13

### Changed

- Improved the error messaging when passing `Trainer.method(model, x_dataloader=None)` with no module-method implementations available ([#14614](https://github.com/Lightning-AI/lightning/pull/14614))

### Fixed

- Reset the dataloaders on OOM failure in batch size finder to use the last successful batch size ([#14372](https://github.com/Lightning-AI/lightning/pull/14372))
- Fixed an issue to keep downscaling the batch size in case there hasn't been even a single successful optimal batch size with `mode="power"` ([#14372](https://github.com/Lightning-AI/lightning/pull/14372))
- Fixed an issue where `self.log`-ing a tensor would create a user warning from PyTorch about cloning tensors ([#14599](https://github.com/Lightning-AI/lightning/pull/14599))
- Fixed compatibility when `torch.distributed` is not available ([#14454](https://github.com/Lightning-AI/lightning/pull/14454))


## [1.7.5] - 2022-09-06

### Fixed

- Squeezed tensor values when logging with `LightningModule.log` ([#14489](https://github.com/Lightning-AI/lightning/pull/14489))
- Fixed `WandbLogger` `save_dir` is not set after creation ([#14326](https://github.com/Lightning-AI/lightning/pull/14326))
- Fixed `Trainer.estimated_stepping_batches` when maximum number of epochs is not set ([#14317](https://github.com/Lightning-AI/lightning/pull/14317))


## [1.7.4] - 2022-08-31

### Added

- Added an environment variable `PL_DISABLE_FORK` that can be used to disable all forking in the Trainer ([#14319](https://github.com/Lightning-AI/lightning/issues/14319))

### Fixed

- Fixed `LightningDataModule` hparams parsing ([#12806](https://github.com/PyTorchLightning/pytorch-lightning/pull/12806))
- Reset epoch progress with batch size scaler ([#13846](https://github.com/Lightning-AI/lightning/pull/13846))
- Fixed restoring the trainer after using `lr_find()` so that the correct LR schedule is used for the actual training ([#14113](https://github.com/Lightning-AI/lightning/pull/14113))
- Fixed incorrect values after transferring data to an MPS device ([#14368](https://github.com/Lightning-AI/lightning/pull/14368))


## [1.7.3] - 2022-08-25

### Fixed

- Fixed an assertion error when using a `ReduceOnPlateau` scheduler with the Horovod strategy ([#14215](https://github.com/Lightning-AI/lightning/pull/14215))
- Fixed an `AttributeError` when accessing `LightningModule.logger` and the Trainer has multiple loggers ([#14234](https://github.com/Lightning-AI/lightning/pull/14234))
- Added back support for `log`ging in the `configure_gradient_clipping` hook after unintended removal in v1.7.2 ([#14298](https://github.com/Lightning-AI/lightning/issues/14298))
- Fixed wrong num padding for `RichProgressBar` ([#14296](https://github.com/Lightning-AI/lightning/pull/14296))
- Fixed an issue to avoid the impact of sanity check on `reload_dataloaders_every_n_epochs` for validation ([#13964](https://github.com/Lightning-AI/lightning/pull/13964))


## [1.7.2] - 2022-08-17

### Added

- Added `FullyShardedNativeNativeMixedPrecisionPlugin` to handle precision for `DDPFullyShardedNativeStrategy` ([#14092](https://github.com/Lightning-AI/lightning/pull/14092))
- Added profiling to these hooks: `on_before_batch_transfer`, `transfer_batch_to_device`, `on_after_batch_transfer`, `configure_gradient_clipping`, `clip_gradients` ([#14069](https://github.com/Lightning-AI/lightning/pull/14069))

### Changed

- The `WandbLogger.name` property no longer returns the name of the experiment, and instead returns the project's name ([#14145](https://github.com/Lightning-AI/lightning/pull/14145))
- The default project name in `WandbLogger` is now "lightning_logs" ([#14145](https://github.com/Lightning-AI/lightning/pull/14145))
- Updated compatibility for LightningLite to run with the latest DeepSpeed 0.7.0 ([13967](https://github.com/Lightning-AI/lightning/pull/13967))

### Fixed

- Fixed a bug that caused spurious `AttributeError` when multiple `DataLoader` classes are imported ([#14117](https://github.com/Lightning-AI/lightning/pull/14117))
- Fixed epoch-end logging results not being reset after the end of the epoch ([#14061](https://github.com/Lightning-AI/lightning/pull/14061))
- Fixed resuming from a checkpoint when using Stochastic Weight Averaging (SWA) ([#9938](https://github.com/Lightning-AI/lightning/pull/9938))
- Fixed the device placement when `LightningModule.cuda()` gets called without specifying a device index and the current cuda device was not 0 ([#14128](https://github.com/Lightning-AI/lightning/pull/14128))
- Avoided false positive warning about using `sync_dist` when using torchmetrics ([#14143](https://github.com/Lightning-AI/lightning/pull/14143))
- Avoid `metadata.entry_points` deprecation warning on Python 3.10 ([#14052](https://github.com/Lightning-AI/lightning/pull/14052))
- Fixed epoch-end logging results not being reset after the end of the epoch ([#14061](https://github.com/Lightning-AI/lightning/pull/14061))
- Avoid raising the sampler warning if num_replicas=1 ([#14097](https://github.com/Lightning-AI/lightning/pull/14097))
- Fixed saving hyperparameters in a composition where the parent class is not a `LightningModule` or `LightningDataModule` ([#14151](https://github.com/Lightning-AI/lightning/pull/14151))
- Avoided requiring the FairScale package to use precision with the fsdp native strategy ([#14092](https://github.com/Lightning-AI/lightning/pull/14092))
- Fixed an issue in which the default name for a run in `WandbLogger` would be set to the project name instead of a randomly generated string ([#14145](https://github.com/Lightning-AI/lightning/pull/14145))
- Fixed not preserving set attributes on `DataLoader` and `BatchSampler` when instantiated inside `*_dataloader` hooks ([#14212](https://github.com/Lightning-AI/lightning/pull/14212))


## [1.7.1] - 2022-08-09

### Fixed

- Casted only floating point tensors to fp16 with IPUs ([#13983](https://github.com/Lightning-AI/lightning/pull/13983))
- Casted tensors to fp16 before moving them to device with  `DeepSpeedStrategy` ([#14000](https://github.com/Lightning-AI/lightning/pull/14000))
- Fixed the `NeptuneLogger` dependency being unrecognized ([#13988](https://github.com/Lightning-AI/lightning/pull/13988))
- Fixed an issue where users would be warned about unset `max_epochs` even when `fast_dev_run` was set ([#13262](https://github.com/Lightning-AI/lightning/pull/13262))
- Fixed MPS device being unrecognized ([#13992](https://github.com/Lightning-AI/lightning/pull/13992))
- Fixed incorrect `precision="mixed"` being used with `DeepSpeedStrategy` and `IPUStrategy` ([#14041](https://github.com/Lightning-AI/lightning/pull/14041))
- Fixed dtype inference during gradient norm computation ([#14051](https://github.com/Lightning-AI/lightning/pull/14051))
- Fixed a bug that caused `ddp_find_unused_parameters` to be set `False`, whereas the intended default is `True` ([#14095](https://github.com/Lightning-AI/lightning/pull/14095))


## [1.7.0] - 2022-08-02

### Added

-  Added ``ServableModule`` and its associated callback called ``ServableModuleValidator`` to ensure the model can served ([#13614](https://github.com/Lightning-AI/lightning/pull/13614))
-  Converted validation loop config warnings to `PossibleUserWarning` ([#13377](https://github.com/Lightning-AI/lightning/pull/13377))
- Added a flag named `log_rank_zero_only` to `EarlyStopping` to disable logging to non-zero rank processes ([#13233](https://github.com/Lightning-AI/lightning/pull/13233))
- Added support for reloading the last checkpoint saved by passing `ckpt_path="last"` ([#12816](https://github.com/Lightning-AI/lightning/pull/12816))
- Added `LightningDataModule.load_from_checkpoint` to support loading datamodules directly from checkpoint ([#12550](https://github.com/Lightning-AI/lightning/pull/12550))
- Added a friendly error message when attempting to call `Trainer.save_checkpoint()` without a model attached ([#12772](https://github.com/Lightning-AI/lightning/pull/12772))
- Added a friendly error message when attempting to use `DeepSpeedStrategy` on unsupported accelerators ([#12699](https://github.com/Lightning-AI/lightning/pull/12699))
- Enabled `torch.inference_mode` for evaluation and prediction ([#12715](https://github.com/Lightning-AI/lightning/pull/12715))
- Added support for setting `val_check_interval` to a value higher than the amount of training batches when `check_val_every_n_epoch=None` ([#11993](https://github.com/Lightning-AI/lightning/pull/11993))
- Include the `pytorch_lightning` version as a header in the CLI config files ([#12532](https://github.com/Lightning-AI/lightning/pull/12532))
- Added support for `Callback` registration through entry points ([#12739](https://github.com/Lightning-AI/lightning/pull/12739))
- Added support for `Trainer(deterministic="warn")` to warn instead of fail when a non-deterministic operation is encountered ([#12588](https://github.com/Lightning-AI/lightning/pull/12588))
- Added profiling to the loops' dataloader `__next__` calls ([#12124](https://github.com/Lightning-AI/lightning/pull/12124))
- Hivemind Strategy
    * Added `CollaborativeStrategy` ([#12842](https://github.com/Lightning-AI/lightning/pull/12842))
    * Renamed `CollaborativeStrategy` to `HivemindStrategy` ([#13388](https://github.com/Lightning-AI/lightning/pull/13388))
    * Removed unnecessary endpoint logic, renamed `collaborative` to `hivemind` ([#13392](https://github.com/Lightning-AI/lightning/pull/13392))
- Include a version suffix for new "last" checkpoints of later runs in the same directory ([#12902](https://github.com/Lightning-AI/lightning/pull/12902))
- Show a better error message when a Metric that does not return a Tensor is logged ([#13164](https://github.com/Lightning-AI/lightning/pull/13164))
- Added missing `predict_dataset` argument in `LightningDataModule.from_datasets` to create predict dataloaders ([#12942](https://github.com/Lightning-AI/lightning/pull/12942))
- Added class name prefix to metrics logged by `DeviceStatsMonitor` ([#12228](https://github.com/Lightning-AI/lightning/pull/12228))
- Automatically wrap custom samplers under a distributed environment by using `DistributedSamplerWrapper` ([#12959](https://github.com/Lightning-AI/lightning/pull/12959))
- Added profiling of `LightningDataModule` hooks ([#12971](https://github.com/Lightning-AI/lightning/pull/12971))
- Added Native FSDP Strategy ([#12447](https://github.com/Lightning-AI/lightning/pull/12447))
- Added breaking of lazy graph across training, validation, test and predict steps when training with habana accelerators to ensure better performance ([#12938](https://github.com/Lightning-AI/lightning/pull/12938))
- Added `Checkpoint` class to inherit from ([#13024](https://github.com/Lightning-AI/lightning/pull/13024))
- Added CPU metric tracking to `DeviceStatsMonitor` ([#11795](https://github.com/Lightning-AI/lightning/pull/11795))
- Added `teardown()` method to `Accelerator` ([#11935](https://github.com/Lightning-AI/lightning/pull/11935))
- Added support for using custom Trainers that don't include callbacks using the CLI ([#13138](https://github.com/Lightning-AI/lightning/pull/13138))
- Added a `timeout` argument to `DDPStrategy` and `DDPSpawnStrategy`. ([#13244](https://github.com/Lightning-AI/lightning/pull/13244), [#13383](https://github.com/Lightning-AI/lightning/pull/13383))
- Added `XLAEnvironment` cluster environment plugin ([#11330](https://github.com/Lightning-AI/lightning/pull/11330))
- Added logging messages to notify when `FitLoop` stopping conditions are met ([#9749](https://github.com/Lightning-AI/lightning/pull/9749))
- Added support for calling unknown methods with `DummyLogger` ([#13224](https://github.com/Lightning-AI/lightning/pull/13224)
- Added support for recursively setting the `Trainer` reference for ensembles of `LightningModule`s ([#13638](https://github.com/Lightning-AI/lightning/pull/13638)
- Added Apple Silicon Support via `MPSAccelerator` ([#13123](https://github.com/Lightning-AI/lightning/pull/13123))
- Added support for DDP Fork ([#13405](https://github.com/Lightning-AI/lightning/pull/13405))
- Added support for async checkpointing ([#13658](https://github.com/Lightning-AI/lightning/pull/13658))
- Added support for HPU Device stats monitor ([#13819](https://github.com/Lightning-AI/lightning/pull/13819))

### Changed

- `accelerator="gpu"` now automatically selects an available GPU backend (CUDA and MPS currently) ([#13642](https://github.com/Lightning-AI/lightning/pull/13642))
- Enable validation during overfitting ([#12527](https://github.com/Lightning-AI/lightning/pull/12527))
- Added dataclass support to `extract_batch_size` ([#12573](https://github.com/Lightning-AI/lightning/pull/12573))
- Changed checkpoints save path in the case of one logger and user-provided weights_save_path from `weights_save_path/name/version/checkpoints` to `weights_save_path/checkpoints` ([#12372](https://github.com/Lightning-AI/lightning/pull/12372))
- Changed checkpoints save path in the case of multiple loggers and user-provided weights_save_path from `weights_save_path/name1_name2/version1_version2/checkpoints` to `weights_save_path/checkpoints` ([#12372](https://github.com/Lightning-AI/lightning/pull/12372))
- Marked `swa_lrs` argument in `StochasticWeightAveraging` callback as required ([#12556](https://github.com/Lightning-AI/lightning/pull/12556))
- `LightningCLI`'s shorthand notation changed to use jsonargparse native feature ([#12614](https://github.com/Lightning-AI/lightning/pull/12614))
- `LightningCLI` changed to use jsonargparse native support for list append ([#13129](https://github.com/Lightning-AI/lightning/pull/13129))
- Changed `seed_everything_default` argument in the `LightningCLI` to type `Union[bool, int]`. If set to `True` a seed is automatically generated for the parser argument `--seed_everything`. ([#12822](https://github.com/Lightning-AI/lightning/pull/12822), [#13110](https://github.com/Lightning-AI/lightning/pull/13110))
- Make positional arguments required for classes passed into the `add_argparse_args` function. ([#12504](https://github.com/Lightning-AI/lightning/pull/12504))
- Raise an error if there are insufficient training batches when using a float value of `limit_train_batches` ([#12885](https://github.com/Lightning-AI/lightning/pull/12885))
- `DataLoader` instantiated inside a `*_dataloader` hook will not set the passed arguments as attributes anymore ([#12981](https://github.com/Lightning-AI/lightning/pull/12981))
- When a multi-element tensor is logged, an error is now raised instead of silently taking the mean of all elements ([#13164](https://github.com/Lightning-AI/lightning/pull/13164))
- The `WandbLogger` will now use the run name in the logs folder if it is provided, and otherwise the project name  ([#12604](https://github.com/Lightning-AI/lightning/pull/12604))
- Enabled using any Sampler in distributed environment in Lite ([#13646](https://github.com/Lightning-AI/lightning/pull/13646))
- Raised a warning instead of forcing `sync_dist=True` on epoch end ([13364](https://github.com/Lightning-AI/lightning/pull/13364))
- Updated `val_check_interval`(int) to consider total train batches processed instead of `_batches_that_stepped` for validation check during training ([#12832](https://github.com/Lightning-AI/lightning/pull/12832)
- Updated Habana Accelerator's `auto_device_count`, `is_available` & `get_device_name` methods based on the latest torch habana package ([#13423](https://github.com/Lightning-AI/lightning/pull/13423))
- Disallowed using `BatchSampler` when running on multiple IPUs ([#13854](https://github.com/Lightning-AI/lightning/pull/13854))

### Deprecated

- Deprecated `pytorch_lightning.accelerators.gpu.GPUAccelerator` in favor of `pytorch_lightning.accelerators.cuda.CUDAAccelerator` ([#13636](https://github.com/Lightning-AI/lightning/pull/13636))
- Deprecated `pytorch_lightning.loggers.base.LightningLoggerBase` in favor of `pytorch_lightning.loggers.logger.Logger`, and deprecated `pytorch_lightning.loggers.base` in favor of `pytorch_lightning.loggers.logger` ([#120148](https://github.com/Lightning-AI/lightning/pull/12014))
- Deprecated `pytorch_lightning.callbacks.base.Callback` in favor of `pytorch_lightning.callbacks.callback.Callback` ([#13031](https://github.com/Lightning-AI/lightning/pull/13031))
- Deprecated `num_processes`, `gpus`, `tpu_cores,` and `ipus` from the `Trainer` constructor in favor of using the `accelerator` and `devices` arguments ([#11040](https://github.com/Lightning-AI/lightning/pull/11040))
- Deprecated setting `LightningCLI(seed_everything_default=None)` in favor of `False` ([#12804](https://github.com/Lightning-AI/lightning/issues/12804)).
- Deprecated `pytorch_lightning.core.lightning.LightningModule` in favor of `pytorch_lightning.core.module.LightningModule` ([#12740](https://github.com/Lightning-AI/lightning/pull/12740))
- Deprecated `pytorch_lightning.loops.base.Loop` in favor of `pytorch_lightning.loops.loop.Loop` ([#13043](https://github.com/Lightning-AI/lightning/pull/13043))
- Deprecated `Trainer.reset_train_val_dataloaders()` in favor of `Trainer.reset_{train,val}_dataloader` ([#12184](https://github.com/Lightning-AI/lightning/pull/12184))
- Deprecated LightningCLI's registries in favor of importing the respective package ([#13221](https://github.com/Lightning-AI/lightning/pull/13221))
- Deprecated public utilities in `pytorch_lightning.utilities.cli.LightningCLI` in favor of equivalent copies in `pytorch_lightning.cli.LightningCLI` ([#13767](https://github.com/Lightning-AI/lightning/pull/13767))
- Deprecated `pytorch_lightning.profiler` in favor of `pytorch_lightning.profilers` ([#12308](https://github.com/Lightning-AI/lightning/pull/12308))

### Removed

- Removed deprecated `IndexBatchSamplerWrapper.batch_indices` ([#13565](https://github.com/Lightning-AI/lightning/pull/13565))
- Removed the deprecated `LightningModule.add_to_queue` and `LightningModule.get_from_queue` method ([#13600](https://github.com/Lightning-AI/lightning/pull/13600))
- Removed deprecated `pytorch_lightning.core.decorators.parameter_validation` from `decorators` ([#13514](https://github.com/Lightning-AI/lightning/pull/13514))
- Removed the deprecated `Logger.close` method ([#13149](https://github.com/Lightning-AI/lightning/pull/13149))
- Removed the deprecated `weights_summary` argument from the `Trainer` constructor ([#13070](https://github.com/Lightning-AI/lightning/pull/13070))
- Removed the deprecated `flush_logs_every_n_steps` argument from the `Trainer` constructor ([#13074](https://github.com/Lightning-AI/lightning/pull/13074))
- Removed the deprecated `process_position` argument from the `Trainer` constructor ([13071](https://github.com/Lightning-AI/lightning/pull/13071))
- Removed the deprecated `checkpoint_callback` argument from the `Trainer` constructor ([#13027](https://github.com/Lightning-AI/lightning/pull/13027))
- Removed the deprecated `on_{train,val,test,predict}_dataloader` hooks from the `LightningModule` and `LightningDataModule` ([#13033](https://github.com/Lightning-AI/lightning/pull/13033))
- Removed the deprecated `TestTubeLogger` ([#12859](https://github.com/Lightning-AI/lightning/pull/12859))
- Removed the deprecated `pytorch_lightning.core.memory.LayerSummary` and `pytorch_lightning.core.memory.ModelSummary` ([#12593](https://github.com/Lightning-AI/lightning/pull/12593))
- Removed the deprecated `summarize` method from the `LightningModule` ([#12559](https://github.com/Lightning-AI/lightning/pull/12559))
- Removed the deprecated `model_size` property from the `LightningModule` class ([#12641](https://github.com/Lightning-AI/lightning/pull/12641))
- Removed the deprecated `stochastic_weight_avg` argument from the `Trainer` constructor ([#12535](https://github.com/Lightning-AI/lightning/pull/12535))
- Removed the deprecated `progress_bar_refresh_rate` argument from the `Trainer` constructor ([#12514](https://github.com/Lightning-AI/lightning/pull/12514))
- Removed the deprecated `prepare_data_per_node` argument from the `Trainer` constructor ([#12536](https://github.com/Lightning-AI/lightning/pull/12536))
- Removed the deprecated `pytorch_lightning.core.memory.{get_gpu_memory_map,get_memory_profile}` ([#12659](https://github.com/Lightning-AI/lightning/pull/12659))
- Removed the deprecated `terminate_on_nan` argument from the `Trainer` constructor ([#12553](https://github.com/Lightning-AI/lightning/pull/12553))
- Removed the deprecated `XLAStatsMonitor` callback ([#12688](https://github.com/Lightning-AI/lightning/pull/12688))
- Remove deprecated `pytorch_lightning.callbacks.progress.progress` ([#12658](https://github.com/Lightning-AI/lightning/pull/12658))
- Removed the deprecated `dim` and `size` arguments from the `LightningDataModule` constructor([#12780](https://github.com/Lightning-AI/lightning/pull/12780))
- Removed the deprecated `train_transforms` argument from the `LightningDataModule` constructor([#12662](https://github.com/Lightning-AI/lightning/pull/12662))
- Removed the deprecated `log_gpu_memory` argument from the `Trainer` constructor ([#12657](https://github.com/Lightning-AI/lightning/pull/12657))
- Removed the deprecated automatic logging of GPU stats by the logger connector ([#12657](https://github.com/Lightning-AI/lightning/pull/12657))
- Removed deprecated `GPUStatsMonitor` callback ([#12554](https://github.com/Lightning-AI/lightning/pull/12554))
- Removed support for passing strategy names or strategy instances to the accelerator Trainer argument ([#12696](https://github.com/Lightning-AI/lightning/pull/12696))
- Removed support for passing strategy names or strategy instances to the plugins Trainer argument ([#12700](https://github.com/Lightning-AI/lightning/pull/12700))
- Removed the deprecated `val_transforms` argument from the `LightningDataModule` constructor ([#12763](https://github.com/Lightning-AI/lightning/pull/12763))
- Removed the deprecated `test_transforms` argument from the `LightningDataModule` constructor ([#12773](https://github.com/Lightning-AI/lightning/pull/12773))
- Removed deprecated `Trainer(max_steps=None)` ([#13591](https://github.com/Lightning-AI/lightning/pull/13591))
- Removed deprecated `dataloader_idx` argument from `on_train_batch_start/end` hooks `Callback` and `LightningModule` ([#12769](https://github.com/Lightning-AI/lightning/pull/12769), [#12977](https://github.com/Lightning-AI/lightning/pull/12977))
- Removed deprecated `get_progress_bar_dict` property from `LightningModule` ([#12839](https://github.com/Lightning-AI/lightning/pull/12839))
- Removed sanity check for multi-optimizer support with habana backends ([#13217](https://github.com/Lightning-AI/lightning/pull/13217))
- Removed the need to explicitly load habana module ([#13338](https://github.com/Lightning-AI/lightning/pull/13338))
- Removed the deprecated `Strategy.post_dispatch()` hook ([#13461](https://github.com/Lightning-AI/lightning/pull/13461))
- Removed deprecated `pytorch_lightning.callbacks.lr_monitor.LearningRateMonitor.lr_sch_names` ([#13353](https://github.com/Lightning-AI/lightning/pull/13353))
- Removed deprecated `Trainer.slurm_job_id` in favor of `SLURMEnvironment.job_id` ([#13459](https://github.com/Lightning-AI/lightning/pull/13459))
- Removed support for the `DDP2Strategy` ([#12705](https://github.com/Lightning-AI/lightning/pull/12705))
- Removed deprecated `LightningDistributed` ([#13549](https://github.com/Lightning-AI/lightning/pull/13549))
- Removed deprecated ClusterEnvironment properties `master_address` and `master_port` in favor of `main_address` and `main_port` ([#13458](https://github.com/Lightning-AI/lightning/pull/13458))
- Removed deprecated ClusterEnvironment methods `KubeflowEnvironment.is_using_kubelfow()`, `LSFEnvironment.is_using_lsf()` and `TorchElasticEnvironment.is_using_torchelastic()` in favor of the `detect()` method ([#13458](https://github.com/Lightning-AI/lightning/pull/13458))
- Removed deprecated `Callback.on_keyboard_interrupt` ([#13438](https://github.com/Lightning-AI/lightning/pull/13438))
- Removed deprecated `LightningModule.on_post_move_to_device` ([#13548](https://github.com/Lightning-AI/lightning/pull/13548))
- Removed `TPUSpawnStrategy.{tpu_local_core_rank,tpu_global_core_rank}` attributes in favor of `TPUSpawnStrategy.{local_rank,global_rank}` ([#11163](https://github.com/Lightning-AI/lightning/pull/11163))
- Removed `SingleTPUStrategy.{tpu_local_core_rank,tpu_global_core_rank}` attributes in favor of `SingleTPUStrategy.{local_rank,global_rank}`([#11163](https://github.com/Lightning-AI/lightning/pull/11163))

### Fixed

- Improved support for custom `DataLoader`s when instantiated in `*_dataloader` hook ([#12981](https://github.com/Lightning-AI/lightning/pull/12981))
- Allowed custom `BatchSampler`s when instantiated in `*_dataloader` hook [#13640](https://github.com/Lightning-AI/lightning/pull/13640))
- Fixed an issue with unsupported torch.inference_mode() on hpu backends by making it use no_grad ([#13014](https://github.com/Lightning-AI/lightning/pull/13014))
- The model wrapper returned by `LightningLite.setup()` now properly supports pass-through when looking up attributes ([#12597](https://github.com/Lightning-AI/lightning/pull/12597))
- Fixed issue where the CLI fails with certain torch objects ([#13153](https://github.com/Lightning-AI/lightning/pull/13153))
- Fixed ``LightningCLI`` signature parameter resolving for some lightning classes ([#13283](https://github.com/Lightning-AI/lightning/pull/13283))
- Fixed Model Summary when using DeepSpeed Stage 3 ([#13427](https://github.com/Lightning-AI/lightning/pull/13427))
- Fixed `pytorch_lightning.utilities.distributed.gather_all_tensors` to handle tensors of different dimensions ([#12630](https://github.com/Lightning-AI/lightning/pull/12630))
- Fixed the input validation for the accelerator Trainer argument when passed as a string ([#13417](https://github.com/Lightning-AI/lightning/pull/13417))
- Fixed `Trainer.predict(return_predictions=False)` to track prediction's batch_indices ([#13629](https://github.com/Lightning-AI/lightning/pull/13629))
- Fixed and issue that prevented setting a custom `CheckpointIO` plugin with strategies ([#13785](https://github.com/Lightning-AI/lightning/pull/13785))
- Fixed main progress bar counter when `val_check_interval=int` and `check_val_every_n_epoch=None` ([#12832](https://github.com/Lightning-AI/lightning/pull/12832)
- Improved support for custom `ReduceLROnPlateau` scheduler if `reduce_on_plateau` is set by the user in scheduler config ([#13838](https://github.com/Lightning-AI/lightning/pull/13838))
- Used `global_step` while restoring logging step for old checkpoints ([#13645](https://github.com/Lightning-AI/lightning/pull/13645))
- When training with `precision=16` on IPU, the cast has been moved off the IPU onto the host, making the copies from host to IPU cheaper ([#13880](https://github.com/Lightning-AI/lightning/pull/13880))
- Fixed error handling in learning rate finder when not enough data points are available to give a good suggestion ([#13845](https://github.com/Lightning-AI/lightning/pull/13845))
- Fixed an issue that caused the learning rate finder to set the model's learning rate to None when no suggestion was possible ([#13845](https://github.com/Lightning-AI/lightning/pull/13845))
- Fixed an issue causing deterministic algorighms and other globals to get reset in spawned processes ([#13921](https://github.com/Lightning-AI/lightning/pull/13921))
- Fixed default `amp_level` for `DeepSpeedPrecisionPlugin` to `O2` ([#13897](https://github.com/Lightning-AI/lightning/pull/13897))
- Fixed Python 3.10 compatibility for truncated back-propagation through time (TBPTT) ([#13973](https://github.com/Lightning-AI/lightning/pull/13973))
- Fixed `TQDMProgressBar` reset and update to show correct time estimation (2/2) ([#13962](https://github.com/Lightning-AI/lightning/pull/13962))


## [1.6.5] - 2022-07-13

### Fixed

- Fixed `estimated_stepping_batches` requiring distributed comms in `configure_optimizers` for the `DeepSpeedStrategy` ([#13350](https://github.com/Lightning-AI/lightning/pull/13350))
- Fixed bug with Python version check that prevented use with development versions of Python ([#13420](https://github.com/Lightning-AI/lightning/pull/13420))
- The loops now call `.set_epoch()` also on batch samplers if the dataloader has one wrapped in a distributed sampler ([#13396](https://github.com/Lightning-AI/lightning/pull/13396))
- Fixed the restoration of log step during restart ([#13467](https://github.com/Lightning-AI/lightning/pull/13467))


## [1.6.4] - 2022-06-01

### Added

- Added all DDP params to be exposed through hpu parallel strategy ([#13067](https://github.com/Lightning-AI/lightning/pull/13067))

### Changed

- Keep `torch.backends.cudnn.benchmark=False` by default (unlike in v1.6.{0-3}) after speed and memory problems depending on the data used. Please consider tuning `Trainer(benchmark)` manually. ([#13154](https://github.com/Lightning-AI/lightning/pull/13154))
- Prevent modification of `torch.backends.cudnn.benchmark` when `Trainer(benchmark=...)` is not set ([#13154](https://github.com/Lightning-AI/lightning/pull/13154))

### Fixed

- Fixed an issue causing zero-division error for empty dataloaders ([#12885](https://github.com/Lightning-AI/lightning/pull/12885))
- Fixed mismatching default values for the types of some arguments in the DeepSpeed and Fully-Sharded strategies which made the CLI unable to use them ([#12989](https://github.com/Lightning-AI/lightning/pull/12989))
- Avoid redundant callback restore warning while tuning ([#13026](https://github.com/Lightning-AI/lightning/pull/13026))
- Fixed `Trainer(precision=64)` during evaluation which now uses the wrapped precision module ([#12983](https://github.com/Lightning-AI/lightning/pull/12983))
- Fixed an issue to use wrapped `LightningModule` for evaluation during `trainer.fit` for `BaguaStrategy` ([#12983](https://github.com/Lightning-AI/lightning/pull/12983))
- Fixed an issue wrt unnecessary usage of habana mixed precision package for fp32 types ([#13028](https://github.com/Lightning-AI/lightning/pull/13028))
- Fixed the number of references of `LightningModule` so it can be deleted ([#12897](https://github.com/Lightning-AI/lightning/pull/12897))
- Fixed `materialize_module` setting a module's child recursively ([#12870](https://github.com/Lightning-AI/lightning/pull/12870))
- Fixed issue where the CLI could not pass a `Profiler` to the `Trainer` ([#13084](https://github.com/Lightning-AI/lightning/pull/13084))
- Fixed torchelastic detection with non-distributed installations ([#13142](https://github.com/Lightning-AI/lightning/pull/13142))
- Fixed logging's step values when multiple dataloaders are used during evaluation ([#12184](https://github.com/Lightning-AI/lightning/pull/12184))
- Fixed epoch logging on train epoch end ([#13025](https://github.com/Lightning-AI/lightning/pull/13025))
- Fixed `DDPStrategy` and `DDPSpawnStrategy` to initialize optimizers only after moving the module to the device ([#11952](https://github.com/Lightning-AI/lightning/pull/11952))


## [1.6.3] - 2022-05-03

### Fixed

- Use only a single instance of `rich.console.Console` throughout codebase ([#12886](https://github.com/Lightning-AI/lightning/pull/12886))
- Fixed an issue to ensure all the checkpoint states are saved in a common filepath with `DeepspeedStrategy` ([#12887](https://github.com/Lightning-AI/lightning/pull/12887))
- Fixed `trainer.logger` deprecation message ([#12671](https://github.com/Lightning-AI/lightning/pull/12671))
- Fixed an issue where sharded grad scaler is passed in when using BF16 with the `ShardedStrategy` ([#12915](https://github.com/Lightning-AI/lightning/pull/12915))
- Fixed an issue wrt recursive invocation of DDP configuration in hpu parallel plugin ([#12912](https://github.com/Lightning-AI/lightning/pull/12912))
- Fixed printing of ragged dictionaries in `Trainer.validate` and `Trainer.test` ([#12857](https://github.com/Lightning-AI/lightning/pull/12857))
- Fixed threading support for legacy loading of checkpoints ([#12814](https://github.com/Lightning-AI/lightning/pull/12814))
- Fixed pickling of `KFoldLoop` ([#12441](https://github.com/Lightning-AI/lightning/pull/12441))
- Stopped `optimizer_zero_grad` from being called after IPU execution ([#12913](https://github.com/Lightning-AI/lightning/pull/12913))
- Fixed `fuse_modules` to be qat-aware for `torch>=1.11` ([#12891](https://github.com/Lightning-AI/lightning/pull/12891))
- Enforced eval shuffle warning only for default samplers in DataLoader ([#12653](https://github.com/Lightning-AI/lightning/pull/12653))
- Enable mixed precision in `DDPFullyShardedStrategy` when `precision=16` ([#12965](https://github.com/Lightning-AI/lightning/pull/12965))
- Fixed `TQDMProgressBar` reset and update to show correct time estimation (1/2) ([#12889](https://github.com/Lightning-AI/lightning/pull/12889))
- Fixed fit loop restart logic to enable resume using the checkpoint ([#12821](https://github.com/Lightning-AI/lightning/pull/12821))


## [1.6.2] - 2022-04-27

### Fixed

- Fixed `ImportError` when `torch.distributed` is not available. ([#12794](https://github.com/Lightning-AI/lightning/pull/12794))
- When using custom DataLoaders in LightningDataModule, multiple inheritance is resolved properly ([#12716](https://github.com/Lightning-AI/lightning/pull/12716))
- Fixed encoding issues on terminals that do not support unicode characters ([#12828](https://github.com/Lightning-AI/lightning/pull/12828))
- Fixed support for `ModelCheckpoint` monitors with dots ([#12783](https://github.com/Lightning-AI/lightning/pull/12783))


## [1.6.1] - 2022-04-13

### Changed

- Support `strategy` argument being case insensitive ([#12528](https://github.com/Lightning-AI/lightning/pull/12528))

### Fixed

- Run main progress bar updates independent of val progress bar updates in `TQDMProgressBar` ([#12563](https://github.com/Lightning-AI/lightning/pull/12563))
- Avoid calling `average_parameters` multiple times per optimizer step ([#12452](https://github.com/Lightning-AI/lightning/pull/12452))
- Properly pass some Logger's parent's arguments to `super().__init__()` ([#12609](https://github.com/Lightning-AI/lightning/pull/12609))
- Fixed an issue where incorrect type warnings appear when the overridden `LightningLite.run` method accepts user-defined arguments ([#12629](https://github.com/Lightning-AI/lightning/pull/12629))
- Fixed `rank_zero_only` decorator in LSF environments ([#12587](https://github.com/Lightning-AI/lightning/pull/12587))
- Don't raise a warning when `nn.Module` is not saved under hparams ([#12669](https://github.com/Lightning-AI/lightning/pull/12669))
- Raise `MisconfigurationException` when the accelerator is available but the user passes invalid `([]/0/"0")` values to the `devices` flag ([#12708](https://github.com/Lightning-AI/lightning/pull/12708))
- Support `auto_select_gpus` with the accelerator and devices API ([#12608](https://github.com/Lightning-AI/lightning/pull/12608))


## [1.6.0] - 2022-03-29

### Added

- Allow logging to an existing run ID in MLflow with `MLFlowLogger` ([#12290](https://github.com/Lightning-AI/lightning/pull/12290))
- Enable gradient accumulation using Horovod's `backward_passes_per_step` ([#11911](https://github.com/Lightning-AI/lightning/pull/11911))
- Add new `DETAIL` log level to provide useful logs for improving monitoring and debugging of batch jobs ([#11008](https://github.com/Lightning-AI/lightning/pull/11008))
- Added a flag `SLURMEnvironment(auto_requeue=True|False)` to control whether Lightning handles the requeuing ([#10601](https://github.com/Lightning-AI/lightning/pull/10601))
- Fault Tolerant Manual
    * Add `_Stateful` protocol to detect if classes are stateful ([#10646](https://github.com/Lightning-AI/lightning/pull/10646))
    * Add `_FaultTolerantMode` enum used to track different supported fault tolerant modes ([#10645](https://github.com/Lightning-AI/lightning/pull/10645))
    * Add a `_rotate_worker_indices` utility to reload the state according the latest worker ([#10647](https://github.com/Lightning-AI/lightning/pull/10647))
    * Add stateful workers ([#10674](https://github.com/Lightning-AI/lightning/pull/10674))
    * Add an utility to collect the states across processes ([#10639](https://github.com/Lightning-AI/lightning/pull/10639))
    * Add logic to reload the states across data loading components ([#10699](https://github.com/Lightning-AI/lightning/pull/10699))
    * Cleanup some fault tolerant utilities ([#10703](https://github.com/Lightning-AI/lightning/pull/10703))
    * Enable Fault Tolerant Manual Training ([#10707](https://github.com/Lightning-AI/lightning/pull/10707))
    * Broadcast the `_terminate_gracefully` to all processes and add support for DDP ([#10638](https://github.com/Lightning-AI/lightning/pull/10638))
- Added support for re-instantiation of custom (subclasses of) `DataLoaders` returned in the `*_dataloader()` methods, i.e., automatic replacement of samplers now works with custom types of `DataLoader` ([#10680](https://github.com/Lightning-AI/lightning/pull/10680))
- Added a function to validate if fault tolerant training is supported. ([#10465](https://github.com/Lightning-AI/lightning/pull/10465))
- Added a private callback to manage the creation and deletion of fault-tolerance checkpoints ([#11862](https://github.com/Lightning-AI/lightning/pull/11862))
- Show a better error message when a custom `DataLoader` implementation is not well implemented and we need to reconstruct it ([#10719](https://github.com/Lightning-AI/lightning/pull/10719))
- Show a better error message when frozen dataclass is used as a batch ([#10927](https://github.com/Lightning-AI/lightning/pull/10927))
- Save the `Loop`'s state by default in the checkpoint ([#10784](https://github.com/Lightning-AI/lightning/pull/10784))
- Added `Loop.replace` to easily switch one loop for another ([#10324](https://github.com/Lightning-AI/lightning/pull/10324))
- Added support for `--lr_scheduler=ReduceLROnPlateau` to the `LightningCLI` ([#10860](https://github.com/Lightning-AI/lightning/pull/10860))
- Added `LightningCLI.configure_optimizers` to override the `configure_optimizers` return value ([#10860](https://github.com/Lightning-AI/lightning/pull/10860))
- Added `LightningCLI(auto_registry)` flag to register all subclasses of the registerable components automatically ([#12108](https://github.com/Lightning-AI/lightning/pull/12108))
- Added a warning that shows when `max_epochs` in the `Trainer` is not set ([#10700](https://github.com/Lightning-AI/lightning/pull/10700))
- Added support for returning a single Callback from `LightningModule.configure_callbacks` without wrapping it into a list ([#11060](https://github.com/Lightning-AI/lightning/pull/11060))
- Added `console_kwargs` for `RichProgressBar` to initialize inner Console ([#10875](https://github.com/Lightning-AI/lightning/pull/10875))
- Added support for shorthand notation to instantiate loggers with the `LightningCLI` ([#11533](https://github.com/Lightning-AI/lightning/pull/11533))
- Added a `LOGGER_REGISTRY` instance to register custom loggers to the `LightningCLI` ([#11533](https://github.com/Lightning-AI/lightning/pull/11533))
- Added info message when the `Trainer` arguments `limit_*_batches`, `overfit_batches`, or `val_check_interval` are set to `1` or `1.0` ([#11950](https://github.com/Lightning-AI/lightning/pull/11950))
- Added a `PrecisionPlugin.teardown` method ([#10990](https://github.com/Lightning-AI/lightning/pull/10990))
- Added `LightningModule.lr_scheduler_step` ([#10249](https://github.com/Lightning-AI/lightning/pull/10249))
- Added support for no pre-fetching to `DataFetcher` ([#11606](https://github.com/Lightning-AI/lightning/pull/11606))
- Added support for optimizer step progress tracking with manual optimization ([#11848](https://github.com/Lightning-AI/lightning/pull/11848))
- Return the output of the `optimizer.step`. This can be useful for `LightningLite` users, manual optimization users, or users overriding `LightningModule.optimizer_step` ([#11711](https://github.com/Lightning-AI/lightning/pull/11711))
- Teardown the active loop and strategy on exception ([#11620](https://github.com/Lightning-AI/lightning/pull/11620))
- Added a `MisconfigurationException` if user provided `opt_idx` in scheduler config doesn't match with actual optimizer index of its respective optimizer ([#11247](https://github.com/Lightning-AI/lightning/pull/11247))
- Added a `loggers` property to `Trainer` which returns a list of loggers provided by the user ([#11683](https://github.com/Lightning-AI/lightning/pull/11683))
- Added a `loggers` property to `LightningModule` which retrieves the `loggers` property from `Trainer` ([#11683](https://github.com/Lightning-AI/lightning/pull/11683))
- Added support for DDP when using a `CombinedLoader` for the training data ([#11648](https://github.com/Lightning-AI/lightning/pull/11648))
- Added a warning when using `DistributedSampler` during validation/testing ([#11479](https://github.com/Lightning-AI/lightning/pull/11479))
- Added support for `Bagua` training strategy ([#11146](https://github.com/Lightning-AI/lightning/pull/11146))
- Added support for manually returning a `poptorch.DataLoader` in a `*_dataloader` hook ([#12116](https://github.com/Lightning-AI/lightning/pull/12116))
- Added `rank_zero` module to centralize utilities ([#11747](https://github.com/Lightning-AI/lightning/pull/11747))
- Added a `_Stateful` support for `LightningDataModule` ([#11637](https://github.com/Lightning-AI/lightning/pull/11637))
- Added `_Stateful` support for `PrecisionPlugin` ([#11638](https://github.com/Lightning-AI/lightning/pull/11638))
- Added `Accelerator.is_available` to check device availability ([#11797](https://github.com/Lightning-AI/lightning/pull/11797))
- Enabled static type-checking on the signature of `Trainer` ([#11888](https://github.com/Lightning-AI/lightning/pull/11888))
- Added utility functions for moving optimizers to devices ([#11758](https://github.com/Lightning-AI/lightning/pull/11758))
- Added a warning when saving an instance of `nn.Module` with `save_hyperparameters()` ([#12068](https://github.com/Lightning-AI/lightning/pull/12068))
- Added `estimated_stepping_batches` property to `Trainer` ([#11599](https://github.com/Lightning-AI/lightning/pull/11599))
- Added support for pluggable Accelerators ([#12030](https://github.com/Lightning-AI/lightning/pull/12030))
- Added profiling for `on_load_checkpoint`/`on_save_checkpoint` callback and LightningModule hooks ([#12149](https://github.com/Lightning-AI/lightning/pull/12149))
- Added `LayerSync` and `NativeSyncBatchNorm` plugins ([#11754](https://github.com/Lightning-AI/lightning/pull/11754))
- Added optional `storage_options` argument to `Trainer.save_checkpoint()` to pass to custom `CheckpointIO` implementations ([#11891](https://github.com/Lightning-AI/lightning/pull/11891))
- Added support to explicitly specify the process group backend for parallel strategies ([#11745](https://github.com/Lightning-AI/lightning/pull/11745))
- Added `device_ids` and `num_devices` property to `Trainer` ([#12151](https://github.com/Lightning-AI/lightning/pull/12151))
- Added `Callback.state_dict()` and `Callback.load_state_dict()` methods ([#12232](https://github.com/Lightning-AI/lightning/pull/12232))
- Added `AcceleratorRegistry` ([#12180](https://github.com/Lightning-AI/lightning/pull/12180))
- Added support for Habana Accelerator (HPU) ([#11808](https://github.com/Lightning-AI/lightning/pull/11808))
- Added support for dataclasses in `apply_to_collections` ([#11889](https://github.com/Lightning-AI/lightning/pull/11889))

### Changed

- Drop PyTorch 1.7 support ([#12191](https://github.com/Lightning-AI/lightning/pull/12191)), ([#12432](https://github.com/Lightning-AI/lightning/pull/12432))
- Make `benchmark` flag optional and set its value based on the deterministic flag ([#11944](https://github.com/Lightning-AI/lightning/pull/11944))
- Implemented a new native and rich format in `_print_results` method of the `EvaluationLoop` ([#11332](https://github.com/Lightning-AI/lightning/pull/11332))
- Do not print an empty table at the end of the `EvaluationLoop` ([#12427](https://github.com/Lightning-AI/lightning/pull/12427))
- Set the `prog_bar` flag to False in `LightningModule.log_grad_norm` ([#11472](https://github.com/Lightning-AI/lightning/pull/11472))
- Raised exception in `init_dist_connection()` when torch distributed is not available ([#10418](https://github.com/Lightning-AI/lightning/pull/10418))
- The `monitor` argument in the `EarlyStopping` callback is no longer optional ([#10328](https://github.com/Lightning-AI/lightning/pull/10328))
- Do not fail if batch size could not be inferred for logging when using DeepSpeed ([#10438](https://github.com/Lightning-AI/lightning/pull/10438))
- Raised `MisconfigurationException` when `enable_progress_bar=False` and a progress bar instance has been passed in the callback list ([#10520](https://github.com/Lightning-AI/lightning/pull/10520))
- Moved `trainer.connectors.env_vars_connector._defaults_from_env_vars` to `utilities.argsparse._defaults_from_env_vars` ([#10501](https://github.com/Lightning-AI/lightning/pull/10501))
- Changes in `LightningCLI` required for the new major release of jsonargparse v4.0.0 ([#10426](https://github.com/Lightning-AI/lightning/pull/10426))
- Renamed `refresh_rate_per_second` parameter to `refresh_rate` for `RichProgressBar` signature ([#10497](https://github.com/Lightning-AI/lightning/pull/10497))
- Moved ownership of the `PrecisionPlugin` into `TrainingTypePlugin` and updated all references ([#10570](https://github.com/Lightning-AI/lightning/pull/10570))
- Fault Tolerant relies on `signal.SIGTERM` to gracefully exit instead of `signal.SIGUSR1` ([#10605](https://github.com/Lightning-AI/lightning/pull/10605))
- `Loop.restarting=...` now sets the value recursively for all subloops ([#11442](https://github.com/Lightning-AI/lightning/pull/11442))
- Raised an error if the `batch_size` cannot be inferred from the current batch if it contained a string or was a custom batch object ([#10541](https://github.com/Lightning-AI/lightning/pull/10541))
- The validation loop is now disabled when `overfit_batches > 0` is set in the Trainer ([#9709](https://github.com/Lightning-AI/lightning/pull/9709))
- Moved optimizer related logics from `Accelerator` to `TrainingTypePlugin` ([#10596](https://github.com/Lightning-AI/lightning/pull/10596))
- Moved ownership of the lightning optimizers from the `Trainer` to the `Strategy` ([#11444](https://github.com/Lightning-AI/lightning/pull/11444))
- Moved ownership of the data fetchers from the DataConnector to the Loops ([#11621](https://github.com/Lightning-AI/lightning/pull/11621))
- Moved `batch_to_device` method from `Accelerator` to `TrainingTypePlugin` ([#10649](https://github.com/Lightning-AI/lightning/pull/10649))
- The `DDPSpawnPlugin` no longer overrides the `post_dispatch` plugin hook ([#10034](https://github.com/Lightning-AI/lightning/pull/10034))
- Integrate the progress bar implementation with progress tracking ([#11213](https://github.com/Lightning-AI/lightning/pull/11213))
- The `LightningModule.{add_to_queue,get_from_queue}` hooks no longer get a `torch.multiprocessing.SimpleQueue` and instead receive a list based queue ([#10034](https://github.com/Lightning-AI/lightning/pull/10034))
- Changed `training_step`, `validation_step`, `test_step` and `predict_step` method signatures in `Accelerator` and updated input from caller side ([#10908](https://github.com/Lightning-AI/lightning/pull/10908))
- Changed the name of the temporary checkpoint that the `DDPSpawnPlugin` and related plugins save ([#10934](https://github.com/Lightning-AI/lightning/pull/10934))
- `LoggerCollection` returns only unique logger names and versions ([#10976](https://github.com/Lightning-AI/lightning/pull/10976))
- Redesigned process creation for spawn-based plugins (`DDPSpawnPlugin`, `TPUSpawnPlugin`, etc.) ([#10896](https://github.com/Lightning-AI/lightning/pull/10896))
    * All spawn-based plugins now spawn processes immediately upon calling `Trainer.{fit,validate,test,predict}`
    * The hooks/callbacks `prepare_data`, `setup`, `configure_sharded_model` and `teardown` now run under initialized process group for spawn-based plugins just like their non-spawn counterparts
    * Some configuration errors that were previously raised as `MisconfigurationException`s will now be raised as `ProcessRaisedException` (torch>=1.8) or as `Exception` (torch<1.8)
    * Removed the `TrainingTypePlugin.pre_dispatch()` method and merged it with `TrainingTypePlugin.setup()` ([#11137](https://github.com/Lightning-AI/lightning/pull/11137))
- Changed profiler to index and display the names of the hooks with a new pattern [<base class>]<class>.<hook name> ([#11026](https://github.com/Lightning-AI/lightning/pull/11026))
- Changed `batch_to_device` entry in profiling from stage-specific to generic, to match profiling of other hooks ([#11031](https://github.com/Lightning-AI/lightning/pull/11031))
- Changed the info message for finalizing ddp-spawn worker processes to a debug-level message ([#10864](https://github.com/Lightning-AI/lightning/pull/10864))
- Removed duplicated file extension when uploading model checkpoints with `NeptuneLogger` ([#11015](https://github.com/Lightning-AI/lightning/pull/11015))
- Removed `__getstate__` and `__setstate__` of `RichProgressBar` ([#11100](https://github.com/Lightning-AI/lightning/pull/11100))
- The `DDPPlugin` and `DDPSpawnPlugin` and their subclasses now remove the `SyncBatchNorm` wrappers in `teardown()` to enable proper support at inference after fitting ([#11078](https://github.com/Lightning-AI/lightning/pull/11078))
- Moved ownership of the `Accelerator` instance to the `TrainingTypePlugin`; all training-type plugins now take an optional parameter `accelerator` ([#11022](https://github.com/Lightning-AI/lightning/pull/11022))
- Renamed the `TrainingTypePlugin` to `Strategy` ([#11120](https://github.com/Lightning-AI/lightning/pull/11120))
    * Renamed the `ParallelPlugin` to `ParallelStrategy` ([#11123](https://github.com/Lightning-AI/lightning/pull/11123))
    * Renamed the `DataParallelPlugin` to `DataParallelStrategy` ([#11183](https://github.com/Lightning-AI/lightning/pull/11183))
    * Renamed the `DDPPlugin` to `DDPStrategy` ([#11142](https://github.com/Lightning-AI/lightning/pull/11142))
    * Renamed the `DDP2Plugin` to `DDP2Strategy` ([#11185](https://github.com/Lightning-AI/lightning/pull/11185))
    * Renamed the `DDPShardedPlugin` to `DDPShardedStrategy` ([#11186](https://github.com/Lightning-AI/lightning/pull/11186))
    * Renamed the `DDPFullyShardedPlugin` to `DDPFullyShardedStrategy` ([#11143](https://github.com/Lightning-AI/lightning/pull/11143))
    * Renamed the `DDPSpawnPlugin` to `DDPSpawnStrategy` ([#11145](https://github.com/Lightning-AI/lightning/pull/11145))
    * Renamed the `DDPSpawnShardedPlugin` to `DDPSpawnShardedStrategy` ([#11210](https://github.com/Lightning-AI/lightning/pull/11210))
    * Renamed the `DeepSpeedPlugin` to `DeepSpeedStrategy` ([#11194](https://github.com/Lightning-AI/lightning/pull/11194))
    * Renamed the `HorovodPlugin` to `HorovodStrategy` ([#11195](https://github.com/Lightning-AI/lightning/pull/11195))
    * Renamed the `TPUSpawnPlugin` to `TPUSpawnStrategy` ([#11190](https://github.com/Lightning-AI/lightning/pull/11190))
    * Renamed the `IPUPlugin` to `IPUStrategy` ([#11193](https://github.com/Lightning-AI/lightning/pull/11193))
    * Renamed the `SingleDevicePlugin` to `SingleDeviceStrategy` ([#11182](https://github.com/Lightning-AI/lightning/pull/11182))
    * Renamed the `SingleTPUPlugin` to `SingleTPUStrategy` ([#11182](https://github.com/Lightning-AI/lightning/pull/11182))
    * Renamed the `TrainingTypePluginsRegistry` to `StrategyRegistry` ([#11233](https://github.com/Lightning-AI/lightning/pull/11233))
- Marked the `ResultCollection`, `ResultMetric`, and `ResultMetricCollection` classes as protected ([#11130](https://github.com/Lightning-AI/lightning/pull/11130))
- Marked `trainer.checkpoint_connector` as protected ([#11550](https://github.com/Lightning-AI/lightning/pull/11550))
- The epoch start/end hooks are now called by the `FitLoop` instead of the `TrainingEpochLoop` ([#11201](https://github.com/Lightning-AI/lightning/pull/11201))
- DeepSpeed does not require lightning module zero 3 partitioning ([#10655](https://github.com/Lightning-AI/lightning/pull/10655))
- Moved `Strategy` classes to the `strategies` directory ([#11226](https://github.com/Lightning-AI/lightning/pull/11226))
- Renamed `training_type_plugin` file to `strategy` ([#11239](https://github.com/Lightning-AI/lightning/pull/11239))
- Changed `DeviceStatsMonitor` to group metrics based on the logger's `group_separator` ([#11254](https://github.com/Lightning-AI/lightning/pull/11254))
- Raised `UserWarning` if evaluation is triggered with `best` ckpt and trainer is configured with multiple checkpoint callbacks ([#11274](https://github.com/Lightning-AI/lightning/pull/11274))
- `Trainer.logged_metrics` now always contains scalar tensors, even when a Python scalar was logged ([#11270](https://github.com/Lightning-AI/lightning/pull/11270))
- The tuner now uses the checkpoint connector to copy and restore its state ([#11518](https://github.com/Lightning-AI/lightning/pull/11518))
- Changed `MisconfigurationException` to `ModuleNotFoundError` when `rich` isn't available ([#11360](https://github.com/Lightning-AI/lightning/pull/11360))
- The `trainer.current_epoch` value is now increased by 1 during and after `on_train_end` ([#8578](https://github.com/Lightning-AI/lightning/pull/8578))
- The `trainer.global_step` value now accounts for multiple optimizers and TBPTT splits ([#11805](https://github.com/Lightning-AI/lightning/pull/11805))
- The `trainer.global_step` value is now increased right after the `optimizer.step()` call which will impact users who access it during an intra-training validation hook ([#11805](https://github.com/Lightning-AI/lightning/pull/11805))
- The filename of checkpoints created with `ModelCheckpoint(filename='{step}')` is different compared to previous versions. A checkpoint saved after 1 step will be named `step=1.ckpt` instead of `step=0.ckpt` ([#11805](https://github.com/Lightning-AI/lightning/pull/11805))
- Inherit from `ABC` for `Accelerator`: Users need to implement `auto_device_count` ([#11521](https://github.com/Lightning-AI/lightning/pull/11521))
- Changed `parallel_devices` property in `ParallelStrategy` to be lazy initialized ([#11572](https://github.com/Lightning-AI/lightning/pull/11572))
- Updated `TQDMProgressBar` to run a separate progress bar for each eval dataloader ([#11657](https://github.com/Lightning-AI/lightning/pull/11657))
- Sorted `SimpleProfiler(extended=False)` summary based on mean duration for each hook ([#11671](https://github.com/Lightning-AI/lightning/pull/11671))
- Avoid enforcing `shuffle=False` for eval dataloaders ([#11575](https://github.com/Lightning-AI/lightning/pull/11575))
- When using DP (data-parallel), Lightning will no longer automatically reduce all tensors returned in training_step; it will only reduce the loss unless `training_step_end` is overridden ([#11594](https://github.com/Lightning-AI/lightning/pull/11594))
- When using DP (data-parallel), the `training_epoch_end` hook will no longer receive reduced outputs from `training_step` and instead get the full tensor of results from all GPUs ([#11594](https://github.com/Lightning-AI/lightning/pull/11594))
- Changed default logger name to `lightning_logs` for consistency ([#11762](https://github.com/Lightning-AI/lightning/pull/11762))
- Rewrote `accelerator_connector` ([#11448](https://github.com/Lightning-AI/lightning/pull/11448))
- When manual optimization is used with DDP, we no longer force `find_unused_parameters=True` ([#12425](https://github.com/Lightning-AI/lightning/pull/12425))
- Disable loading dataloades if corresponding `limit_batches=0` ([#11576](https://github.com/Lightning-AI/lightning/pull/11576))
- Removed `is_global_zero` check in `training_epoch_loop` before `logger.save`. If you have a custom logger that implements `save` the Trainer will now call `save` on all ranks by default. To change this behavior add `@rank_zero_only` to your `save` implementation ([#12134](https://github.com/Lightning-AI/lightning/pull/12134))
- Disabled tuner with distributed strategies ([#12179](https://github.com/Lightning-AI/lightning/pull/12179))
- Marked `trainer.logger_connector` as protected ([#12195](https://github.com/Lightning-AI/lightning/pull/12195))
- Move `Strategy.process_dataloader` function call from `fit/evaluation/predict_loop.py` to `data_connector.py` ([#12251](https://github.com/Lightning-AI/lightning/pull/12251))
- `ModelCheckpoint(save_last=True, every_n_epochs=N)` now saves a "last" checkpoint every epoch (disregarding `every_n_epochs`) instead of only once at the end of training ([#12418](https://github.com/Lightning-AI/lightning/pull/12418))
- The strategies that support `sync_batchnorm` now only apply it when fitting ([#11919](https://github.com/Lightning-AI/lightning/pull/11919))
- Avoided fallback on CPU if no devices are provided for other accelerators ([#12410](https://github.com/Lightning-AI/lightning/pull/12410))
- Modified `supporters.py` so that in the accumulator element (for loss) is created directly on the device ([#12430](https://github.com/Lightning-AI/lightning/pull/12430))
- Removed `EarlyStopping.on_save_checkpoint` and `EarlyStopping.on_load_checkpoint` in favor of `EarlyStopping.state_dict` and `EarlyStopping.load_state_dict` ([#11887](https://github.com/Lightning-AI/lightning/pull/11887))
- Removed `BaseFinetuning.on_save_checkpoint` and `BaseFinetuning.on_load_checkpoint` in favor of `BaseFinetuning.state_dict` and `BaseFinetuning.load_state_dict` ([#11887](https://github.com/Lightning-AI/lightning/pull/11887))
- Removed `BackboneFinetuning.on_save_checkpoint` and `BackboneFinetuning.on_load_checkpoint` in favor of `BackboneFinetuning.state_dict` and `BackboneFinetuning.load_state_dict` ([#11887](https://github.com/Lightning-AI/lightning/pull/11887))
- Removed `ModelCheckpoint.on_save_checkpoint` and `ModelCheckpoint.on_load_checkpoint` in favor of `ModelCheckpoint.state_dict` and `ModelCheckpoint.load_state_dict` ([#11887](https://github.com/Lightning-AI/lightning/pull/11887))
- Removed `Timer.on_save_checkpoint` and `Timer.on_load_checkpoint` in favor of `Timer.state_dict` and `Timer.load_state_dict` ([#11887](https://github.com/Lightning-AI/lightning/pull/11887))
- Replaced PostLocalSGDOptimizer with a dedicated model averaging component ([#12378](https://github.com/Lightning-AI/lightning/pull/12378))

### Deprecated

- Deprecated `training_type_plugin` property in favor of `strategy` in `Trainer` and updated the references ([#11141](https://github.com/Lightning-AI/lightning/pull/11141))
- Deprecated `Trainer.{validated,tested,predicted}_ckpt_path` and replaced with read-only property `Trainer.ckpt_path` set when checkpoints loaded via `Trainer.{fit,validate,test,predict}` ([#11696](https://github.com/Lightning-AI/lightning/pull/11696))
- Deprecated `ClusterEnvironment.master_{address,port}` in favor of `ClusterEnvironment.main_{address,port}` ([#10103](https://github.com/Lightning-AI/lightning/pull/10103))
- Deprecated `DistributedType` in favor of `_StrategyType` ([#10505](https://github.com/Lightning-AI/lightning/pull/10505))
- Deprecated the `precision_plugin` constructor argument from `Accelerator` ([#10570](https://github.com/Lightning-AI/lightning/pull/10570))
- Deprecated `DeviceType` in favor of `_AcceleratorType` ([#10503](https://github.com/Lightning-AI/lightning/pull/10503))
- Deprecated the property `Trainer.slurm_job_id` in favor of the new `SLURMEnvironment.job_id()` method ([#10622](https://github.com/Lightning-AI/lightning/pull/10622))
- Deprecated the access to the attribute `IndexBatchSamplerWrapper.batch_indices` in favor of `IndexBatchSamplerWrapper.seen_batch_indices` ([#10870](https://github.com/Lightning-AI/lightning/pull/10870))
- Deprecated `on_init_start` and `on_init_end` callback hooks ([#10940](https://github.com/Lightning-AI/lightning/pull/10940))
- Deprecated `Trainer.call_hook` in favor of `Trainer._call_callback_hooks`, `Trainer._call_lightning_module_hook`, `Trainer._call_ttp_hook`, and `Trainer._call_accelerator_hook` ([#10979](https://github.com/Lightning-AI/lightning/pull/10979))
- Deprecated `TrainingTypePlugin.post_dispatch` in favor of `TrainingTypePlugin.teardown` ([#10939](https://github.com/Lightning-AI/lightning/pull/10939))
- Deprecated `ModelIO.on_hpc_{save/load}` in favor of `CheckpointHooks.on_{save/load}_checkpoint` ([#10911](https://github.com/Lightning-AI/lightning/pull/10911))
- Deprecated `Trainer.run_stage` in favor of `Trainer.{fit,validate,test,predict}` ([#11000](https://github.com/Lightning-AI/lightning/pull/11000))
- Deprecated `Trainer.lr_schedulers` in favor of `Trainer.lr_scheduler_configs` which returns a list of dataclasses instead of dictionaries ([#11443](https://github.com/Lightning-AI/lightning/pull/11443))
- Deprecated `Trainer.verbose_evaluate` in favor of `EvaluationLoop(verbose=...)` ([#10931](https://github.com/Lightning-AI/lightning/pull/10931))
- Deprecated `Trainer.should_rank_save_checkpoint` Trainer property ([#11068](https://github.com/Lightning-AI/lightning/pull/11068))
- Deprecated `Trainer.lightning_optimizers` ([#11444](https://github.com/Lightning-AI/lightning/pull/11444))
- Deprecated `TrainerOptimizersMixin` and moved functionality to `core/optimizer.py`([#11155](https://github.com/Lightning-AI/lightning/pull/11155))
- Deprecated the `on_train_batch_end(outputs)` format when multiple optimizers are used and TBPTT is enabled ([#12182](https://github.com/Lightning-AI/lightning/pull/12182))
- Deprecated the `training_epoch_end(outputs)` format when multiple optimizers are used and TBPTT is enabled ([#12182](https://github.com/Lightning-AI/lightning/pull/12182))
- Deprecated `TrainerCallbackHookMixin` ([#11148](https://github.com/Lightning-AI/lightning/pull/11148))
- Deprecated `TrainerDataLoadingMixin` and moved functionality to `Trainer` and `DataConnector` ([#11282](https://github.com/Lightning-AI/lightning/pull/11282))
- Deprecated function `pytorch_lightning.callbacks.device_stats_monitor.prefix_metric_keys` ([#11254](https://github.com/Lightning-AI/lightning/pull/11254))
- Deprecated `Callback.on_epoch_start` hook in favour of `Callback.on_{train/val/test}_epoch_start` ([#11578](https://github.com/Lightning-AI/lightning/pull/11578))
- Deprecated `Callback.on_epoch_end` hook in favour of `Callback.on_{train/val/test}_epoch_end` ([#11578](https://github.com/Lightning-AI/lightning/pull/11578))
- Deprecated `LightningModule.on_epoch_start` hook in favor of `LightningModule.on_{train/val/test}_epoch_start` ([#11578](https://github.com/Lightning-AI/lightning/pull/11578))
- Deprecated `LightningModule.on_epoch_end` hook in favor of `LightningModule.on_{train/val/test}_epoch_end` ([#11578](https://github.com/Lightning-AI/lightning/pull/11578))
- Deprecated `on_before_accelerator_backend_setup` callback hook in favour of `setup` ([#11568](https://github.com/Lightning-AI/lightning/pull/11568))
- Deprecated `on_batch_start` and `on_batch_end` callback hooks in favor of `on_train_batch_start` and `on_train_batch_end` ([#11577](https://github.com/Lightning-AI/lightning/pull/11577))
- Deprecated `on_configure_sharded_model` callback hook in favor of `setup` ([#11627](https://github.com/Lightning-AI/lightning/pull/11627))
- Deprecated `pytorch_lightning.utilities.distributed.rank_zero_only` in favor of `pytorch_lightning.utilities.rank_zero.rank_zero_only` ([#11747](https://github.com/Lightning-AI/lightning/pull/11747))
- Deprecated `pytorch_lightning.utilities.distributed.rank_zero_debug` in favor of `pytorch_lightning.utilities.rank_zero.rank_zero_debug` ([#11747](https://github.com/Lightning-AI/lightning/pull/11747))
- Deprecated `pytorch_lightning.utilities.distributed.rank_zero_info` in favor of `pytorch_lightning.utilities.rank_zero.rank_zero_info` ([#11747](https://github.com/Lightning-AI/lightning/pull/11747))
- Deprecated `pytorch_lightning.utilities.warnings.rank_zero_warn` in favor of `pytorch_lightning.utilities.rank_zero.rank_zero_warn` ([#11747](https://github.com/Lightning-AI/lightning/pull/11747))
- Deprecated `pytorch_lightning.utilities.warnings.rank_zero_deprecation` in favor of `pytorch_lightning.utilities.rank_zero.rank_zero_deprecation` ([#11747](https://github.com/Lightning-AI/lightning/pull/11747))
- Deprecated `pytorch_lightning.utilities.warnings.LightningDeprecationWarning` in favor of `pytorch_lightning.utilities.rank_zero.LightningDeprecationWarning` ([#11747](https://github.com/Lightning-AI/lightning/pull/11747))
- Deprecated `on_pretrain_routine_start` and `on_pretrain_routine_end` callback hooks in favor of `on_fit_start` ([#11794](https://github.com/Lightning-AI/lightning/pull/11794))
- Deprecated `LightningModule.on_pretrain_routine_start` and `LightningModule.on_pretrain_routine_end` hooks in favor of `on_fit_start` ([#12122](https://github.com/Lightning-AI/lightning/pull/12122))
- Deprecated `agg_key_funcs` and `agg_default_func` parameters from `LightningLoggerBase` ([#11871](https://github.com/Lightning-AI/lightning/pull/11871))
- Deprecated `LightningLoggerBase.update_agg_funcs` ([#11871](https://github.com/Lightning-AI/lightning/pull/11871))
- Deprecated `LightningLoggerBase.agg_and_log_metrics` in favor of `LightningLoggerBase.log_metrics` ([#11832](https://github.com/Lightning-AI/lightning/pull/11832))
- Deprecated passing `weights_save_path` to the `Trainer` constructor in favor of adding the `ModelCheckpoint` callback with `dirpath` directly to the list of callbacks ([#12084](https://github.com/Lightning-AI/lightning/pull/12084))
- Deprecated `pytorch_lightning.profiler.AbstractProfiler` in favor of `pytorch_lightning.profiler.Profiler` ([#12106](https://github.com/Lightning-AI/lightning/pull/12106))
- Deprecated `pytorch_lightning.profiler.BaseProfiler` in favor of `pytorch_lightning.profiler.Profiler` ([#12150](https://github.com/Lightning-AI/lightning/pull/12150))
- Deprecated `BaseProfiler.profile_iterable` ([#12102](https://github.com/Lightning-AI/lightning/pull/12102))
- Deprecated `LoggerCollection` in favor of `trainer.loggers` ([#12147](https://github.com/Lightning-AI/lightning/pull/12147))
- Deprecated `PrecisionPlugin.on_{save,load}_checkpoint` in favor of `PrecisionPlugin.{state_dict,load_state_dict}` ([#11978](https://github.com/Lightning-AI/lightning/pull/11978))
- Deprecated `LightningDataModule.on_save/load_checkpoint` in favor of `state_dict/load_state_dict` ([#11893](https://github.com/Lightning-AI/lightning/pull/11893))
- Deprecated `Trainer.use_amp` in favor of `Trainer.amp_backend` ([#12312](https://github.com/Lightning-AI/lightning/pull/12312))
- Deprecated `LightingModule.use_amp` in favor of `Trainer.amp_backend` ([#12315](https://github.com/Lightning-AI/lightning/pull/12315))
- Deprecated specifying the process group backend through the environment variable `PL_TORCH_DISTRIBUTED_BACKEND` ([#11745](https://github.com/Lightning-AI/lightning/pull/11745))
- Deprecated `ParallelPlugin.torch_distributed_backend` in favor of `DDPStrategy.process_group_backend` property ([#11745](https://github.com/Lightning-AI/lightning/pull/11745))
- Deprecated `ModelCheckpoint.save_checkpoint` in favor of `Trainer.save_checkpoint` ([#12456](https://github.com/Lightning-AI/lightning/pull/12456))
- Deprecated `Trainer.devices` in favor of `Trainer.num_devices` and `Trainer.device_ids` ([#12151](https://github.com/Lightning-AI/lightning/pull/12151))
- Deprecated `Trainer.root_gpu` in favor of `Trainer.strategy.root_device.index` when GPU is used ([#12262](https://github.com/Lightning-AI/lightning/pull/12262))
- Deprecated `Trainer.num_gpus` in favor of `Trainer.num_devices` when GPU is used ([#12384](https://github.com/Lightning-AI/lightning/pull/12384))
- Deprecated `Trainer.ipus` in favor of `Trainer.num_devices` when IPU is used ([#12386](https://github.com/Lightning-AI/lightning/pull/12386))
- Deprecated `Trainer.num_processes` in favor of `Trainer.num_devices` ([#12388](https://github.com/Lightning-AI/lightning/pull/12388))
- Deprecated `Trainer.data_parallel_device_ids` in favor of `Trainer.device_ids` ([#12072](https://github.com/Lightning-AI/lightning/pull/12072))
- Deprecated returning state from `Callback.on_save_checkpoint` in favor of returning state in `Callback.state_dict` for checkpointing ([#11887](https://github.com/Lightning-AI/lightning/pull/11887))
- Deprecated passing only the callback state to `Callback.on_load_checkpoint(callback_state)` in favor of passing the callback state to `Callback.load_state_dict` and in 1.8, passing the entire checkpoint dictionary to `Callback.on_load_checkpoint(checkpoint)` ([#11887](https://github.com/Lightning-AI/lightning/pull/11887))
- Deprecated `Trainer.gpus` in favor of `Trainer.device_ids` or `Trainer.num_devices` ([#12436](https://github.com/Lightning-AI/lightning/pull/12436))
- Deprecated `Trainer.tpu_cores` in favor of `Trainer.num_devices` ([#12437](https://github.com/Lightning-AI/lightning/pull/12437))

### Removed

- Removed deprecated parameter `method` in `pytorch_lightning.utilities.model_helpers.is_overridden` ([#10507](https://github.com/Lightning-AI/lightning/pull/10507))
- Remove deprecated method `ClusterEnvironment.creates_children` ([#10339](https://github.com/Lightning-AI/lightning/pull/10339))
- Removed deprecated `TrainerModelHooksMixin.is_function_implemented` and `TrainerModelHooksMixin.has_arg` ([#10322](https://github.com/Lightning-AI/lightning/pull/10322))
- Removed deprecated `pytorch_lightning.utilities.device_dtype_mixin.DeviceDtypeModuleMixin` in favor of `pytorch_lightning.core.mixins.device_dtype_mixin.DeviceDtypeModuleMixin` ([#10442](https://github.com/Lightning-AI/lightning/pull/10442))
- Removed deprecated `LightningModule.loaded_optimizer_states_dict` property ([#10346](https://github.com/Lightning-AI/lightning/pull/10346))
- Removed deprecated `Trainer.fit(train_dataloader=)`, `Trainer.validate(val_dataloaders=)`, and `Trainer.test(test_dataloader=)` ([#10325](https://github.com/Lightning-AI/lightning/pull/10325))
- Removed deprecated `has_prepared_data`, `has_setup_fit`, `has_setup_validate`, `has_setup_test`, `has_setup_predict`, `has_teardown_fit`, `has_teardown_validate`, `has_teardown_test` and `has_teardown_predict` datamodule lifecycle properties  ([#10350](https://github.com/Lightning-AI/lightning/pull/10350))
- Removed deprecated `every_n_val_epochs` parameter of ModelCheckpoint ([#10366](https://github.com/Lightning-AI/lightning/pull/10366))
- Removed deprecated `import pytorch_lightning.profiler.profilers` in favor of `import pytorch_lightning.profiler` ([#10443](https://github.com/Lightning-AI/lightning/pull/10443))
- Removed deprecated property `configure_slurm_dpp` from accelerator connector ([#10370](https://github.com/Lightning-AI/lightning/pull/10370))
- Removed deprecated arguments `num_nodes` and `sync_batchnorm` from `DDPPlugin`, `DDPSpawnPlugin`, `DeepSpeedPlugin` ([#10357](https://github.com/Lightning-AI/lightning/pull/10357))
- Removed deprecated property `is_slurm_managing_tasks` from AcceleratorConnector ([#10353](https://github.com/Lightning-AI/lightning/pull/10353))
- Removed deprecated `LightningModule.log(tbptt_reduce_fx, tbptt_reduce_token, sync_dist_op)` ([#10423](https://github.com/Lightning-AI/lightning/pull/10423))
- Removed deprecated `Plugin.task_idx` ([#10441](https://github.com/Lightning-AI/lightning/pull/10441))
- Removed deprecated method `master_params` from PrecisionPlugin ([#10372](https://github.com/Lightning-AI/lightning/pull/10372))
- Removed the automatic detachment of "extras" returned from `training_step`. For example, `return {'loss': ..., 'foo': foo.detach()}` will now be necessary if `foo` has gradients which you do not want to store ([#10424](https://github.com/Lightning-AI/lightning/pull/10424))
- Removed deprecated passthrough methods and properties from `Accelerator` base class:
  * ([#10403](https://github.com/Lightning-AI/lightning/pull/10403))
  * ([#10448](https://github.com/Lightning-AI/lightning/pull/10448))
- Removed deprecated signature for `transfer_batch_to_device` hook. The new argument `dataloader_idx` is now required ([#10480](https://github.com/Lightning-AI/lightning/pull/10480))
- Removed deprecated `utilities.distributed.rank_zero_{warn/deprecation}` ([#10451](https://github.com/Lightning-AI/lightning/pull/10451))
- Removed deprecated `mode` argument from `ModelSummary` class ([#10449](https://github.com/Lightning-AI/lightning/pull/10449))
- Removed deprecated `Trainer.train_loop` property in favor of `Trainer.fit_loop` ([#10482](https://github.com/Lightning-AI/lightning/pull/10482))
- Removed deprecated `Trainer.train_loop` property in favor of `Trainer.fit_loop` ([#10482](https://github.com/Lightning-AI/lightning/pull/10482))
- Removed deprecated `disable_validation` property from Trainer ([#10450](https://github.com/Lightning-AI/lightning/pull/10450))
- Removed deprecated `CheckpointConnector.hpc_load` property in favor of `CheckpointConnector.restore` ([#10525](https://github.com/Lightning-AI/lightning/pull/10525))
- Removed deprecated `reload_dataloaders_every_epoch` from `Trainer` in favour of `reload_dataloaders_every_n_epochs` ([#10481](https://github.com/Lightning-AI/lightning/pull/10481))
- Removed the `precision_plugin` attribute from `Accelerator` in favor of its equivalent attribute `precision_plugin` in the `TrainingTypePlugin` ([#10570](https://github.com/Lightning-AI/lightning/pull/10570))
- Removed `DeepSpeedPlugin.{precision,amp_type,amp_level}` properties ([#10657](https://github.com/Lightning-AI/lightning/pull/10657))
- Removed patching of `on_before_batch_transfer`, `transfer_batch_to_device` and `on_after_batch_transfer` hooks in `LightningModule` ([#10603](https://github.com/Lightning-AI/lightning/pull/10603))
- Removed argument `return_result` from the `DDPSpawnPlugin.spawn()` method ([#10867](https://github.com/Lightning-AI/lightning/pull/10867))
- Removed the property `TrainingTypePlugin.results` and corresponding properties in subclasses ([#10034](https://github.com/Lightning-AI/lightning/pull/10034))
- Removed the `mp_queue` attribute from `DDPSpawnPlugin` and `TPUSpawnPlugin` ([#10034](https://github.com/Lightning-AI/lightning/pull/10034))
- Removed unnecessary `_move_optimizer_state` method overrides from `TPUSpawnPlugin` and `SingleTPUPlugin` ([#10849](https://github.com/Lightning-AI/lightning/pull/10849))
- Removed `should_rank_save_checkpoint` property from `TrainingTypePlugin` ([#11070](https://github.com/Lightning-AI/lightning/pull/11070))
- Removed `model_sharded_context` method from `Accelerator` ([#10886](https://github.com/Lightning-AI/lightning/pull/10886))
- Removed method `pre_dispatch` from the `PrecisionPlugin` ([#10887](https://github.com/Lightning-AI/lightning/pull/10887))
- Removed method `setup_optimizers_in_pre_dispatch` from the `strategies` and achieve the same logic in `setup` and `pre_dispatch` methods ([#10906](https://github.com/Lightning-AI/lightning/pull/10906))
- Removed methods `pre_dispatch`, `dispatch` and `post_dispatch` from the `Accelerator` ([#10885](https://github.com/Lightning-AI/lightning/pull/10885))
- Removed method `training_step`, `test_step`, `validation_step` and `predict_step` from the `Accelerator` ([#10890](https://github.com/Lightning-AI/lightning/pull/10890))
- Removed `TrainingTypePlugin.start_{training,evaluating,predicting}` hooks and the same in all subclasses ([#10989](https://github.com/Lightning-AI/lightning/pull/10989), [#10896](https://github.com/Lightning-AI/lightning/pull/10896))
- Removed `Accelerator.on_train_start` ([#10999](https://github.com/Lightning-AI/lightning/pull/10999))
- Removed support for Python 3.6 ([#11117](https://github.com/Lightning-AI/lightning/pull/11117))
- Removed `Strategy.init_optimizers` in favor of `Strategy.setup_optimizers` ([#11236](https://github.com/Lightning-AI/lightning/pull/11236))
- Removed `profile("training_step_and_backward")` in `Closure` class since we already profile calls `training_step` and `backward` ([#11222](https://github.com/Lightning-AI/lightning/pull/11222))
- Removed `Strategy.optimizer_zero_grad` ([#11246](https://github.com/Lightning-AI/lightning/pull/11246))
- Removed `Strategy.on_gpu` ([#11537](https://github.com/Lightning-AI/lightning/pull/11537))
- Removed `Strategy.on_tpu` property ([#11536](https://github.com/Lightning-AI/lightning/pull/11536))
- Removed the abstract property `LightningLoggerBase.experiment` ([#11603](https://github.com/Lightning-AI/lightning/pull/11603))
- Removed `FitLoop.current_epoch` getter and setter ([#11562](https://github.com/Lightning-AI/lightning/pull/11562))
- Removed access to `_short_id` in `NeptuneLogger` ([#11517](https://github.com/Lightning-AI/lightning/pull/11517))
- Removed `log_text` and `log_image` from the `LightningLoggerBase` API ([#11857](https://github.com/Lightning-AI/lightning/pull/11857))
- Removed calls to `profile("model_forward")` in favor of profiling `training_step` ([#12032](https://github.com/Lightning-AI/lightning/pull/12032))
- Removed `get_mp_spawn_kwargs` from `DDPSpawnStrategy` and `TPUSpawnStrategy` in favor of configuration in the `_SpawnLauncher` ([#11966](https://github.com/Lightning-AI/lightning/pull/11966))
- Removed `_aggregate_metrics`, `_reduce_agg_metrics`, and `_finalize_agg_metrics` from `LightningLoggerBase` ([#12053](https://github.com/Lightning-AI/lightning/pull/12053))
- Removed the `AcceleratorConnector.device_type` property ([#12081](https://github.com/Lightning-AI/lightning/pull/12081))
- Removed `AcceleratorConnector.num_nodes` ([#12107](https://github.com/Lightning-AI/lightning/pull/12107))
- Removed `AcceleratorConnector.has_ipu` property ([#12111](https://github.com/Lightning-AI/lightning/pull/12111))
- Removed `AcceleratorConnector.use_ipu` property ([#12110](https://github.com/Lightning-AI/lightning/pull/12110))
- Removed `AcceleratorConnector.has_tpu` property ([#12109](https://github.com/Lightning-AI/lightning/pull/12109))
- Removed `AcceleratorConnector.use_dp` property ([#12112](https://github.com/Lightning-AI/lightning/pull/12112))
- Removed `configure_sync_batchnorm` from `ParallelStrategy` and all other strategies that inherit from it ([#11754](https://github.com/Lightning-AI/lightning/pull/11754))
- Removed public attribute `sync_batchnorm` from strategies ([#11754](https://github.com/Lightning-AI/lightning/pull/11754))
- Removed `AcceleratorConnector.root_gpu` property ([#12262](https://github.com/Lightning-AI/lightning/pull/12262))
- Removed `AcceleratorConnector.tpu_id` property ([#12387](https://github.com/Lightning-AI/lightning/pull/12387))
- Removed `AcceleratorConnector.num_gpus` property ([#12384](https://github.com/Lightning-AI/lightning/pull/12384))
- Removed `AcceleratorConnector.num_ipus` property ([#12386](https://github.com/Lightning-AI/lightning/pull/12386))
- Removed `AcceleratorConnector.num_processes` property ([#12388](https://github.com/Lightning-AI/lightning/pull/12388))
- Removed `AcceleratorConnector.parallel_device_ids` property ([#12072](https://github.com/Lightning-AI/lightning/pull/12072))
- Removed `AcceleratorConnector.devices` property ([#12435](https://github.com/Lightning-AI/lightning/pull/12435))
- Removed `AcceleratorConnector.parallel_devices` property ([#12075](https://github.com/Lightning-AI/lightning/pull/12075))
- Removed `AcceleratorConnector.tpu_cores` property ([#12437](https://github.com/Lightning-AI/lightning/pull/12437))

### Fixed

- Fixed an issue where `ModelCheckpoint` could delete last checkpoint from the old directory when `dirpath` has changed during resumed training ([#12225](https://github.com/Lightning-AI/lightning/pull/12225))
- Fixed an issue where `ModelCheckpoint` could delete older checkpoints when `dirpath` has changed during resumed training ([#12045](https://github.com/Lightning-AI/lightning/pull/12045))
- Fixed an issue where `HorovodStrategy.teardown()` did not complete gracefully if an exception was thrown during callback setup [#11752](https://github.com/Lightning-AI/lightning/pull/11752)
- Fixed security vulnerabilities CVE-2020-1747 and CVE-2020-14343 caused by the `PyYAML` dependency ([#11099](https://github.com/Lightning-AI/lightning/pull/11099))
- Fixed security vulnerability "CWE-94: Improper Control of Generation of Code (Code Injection)" ([#12212](https://github.com/Lightning-AI/lightning/pull/12212))
- Fixed logging on `{test,validation}_epoch_end` with multiple dataloaders ([#11132](https://github.com/Lightning-AI/lightning/pull/11132))
- Reset the validation progress tracking state after sanity checking ([#11218](https://github.com/Lightning-AI/lightning/pull/11218))
- Fixed double evaluation bug with fault-tolerance enabled where the second call was completely skipped ([#11119](https://github.com/Lightning-AI/lightning/pull/11119))
- Fixed an issue with the `TPUSpawnPlugin` handling the `XLA_USE_BF16` environment variable incorrectly ([#10990](https://github.com/Lightning-AI/lightning/pull/10990))
- Fixed wrong typehint for `Trainer.lightning_optimizers` ([#11155](https://github.com/Lightning-AI/lightning/pull/11155))
- Fixed the lr-scheduler state not being dumped to checkpoint when using the deepspeed strategy ([#11307](https://github.com/Lightning-AI/lightning/pull/11307))
- Fixed bug that forced overriding `configure_optimizers` with the CLI ([#11672](https://github.com/Lightning-AI/lightning/pull/11672))
- Fixed type promotion when tensors of higher category than float are logged ([#11401](https://github.com/Lightning-AI/lightning/pull/11401))
- Fixed `SimpleProfiler` summary ([#11414](https://github.com/Lightning-AI/lightning/pull/11414))
- No longer set a `DistributedSampler` to the `poptorch.DataLoader` when IPUs are used ([#12114](https://github.com/Lightning-AI/lightning/pull/12114))
- Fixed bug where progress bar was not being disabled when not in rank zero during predict ([#11377](https://github.com/Lightning-AI/lightning/pull/11377))
- Fixed the mid-epoch warning call while resuming training ([#11556](https://github.com/Lightning-AI/lightning/pull/11556))
- Fixed `LightningModule.{un,}toggle_model` when only 1 optimizer is used ([#12088](https://github.com/Lightning-AI/lightning/pull/12088))
- Fixed an issue in `RichProgressbar` to display the metrics logged only on main progress bar ([#11690](https://github.com/Lightning-AI/lightning/pull/11690))
- Fixed `RichProgressBar` progress when refresh rate does not evenly divide the total counter ([#11668](https://github.com/Lightning-AI/lightning/pull/11668))
- Fixed `RichProgressBar` progress validation bar total when using multiple validation runs within a single training epoch ([#11668](https://github.com/Lightning-AI/lightning/pull/11668))
- Configure native Deepspeed schedulers with interval='step' ([#11788](https://github.com/Lightning-AI/lightning/pull/11788)), ([#12031](https://github.com/Lightning-AI/lightning/pull/12031))
- Update `RichProgressBarTheme` styles after detecting light theme on colab ([#10993](https://github.com/Lightning-AI/lightning/pull/10993))
- Fixed passing `_ddp_params_and_buffers_to_ignore` ([#11949](https://github.com/Lightning-AI/lightning/pull/11949))
- Fixed an `AttributeError` when calling `save_hyperparameters` and no parameters need saving ([#11827](https://github.com/Lightning-AI/lightning/pull/11827))
- Fixed environment variable priority for global rank determination ([#11406](https://github.com/Lightning-AI/lightning/pull/11406))
- Fixed an issue that caused the Trainer to produce identical results on subsequent runs without explicit re-seeding ([#11870](https://github.com/Lightning-AI/lightning/pull/11870))
- Fixed an issue that caused the Tuner to affect the random state ([#11870](https://github.com/Lightning-AI/lightning/pull/11870))
- Fixed to avoid common hook warning if no hook is overridden ([#12131](https://github.com/Lightning-AI/lightning/pull/12131))
- Fixed deepspeed keeping old sub-folders in same ckpt path ([#12194](https://github.com/Lightning-AI/lightning/pull/12194))
- Fixed returning logged metrics instead of callback metrics during evaluation ([#12224](https://github.com/Lightning-AI/lightning/pull/12224))
- Fixed the case where `logger=None` is passed to the Trainer ([#12249](https://github.com/Lightning-AI/lightning/pull/12249))
- Fixed bug where the global step tracked by `ModelCheckpoint` was still set even if no checkpoint was saved ([#12418](https://github.com/Lightning-AI/lightning/pull/12418))
- Fixed bug where `ModelCheckpoint` was overriding the `epoch` and `step` logged values ([#12418](https://github.com/Lightning-AI/lightning/pull/12418))
- Fixed bug where monitoring the default `epoch` and `step` values with `ModelCheckpoint` would fail ([#12418](https://github.com/Lightning-AI/lightning/pull/12418))
- Fixed initializing optimizers unnecessarily in `DDPFullyShardedStrategy` ([#12267](https://github.com/Lightning-AI/lightning/pull/12267))
- Fixed check for horovod module ([#12377](https://github.com/Lightning-AI/lightning/pull/12377))
- Fixed logging to loggers with multiple eval dataloaders ([#12454](https://github.com/Lightning-AI/lightning/pull/12454))
- Fixed an issue with resuming from a checkpoint trained with QAT ([#11346](https://github.com/Lightning-AI/lightning/pull/11346))


## [1.5.10] - 2022-02-08

### Fixed

- Fixed an issue to avoid validation loop run on restart ([#11552](https://github.com/Lightning-AI/lightning/pull/11552))
- The `RichProgressBar` now correctly shows the `on_epoch` logged values on train epoch end ([#11689](https://github.com/Lightning-AI/lightning/pull/11689))
- Fixed an issue to make the `step` argument in `WandbLogger.log_image` work ([#11716](https://github.com/Lightning-AI/lightning/pull/11716))
- Fixed `restore_optimizers` for mapping states ([#11757](https://github.com/Lightning-AI/lightning/pull/11757))
- With `DPStrategy`, the batch is not explicitly moved to the device ([#11780](https://github.com/Lightning-AI/lightning/pull/11780))
- Fixed an issue to avoid val bar disappear after `trainer.validate()` ([#11700](https://github.com/Lightning-AI/lightning/pull/11700))
- Fixed supporting remote filesystems with `Trainer.weights_save_path` for fault-tolerant training ([#11776](https://github.com/Lightning-AI/lightning/pull/11776))
- Fixed check for available modules ([#11526](https://github.com/Lightning-AI/lightning/pull/11526))
- Fixed bug where the path for "last" checkpoints was not getting saved correctly which caused newer runs to not remove the previous "last" checkpoint ([#11481](https://github.com/Lightning-AI/lightning/pull/11481))
- Fixed bug where the path for best checkpoints was not getting saved correctly when no metric was monitored which caused newer runs to not use the best checkpoint ([#11481](https://github.com/Lightning-AI/lightning/pull/11481))


## [1.5.9] - 2022-01-20

### Fixed

- Pinned sphinx-autodoc-typehints with <v1.15 ([#11400](https://github.com/Lightning-AI/lightning/pull/11400))
- Skipped testing with PyTorch 1.7 and Python 3.9 on Ubuntu ([#11217](https://github.com/Lightning-AI/lightning/pull/11217))
- Fixed type promotion when tensors of higher category than float are logged ([#11401](https://github.com/Lightning-AI/lightning/pull/11401))
- Fixed the format of the configuration saved automatically by the CLI's `SaveConfigCallback` ([#11532](https://github.com/Lightning-AI/lightning/pull/11532))

### Changed
- Changed `LSFEnvironment` to use `LSB_DJOB_RANKFILE` environment variable instead of `LSB_HOSTS` for determining node rank and main address ([#10825](https://github.com/Lightning-AI/lightning/pull/10825))
- Disabled sampler replacement when using `IterableDataset` ([#11507](https://github.com/Lightning-AI/lightning/pull/11507))


## [1.5.8] - 2022-01-05

### Fixed

- Fixed `LightningCLI` race condition while saving the config ([#11199](https://github.com/Lightning-AI/lightning/pull/11199))
- Fixed the default value used with `log(reduce_fx=min|max)` ([#11310](https://github.com/Lightning-AI/lightning/pull/11310))
- Fixed data fetcher selection ([#11294](https://github.com/Lightning-AI/lightning/pull/11294))
- Fixed a race condition that could result in incorrect (zero) values being observed in prediction writer callbacks ([#11288](https://github.com/Lightning-AI/lightning/pull/11288))
- Fixed dataloaders not getting reloaded the correct amount of times when setting `reload_dataloaders_every_n_epochs` and `check_val_every_n_epoch` ([#10948](https://github.com/Lightning-AI/lightning/pull/10948))
- Fixed deepspeed strategy not restoring the lr-scheduler states when lr-scheduler(s) are configured through `LightningModule.configure_optimizer` ([#11322](https://github.com/Lightning-AI/lightning/pull/11322))


## [1.5.7] - 2021-12-21

### Fixed

- Fixed `NeptuneLogger` when using DDP ([#11030](https://github.com/Lightning-AI/lightning/pull/11030))
- Fixed a bug to disable logging hyperparameters in logger if there are no hparams ([#11105](https://github.com/Lightning-AI/lightning/pull/11105))
- Avoid the deprecated `onnx.export(example_outputs=...)` in torch 1.10 ([#11116](https://github.com/Lightning-AI/lightning/pull/11116))
- Fixed an issue when torch-scripting a `LightningModule` after training with `Trainer(sync_batchnorm=True)` ([#11078](https://github.com/Lightning-AI/lightning/pull/11078))
- Fixed an `AttributeError` occurring when using a `CombinedLoader` (multiple dataloaders) for prediction ([#11111](https://github.com/Lightning-AI/lightning/pull/11111))
- Fixed bug where `Trainer(track_grad_norm=..., logger=False)` would fail ([#11114](https://github.com/Lightning-AI/lightning/pull/11114))
- Fixed an incorrect warning being produced by the model summary when using `bf16` precision on CPU ([#11161](https://github.com/Lightning-AI/lightning/pull/11161))

### Changed

- DeepSpeed does not require lightning module zero 3 partitioning ([#10655](https://github.com/Lightning-AI/lightning/pull/10655))
- The `ModelCheckpoint` callback now saves and restores attributes `best_k_models`, `kth_best_model_path`, `kth_value`, and `last_model_path` ([#10995](https://github.com/Lightning-AI/lightning/pull/10995))


## [1.5.6] - 2021-12-15

### Fixed

- Fixed a bug where the DeepSpeedPlugin arguments `cpu_checkpointing` and `contiguous_memory_optimization` were not being forwarded to deepspeed correctly ([#10874](https://github.com/Lightning-AI/lightning/pull/10874))
- Fixed an issue with `NeptuneLogger` causing checkpoints to be uploaded with a duplicated file extension ([#11015](https://github.com/Lightning-AI/lightning/pull/11015))
- Fixed support for logging within callbacks returned from `LightningModule` ([#10991](https://github.com/Lightning-AI/lightning/pull/10991))
- Fixed running sanity check with `RichProgressBar` ([#10913](https://github.com/Lightning-AI/lightning/pull/10913))
- Fixed support for `CombinedLoader` while checking for warning raised with eval dataloaders ([#10994](https://github.com/Lightning-AI/lightning/pull/10994))
- The TQDM progress bar now correctly shows the `on_epoch` logged values on train epoch end ([#11069](https://github.com/Lightning-AI/lightning/pull/11069))
- Fixed bug where the TQDM updated the training progress bar during `trainer.validate` ([#11069](https://github.com/Lightning-AI/lightning/pull/11069))


## [1.5.5] - 2021-12-07

### Fixed

- Disabled batch_size extraction for torchmetric instances because they accumulate the metrics internally ([#10815](https://github.com/Lightning-AI/lightning/pull/10815))
- Fixed an issue with `SignalConnector` not restoring the default signal handlers on teardown when running on SLURM or with fault-tolerant training enabled ([#10611](https://github.com/Lightning-AI/lightning/pull/10611))
- Fixed `SignalConnector._has_already_handler` check for callable type ([#10483](https://github.com/Lightning-AI/lightning/pull/10483))
- Fixed an issue to return the results for each dataloader separately instead of duplicating them for each ([#10810](https://github.com/Lightning-AI/lightning/pull/10810))
- Improved exception message if `rich` version is less than `10.2.2` ([#10839](https://github.com/Lightning-AI/lightning/pull/10839))
- Fixed uploading best model checkpoint in NeptuneLogger ([#10369](https://github.com/Lightning-AI/lightning/pull/10369))
- Fixed early schedule reset logic in PyTorch profiler that was causing data leak ([#10837](https://github.com/Lightning-AI/lightning/pull/10837))
- Fixed a bug that caused incorrect batch indices to be passed to the `BasePredictionWriter` hooks when using a dataloader with `num_workers > 0` ([#10870](https://github.com/Lightning-AI/lightning/pull/10870))
- Fixed an issue with item assignment on the logger on rank > 0 for those who support it ([#10917](https://github.com/Lightning-AI/lightning/pull/10917))
- Fixed importing `torch_xla.debug` for `torch-xla<1.8` ([#10836](https://github.com/Lightning-AI/lightning/pull/10836))
- Fixed an issue with `DDPSpawnPlugin` and related plugins leaving a temporary checkpoint behind ([#10934](https://github.com/Lightning-AI/lightning/pull/10934))
- Fixed a `TypeError` occurring in the `SingalConnector.teardown()` method ([#10961](https://github.com/Lightning-AI/lightning/pull/10961))


## [1.5.4] - 2021-11-30

### Fixed

- Fixed support for `--key.help=class` with the `LightningCLI` ([#10767](https://github.com/Lightning-AI/lightning/pull/10767))
- Fixed `_compare_version` for python packages ([#10762](https://github.com/Lightning-AI/lightning/pull/10762))
- Fixed TensorBoardLogger `SummaryWriter` not close before spawning the processes ([#10777](https://github.com/Lightning-AI/lightning/pull/10777))
- Fixed a consolidation error in Lite when attempting to save the state dict of a sharded optimizer ([#10746](https://github.com/Lightning-AI/lightning/pull/10746))
- Fixed the default logging level for batch hooks associated with training from `on_step=False, on_epoch=True` to `on_step=True, on_epoch=False` ([#10756](https://github.com/Lightning-AI/lightning/pull/10756))

### Removed

- Removed PyTorch 1.6 support ([#10367](https://github.com/Lightning-AI/lightning/pull/10367), [#10738](https://github.com/Lightning-AI/lightning/pull/10738))


## [1.5.3] - 2021-11-24

### Fixed

- Fixed `ShardedTensor` state dict hook registration to check if torch distributed is available ([#10621](https://github.com/Lightning-AI/lightning/pull/10621))
- Fixed an issue with `self.log` not respecting a tensor's `dtype` when applying computations ([#10076](https://github.com/Lightning-AI/lightning/pull/10076))
- Fixed LigtningLite `_wrap_init` popping unexisting keys from DataLoader signature parameters ([#10613](https://github.com/Lightning-AI/lightning/pull/10613))
- Fixed signals being registered within threads ([#10610](https://github.com/Lightning-AI/lightning/pull/10610))
- Fixed an issue that caused Lightning to extract the batch size even though it was set by the user in `LightningModule.log` ([#10408](https://github.com/Lightning-AI/lightning/pull/10408))
- Fixed `Trainer(move_metrics_to_cpu=True)` not moving the evaluation logged results to CPU ([#10631](https://github.com/Lightning-AI/lightning/pull/10631))
- Fixed the `{validation,test}_step` outputs getting moved to CPU with `Trainer(move_metrics_to_cpu=True)` ([#10631](https://github.com/Lightning-AI/lightning/pull/10631))
- Fixed an issue with collecting logged test results with multiple dataloaders ([#10522](https://github.com/Lightning-AI/lightning/pull/10522))


## [1.5.2] - 2021-11-16

### Fixed

- Fixed `CombinedLoader` and `max_size_cycle` didn't receive a `DistributedSampler` ([#10374](https://github.com/Lightning-AI/lightning/pull/10374))
- Fixed an issue where class or init-only variables of dataclasses were passed to the dataclass constructor in `utilities.apply_to_collection` ([#9702](https://github.com/Lightning-AI/lightning/pull/9702))
- Fixed `isinstance` not working with `init_meta_context`, materialized model not being moved to the device ([#10493](https://github.com/Lightning-AI/lightning/pull/10493))
- Fixed an issue that prevented the Trainer to shutdown workers when execution is interrupted due to failure([#10463](https://github.com/Lightning-AI/lightning/pull/10463))
- Squeeze the early stopping monitor to remove empty tensor dimensions ([#10461](https://github.com/Lightning-AI/lightning/pull/10461))
- Fixed sampler replacement logic with `overfit_batches` to only replace the sample when `SequentialSampler` is not used ([#10486](https://github.com/Lightning-AI/lightning/pull/10486))
- Fixed scripting causing false positive deprecation warnings ([#10470](https://github.com/Lightning-AI/lightning/pull/10470), [#10555](https://github.com/Lightning-AI/lightning/pull/10555))
- Do not fail if batch size could not be inferred for logging when using DeepSpeed ([#10438](https://github.com/Lightning-AI/lightning/pull/10438))
- Fixed propagation of device and dtype information to submodules of LightningLite when they inherit from `DeviceDtypeModuleMixin` ([#10559](https://github.com/Lightning-AI/lightning/pull/10559))


## [1.5.1] - 2021-11-09

### Fixed

- Fixed `apply_to_collection(defaultdict)` ([#10316](https://github.com/Lightning-AI/lightning/pull/10316))
- Fixed failure when `DataLoader(batch_size=None)` is passed ([#10345](https://github.com/Lightning-AI/lightning/pull/10345))
- Fixed interception of `__init__` arguments for sub-classed DataLoader re-instantiation in Lite ([#10334](https://github.com/Lightning-AI/lightning/pull/10334))
- Fixed issue with pickling `CSVLogger` after a call to `CSVLogger.save` ([#10388](https://github.com/Lightning-AI/lightning/pull/10388))
- Fixed an import error being caused by `PostLocalSGD` when `torch.distributed` not available ([#10359](https://github.com/Lightning-AI/lightning/pull/10359))
- Fixed the logging with `on_step=True` in epoch-level hooks causing unintended side-effects. Logging with `on_step=True` in epoch-level hooks will now correctly raise an error ([#10409](https://github.com/Lightning-AI/lightning/pull/10409))
- Fixed deadlocks for distributed training with `RichProgressBar` ([#10428](https://github.com/Lightning-AI/lightning/pull/10428))
- Fixed an issue where the model wrapper in Lite converted non-floating point tensors to float ([#10429](https://github.com/Lightning-AI/lightning/pull/10429))
- Fixed an issue with inferring the dataset type in fault-tolerant training ([#10432](https://github.com/Lightning-AI/lightning/pull/10432))
- Fixed dataloader workers with `persistent_workers` being deleted on every iteration ([#10434](https://github.com/Lightning-AI/lightning/pull/10434))


## [1.5.0] - 2021-11-02

### Added

- Added support for monitoring the learning rate without schedulers in `LearningRateMonitor` ([#9786](https://github.com/Lightning-AI/lightning/pull/9786))
- Added registration of `ShardedTensor` state dict hooks in `LightningModule.__init__` if the PyTorch version supports `ShardedTensor` ([#8944](https://github.com/Lightning-AI/lightning/pull/8944))
- Added error handling including calling of `on_keyboard_interrupt()` and `on_exception()` for all entrypoints (fit, validate, test, predict) ([#8819](https://github.com/Lightning-AI/lightning/pull/8819))
- Added a flavor of `training_step` that takes `dataloader_iter` as an argument ([#8807](https://github.com/Lightning-AI/lightning/pull/8807))
- Added a `state_key` property to the `Callback` base class ([#6886](https://github.com/Lightning-AI/lightning/pull/6886))
- Added progress tracking to loops:
    * Integrated `TrainingEpochLoop.total_batch_idx` ([#8598](https://github.com/Lightning-AI/lightning/pull/8598))
    * Added `BatchProgress` and integrated `TrainingEpochLoop.is_last_batch` ([#9657](https://github.com/Lightning-AI/lightning/pull/9657))
    * Avoid optional `Tracker` attributes ([#9320](https://github.com/Lightning-AI/lightning/pull/9320))
    * Reset `current` progress counters when restarting an epoch loop that had already finished ([#9371](https://github.com/Lightning-AI/lightning/pull/9371))
    * Call `reset_on_restart` in the loop's `reset` hook instead of when loading a checkpoint ([#9561](https://github.com/Lightning-AI/lightning/pull/9561))
    * Use `completed` over `processed` in `reset_on_restart` ([#9656](https://github.com/Lightning-AI/lightning/pull/9656))
    * Renamed `reset_on_epoch` to `reset_on_run` ([#9658](https://github.com/Lightning-AI/lightning/pull/9658))
- Added `batch_size` and `rank_zero_only` arguments for `log_dict` to match `log` ([#8628](https://github.com/Lightning-AI/lightning/pull/8628))
- Added a check for unique GPU ids ([#8666](https://github.com/Lightning-AI/lightning/pull/8666))
- Added `ResultCollection` state_dict to the Loop `state_dict` and added support for distributed reload ([#8641](https://github.com/Lightning-AI/lightning/pull/8641))
- Added DeepSpeed collate checkpoint utility function ([#8701](https://github.com/Lightning-AI/lightning/pull/8701))
- Added a `handles_accumulate_grad_batches` property to the training type plugins ([#8856](https://github.com/Lightning-AI/lightning/pull/8856))
- Added a warning to `WandbLogger` when reusing a wandb run ([#8714](https://github.com/Lightning-AI/lightning/pull/8714))
- Added `log_graph` argument for `watch` method of `WandbLogger` ([#8662](https://github.com/Lightning-AI/lightning/pull/8662))
- `LightningCLI` additions:
  * Added `LightningCLI(run=False|True)` to choose whether to run a `Trainer` subcommand ([#8751](https://github.com/Lightning-AI/lightning/pull/8751))
  * Added support to call any trainer function from the `LightningCLI` via subcommands ([#7508](https://github.com/Lightning-AI/lightning/pull/7508))
  * Allow easy trainer re-instantiation ([#7508](https://github.com/Lightning-AI/lightning/pull/9241))
  * Automatically register all optimizers and learning rate schedulers ([#9565](https://github.com/Lightning-AI/lightning/pull/9565))
  * Allow registering custom optimizers and learning rate schedulers without subclassing the CLI ([#9565](https://github.com/Lightning-AI/lightning/pull/9565))
  * Support shorthand notation to instantiate optimizers and learning rate schedulers ([#9565](https://github.com/Lightning-AI/lightning/pull/9565))
  * Support passing lists of callbacks via command line ([#8815](https://github.com/Lightning-AI/lightning/pull/8815))
  * Support shorthand notation to instantiate models ([#9588](https://github.com/Lightning-AI/lightning/pull/9588))
  * Support shorthand notation to instantiate datamodules ([#10011](https://github.com/Lightning-AI/lightning/pull/10011))
  * Added `multifile` option to `LightningCLI` to enable/disable config saving to preserve multiple files structure ([#9073](https://github.com/Lightning-AI/lightning/pull/9073))
- Fault-tolerant training:
    * Added `FastForwardSampler` and `CaptureIterableDataset` injection to data loading utilities ([#8366](https://github.com/Lightning-AI/lightning/pull/8366))
    * Added `DataFetcher` to control fetching flow ([#8890](https://github.com/Lightning-AI/lightning/pull/8890))
    * Added `SharedCycleIteratorState` to prevent infinite loop ([#8889](https://github.com/Lightning-AI/lightning/pull/8889))
    * Added `CaptureMapDataset` for state management in map-style datasets ([#8891](https://github.com/Lightning-AI/lightning/pull/8891))
    * Added Fault Tolerant Training to `DataFetcher` ([#8891](https://github.com/Lightning-AI/lightning/pull/8891))
    * Replaced old prefetch iterator with new `DataFetcher` in training loop ([#8953](https://github.com/Lightning-AI/lightning/pull/8953))
    * Added partial support for global random state fault-tolerance in map-style datasets ([#8950](https://github.com/Lightning-AI/lightning/pull/8950))
    * Converted state to tuple explicitly when setting Python random state ([#9401](https://github.com/Lightning-AI/lightning/pull/9401))
    * Added support for restarting an optimizer loop (multiple optimizers) ([#9537](https://github.com/Lightning-AI/lightning/pull/9537))
    * Added support for restarting within Evaluation Loop ([#9563](https://github.com/Lightning-AI/lightning/pull/9563))
    * Added mechanism to detect that a signal has been sent so the Trainer can gracefully exit ([#9566](https://github.com/Lightning-AI/lightning/pull/9566))
    * Added support for skipping ahead to validation during the auto-restart of fitting ([#9681](https://github.com/Lightning-AI/lightning/pull/9681))
    * Added support for auto-restart if a fault-tolerant checkpoint is available ([#9722](https://github.com/Lightning-AI/lightning/pull/9722))
- Checkpoint saving and loading extensibility:
  * Added `CheckpointIO` plugin to expose checkpoint IO from training type plugin ([#8743](https://github.com/Lightning-AI/lightning/pull/8743))
  * Refactored `CheckpointConnector` to offload validation logic to the `CheckpointIO` plugin ([#9045](https://github.com/Lightning-AI/lightning/pull/9045))
  * Added `remove_checkpoint` to `CheckpointIO` plugin by moving the responsibility out of the `ModelCheckpoint` callback ([#9373](https://github.com/Lightning-AI/lightning/pull/9373))
  * Added `XLACheckpointIO` plugin ([#9972](https://github.com/Lightning-AI/lightning/pull/9972))
- Loop customization:
    * Added `Closure` and `AbstractClosure` classes ([#8642](https://github.com/Lightning-AI/lightning/pull/8642))
    * Refactored `TrainingBatchLoop` and extracted `OptimizerLoop`, splitting off automatic optimization into its own loop ([#9191](https://github.com/Lightning-AI/lightning/pull/9191))
    * Removed `TrainingBatchLoop.backward()`; manual optimization now calls directly into `Accelerator.backward()` and automatic optimization handles backward in new `OptimizerLoop` ([#9265](https://github.com/Lightning-AI/lightning/pull/9265))
    * Extracted `ManualOptimization` logic from `TrainingBatchLoop` into its own separate loop class ([#9266](https://github.com/Lightning-AI/lightning/pull/9266))
    * Added `OutputResult` and `ManualResult` classes ([#9437](https://github.com/Lightning-AI/lightning/pull/9437), [#9424](https://github.com/Lightning-AI/lightning/pull/9424))
    * Marked `OptimizerLoop.backward` as protected ([#9514](https://github.com/Lightning-AI/lightning/pull/9514))
    * Marked `FitLoop.should_accumulate` as protected ([#9515](https://github.com/Lightning-AI/lightning/pull/9515))
    * Marked several methods in `PredictionLoop` as protected: `on_predict_start`, `on_predict_epoch_end`, `on_predict_end`, `on_predict_model_eval` ([#9516](https://github.com/Lightning-AI/lightning/pull/9516))
    * Marked several methods in `EvaluationLoop` as protected: `get_max_batches`, `on_evaluation_model_eval`, `on_evaluation_model_train`, `on_evaluation_start`, `on_evaluation_epoch_start`, `on_evaluation_epoch_end`, `on_evaluation_end`, `reload_evaluation_dataloaders` ([#9516](https://github.com/Lightning-AI/lightning/pull/9516))
    * Marked several methods in `EvaluationEpochLoop` as protected: `on_evaluation_batch_start`, `evaluation_step`, `evaluation_step_end` ([#9516](https://github.com/Lightning-AI/lightning/pull/9516))
    * Added `yielding_training_step` example ([#9983](https://github.com/Lightning-AI/lightning/pull/9983))
- Added support for saving and loading state of multiple callbacks of the same type ([#7187](https://github.com/Lightning-AI/lightning/pull/7187))
- Added DeepSpeed Stage 1 support ([#8974](https://github.com/Lightning-AI/lightning/pull/8974))
- Added `Python dataclass` support for `LightningDataModule` ([#8272](https://github.com/Lightning-AI/lightning/pull/8272))
- Added sanitization of tensors when they get logged as hyperparameters in `TensorBoardLogger` ([#9031](https://github.com/Lightning-AI/lightning/pull/9031))
- Added `InterBatchParallelDataFetcher` ([#9020](https://github.com/Lightning-AI/lightning/pull/9020))
- Added `DataLoaderIterDataFetcher` ([#9020](https://github.com/Lightning-AI/lightning/pull/9020))
- Added `DataFetcher` within `Fit / Evaluation` Loop  ([#9047](https://github.com/Lightning-AI/lightning/pull/9047))
- Added a friendly error message when DDP attempts to spawn new distributed processes with rank > 0 ([#9005](https://github.com/Lightning-AI/lightning/pull/9005))
- Added Rich integration:
    * Added Rich progress bar ([#8929](https://github.com/Lightning-AI/lightning/pull/8929), [#9559](https://github.com/Lightning-AI/lightning/pull/9559))
    * Added Support for iterable datasets ([#9734](https://github.com/Lightning-AI/lightning/pull/9734))
    * Added `RichModelSummary` callback ([#9546](https://github.com/Lightning-AI/lightning/pull/9546))
    * Added `configure_columns` method to `RichProgressBar` ([#10288](https://github.com/Lightning-AI/lightning/pull/10288))
    * Added `leave` argument to `RichProgressBar` ([#10301](https://github.com/Lightning-AI/lightning/pull/10301))
- Added input validation logic for precision ([#9080](https://github.com/Lightning-AI/lightning/pull/9080))
- Added support for CPU AMP autocast ([#9084](https://github.com/Lightning-AI/lightning/pull/9084))
- Added `on_exception` callback hook ([#9183](https://github.com/Lightning-AI/lightning/pull/9183))
- Added a warning to DeepSpeed when inferring batch size ([#9221](https://github.com/Lightning-AI/lightning/pull/9221))
- Added `ModelSummary` callback ([#9344](https://github.com/Lightning-AI/lightning/pull/9344))
- Added `log_images`, `log_text` and `log_table` to `WandbLogger` ([#9545](https://github.com/Lightning-AI/lightning/pull/9545))
- Added `PL_RECONCILE_PROCESS` environment variable to enable process reconciliation regardless of cluster environment settings ([#9389](https://github.com/Lightning-AI/lightning/pull/9389))
- Added `get_device_stats` to the Accelerator interface and added its implementation for GPU and TPU ([#9586](https://github.com/Lightning-AI/lightning/pull/9586))
- Added a warning when an unknown key is encountered in the optimizer configuration, and when `OneCycleLR` is used with `"interval": "epoch"` ([#9666](https://github.com/Lightning-AI/lightning/pull/9666))
- Added `DeviceStatsMonitor` callback ([#9712](https://github.com/Lightning-AI/lightning/pull/9712))
- Added `enable_progress_bar` to the Trainer constructor ([#9664](https://github.com/Lightning-AI/lightning/pull/9664))
- Added `pl_legacy_patch` load utility for loading old checkpoints that have pickled legacy Lightning attributes ([#9166](https://github.com/Lightning-AI/lightning/pull/9166))
- Added support for `torch.use_deterministic_algorithms` ([#9121](https://github.com/Lightning-AI/lightning/pull/9121))
- Added automatic parameters tying for TPUs ([#9525](https://github.com/Lightning-AI/lightning/pull/9525))
- Added support for `torch.autograd.set_detect_anomaly` through `Trainer` constructor argument `detect_anomaly` ([#9848](https://github.com/Lightning-AI/lightning/pull/9848))
- Added `enable_model_summary` flag to Trainer ([#9699](https://github.com/Lightning-AI/lightning/pull/9699))
- Added `strategy` argument to Trainer ([#8597](https://github.com/Lightning-AI/lightning/pull/8597))
- Added `init_meta_context`, `materialize_module` utilities ([#9920](https://github.com/Lightning-AI/lightning/pull/9920))
- Added `TPUPrecisionPlugin` ([#10020](https://github.com/Lightning-AI/lightning/pull/#10020))
- Added `torch.bfloat16` support:
  * Added bfloat16 support for Lightning Trainer ([#9049](https://github.com/Lightning-AI/lightning/pull/9049))
  * Renamed `TPUHalfPrecisionPlugin` to `TPUBf16PrecisionPlugin` ([#10026](https://github.com/Lightning-AI/lightning/pull/10026))
  * Default to `precision=bf16` on CPU when `precision=16` is passed ([#10033](https://github.com/Lightning-AI/lightning/pull/10033))
  * Added support for `torch.autocast` ([#10053](https://github.com/Lightning-AI/lightning/pull/10053))
- Added `kfold` example for loop customization ([#9965](https://github.com/Lightning-AI/lightning/pull/9965))
- LightningLite:
    * Added `PrecisionPlugin.forward_context`, making it the default implementation for all `{train,val,test,predict}_step_context()` methods ([#9988](https://github.com/Lightning-AI/lightning/pull/9988))
    * Added `DDPSpawnPlugin.spawn()` for spawning new processes of a given function ([#10018](https://github.com/Lightning-AI/lightning/pull/10018), [#10022](https://github.com/Lightning-AI/lightning/pull/10022))
    * Added `TrainingTypePlugin.{_setup_model, _setup_optimizer}` methods ([#9994](https://github.com/Lightning-AI/lightning/pull/9994), [#10064](https://github.com/Lightning-AI/lightning/pull/10064))
    * Implemented `DataParallelPlugin._setup_model` ([#10010](https://github.com/Lightning-AI/lightning/pull/10010))
    * Implemented `DeepSpeedPlugin._setup_model_and_optimizers` ([#10009](https://github.com/Lightning-AI/lightning/pull/10009), [#10064](https://github.com/Lightning-AI/lightning/pull/10064))
    * Implemented `{DDPShardedPlugin,DDPShardedSpawnPlugin}._setup_model_and_optimizers` ([#10028](https://github.com/Lightning-AI/lightning/pull/10028), [#10064](https://github.com/Lightning-AI/lightning/pull/10064))
    * Added optional `model` argument to the `optimizer_step` methods in accelerators and plugins ([#10023](https://github.com/Lightning-AI/lightning/pull/10023))
    * Updated precision attributes in `DeepSpeedPlugin` ([#10164](https://github.com/Lightning-AI/lightning/pull/10164))
    * Added the ability to return a result from rank 0 in `DDPSpawnPlugin.spawn` ([#10162](https://github.com/Lightning-AI/lightning/pull/10162))
    * Added `pytorch_lightning.lite` package ([#10175](https://github.com/Lightning-AI/lightning/pull/10175))
    * Added `LightningLite` documentation ([#10043](https://github.com/Lightning-AI/lightning/pull/10043))
    * Added `LightningLite` examples ([#9987](https://github.com/Lightning-AI/lightning/pull/9987))
    * Make the `_LiteDataLoader` an iterator and add supports for custom dataloader ([#10279](https://github.com/Lightning-AI/lightning/pull/10279))
- Added `use_omegaconf` argument to `save_hparams_to_yaml` plugin ([#9170](https://github.com/Lightning-AI/lightning/pull/9170))
- Added `ckpt_path` argument for `Trainer.fit()` ([#10061](https://github.com/Lightning-AI/lightning/pull/10061))
- Added `auto_device_count` method to `Accelerators` ([#10222](https://github.com/Lightning-AI/lightning/pull/10222))
- Added support for `devices="auto"` ([#10264](https://github.com/Lightning-AI/lightning/pull/10264))
- Added a `filename` argument in `ModelCheckpoint.format_checkpoint_name` ([#9818](https://github.com/Lightning-AI/lightning/pull/9818))
- Added support for empty `gpus` list to run on CPU ([#10246](https://github.com/Lightning-AI/lightning/pull/10246))
- Added a warning if multiple batch sizes are found from ambiguous batch ([#10247](https://github.com/Lightning-AI/lightning/pull/10247))

### Changed

- Trainer now raises a `MisconfigurationException` when its methods are called with `ckpt_path="best"` but a checkpoint callback isn't configured ([#9841](https://github.com/Lightning-AI/lightning/pull/9841))
- Setting `Trainer(accelerator="ddp_cpu")` now does not spawn a subprocess if `num_processes` is kept `1` along with `num_nodes > 1` ([#9603](https://github.com/Lightning-AI/lightning/pull/9603))
- Module imports are now catching `ModuleNotFoundError` instead of `ImportError` ([#9867](https://github.com/Lightning-AI/lightning/pull/9867))
- `pytorch_lightning.loggers.neptune.NeptuneLogger` is now consistent with the new [neptune-client](https://github.com/neptune-ai/neptune-client) API; the old [neptune-client](https://github.com/neptune-ai/neptune-client) API is supported by `NeptuneClient` from the [neptune-contrib](https://github.com/neptune-ai/neptune-contrib) repo ([#6867](https://github.com/Lightning-AI/lightning/pull/6867))
- Parsing of `enums` type hyperparameters to be saved in the `haprams.yaml` file by TensorBoard and CSV loggers has been fixed and made in line with how OmegaConf parses it ([#9170](https://github.com/Lightning-AI/lightning/pull/9170))
- Parsing of the `gpus` Trainer argument has changed: `gpus="n"` (str) no longer selects the GPU index n and instead selects the first n devices ([#8770](https://github.com/Lightning-AI/lightning/pull/8770))
- `iteration_count` and other index attributes in the loops has been replaced with progress dataclasses ([#8477](https://github.com/Lightning-AI/lightning/pull/8477))
- The `trainer.lightning_module` reference is now properly set at the very beginning of a run ([#8536](https://github.com/Lightning-AI/lightning/pull/8536))
- The model weights now get loaded in all cases when the checkpoint path gets provided in validate/test/predict, regardless of whether the model instance is provided or not ([#8352](https://github.com/Lightning-AI/lightning/pull/8352))
- The `Trainer` functions `reset_{train,val,test,predict}_dataloader`, `reset_train_val_dataloaders`, and `request_dataloader` `model` argument is now optional ([#8536](https://github.com/Lightning-AI/lightning/pull/8536))
- Saved checkpoints will no longer use the type of a `Callback` as the key to avoid issues with unpickling ([#6886](https://github.com/Lightning-AI/lightning/pull/6886))
- Improved string conversion for `ResultCollection` ([#8622](https://github.com/Lightning-AI/lightning/pull/8622))
- `LightningCLI` changes:
    * `LightningCLI.init_parser` now returns the parser instance ([#8721](https://github.com/Lightning-AI/lightning/pull/8721))
    * `LightningCLI.add_core_arguments_to_parser`, `LightningCLI.parse_arguments` now take a `parser` argument ([#8721](https://github.com/Lightning-AI/lightning/pull/8721))
    * `LightningCLI.instantiate_trainer` now takes a config and a list of callbacks ([#8721](https://github.com/Lightning-AI/lightning/pull/8721))
    * Split `LightningCLI.add_core_arguments_to_parser` into `LightningCLI.add_default_arguments_to_parser` + `LightningCLI.add_core_arguments_to_parser` ([#8721](https://github.com/Lightning-AI/lightning/pull/8721))
- The accelerator and training type plugin `setup` hooks no longer have a `model` argument ([#8536](https://github.com/Lightning-AI/lightning/pull/8536))
- The accelerator and training type plugin `update_global_step` hook has been removed ([#8856](https://github.com/Lightning-AI/lightning/pull/8856))
- The coverage of `self.log`-ing in any `LightningModule` or `Callback` hook has been improved ([#8498](https://github.com/Lightning-AI/lightning/pull/8498))
- `self.log`-ing without a `Trainer` reference now raises a warning instead of an exception ([#9733](https://github.com/Lightning-AI/lightning/pull/9733))
- Removed restrictions in the Trainer that loggers can only log from rank 0; the existing logger behavior has not changed ([#8608](https://github.com/Lightning-AI/lightning/pull/8608))
- `Trainer.request_dataloader` now takes a `RunningStage` enum instance ([#8858](https://github.com/Lightning-AI/lightning/pull/8858))
- Changed `rank_zero_warn` to `NotImplementedError` in the `{train, val, test, predict}_dataloader` hooks that `Lightning(Data)Module` uses ([#9161](https://github.com/Lightning-AI/lightning/pull/9161))
- Moved `block_ddp_sync_behaviour` out of `TrainingBatchLoop` to loop utilities ([#9192](https://github.com/Lightning-AI/lightning/pull/9192))
- Executing the `optimizer_closure` is now required when overriding the `optimizer_step` hook ([#9360](https://github.com/Lightning-AI/lightning/pull/9360))
- Changed logging of `LightningModule` and `LightningDataModule` hyperparameters to raise an exception only if there are colliding keys with different values ([#9496](https://github.com/Lightning-AI/lightning/pull/9496))
- `seed_everything` now fails when an invalid seed value is passed instead of selecting a random seed ([#8787](https://github.com/Lightning-AI/lightning/pull/8787))
- The Trainer now calls `TrainingTypePlugin` collective APIs directly instead of going through the Accelerator reference ([#9677](https://github.com/Lightning-AI/lightning/pull/9677), [#9901](https://github.com/Lightning-AI/lightning/pull/9901))
- The tuner now uses a unique filename to save a temporary checkpoint ([#9682](https://github.com/Lightning-AI/lightning/pull/9682))
- Changed `HorovodPlugin.all_gather` to return a `torch.Tensor` instead of a list ([#9696](https://github.com/Lightning-AI/lightning/pull/9696))
- Changed Trainer connectors to be protected attributes:
    * Configuration Validator ([#9779](https://github.com/Lightning-AI/lightning/pull/9779))
- The `current_epoch` and `global_step` attributes now get restored irrespective of the Trainer task ([#9413](https://github.com/Lightning-AI/lightning/pull/9413))
- Trainer now raises an exception when requesting `amp_level` with native `amp_backend` ([#9755](https://github.com/Lightning-AI/lightning/pull/9755))
- Update the logic to check for accumulation steps with deepspeed ([#9826](https://github.com/Lightning-AI/lightning/pull/9826))
- `pytorch_lightning.utilities.grads.grad_norm` now raises an exception if parameter `norm_type <= 0` ([#9765](https://github.com/Lightning-AI/lightning/pull/9765))
- Updated error message for interactive incompatible plugins ([#9896](https://github.com/Lightning-AI/lightning/pull/9896))
- Moved the `optimizer_step` and `clip_gradients` hook from the `Accelerator` and `TrainingTypePlugin` into the `PrecisionPlugin` ([#10143](https://github.com/Lightning-AI/lightning/pull/10143), [#10029](https://github.com/Lightning-AI/lightning/pull/10029))
- `NativeMixedPrecisionPlugin` and its subclasses now take an optional `GradScaler` instance ([#10055](https://github.com/Lightning-AI/lightning/pull/10055))
- Trainer is now raising a `MisconfigurationException` instead of a warning if `Trainer.{validate/test}` is missing required methods ([#10016](https://github.com/Lightning-AI/lightning/pull/10016))
- Changed default value of the `max_steps` Trainer argument from `None` to -1 ([#9460](https://github.com/Lightning-AI/lightning/pull/9460))
- LightningModule now raises an error when calling `log(on_step=False, on_epoch=False)` ([#10227](https://github.com/Lightning-AI/lightning/pull/10227))
- Quantization aware training observers are now disabled by default during validating/testing/predicting stages ([#8540](https://github.com/Lightning-AI/lightning/pull/8540))
- Raised `MisconfigurationException` when total length of `dataloader` across ranks is zero, and give warning when total length is non-zero, but only local rank length is zero. ([#9827](https://github.com/Lightning-AI/lightning/pull/9827))
- Changed the model size calculation using `ByteCounter` ([#10123](https://github.com/Lightning-AI/lightning/pull/10123))
- Enabled `on_load_checkpoint` for `LightningDataModule` for all `trainer_fn` ([#10238](https://github.com/Lightning-AI/lightning/pull/10238))
- Allowed separate config files for parameters with class type when LightningCLI is in `subclass_mode=False` ([#10286](https://github.com/Lightning-AI/lightning/pull/10286))

### Deprecated

- Deprecated Trainer argument `terminate_on_nan` in favor of `detect_anomaly`([#9175](https://github.com/Lightning-AI/lightning/pull/9175))
- Deprecated `Trainer.terminate_on_nan` public attribute access ([#9849](https://github.com/Lightning-AI/lightning/pull/9849))
- Deprecated `LightningModule.summarize()` in favor of `pytorch_lightning.utilities.model_summary.summarize()` ([#8513](https://github.com/Lightning-AI/lightning/pull/8513))
- Deprecated `LightningModule.model_size` ([#8343](https://github.com/Lightning-AI/lightning/pull/8343))
- Deprecated `DataModule` properties: `train_transforms`, `val_transforms`, `test_transforms`, `size`, `dims` ([#8851](https://github.com/Lightning-AI/lightning/pull/8851))
- Deprecated `add_to_queue`, `get_from_queue` from `LightningModule` in favor of corresponding methods in the `DDPSpawnPlugin` ([#9118](https://github.com/Lightning-AI/lightning/pull/9118))
- Deprecated `LightningModule.get_progress_bar_dict` and `Trainer.progress_bar_dict` in favor of `pytorch_lightning.callbacks.progress.base.get_standard_metrics` and `ProgressBarBase.get_metrics` ([#8985](https://github.com/Lightning-AI/lightning/pull/8985))
- Deprecated `prepare_data_per_node` flag on Trainer and set it as a property of `DataHooks`, accessible in the `LightningModule` and `LightningDataModule` ([#8958](https://github.com/Lightning-AI/lightning/pull/8958))
- Deprecated the `TestTubeLogger` ([#9065](https://github.com/Lightning-AI/lightning/pull/9065))
- Deprecated `on_{train/val/test/predict}_dataloader()` from `LightningModule` and `LightningDataModule` ([#9098](https://github.com/Lightning-AI/lightning/pull/9098))
- Deprecated `on_keyboard_interrupt` callback hook in favor of new `on_exception` hook ([#9260](https://github.com/Lightning-AI/lightning/pull/9260))
- Deprecated passing `process_position` to the `Trainer` constructor in favor of adding the `ProgressBar` callback with `process_position` directly to the list of callbacks ([#9222](https://github.com/Lightning-AI/lightning/pull/9222))
- Deprecated passing `flush_logs_every_n_steps` as a Trainer argument, instead pass it to the logger init if supported ([#9366](https://github.com/Lightning-AI/lightning/pull/9366))
- Deprecated `LightningLoggerBase.close`, `LoggerCollection.close` in favor of `LightningLoggerBase.finalize`, `LoggerCollection.finalize` ([#9422](https://github.com/Lightning-AI/lightning/pull/9422))
- Deprecated passing `progress_bar_refresh_rate` to the `Trainer` constructor in favor of adding the `ProgressBar` callback with `refresh_rate` directly to the list of callbacks, or passing `enable_progress_bar=False` to disable the progress bar ([#9616](https://github.com/Lightning-AI/lightning/pull/9616))
- Deprecated `LightningDistributed` and moved the broadcast logic to `DDPPlugin` and `DDPSpawnPlugin` directly ([#9691](https://github.com/Lightning-AI/lightning/pull/9691))
- Deprecated passing `stochastic_weight_avg` to the `Trainer` constructor in favor of adding the `StochasticWeightAveraging` callback directly to the list of callbacks ([#8989](https://github.com/Lightning-AI/lightning/pull/8989))
- Deprecated Accelerator collective API `barrier`, `broadcast`, and `all_gather` in favor of calling the `TrainingTypePlugin` collective API directly ([#9677](https://github.com/Lightning-AI/lightning/pull/9677))
- Deprecated `checkpoint_callback` from the `Trainer` constructor in favor of `enable_checkpointing` ([#9754](https://github.com/Lightning-AI/lightning/pull/9754))
- Deprecated the `LightningModule.on_post_move_to_device` method ([#9525](https://github.com/Lightning-AI/lightning/pull/9525))
- Deprecated `pytorch_lightning.core.decorators.parameter_validation` in favor of `pytorch_lightning.utilities.parameter_tying.set_shared_parameters` ([#9525](https://github.com/Lightning-AI/lightning/pull/9525))
- Deprecated passing `weights_summary` to the `Trainer` constructor in favor of adding the `ModelSummary` callback with `max_depth` directly to the list of callbacks ([#9699](https://github.com/Lightning-AI/lightning/pull/9699))
- Deprecated `log_gpu_memory`, `gpu_metrics`, and util funcs in favor of `DeviceStatsMonitor` callback ([#9921](https://github.com/Lightning-AI/lightning/pull/9921))
- Deprecated `GPUStatsMonitor` and `XLAStatsMonitor` in favor of `DeviceStatsMonitor` callback ([#9924](https://github.com/Lightning-AI/lightning/pull/9924))
- Deprecated setting `Trainer(max_steps=None)`; To turn off the limit, set `Trainer(max_steps=-1)` (default) ([#9460](https://github.com/Lightning-AI/lightning/pull/9460))
- Deprecated access to the `AcceleratorConnector.is_slurm_managing_tasks` attribute and marked it as protected ([#10101](https://github.com/Lightning-AI/lightning/pull/10101))
- Deprecated access to the `AcceleratorConnector.configure_slurm_ddp` method and marked it as protected ([#10101](https://github.com/Lightning-AI/lightning/pull/10101))
- Deprecated passing `resume_from_checkpoint` to the `Trainer` constructor in favor of `trainer.fit(ckpt_path=)` ([#10061](https://github.com/Lightning-AI/lightning/pull/10061))
- Deprecated `ClusterEnvironment.creates_children()` in favor of `ClusterEnvironment.creates_processes_externally` (property) ([#10106](https://github.com/Lightning-AI/lightning/pull/10106))
- Deprecated `PrecisionPlugin.master_params()` in favor of `PrecisionPlugin.main_params()` ([#10105](https://github.com/Lightning-AI/lightning/pull/10105))
- Deprecated `lr_sch_names` from `LearningRateMonitor` ([#10066](https://github.com/Lightning-AI/lightning/pull/10066))
- Deprecated `ProgressBar` callback in favor of `TQDMProgressBar` ([#10134](https://github.com/Lightning-AI/lightning/pull/10134))

### Removed

- Removed deprecated `metrics` ([#8586](https://github.com/Lightning-AI/lightning/pull/8586/))
- Removed the deprecated `outputs` argument in both the `LightningModule.on_train_epoch_end` and `Callback.on_train_epoch_end` hooks ([#8587](https://github.com/Lightning-AI/lightning/pull/8587))
- Removed the deprecated `TrainerLoggingMixin` class ([#8609](https://github.com/Lightning-AI/lightning/pull/8609))
- Removed the deprecated `TrainerTrainingTricksMixin` class ([#8679](https://github.com/Lightning-AI/lightning/pull/8679))
- Removed the deprecated `optimizer_idx` from `training_step` as an accepted argument in manual optimization ([#8576](https://github.com/Lightning-AI/lightning/pull/8576))
- Removed support for the deprecated `on_save_checkpoint` signature. The hook now takes a `checkpoint` positional parameter ([#8697](https://github.com/Lightning-AI/lightning/pull/8697))
- Removed support for the deprecated `on_load_checkpoint` signature. The hook now takes a `pl_module` positional parameter ([#8697](https://github.com/Lightning-AI/lightning/pull/8697))
- Removed the deprecated `save_function` property in `ModelCheckpoint` ([#8680](https://github.com/Lightning-AI/lightning/pull/8680))
- Removed the deprecated `model` argument from `ModelCheckpoint.save_checkpoint` ([#8688](https://github.com/Lightning-AI/lightning/pull/8688))
- Removed the deprecated `sync_step` argument from `WandbLogger` ([#8763](https://github.com/Lightning-AI/lightning/pull/8763))
- Removed the deprecated `Trainer.truncated_bptt_steps` in favor of `LightningModule.truncated_bptt_steps` ([#8826](https://github.com/Lightning-AI/lightning/pull/8826))
- Removed `LightningModule.write_predictions` and `LightningModule.write_predictions_dict` ([#8850](https://github.com/Lightning-AI/lightning/pull/8850))
- Removed `on_reset_*_dataloader` hooks in TrainingType Plugins and Accelerators ([#8858](https://github.com/Lightning-AI/lightning/pull/8858))
- Removed deprecated `GradInformation` module in favor of `pytorch_lightning.utilities.grads` ([#8831](https://github.com/Lightning-AI/lightning/pull/8831/))
- Removed `TrainingTypePlugin.on_save` and `Accelerator.on_save` ([#9023](https://github.com/Lightning-AI/lightning/pull/9023))
- Removed `{Accelerator,TrainingTypePlugin,PrecisionPlugin}.post_optimizer_step` ([#9746](https://github.com/Lightning-AI/lightning/pull/9746))
- Removed deprecated `connect_precision_plugin` and `connect_training_type_plugin` from `Accelerator` ([#9019](https://github.com/Lightning-AI/lightning/pull/9019))
- Removed `on_train_epoch_end` from `Accelerator` ([#9035](https://github.com/Lightning-AI/lightning/pull/9035))
- Removed `InterBatchProcessor` in favor of `DataLoaderIterDataFetcher` ([#9052](https://github.com/Lightning-AI/lightning/pull/9052))
- Removed `Plugin` in `base_plugin.py` in favor of accessing `TrainingTypePlugin` and `PrecisionPlugin` directly instead ([#9066](https://github.com/Lightning-AI/lightning/pull/9066))
- Removed `teardown` from `ParallelPlugin` ([#8943](https://github.com/Lightning-AI/lightning/pull/8943))
- Removed deprecated `profiled_functions` argument from `PyTorchProfiler` ([#9178](https://github.com/Lightning-AI/lightning/pull/9178))
- Removed deprecated `pytorch_lighting.utilities.argparse_utils` module ([#9166](https://github.com/Lightning-AI/lightning/pull/9166))
- Removed deprecated property `Trainer.running_sanity_check` in favor of `Trainer.sanity_checking` ([#9209](https://github.com/Lightning-AI/lightning/pull/9209))
- Removed deprecated `BaseProfiler.output_filename` arg from it and its descendants in favor of `dirpath` and `filename` ([#9214](https://github.com/Lightning-AI/lightning/pull/9214))
- Removed deprecated property `ModelCheckpoint.period` in favor of `ModelCheckpoint.every_n_epochs` ([#9213](https://github.com/Lightning-AI/lightning/pull/9213))
- Removed deprecated `auto_move_data` decorator ([#9231](https://github.com/Lightning-AI/lightning/pull/9231))
- Removed deprecated property `LightningModule.datamodule` in favor of `Trainer.datamodule` ([#9233](https://github.com/Lightning-AI/lightning/pull/9233))
- Removed deprecated properties `DeepSpeedPlugin.cpu_offload*` in favor of `offload_optimizer`, `offload_parameters` and `pin_memory` ([#9244](https://github.com/Lightning-AI/lightning/pull/9244))
- Removed deprecated property `AcceleratorConnector.is_using_torchelastic` in favor of `TorchElasticEnvironment.is_using_torchelastic()` ([#9729](https://github.com/Lightning-AI/lightning/pull/9729))
- Removed `pytorch_lightning.utilities.debugging.InternalDebugger` ([#9680](https://github.com/Lightning-AI/lightning/pull/9680))
- Removed `call_configure_sharded_model_hook` property from `Accelerator` and `TrainingTypePlugin` ([#9612](https://github.com/Lightning-AI/lightning/pull/9612))
- Removed `TrainerProperties` mixin and moved property definitions directly into `Trainer` ([#9495](https://github.com/Lightning-AI/lightning/pull/9495))
- Removed a redundant warning with `ModelCheckpoint(monitor=None)` callback ([#9875](https://github.com/Lightning-AI/lightning/pull/9875))
- Remove `epoch` from `trainer.logged_metrics` ([#9904](https://github.com/Lightning-AI/lightning/pull/9904))
- Remove deprecated `distributed_backend` from `Trainer` ([#10017](https://github.com/Lightning-AI/lightning/pull/10017))
- Removed `process_idx` from the `{DDPSpawnPlugin,TPUSpawnPlugin}.new_process` methods ([#10022](https://github.com/Lightning-AI/lightning/pull/10022))
- Removed automatic patching of `{train,val,test,predict}_dataloader()` on the `LightningModule` ([#9764](https://github.com/Lightning-AI/lightning/pull/9764))
- Removed `pytorch_lightning.trainer.connectors.OptimizerConnector` ([#10120](https://github.com/Lightning-AI/lightning/pull/10120))

### Fixed

- Fixed ImageNet evaluation in example ([#10179](https://github.com/Lightning-AI/lightning/pull/10179))
- Fixed an issue with logger outputs not being finalized correctly after prediction runs ([#8685](https://github.com/Lightning-AI/lightning/pull/8685))
- Fixed `move_metrics_to_cpu` moving the loss to CPU while training on device ([#9308](https://github.com/Lightning-AI/lightning/pull/9308))
- Fixed incorrect main progress bar indicator when resuming training mid-epoch ([#9310](https://github.com/Lightning-AI/lightning/pull/9310))
- Fixed an issue with freeing memory of datafetchers during teardown ([#9387](https://github.com/Lightning-AI/lightning/pull/9387))
- Fixed a bug where the training step output needed to be `deepcopy`-ed ([#9349](https://github.com/Lightning-AI/lightning/pull/9349))
- Fixed an issue with freeing memory allocated by the data iterators in `Loop.on_run_end` ([#9386](https://github.com/Lightning-AI/lightning/pull/9386), [#9915](https://github.com/Lightning-AI/lightning/pull/9915))
- Fixed `BasePredictionWriter` not returning the batch indices in a non-distributed setting ([#9432](https://github.com/Lightning-AI/lightning/pull/9432))
- Fixed an error when running in XLA environments with no TPU attached ([#9572](https://github.com/Lightning-AI/lightning/pull/9572))
- Fixed check on torchmetrics logged whose `compute()` output is a multielement tensor ([#9582](https://github.com/Lightning-AI/lightning/pull/9582))
- Fixed gradient accumulation for `DDPShardedPlugin` ([#9122](https://github.com/Lightning-AI/lightning/pull/9122))
- Fixed missing DeepSpeed distributed call ([#9540](https://github.com/Lightning-AI/lightning/pull/9540))
- Fixed an issue with wrapped LightningModule during evaluation; The LightningModule no longer gets wrapped with data-parallel modules when not fitting in `DDPPlugin`, `DDPSpawnPlugin`, `DDPShardedPlugin`, `DDPSpawnShardedPlugin` ([#9096](https://github.com/Lightning-AI/lightning/pull/9096))
- Fixed `trainer.accumulate_grad_batches` to be an int on init. The default value for it is now `None` inside Trainer ([#9652](https://github.com/Lightning-AI/lightning/pull/9652))
- Fixed `broadcast` in `DDPPlugin` and `DDPSpawnPlugin` to respect the `src` input ([#9691](https://github.com/Lightning-AI/lightning/pull/9691))
- Fixed `self.log(on_epoch=True, reduce_fx=sum))` for the `on_batch_start` and `on_train_batch_start` hooks ([#9791](https://github.com/Lightning-AI/lightning/pull/9791))
- Fixed `self.log(on_epoch=True)` for the `on_batch_start` and `on_train_batch_start` hooks ([#9780](https://github.com/Lightning-AI/lightning/pull/9780))
- Fixed restoring training state during `Trainer.fit` only ([#9413](https://github.com/Lightning-AI/lightning/pull/9413))
- Fixed DeepSpeed and Lightning both calling the scheduler ([#9788](https://github.com/Lightning-AI/lightning/pull/9788))
- Fixed missing arguments when saving hyperparameters from the parent class but not from the child class ([#9800](https://github.com/Lightning-AI/lightning/pull/9800))
- Fixed DeepSpeed GPU device IDs ([#9847](https://github.com/Lightning-AI/lightning/pull/9847))
- Reset `val_dataloader` in `tuner/batch_size_scaling` ([#9857](https://github.com/Lightning-AI/lightning/pull/9857))
- Fixed use of `LightningCLI` in computer_vision_fine_tuning.py example ([#9934](https://github.com/Lightning-AI/lightning/pull/9934))
- Fixed issue with non-init dataclass fields in `apply_to_collection` ([#9963](https://github.com/Lightning-AI/lightning/pull/9963))
- Reset `val_dataloader` in `tuner/batch_size_scaling` for binsearch ([#9975](https://github.com/Lightning-AI/lightning/pull/9975))
- Fixed logic to check for spawn in dataloader `TrainerDataLoadingMixin._worker_check` ([#9902](https://github.com/Lightning-AI/lightning/pull/9902))
- Fixed `train_dataloader` getting loaded twice when resuming from a checkpoint during `Trainer.fit()` ([#9671](https://github.com/Lightning-AI/lightning/pull/9671))
- Fixed `LearningRateMonitor` logging with multiple param groups optimizer with no scheduler ([#10044](https://github.com/Lightning-AI/lightning/pull/10044))
- Fixed undesired side effects being caused by `Trainer` patching dataloader methods on the `LightningModule` ([#9764](https://github.com/Lightning-AI/lightning/pull/9764))
- Fixed gradients not being unscaled when clipping or logging the gradient norm ([#9287](https://github.com/Lightning-AI/lightning/pull/9287))
- Fixed `on_before_optimizer_step` getting called before the optimizer closure (including backward) has run ([#10167](https://github.com/Lightning-AI/lightning/pull/10167))
- Fixed monitor value in `ModelCheckpoint` getting moved to the wrong device in a special case where it becomes NaN ([#10118](https://github.com/Lightning-AI/lightning/pull/10118))
- Fixed creation of `dirpath` in `BaseProfiler` if it doesn't exist ([#10073](https://github.com/Lightning-AI/lightning/pull/10073))
- Fixed incorrect handling of sigterm ([#10189](https://github.com/Lightning-AI/lightning/pull/10189))
- Fixed bug where `log(on_step=True, on_epoch=True, sync_dist=True)` wouldn't reduce the value on step ([#10227](https://github.com/Lightning-AI/lightning/pull/10227))
- Fixed an issue with `pl.utilities.seed.reset_seed` converting the `PL_SEED_WORKERS` environment variable to `bool` ([#10099](https://github.com/Lightning-AI/lightning/pull/10099))
- Fixed iterating over a logger collection when `fast_dev_run > 0` ([#10232](https://github.com/Lightning-AI/lightning/pull/10232))
- Fixed `batch_size` in `ResultCollection` not being reset to 1 on epoch end ([#10242](https://github.com/Lightning-AI/lightning/pull/10242))
- Fixed `distrib_type` not being set when training plugin instances are being passed to the Trainer ([#10251](https://github.com/Lightning-AI/lightning/pull/10251))


## [1.4.9] - 2021-09-30

- Fixed `lr_find` to generate same results on multiple calls ([#9704](https://github.com/Lightning-AI/lightning/pull/9704))
- Fixed `reset` metrics on validation epoch end ([#9717](https://github.com/Lightning-AI/lightning/pull/9717))
- Fixed input validation for `gradient_clip_val`, `gradient_clip_algorithm`, `track_grad_norm` and `terminate_on_nan` Trainer arguments ([#9595](https://github.com/Lightning-AI/lightning/pull/9595))
- Reset metrics before each task starts ([#9410](https://github.com/Lightning-AI/lightning/pull/9410))


## [1.4.8] - 2021-09-22

- Fixed error reporting in DDP process reconciliation when processes are launched by an external agent ([#9389](https://github.com/Lightning-AI/lightning/pull/9389))
- Added PL_RECONCILE_PROCESS environment variable to enable process reconciliation regardless of cluster environment settings ([#9389](https://github.com/Lightning-AI/lightning/pull/9389))
- Fixed `add_argparse_args` raising `TypeError` when args are typed as `typing.Generic` in Python 3.6 ([#9554](https://github.com/Lightning-AI/lightning/pull/9554))
- Fixed back-compatibility for saving hyperparameters from a single container and inferring its argument name by reverting [#9125](https://github.com/Lightning-AI/lightning/pull/9125) ([#9642](https://github.com/Lightning-AI/lightning/pull/9642))


## [1.4.7] - 2021-09-14

- Fixed logging of nan parameters ([#9364](https://github.com/Lightning-AI/lightning/pull/9364))
- Fixed `replace_sampler` missing the batch size under specific conditions ([#9367](https://github.com/Lightning-AI/lightning/pull/9367))
- Pass init args to ShardedDataParallel ([#9483](https://github.com/Lightning-AI/lightning/pull/9483))
- Fixed collision of user argument when using ShardedDDP ([#9512](https://github.com/Lightning-AI/lightning/pull/9512))
- Fixed DeepSpeed crash for RNNs ([#9489](https://github.com/Lightning-AI/lightning/pull/9489))


## [1.4.6] - 2021-09-07

- Fixed an issues with export to ONNX format when a model has multiple inputs ([#8800](https://github.com/Lightning-AI/lightning/pull/8800))
- Removed deprecation warnings being called for `on_{task}_dataloader` ([#9279](https://github.com/Lightning-AI/lightning/pull/9279))
- Fixed save/load/resume from checkpoint for DeepSpeed Plugin (
    [#8397](https://github.com/Lightning-AI/lightning/pull/8397),
    [#8644](https://github.com/Lightning-AI/lightning/pull/8644),
    [#8627](https://github.com/Lightning-AI/lightning/pull/8627))
- Fixed `EarlyStopping` running on train epoch end when `check_val_every_n_epoch>1` is set ([#9156](https://github.com/Lightning-AI/lightning/pull/9156))
- Fixed an issue with logger outputs not being finalized correctly after prediction runs ([#8333](https://github.com/Lightning-AI/lightning/pull/8333))
- Fixed the Apex and DeepSpeed plugin closure running after the `on_before_optimizer_step` hook ([#9288](https://github.com/Lightning-AI/lightning/pull/9288))
- Fixed the Native AMP plugin closure not running with manual optimization ([#9288](https://github.com/Lightning-AI/lightning/pull/9288))
- Fixed bug where data-loading functions where not getting the correct running stage passed ([#8858](https://github.com/Lightning-AI/lightning/pull/8858))
- Fixed intra-epoch evaluation outputs staying in memory when the respective `*_epoch_end` hook wasn't overridden ([#9261](https://github.com/Lightning-AI/lightning/pull/9261))
- Fixed error handling in DDP process reconciliation when `_sync_dir` was not initialized ([#9267](https://github.com/Lightning-AI/lightning/pull/9267))
- Fixed PyTorch Profiler not enabled for manual optimization ([#9316](https://github.com/Lightning-AI/lightning/pull/9316))
- Fixed inspection of other args when a container is specified in `save_hyperparameters` ([#9125](https://github.com/Lightning-AI/lightning/pull/9125))
- Fixed signature of `Timer.on_train_epoch_end` and `StochasticWeightAveraging.on_train_epoch_end` to prevent unwanted deprecation warnings ([#9347](https://github.com/Lightning-AI/lightning/pull/9347))


## [1.4.5] - 2021-08-31

- Fixed reduction using `self.log(sync_dict=True, reduce_fx={mean,max})` ([#9142](https://github.com/Lightning-AI/lightning/pull/9142))
- Fixed not setting a default value for `max_epochs` if `max_time` was specified on the `Trainer` constructor ([#9072](https://github.com/Lightning-AI/lightning/pull/9072))
- Fixed the CometLogger, no longer modifies the metrics in place. Instead creates a copy of metrics before performing any operations ([#9150](https://github.com/Lightning-AI/lightning/pull/9150))
- Fixed `DDP` "CUDA error: initialization error" due to a `copy` instead of `deepcopy` on `ResultCollection` ([#9239](https://github.com/Lightning-AI/lightning/pull/9239))


## [1.4.4] - 2021-08-24

- Fixed a bug in the binary search mode of auto batch size scaling where exception was raised if the first trainer run resulted in OOM ([#8954](https://github.com/Lightning-AI/lightning/pull/8954))
- Fixed a bug causing logging with `log_gpu_memory='min_max'` not working ([#9013](https://github.com/Lightning-AI/lightning/pull/9013))


## [1.4.3] - 2021-08-17

- Fixed plateau scheduler stepping on incomplete epoch ([#8861](https://github.com/Lightning-AI/lightning/pull/8861))
- Fixed infinite loop with `CycleIterator` and multiple loaders ([#8889](https://github.com/Lightning-AI/lightning/pull/8889))
- Fixed `StochasticWeightAveraging` with a list of learning rates not applying them to each param group ([#8747](https://github.com/Lightning-AI/lightning/pull/8747))
- Restore original loaders if replaced by entrypoint ([#8885](https://github.com/Lightning-AI/lightning/pull/8885))
- Fixed lost reference to `_Metadata` object in `ResultMetricCollection` ([#8932](https://github.com/Lightning-AI/lightning/pull/8932))
- Ensure the existence of `DDPPlugin._sync_dir` in `reconciliate_processes` ([#8939](https://github.com/Lightning-AI/lightning/pull/8939))


## [1.4.2] - 2021-08-10

- Fixed recursive call for `apply_to_collection(include_none=False)` ([#8719](https://github.com/Lightning-AI/lightning/pull/8719))
- Fixed truncated backprop through time enablement when set as a property on the LightningModule and not the Trainer ([#8804](https://github.com/Lightning-AI/lightning/pull/8804/))
- Fixed comments and exception message for metrics_to_scalars ([#8782](https://github.com/Lightning-AI/lightning/pull/8782/))
- Fixed typo error in LightningLoggerBase.after_save_checkpoint docstring ([#8737](https://github.com/Lightning-AI/lightning/pull/8737/))


## [1.4.1] - 2021-08-03

- Fixed `trainer.fit_loop.split_idx` always returning `None` ([#8601](https://github.com/Lightning-AI/lightning/pull/8601))
- Fixed references for `ResultCollection.extra` ([#8622](https://github.com/Lightning-AI/lightning/pull/8622))
- Fixed reference issues during epoch end result collection ([#8621](https://github.com/Lightning-AI/lightning/pull/8621))
- Fixed horovod auto-detection when horovod is not installed and the launcher is `mpirun` ([#8610](https://github.com/Lightning-AI/lightning/pull/8610))
- Fixed an issue with `training_step` outputs not getting collected correctly for `training_epoch_end` ([#8613](https://github.com/Lightning-AI/lightning/pull/8613))
- Fixed distributed types support for CPUs ([#8667](https://github.com/Lightning-AI/lightning/pull/8667))
- Fixed a deadlock issue with DDP and torchelastic ([#8655](https://github.com/Lightning-AI/lightning/pull/8655))
- Fixed `accelerator=ddp` choice for CPU ([#8645](https://github.com/Lightning-AI/lightning/pull/8645))


## [1.4.0] - 2021-07-27

### Added

- Added `extract_batch_size` utility and corresponding tests to extract batch dimension from multiple batch types ([#8357](https://github.com/Lightning-AI/lightning/pull/8357/))
- Added support for named parameter groups in `LearningRateMonitor` ([#7987](https://github.com/Lightning-AI/lightning/pull/7987))
- Added `dataclass` support for `pytorch_lightning.utilities.apply_to_collection` ([#7935](https://github.com/Lightning-AI/lightning/pull/7935))
- Added support to `LightningModule.to_torchscript` for saving to custom filesystems with `fsspec` ([#7617](https://github.com/Lightning-AI/lightning/pull/7617))
- Added `KubeflowEnvironment` for use with the `PyTorchJob` operator in Kubeflow
- Added LightningCLI support for config files on object stores ([#7521](https://github.com/Lightning-AI/lightning/pull/7521))
- Added `ModelPruning(prune_on_train_epoch_end=True|False)` to choose when to apply pruning ([#7704](https://github.com/Lightning-AI/lightning/pull/7704))
- Added support for checkpointing based on a provided time interval during training ([#7515](https://github.com/Lightning-AI/lightning/pull/7515))
- Progress tracking
  * Added dataclasses for progress tracking ([#6603](https://github.com/Lightning-AI/lightning/pull/6603),
    [#7574](https://github.com/Lightning-AI/lightning/pull/7574),
    [#8140](https://github.com/Lightning-AI/lightning/pull/8140),
    [#8362](https://github.com/Lightning-AI/lightning/pull/8362))
  * Add `{,load_}state_dict` to the progress tracking dataclasses ([#8140](https://github.com/Lightning-AI/lightning/pull/8140))
  * Connect the progress tracking dataclasses to the loops ([#8244](https://github.com/Lightning-AI/lightning/pull/8244),
    [#8362](https://github.com/Lightning-AI/lightning/pull/8362))
  * Do not reset the progress tracking dataclasses total counters ([#8475](https://github.com/Lightning-AI/lightning/pull/8475))
- Added support for passing a `LightningDataModule` positionally as the second argument to `trainer.{validate,test,predict}` ([#7431](https://github.com/Lightning-AI/lightning/pull/7431))
- Added argument `trainer.predict(ckpt_path)` ([#7430](https://github.com/Lightning-AI/lightning/pull/7430))
- Added `clip_grad_by_value` support for TPUs ([#7025](https://github.com/Lightning-AI/lightning/pull/7025))
- Added support for passing any class to `is_overridden` ([#7918](https://github.com/Lightning-AI/lightning/pull/7918))
- Added `sub_dir` parameter to `TensorBoardLogger` ([#6195](https://github.com/Lightning-AI/lightning/pull/6195))
- Added correct `dataloader_idx` to batch transfer hooks ([#6241](https://github.com/Lightning-AI/lightning/pull/6241))
- Added `include_none=bool` argument to `apply_to_collection` ([#7769](https://github.com/Lightning-AI/lightning/pull/7769))
- Added `apply_to_collections` to apply a function to two zipped collections ([#7769](https://github.com/Lightning-AI/lightning/pull/7769))
- Added `ddp_fully_sharded` support ([#7487](https://github.com/Lightning-AI/lightning/pull/7487))
- Added `should_rank_save_checkpoint` property to Training Plugins ([#7684](https://github.com/Lightning-AI/lightning/pull/7684))
- Added `log_grad_norm` hook to `LightningModule` to customize the logging of gradient norms ([#7873](https://github.com/Lightning-AI/lightning/pull/7873))
- Added `save_config_filename` init argument to `LightningCLI` to ease resolving name conflicts ([#7741](https://github.com/Lightning-AI/lightning/pull/7741))
- Added `save_config_overwrite` init argument to `LightningCLI` to ease overwriting existing config files ([#8059](https://github.com/Lightning-AI/lightning/pull/8059))
- Added reset dataloader hooks to Training Plugins and Accelerators ([#7861](https://github.com/Lightning-AI/lightning/pull/7861))
- Added trainer stage hooks for Training Plugins and Accelerators ([#7864](https://github.com/Lightning-AI/lightning/pull/7864))
- Added the `on_before_optimizer_step` hook ([#8048](https://github.com/Lightning-AI/lightning/pull/8048))
- Added IPU Accelerator ([#7867](https://github.com/Lightning-AI/lightning/pull/7867))
- Fault-tolerant training
    * Added `{,load_}state_dict` to `ResultCollection` ([#7948](https://github.com/Lightning-AI/lightning/pull/7948))
    * Added `{,load_}state_dict` to `Loops` ([#8197](https://github.com/Lightning-AI/lightning/pull/8197))
    * Added `FastForwardSampler` and `CaptureIterableDataset` ([#8307](https://github.com/Lightning-AI/lightning/pull/8307))
    * Set `Loop.restarting=False` at the end of the first iteration ([#8362](https://github.com/Lightning-AI/lightning/pull/8362))
    * Save the loops state with the checkpoint (opt-in) ([#8362](https://github.com/Lightning-AI/lightning/pull/8362))
    * Save a checkpoint to restore the state on exception (opt-in) ([#8362](https://github.com/Lightning-AI/lightning/pull/8362))
    * Added `state_dict` and `load_state_dict` utilities for `CombinedLoader` + utilities for dataloader ([#8364](https://github.com/Lightning-AI/lightning/pull/8364))
- Added `rank_zero_only` to `LightningModule.log` function ([#7966](https://github.com/Lightning-AI/lightning/pull/7966))
- Added `metric_attribute` to `LightningModule.log` function ([#7966](https://github.com/Lightning-AI/lightning/pull/7966))
- Added a warning if `Trainer(log_every_n_steps)` is a value too high for the training dataloader ([#7734](https://github.com/Lightning-AI/lightning/pull/7734))
- Added LightningCLI support for argument links applied on instantiation ([#7895](https://github.com/Lightning-AI/lightning/pull/7895))
- Added LightningCLI support for configurable callbacks that should always be present ([#7964](https://github.com/Lightning-AI/lightning/pull/7964))
- Added DeepSpeed Infinity Support, and updated to DeepSpeed 0.4.0 ([#7234](https://github.com/Lightning-AI/lightning/pull/7234))
- Added support for `torch.nn.UninitializedParameter` in `ModelSummary` ([#7642](https://github.com/Lightning-AI/lightning/pull/7642))
- Added support `LightningModule.save_hyperparameters` when `LightningModule` is a dataclass ([#7992](https://github.com/Lightning-AI/lightning/pull/7992))
- Added support for overriding `optimizer_zero_grad` and `optimizer_step` when using accumulate_grad_batches ([#7980](https://github.com/Lightning-AI/lightning/pull/7980))
- Added `logger` boolean flag to `save_hyperparameters` ([#7960](https://github.com/Lightning-AI/lightning/pull/7960))
- Added support for calling scripts using the module syntax (`python -m package.script`) ([#8073](https://github.com/Lightning-AI/lightning/pull/8073))
- Added support for optimizers and learning rate schedulers to `LightningCLI` ([#8093](https://github.com/Lightning-AI/lightning/pull/8093))
- Added XLA Profiler ([#8014](https://github.com/Lightning-AI/lightning/pull/8014))
- Added `PrecisionPlugin.{pre,post}_backward` ([#8328](https://github.com/Lightning-AI/lightning/pull/8328))
- Added `on_load_checkpoint` and `on_save_checkpoint` hooks to the `PrecisionPlugin` base class ([#7831](https://github.com/Lightning-AI/lightning/pull/7831))
- Added `max_depth` parameter in `ModelSummary` ([#8062](https://github.com/Lightning-AI/lightning/pull/8062))
- Added `XLAStatsMonitor` callback ([#8235](https://github.com/Lightning-AI/lightning/pull/8235))
- Added `restore` function and `restarting` attribute to base `Loop` ([#8247](https://github.com/Lightning-AI/lightning/pull/8247))
- Added support for `save_hyperparameters` in `LightningDataModule` ([#3792](https://github.com/Lightning-AI/lightning/pull/3792))
- Added the `ModelCheckpoint(save_on_train_epoch_end)` to choose when to run the saving logic ([#8389](https://github.com/Lightning-AI/lightning/pull/8389))
- Added `LSFEnvironment` for distributed training with the LSF resource manager `jsrun` ([#5102](https://github.com/Lightning-AI/lightning/pull/5102))
- Added support for `accelerator='cpu'|'gpu'|'tpu'|'ipu'|'auto'` ([#7808](https://github.com/Lightning-AI/lightning/pull/7808))
- Added `tpu_spawn_debug` to plugin registry ([#7933](https://github.com/Lightning-AI/lightning/pull/7933))
- Enabled traditional/manual launching of DDP processes through `LOCAL_RANK` and `NODE_RANK` environment variable assignments ([#7480](https://github.com/Lightning-AI/lightning/pull/7480))
- Added `quantize_on_fit_end` argument to `QuantizationAwareTraining` ([#8464](https://github.com/Lightning-AI/lightning/pull/8464))
- Added experimental support for loop specialization ([#8226](https://github.com/Lightning-AI/lightning/pull/8226))
- Added support for `devices` flag to Trainer ([#8440](https://github.com/Lightning-AI/lightning/pull/8440))
- Added private `prevent_trainer_and_dataloaders_deepcopy` context manager on the `LightningModule` ([#8472](https://github.com/Lightning-AI/lightning/pull/8472))
- Added support for providing callables to the Lightning CLI instead of types ([#8400](https://github.com/Lightning-AI/lightning/pull/8400))

### Changed

- Decoupled device parsing logic from Accelerator connector to Trainer ([#8180](https://github.com/Lightning-AI/lightning/pull/8180))
- Changed the `Trainer`'s `checkpoint_callback` argument to allow only boolean values ([#7539](https://github.com/Lightning-AI/lightning/pull/7539))
- Log epoch metrics before the `on_evaluation_end` hook ([#7272](https://github.com/Lightning-AI/lightning/pull/7272))
- Explicitly disallow calling `self.log(on_epoch=False)` during epoch-only or single-call hooks ([#7874](https://github.com/Lightning-AI/lightning/pull/7874))
- Changed these `Trainer` methods to be protected: `call_setup_hook`, `call_configure_sharded_model`, `pre_dispatch`, `dispatch`, `post_dispatch`, `call_teardown_hook`, `run_train`, `run_sanity_check`, `run_evaluate`, `run_evaluation`, `run_predict`, `track_output_for_epoch_end`
- Changed `metrics_to_scalars` to work with any collection or value ([#7888](https://github.com/Lightning-AI/lightning/pull/7888))
- Changed `clip_grad_norm` to use `torch.nn.utils.clip_grad_norm_` ([#7025](https://github.com/Lightning-AI/lightning/pull/7025))
- Validation is now always run inside the training epoch scope ([#7357](https://github.com/Lightning-AI/lightning/pull/7357))
- `ModelCheckpoint` now runs at the end of the training epoch by default ([#8389](https://github.com/Lightning-AI/lightning/pull/8389))
- `EarlyStopping` now runs at the end of the training epoch by default ([#8286](https://github.com/Lightning-AI/lightning/pull/8286))
- Refactored Loops
    * Moved attributes `global_step`, `current_epoch`, `max/min_steps`, `max/min_epochs`, `batch_idx`, and `total_batch_idx` to TrainLoop ([#7437](https://github.com/Lightning-AI/lightning/pull/7437))
    * Refactored result handling in training loop ([#7506](https://github.com/Lightning-AI/lightning/pull/7506))
    * Moved attributes `hiddens` and `split_idx` to TrainLoop ([#7507](https://github.com/Lightning-AI/lightning/pull/7507))
    * Refactored the logic around manual and automatic optimization inside the optimizer loop ([#7526](https://github.com/Lightning-AI/lightning/pull/7526))
    * Simplified "should run validation" logic ([#7682](https://github.com/Lightning-AI/lightning/pull/7682))
    * Simplified logic for updating the learning rate for schedulers ([#7682](https://github.com/Lightning-AI/lightning/pull/7682))
    * Removed the `on_epoch` guard from the "should stop" validation check ([#7701](https://github.com/Lightning-AI/lightning/pull/7701))
    * Refactored internal loop interface; added new classes `FitLoop`, `TrainingEpochLoop`, `TrainingBatchLoop` ([#7871](https://github.com/Lightning-AI/lightning/pull/7871), [#8077](https://github.com/Lightning-AI/lightning/pull/8077))
    * Removed `pytorch_lightning/trainer/training_loop.py` ([#7985](https://github.com/Lightning-AI/lightning/pull/7985))
    * Refactored evaluation loop interface; added new classes `DataLoaderLoop`, `EvaluationLoop`, `EvaluationEpochLoop` ([#7990](https://github.com/Lightning-AI/lightning/pull/7990), [#8077](https://github.com/Lightning-AI/lightning/pull/8077))
    * Removed `pytorch_lightning/trainer/evaluation_loop.py` ([#8056](https://github.com/Lightning-AI/lightning/pull/8056))
    * Restricted public access to several internal functions ([#8024](https://github.com/Lightning-AI/lightning/pull/8024))
    * Refactored trainer `_run_*` functions and separate evaluation loops ([#8065](https://github.com/Lightning-AI/lightning/pull/8065))
    * Refactored prediction loop interface; added new classes `PredictionLoop`, `PredictionEpochLoop` ([#7700](https://github.com/Lightning-AI/lightning/pull/7700), [#8077](https://github.com/Lightning-AI/lightning/pull/8077))
    * Removed `pytorch_lightning/trainer/predict_loop.py` ([#8094](https://github.com/Lightning-AI/lightning/pull/8094))
    * Moved result teardown to the loops ([#8245](https://github.com/Lightning-AI/lightning/pull/8245))
    * Improve `Loop` API to better handle children `state_dict` and `progress` ([#8334](https://github.com/Lightning-AI/lightning/pull/8334))
- Refactored logging
    * Renamed and moved `core/step_result.py` to `trainer/connectors/logger_connector/result.py` ([#7736](https://github.com/Lightning-AI/lightning/pull/7736))
    * Dramatically simplify the `LoggerConnector` ([#7882](https://github.com/Lightning-AI/lightning/pull/7882))
    * `trainer.{logged,progress_bar,callback}_metrics` are now updated on-demand ([#7882](https://github.com/Lightning-AI/lightning/pull/7882))
    * Completely overhaul the `Result` object in favor of `ResultMetric` ([#7882](https://github.com/Lightning-AI/lightning/pull/7882))
    * Improve epoch-level reduction time and overall memory usage ([#7882](https://github.com/Lightning-AI/lightning/pull/7882))
    * Allow passing `self.log(batch_size=...)` ([#7891](https://github.com/Lightning-AI/lightning/pull/7891))
    * Each of the training loops now keeps its own results collection ([#7891](https://github.com/Lightning-AI/lightning/pull/7891))
    * Remove `EpochResultStore` and `HookResultStore` in favor of `ResultCollection` ([#7909](https://github.com/Lightning-AI/lightning/pull/7909))
    * Remove `MetricsHolder` ([#7909](https://github.com/Lightning-AI/lightning/pull/7909))
- Moved `ignore_scalar_return_in_dp` warning suppression to the DataParallelPlugin class ([#7421](https://github.com/Lightning-AI/lightning/pull/7421/))
- Changed the behaviour when logging evaluation step metrics to no longer append `/epoch_*` to the metric name ([#7351](https://github.com/Lightning-AI/lightning/pull/7351))
- Raised `ValueError` when a `None` value is `self.log`-ed ([#7771](https://github.com/Lightning-AI/lightning/pull/7771))
- Changed `resolve_training_type_plugins` to allow setting `num_nodes` and `sync_batchnorm` from `Trainer` setting ([#7026](https://github.com/Lightning-AI/lightning/pull/7026))
- Default `seed_everything(workers=True)` in the `LightningCLI` ([#7504](https://github.com/Lightning-AI/lightning/pull/7504))
- Changed `model.state_dict()` in `CheckpointConnector` to allow `training_type_plugin` to customize the model's `state_dict()` ([#7474](https://github.com/Lightning-AI/lightning/pull/7474))
- `MLflowLogger` now uses the env variable `MLFLOW_TRACKING_URI` as default tracking URI ([#7457](https://github.com/Lightning-AI/lightning/pull/7457))
- Changed `Trainer` arg and functionality from `reload_dataloaders_every_epoch` to `reload_dataloaders_every_n_epochs` ([#5043](https://github.com/Lightning-AI/lightning/pull/5043))
- Changed `WandbLogger(log_model={True/'all'})` to log models as artifacts ([#6231](https://github.com/Lightning-AI/lightning/pull/6231))
- MLFlowLogger now accepts `run_name` as an constructor argument ([#7622](https://github.com/Lightning-AI/lightning/pull/7622))
- Changed `teardown()` in `Accelerator` to allow `training_type_plugin` to customize `teardown` logic ([#7579](https://github.com/Lightning-AI/lightning/pull/7579))
- `Trainer.fit` now raises an error when using manual optimization with unsupported features such as `gradient_clip_val` or `accumulate_grad_batches` ([#7788](https://github.com/Lightning-AI/lightning/pull/7788))
- Accelerator hooks are called regardless if `LightningModule` overrides the same hooks ([#7826](https://github.com/Lightning-AI/lightning/pull/7826))
- Moved profilers to their own file ([#7822](https://github.com/Lightning-AI/lightning/pull/7822))
- The `on_after_backward` hook is now called on accumulating iterations. Use the `on_before_optimizer_step` hook to mimic the old behaviour ([#8328](https://github.com/Lightning-AI/lightning/pull/8328))
- The mixed precision loss is no longer unscaled before the `on_after_backward` hook. Use the `on_before_optimizer_step` hook to mimic the old behaviour  ([#8328](https://github.com/Lightning-AI/lightning/pull/8328))
- The `TrainingTypePlugin.{pre,post}_backward` hooks no longer take the `optimizer, opt_idx, should_accumulate` arguments ([#8328](https://github.com/Lightning-AI/lightning/pull/8328))
- The `PrecisionPlugin.backward` hooks no longer returns a value ([#8328](https://github.com/Lightning-AI/lightning/pull/8328))
- The `PrecisionPlugin.backward` hooks no longer takes a `should_accumulate` argument ([#8328](https://github.com/Lightning-AI/lightning/pull/8328))
- Added the `on_before_backward` hook ([#7865](https://github.com/Lightning-AI/lightning/pull/7865))
- `LightningCLI` now aborts with a clearer message if config already exists and disables save config during `fast_dev_run`([#7963](https://github.com/Lightning-AI/lightning/pull/7963))
- Saved the `LightningCLI` config on `setup` and only on the main process ([#8017](https://github.com/Lightning-AI/lightning/pull/8017))
- Dropped the `LightningCLI` `ArgumentParser` when pickling ([#8017](https://github.com/Lightning-AI/lightning/pull/8017))
- Skip `broadcast` if distributed not initialized for the spawn plugins ([#8017](https://github.com/Lightning-AI/lightning/pull/8017))
- `Trainer(resume_from_checkpoint=...)` now restores the model directly after `LightningModule.setup()`, which is before `LightningModule.configure_sharded_model()` ([#7652](https://github.com/Lightning-AI/lightning/pull/7652))
- Moved `torch.cuda.set_device()` to enable collective calls earlier in setup ([#8312](https://github.com/Lightning-AI/lightning/pull/8312))
- Used XLA utility API to move data to CPU (Single TPU core) ([#8078](https://github.com/Lightning-AI/lightning/pull/8078))
- Improved error messages in `replace_sampler` when the `DataLoader` attributes are not included in the signature or the signature is missing optional arguments ([#8519](https://github.com/Lightning-AI/lightning/pull/8519))
- Moved `DeviceDtypeModuleMixin` and `HyperparametersMixin` mixin to `core` ([#8396](https://github.com/Lightning-AI/lightning/pull/8396))
- Return the `default_root_dir` as the `log_dir` when the logger is a `LoggerCollection` ([#8187](https://github.com/Lightning-AI/lightning/pull/8187))

### Deprecated

- Deprecated `LightningModule.loaded_optimizer_states_dict` ([#8229](https://github.com/Lightning-AI/lightning/pull/8229))
- Standardized the dataloaders arguments of `trainer.{fit,valdiate,test,tune}` ([#7431](https://github.com/Lightning-AI/lightning/pull/7431))
- Deprecated `DataModule` properties: `has_prepared_data`, `has_setup_fit`, `has_setup_validate`, `has_setup_test`, `has_setup_predict`, `has_teardown_fit`, `has_teardown_validate`, `has_teardown_test`, `has_teardown_predict` ([#7657](https://github.com/Lightning-AI/lightning/pull/7657/))
- Deprecated `TrainerModelHooksMixin` in favor of `pytorch_lightning.utilities.signature_utils` ([#7422](https://github.com/Lightning-AI/lightning/pull/7422))
- Deprecated `num_nodes` and `sync_batchnorm` arguments in `DDPPlugin` and `DDPSpawnPlugin` ([#7026](https://github.com/Lightning-AI/lightning/pull/7026))
- Deprecated `self.log(sync_dist_op)` in favor of `self.log(reduce_fx)`. ([#7891](https://github.com/Lightning-AI/lightning/pull/7891))
- Deprecated `is_overridden(model=...)` in favor of `is_overridden(instance=...)` ([#7918](https://github.com/Lightning-AI/lightning/pull/7918))
- Deprecated automatically detaching returned extras with grads ([#7994](https://github.com/Lightning-AI/lightning/pull/7994))
- Deprecated default value of `monitor` argument in EarlyStopping callback to enforce `monitor` as a required argument ([#7907](https://github.com/Lightning-AI/lightning/pull/7907))
- Deprecated importing `rank_zero_{warn,deprecation}` directly from `pytorch_lightning.utilities.distributed` ([#8085](https://github.com/Lightning-AI/lightning/pull/8085))
- Deprecated the use of `CheckpointConnector.hpc_load()` in favor of `CheckpointConnector.restore()` ([#7652](https://github.com/Lightning-AI/lightning/pull/7652))
- Deprecated `ModelCheckpoint(every_n_val_epochs)` in favor of `ModelCheckpoint(every_n_epochs)` ([#8383](https://github.com/Lightning-AI/lightning/pull/8383))
- Deprecated `DDPPlugin.task_idx` in favor of `DDPPlugin.local_rank` ([#8203](https://github.com/Lightning-AI/lightning/pull/8203))
- Deprecated the `Trainer.train_loop` property in favor of `Trainer.fit_loop` ([#8025](https://github.com/Lightning-AI/lightning/pull/8025))
- Deprecated the `Trainer.disable_validation` property in favor of `not Trainer.enable_validation` ([#8291](https://github.com/Lightning-AI/lightning/pull/8291))
- Deprecated `mode` parameter in `ModelSummary` in favor of `max_depth` ([#8062](https://github.com/Lightning-AI/lightning/pull/8062))
- Deprecated `reload_dataloaders_every_epoch` argument of `Trainer` in favor of `reload_dataloaders_every_n_epochs` ([#5043](https://github.com/Lightning-AI/lightning/pull/5043))
- Deprecated `distributed_backend` argument for `Trainer` ([#8575](https://github.com/Lightning-AI/lightning/pull/8575))

### Removed

- Dropped official support/testing for PyTorch <1.6 ([#8288](https://github.com/Lightning-AI/lightning/pull/8288))
- Removed `ProfilerConnector` ([#7654](https://github.com/Lightning-AI/lightning/pull/7654))
- Pruned deprecated classif. metrics from `pytorch_lightning.metrics.functional.classification` ([#7499](https://github.com/Lightning-AI/lightning/pull/7499))
- Removed deprecated data parallel classes `LightningDataParallel` and `LightningDistributedDataParallel` from `pytorch_lightning.overrides.data_parallel` ([#7510](https://github.com/Lightning-AI/lightning/pull/7510))
- Removed deprecated trainer attributes - `get_model` and `accelerator_backend` ([#7502](https://github.com/Lightning-AI/lightning/pull/7502))
- Removed support for automatically monitoring the `val_loss` key with `ModelCheckpoint`. Pass your `monitor` of choice to the `ModelCheckpoint` instance instead ([#8293](https://github.com/Lightning-AI/lightning/pull/8293))
- Removed support for `self.log(tbptt_reduce_fx)` and `self.log(tbptt_pad_token)`. Please, open a discussion explaining your use-case if you relied on these. ([#7644](https://github.com/Lightning-AI/lightning/pull/7644))
- Removed deprecated utils modules `model_utils`, `warning_utils`, `xla_device_utils` and partially `argparse_utils` ([#7503](https://github.com/Lightning-AI/lightning/pull/7503))
- Removed `RPCPlugin` and `RPCSequentialPlugin`. If you were successfully using these plugins, please open a GitHub discussion about your use case ([#8101](https://github.com/Lightning-AI/lightning/pull/8101))
- Removed deprecated trainer attributes - `on_cpu`, `on_tpu`, `use_tpu`, `on_gpu`, `use_dp`, `use_ddp`, `use_ddp2`, `use_horovod`, `use_single_gpu` ([#7501](https://github.com/Lightning-AI/lightning/pull/7501))
- Removed deprecated `optimizer` argument in `LightningModule.manual_backward()`; Toggling optimizers in manual optimization should be done using `LightningModule.{un}toggle_optimizer()` ([#8287](https://github.com/Lightning-AI/lightning/pull/8287))
- Removed DeepSpeed FP16 Exception as FP32 is now supported ([#8462](https://github.com/Lightning-AI/lightning/pull/8462))
- Removed environment variable `PL_EXP_VERSION` from DDP subprocesses ([7403](https://github.com/Lightning-AI/lightning/pull/7403))

### Fixed

- Fixed the `GPUStatsMonitor` callbacks to use the correct GPU IDs if `CUDA_VISIBLE_DEVICES` set ([#8260](https://github.com/Lightning-AI/lightning/pull/8260))
- Fixed `lr_scheduler` checkpointed state by calling `update_lr_schedulers` before saving checkpoints ([#7877](https://github.com/Lightning-AI/lightning/pull/7877))
- Fixed ambiguous warning when both overfit and train dataloader shuffling are enabled ([#7685](https://github.com/Lightning-AI/lightning/pull/7685))
- Fixed dev debugger memory growing due to tracking events even when disabled ([#7875](https://github.com/Lightning-AI/lightning/pull/7875))
- Fixed `None` loss keys getting added in `training_epoch_end` when using manual optimization and not returning a loss ([#7772](https://github.com/Lightning-AI/lightning/pull/7772))
- Fixed a bug where `precision=64` with `accelerator='ddp_spawn'` would throw a pickle error ([#6924](https://github.com/Lightning-AI/lightning/pull/6924))
- Do not override the existing `epoch` value in `logged_metrics` when already logged by the user ([#7982](https://github.com/Lightning-AI/lightning/pull/7982))
- Support for manual optimization with DeepSpeed ([#7970](https://github.com/Lightning-AI/lightning/pull/7970))
- Fixed `dataloader_idx` argument value when predicting with only one `DataLoader` ([#7941](https://github.com/Lightning-AI/lightning/pull/7941))
- Fixed passing the `stage` argument of `Callback.{setup,teardown}` as a keyword ([#7973](https://github.com/Lightning-AI/lightning/pull/7973))
- Fixed metrics generated during `validation sanity checking` are cleaned on end ([#8171](https://github.com/Lightning-AI/lightning/pull/8171))
- Fixed `log_gpu_memory` metrics not being added to `logging` when nothing else is logged ([#8174](https://github.com/Lightning-AI/lightning/pull/8174))
- Fixed a bug where calling `log` with a `Metric` instance would raise an error if it was a nested attribute of the model ([#8181](https://github.com/Lightning-AI/lightning/pull/8181))
- Fixed a bug where using `precision=64` would cause buffers with complex dtype to be cast to real ([#8208](https://github.com/Lightning-AI/lightning/pull/8208))
- Fixed `is_overridden` returning true for wrapped functions with no changes ([#8296](https://github.com/Lightning-AI/lightning/pull/8296))
- Fixed a bug where `truncated_bptt_steps` would throw an AttributeError when the target RNN has multiple hidden states ([#8145](https://github.com/Lightning-AI/lightning/pull/8145))
- Fixed `self.optimizers()` not returning a single optimizer if it had been wrapped ([#8326](https://github.com/Lightning-AI/lightning/pull/8326))
- Fixed the `on_after_backward` hook not getting called when using manual optimization and no plugins ([#8328](https://github.com/Lightning-AI/lightning/pull/8328))
- Fixed the `LightningModule.backward` hook only getting called with the `apex` plugin when using manual optimization ([#8328](https://github.com/Lightning-AI/lightning/pull/8328))
- Fixed moving batch to device before sending it to the `on_*_batch_start`/`on_*_batch_end` callbacks and model hooks ([#7378](https://github.com/Lightning-AI/lightning/pull/7378))
- Fixed passing a custom `DDPPlugin` when choosing `accelerator="ddp_cpu"` for the accelerator ([#6208](https://github.com/Lightning-AI/lightning/pull/6208))
- Fixed missing call to `LightningModule.untoggle_optimizer` in training loop when running gradient accumulation with multiple optimizers ([#8284](https://github.com/Lightning-AI/lightning/pull/8284))
- Fixed hash of LightningEnum to work with value instead of name ([#8421](https://github.com/Lightning-AI/lightning/pull/8421)).
- Fixed a bug where an extra checkpoint was saved at the end of training if the `val_check_interval` did not align with the number of training batches ([#7724](https://github.com/Lightning-AI/lightning/pull/7724))
- Fixed hash of LightningEnum to work with value instead of name([#8421](https://github.com/Lightning-AI/lightning/pull/8421)).
- Fixed `move_data_to_device` to return the batch if the object `to` function didn't return `self` ([#8433](https://github.com/Lightning-AI/lightning/pull/8433))
- Fixed progress bar updates for Pod Training ([#8258](https://github.com/Lightning-AI/lightning/pull/8258))
- Fixed clearing dataloader references before attaching new dataloaders in consecutive `Trainer.{fit,validate,test,predict}´ runs ([#8442](https://github.com/Lightning-AI/lightning/pull/8442))
- Fixed memory leaks on GPU by moving `optimizer_states`, `ResultCollection.extra`, `ResultMetric` attributes, and `LoggerConnector` metrics to `cpu`. Also, delete the DDP wrapper on `teardown` ([#8490](https://github.com/Lightning-AI/lightning/pull/8490))
- Fixed `SWA` callback using LightningModule `prevent_trainer_and_dataloaders_deepcopy` to avoid OOM ([#8472](https://github.com/Lightning-AI/lightning/pull/8472))
- Fixed `ModelPruning` callback `on_save_checkpoint` to avoid making a `deepcopy` potentially leading to OOM ([#8472](https://github.com/Lightning-AI/lightning/pull/8472))
- Fixed the sampler replacement logic for `DataLoader`s which do not define all `DataLoader` attributes as `__init__` parameters ([#8519](https://github.com/Lightning-AI/lightning/pull/8519))
- Fixed DeepSpeed Windows support ([#8488](https://github.com/Lightning-AI/lightning/pull/8488))
- Fixed DeepSpeed not properly setting the trainer `lr_schedulers` attribute ([#8527](https://github.com/Lightning-AI/lightning/pull/8527))
- Fixed experiment version and log-dir divergence in DDP when using multiple `Trainer` instances in sequence ([7403](https://github.com/Lightning-AI/lightning/pull/7403))
- Enabled manual optimization for TPUs ([#8458](https://github.com/Lightning-AI/lightning/pull/8458))
- Fixed `accumulate_grad_batches` not been recomputed during model reload ([#5334](https://github.com/Lightning-AI/lightning/pull/5334))
- Fixed a `TypeError` when wrapping optimizers in the `HorovodPlugin` and running `Trainer.test` ([#7840](https://github.com/Lightning-AI/lightning/pull/7840))
- Fixed `BackboneFinetuning` restoration ([#8501](https://github.com/Lightning-AI/lightning/pull/8501))
- Fixed `lr_scheduler` with metric (e.g. `torch.optim.lr_scheduler.ReduceLROnPlateau`) when using `automatic_optimization = False` ([#7643](https://github.com/Lightning-AI/lightning/pull/7643))
- Fixed `DeepSpeed` breaking with no schedulers ([#8580](https://github.com/Lightning-AI/lightning/pull/8580))


## [1.3.8] - 2021-07-01

### Fixed

- Fixed a sync deadlock when checkpointing a `LightningModule` that uses a torchmetrics 0.4 `Metric` ([#8218](https://github.com/Lightning-AI/lightning/pull/8218))
- Fixed compatibility TorchMetrics v0.4 ([#8206](https://github.com/Lightning-AI/lightning/pull/8206))
- Added torchelastic check when sanitizing GPUs ([#8095](https://github.com/Lightning-AI/lightning/pull/8095))
- Fixed a DDP info message that was never shown ([#8111](https://github.com/Lightning-AI/lightning/pull/8111))
- Fixed metrics deprecation message at module import level ([#8163](https://github.com/Lightning-AI/lightning/pull/8163))
- Fixed a bug where an infinite recursion would be triggered when using the `BaseFinetuning` callback on a model that contains a `ModuleDict` ([#8170](https://github.com/Lightning-AI/lightning/pull/8170))
- Added a mechanism to detect `deadlock` for `DDP` when only 1 process trigger an `Exception`. The mechanism will `kill the processes` when it happens ([#8167](https://github.com/Lightning-AI/lightning/pull/8167))
- Fixed NCCL error when selecting non-consecutive device ids ([#8165](https://github.com/Lightning-AI/lightning/pull/8165))
- Fixed SWA to also work with `IterableDataset` ([#8172](https://github.com/Lightning-AI/lightning/pull/8172))


## [1.3.7] - 2021-06-22

### Fixed

- Fixed a bug where skipping an optimizer while using amp causes amp to trigger an assertion error ([#7975](https://github.com/Lightning-AI/lightning/pull/7975))
- Fixed deprecation messages not showing due to incorrect stacklevel ([#8002](https://github.com/Lightning-AI/lightning/pull/8002), [#8005](https://github.com/Lightning-AI/lightning/pull/8005))
- Fixed setting a `DistributedSampler` when using a distributed plugin in a custom accelerator ([#7814](https://github.com/Lightning-AI/lightning/pull/7814))
- Improved `PyTorchProfiler` chrome traces names ([#8009](https://github.com/Lightning-AI/lightning/pull/8009))
- Fixed moving the best score to device in `EarlyStopping` callback for TPU devices ([#7959](https://github.com/Lightning-AI/lightning/pull/7959))
- Fixes access to `callback_metrics` in ddp_spawn ([#7916](https://github.com/Lightning-AI/lightning/pull/7916))


## [1.3.6] - 2021-06-15

### Fixed

- Fixed logs overwriting issue for remote filesystems ([#7889](https://github.com/Lightning-AI/lightning/pull/7889))
- Fixed `DataModule.prepare_data` could only be called on the global rank 0 process ([#7945](https://github.com/Lightning-AI/lightning/pull/7945))
- Fixed setting `worker_init_fn` to seed dataloaders correctly when using DDP ([#7942](https://github.com/Lightning-AI/lightning/pull/7942))
- Fixed `BaseFinetuning` callback to properly handle parent modules w/ parameters ([#7931](https://github.com/Lightning-AI/lightning/pull/7931))


## [1.3.5] - 2021-06-08

### Added

- Added warning to Training Step output ([#7779](https://github.com/Lightning-AI/lightning/pull/7779))

### Fixed

- Fixed `LearningRateMonitor` and `BackboneFinetuning` ([#7835](https://github.com/Lightning-AI/lightning/pull/7835))
- Minor improvements to `apply_to_collection` and type signature of `log_dict` ([#7851](https://github.com/Lightning-AI/lightning/pull/7851))
- Fixed docker versions ([#7834](https://github.com/Lightning-AI/lightning/pull/7834))
- Fixed sharded training check for fp16 precision ([#7825](https://github.com/Lightning-AI/lightning/pull/7825))
- Fixed support for torch Module type hints in LightningCLI ([#7807](https://github.com/Lightning-AI/lightning/pull/7807))

### Changed

- Move `training_output` validation to after `train_step_end` ([#7868](https://github.com/Lightning-AI/lightning/pull/7868))


## [1.3.4] - 2021-06-01

### Fixed

- Fixed info message when max training time reached ([#7780](https://github.com/Lightning-AI/lightning/pull/7780))
- Fixed missing `__len__` method to `IndexBatchSamplerWrapper` ([#7681](https://github.com/Lightning-AI/lightning/pull/7681))


## [1.3.3] - 2021-05-27

### Changed

- Changed calling of `untoggle_optimizer(opt_idx)` out of the closure function ([#7563](https://github.com/Lightning-AI/lightning/pull/7563))

### Fixed

- Fixed `ProgressBar` pickling after calling `trainer.predict` ([#7608](https://github.com/Lightning-AI/lightning/pull/7608))
- Fixed broadcasting in multi-node, multi-gpu DDP using torch 1.7 ([#7592](https://github.com/Lightning-AI/lightning/pull/7592))
- Fixed dataloaders are not reset when tuning the model ([#7566](https://github.com/Lightning-AI/lightning/pull/7566))
- Fixed print errors in `ProgressBar` when `trainer.fit` is not called ([#7674](https://github.com/Lightning-AI/lightning/pull/7674))
- Fixed global step update when the epoch is skipped ([#7677](https://github.com/Lightning-AI/lightning/pull/7677))
- Fixed training loop total batch counter when accumulate grad batches was enabled ([#7692](https://github.com/Lightning-AI/lightning/pull/7692))


## [1.3.2] - 2021-05-18

### Changed

- `DataModule`s now avoid duplicate `{setup,teardown,prepare_data}` calls for the same stage ([#7238](https://github.com/Lightning-AI/lightning/pull/7238))

### Fixed

- Fixed parsing of multiple training dataloaders ([#7433](https://github.com/Lightning-AI/lightning/pull/7433))
- Fixed recursive passing of `wrong_type` keyword argument in `pytorch_lightning.utilities.apply_to_collection` ([#7433](https://github.com/Lightning-AI/lightning/pull/7433))
- Fixed setting correct `DistribType` for `ddp_cpu` (spawn) backend ([#7492](https://github.com/Lightning-AI/lightning/pull/7492))
- Fixed incorrect number of calls to LR scheduler when `check_val_every_n_epoch > 1` ([#7032](https://github.com/Lightning-AI/lightning/pull/7032))


## [1.3.1] - 2021-05-11

### Fixed

- Fixed DeepSpeed with IterableDatasets ([#7362](https://github.com/Lightning-AI/lightning/pull/7362))
- Fixed `Trainer.current_epoch` not getting restored after tuning ([#7434](https://github.com/Lightning-AI/lightning/pull/7434))
- Fixed local rank displayed in console log ([#7395](https://github.com/Lightning-AI/lightning/pull/7395))


## [1.3.0] - 2021-05-06

### Added

- Added support for the `EarlyStopping` callback to run at the end of the training epoch ([#6944](https://github.com/Lightning-AI/lightning/pull/6944))
- Added synchronization points before and after `setup` hooks are run ([#7202](https://github.com/Lightning-AI/lightning/pull/7202))
- Added a `teardown` hook to `ClusterEnvironment` ([#6942](https://github.com/Lightning-AI/lightning/pull/6942))
- Added utils for metrics to scalar conversions ([#7180](https://github.com/Lightning-AI/lightning/pull/7180))
- Added utils for NaN/Inf detection for gradients and parameters ([#6834](https://github.com/Lightning-AI/lightning/pull/6834))
- Added more explicit exception message when trying to execute `trainer.test()` or `trainer.validate()` with `fast_dev_run=True` ([#6667](https://github.com/Lightning-AI/lightning/pull/6667))
- Added `LightningCLI` class to provide simple reproducibility with minimum boilerplate training CLI (
    [#4492](https://github.com/Lightning-AI/lightning/pull/4492),
    [#6862](https://github.com/Lightning-AI/lightning/pull/6862),
    [#7156](https://github.com/Lightning-AI/lightning/pull/7156),
    [#7299](https://github.com/Lightning-AI/lightning/pull/7299))
- Added `gradient_clip_algorithm` argument to Trainer for gradient clipping by value ([#6123](https://github.com/Lightning-AI/lightning/pull/6123)).
- Added a way to print to terminal without breaking up the progress bar ([#5470](https://github.com/Lightning-AI/lightning/pull/5470))
- Added support to checkpoint after training steps in `ModelCheckpoint` callback ([#6146](https://github.com/Lightning-AI/lightning/pull/6146))
- Added `TrainerStatus.{INITIALIZING,RUNNING,FINISHED,INTERRUPTED}` ([#7173](https://github.com/Lightning-AI/lightning/pull/7173))
- Added `Trainer.validate()` method to perform one evaluation epoch over the validation set ([#4948](https://github.com/Lightning-AI/lightning/pull/4948))
- Added `LightningEnvironment` for Lightning-specific DDP ([#5915](https://github.com/Lightning-AI/lightning/pull/5915))
- Added `teardown()` hook to LightningDataModule ([#4673](https://github.com/Lightning-AI/lightning/pull/4673))
- Added `auto_insert_metric_name` parameter to `ModelCheckpoint` ([#6277](https://github.com/Lightning-AI/lightning/pull/6277))
- Added arg to `self.log` that enables users to give custom names when dealing with multiple dataloaders ([#6274](https://github.com/Lightning-AI/lightning/pull/6274))
- Added `teardown` method to `BaseProfiler` to enable subclasses defining post-profiling steps outside of `__del__` ([#6370](https://github.com/Lightning-AI/lightning/pull/6370))
- Added `setup` method to `BaseProfiler` to enable subclasses defining pre-profiling steps for every process ([#6633](https://github.com/Lightning-AI/lightning/pull/6633))
- Added no return warning to predict ([#6139](https://github.com/Lightning-AI/lightning/pull/6139))
- Added `Trainer.predict` config validation ([#6543](https://github.com/Lightning-AI/lightning/pull/6543))
- Added `AbstractProfiler` interface ([#6621](https://github.com/Lightning-AI/lightning/pull/6621))
- Added support for including module names for forward in the autograd trace of `PyTorchProfiler` ([#6349](https://github.com/Lightning-AI/lightning/pull/6349))
- Added support for the PyTorch 1.8.1 autograd profiler ([#6618](https://github.com/Lightning-AI/lightning/pull/6618))
- Added `outputs` parameter to callback's `on_validation_epoch_end` & `on_test_epoch_end` hooks ([#6120](https://github.com/Lightning-AI/lightning/pull/6120))
- Added `configure_sharded_model` hook ([#6679](https://github.com/Lightning-AI/lightning/pull/6679))
- Added support for `precision=64`, enabling training with double precision ([#6595](https://github.com/Lightning-AI/lightning/pull/6595))
- Added support for DDP communication hooks ([#6736](https://github.com/Lightning-AI/lightning/pull/6736))
- Added `artifact_location` argument to `MLFlowLogger` which will be passed to the `MlflowClient.create_experiment` call ([#6677](https://github.com/Lightning-AI/lightning/pull/6677))
- Added `model` parameter to precision plugins' `clip_gradients` signature (
    [#6764](https://github.com/Lightning-AI/lightning/pull/6764),
    [#7231](https://github.com/Lightning-AI/lightning/pull/7231))
- Added `is_last_batch` attribute to `Trainer` ([#6825](https://github.com/Lightning-AI/lightning/pull/6825))
- Added `LightningModule.lr_schedulers()` for manual optimization  ([#6567](https://github.com/Lightning-AI/lightning/pull/6567))
- Added `MpModelWrapper` in TPU Spawn ([#7045](https://github.com/Lightning-AI/lightning/pull/7045))
- Added `max_time` Trainer argument to limit training time ([#6823](https://github.com/Lightning-AI/lightning/pull/6823))
- Added `on_predict_{batch,epoch}_{start,end}` hooks ([#7141](https://github.com/Lightning-AI/lightning/pull/7141))
- Added new `EarlyStopping` parameters `stopping_threshold` and `divergence_threshold` ([#6868](https://github.com/Lightning-AI/lightning/pull/6868))
- Added `debug` flag to TPU Training Plugins (PT_XLA_DEBUG) ([#7219](https://github.com/Lightning-AI/lightning/pull/7219))
- Added new `UnrepeatedDistributedSampler` and `IndexBatchSamplerWrapper` for tracking distributed predictions ([#7215](https://github.com/Lightning-AI/lightning/pull/7215))
- Added `trainer.predict(return_predictions=None|False|True)` ([#7215](https://github.com/Lightning-AI/lightning/pull/7215))
- Added `BasePredictionWriter` callback to implement prediction saving ([#7127](https://github.com/Lightning-AI/lightning/pull/7127))
- Added `trainer.tune(scale_batch_size_kwargs, lr_find_kwargs)` arguments to configure the tuning algorithms ([#7258](https://github.com/Lightning-AI/lightning/pull/7258))
- Added `tpu_distributed` check for TPU Spawn barrier ([#7241](https://github.com/Lightning-AI/lightning/pull/7241))
- Added device updates to TPU Spawn for Pod training ([#7243](https://github.com/Lightning-AI/lightning/pull/7243))
- Added warning when missing `Callback` and using `resume_from_checkpoint` ([#7254](https://github.com/Lightning-AI/lightning/pull/7254))
- DeepSpeed single file saving ([#6900](https://github.com/Lightning-AI/lightning/pull/6900))
- Added Training type Plugins Registry (
    [#6982](https://github.com/Lightning-AI/lightning/pull/6982),
    [#7063](https://github.com/Lightning-AI/lightning/pull/7063),
    [#7214](https://github.com/Lightning-AI/lightning/pull/7214),
    [#7224](https://github.com/Lightning-AI/lightning/pull/7224)
)
- Add `ignore` param to `save_hyperparameters` ([#6056](https://github.com/Lightning-AI/lightning/pull/6056))

### Changed

- Changed `LightningModule.truncated_bptt_steps` to be property ([#7323](https://github.com/Lightning-AI/lightning/pull/7323))
- Changed `EarlyStopping` callback from by default running `EarlyStopping.on_validation_end` if only training is run. Set `check_on_train_epoch_end` to run the callback at the end of the train epoch instead of at the end of the validation epoch ([#7069](https://github.com/Lightning-AI/lightning/pull/7069))
- Renamed `pytorch_lightning.callbacks.swa` to `pytorch_lightning.callbacks.stochastic_weight_avg` ([#6259](https://github.com/Lightning-AI/lightning/pull/6259))
- Refactor `RunningStage` and `TrainerState` usage (
    [#4945](https://github.com/Lightning-AI/lightning/pull/4945),
    [#7173](https://github.com/Lightning-AI/lightning/pull/7173))
    * Added `RunningStage.SANITY_CHECKING`
    * Added `TrainerFn.{FITTING,VALIDATING,TESTING,PREDICTING,TUNING}`
    * Changed `trainer.evaluating` to return `True` if validating or testing
- Changed `setup()` and `teardown()` stage argument to take any of `{fit,validate,test,predict}` ([#6386](https://github.com/Lightning-AI/lightning/pull/6386))
- Changed profilers to save separate report files per state and rank ([#6621](https://github.com/Lightning-AI/lightning/pull/6621))
- The trainer no longer tries to save a checkpoint on exception or run callback's `on_train_end` functions ([#6864](https://github.com/Lightning-AI/lightning/pull/6864))
- Changed `PyTorchProfiler` to use `torch.autograd.profiler.record_function` to record functions ([#6349](https://github.com/Lightning-AI/lightning/pull/6349))
- Disabled `lr_scheduler.step()` in manual optimization  ([#6825](https://github.com/Lightning-AI/lightning/pull/6825))
- Changed warnings and recommendations for dataloaders in `ddp_spawn` ([#6762](https://github.com/Lightning-AI/lightning/pull/6762))
- `pl.seed_everything` will now also set the seed on the `DistributedSampler` ([#7024](https://github.com/Lightning-AI/lightning/pull/7024))
- Changed default setting for communication of multi-node training using `DDPShardedPlugin` ([#6937](https://github.com/Lightning-AI/lightning/pull/6937))
- `trainer.tune()` now returns the tuning result ([#7258](https://github.com/Lightning-AI/lightning/pull/7258))
- `LightningModule.from_datasets()` now accepts `IterableDataset` instances as training datasets. ([#7503](https://github.com/Lightning-AI/lightning/pull/7503))
- Changed `resume_from_checkpoint` warning to an error when the checkpoint file does not exist ([#7075](https://github.com/Lightning-AI/lightning/pull/7075))
- Automatically set `sync_batchnorm` for `training_type_plugin` ([#6536](https://github.com/Lightning-AI/lightning/pull/6536))
- Allowed training type plugin to delay optimizer creation ([#6331](https://github.com/Lightning-AI/lightning/pull/6331))
- Removed ModelSummary validation from train loop on_trainer_init ([#6610](https://github.com/Lightning-AI/lightning/pull/6610))
- Moved `save_function` to accelerator ([#6689](https://github.com/Lightning-AI/lightning/pull/6689))
- Updated DeepSpeed ZeRO ([#6546](https://github.com/Lightning-AI/lightning/pull/6546),
    [#6752](https://github.com/Lightning-AI/lightning/pull/6752),
    [#6142](https://github.com/Lightning-AI/lightning/pull/6142),
    [#6321](https://github.com/Lightning-AI/lightning/pull/6321))
- Improved verbose logging for `EarlyStopping` callback ([#6811](https://github.com/Lightning-AI/lightning/pull/6811))
- Run ddp_spawn dataloader checks on Windows ([#6930](https://github.com/Lightning-AI/lightning/pull/6930))
- Updated mlflow with using `resolve_tags` ([#6746](https://github.com/Lightning-AI/lightning/pull/6746))
- Moved `save_hyperparameters` to its own function ([#7119](https://github.com/Lightning-AI/lightning/pull/7119))
- Replaced `_DataModuleWrapper` with `__new__` ([#7289](https://github.com/Lightning-AI/lightning/pull/7289))
- Reset `current_fx` properties on lightning module in teardown ([#7247](https://github.com/Lightning-AI/lightning/pull/7247))
- Auto-set `DataLoader.worker_init_fn` with `seed_everything` ([#6960](https://github.com/Lightning-AI/lightning/pull/6960))
- Remove `model.trainer` call inside of dataloading mixin ([#7317](https://github.com/Lightning-AI/lightning/pull/7317))
- Split profilers module ([#6261](https://github.com/Lightning-AI/lightning/pull/6261))
- Ensure accelerator is valid if running interactively ([#5970](https://github.com/Lightning-AI/lightning/pull/5970))
- Disabled batch transfer in DP mode ([#6098](https://github.com/Lightning-AI/lightning/pull/6098))

### Deprecated

- Deprecated `outputs` in both `LightningModule.on_train_epoch_end` and `Callback.on_train_epoch_end` hooks ([#7339](https://github.com/Lightning-AI/lightning/pull/7339))
- Deprecated `Trainer.truncated_bptt_steps` in favor of `LightningModule.truncated_bptt_steps` ([#7323](https://github.com/Lightning-AI/lightning/pull/7323))
- Deprecated `outputs` in both `LightningModule.on_train_epoch_end` and `Callback.on_train_epoch_end` hooks ([#7339](https://github.com/Lightning-AI/lightning/pull/7339))
- Deprecated `LightningModule.grad_norm` in favor of `pytorch_lightning.utilities.grads.grad_norm` ([#7292](https://github.com/Lightning-AI/lightning/pull/7292))
- Deprecated the `save_function` property from the `ModelCheckpoint` callback ([#7201](https://github.com/Lightning-AI/lightning/pull/7201))
- Deprecated `LightningModule.write_predictions` and `LightningModule.write_predictions_dict` ([#7066](https://github.com/Lightning-AI/lightning/pull/7066))
- Deprecated `TrainerLoggingMixin` in favor of a separate utilities module for metric handling ([#7180](https://github.com/Lightning-AI/lightning/pull/7180))
- Deprecated `TrainerTrainingTricksMixin` in favor of a separate utilities module for NaN/Inf detection for gradients and parameters ([#6834](https://github.com/Lightning-AI/lightning/pull/6834))
- `period` has been deprecated in favor of `every_n_val_epochs` in the `ModelCheckpoint` callback ([#6146](https://github.com/Lightning-AI/lightning/pull/6146))
- Deprecated `trainer.running_sanity_check` in favor of `trainer.sanity_checking` ([#4945](https://github.com/Lightning-AI/lightning/pull/4945))
- Deprecated `Profiler(output_filename)` in favor of `dirpath` and `filename` ([#6621](https://github.com/Lightning-AI/lightning/pull/6621))
- Deprecated `PyTorchProfiler(profiled_functions)` in favor of `record_functions` ([#6349](https://github.com/Lightning-AI/lightning/pull/6349))
- Deprecated `@auto_move_data` in favor of `trainer.predict` ([#6993](https://github.com/Lightning-AI/lightning/pull/6993))
- Deprecated `Callback.on_load_checkpoint(checkpoint)` in favor of `Callback.on_load_checkpoint(trainer, pl_module, checkpoint)` ([#7253](https://github.com/Lightning-AI/lightning/pull/7253))
- Deprecated metrics in favor of `torchmetrics` (
    [#6505](https://github.com/Lightning-AI/lightning/pull/6505),
    [#6530](https://github.com/Lightning-AI/lightning/pull/6530),
    [#6540](https://github.com/Lightning-AI/lightning/pull/6540),
    [#6547](https://github.com/Lightning-AI/lightning/pull/6547),
    [#6515](https://github.com/Lightning-AI/lightning/pull/6515),
    [#6572](https://github.com/Lightning-AI/lightning/pull/6572),
    [#6573](https://github.com/Lightning-AI/lightning/pull/6573),
    [#6584](https://github.com/Lightning-AI/lightning/pull/6584),
    [#6636](https://github.com/Lightning-AI/lightning/pull/6636),
    [#6637](https://github.com/Lightning-AI/lightning/pull/6637),
    [#6649](https://github.com/Lightning-AI/lightning/pull/6649),
    [#6659](https://github.com/Lightning-AI/lightning/pull/6659),
    [#7131](https://github.com/Lightning-AI/lightning/pull/7131),
)
- Deprecated the `LightningModule.datamodule` getter and setter methods; access them through `Trainer.datamodule` instead ([#7168](https://github.com/Lightning-AI/lightning/pull/7168))
- Deprecated the use of `Trainer(gpus="i")` (string) for selecting the i-th GPU; from v1.5 this will set the number of GPUs instead of the index ([#6388](https://github.com/Lightning-AI/lightning/pull/6388))

### Removed

- Removed the `exp_save_path` property from the `LightningModule` ([#7266](https://github.com/Lightning-AI/lightning/pull/7266))
- Removed training loop explicitly calling `EarlyStopping.on_validation_end` if no validation is run ([#7069](https://github.com/Lightning-AI/lightning/pull/7069))
- Removed `automatic_optimization` as a property from the training loop in favor of `LightningModule.automatic_optimization` ([#7130](https://github.com/Lightning-AI/lightning/pull/7130))
- Removed evaluation loop legacy returns for `*_epoch_end` hooks ([#6973](https://github.com/Lightning-AI/lightning/pull/6973))
- Removed support for passing a bool value to `profiler` argument of Trainer ([#6164](https://github.com/Lightning-AI/lightning/pull/6164))
- Removed no return warning from val/test step ([#6139](https://github.com/Lightning-AI/lightning/pull/6139))
- Removed passing a `ModelCheckpoint` instance to `Trainer(checkpoint_callback)` ([#6166](https://github.com/Lightning-AI/lightning/pull/6166))
- Removed deprecated Trainer argument `enable_pl_optimizer` and `automatic_optimization` ([#6163](https://github.com/Lightning-AI/lightning/pull/6163))
- Removed deprecated metrics ([#6161](https://github.com/Lightning-AI/lightning/pull/6161))
    * from `pytorch_lightning.metrics.functional.classification` removed `to_onehot`, `to_categorical`, `get_num_classes`, `roc`, `multiclass_roc`, `average_precision`, `precision_recall_curve`, `multiclass_precision_recall_curve`
    * from `pytorch_lightning.metrics.functional.reduction` removed `reduce`, `class_reduce`
- Removed deprecated `ModelCheckpoint` arguments `prefix`, `mode="auto"` ([#6162](https://github.com/Lightning-AI/lightning/pull/6162))
- Removed `mode='auto'` from `EarlyStopping` ([#6167](https://github.com/Lightning-AI/lightning/pull/6167))
- Removed `epoch` and `step` arguments from `ModelCheckpoint.format_checkpoint_name()`, these are now included in the `metrics` argument ([#7344](https://github.com/Lightning-AI/lightning/pull/7344))
- Removed legacy references for magic keys in the `Result` object ([#6016](https://github.com/Lightning-AI/lightning/pull/6016))
- Removed deprecated `LightningModule` `hparams` setter ([#6207](https://github.com/Lightning-AI/lightning/pull/6207))
- Removed legacy code to log or include metrics in the progress bar by returning them in a dict with the `"log"/"progress_bar"` magic keys. Use `self.log` instead ([#6734](https://github.com/Lightning-AI/lightning/pull/6734))
- Removed `trainer.fit()` return value of `1`. It has no return now ([#7237](https://github.com/Lightning-AI/lightning/pull/7237))
- Removed `logger_connector` legacy code ([#6733](https://github.com/Lightning-AI/lightning/pull/6733))
- Removed unused mixin attributes ([#6487](https://github.com/Lightning-AI/lightning/pull/6487))

### Fixed

- Fixed NaN errors in progress bars when training with iterable datasets with no length defined ([#7306](https://github.com/Lightning-AI/lightning/pull/7306))
- Fixed attaching train and validation dataloaders when `reload_dataloaders_every_epoch=True` and `num_sanity_val_steps=0` ([#7207](https://github.com/Lightning-AI/lightning/pull/7207))
- Added a barrier in the accelerator `teardown` to synchronize processes before execution finishes ([#6814](https://github.com/Lightning-AI/lightning/pull/6814))
- Fixed multi-node DDP sub-process launch by using `local_rank` instead of `global_rank` for main process assertion ([#7061](https://github.com/Lightning-AI/lightning/pull/7061))
- Fixed incorrect removal of `WORLD_SIZE` environment variable in DDP training when launching with torch distributed/torchelastic ([#6942](https://github.com/Lightning-AI/lightning/pull/6942))
- Made the `Plugin.reduce` method more consistent across all Plugins to reflect a mean-reduction by default ([#6011](https://github.com/Lightning-AI/lightning/pull/6011))
- Move lightning module to correct device type when using LightningDistributedWrapper ([#6070](https://github.com/Lightning-AI/lightning/pull/6070))
- Do not print top-k verbose log with `ModelCheckpoint(monitor=None)` ([#6109](https://github.com/Lightning-AI/lightning/pull/6109))
- Fixed `ModelCheckpoint(save_top_k=0, save_last=True)` not saving the `last` checkpoint ([#6136](https://github.com/Lightning-AI/lightning/pull/6136))
- Fixed `.teardown(stage='fit')` and `.on_fit_{start,end}()` getting called during `trainer.test` ([#6386](https://github.com/Lightning-AI/lightning/pull/6386))
- Fixed LightningModule `all_gather` on cpu tensors ([#6416](https://github.com/Lightning-AI/lightning/pull/6416))
- Fixed torch distributed not available in setup hook for DDP ([#6506](https://github.com/Lightning-AI/lightning/pull/6506))
- Fixed `trainer.tuner.{lr_find,scale_batch_size}` not setting the `Trainer` state properly ([#7258](https://github.com/Lightning-AI/lightning/pull/7258))
- Fixed bug where the learning rate schedulers did not follow the optimizer frequencies ([#4868](https://github.com/Lightning-AI/lightning/pull/4868))
- Fixed pickle error checker to now check for `pickle.PickleError` to catch all pickle errors ([#6917](https://github.com/Lightning-AI/lightning/pull/6917))
- Fixed a bug where the outputs object passed to `LightningModule.training_epoch_end` was different from the object passed to the `on_train_end_epoch` hook ([#6969](https://github.com/Lightning-AI/lightning/pull/6969))
- Fixed a bug where the outputs passed to `train_batch_end` would be lists even when using a single optimizer and no truncated backprop through time steps ([#6969](https://github.com/Lightning-AI/lightning/pull/6969))
- Fixed bug for trainer error handling which would cause hang for distributed training ([#6864](https://github.com/Lightning-AI/lightning/pull/6864))
- Fixed `self.device` not returning the correct device in replicas of data-parallel ([#6414](https://github.com/Lightning-AI/lightning/pull/6414))
- Fixed `lr_find` trying beyond `num_training` steps and suggesting a too high learning rate ([#7076](https://github.com/Lightning-AI/lightning/pull/7076))
- Fixed logger creating incorrect version folder in DDP with repeated `Trainer.fit` calls ([#7077](https://github.com/Lightning-AI/lightning/pull/7077))
- Fixed metric objects passed directly to `self.log` not being reset correctly ([#7055](https://github.com/Lightning-AI/lightning/pull/7055))
- Fixed `CombinedLoader` in distributed settings for validation / testing ([#7102](https://github.com/Lightning-AI/lightning/pull/7102))
- Fixed the save_dir in `WandbLogger` when the run was initiated externally ([#7106](https://github.com/Lightning-AI/lightning/pull/7106))
- Fixed `num_sanity_val_steps` affecting reproducibility of training data shuffling ([#7014](https://github.com/Lightning-AI/lightning/pull/7014))
- Fixed resetting device after `fitting/evaluating/predicting` ([#7188](https://github.com/Lightning-AI/lightning/pull/7188))
- Fixed bug where `trainer.tuner.scale_batch_size(max_trials=0)` would not return the correct batch size result ([#7262](https://github.com/Lightning-AI/lightning/pull/7262))
- Fixed metrics not being properly logged with `precision=16` and `manual_optimization` ([#7228](https://github.com/Lightning-AI/lightning/pull/7228))
- Fixed `BaseFinetuning` properly reloading `optimizer_states` when using `resume_from_checkpoint` ([#6891](https://github.com/Lightning-AI/lightning/pull/6891))
- Fixed `parameters_to_ignore` not properly set to DDPWrapper ([#7239](https://github.com/Lightning-AI/lightning/pull/7239))
- Fixed parsing of `fast_dev_run=True` with the built-in `ArgumentParser` ([#7240](https://github.com/Lightning-AI/lightning/pull/7240))
- Fixed handling an `IterableDataset` that fails to produce a batch at the beginning of an epoch ([#7294](https://github.com/Lightning-AI/lightning/pull/7294))
- Fixed `LightningModule.save_hyperparameters()` when attempting to save an empty container ([#7268](https://github.com/Lightning-AI/lightning/pull/7268))
- Fixed `apex` not properly instantiated when running with `ddp` ([#7274](https://github.com/Lightning-AI/lightning/pull/7274))
- Fixed optimizer `state` not moved to `GPU` ([#7277](https://github.com/Lightning-AI/lightning/pull/7277))
- Fixed custom init args for `WandbLogger` ([#6989](https://github.com/Lightning-AI/lightning/pull/6989))
- Fixed a bug where an error would be raised if the train dataloader sometimes produced None for a batch ([#7342](https://github.com/Lightning-AI/lightning/pull/7342))
- Fixed examples (
    [#6600](https://github.com/Lightning-AI/lightning/pull/6600),
    [#6638](https://github.com/Lightning-AI/lightning/pull/6638),
    [#7096](https://github.com/Lightning-AI/lightning/pull/7096),
    [#7246](https://github.com/Lightning-AI/lightning/pull/7246),
    [#6357](https://github.com/Lightning-AI/lightning/pull/6357),
    [#6476](https://github.com/Lightning-AI/lightning/pull/6476),
    [#6294](https://github.com/Lightning-AI/lightning/pull/6294),
    [#6373](https://github.com/Lightning-AI/lightning/pull/6373),
    [#6088](https://github.com/Lightning-AI/lightning/pull/6088),
    [#7398](https://github.com/Lightning-AI/lightning/pull/7398)
)
- Resolved schedule step bug for PyTorch Profiler ([#6674](https://github.com/Lightning-AI/lightning/pull/6674),
    [#6681](https://github.com/Lightning-AI/lightning/pull/6681))
- Updated logic for checking TPUs availability ([#6767](https://github.com/Lightning-AI/lightning/pull/6767))
- Resolve TPU miss rendezvous ([#6781](https://github.com/Lightning-AI/lightning/pull/6781))
- Fixed auto-scaling mode when calling tune method on trainer ([#7321](https://github.com/Lightning-AI/lightning/pull/7321))
- Fixed finetuning complex models correctly unfreezes ([#6880](https://github.com/Lightning-AI/lightning/pull/6880))
- Ensure we set the eval/train flag correctly on accelerator model ([#6877](https://github.com/Lightning-AI/lightning/pull/6877))
- Set better defaults for `rank_zero_only.rank` when training is launched with SLURM and torchelastic ([#6802](https://github.com/Lightning-AI/lightning/pull/6802))
- Fixed matching the number of outputs of backward with forward for AllGatherGrad ([#6625](https://github.com/Lightning-AI/lightning/pull/6625))
- Fixed the `gradient_clip_algorithm` has no effect ([#6928](https://github.com/Lightning-AI/lightning/pull/6928))
- Fixed CUDA OOM detection and handling ([#6934](https://github.com/Lightning-AI/lightning/pull/6934))
- Fixed `unfreeze_and_add_param_group` expects `modules` rather than `module` ([#6822](https://github.com/Lightning-AI/lightning/pull/6822))
- Fixed DPP + SyncBN when move on device ([#6838](https://github.com/Lightning-AI/lightning/pull/6838))
- Fixed missing arguments in `lr_find` call ([#6784](https://github.com/Lightning-AI/lightning/pull/6784))
- Fixed `set_default_tensor_type` to `torch.DoubleTensor` with precision=64 ([#7108](https://github.com/Lightning-AI/lightning/pull/7108))
- Fixed `NeptuneLogger.log_text(step=None)` ([#7194](https://github.com/Lightning-AI/lightning/pull/7194))
- Fixed importing torchtext batch ([#6365](https://github.com/Lightning-AI/lightning/pull/6365),
    [#6323](https://github.com/Lightning-AI/lightning/pull/6323),
    [#6211](https://github.com/Lightning-AI/lightning/pull/6211))


## [1.2.9] - 2021-04-20

### Fixed

- Fixed the order to call for world ranks & the `root_device` property in `TPUSpawnPlugin` ([#7074](https://github.com/Lightning-AI/lightning/pull/7074))
- Fixed multi-gpu join for Horovod ([#6954](https://github.com/Lightning-AI/lightning/pull/6954))
- Fixed parsing for pre-release package versions ([#6999](https://github.com/Lightning-AI/lightning/pull/6999))


## [1.2.8] - 2021-04-14

### Added

- Added TPUSpawn + IterableDataset error message ([#6875](https://github.com/Lightning-AI/lightning/pull/6875))

### Fixed

- Fixed process rank not being available right away after `Trainer` instantiation ([#6941](https://github.com/Lightning-AI/lightning/pull/6941))
- Fixed `sync_dist` for tpus ([#6950](https://github.com/Lightning-AI/lightning/pull/6950))
- Fixed `AttributeError` for `require_backward_grad_sync` when running manual optimization with sharded plugin ([#6915](https://github.com/Lightning-AI/lightning/pull/6915))
- Fixed `--gpus` default for parser returned by `Trainer.add_argparse_args` ([#6898](https://github.com/Lightning-AI/lightning/pull/6898))
- Fixed TPU Spawn all gather ([#6896](https://github.com/Lightning-AI/lightning/pull/6896))
- Fixed `EarlyStopping` logic when `min_epochs` or `min_steps` requirement is not met ([#6705](https://github.com/Lightning-AI/lightning/pull/6705))
- Fixed csv extension check ([#6436](https://github.com/Lightning-AI/lightning/pull/6436))
- Fixed checkpoint issue when using Horovod distributed backend ([#6958](https://github.com/Lightning-AI/lightning/pull/6958))
- Fixed tensorboard exception raising ([#6901](https://github.com/Lightning-AI/lightning/pull/6901))
- Fixed setting the eval/train flag correctly on accelerator model ([#6983](https://github.com/Lightning-AI/lightning/pull/6983))
- Fixed DDP_SPAWN compatibility with bug_report_model.py ([#6892](https://github.com/Lightning-AI/lightning/pull/6892))
- Fixed bug where `BaseFinetuning.flatten_modules()` was duplicating leaf node parameters ([#6879](https://github.com/Lightning-AI/lightning/pull/6879))
- Set better defaults for `rank_zero_only.rank` when training is launched with SLURM and torchelastic:
    * Support SLURM and torchelastic global rank environment variables ([#5715](https://github.com/Lightning-AI/lightning/pull/5715))
    * Remove hardcoding of local rank in accelerator connector ([#6878](https://github.com/Lightning-AI/lightning/pull/6878))


## [1.2.7] - 2021-04-06

### Fixed

- Fixed resolve a bug with omegaconf and xm.save ([#6741](https://github.com/Lightning-AI/lightning/pull/6741))
- Fixed an issue with IterableDataset when __len__ is not defined ([#6828](https://github.com/Lightning-AI/lightning/pull/6828))
- Sanitize None params during pruning ([#6836](https://github.com/Lightning-AI/lightning/pull/6836))
- Enforce an epoch scheduler interval when using SWA ([#6588](https://github.com/Lightning-AI/lightning/pull/6588))
- Fixed TPU Colab hang issue, post training ([#6816](https://github.com/Lightning-AI/lightning/pull/6816))
- Fixed a bug where `TensorBoardLogger` would give a warning and not log correctly to a symbolic link `save_dir` ([#6730](https://github.com/Lightning-AI/lightning/pull/6730))
- Fixed bug where `predict` could not be used when `progress_bar_refresh_rate=0` ([#6884](https://github.com/Lightning-AI/lightning/pull/6884))


## [1.2.6] - 2021-03-30

### Changed

- Changed the behavior of `on_epoch_start` to run at the beginning of validation & test epoch ([#6498](https://github.com/Lightning-AI/lightning/pull/6498))

### Removed

- Removed legacy code to include `step` dictionary returns in `callback_metrics`. Use `self.log_dict` instead. ([#6682](https://github.com/Lightning-AI/lightning/pull/6682))

### Fixed

- Fixed `DummyLogger.log_hyperparams` raising a `TypeError` when running with `fast_dev_run=True` ([#6398](https://github.com/Lightning-AI/lightning/pull/6398))
- Fixed error on TPUs when there was no `ModelCheckpoint` ([#6654](https://github.com/Lightning-AI/lightning/pull/6654))
- Fixed `trainer.test` freeze on TPUs ([#6654](https://github.com/Lightning-AI/lightning/pull/6654))
- Fixed a bug where gradients were disabled after calling `Trainer.predict` ([#6657](https://github.com/Lightning-AI/lightning/pull/6657))
- Fixed bug where no TPUs were detected in a TPU pod env ([#6719](https://github.com/Lightning-AI/lightning/pull/6719))


## [1.2.5] - 2021-03-23

### Changed

- Update Gradient Clipping for the TPU Accelerator ([#6576](https://github.com/Lightning-AI/lightning/pull/6576))
- Refactored setup for typing friendly ([#6590](https://github.com/Lightning-AI/lightning/pull/6590))

### Fixed

- Fixed a bug where `all_gather` would not work correctly with `tpu_cores=8` ([#6587](https://github.com/Lightning-AI/lightning/pull/6587))
- Fixed comparing required versions ([#6434](https://github.com/Lightning-AI/lightning/pull/6434))
- Fixed duplicate logs appearing in console when using the python logging module ([#6275](https://github.com/Lightning-AI/lightning/pull/6275))
- Added Autocast in validation, test and predict modes for Native AMP ([#6565](https://github.com/Lightning-AI/lightning/pull/6565))


## [1.2.4] - 2021-03-16

### Changed

- Changed the default of `find_unused_parameters` back to `True` in DDP and DDP Spawn ([#6438](https://github.com/Lightning-AI/lightning/pull/6438))

### Fixed

- Expose DeepSpeed loss parameters to allow users to fix loss instability ([#6115](https://github.com/Lightning-AI/lightning/pull/6115))
- Fixed DP reduction with collection ([#6324](https://github.com/Lightning-AI/lightning/pull/6324))
- Fixed an issue where the tuner would not tune the learning rate if also tuning the batch size ([#4688](https://github.com/Lightning-AI/lightning/pull/4688))
- Fixed broadcast to use PyTorch `broadcast_object_list` and add `reduce_decision` ([#6410](https://github.com/Lightning-AI/lightning/pull/6410))
- Fixed logger creating directory structure too early in DDP ([#6380](https://github.com/Lightning-AI/lightning/pull/6380))
- Fixed DeepSpeed additional memory use on rank 0 when default device not set early enough ([#6460](https://github.com/Lightning-AI/lightning/pull/6460))
- Fixed an issue with `Tuner.scale_batch_size` not finding the batch size attribute in the datamodule ([#5968](https://github.com/Lightning-AI/lightning/pull/5968))
- Fixed an exception in the layer summary when the model contains torch.jit scripted submodules ([#6511](https://github.com/Lightning-AI/lightning/pull/6511))
- Fixed when Train loop config was run during `Trainer.predict` ([#6541](https://github.com/Lightning-AI/lightning/pull/6541))


## [1.2.3] - 2021-03-09

### Fixed

- Fixed `ModelPruning(make_pruning_permanent=True)` pruning buffers getting removed when saved during training ([#6073](https://github.com/Lightning-AI/lightning/pull/6073))
- Fixed when `_stable_1d_sort` to work when `n >= N` ([#6177](https://github.com/Lightning-AI/lightning/pull/6177))
- Fixed `AttributeError` when `logger=None` on TPU ([#6221](https://github.com/Lightning-AI/lightning/pull/6221))
- Fixed PyTorch Profiler with `emit_nvtx` ([#6260](https://github.com/Lightning-AI/lightning/pull/6260))
- Fixed `trainer.test` from `best_path` hangs after calling `trainer.fit`  ([#6272](https://github.com/Lightning-AI/lightning/pull/6272))
- Fixed `SingleTPU` calling `all_gather` ([#6296](https://github.com/Lightning-AI/lightning/pull/6296))
- Ensure we check DeepSpeed/Sharded in multi-node DDP ([#6297](https://github.com/Lightning-AI/lightning/pull/6297)
- Check `LightningOptimizer` doesn't delete optimizer hooks ([#6305](https://github.com/Lightning-AI/lightning/pull/6305)
- Resolve memory leak for evaluation ([#6326](https://github.com/Lightning-AI/lightning/pull/6326)
- Ensure that clip gradients is only called if the value is greater than 0 ([#6330](https://github.com/Lightning-AI/lightning/pull/6330)
- Fixed `Trainer` not resetting `lightning_optimizers` when calling `Trainer.fit()` multiple times ([#6372](https://github.com/Lightning-AI/lightning/pull/6372))


## [1.2.2] - 2021-03-02

### Added

- Added `checkpoint` parameter to callback's `on_save_checkpoint` hook ([#6072](https://github.com/Lightning-AI/lightning/pull/6072))

### Changed

- Changed the order of `backward`, `step`, `zero_grad` to `zero_grad`, `backward`, `step` ([#6147](https://github.com/Lightning-AI/lightning/pull/6147))
- Changed default for DeepSpeed CPU Offload to False, due to prohibitively slow speeds at smaller scale ([#6262](https://github.com/Lightning-AI/lightning/pull/6262))

### Fixed

- Fixed epoch level schedulers not being called when `val_check_interval < 1.0` ([#6075](https://github.com/Lightning-AI/lightning/pull/6075))
- Fixed multiple early stopping callbacks ([#6197](https://github.com/Lightning-AI/lightning/pull/6197))
- Fixed incorrect usage of `detach()`, `cpu()`, `to()` ([#6216](https://github.com/Lightning-AI/lightning/pull/6216))
- Fixed LBFGS optimizer support which didn't converge in automatic optimization ([#6147](https://github.com/Lightning-AI/lightning/pull/6147))
- Prevent `WandbLogger` from dropping values ([#5931](https://github.com/Lightning-AI/lightning/pull/5931))
- Fixed error thrown when using valid distributed mode in multi node ([#6297](https://github.com/Lightning-AI/lightning/pull/6297)


## [1.2.1] - 2021-02-23

### Fixed

- Fixed incorrect yield logic for the amp autocast context manager ([#6080](https://github.com/Lightning-AI/lightning/pull/6080))
- Fixed priority of plugin/accelerator when setting distributed mode ([#6089](https://github.com/Lightning-AI/lightning/pull/6089))
- Fixed error message for AMP + CPU incompatibility ([#6107](https://github.com/Lightning-AI/lightning/pull/6107))
- Disabled batch transfer in DP mode ([#6093](https://github.com/Lightning-AI/lightning/pull/6093))


## [1.2.0] - 2021-02-18

### Added

- Added `DataType`, `AverageMethod` and `MDMCAverageMethod` enum in metrics ([#5657](https://github.com/Lightning-AI/lightning/pull/5689))
- Added support for summarized model total params size in megabytes ([#5590](https://github.com/Lightning-AI/lightning/pull/5590))
- Added support for multiple train loaders ([#1959](https://github.com/Lightning-AI/lightning/pull/1959))
- Added `Accuracy` metric now generalizes to Top-k accuracy for (multi-dimensional) multi-class inputs using the `top_k` parameter ([#4838](https://github.com/Lightning-AI/lightning/pull/4838))
- Added `Accuracy` metric now enables the computation of subset accuracy for multi-label or multi-dimensional multi-class inputs with the `subset_accuracy` parameter ([#4838](https://github.com/Lightning-AI/lightning/pull/4838))
- Added `HammingDistance` metric to compute the hamming distance (loss) ([#4838](https://github.com/Lightning-AI/lightning/pull/4838))
- Added `max_fpr` parameter to `auroc` metric for computing partial auroc metric ([#3790](https://github.com/Lightning-AI/lightning/pull/3790))
- Added `StatScores` metric to compute the number of true positives, false positives, true negatives and false negatives ([#4839](https://github.com/Lightning-AI/lightning/pull/4839))
- Added `R2Score` metric ([#5241](https://github.com/Lightning-AI/lightning/pull/5241))
- Added `LambdaCallback` ([#5347](https://github.com/Lightning-AI/lightning/pull/5347))
- Added `BackboneLambdaFinetuningCallback` ([#5377](https://github.com/Lightning-AI/lightning/pull/5377))
- Accelerator `all_gather` supports collection ([#5221](https://github.com/Lightning-AI/lightning/pull/5221))
- Added `image_gradients` functional metric to compute the image gradients of a given input image. ([#5056](https://github.com/Lightning-AI/lightning/pull/5056))
- Added `MetricCollection` ([#4318](https://github.com/Lightning-AI/lightning/pull/4318))
- Added `.clone()` method to metrics ([#4318](https://github.com/Lightning-AI/lightning/pull/4318))
- Added `IoU` class interface ([#4704](https://github.com/Lightning-AI/lightning/pull/4704))
- Support to tie weights after moving model to TPU via `on_post_move_to_device` hook
- Added missing val/test hooks in `LightningModule` ([#5467](https://github.com/Lightning-AI/lightning/pull/5467))
- The `Recall` and `Precision` metrics (and their functional counterparts `recall` and `precision`) can now be generalized to Recall@K and Precision@K with the use of `top_k` parameter ([#4842](https://github.com/Lightning-AI/lightning/pull/4842))
- Added `ModelPruning` Callback ([#5618](https://github.com/Lightning-AI/lightning/pull/5618),
    [#5825](https://github.com/Lightning-AI/lightning/pull/5825),
    [#6045](https://github.com/Lightning-AI/lightning/pull/6045))
- Added `PyTorchProfiler` ([#5560](https://github.com/Lightning-AI/lightning/pull/5560))
- Added compositional metrics ([#5464](https://github.com/Lightning-AI/lightning/pull/5464))
- Added Trainer method `predict(...)` for high performance predictions ([#5579](https://github.com/Lightning-AI/lightning/pull/5579))
- Added `on_before_batch_transfer` and `on_after_batch_transfer` data hooks ([#3671](https://github.com/Lightning-AI/lightning/pull/3671))
- Added AUC/AUROC class interface ([#5479](https://github.com/Lightning-AI/lightning/pull/5479))
- Added `PredictLoop` object ([#5752](https://github.com/Lightning-AI/lightning/pull/5752))
- Added `QuantizationAwareTraining` callback ([#5706](https://github.com/Lightning-AI/lightning/pull/5706),
    [#6040](https://github.com/Lightning-AI/lightning/pull/6040))
- Added `LightningModule.configure_callbacks` to enable the definition of model-specific callbacks ([#5621](https://github.com/Lightning-AI/lightning/pull/5621))
- Added `dim` to `PSNR` metric for mean-squared-error reduction ([#5957](https://github.com/Lightning-AI/lightning/pull/5957))
- Added promxial policy optimization template to pl_examples ([#5394](https://github.com/Lightning-AI/lightning/pull/5394))
- Added `log_graph` to `CometLogger` ([#5295](https://github.com/Lightning-AI/lightning/pull/5295))
- Added possibility for nested loaders ([#5404](https://github.com/Lightning-AI/lightning/pull/5404))
- Added `sync_step` to Wandb logger ([#5351](https://github.com/Lightning-AI/lightning/pull/5351))
- Added `StochasticWeightAveraging` callback ([#5640](https://github.com/Lightning-AI/lightning/pull/5640))
- Added `LightningDataModule.from_datasets(...)` ([#5133](https://github.com/Lightning-AI/lightning/pull/5133))
- Added `PL_TORCH_DISTRIBUTED_BACKEND` env variable to select backend ([#5981](https://github.com/Lightning-AI/lightning/pull/5981))
- Added `Trainer` flag to activate Stochastic Weight Averaging (SWA) `Trainer(stochastic_weight_avg=True)` ([#6038](https://github.com/Lightning-AI/lightning/pull/6038))
- Added DeepSpeed integration ([#5954](https://github.com/Lightning-AI/lightning/pull/5954),
    [#6042](https://github.com/Lightning-AI/lightning/pull/6042))

### Changed

- Changed `stat_scores` metric now calculates stat scores over all classes and gains new parameters, in line with the new `StatScores` metric ([#4839](https://github.com/Lightning-AI/lightning/pull/4839))
- Changed `computer_vision_fine_tunning` example to use `BackboneLambdaFinetuningCallback` ([#5377](https://github.com/Lightning-AI/lightning/pull/5377))
- Changed `automatic casting` for LoggerConnector `metrics` ([#5218](https://github.com/Lightning-AI/lightning/pull/5218))
- Changed `iou` [func] to allow float input ([#4704](https://github.com/Lightning-AI/lightning/pull/4704))
- Metric `compute()` method will no longer automatically call `reset()` ([#5409](https://github.com/Lightning-AI/lightning/pull/5409))
- Set PyTorch 1.4 as min requirements, also for testing and examples `torchvision>=0.5` and `torchtext>=0.5` ([#5418](https://github.com/Lightning-AI/lightning/pull/5418))
- Changed `callbacks` argument in `Trainer` to allow `Callback` input ([#5446](https://github.com/Lightning-AI/lightning/pull/5446))
- Changed the default of `find_unused_parameters` to `False` in DDP ([#5185](https://github.com/Lightning-AI/lightning/pull/5185))
- Changed `ModelCheckpoint` version suffixes to start at 1 ([#5008](https://github.com/Lightning-AI/lightning/pull/5008))
- Progress bar metrics tensors are now converted to float ([#5692](https://github.com/Lightning-AI/lightning/pull/5692))
- Changed the default value for the `progress_bar_refresh_rate` Trainer argument in Google COLAB notebooks to 20 ([#5516](https://github.com/Lightning-AI/lightning/pull/5516))
- Extended support for purely iteration-based training ([#5726](https://github.com/Lightning-AI/lightning/pull/5726))
- Made `LightningModule.global_rank`, `LightningModule.local_rank` and `LightningModule.logger` read-only properties ([#5730](https://github.com/Lightning-AI/lightning/pull/5730))
- Forced `ModelCheckpoint` callbacks to run after all others to guarantee all states are saved to the checkpoint ([#5731](https://github.com/Lightning-AI/lightning/pull/5731))
- Refactored Accelerators and Plugins:
    * Added base classes for plugins ([#5715](https://github.com/Lightning-AI/lightning/pull/5715))
    * Added parallel plugins for DP, DDP, DDPSpawn, DDP2 and Horovod ([#5714](https://github.com/Lightning-AI/lightning/pull/5714))
    * Precision Plugins ([#5718](https://github.com/Lightning-AI/lightning/pull/5718))
    * Added new Accelerators for CPU, GPU and TPU ([#5719](https://github.com/Lightning-AI/lightning/pull/5719))
    * Added RPC and Sharded plugins ([#5732](https://github.com/Lightning-AI/lightning/pull/5732))
    * Added missing `LightningModule`-wrapper logic to new plugins and accelerator ([#5734](https://github.com/Lightning-AI/lightning/pull/5734))
    * Moved device-specific teardown logic from training loop to accelerator ([#5973](https://github.com/Lightning-AI/lightning/pull/5973))
    * Moved accelerator_connector.py to the connectors subfolder ([#6033](https://github.com/Lightning-AI/lightning/pull/6033))
    * Trainer only references accelerator ([#6039](https://github.com/Lightning-AI/lightning/pull/6039))
    * Made parallel devices optional across all plugins ([#6051](https://github.com/Lightning-AI/lightning/pull/6051))
    * Cleaning ([#5948](https://github.com/Lightning-AI/lightning/pull/5948),
        [#5949](https://github.com/Lightning-AI/lightning/pull/5949),
        [#5950](https://github.com/Lightning-AI/lightning/pull/5950))
- Enabled `self.log` in callbacks ([#5094](https://github.com/Lightning-AI/lightning/pull/5094))
- Renamed xxx_AVAILABLE as protected ([#5082](https://github.com/Lightning-AI/lightning/pull/5082))
- Unified module names in Utils ([#5199](https://github.com/Lightning-AI/lightning/pull/5199))
- Separated utils: imports & enums ([#5256](https://github.com/Lightning-AI/lightning/pull/5256)
    [#5874](https://github.com/Lightning-AI/lightning/pull/5874))
- Refactor: clean trainer device & distributed getters ([#5300](https://github.com/Lightning-AI/lightning/pull/5300))
- Simplified training phase as LightningEnum ([#5419](https://github.com/Lightning-AI/lightning/pull/5419))
- Updated metrics to use LightningEnum ([#5689](https://github.com/Lightning-AI/lightning/pull/5689))
- Changed the seq of `on_train_batch_end`, `on_batch_end` & `on_train_epoch_end`, `on_epoch_end hooks` ([#5688](https://github.com/Lightning-AI/lightning/pull/5688))
- Refactored `setup_training` and remove `test_mode` ([#5388](https://github.com/Lightning-AI/lightning/pull/5388))
- Disabled training with zero `num_training_batches` when insufficient `limit_train_batches` ([#5703](https://github.com/Lightning-AI/lightning/pull/5703))
- Refactored `EpochResultStore` ([#5522](https://github.com/Lightning-AI/lightning/pull/5522))
- Update `lr_finder` to check for attribute if not running `fast_dev_run` ([#5990](https://github.com/Lightning-AI/lightning/pull/5990))
- LightningOptimizer manual optimizer is more flexible and expose `toggle_model` ([#5771](https://github.com/Lightning-AI/lightning/pull/5771))
- `MlflowLogger` limit parameter value length to 250 char ([#5893](https://github.com/Lightning-AI/lightning/pull/5893))
- Re-introduced fix for Hydra directory sync with multiple process ([#5993](https://github.com/Lightning-AI/lightning/pull/5993))

### Deprecated

- Function `stat_scores_multiple_classes` is deprecated in favor of `stat_scores` ([#4839](https://github.com/Lightning-AI/lightning/pull/4839))
- Moved accelerators and plugins to its `legacy` pkg ([#5645](https://github.com/Lightning-AI/lightning/pull/5645))
- Deprecated `LightningDistributedDataParallel` in favor of new wrapper module `LightningDistributedModule` ([#5185](https://github.com/Lightning-AI/lightning/pull/5185))
- Deprecated `LightningDataParallel` in favor of new wrapper module `LightningParallelModule` ([#5670](https://github.com/Lightning-AI/lightning/pull/5670))
- Renamed utils modules ([#5199](https://github.com/Lightning-AI/lightning/pull/5199))
    * `argparse_utils` >> `argparse`
    * `model_utils` >> `model_helpers`
    * `warning_utils` >> `warnings`
    * `xla_device_utils` >> `xla_device`
- Deprecated using `'val_loss'` to set the `ModelCheckpoint` monitor ([#6012](https://github.com/Lightning-AI/lightning/pull/6012))
- Deprecated `.get_model()` with explicit `.lightning_module` property ([#6035](https://github.com/Lightning-AI/lightning/pull/6035))
- Deprecated Trainer attribute `accelerator_backend` in favor of `accelerator` ([#6034](https://github.com/Lightning-AI/lightning/pull/6034))

### Removed

- Removed deprecated checkpoint argument `filepath` ([#5321](https://github.com/Lightning-AI/lightning/pull/5321))
- Removed deprecated `Fbeta`, `f1_score` and `fbeta_score` metrics ([#5322](https://github.com/Lightning-AI/lightning/pull/5322))
- Removed deprecated `TrainResult` ([#5323](https://github.com/Lightning-AI/lightning/pull/5323))
- Removed deprecated `EvalResult` ([#5633](https://github.com/Lightning-AI/lightning/pull/5633))
- Removed `LoggerStages` ([#5673](https://github.com/Lightning-AI/lightning/pull/5673))

### Fixed

- Fixed distributed setting and `ddp_cpu` only with `num_processes>1` ([#5297](https://github.com/Lightning-AI/lightning/pull/5297))
- Fixed `num_workers` for Windows example ([#5375](https://github.com/Lightning-AI/lightning/pull/5375))
- Fixed loading yaml ([#5619](https://github.com/Lightning-AI/lightning/pull/5619))
- Fixed support custom DataLoader with DDP if they can be re-instantiated ([#5745](https://github.com/Lightning-AI/lightning/pull/5745))
- Fixed repeated `.fit()` calls ignore max_steps iteration bound ([#5936](https://github.com/Lightning-AI/lightning/pull/5936))
- Fixed throwing `MisconfigurationError` on unknown mode ([#5255](https://github.com/Lightning-AI/lightning/pull/5255))
- Resolve bug with Finetuning ([#5744](https://github.com/Lightning-AI/lightning/pull/5744))
- Fixed `ModelCheckpoint` race condition in file existence check ([#5155](https://github.com/Lightning-AI/lightning/pull/5155))
- Fixed some compatibility with PyTorch 1.8 ([#5864](https://github.com/Lightning-AI/lightning/pull/5864))
- Fixed forward cache ([#5895](https://github.com/Lightning-AI/lightning/pull/5895))
- Fixed recursive detach of tensors to CPU ([#6007](https://github.com/Lightning-AI/lightning/pull/6007))
- Fixed passing wrong strings for scheduler interval doesn't throw an error ([#5923](https://github.com/Lightning-AI/lightning/pull/5923))
- Fixed wrong `requires_grad` state after `return None` with multiple optimizers ([#5738](https://github.com/Lightning-AI/lightning/pull/5638))
- Fixed add `on_epoch_end` hook at the end of `validation`, `test` epoch ([#5986](https://github.com/Lightning-AI/lightning/pull/5986))
- Fixed missing `process_dataloader` call for `TPUSpawn` when in distributed mode ([#6015](https://github.com/Lightning-AI/lightning/pull/6015))
- Fixed progress bar flickering by appending 0 to floats/strings ([#6009](https://github.com/Lightning-AI/lightning/pull/6009))
- Fixed synchronization issues with TPU training ([#6027](https://github.com/Lightning-AI/lightning/pull/6027))
- Fixed `hparams.yaml` saved twice when using `TensorBoardLogger` ([#5953](https://github.com/Lightning-AI/lightning/pull/5953))
- Fixed basic examples ([#5912](https://github.com/Lightning-AI/lightning/pull/5912),
    [#5985](https://github.com/Lightning-AI/lightning/pull/5985))
- Fixed `fairscale` compatible with PT 1.8 ([#5996](https://github.com/Lightning-AI/lightning/pull/5996))
- Ensured `process_dataloader` is called when `tpu_cores > 1` to use Parallel DataLoader ([#6015](https://github.com/Lightning-AI/lightning/pull/6015))
- Attempted SLURM auto resume call when non-shell call fails ([#6002](https://github.com/Lightning-AI/lightning/pull/6002))
- Fixed wrapping optimizers upon assignment ([#6006](https://github.com/Lightning-AI/lightning/pull/6006))
- Fixed allowing hashing of metrics with lists in their state ([#5939](https://github.com/Lightning-AI/lightning/pull/5939))


## [1.1.8] - 2021-02-08

### Fixed

- Separate epoch validation from step validation ([#5208](https://github.com/Lightning-AI/lightning/pull/5208))
- Fixed `toggle_optimizers` not handling all optimizer parameters ([#5775](https://github.com/Lightning-AI/lightning/pull/5775))


## [1.1.7] - 2021-02-03

### Fixed

- Fixed `TensorBoardLogger` not closing `SummaryWriter` on `finalize` ([#5696](https://github.com/Lightning-AI/lightning/pull/5696))
- Fixed filtering of pytorch  "unsqueeze" warning when using DP ([#5622](https://github.com/Lightning-AI/lightning/pull/5622))
- Fixed `num_classes` argument in F1 metric ([#5663](https://github.com/Lightning-AI/lightning/pull/5663))
- Fixed `log_dir` property ([#5537](https://github.com/Lightning-AI/lightning/pull/5537))
- Fixed a race condition in `ModelCheckpoint` when checking if a checkpoint file exists ([#5144](https://github.com/Lightning-AI/lightning/pull/5144))
- Remove unnecessary intermediate layers in Dockerfiles ([#5697](https://github.com/Lightning-AI/lightning/pull/5697))
- Fixed auto learning rate ordering ([#5638](https://github.com/Lightning-AI/lightning/pull/5638))


## [1.1.6] - 2021-01-26

### Changed

- Increased TPU check timeout from 20s to 100s ([#5598](https://github.com/Lightning-AI/lightning/pull/5598))
- Ignored `step` param in Neptune logger's log_metric method ([#5510](https://github.com/Lightning-AI/lightning/pull/5510))
- Pass batch outputs to `on_train_batch_end` instead of `epoch_end` outputs ([#4369](https://github.com/Lightning-AI/lightning/pull/4369))

### Fixed

- Fixed `toggle_optimizer` to reset `requires_grad` state  ([#5574](https://github.com/Lightning-AI/lightning/pull/5574))
- Fixed FileNotFoundError for best checkpoint when using DDP with Hydra ([#5629](https://github.com/Lightning-AI/lightning/pull/5629))
- Fixed an error when logging a progress bar metric with a reserved name ([#5620](https://github.com/Lightning-AI/lightning/pull/5620))
- Fixed `Metric`'s `state_dict` not included when child modules ([#5614](https://github.com/Lightning-AI/lightning/pull/5614))
- Fixed Neptune logger creating multiple experiments when GPUs > 1 ([#3256](https://github.com/Lightning-AI/lightning/pull/3256))
- Fixed duplicate logs appearing in console when using the python logging module ([#5509](https://github.com/Lightning-AI/lightning/pull/5509))
- Fixed tensor printing in `trainer.test()` ([#5138](https://github.com/Lightning-AI/lightning/pull/5138))
- Fixed not using dataloader when `hparams` present ([#4559](https://github.com/Lightning-AI/lightning/pull/4559))


## [1.1.5] - 2021-01-19

### Fixed

- Fixed a visual bug in the progress bar display initialization ([#4579](https://github.com/Lightning-AI/lightning/pull/4579))
- Fixed logging `on_train_batch_end` in a callback with multiple optimizers ([#5521](https://github.com/Lightning-AI/lightning/pull/5521))
- Fixed `reinit_scheduler_properties` with correct optimizer ([#5519](https://github.com/Lightning-AI/lightning/pull/5519))
- Fixed `val_check_interval` with `fast_dev_run` ([#5540](https://github.com/Lightning-AI/lightning/pull/5540))


## [1.1.4] - 2021-01-12

### Added

- Add automatic optimization property setter to lightning module ([#5169](https://github.com/Lightning-AI/lightning/pull/5169))

### Changed

- Changed deprecated `enable_pl_optimizer=True` ([#5244](https://github.com/Lightning-AI/lightning/pull/5244))

### Fixed

- Fixed `transfer_batch_to_device` for DDP with `len(devices_ids) == 1` ([#5195](https://github.com/Lightning-AI/lightning/pull/5195))
- Logging only on `not should_accumulate()` during training ([#5417](https://github.com/Lightning-AI/lightning/pull/5417))
- Resolve interpolation bug with Hydra ([#5406](https://github.com/Lightning-AI/lightning/pull/5406))
- Check environ before selecting a seed to prevent warning message ([#4743](https://github.com/Lightning-AI/lightning/pull/4743))
- Fixed signature mismatch in `model_to_device` of `DDPCPUHPCAccelerator` ([#5505](https://github.com/Lightning-AI/lightning/pull/5505))

## [1.1.3] - 2021-01-05

### Added

- Added a check for optimizer attached to `lr_scheduler` ([#5338](https://github.com/Lightning-AI/lightning/pull/5338))
- Added support for passing non-existing filepaths to `resume_from_checkpoint` ([#4402](https://github.com/Lightning-AI/lightning/pull/4402))

### Changed

- Skip restore from `resume_from_checkpoint` while `testing` ([#5161](https://github.com/Lightning-AI/lightning/pull/5161))
- Allowed `log_momentum` for adaptive optimizers in `LearningRateMonitor` ([#5333](https://github.com/Lightning-AI/lightning/pull/5333))
- Disabled checkpointing, earlystopping and logging with `fast_dev_run` ([#5277](https://github.com/Lightning-AI/lightning/pull/5277))
- Distributed group defaults to `WORLD` if `None` ([#5125](https://github.com/Lightning-AI/lightning/pull/5125))

### Fixed

- Fixed `trainer.test` returning non-test metrics ([#5214](https://github.com/Lightning-AI/lightning/pull/5214))
- Fixed metric state reset ([#5273](https://github.com/Lightning-AI/lightning/pull/5273))
- Fixed `--num-nodes` on `DDPSequentialPlugin` ([#5327](https://github.com/Lightning-AI/lightning/pull/5327))
- Fixed invalid value for `weights_summary` ([#5296](https://github.com/Lightning-AI/lightning/pull/5296))
- Fixed `Trainer.test` not using the latest `best_model_path` ([#5161](https://github.com/Lightning-AI/lightning/pull/5161))
- Fixed existence check for hparams not using underlying filesystem ([#5250](https://github.com/Lightning-AI/lightning/pull/5250))
- Fixed `LightningOptimizer` AMP bug ([#5191](https://github.com/Lightning-AI/lightning/pull/5191))
- Fixed casted key to string in `_flatten_dict` ([#5354](https://github.com/Lightning-AI/lightning/pull/5354))


## [1.1.2] - 2020-12-23

### Added

- Support number for logging with `sync_dist=True` ([#5080](https://github.com/Lightning-AI/lightning/pull/5080))
- Added offset logging step when resuming for Wandb logger ([#5050](https://github.com/Lightning-AI/lightning/pull/5050))

### Removed

- `enable_pl_optimizer=False` by default to temporarily fix AMP issues ([#5163](https://github.com/Lightning-AI/lightning/pull/5163))

### Fixed

- Metric reduction with Logging ([#5150](https://github.com/Lightning-AI/lightning/pull/5150))
- Remove nan loss in manual optimization ([#5121](https://github.com/Lightning-AI/lightning/pull/5121))
- Un-balanced logging properly supported ([#5119](https://github.com/Lightning-AI/lightning/pull/5119))
- Fix hanging in DDP HPC accelerators ([#5157](https://github.com/Lightning-AI/lightning/pull/5157))
- Fix reset `TensorRunningAccum` ([#5106](https://github.com/Lightning-AI/lightning/pull/5106))
- Updated `DALIClassificationLoader` to not use deprecated arguments ([#4925](https://github.com/Lightning-AI/lightning/pull/4925))
- Corrected call to `torch.no_grad` ([#5124](https://github.com/Lightning-AI/lightning/pull/5124))


## [1.1.1] - 2020-12-15

### Added

- Add a notebook example to reach a quick baseline of ~94% accuracy on CIFAR10 using Resnet in Lightning ([#4818](https://github.com/Lightning-AI/lightning/pull/4818))

### Changed

- Simplify accelerator steps ([#5015](https://github.com/Lightning-AI/lightning/pull/5015))
- Refactor load in checkpoint connector ([#4593](https://github.com/Lightning-AI/lightning/pull/4593))
- Fixed the saved filename in `ModelCheckpoint` when it already exists ([#4861](https://github.com/Lightning-AI/lightning/pull/4861))

### Removed

- Drop duplicate metrics ([#5014](https://github.com/Lightning-AI/lightning/pull/5014))
- Remove beta arg from F1 class and functional ([#5076](https://github.com/Lightning-AI/lightning/pull/5076))

### Fixed

- Fixed trainer by default `None` in `DDPAccelerator` ([#4915](https://github.com/Lightning-AI/lightning/pull/4915))
- Fixed `LightningOptimizer` to expose optimizer attributes ([#5095](https://github.com/Lightning-AI/lightning/pull/5095))
- Do not warn when the `name` key is used in the `lr_scheduler` dict ([#5057](https://github.com/Lightning-AI/lightning/pull/5057))
- Check if optimizer supports closure ([#4981](https://github.com/Lightning-AI/lightning/pull/4981))
- Add deprecated metric utility functions back to functional (
    [#5067](https://github.com/Lightning-AI/lightning/pull/5067),
    [#5068](https://github.com/Lightning-AI/lightning/pull/5068))
- Allow any input in `to_onnx` and `to_torchscript` ([#4378](https://github.com/Lightning-AI/lightning/pull/4378))
- Fixed `DDPHPCAccelerator` hangs in DDP construction by calling `init_device` ([#5157](https://github.com/Lightning-AI/lightning/pull/5157))


## [1.1.0] - 2020-12-09

### Added

- Added "monitor" key to saved `ModelCheckpoints` ([#4383](https://github.com/Lightning-AI/lightning/pull/4383))
- Added `ConfusionMatrix` class interface ([#4348](https://github.com/Lightning-AI/lightning/pull/4348))
- Added multiclass AUROC metric ([#4236](https://github.com/Lightning-AI/lightning/pull/4236))
- Added global step indexing to the checkpoint name for a better sub-epoch checkpointing experience ([#3807](https://github.com/Lightning-AI/lightning/pull/3807))
- Added optimizer hooks in callbacks ([#4379](https://github.com/Lightning-AI/lightning/pull/4379))
- Added option to log momentum ([#4384](https://github.com/Lightning-AI/lightning/pull/4384))
- Added `current_score` to `ModelCheckpoint.on_save_checkpoint` ([#4721](https://github.com/Lightning-AI/lightning/pull/4721))
- Added logging using `self.log` in train and evaluation for epoch end hooks (
    [#4552](https://github.com/Lightning-AI/lightning/pull/4552),
    [#4495](https://github.com/Lightning-AI/lightning/pull/4495),
    [#4439](https://github.com/Lightning-AI/lightning/pull/4439),
    [#4684](https://github.com/Lightning-AI/lightning/pull/4684),
    [#4913](https://github.com/Lightning-AI/lightning/pull/4913))
- Added ability for DDP plugin to modify optimizer state saving ([#4675](https://github.com/Lightning-AI/lightning/pull/4675))
- Added `prefix` argument in loggers ([#4557](https://github.com/Lightning-AI/lightning/pull/4557))
- Added printing of total num of params, trainable and non-trainable params in ModelSummary ([#4521](https://github.com/Lightning-AI/lightning/pull/4521))
- Added `PrecisionRecallCurve, ROC, AveragePrecision` class metric ([#4549](https://github.com/Lightning-AI/lightning/pull/4549))
- Added custom `Apex` and `NativeAMP` as `Precision plugins` ([#4355](https://github.com/Lightning-AI/lightning/pull/4355))
- Added `DALI MNIST` example ([#3721](https://github.com/Lightning-AI/lightning/pull/3721))
- Added `sharded plugin` for DDP for multi-gpu training memory optimizations (
    [#4639](https://github.com/Lightning-AI/lightning/pull/4639),
    [#4686](https://github.com/Lightning-AI/lightning/pull/4686),
    [#4737](https://github.com/Lightning-AI/lightning/pull/4737),
    [#4773](https://github.com/Lightning-AI/lightning/pull/4773))
- Added `experiment_id` to the NeptuneLogger ([#3462](https://github.com/Lightning-AI/lightning/pull/3462))
- Added `PyTorch Geometric` integration example with Lightning ([#4568](https://github.com/Lightning-AI/lightning/pull/4568))
- Added `all_gather` method to `LightningModule` which allows gradient based tensor synchronizations for use-cases such as negative sampling. ([#5012](https://github.com/Lightning-AI/lightning/pull/5012))
- Enabled `self.log` in most functions ([#4969](https://github.com/Lightning-AI/lightning/pull/4969))
- Added changeable extension variable for `ModelCheckpoint` ([#4977](https://github.com/Lightning-AI/lightning/pull/4977))


### Changed

- Tuner algorithms will be skipped if `fast_dev_run=True` ([#3903](https://github.com/Lightning-AI/lightning/pull/3903))
- `WandbLogger` does not force wandb `reinit` arg to True anymore and creates a run only when needed ([#4648](https://github.com/Lightning-AI/lightning/pull/4648))
- Changed `automatic_optimization` to be a model attribute ([#4602](https://github.com/Lightning-AI/lightning/pull/4602))
- Changed `Simple Profiler` report to order by percentage time spent + num calls ([#4880](https://github.com/Lightning-AI/lightning/pull/4880))
- Simplify optimization Logic ([#4984](https://github.com/Lightning-AI/lightning/pull/4984))
- Classification metrics overhaul ([#4837](https://github.com/Lightning-AI/lightning/pull/4837))
- Updated `fast_dev_run` to accept integer representing num_batches ([#4629](https://github.com/Lightning-AI/lightning/pull/4629))
- Refactored optimizer ([#4658](https://github.com/Lightning-AI/lightning/pull/4658))


### Deprecated

- Deprecated `prefix` argument in `ModelCheckpoint` ([#4765](https://github.com/Lightning-AI/lightning/pull/4765))
- Deprecated the old way of assigning hyper-parameters through `self.hparams = ...` ([#4813](https://github.com/Lightning-AI/lightning/pull/4813))
- Deprecated `mode='auto'` from `ModelCheckpoint` and `EarlyStopping` ([#4695](https://github.com/Lightning-AI/lightning/pull/4695))

### Removed

- Removed `reorder` parameter of the `auc` metric ([#5004](https://github.com/Lightning-AI/lightning/pull/5004))
- Removed `multiclass_roc` and `multiclass_precision_recall_curve`, use `roc` and `precision_recall_curve` instead ([#4549](https://github.com/Lightning-AI/lightning/pull/4549))

### Fixed

- Added feature to move tensors to CPU before saving ([#4309](https://github.com/Lightning-AI/lightning/pull/4309))
- Fixed `LoggerConnector` to have logged metrics on root device in DP ([#4138](https://github.com/Lightning-AI/lightning/pull/4138))
- Auto convert tensors to contiguous format when `gather_all` ([#4907](https://github.com/Lightning-AI/lightning/pull/4907))
- Fixed `PYTHONPATH` for ddp test model ([#4528](https://github.com/Lightning-AI/lightning/pull/4528))
- Fixed allowing logger to support indexing ([#4595](https://github.com/Lightning-AI/lightning/pull/4595))
- Fixed DDP and manual_optimization ([#4976](https://github.com/Lightning-AI/lightning/pull/4976))


## [1.0.8] - 2020-11-24

### Added

- Added casting to python types for numpy scalars when logging `hparams` ([#4647](https://github.com/Lightning-AI/lightning/pull/4647))
- Added warning when progress bar refresh rate is less than 20 on Google Colab to prevent crashing ([#4654](https://github.com/Lightning-AI/lightning/pull/4654))
- Added `F1` class metric ([#4656](https://github.com/Lightning-AI/lightning/pull/4656))

### Changed

- Consistently use `step=trainer.global_step` in `LearningRateMonitor` independently of `logging_interval` ([#4376](https://github.com/Lightning-AI/lightning/pull/4376))
- Metric states are no longer as default added to `state_dict` ([#4685](https://github.com/Lightning-AI/lightning/pull/4685))
- Renamed class metric `Fbeta` >> `FBeta` ([#4656](https://github.com/Lightning-AI/lightning/pull/4656))
- Model summary: add 1 decimal place ([#4745](https://github.com/Lightning-AI/lightning/pull/4745))
- Do not override `PYTHONWARNINGS` ([#4700](https://github.com/Lightning-AI/lightning/pull/4700))
- Changed `init_ddp_connection` moved from `DDP` to `DDPPlugin` ([#4407](https://github.com/Lightning-AI/lightning/pull/4407))


### Fixed

- Fixed checkpoint `hparams` dict casting when `omegaconf` is available ([#4770](https://github.com/Lightning-AI/lightning/pull/4770))
- Fixed incomplete progress bars when total batches not divisible by refresh rate ([#4577](https://github.com/Lightning-AI/lightning/pull/4577))
- Updated SSIM metric ([#4566](https://github.com/Lightning-AI/lightning/pull/4566))
- Fixed batch_arg_name - add `batch_arg_name` to all calls to `_adjust_batch_size`bug ([#4812](https://github.com/Lightning-AI/lightning/pull/4812))
- Fixed `torchtext` data to GPU ([#4785](https://github.com/Lightning-AI/lightning/pull/4785))
- Fixed a crash bug in MLFlow logger ([#4716](https://github.com/Lightning-AI/lightning/pull/4716))

## [1.0.7] - 2020-11-17

### Added

- Added lambda closure to `manual_optimizer_step` ([#4618](https://github.com/Lightning-AI/lightning/pull/4618))

### Changed

- Change Metrics `persistent` default mode to `False` ([#4685](https://github.com/Lightning-AI/lightning/pull/4685))
- LoggerConnector log_metrics will use `total_batch_idx` instead of `global_step` when logging on `training step` ([#4738](https://github.com/Lightning-AI/lightning/pull/4738))


### Fixed

- Prevent crash if `sync_dist=True` on CPU ([#4626](https://github.com/Lightning-AI/lightning/pull/4626))
- Fixed average pbar Metrics ([#4534](https://github.com/Lightning-AI/lightning/pull/4534))
- Fixed `setup` callback hook to correctly pass the LightningModule through ([#4608](https://github.com/Lightning-AI/lightning/pull/4608))
- Allowing decorate model init with saving `hparams` inside ([#4662](https://github.com/Lightning-AI/lightning/pull/4662))
- Fixed `split_idx` set by `LoggerConnector` in `on_trainer_init` to `Trainer`  ([#4697](https://github.com/Lightning-AI/lightning/pull/4697))


## [1.0.6] - 2020-11-11

### Added

- Added metrics aggregation in Horovod and fixed early stopping ([#3775](https://github.com/Lightning-AI/lightning/pull/3775))
- Added `manual_optimizer_step` which work with `AMP Native` and `accumulated_grad_batches` ([#4485](https://github.com/Lightning-AI/lightning/pull/4485))
- Added `persistent(mode)` method to metrics, to enable and disable metric states being added to `state_dict` ([#4482](https://github.com/Lightning-AI/lightning/pull/4482))
- Added congratulations at the end of our notebooks ([#4555](https://github.com/Lightning-AI/lightning/pull/4555))
- Added parameters `move_metrics_to_cpu` in Trainer to disable gpu leak ([#4592](https://github.com/Lightning-AI/lightning/pull/4592))


### Changed

- Changed `fsspec` to tuner ([#4458](https://github.com/Lightning-AI/lightning/pull/4458))
- Unify SLURM/TorchElastic under backend plugin ([#4578](https://github.com/Lightning-AI/lightning/pull/4578),
        [#4580](https://github.com/Lightning-AI/lightning/pull/4580),
        [#4581](https://github.com/Lightning-AI/lightning/pull/4581),
        [#4582](https://github.com/Lightning-AI/lightning/pull/4582),
        [#4583](https://github.com/Lightning-AI/lightning/pull/4583))

### Fixed

- Fixed feature-lack in `hpc_load` ([#4526](https://github.com/Lightning-AI/lightning/pull/4526))
- Fixed metrics states being overridden in DDP mode ([#4482](https://github.com/Lightning-AI/lightning/pull/4482))
- Fixed `lightning_getattr`, `lightning_hasattr` not finding the correct attributes in datamodule ([#4347](https://github.com/Lightning-AI/lightning/pull/4347))
- Fixed automatic optimization AMP by `manual_optimization_step` ([#4485](https://github.com/Lightning-AI/lightning/pull/4485))
- Replace `MisconfigurationException` with warning in `ModelCheckpoint` Callback ([#4560](https://github.com/Lightning-AI/lightning/pull/4560))
- Fixed logged keys in mlflow logger ([#4412](https://github.com/Lightning-AI/lightning/pull/4412))
- Fixed `is_picklable` by catching `AttributeError` ([#4508](https://github.com/Lightning-AI/lightning/pull/4508))
- Fixed multi test dataloaders dict `AttributeError` error ([#4480](https://github.com/Lightning-AI/lightning/pull/4480))
- Fixed show progress bar only for `progress_rank 0` on `DDP_SLURM` ([#4437](https://github.com/Lightning-AI/lightning/pull/4437))

## [1.0.5] - 2020-11-03

### Added

- Added PyTorch 1.7 Stable support ([#3821](https://github.com/Lightning-AI/lightning/pull/3821))
- Added timeout for `tpu_device_exists` to ensure process does not hang indefinitely ([#4340](https://github.com/Lightning-AI/lightning/pull/4340))

### Changed

- W&B log in sync with `Trainer` step ([#4405](https://github.com/Lightning-AI/lightning/pull/4405))
- Hook `on_after_backward` is called only when `optimizer_step` is being called ([#4439](https://github.com/Lightning-AI/lightning/pull/4439))
- Moved `track_and_norm_grad` into `training loop` and called only when `optimizer_step` is being called ([#4439](https://github.com/Lightning-AI/lightning/pull/4439))
- Changed type checker with explicit cast of `ref_model` object ([#4457](https://github.com/Lightning-AI/lightning/pull/4457))
- Changed `distributed_backend` -> `accelerator` ([#4429](https://github.com/Lightning-AI/lightning/pull/4429))

### Deprecated

- Deprecated passing `ModelCheckpoint` instance to `checkpoint_callback` Trainer argument ([#4336](https://github.com/Lightning-AI/lightning/pull/4336))

### Fixed

- Disable saving checkpoints if not trained ([#4372](https://github.com/Lightning-AI/lightning/pull/4372))
- Fixed error using `auto_select_gpus=True` with `gpus=-1` ([#4209](https://github.com/Lightning-AI/lightning/pull/4209))
- Disabled training when `limit_train_batches=0` ([#4371](https://github.com/Lightning-AI/lightning/pull/4371))
- Fixed that metrics do not store computational graph for all seen data ([#4313](https://github.com/Lightning-AI/lightning/pull/4313))
- Fixed AMP unscale for `on_after_backward` ([#4439](https://github.com/Lightning-AI/lightning/pull/4439))
- Fixed TorchScript export when module includes Metrics ([#4428](https://github.com/Lightning-AI/lightning/pull/4428))
- Fixed TorchScript trace method's data to device and docstring ([#4360](https://github.com/Lightning-AI/lightning/pull/4360))
- Fixed CSV logger warning ([#4419](https://github.com/Lightning-AI/lightning/pull/4419))
- Fixed skip DDP parameter sync ([#4301](https://github.com/Lightning-AI/lightning/pull/4301))
- Fixed `WandbLogger` _sanitize_callable function ([#4422](https://github.com/Lightning-AI/lightning/pull/4422))
- Fixed `AMP Native` `_unscale` gradient ([#4441](https://github.com/Lightning-AI/lightning/pull/4441))


## [1.0.4] - 2020-10-27

### Added

- Added `dirpath` and `filename` parameter in `ModelCheckpoint` ([#4213](https://github.com/Lightning-AI/lightning/pull/4213))
- Added plugins docs and DDPPlugin to customize ddp across all accelerators ([#4258](https://github.com/Lightning-AI/lightning/pull/4285))
- Added `strict` option to the scheduler dictionary ([#3586](https://github.com/Lightning-AI/lightning/pull/3586))
- Added `fsspec` support for profilers ([#4162](https://github.com/Lightning-AI/lightning/pull/4162))
- Added autogenerated helptext to `Trainer.add_argparse_args` ([#4344](https://github.com/Lightning-AI/lightning/pull/4344))
- Added support for string values in `Trainer`'s `profiler` parameter ([#3656](https://github.com/Lightning-AI/lightning/pull/3656))
- Added `optimizer_closure` to `optimizer.step` when supported ([#4190](https://github.com/Lightning-AI/lightning/pull/4190))
- Added unification of regression metrics ([#4166](https://github.com/Lightning-AI/lightning/pull/4166))
- Added checkpoint load from Bytes ([#4314](https://github.com/Lightning-AI/lightning/pull/4314))

### Changed

- Improved error messages for invalid `configure_optimizers` returns ([#3587](https://github.com/Lightning-AI/lightning/pull/3587))
- Allow changing the logged step value in `validation_step` ([#4130](https://github.com/Lightning-AI/lightning/pull/4130))
- Allow setting `replace_sampler_ddp=True` with a distributed sampler already added ([#4273](https://github.com/Lightning-AI/lightning/pull/4273))
- Fixed sanitized parameters for `WandbLogger.log_hyperparams` ([#4320](https://github.com/Lightning-AI/lightning/pull/4320))

### Deprecated

- Deprecated `filepath` in `ModelCheckpoint` ([#4213](https://github.com/Lightning-AI/lightning/pull/4213))
- Deprecated `reorder` parameter of the `auc` metric ([#4237](https://github.com/Lightning-AI/lightning/pull/4237))
- Deprecated bool values in `Trainer`'s `profiler` parameter ([#3656](https://github.com/Lightning-AI/lightning/pull/3656))

### Fixed

- Fixed setting device ids in DDP ([#4297](https://github.com/Lightning-AI/lightning/pull/4297))
- Fixed synchronization of best model path in `ddp_accelerator` ([#4323](https://github.com/Lightning-AI/lightning/pull/4323))
- Fixed `WandbLogger` not uploading checkpoint artifacts at the end of training ([#4341](https://github.com/Lightning-AI/lightning/pull/4341))
- Fixed `FBeta` computation ([#4183](https://github.com/Lightning-AI/lightning/pull/4183))
- Fixed `accumulation across batches` has completed `before breaking training loop` ([#4278](https://github.com/Lightning-AI/lightning/pull/4278))
- Fixed `ModelCheckpoint` don't increase current_epoch and global_step when not training ([#4291](https://github.com/Lightning-AI/lightning/pull/4291))
- Fixed `COMET_EXPERIMENT_KEY` environment variable usage in comet logger ([#4230](https://github.com/Lightning-AI/lightning/pull/4230))

## [1.0.3] - 2020-10-20

### Added

- Added persistent flag to `Metric.add_state` ([#4195](https://github.com/Lightning-AI/lightning/pull/4195))

### Changed

- Used `checkpoint_connector.hpc_save` in SLURM ([#4217](https://github.com/Lightning-AI/lightning/pull/4217))
- Moved base req. to root ([#4219](https://github.com/Lightning-AI/lightning/pull/4219))

### Fixed

- Fixed `hparams` assign in init ([#4189](https://github.com/Lightning-AI/lightning/pull/4189))
- Fixed overwrite check for model hooks ([#4010](https://github.com/Lightning-AI/lightning/pull/4010))


## [1.0.2] - 2020-10-15

### Added

- Added trace functionality to the function `to_torchscript` ([#4142](https://github.com/Lightning-AI/lightning/pull/4142))

### Changed

- Called `on_load_checkpoint` before loading `state_dict` ([#4057](https://github.com/Lightning-AI/lightning/pull/4057))

### Removed

- Removed duplicate metric vs step log for train loop ([#4173](https://github.com/Lightning-AI/lightning/pull/4173))

### Fixed

- Fixed the `self.log` problem in `validation_step()` ([#4169](https://github.com/Lightning-AI/lightning/pull/4169))
- Fixed `hparams` saving - save the state when `save_hyperparameters()` is called [in `__init__`] ([#4163](https://github.com/Lightning-AI/lightning/pull/4163))
- Fixed runtime failure while exporting `hparams` to yaml ([#4158](https://github.com/Lightning-AI/lightning/pull/4158))


## [1.0.1] - 2020-10-14

### Added

- Added getstate/setstate method for torch.save serialization ([#4127](https://github.com/Lightning-AI/lightning/pull/4127))


## [1.0.0] - 2020-10-13

### Added

- Added Explained Variance Metric + metric fix ([#4013](https://github.com/Lightning-AI/lightning/pull/4013))
- Added Metric <-> Lightning Module integration tests ([#4008](https://github.com/Lightning-AI/lightning/pull/4008))
- Added parsing OS env vars in `Trainer` ([#4022](https://github.com/Lightning-AI/lightning/pull/4022))
- Added classification metrics ([#4043](https://github.com/Lightning-AI/lightning/pull/4043))
- Updated explained variance metric ([#4024](https://github.com/Lightning-AI/lightning/pull/4024))
- Enabled plugins ([#4041](https://github.com/Lightning-AI/lightning/pull/4041))
- Enabled custom clusters ([#4048](https://github.com/Lightning-AI/lightning/pull/4048))
- Enabled passing in custom accelerators ([#4050](https://github.com/Lightning-AI/lightning/pull/4050))
- Added `LightningModule.toggle_optimizer` ([#4058](https://github.com/Lightning-AI/lightning/pull/4058))
- Added `LightningModule.manual_backward` ([#4063](https://github.com/Lightning-AI/lightning/pull/4063))
- Added `output` argument to `*_batch_end` hooks ([#3965](https://github.com/Lightning-AI/lightning/pull/3965),
    [#3966](https://github.com/Lightning-AI/lightning/pull/3966))
- Added `output` argument to `*_epoch_end` hooks ([#3967](https://github.com/Lightning-AI/lightning/pull/3967))

### Changed

- Integrated metrics API with self.log ([#3961](https://github.com/Lightning-AI/lightning/pull/3961))
- Decoupled Apex ([#4052](https://github.com/Lightning-AI/lightning/pull/4052),
        [#4054](https://github.com/Lightning-AI/lightning/pull/4054),
        [#4055](https://github.com/Lightning-AI/lightning/pull/4055),
        [#4056](https://github.com/Lightning-AI/lightning/pull/4056),
        [#4058](https://github.com/Lightning-AI/lightning/pull/4058),
        [#4060](https://github.com/Lightning-AI/lightning/pull/4060),
        [#4061](https://github.com/Lightning-AI/lightning/pull/4061),
        [#4062](https://github.com/Lightning-AI/lightning/pull/4062),
        [#4063](https://github.com/Lightning-AI/lightning/pull/4063),
        [#4064](https://github.com/Lightning-AI/lightning/pull/4064),
        [#4065](https://github.com/Lightning-AI/lightning/pull/4065))
- Renamed all backends to `Accelerator` ([#4066](https://github.com/Lightning-AI/lightning/pull/4066))
- Enabled manual returns ([#4089](https://github.com/Lightning-AI/lightning/pull/4089))

### Removed

- Removed support for EvalResult and TrainResult ([#3968](https://github.com/Lightning-AI/lightning/pull/3968))
- Removed deprecated trainer flags: `overfit_pct`, `log_save_interval`, `row_log_interval` ([#3969](https://github.com/Lightning-AI/lightning/pull/3969))
- Removed deprecated early_stop_callback ([#3982](https://github.com/Lightning-AI/lightning/pull/3982))
- Removed deprecated model hooks ([#3980](https://github.com/Lightning-AI/lightning/pull/3980))
- Removed deprecated callbacks ([#3979](https://github.com/Lightning-AI/lightning/pull/3979))
- Removed `trainer` argument in `LightningModule.backward` [#4056](https://github.com/Lightning-AI/lightning/pull/4056))

### Fixed

- Fixed `current_epoch` property update to reflect true epoch number inside `LightningDataModule`, when `reload_dataloaders_every_epoch=True`. ([#3974](https://github.com/Lightning-AI/lightning/pull/3974))
- Fixed to print scaler value in progress bar ([#4053](https://github.com/Lightning-AI/lightning/pull/4053))
- Fixed mismatch between docstring and code regarding when `on_load_checkpoint` hook is called ([#3996](https://github.com/Lightning-AI/lightning/pull/3996))


## [0.10.0] - 2020-10-07

### Added

- Added new Metrics API. ([#3868](https://github.com/Lightning-AI/lightning/pull/3868), [#3921](https://github.com/Lightning-AI/lightning/pull/3921))
- Enable PyTorch 1.7 compatibility ([#3541](https://github.com/Lightning-AI/lightning/pull/3541))
- Added `LightningModule.to_torchscript` to support exporting as `ScriptModule` ([#3258](https://github.com/Lightning-AI/lightning/pull/3258))
- Added warning when dropping unpicklable `hparams` ([#2874](https://github.com/Lightning-AI/lightning/pull/2874))
- Added EMB similarity ([#3349](https://github.com/Lightning-AI/lightning/pull/3349))
- Added `ModelCheckpoint.to_yaml` method ([#3048](https://github.com/Lightning-AI/lightning/pull/3048))
- Allow `ModelCheckpoint` monitor to be `None`, meaning it will always save ([#3630](https://github.com/Lightning-AI/lightning/pull/3630))
- Disabled optimizers setup during testing ([#3059](https://github.com/Lightning-AI/lightning/pull/3059))
- Added support for datamodules to save and load checkpoints when training ([#3563](https://github.com/Lightning-AI/lightning/pull/3563))
- Added support for datamodule in learning rate finder ([#3425](https://github.com/Lightning-AI/lightning/pull/3425))
- Added gradient clip test for native AMP ([#3754](https://github.com/Lightning-AI/lightning/pull/3754))
- Added dist lib to enable syncing anything across devices ([#3762](https://github.com/Lightning-AI/lightning/pull/3762))
- Added `broadcast` to `TPUBackend` ([#3814](https://github.com/Lightning-AI/lightning/pull/3814))
- Added `XLADeviceUtils` class to check XLA device type ([#3274](https://github.com/Lightning-AI/lightning/pull/3274))

### Changed

- Refactored accelerator backends:
   * moved TPU `xxx_step` to backend ([#3118](https://github.com/Lightning-AI/lightning/pull/3118))
   * refactored DDP backend `forward` ([#3119](https://github.com/Lightning-AI/lightning/pull/3119))
   * refactored GPU backend `__step` ([#3120](https://github.com/Lightning-AI/lightning/pull/3120))
   * refactored Horovod backend ([#3121](https://github.com/Lightning-AI/lightning/pull/3121),
        [#3122](https://github.com/Lightning-AI/lightning/pull/3122))
   * remove obscure forward call in eval + CPU backend `___step` ([#3123](https://github.com/Lightning-AI/lightning/pull/3123))
   * reduced all simplified forward ([#3126](https://github.com/Lightning-AI/lightning/pull/3126))
   * added hook base method ([#3127](https://github.com/Lightning-AI/lightning/pull/3127))
   * refactor eval loop to use hooks - use `test_mode` for if so we can split later ([#3129](https://github.com/Lightning-AI/lightning/pull/3129))
   * moved `___step_end` hooks ([#3130](https://github.com/Lightning-AI/lightning/pull/3130))
   * training forward refactor ([#3134](https://github.com/Lightning-AI/lightning/pull/3134))
   * training AMP scaling refactor ([#3135](https://github.com/Lightning-AI/lightning/pull/3135))
   * eval step scaling factor ([#3136](https://github.com/Lightning-AI/lightning/pull/3136))
   * add eval loop object to streamline eval loop ([#3138](https://github.com/Lightning-AI/lightning/pull/3138))
   * refactored dataloader process hook ([#3139](https://github.com/Lightning-AI/lightning/pull/3139))
   * refactored inner eval loop ([#3141](https://github.com/Lightning-AI/lightning/pull/3141))
   * final inner eval loop hooks ([#3154](https://github.com/Lightning-AI/lightning/pull/3154))
   * clean up hooks in `run_evaluation` ([#3156](https://github.com/Lightning-AI/lightning/pull/3156))
   * clean up data reset ([#3161](https://github.com/Lightning-AI/lightning/pull/3161))
   * expand eval loop out ([#3165](https://github.com/Lightning-AI/lightning/pull/3165))
   * moved hooks around in eval loop ([#3195](https://github.com/Lightning-AI/lightning/pull/3195))
   * remove `_evaluate` fx ([#3197](https://github.com/Lightning-AI/lightning/pull/3197))
   * `Trainer.fit` hook clean up ([#3198](https://github.com/Lightning-AI/lightning/pull/3198))
   * DDPs train hooks ([#3203](https://github.com/Lightning-AI/lightning/pull/3203))
   * refactor DDP backend ([#3204](https://github.com/Lightning-AI/lightning/pull/3204),
        [#3207](https://github.com/Lightning-AI/lightning/pull/3207),
        [#3208](https://github.com/Lightning-AI/lightning/pull/3208),
        [#3209](https://github.com/Lightning-AI/lightning/pull/3209),
        [#3210](https://github.com/Lightning-AI/lightning/pull/3210))
   * reduced accelerator selection ([#3211](https://github.com/Lightning-AI/lightning/pull/3211))
   * group prepare data hook ([#3212](https://github.com/Lightning-AI/lightning/pull/3212))
   * added data connector ([#3285](https://github.com/Lightning-AI/lightning/pull/3285))
   * modular is_overridden ([#3290](https://github.com/Lightning-AI/lightning/pull/3290))
   * adding `Trainer.tune()` ([#3293](https://github.com/Lightning-AI/lightning/pull/3293))
   * move `run_pretrain_routine` -> `setup_training` ([#3294](https://github.com/Lightning-AI/lightning/pull/3294))
   * move train outside of setup training ([#3297](https://github.com/Lightning-AI/lightning/pull/3297))
   * move `prepare_data` to data connector ([#3307](https://github.com/Lightning-AI/lightning/pull/3307))
   * moved accelerator router ([#3309](https://github.com/Lightning-AI/lightning/pull/3309))
   * train loop refactor - moving train loop to own object ([#3310](https://github.com/Lightning-AI/lightning/pull/3310),
        [#3312](https://github.com/Lightning-AI/lightning/pull/3312),
        [#3313](https://github.com/Lightning-AI/lightning/pull/3313),
        [#3314](https://github.com/Lightning-AI/lightning/pull/3314))
   * duplicate data interface definition up into DataHooks class ([#3344](https://github.com/Lightning-AI/lightning/pull/3344))
   * inner train loop ([#3359](https://github.com/Lightning-AI/lightning/pull/3359),
        [#3361](https://github.com/Lightning-AI/lightning/pull/3361),
        [#3362](https://github.com/Lightning-AI/lightning/pull/3362),
        [#3363](https://github.com/Lightning-AI/lightning/pull/3363),
        [#3365](https://github.com/Lightning-AI/lightning/pull/3365),
        [#3366](https://github.com/Lightning-AI/lightning/pull/3366),
        [#3367](https://github.com/Lightning-AI/lightning/pull/3367),
        [#3368](https://github.com/Lightning-AI/lightning/pull/3368),
        [#3369](https://github.com/Lightning-AI/lightning/pull/3369),
        [#3370](https://github.com/Lightning-AI/lightning/pull/3370),
        [#3371](https://github.com/Lightning-AI/lightning/pull/3371),
        [#3372](https://github.com/Lightning-AI/lightning/pull/3372),
        [#3373](https://github.com/Lightning-AI/lightning/pull/3373),
        [#3374](https://github.com/Lightning-AI/lightning/pull/3374),
        [#3375](https://github.com/Lightning-AI/lightning/pull/3375),
        [#3376](https://github.com/Lightning-AI/lightning/pull/3376),
        [#3385](https://github.com/Lightning-AI/lightning/pull/3385),
        [#3388](https://github.com/Lightning-AI/lightning/pull/3388),
        [#3397](https://github.com/Lightning-AI/lightning/pull/3397))
   * all logging related calls in a connector ([#3395](https://github.com/Lightning-AI/lightning/pull/3395))
   * device parser ([#3400](https://github.com/Lightning-AI/lightning/pull/3400),
        [#3405](https://github.com/Lightning-AI/lightning/pull/3405))
   * added model connector ([#3407](https://github.com/Lightning-AI/lightning/pull/3407))
   * moved eval loop logging to loggers ([#3408](https://github.com/Lightning-AI/lightning/pull/3408))
   * moved eval loop (#3412[#3408](https://github.com/Lightning-AI/lightning/pull/3408))
   * trainer/separate argparse ([#3421](https://github.com/Lightning-AI/lightning/pull/3421),
        [#3428](https://github.com/Lightning-AI/lightning/pull/3428),
        [#3432](https://github.com/Lightning-AI/lightning/pull/3432))
   * move `lr_finder` ([#3434](https://github.com/Lightning-AI/lightning/pull/3434))
   * organize args (#[#3435](https://github.com/Lightning-AI/lightning/pull/3435),
        [#3442](https://github.com/Lightning-AI/lightning/pull/3442),
        [#3447](https://github.com/Lightning-AI/lightning/pull/3447),
        [#3448](https://github.com/Lightning-AI/lightning/pull/3448),
        [#3449](https://github.com/Lightning-AI/lightning/pull/3449),
        [#3456](https://github.com/Lightning-AI/lightning/pull/3456))
   * move specific accelerator code ([#3457](https://github.com/Lightning-AI/lightning/pull/3457))
   * group connectors ([#3472](https://github.com/Lightning-AI/lightning/pull/3472))
   * accelerator connector methods x/n ([#3469](https://github.com/Lightning-AI/lightning/pull/3469),
        [#3470](https://github.com/Lightning-AI/lightning/pull/3470),
        [#3474](https://github.com/Lightning-AI/lightning/pull/3474))
   * merge backends x/n ([#3476](https://github.com/Lightning-AI/lightning/pull/3476),
        [#3477](https://github.com/Lightning-AI/lightning/pull/3477),
        [#3478](https://github.com/Lightning-AI/lightning/pull/3478),
        [#3480](https://github.com/Lightning-AI/lightning/pull/3480),
        [#3482](https://github.com/Lightning-AI/lightning/pull/3482))
   * apex plugin ([#3502](https://github.com/Lightning-AI/lightning/pull/3502))
   * precision plugins ([#3504](https://github.com/Lightning-AI/lightning/pull/3504))
   * Result - make monitor default to `checkpoint_on` to simplify ([#3571](https://github.com/Lightning-AI/lightning/pull/3571))
   * reference to the Trainer on the `LightningDataModule` ([#3684](https://github.com/Lightning-AI/lightning/pull/3684))
   * add `.log` to lightning module ([#3686](https://github.com/Lightning-AI/lightning/pull/3686),
        [#3699](https://github.com/Lightning-AI/lightning/pull/3699),
        [#3701](https://github.com/Lightning-AI/lightning/pull/3701),
        [#3704](https://github.com/Lightning-AI/lightning/pull/3704),
        [#3715](https://github.com/Lightning-AI/lightning/pull/3715))
   * enable tracking original metric when step and epoch are both true ([#3685](https://github.com/Lightning-AI/lightning/pull/3685))
   * deprecated results obj, added support for simpler comms ([#3681](https://github.com/Lightning-AI/lightning/pull/3681))
   * move backends back to individual files ([#3712](https://github.com/Lightning-AI/lightning/pull/3712))
   * fixes logging for eval steps ([#3763](https://github.com/Lightning-AI/lightning/pull/3763))
   * decoupled DDP, DDP spawn ([#3733](https://github.com/Lightning-AI/lightning/pull/3733),
        [#3766](https://github.com/Lightning-AI/lightning/pull/3766),
        [#3767](https://github.com/Lightning-AI/lightning/pull/3767),
        [#3774](https://github.com/Lightning-AI/lightning/pull/3774),
        [#3802](https://github.com/Lightning-AI/lightning/pull/3802),
        [#3806](https://github.com/Lightning-AI/lightning/pull/3806),
        [#3817](https://github.com/Lightning-AI/lightning/pull/3817),
        [#3819](https://github.com/Lightning-AI/lightning/pull/3819),
        [#3927](https://github.com/Lightning-AI/lightning/pull/3927))
   * remove weight loading hack for ddp_cpu ([#3808](https://github.com/Lightning-AI/lightning/pull/3808))
   * separate `torchelastic` from DDP ([#3810](https://github.com/Lightning-AI/lightning/pull/3810))
   * separate SLURM from DDP ([#3809](https://github.com/Lightning-AI/lightning/pull/3809))
   * decoupled DDP2 ([#3816](https://github.com/Lightning-AI/lightning/pull/3816))
   * bug fix with logging val epoch end + monitor ([#3812](https://github.com/Lightning-AI/lightning/pull/3812))
   * callback system and init DDP ([#3836](https://github.com/Lightning-AI/lightning/pull/3836))
   * adding compute environments ([#3837](https://github.com/Lightning-AI/lightning/pull/3837), [#3842](https://github.com/Lightning-AI/lightning/pull/3842))
   * epoch can now log independently ([#3843](https://github.com/Lightning-AI/lightning/pull/3843))
   * test selecting the correct backend. temp backends while slurm and TorchElastic are decoupled ([#3848](https://github.com/Lightning-AI/lightning/pull/3848))
   * fixed `init_slurm_connection` causing hostname errors ([#3856](https://github.com/Lightning-AI/lightning/pull/3856))
   * moves init apex from LM to apex connector ([#3923](https://github.com/Lightning-AI/lightning/pull/3923))
   * moves sync bn to each backend ([#3925](https://github.com/Lightning-AI/lightning/pull/3925))
   * moves configure ddp to each backend ([#3924](https://github.com/Lightning-AI/lightning/pull/3924))
- Deprecation warning ([#3844](https://github.com/Lightning-AI/lightning/pull/3844))
- Changed `LearningRateLogger` to `LearningRateMonitor` ([#3251](https://github.com/Lightning-AI/lightning/pull/3251))
- Used `fsspec` instead of `gfile` for all IO ([#3320](https://github.com/Lightning-AI/lightning/pull/3320))
    * Swapped `torch.load` for `fsspec` load in DDP spawn backend ([#3787](https://github.com/Lightning-AI/lightning/pull/3787))
    * Swapped `torch.load` for `fsspec` load in cloud_io loading ([#3692](https://github.com/Lightning-AI/lightning/pull/3692))
    * Added support for `to_disk()` to use remote filepaths with `fsspec` ([#3930](https://github.com/Lightning-AI/lightning/pull/3930))
    * Updated model_checkpoint's to_yaml to use `fsspec` open ([#3801](https://github.com/Lightning-AI/lightning/pull/3801))
    * Fixed `fsspec` is inconsistent when doing `fs.ls` ([#3805](https://github.com/Lightning-AI/lightning/pull/3805))
- Refactor `GPUStatsMonitor` to improve training speed ([#3257](https://github.com/Lightning-AI/lightning/pull/3257))
- Changed IoU score behavior for classes absent in target and pred ([#3098](https://github.com/Lightning-AI/lightning/pull/3098))
- Changed IoU `remove_bg` bool to `ignore_index` optional int ([#3098](https://github.com/Lightning-AI/lightning/pull/3098))
- Changed defaults of `save_top_k` and `save_last` to `None` in ModelCheckpoint ([#3680](https://github.com/Lightning-AI/lightning/pull/3680))
- `row_log_interval` and `log_save_interval` are now based on training loop's `global_step` instead of epoch-internal batch index ([#3667](https://github.com/Lightning-AI/lightning/pull/3667))
- Silenced some warnings. verified ddp refactors ([#3483](https://github.com/Lightning-AI/lightning/pull/3483))
- Cleaning up stale logger tests ([#3490](https://github.com/Lightning-AI/lightning/pull/3490))
- Allow `ModelCheckpoint` monitor to be `None` ([#3633](https://github.com/Lightning-AI/lightning/pull/3633))
- Enable `None` model checkpoint default ([#3669](https://github.com/Lightning-AI/lightning/pull/3669))
- Skipped `best_model_path` if `checkpoint_callback` is `None` ([#2962](https://github.com/Lightning-AI/lightning/pull/2962))
- Used `raise .. from ..` to explicitly chain exceptions ([#3750](https://github.com/Lightning-AI/lightning/pull/3750))
-  Mocking loggers ([#3596](https://github.com/Lightning-AI/lightning/pull/3596),
    [#3617](https://github.com/Lightning-AI/lightning/pull/3617),
    [#3851](https://github.com/Lightning-AI/lightning/pull/3851),
    [#3859](https://github.com/Lightning-AI/lightning/pull/3859),
    [#3884](https://github.com/Lightning-AI/lightning/pull/3884),
    [#3853](https://github.com/Lightning-AI/lightning/pull/3853),
    [#3910](https://github.com/Lightning-AI/lightning/pull/3910),
    [#3889](https://github.com/Lightning-AI/lightning/pull/3889),
    [#3926](https://github.com/Lightning-AI/lightning/pull/3926))
- Write predictions in LightningModule instead of EvalResult [#3882](https://github.com/Lightning-AI/lightning/pull/3882)

### Deprecated

- Deprecated `TrainResult` and `EvalResult`, use `self.log` and `self.write` from the `LightningModule` to log metrics and write predictions. `training_step` can now only return a scalar (for the loss) or a dictionary with anything you want. ([#3681](https://github.com/Lightning-AI/lightning/pull/3681))
- Deprecate `early_stop_callback` Trainer argument ([#3845](https://github.com/Lightning-AI/lightning/pull/3845))
- Rename Trainer arguments `row_log_interval` >> `log_every_n_steps` and `log_save_interval` >> `flush_logs_every_n_steps` ([#3748](https://github.com/Lightning-AI/lightning/pull/3748))

### Removed

- Removed experimental Metric API ([#3943](https://github.com/Lightning-AI/lightning/pull/3943),
        [#3949](https://github.com/Lightning-AI/lightning/pull/3949),
        [#3946](https://github.com/Lightning-AI/lightning/pull/3946)), listed changes before final removal:
    * Added `EmbeddingSimilarity` metric ([#3349](https://github.com/Lightning-AI/lightning/pull/3349), [#3358](https://github.com/Lightning-AI/lightning/pull/3358))
    * Added hooks to metric module interface ([#2528](https://github.com/Lightning-AI/lightning/pull/2528))
    * Added error when AUROC metric is used for multiclass problems ([#3350](https://github.com/Lightning-AI/lightning/pull/3350))
    * Fixed `ModelCheckpoint` with `save_top_k=-1` option not tracking the best models when a monitor metric is available ([#3735](https://github.com/Lightning-AI/lightning/pull/3735))
    * Fixed counter-intuitive error being thrown in `Accuracy` metric for zero target tensor ([#3764](https://github.com/Lightning-AI/lightning/pull/3764))
    * Fixed aggregation of metrics ([#3517](https://github.com/Lightning-AI/lightning/pull/3517))
    * Fixed Metric aggregation ([#3321](https://github.com/Lightning-AI/lightning/pull/3321))
    * Fixed RMSLE metric ([#3188](https://github.com/Lightning-AI/lightning/pull/3188))
    * Renamed `reduction` to `class_reduction` in classification metrics ([#3322](https://github.com/Lightning-AI/lightning/pull/3322))
    * Changed `class_reduction` similar to sklearn for classification metrics ([#3322](https://github.com/Lightning-AI/lightning/pull/3322))
    * Renaming of precision recall metric ([#3308](https://github.com/Lightning-AI/lightning/pull/3308))

### Fixed

- Fixed `on_train_batch_start` hook to end epoch early ([#3700](https://github.com/Lightning-AI/lightning/pull/3700))
- Fixed `num_sanity_val_steps` is clipped to `limit_val_batches` ([#2917](https://github.com/Lightning-AI/lightning/pull/2917))
- Fixed ONNX model save on GPU ([#3145](https://github.com/Lightning-AI/lightning/pull/3145))
- Fixed `GpuUsageLogger` to work on different platforms ([#3008](https://github.com/Lightning-AI/lightning/pull/3008))
- Fixed auto-scale batch size not dumping `auto_lr_find` parameter ([#3151](https://github.com/Lightning-AI/lightning/pull/3151))
- Fixed `batch_outputs` with optimizer frequencies ([#3229](https://github.com/Lightning-AI/lightning/pull/3229))
- Fixed setting batch size in `LightningModule.datamodule` when using `auto_scale_batch_size` ([#3266](https://github.com/Lightning-AI/lightning/pull/3266))
- Fixed Horovod distributed backend compatibility with native AMP ([#3404](https://github.com/Lightning-AI/lightning/pull/3404))
- Fixed batch size auto scaling exceeding the size of the dataset ([#3271](https://github.com/Lightning-AI/lightning/pull/3271))
- Fixed getting `experiment_id` from MLFlow only once instead of each training loop ([#3394](https://github.com/Lightning-AI/lightning/pull/3394))
- Fixed `overfit_batches` which now correctly disables shuffling for the training loader. ([#3501](https://github.com/Lightning-AI/lightning/pull/3501))
- Fixed gradient norm tracking for `row_log_interval > 1` ([#3489](https://github.com/Lightning-AI/lightning/pull/3489))
- Fixed `ModelCheckpoint` name formatting ([#3164](https://github.com/Lightning-AI/lightning/pull/3163))
- Fixed example implementation of AutoEncoder ([#3190](https://github.com/Lightning-AI/lightning/pull/3190))
- Fixed invalid paths when remote logging with TensorBoard ([#3236](https://github.com/Lightning-AI/lightning/pull/3236))
- Fixed change `t()` to `transpose()` as XLA devices do not support `.t()` on 1-dim tensor ([#3252](https://github.com/Lightning-AI/lightning/pull/3252))
- Fixed (weights only) checkpoints loading without PL ([#3287](https://github.com/Lightning-AI/lightning/pull/3287))
- Fixed `gather_all_tensors` cross GPUs in DDP ([#3319](https://github.com/Lightning-AI/lightning/pull/3319))
- Fixed CometML save dir ([#3419](https://github.com/Lightning-AI/lightning/pull/3419))
- Fixed forward key metrics ([#3467](https://github.com/Lightning-AI/lightning/pull/3467))
- Fixed normalize mode at confusion matrix (replace NaNs with zeros) ([#3465](https://github.com/Lightning-AI/lightning/pull/3465))
- Fixed global step increment in training loop when `training_epoch_end` hook is used ([#3673](https://github.com/Lightning-AI/lightning/pull/3673))
- Fixed dataloader shuffling not getting turned off with `overfit_batches > 0` and `distributed_backend = "ddp"` ([#3534](https://github.com/Lightning-AI/lightning/pull/3534))
- Fixed determinism in `DDPSpawnBackend` when using `seed_everything` in main process ([#3335](https://github.com/Lightning-AI/lightning/pull/3335))
- Fixed `ModelCheckpoint` `period` to actually save every `period` epochs ([#3630](https://github.com/Lightning-AI/lightning/pull/3630))
- Fixed `val_progress_bar` total with `num_sanity_val_steps` ([#3751](https://github.com/Lightning-AI/lightning/pull/3751))
- Fixed Tuner dump: add `current_epoch` to dumped_params ([#3261](https://github.com/Lightning-AI/lightning/pull/3261))
- Fixed `current_epoch` and `global_step` properties mismatch between `Trainer` and `LightningModule` ([#3785](https://github.com/Lightning-AI/lightning/pull/3785))
- Fixed learning rate scheduler for optimizers with internal state ([#3897](https://github.com/Lightning-AI/lightning/pull/3897))
- Fixed `tbptt_reduce_fx` when non-floating tensors are logged ([#3796](https://github.com/Lightning-AI/lightning/pull/3796))
- Fixed model checkpoint frequency ([#3852](https://github.com/Lightning-AI/lightning/pull/3852))
- Fixed logging non-tensor scalar with result breaks subsequent epoch aggregation ([#3855](https://github.com/Lightning-AI/lightning/pull/3855))
- Fixed `TrainerEvaluationLoopMixin` activates `model.train()` at the end ([#3858](https://github.com/Lightning-AI/lightning/pull/3858))
- Fixed `overfit_batches` when using with multiple val/test_dataloaders ([#3857](https://github.com/Lightning-AI/lightning/pull/3857))
- Fixed enables `training_step` to return `None` ([#3862](https://github.com/Lightning-AI/lightning/pull/3862))
- Fixed init nan for checkpointing ([#3863](https://github.com/Lightning-AI/lightning/pull/3863))
- Fixed for `load_from_checkpoint` ([#2776](https://github.com/Lightning-AI/lightning/pull/2776))
- Fixes incorrect `batch_sizes` when Dataloader returns a dict with multiple tensors ([#3668](https://github.com/Lightning-AI/lightning/pull/3668))
- Fixed unexpected signature for `validation_step` ([#3947](https://github.com/Lightning-AI/lightning/pull/3947))

## [0.9.0] - 2020-08-20

### Added

- Added SyncBN for DDP ([#2801](https://github.com/Lightning-AI/lightning/pull/2801),
     [#2838](https://github.com/Lightning-AI/lightning/pull/2838))
- Added basic `CSVLogger` ([#2721](https://github.com/Lightning-AI/lightning/pull/2721))
- Added SSIM metrics ([#2671](https://github.com/Lightning-AI/lightning/pull/2671))
- Added BLEU metrics ([#2535](https://github.com/Lightning-AI/lightning/pull/2535))
- Added support to export a model to ONNX format ([#2596](https://github.com/Lightning-AI/lightning/pull/2596))
- Added support for `Trainer(num_sanity_val_steps=-1)` to check all validation data before training ([#2246](https://github.com/Lightning-AI/lightning/pull/2246))
- Added struct. output:
  * tests for val loop flow ([#2605](https://github.com/Lightning-AI/lightning/pull/2605))
  * `EvalResult` support for train and val. loop ([#2615](https://github.com/Lightning-AI/lightning/pull/2615),
       [#2651](https://github.com/Lightning-AI/lightning/pull/2651))
  * weighted average in results obj ([#2930](https://github.com/Lightning-AI/lightning/pull/2930))
  * fix result obj DP auto reduce ([#3013](https://github.com/Lightning-AI/lightning/pull/3013))
- Added class `LightningDataModule` ([#2668](https://github.com/Lightning-AI/lightning/pull/2668))
- Added support for PyTorch 1.6 ([#2745](https://github.com/Lightning-AI/lightning/pull/2745))
- Added call DataModule hooks implicitly in trainer ([#2755](https://github.com/Lightning-AI/lightning/pull/2755))
- Added support for Mean in DDP Sync ([#2568](https://github.com/Lightning-AI/lightning/pull/2568))
- Added remaining `sklearn` metrics: `AveragePrecision`, `BalancedAccuracy`, `CohenKappaScore`, `DCG`, `Hamming`, `Hinge`, `Jaccard`, `MeanAbsoluteError`, `MeanSquaredError`, `MeanSquaredLogError`, `MedianAbsoluteError`, `R2Score`, `MeanPoissonDeviance`, `MeanGammaDeviance`, `MeanTweedieDeviance`, `ExplainedVariance` ([#2562](https://github.com/Lightning-AI/lightning/pull/2562))
- Added support for `limit_{mode}_batches (int)` to work with infinite dataloader (IterableDataset) ([#2840](https://github.com/Lightning-AI/lightning/pull/2840))
- Added support returning python scalars in DP ([#1935](https://github.com/Lightning-AI/lightning/pull/1935))
- Added support to Tensorboard logger for OmegaConf `hparams` ([#2846](https://github.com/Lightning-AI/lightning/pull/2846))
- Added tracking of basic states in `Trainer` ([#2541](https://github.com/Lightning-AI/lightning/pull/2541))
- Tracks all outputs including TBPTT and multiple optimizers ([#2890](https://github.com/Lightning-AI/lightning/pull/2890))
- Added GPU Usage Logger ([#2932](https://github.com/Lightning-AI/lightning/pull/2932))
- Added `strict=False` for `load_from_checkpoint` ([#2819](https://github.com/Lightning-AI/lightning/pull/2819))
- Added saving test predictions on multiple GPUs ([#2926](https://github.com/Lightning-AI/lightning/pull/2926))
- Auto log the computational graph for loggers that support this ([#3003](https://github.com/Lightning-AI/lightning/pull/3003))
- Added warning when changing monitor and using results obj ([#3014](https://github.com/Lightning-AI/lightning/pull/3014))
- Added a hook `transfer_batch_to_device` to the `LightningDataModule` ([#3038](https://github.com/Lightning-AI/lightning/pull/3038))

### Changed

- Truncated long version numbers in progress bar ([#2594](https://github.com/Lightning-AI/lightning/pull/2594))
- Enabling val/test loop disabling ([#2692](https://github.com/Lightning-AI/lightning/pull/2692))
- Refactored into `accelerator` module:
    * GPU training ([#2704](https://github.com/Lightning-AI/lightning/pull/2704))
    * TPU training ([#2708](https://github.com/Lightning-AI/lightning/pull/2708))
    * DDP(2) backend ([#2796](https://github.com/Lightning-AI/lightning/pull/2796))
    * Retrieve last logged val from result by key ([#3049](https://github.com/Lightning-AI/lightning/pull/3049))
- Using `.comet.config` file for `CometLogger` ([#1913](https://github.com/Lightning-AI/lightning/pull/1913))
- Updated hooks arguments - breaking for `setup` and `teardown` ([#2850](https://github.com/Lightning-AI/lightning/pull/2850))
- Using `gfile` to support remote directories ([#2164](https://github.com/Lightning-AI/lightning/pull/2164))
- Moved optimizer creation after device placement for DDP backends ([#2904](https://github.com/Lightning-AI/lighting/pull/2904))
- Support `**DictConfig` for `hparam` serialization ([#2519](https://github.com/Lightning-AI/lightning/pull/2519))
- Removed callback metrics from test results obj ([#2994](https://github.com/Lightning-AI/lightning/pull/2994))
- Re-enabled naming metrics in ckpt name ([#3060](https://github.com/Lightning-AI/lightning/pull/3060))
- Changed progress bar epoch counting to start from 0 ([#3061](https://github.com/Lightning-AI/lightning/pull/3061))

### Deprecated

- Deprecated Trainer attribute `ckpt_path`, which will now be set by `weights_save_path` ([#2681](https://github.com/Lightning-AI/lightning/pull/2681))

### Removed

- Removed deprecated: ([#2760](https://github.com/Lightning-AI/lightning/pull/2760))
    * core decorator `data_loader`
    * Module hook `on_sanity_check_start` and loading `load_from_metrics`
    * package `pytorch_lightning.logging`
    * Trainer arguments: `show_progress_bar`, `num_tpu_cores`, `use_amp`, `print_nan_grads`
    * LR Finder argument `num_accumulation_steps`

### Fixed

- Fixed `accumulate_grad_batches` for last batch ([#2853](https://github.com/Lightning-AI/lightning/pull/2853))
- Fixed setup call while testing ([#2624](https://github.com/Lightning-AI/lightning/pull/2624))
- Fixed local rank zero casting ([#2640](https://github.com/Lightning-AI/lightning/pull/2640))
- Fixed single scalar return from training ([#2587](https://github.com/Lightning-AI/lightning/pull/2587))
- Fixed Horovod backend to scale LR schedlers with the optimizer ([#2626](https://github.com/Lightning-AI/lightning/pull/2626))
- Fixed `dtype` and `device` properties not getting updated in submodules ([#2657](https://github.com/Lightning-AI/lightning/pull/2657))
- Fixed `fast_dev_run` to run for all dataloaders ([#2581](https://github.com/Lightning-AI/lightning/pull/2581))
- Fixed `save_dir` in loggers getting ignored by default value of `weights_save_path` when user did not specify `weights_save_path` ([#2681](https://github.com/Lightning-AI/lightning/pull/2681))
- Fixed `weights_save_path` getting ignored when `logger=False` is passed to Trainer ([#2681](https://github.com/Lightning-AI/lightning/pull/2681))
- Fixed TPU multi-core and Float16 ([#2632](https://github.com/Lightning-AI/lightning/pull/2632))
- Fixed test metrics not being logged with `LoggerCollection` ([#2723](https://github.com/Lightning-AI/lightning/pull/2723))
- Fixed data transfer to device when using `torchtext.data.Field` and `include_lengths is True` ([#2689](https://github.com/Lightning-AI/lightning/pull/2689))
- Fixed shuffle argument for distributed sampler ([#2789](https://github.com/Lightning-AI/lightning/pull/2789))
- Fixed logging interval ([#2694](https://github.com/Lightning-AI/lightning/pull/2694))
- Fixed loss value in the progress bar is wrong when `accumulate_grad_batches > 1` ([#2738](https://github.com/Lightning-AI/lightning/pull/2738))
- Fixed correct CWD for ddp sub-processes when using Hydra ([#2719](https://github.com/Lightning-AI/lightning/pull/2719))
- Fixed selecting GPUs using `CUDA_VISIBLE_DEVICES` ([#2739](https://github.com/Lightning-AI/lightning/pull/2739))
- Fixed false `num_classes` warning in metrics ([#2781](https://github.com/Lightning-AI/lightning/pull/2781))
- Fixed shell injection vulnerability in subprocess call ([#2786](https://github.com/Lightning-AI/lightning/pull/2786))
- Fixed LR finder and `hparams` compatibility ([#2821](https://github.com/Lightning-AI/lightning/pull/2821))
- Fixed `ModelCheckpoint` not saving the latest information when `save_last=True` ([#2881](https://github.com/Lightning-AI/lightning/pull/2881))
- Fixed ImageNet example: learning rate scheduler, number of workers and batch size when using DDP ([#2889](https://github.com/Lightning-AI/lightning/pull/2889))
- Fixed apex gradient clipping ([#2829](https://github.com/Lightning-AI/lightning/pull/2829))
- Fixed save apex scaler states ([#2828](https://github.com/Lightning-AI/lightning/pull/2828))
- Fixed a model loading issue with inheritance and variable positional arguments ([#2911](https://github.com/Lightning-AI/lightning/pull/2911))
- Fixed passing `non_blocking=True` when transferring a batch object that does not support it ([#2910](https://github.com/Lightning-AI/lightning/pull/2910))
- Fixed checkpointing to remote file paths ([#2925](https://github.com/Lightning-AI/lightning/pull/2925))
- Fixed adding val step argument to metrics ([#2986](https://github.com/Lightning-AI/lightning/pull/2986))
- Fixed an issue that caused `Trainer.test()` to stall in ddp mode ([#2997](https://github.com/Lightning-AI/lightning/pull/2997))
- Fixed gathering of results with tensors of varying shape ([#3020](https://github.com/Lightning-AI/lightning/pull/3020))
- Fixed batch size auto-scaling feature to set the new value on the correct model attribute ([#3043](https://github.com/Lightning-AI/lightning/pull/3043))
- Fixed automatic batch scaling not working with half precision ([#3045](https://github.com/Lightning-AI/lightning/pull/3045))
- Fixed setting device to root gpu ([#3042](https://github.com/Lightning-AI/lightning/pull/3042))

## [0.8.5] - 2020-07-09

### Added

- Added a PSNR metric: peak signal-to-noise ratio ([#2483](https://github.com/Lightning-AI/lightning/pull/2483))
- Added functional regression metrics ([#2492](https://github.com/Lightning-AI/lightning/pull/2492))

### Removed

- Removed auto val reduce ([#2462](https://github.com/Lightning-AI/lightning/pull/2462))

### Fixed

- Flattening Wandb Hyperparameters ([#2459](https://github.com/Lightning-AI/lightning/pull/2459))
- Fixed using the same DDP python interpreter and actually running ([#2482](https://github.com/Lightning-AI/lightning/pull/2482))
- Fixed model summary input type conversion for models that have input dtype different from model parameters ([#2510](https://github.com/Lightning-AI/lightning/pull/2510))
- Made `TensorBoardLogger` and `CometLogger` pickleable ([#2518](https://github.com/Lightning-AI/lightning/pull/2518))
- Fixed a problem with `MLflowLogger` creating multiple run folders ([#2502](https://github.com/Lightning-AI/lightning/pull/2502))
- Fixed global_step increment ([#2455](https://github.com/Lightning-AI/lightning/pull/2455))
- Fixed TPU hanging example ([#2488](https://github.com/Lightning-AI/lightning/pull/2488))
- Fixed `argparse` default value bug ([#2526](https://github.com/Lightning-AI/lightning/pull/2526))
- Fixed Dice and IoU to avoid NaN by adding small eps ([#2545](https://github.com/Lightning-AI/lightning/pull/2545))
- Fixed accumulate gradients schedule at epoch 0 (continued) ([#2513](https://github.com/Lightning-AI/lightning/pull/2513))
- Fixed Trainer `.fit()` returning last not best weights in "ddp_spawn" ([#2565](https://github.com/Lightning-AI/lightning/pull/2565))
- Fixed passing (do not pass) TPU weights back on test ([#2566](https://github.com/Lightning-AI/lightning/pull/2566))
- Fixed DDP tests and `.test()` ([#2512](https://github.com/Lightning-AI/lightning/pull/2512),
     [#2570](https://github.com/Lightning-AI/lightning/pull/2570))

## [0.8.4] - 2020-07-01

### Added

- Added reduce ddp results on eval ([#2434](https://github.com/Lightning-AI/lightning/pull/2434))
- Added a warning when an `IterableDataset` has `__len__` defined ([#2437](https://github.com/Lightning-AI/lightning/pull/2437))

### Changed

- Enabled no returns from eval ([#2446](https://github.com/Lightning-AI/lightning/pull/2446))

### Fixed

- Fixes train outputs ([#2428](https://github.com/Lightning-AI/lightning/pull/2428))
- Fixes Conda dependencies ([#2412](https://github.com/Lightning-AI/lightning/pull/2412))
- Fixed Apex scaling with decoupled backward ([#2433](https://github.com/Lightning-AI/lightning/pull/2433))
- Fixed crashing or wrong displaying progressbar because of missing ipywidgets ([#2417](https://github.com/Lightning-AI/lightning/pull/2417))
- Fixed TPU saving dir ([fc26078e](https://github.com/Lightning-AI/lightning/commit/fc26078e395f8a001f4c6dd7b3fe7ca202f914a3), [04e68f02](https://github.com/Lightning-AI/lightning/commit/04e68f022fc03dd5f1555ee86dea997d42a448ad))
- Fixed logging on rank 0 only ([#2425](https://github.com/Lightning-AI/lightning/pull/2425))


## [0.8.3] - 2020-06-29

### Fixed

- Fixed AMP wrong call ([593837e](https://github.com/Lightning-AI/lightning/commit/593837e1da24ff6c942b24ed803fc1496a304609))
- Fixed batch typo ([92d1e75](https://github.com/Lightning-AI/lightning/commit/92d1e75b2638a493d9d21ed5fe00a22093888285))

## [0.8.2] - 2020-06-28

### Added

- Added TorchText support for moving data to GPU ([#2379](https://github.com/Lightning-AI/lightning/pull/2379))

### Changed

- Changed epoch indexing from 0 instead of 1 ([#2289](https://github.com/Lightning-AI/lightning/pull/2289))
- Refactor Model `backward` ([#2276](https://github.com/Lightning-AI/lightning/pull/2276))
- Refactored `training_batch` + tests to verify correctness ([#2327](https://github.com/Lightning-AI/lightning/pull/2327),
     [#2328](https://github.com/Lightning-AI/lightning/pull/2328))
- Refactored training loop ([#2336](https://github.com/Lightning-AI/lightning/pull/2336))
- Made optimization steps for hooks ([#2363](https://github.com/Lightning-AI/lightning/pull/2363))
- Changed default apex level to 'O2' ([#2362](https://github.com/Lightning-AI/lightning/pull/2362))

### Removed

- Moved `TrainsLogger` to Bolts ([#2384](https://github.com/Lightning-AI/lightning/pull/2384))

### Fixed

- Fixed parsing TPU arguments and TPU tests ([#2094](https://github.com/Lightning-AI/lightning/pull/2094))
- Fixed number batches in case of multiple dataloaders and `limit_{*}_batches` ([#1920](https://github.com/Lightning-AI/lightning/pull/1920),
     [#2226](https://github.com/Lightning-AI/lightning/pull/2226))
- Fixed an issue with forward hooks not being removed after model summary ([#2298](https://github.com/Lightning-AI/lightning/pull/2298))
- Fix for `load_from_checkpoint()` not working with absolute path on Windows ([#2294](https://github.com/Lightning-AI/lightning/pull/2294))
- Fixed an issue how _has_len handles `NotImplementedError` e.g. raised by `torchtext.data.Iterator` ([#2293](https://github.com/Lightning-AI/lightning/pull/2293)), ([#2307](https://github.com/Lightning-AI/lightning/pull/2307))
- Fixed `average_precision` metric ([#2319](https://github.com/Lightning-AI/lightning/pull/2319))
- Fixed ROC metric for CUDA tensors ([#2304](https://github.com/Lightning-AI/lightning/pull/2304))
- Fixed lost compatibility with custom datatypes implementing `.to` ([#2335](https://github.com/Lightning-AI/lightning/pull/2335))
- Fixed loading model with kwargs ([#2387](https://github.com/Lightning-AI/lightning/pull/2387))
- Fixed sum(0) for `trainer.num_val_batches` ([#2268](https://github.com/Lightning-AI/lightning/pull/2268))
- Fixed checking if the parameters are a `DictConfig` Object ([#2216](https://github.com/Lightning-AI/lightning/pull/2216))
- Fixed SLURM weights saving ([#2341](https://github.com/Lightning-AI/lightning/pull/2341))
- Fixed swaps LR scheduler order ([#2356](https://github.com/Lightning-AI/lightning/pull/2356))
- Fixed adding tensorboard `hparams` logging test ([#2342](https://github.com/Lightning-AI/lightning/pull/2342))
- Fixed use model ref for tear down ([#2360](https://github.com/Lightning-AI/lightning/pull/2360))
- Fixed logger crash on DDP ([#2388](https://github.com/Lightning-AI/lightning/pull/2388))
- Fixed several issues with early stopping and checkpoint callbacks ([#1504](https://github.com/Lightning-AI/lightning/pull/1504),
     [#2391](https://github.com/Lightning-AI/lightning/pull/2391))
- Fixed loading past checkpoints from v0.7.x ([#2405](https://github.com/Lightning-AI/lightning/pull/2405))
- Fixed loading model without arguments ([#2403](https://github.com/Lightning-AI/lightning/pull/2403))
- Fixed Windows compatibility issue ([#2358](https://github.com/Lightning-AI/lightning/pull/2358))

## [0.8.1] - 2020-06-19

### Fixed

- Fixed the `load_from_checkpoint` path detected as URL bug ([#2244](https://github.com/Lightning-AI/lightning/pull/2244))
- Fixed hooks - added barrier ([#2245](https://github.com/Lightning-AI/lightning/pull/2245),
     [#2257](https://github.com/Lightning-AI/lightning/pull/2257),
     [#2260](https://github.com/Lightning-AI/lightning/pull/220))
- Fixed `hparams` - remove frame inspection on `self.hparams` ([#2253](https://github.com/Lightning-AI/lightning/pull/2253))
- Fixed setup and on fit calls ([#2252](https://github.com/Lightning-AI/lightning/pull/2252))
- Fixed GPU template ([#2255](https://github.com/Lightning-AI/lightning/pull/2255))

## [0.8.0] - 2020-06-18

### Added

- Added `overfit_batches`, `limit_{val|test}_batches` flags (overfit now uses training set for all three) ([#2213](https://github.com/Lightning-AI/lightning/pull/2213))
- Added metrics
  * Base classes ([#1326](https://github.com/Lightning-AI/lightning/pull/1326),
       [#1877](https://github.com/Lightning-AI/lightning/pull/1877))
  * Sklearn metrics classes ([#1327](https://github.com/Lightning-AI/lightning/pull/1327))
  * Native torch metrics ([#1488](https://github.com/Lightning-AI/lightning/pull/1488),
       [#2062](https://github.com/Lightning-AI/lightning/pull/2062))
  * docs for all Metrics ([#2184](https://github.com/Lightning-AI/lightning/pull/2184),
       [#2209](https://github.com/Lightning-AI/lightning/pull/2209))
  * Regression metrics ([#2221](https://github.com/Lightning-AI/lightning/pull/2221))
- Allow dataloaders without sampler field present ([#1907](https://github.com/Lightning-AI/lightning/pull/1907))
- Added option `save_last` to save the model at the end of every epoch in `ModelCheckpoint` ([#1908](https://github.com/Lightning-AI/lightning/pull/1908))
- Early stopping checks `on_validation_end` ([#1458](https://github.com/Lightning-AI/lightning/pull/1458))
- Speed up single-core TPU training by loading data using `ParallelLoader` ([#2033](https://github.com/Lightning-AI/lightning/pull/2033))
- Added a model hook `transfer_batch_to_device` that enables moving custom data structures to the target device ([#1756](https://github.com/Lightning-AI/lightning/pull/1756))
- Added [black](https://black.readthedocs.io/en/stable/) formatter for the code with code-checker on pull ([#1610](https://github.com/Lightning-AI/lightning/pull/1610))
- Added back the slow spawn ddp implementation as `ddp_spawn` ([#2115](https://github.com/Lightning-AI/lightning/pull/2115))
- Added loading checkpoints from URLs ([#1667](https://github.com/Lightning-AI/lightning/pull/1667))
- Added a callback method `on_keyboard_interrupt` for handling KeyboardInterrupt events during training ([#2134](https://github.com/Lightning-AI/lightning/pull/2134))
- Added a decorator `auto_move_data` that moves data to the correct device when using the LightningModule for inference ([#1905](https://github.com/Lightning-AI/lightning/pull/1905))
- Added `ckpt_path` option to `LightningModule.test(...)` to load particular checkpoint ([#2190](https://github.com/Lightning-AI/lightning/pull/2190))
- Added `setup` and `teardown` hooks for model ([#2229](https://github.com/Lightning-AI/lightning/pull/2229))

### Changed

- Allow user to select individual TPU core to train on ([#1729](https://github.com/Lightning-AI/lightning/pull/1729))
- Removed non-finite values from loss in `LRFinder` ([#1862](https://github.com/Lightning-AI/lightning/pull/1862))
- Allow passing model hyperparameters as complete kwarg list ([#1896](https://github.com/Lightning-AI/lightning/pull/1896))
- Renamed `ModelCheckpoint`'s attributes `best` to `best_model_score` and `kth_best_model` to `kth_best_model_path` ([#1799](https://github.com/Lightning-AI/lightning/pull/1799))
- Re-Enable Logger's `ImportError`s ([#1938](https://github.com/Lightning-AI/lightning/pull/1938))
- Changed the default value of the Trainer argument `weights_summary` from `full` to `top` ([#2029](https://github.com/Lightning-AI/lightning/pull/2029))
- Raise an error when lightning replaces an existing sampler ([#2020](https://github.com/Lightning-AI/lightning/pull/2020))
- Enabled `prepare_data` from correct processes - clarify local vs global rank ([#2166](https://github.com/Lightning-AI/lightning/pull/2166))
- Remove explicit flush from tensorboard logger ([#2126](https://github.com/Lightning-AI/lightning/pull/2126))
- Changed epoch indexing from 1 instead of 0 ([#2206](https://github.com/Lightning-AI/lightning/pull/2206))

### Deprecated

- Deprecated flags: ([#2213](https://github.com/Lightning-AI/lightning/pull/2213))
  * `overfit_pct` in favour of `overfit_batches`
  * `val_percent_check` in favour of `limit_val_batches`
  * `test_percent_check` in favour of `limit_test_batches`
- Deprecated `ModelCheckpoint`'s attributes `best` and `kth_best_model` ([#1799](https://github.com/Lightning-AI/lightning/pull/1799))
- Dropped official support/testing for older PyTorch versions <1.3 ([#1917](https://github.com/Lightning-AI/lightning/pull/1917))
- Deprecated Trainer `proc_rank` in favour of `global_rank` ([#2166](https://github.com/Lightning-AI/lightning/pull/2166),
     [#2269](https://github.com/Lightning-AI/lightning/pull/2269))

### Removed

- Removed unintended Trainer argument `progress_bar_callback`, the callback should be passed in by `Trainer(callbacks=[...])` instead ([#1855](https://github.com/Lightning-AI/lightning/pull/1855))
- Removed obsolete `self._device` in Trainer ([#1849](https://github.com/Lightning-AI/lightning/pull/1849))
- Removed deprecated API ([#2073](https://github.com/Lightning-AI/lightning/pull/2073))
   * Packages: `pytorch_lightning.pt_overrides`, `pytorch_lightning.root_module`
   * Modules: `pytorch_lightning.logging.comet_logger`, `pytorch_lightning.logging.mlflow_logger`, `pytorch_lightning.logging.test_tube_logger`, `pytorch_lightning.overrides.override_data_parallel`, `pytorch_lightning.core.model_saving`, `pytorch_lightning.core.root_module`
   * Trainer arguments: `add_row_log_interval`, `default_save_path`, `gradient_clip`, `nb_gpu_nodes`, `max_nb_epochs`, `min_nb_epochs`, `nb_sanity_val_steps`
   * Trainer attributes: `nb_gpu_nodes`, `num_gpu_nodes`, `gradient_clip`, `max_nb_epochs`, `min_nb_epochs`, `nb_sanity_val_steps`, `default_save_path`, `tng_tqdm_dic`

### Fixed

- Run graceful training teardown on interpreter exit ([#1631](https://github.com/Lightning-AI/lightning/pull/1631))
- Fixed user warning when apex was used together with learning rate schedulers ([#1873](https://github.com/Lightning-AI/lightning/pull/1873))
- Fixed multiple calls of `EarlyStopping` callback ([#1863](https://github.com/Lightning-AI/lightning/pull/1863))
- Fixed an issue with `Trainer.from_argparse_args` when passing in unknown Trainer args ([#1932](https://github.com/Lightning-AI/lightning/pull/1932))
- Fixed bug related to logger not being reset correctly for model after tuner algorithms ([#1933](https://github.com/Lightning-AI/lightning/pull/1933))
- Fixed root node resolution for SLURM cluster with dash in host name ([#1954](https://github.com/Lightning-AI/lightning/pull/1954))
- Fixed `LearningRateLogger` in multi-scheduler setting ([#1944](https://github.com/Lightning-AI/lightning/pull/1944))
- Fixed test configuration check and testing ([#1804](https://github.com/Lightning-AI/lightning/pull/1804))
- Fixed an issue with Trainer constructor silently ignoring unknown/misspelled arguments ([#1820](https://github.com/Lightning-AI/lightning/pull/1820))
- Fixed `save_weights_only` in ModelCheckpoint ([#1780](https://github.com/Lightning-AI/lightning/pull/1780))
- Allow use of same `WandbLogger` instance for multiple training loops ([#2055](https://github.com/Lightning-AI/lightning/pull/2055))
- Fixed an issue with `_auto_collect_arguments` collecting local variables that are not constructor arguments and not working for signatures that have the instance not named `self` ([#2048](https://github.com/Lightning-AI/lightning/pull/2048))
- Fixed mistake in parameters' grad norm tracking ([#2012](https://github.com/Lightning-AI/lightning/pull/2012))
- Fixed CPU and hanging GPU crash ([#2118](https://github.com/Lightning-AI/lightning/pull/2118))
- Fixed an issue with the model summary and `example_input_array` depending on a specific ordering of the submodules in a LightningModule ([#1773](https://github.com/Lightning-AI/lightning/pull/1773))
- Fixed Tpu logging ([#2230](https://github.com/Lightning-AI/lightning/pull/2230))
- Fixed Pid port + duplicate `rank_zero` logging ([#2140](https://github.com/Lightning-AI/lightning/pull/2140),
     [#2231](https://github.com/Lightning-AI/lightning/pull/2231))

## [0.7.6] - 2020-05-16

### Added

- Added callback for logging learning rates ([#1498](https://github.com/Lightning-AI/lightning/pull/1498))
- Added transfer learning example (for a binary classification task in computer vision) ([#1564](https://github.com/Lightning-AI/lightning/pull/1564))
- Added type hints in `Trainer.fit()` and `Trainer.test()` to reflect that also a list of dataloaders can be passed in ([#1723](https://github.com/Lightning-AI/lightning/pull/1723)).
- Added auto scaling of batch size ([#1638](https://github.com/Lightning-AI/lightning/pull/1638))
- The progress bar metrics now also get updated in `training_epoch_end` ([#1724](https://github.com/Lightning-AI/lightning/pull/1724))
- Enable `NeptuneLogger` to work with `distributed_backend=ddp` ([#1753](https://github.com/Lightning-AI/lightning/pull/1753))
- Added option to provide seed to random generators to ensure reproducibility ([#1572](https://github.com/Lightning-AI/lightning/pull/1572))
- Added override for hparams in `load_from_ckpt` ([#1797](https://github.com/Lightning-AI/lightning/pull/1797))
- Added support multi-node distributed execution under `torchelastic` ([#1811](https://github.com/Lightning-AI/lightning/pull/1811),
     [#1818](https://github.com/Lightning-AI/lightning/pull/1818))
- Added using `store_true` for bool args ([#1822](https://github.com/Lightning-AI/lightning/pull/1822),
     [#1842](https://github.com/Lightning-AI/lightning/pull/1842))
- Added dummy logger for internally disabling logging for some features ([#1836](https://github.com/Lightning-AI/lightning/pull/1836))

### Changed

- Enable `non-blocking` for device transfers to GPU ([#1843](https://github.com/Lightning-AI/lightning/pull/1843))
- Replace mata_tags.csv with hparams.yaml ([#1271](https://github.com/Lightning-AI/lightning/pull/1271))
- Reduction when `batch_size < num_gpus` ([#1609](https://github.com/Lightning-AI/lightning/pull/1609))
- Updated LightningTemplateModel to look more like Colab example ([#1577](https://github.com/Lightning-AI/lightning/pull/1577))
- Don't convert `namedtuple` to `tuple` when transferring the batch to target device ([#1589](https://github.com/Lightning-AI/lightning/pull/1589))
- Allow passing hparams as keyword argument to LightningModule when loading from checkpoint ([#1639](https://github.com/Lightning-AI/lightning/pull/1639))
- Args should come after the last positional argument ([#1807](https://github.com/Lightning-AI/lightning/pull/1807))
- Made ddp the default if no backend specified with multiple GPUs ([#1789](https://github.com/Lightning-AI/lightning/pull/1789))

### Deprecated

- Deprecated `tags_csv` in favor of `hparams_file` ([#1271](https://github.com/Lightning-AI/lightning/pull/1271))

### Fixed

- Fixed broken link in PR template ([#1675](https://github.com/Lightning-AI/lightning/pull/1675))
- Fixed ModelCheckpoint not None checking filepath ([#1654](https://github.com/Lightning-AI/lightning/pull/1654))
- Trainer now calls `on_load_checkpoint()` when resuming from a checkpoint ([#1666](https://github.com/Lightning-AI/lightning/pull/1666))
- Fixed sampler logic for ddp with iterable dataset ([#1734](https://github.com/Lightning-AI/lightning/pull/1734))
- Fixed `_reset_eval_dataloader()` for IterableDataset ([#1560](https://github.com/Lightning-AI/lightning/pull/1560))
- Fixed Horovod distributed backend to set the `root_gpu` property ([#1669](https://github.com/Lightning-AI/lightning/pull/1669))
- Fixed wandb logger `global_step` affects other loggers ([#1492](https://github.com/Lightning-AI/lightning/pull/1492))
- Fixed disabling progress bar on non-zero ranks using Horovod backend ([#1709](https://github.com/Lightning-AI/lightning/pull/1709))
- Fixed bugs that prevent lr finder to be used together with early stopping and validation dataloaders ([#1676](https://github.com/Lightning-AI/lightning/pull/1676))
- Fixed a bug in Trainer that prepended the checkpoint path with `version_` when it shouldn't ([#1748](https://github.com/Lightning-AI/lightning/pull/1748))
- Fixed lr key name in case of param groups in LearningRateLogger ([#1719](https://github.com/Lightning-AI/lightning/pull/1719))
- Fixed accumulation parameter and suggestion method for learning rate finder ([#1801](https://github.com/Lightning-AI/lightning/pull/1801))
- Fixed num processes wasn't being set properly and auto sampler was ddp failing ([#1819](https://github.com/Lightning-AI/lightning/pull/1819))
- Fixed bugs in semantic segmentation example ([#1824](https://github.com/Lightning-AI/lightning/pull/1824))
- Fixed saving native AMP scaler state ([#1777](https://github.com/Lightning-AI/lightning/pull/1777))
- Fixed native amp + ddp ([#1788](https://github.com/Lightning-AI/lightning/pull/1788))
- Fixed `hparam` logging with metrics ([#1647](https://github.com/Lightning-AI/lightning/pull/1647))

## [0.7.5] - 2020-04-27

### Changed

- Allow logging of metrics together with `hparams` ([#1630](https://github.com/Lightning-AI/lightning/pull/1630))

### Removed

- Removed Warning from trainer loop ([#1634](https://github.com/Lightning-AI/lightning/pull/1634))

### Fixed

- Fixed ModelCheckpoint not being fixable ([#1632](https://github.com/Lightning-AI/lightning/pull/1632))
- Fixed CPU DDP breaking change and DDP change ([#1635](https://github.com/Lightning-AI/lightning/pull/1635))
- Tested pickling ([#1636](https://github.com/Lightning-AI/lightning/pull/1636))


## [0.7.4] - 2020-04-26

### Added

- Added flag `replace_sampler_ddp` to manually disable sampler replacement in DDP  ([#1513](https://github.com/Lightning-AI/lightning/pull/1513))
- Added `auto_select_gpus` flag to trainer that enables automatic selection of available GPUs on exclusive mode systems.
- Added learning rate finder ([#1347](https://github.com/Lightning-AI/lightning/pull/1347))
- Added support for DDP mode in clusters without SLURM ([#1387](https://github.com/Lightning-AI/lightning/pull/1387))
- Added `test_dataloaders` parameter to `Trainer.test()` ([#1434](https://github.com/Lightning-AI/lightning/pull/1434))
- Added `terminate_on_nan` flag to trainer that performs a NaN check with each training iteration when set to `True` ([#1475](https://github.com/Lightning-AI/lightning/pull/1475))
- Added speed parity tests (max 1 sec difference per epoch)([#1482](https://github.com/Lightning-AI/lightning/pull/1482))
- Added `ddp_cpu` backend for testing ddp without GPUs ([#1158](https://github.com/Lightning-AI/lightning/pull/1158))
- Added [Horovod](http://horovod.ai) support as a distributed backend `Trainer(distributed_backend='horovod')` ([#1529](https://github.com/Lightning-AI/lightning/pull/1529))
- Added support for 8 core distributed training on Kaggle TPU's ([#1568](https://github.com/Lightning-AI/lightning/pull/1568))
- Added support for native AMP ([#1561](https://github.com/Lightning-AI/lightning/pull/1561),
    [#1580](https://github.com/Lightning-AI/lightning/pull/1580))

### Changed

- Changed the default behaviour to no longer include a NaN check with each training iteration ([#1475](https://github.com/Lightning-AI/lightning/pull/1475))
- Decoupled the progress bar from trainer` it is a callback now and can be customized or even be replaced entirely ([#1450](https://github.com/Lightning-AI/lightning/pull/1450)).
- Changed lr schedule step interval behavior to update every backwards pass instead of every forwards pass ([#1477](https://github.com/Lightning-AI/lightning/pull/1477))
- Defines shared proc. rank, remove rank from instances (e.g. loggers) ([#1408](https://github.com/Lightning-AI/lightning/pull/1408))
- Updated semantic segmentation example with custom U-Net and logging ([#1371](https://github.com/Lightning-AI/lightning/pull/1371))
- Disabled val and test shuffling ([#1600](https://github.com/Lightning-AI/lightning/pull/1600))

### Deprecated

- Deprecated `training_tqdm_dict` in favor of `progress_bar_dict` ([#1450](https://github.com/Lightning-AI/lightning/pull/1450)).

### Removed

- Removed `test_dataloaders` parameter from `Trainer.fit()` ([#1434](https://github.com/Lightning-AI/lightning/pull/1434))

### Fixed

- Added the possibility to pass nested metrics dictionaries to loggers ([#1582](https://github.com/Lightning-AI/lightning/pull/1582))
- Fixed memory leak from opt return ([#1528](https://github.com/Lightning-AI/lightning/pull/1528))
- Fixed saving checkpoint before deleting old ones ([#1453](https://github.com/Lightning-AI/lightning/pull/1453))
- Fixed loggers - flushing last logged metrics even before continue, e.g. `trainer.test()` results ([#1459](https://github.com/Lightning-AI/lightning/pull/1459))
- Fixed optimizer configuration when `configure_optimizers` returns dict without `lr_scheduler` ([#1443](https://github.com/Lightning-AI/lightning/pull/1443))
- Fixed `LightningModule` - mixing hparams and arguments in `LightningModule.__init__()` crashes load_from_checkpoint() ([#1505](https://github.com/Lightning-AI/lightning/pull/1505))
- Added a missing call to the `on_before_zero_grad` model hook ([#1493](https://github.com/Lightning-AI/lightning/pull/1493)).
- Allow use of sweeps with `WandbLogger` ([#1512](https://github.com/Lightning-AI/lightning/pull/1512))
- Fixed a bug that caused the `callbacks` Trainer argument to reference a global variable ([#1534](https://github.com/Lightning-AI/lightning/pull/1534)).
- Fixed a bug that set all boolean CLI arguments from `Trainer.add_argparse_args` always to True ([#1571](https://github.com/Lightning-AI/lightning/pull/1571))
- Fixed do not copy the batch when training on a single GPU ([#1576](https://github.com/Lightning-AI/lightning/pull/1576),
    [#1579](https://github.com/Lightning-AI/lightning/pull/1579))
- Fixed soft checkpoint removing on DDP ([#1408](https://github.com/Lightning-AI/lightning/pull/1408))
- Fixed automatic parser bug ([#1585](https://github.com/Lightning-AI/lightning/pull/1585))
- Fixed bool conversion from string ([#1606](https://github.com/Lightning-AI/lightning/pull/1606))

## [0.7.3] - 2020-04-09

### Added

- Added `rank_zero_warn` for warning only in rank 0 ([#1428](https://github.com/Lightning-AI/lightning/pull/1428))

### Fixed

- Fixed default `DistributedSampler` for DDP training ([#1425](https://github.com/Lightning-AI/lightning/pull/1425))
- Fixed workers warning not on windows ([#1430](https://github.com/Lightning-AI/lightning/pull/1430))
- Fixed returning tuple from `run_training_batch` ([#1431](https://github.com/Lightning-AI/lightning/pull/1431))
- Fixed gradient clipping ([#1438](https://github.com/Lightning-AI/lightning/pull/1438))
- Fixed pretty print ([#1441](https://github.com/Lightning-AI/lightning/pull/1441))


## [0.7.2] - 2020-04-07

### Added

- Added same step loggers' metrics aggregation ([#1278](https://github.com/Lightning-AI/lightning/pull/1278))
- Added parity test between a vanilla MNIST model and lightning model ([#1284](https://github.com/Lightning-AI/lightning/pull/1284))
- Added parity test between a vanilla RNN model and lightning model ([#1351](https://github.com/Lightning-AI/lightning/pull/1351))
- Added Reinforcement Learning - Deep Q-network (DQN) lightning example ([#1232](https://github.com/Lightning-AI/lightning/pull/1232))
- Added support for hierarchical `dict` ([#1152](https://github.com/Lightning-AI/lightning/pull/1152))
- Added `TrainsLogger` class ([#1122](https://github.com/Lightning-AI/lightning/pull/1122))
- Added type hints to `pytorch_lightning.core` ([#946](https://github.com/Lightning-AI/lightning/pull/946))
- Added support for `IterableDataset` in validation and testing ([#1104](https://github.com/Lightning-AI/lightning/pull/1104))
- Added support for non-primitive types in `hparams` for `TensorboardLogger` ([#1130](https://github.com/Lightning-AI/lightning/pull/1130))
- Added a check that stops the training when loss or weights contain `NaN` or `inf` values. ([#1097](https://github.com/Lightning-AI/lightning/pull/1097))
- Added support for `IterableDataset` when `val_check_interval=1.0` (default), this will trigger validation at the end of each epoch. ([#1283](https://github.com/Lightning-AI/lightning/pull/1283))
- Added `summary` method to Profilers. ([#1259](https://github.com/Lightning-AI/lightning/pull/1259))
- Added informative errors if user defined dataloader has zero length ([#1280](https://github.com/Lightning-AI/lightning/pull/1280))
- Added testing for python 3.8 ([#915](https://github.com/Lightning-AI/lightning/pull/915))
- Added model configuration checking ([#1199](https://github.com/Lightning-AI/lightning/pull/1199))
- Added support for optimizer frequencies through `LightningModule.configure_optimizers()` ([#1269](https://github.com/Lightning-AI/lightning/pull/1269))
- Added option to run without an optimizer by returning `None` from `configure_optimizers`. ([#1279](https://github.com/Lightning-AI/lightning/pull/1279))
- Added a warning when the number of data loader workers is small. ([#1378](https://github.com/Lightning-AI/lightning/pull/1378))

### Changed

- Changed (renamed and refatored) `TensorRunningMean` -> `TensorRunningAccum`: running accumulations were generalized. ([#1278](https://github.com/Lightning-AI/lightning/pull/1278))
- Changed `progress_bar_refresh_rate` trainer flag to disable progress bar when set to 0. ([#1108](https://github.com/Lightning-AI/lightning/pull/1108))
- Enhanced `load_from_checkpoint` to also forward params to the model ([#1307](https://github.com/Lightning-AI/lightning/pull/1307))
- Updated references to `self.forward()` to instead use the `__call__` interface. ([#1211](https://github.com/Lightning-AI/lightning/pull/1211))
- Changed default behaviour of `configure_optimizers` to use no optimizer rather than Adam. ([#1279](https://github.com/Lightning-AI/lightning/pull/1279))
- Allow to upload models on W&B ([#1339](https://github.com/Lightning-AI/lightning/pull/1339))
- On DP and DDP2 unsqueeze is automated now ([#1319](https://github.com/Lightning-AI/lightning/pull/1319))
- Did not always create a DataLoader during reinstantiation, but the same type as before (if subclass of DataLoader) ([#1346](https://github.com/Lightning-AI/lightning/pull/1346))
- Did not interfere with a default sampler ([#1318](https://github.com/Lightning-AI/lightning/pull/1318))
- Remove default Adam optimizer ([#1317](https://github.com/Lightning-AI/lightning/pull/1317))
- Give warnings for unimplemented required lightning methods ([#1317](https://github.com/Lightning-AI/lightning/pull/1317))
- Made `evaluate` method private >> `Trainer._evaluate(...)`. ([#1260](https://github.com/Lightning-AI/lightning/pull/1260))
- Simplify the PL examples structure (shallower and more readable) ([#1247](https://github.com/Lightning-AI/lightning/pull/1247))
- Changed min max gpu memory to be on their own plots ([#1358](https://github.com/Lightning-AI/lightning/pull/1358))
- Remove `.item` which causes sync issues ([#1254](https://github.com/Lightning-AI/lightning/pull/1254))
- Changed smoothing in TQDM to decrease variability of time remaining between training / eval ([#1194](https://github.com/Lightning-AI/lightning/pull/1194))
- Change default logger to dedicated one ([#1064](https://github.com/Lightning-AI/lightning/pull/1064))

### Deprecated

- Deprecated Trainer argument `print_nan_grads` ([#1097](https://github.com/Lightning-AI/lightning/pull/1097))
- Deprecated Trainer argument `show_progress_bar` ([#1108](https://github.com/Lightning-AI/lightning/pull/1108))

### Removed

- Removed test for no test dataloader in .fit ([#1495](https://github.com/Lightning-AI/lightning/pull/1495))
- Removed duplicated module `pytorch_lightning.utilities.arg_parse` for loading CLI arguments ([#1167](https://github.com/Lightning-AI/lightning/pull/1167))
- Removed wandb logger's `finalize` method ([#1193](https://github.com/Lightning-AI/lightning/pull/1193))
- Dropped `torchvision` dependency in tests and added own MNIST dataset class instead ([#986](https://github.com/Lightning-AI/lightning/pull/986))

### Fixed

- Fixed `model_checkpoint` when saving all models ([#1359](https://github.com/Lightning-AI/lightning/pull/1359))
- `Trainer.add_argparse_args` classmethod fixed. Now it adds a type for the arguments ([#1147](https://github.com/Lightning-AI/lightning/pull/1147))
- Fixed bug related to type checking of `ReduceLROnPlateau` lr schedulers([#1126](https://github.com/Lightning-AI/lightning/pull/1126))
- Fixed a bug to ensure lightning checkpoints to be backward compatible ([#1132](https://github.com/Lightning-AI/lightning/pull/1132))
- Fixed a bug that created an extra dataloader with active `reload_dataloaders_every_epoch` ([#1196](https://github.com/Lightning-AI/lightning/pull/1196))
- Fixed all warnings and errors in the docs build process ([#1191](https://github.com/Lightning-AI/lightning/pull/1191))
- Fixed an issue where `val_percent_check=0` would not disable validation ([#1251](https://github.com/Lightning-AI/lightning/pull/1251))
- Fixed average of incomplete `TensorRunningMean` ([#1309](https://github.com/Lightning-AI/lightning/pull/1309))
- Fixed `WandbLogger.watch` with `wandb.init()` ([#1311](https://github.com/Lightning-AI/lightning/pull/1311))
- Fixed an issue with early stopping that would prevent it from monitoring training metrics when validation is disabled / not implemented ([#1235](https://github.com/Lightning-AI/lightning/pull/1235)).
- Fixed a bug that would cause `trainer.test()` to run on the validation set when overloading `validation_epoch_end` and `test_end` ([#1353](https://github.com/Lightning-AI/lightning/pull/1353))
- Fixed `WandbLogger.watch` - use of the watch method without importing `wandb` ([#1311](https://github.com/Lightning-AI/lightning/pull/1311))
- Fixed `WandbLogger` to be used with 'ddp' - allow reinits in sub-processes ([#1149](https://github.com/Lightning-AI/lightning/pull/1149),
     [#1360](https://github.com/Lightning-AI/lightning/pull/1360))
- Made `training_epoch_end` behave like `validation_epoch_end` ([#1357](https://github.com/Lightning-AI/lightning/pull/1357))
- Fixed `fast_dev_run` running validation twice ([#1365](https://github.com/Lightning-AI/lightning/pull/1365))
- Fixed pickle error from quick patch `__code__` ([#1352](https://github.com/Lightning-AI/lightning/pull/1352))
- Fixed memory leak on GPU0 ([#1094](https://github.com/Lightning-AI/lightning/pull/1094),
     [#1349](https://github.com/Lightning-AI/lightning/pull/1349))
- Fixed checkpointing interval ([#1272](https://github.com/Lightning-AI/lightning/pull/1272))
- Fixed validation and training loops run the partial dataset ([#1192](https://github.com/Lightning-AI/lightning/pull/1192))
- Fixed running `on_validation_end` only on main process in DDP ([#1125](https://github.com/Lightning-AI/lightning/pull/1125))
- Fixed `load_spawn_weights` only in proc rank 0 ([#1385](https://github.com/Lightning-AI/lightning/pull/1385))
- Fixes using deprecated `use_amp` attribute ([#1145](https://github.com/Lightning-AI/lightning/pull/1145))
- Fixed Tensorboard logger error: lightning_logs directory not exists in multi-node DDP on nodes with rank != 0 ([#1377](https://github.com/Lightning-AI/lightning/pull/1377))
- Fixed `Unimplemented backend XLA` error on TPU ([#1387](https://github.com/Lightning-AI/lightning/pull/1387))

## [0.7.1] - 2020-03-07

### Fixed

- Fixes `print` issues and `data_loader` ([#1080](https://github.com/Lightning-AI/lightning/pull/1080))

## [0.7.0] - 2020-03-06

### Added

- Added automatic sampler setup. Depending on DDP or TPU, lightning configures the sampler correctly (user needs to do nothing) ([#926](https://github.com/Lightning-AI/lightning/pull/926))
- Added `reload_dataloaders_every_epoch=False` flag for trainer. Some users require reloading data every epoch ([#926](https://github.com/Lightning-AI/lightning/pull/926))
- Added `progress_bar_refresh_rate=50` flag for trainer. Throttle refresh rate on notebooks ([#926](https://github.com/Lightning-AI/lightning/pull/926))
- Updated governance docs
- Added a check to ensure that the metric used for early stopping exists before training commences ([#542](https://github.com/Lightning-AI/lightning/pull/542))
- Added `optimizer_idx` argument to `backward` hook ([#733](https://github.com/Lightning-AI/lightning/pull/733))
- Added `entity` argument to `WandbLogger` to be passed to `wandb.init` ([#783](https://github.com/Lightning-AI/lightning/pull/783))
- Added a tool for profiling training runs ([#782](https://github.com/Lightning-AI/lightning/pull/782))
- Improved flexibility for naming of TensorBoard logs, can now set `version` to a `str` to just save to that directory, and use `name=''` to prevent experiment-name directory ([#804](https://github.com/Lightning-AI/lightning/pull/804))
- Added option to specify `step` key when logging metrics ([#808](https://github.com/Lightning-AI/lightning/pull/808))
- Added `train_dataloader`, `val_dataloader` and `test_dataloader` arguments to `Trainer.fit()`, for alternative data parsing ([#759](https://github.com/Lightning-AI/lightning/pull/759))
- Added Tensor Processing Unit (TPU) support ([#868](https://github.com/Lightning-AI/lightning/pull/868))
- Added semantic segmentation example ([#751](https://github.com/Lightning-AI/lightning/pull/751),[#876](https://github.com/Lightning-AI/lightning/pull/876),
     [#881](https://github.com/Lightning-AI/lightning/pull/881))
- Split callbacks in multiple files ([#849](https://github.com/Lightning-AI/lightning/pull/849))
- Support for user defined callbacks ([#889](https://github.com/Lightning-AI/lightning/pull/889) and [#950](https://github.com/Lightning-AI/lightning/pull/950))
- Added support for multiple loggers to be passed to `Trainer` as an iterable (e.g. list, tuple, etc.) ([#903](https://github.com/Lightning-AI/lightning/pull/903))
- Added support for step-based learning rate scheduling ([#941](https://github.com/Lightning-AI/lightning/pull/941))
- Added support for logging `hparams` as dict ([#1029](https://github.com/Lightning-AI/lightning/pull/1029))
- Checkpoint and early stopping now work without val. step ([#1041](https://github.com/Lightning-AI/lightning/pull/1041))
- Support graceful training cleanup after Keyboard Interrupt ([#856](https://github.com/Lightning-AI/lightning/pull/856),
     [#1019](https://github.com/Lightning-AI/lightning/pull/1019))
- Added type hints for function arguments ([#912](https://github.com/Lightning-AI/lightning/pull/912), )
- Added default `argparser` for `Trainer` ([#952](https://github.com/Lightning-AI/lightning/pull/1023),
     [#1023](https://github.com/Lightning-AI/lightning/pull/1023))
- Added TPU gradient clipping ([#963](https://github.com/Lightning-AI/lightning/pull/963))
- Added max/min number of steps in `Trainer` ([#728](https://github.com/Lightning-AI/lightning/pull/728))

### Changed

- Improved `NeptuneLogger` by adding `close_after_fit` argument to allow logging after training([#908](https://github.com/Lightning-AI/lightning/pull/1084))
- Changed default TQDM to use `tqdm.auto` for prettier outputs in IPython notebooks ([#752](https://github.com/Lightning-AI/lightning/pull/752))
- Changed `pytorch_lightning.logging` to `pytorch_lightning.loggers` ([#767](https://github.com/Lightning-AI/lightning/pull/767))
- Moved the default `tqdm_dict` definition from Trainer to `LightningModule`, so it can be overridden by the user ([#749](https://github.com/Lightning-AI/lightning/pull/749))
- Moved functionality of `LightningModule.load_from_metrics` into `LightningModule.load_from_checkpoint` ([#995](https://github.com/Lightning-AI/lightning/pull/995))
- Changed Checkpoint path parameter from `filepath` to `dirpath` ([#1016](https://github.com/Lightning-AI/lightning/pull/1016))
- Freezed models `hparams` as `Namespace` property ([#1029](https://github.com/Lightning-AI/lightning/pull/1029))
- Dropped `logging` config in package init ([#1015](https://github.com/Lightning-AI/lightning/pull/1015))
- Renames model steps ([#1051](https://github.com/Lightning-AI/lightning/pull/1051))
  - `training_end` >> `training_epoch_end`
  - `validation_end` >> `validation_epoch_end`
  - `test_end` >> `test_epoch_end`
- Refactor dataloading, supports infinite dataloader ([#955](https://github.com/Lightning-AI/lightning/pull/955))
- Create single file in `TensorBoardLogger` ([#777](https://github.com/Lightning-AI/lightning/pull/777))

### Deprecated

- Deprecated `pytorch_lightning.logging` ([#767](https://github.com/Lightning-AI/lightning/pull/767))
- Deprecated `LightningModule.load_from_metrics` in favour of `LightningModule.load_from_checkpoint` ([#995](https://github.com/Lightning-AI/lightning/pull/995),
     [#1079](https://github.com/Lightning-AI/lightning/pull/1079))
- Deprecated `@data_loader` decorator ([#926](https://github.com/Lightning-AI/lightning/pull/926))
- Deprecated model steps `training_end`, `validation_end` and `test_end` ([#1051](https://github.com/Lightning-AI/lightning/pull/1051),
     [#1056](https://github.com/Lightning-AI/lightning/pull/1056))

### Removed

- Removed dependency on `pandas` ([#736](https://github.com/Lightning-AI/lightning/pull/736))
- Removed dependency on `torchvision` ([#797](https://github.com/Lightning-AI/lightning/pull/797))
- Removed dependency on `scikit-learn` ([#801](https://github.com/Lightning-AI/lightning/pull/801))

### Fixed

- Fixed a bug where early stopping `on_end_epoch` would be called inconsistently when `check_val_every_n_epoch == 0` ([#743](https://github.com/Lightning-AI/lightning/pull/743))
- Fixed a bug where the model checkpointer didn't write to the same directory as the logger ([#771](https://github.com/Lightning-AI/lightning/pull/771))
- Fixed a bug where the `TensorBoardLogger` class would create an additional empty log file during fitting ([#777](https://github.com/Lightning-AI/lightning/pull/777))
- Fixed a bug where `global_step` was advanced incorrectly when using `accumulate_grad_batches > 1` ([#832](https://github.com/Lightning-AI/lightning/pull/832))
- Fixed a bug when calling `self.logger.experiment` with multiple loggers ([#1009](https://github.com/Lightning-AI/lightning/pull/1009))
- Fixed a bug when calling `logger.append_tags` on a `NeptuneLogger` with a single tag ([#1009](https://github.com/Lightning-AI/lightning/pull/1009))
- Fixed sending back data from `.spawn` by saving and loading the trained model in/out of the process ([#1017](https://github.com/Lightning-AI/lightning/pull/1017)
- Fixed port collision on DDP ([#1010](https://github.com/Lightning-AI/lightning/pull/1010))
- Fixed/tested pass overrides ([#918](https://github.com/Lightning-AI/lightning/pull/918))
- Fixed comet logger to log after train ([#892](https://github.com/Lightning-AI/lightning/pull/892))
- Remove deprecated args to learning rate step function ([#890](https://github.com/Lightning-AI/lightning/pull/890))

## [0.6.0] - 2020-01-21

### Added

- Added support for resuming from a specific checkpoint via `resume_from_checkpoint` argument ([#516](https://github.com/Lightning-AI/lightning/pull/516))
- Added support for `ReduceLROnPlateau` scheduler ([#320](https://github.com/Lightning-AI/lightning/pull/320))
- Added support for Apex mode `O2` in conjunction with Data Parallel ([#493](https://github.com/Lightning-AI/lightning/pull/493))
- Added option (`save_top_k`) to save the top k models in the `ModelCheckpoint` class ([#128](https://github.com/Lightning-AI/lightning/pull/128))
- Added `on_train_start` and `on_train_end` hooks to `ModelHooks` ([#598](https://github.com/Lightning-AI/lightning/pull/598))
- Added `TensorBoardLogger` ([#607](https://github.com/Lightning-AI/lightning/pull/607))
- Added support for weight summary of model with multiple inputs ([#543](https://github.com/Lightning-AI/lightning/pull/543))
- Added `map_location` argument to `load_from_metrics` and `load_from_checkpoint` ([#625](https://github.com/Lightning-AI/lightning/pull/625))
- Added option to disable validation by setting `val_percent_check=0` ([#649](https://github.com/Lightning-AI/lightning/pull/649))
- Added `NeptuneLogger` class ([#648](https://github.com/Lightning-AI/lightning/pull/648))
- Added `WandbLogger` class ([#627](https://github.com/Lightning-AI/lightning/pull/627))

### Changed

- Changed the default progress bar to print to stdout instead of stderr ([#531](https://github.com/Lightning-AI/lightning/pull/531))
- Renamed `step_idx` to `step`, `epoch_idx` to `epoch`, `max_num_epochs` to `max_epochs` and `min_num_epochs` to `min_epochs` ([#589](https://github.com/Lightning-AI/lightning/pull/589))
- Renamed `total_batch_nb` to `total_batches`, `nb_val_batches` to `num_val_batches`, `nb_training_batches` to `num_training_batches`, `max_nb_epochs` to `max_epochs`, `min_nb_epochs` to `min_epochs`, `nb_test_batches` to `num_test_batches`, and `nb_val_batches` to `num_val_batches` ([#567](https://github.com/Lightning-AI/lightning/pull/567))
- Changed gradient logging to use parameter names instead of indexes ([#660](https://github.com/Lightning-AI/lightning/pull/660))
- Changed the default logger to `TensorBoardLogger` ([#609](https://github.com/Lightning-AI/lightning/pull/609))
- Changed the directory for tensorboard logging to be the same as model checkpointing ([#706](https://github.com/Lightning-AI/lightning/pull/706))

### Deprecated

- Deprecated `max_nb_epochs` and `min_nb_epochs` ([#567](https://github.com/Lightning-AI/lightning/pull/567))
- Deprecated the `on_sanity_check_start` hook in `ModelHooks` ([#598](https://github.com/Lightning-AI/lightning/pull/598))

### Removed

- Removed the `save_best_only` argument from `ModelCheckpoint`, use `save_top_k=1` instead ([#128](https://github.com/Lightning-AI/lightning/pull/128))

### Fixed

- Fixed a bug which occurred when using Adagrad with cuda ([#554](https://github.com/Lightning-AI/lightning/pull/554))
- Fixed a bug where training would be on the GPU despite setting `gpus=0` or `gpus=[]` ([#561](https://github.com/Lightning-AI/lightning/pull/561))
- Fixed an error with `print_nan_gradients` when some parameters do not require gradient ([#579](https://github.com/Lightning-AI/lightning/pull/579))
- Fixed a bug where the progress bar would show an incorrect number of total steps during the validation sanity check when using multiple validation data loaders ([#597](https://github.com/Lightning-AI/lightning/pull/597))
- Fixed support for PyTorch 1.1.0 ([#552](https://github.com/Lightning-AI/lightning/pull/552))
- Fixed an issue with early stopping when using a `val_check_interval < 1.0` in `Trainer` ([#492](https://github.com/Lightning-AI/lightning/pull/492))
- Fixed bugs relating to the `CometLogger` object that would cause it to not work properly ([#481](https://github.com/Lightning-AI/lightning/pull/481))
- Fixed a bug that would occur when returning `-1` from `on_batch_start` following an early exit or when the batch was `None` ([#509](https://github.com/Lightning-AI/lightning/pull/509))
- Fixed a potential race condition with several processes trying to create checkpoint directories ([#530](https://github.com/Lightning-AI/lightning/pull/530))
- Fixed a bug where batch 'segments' would remain on the GPU when using `truncated_bptt > 1` ([#532](https://github.com/Lightning-AI/lightning/pull/532))
- Fixed a bug when using `IterableDataset` ([#547](https://github.com/Lightning-AI/lightning/pull/547))
- Fixed a bug where `.item` was called on non-tensor objects ([#602](https://github.com/Lightning-AI/lightning/pull/602))
- Fixed a bug where `Trainer.train` would crash on an uninitialized variable if the trainer was run after resuming from a checkpoint that was already at `max_epochs` ([#608](https://github.com/Lightning-AI/lightning/pull/608))
- Fixed a bug where early stopping would begin two epochs early ([#617](https://github.com/Lightning-AI/lightning/pull/617))
- Fixed a bug where `num_training_batches` and `num_test_batches` would sometimes be rounded down to zero ([#649](https://github.com/Lightning-AI/lightning/pull/649))
- Fixed a bug where an additional batch would be processed when manually setting `num_training_batches` ([#653](https://github.com/Lightning-AI/lightning/pull/653))
- Fixed a bug when batches did not have a `.copy` method ([#701](https://github.com/Lightning-AI/lightning/pull/701))
- Fixed a bug when using `log_gpu_memory=True` in Python 3.6 ([#715](https://github.com/Lightning-AI/lightning/pull/715))
- Fixed a bug where checkpoint writing could exit before completion, giving incomplete checkpoints ([#689](https://github.com/Lightning-AI/lightning/pull/689))
- Fixed a bug where `on_train_end` was not called when ealy stopping ([#723](https://github.com/Lightning-AI/lightning/pull/723))

## [0.5.3] - 2019-11-06

### Added

- Added option to disable default logger, checkpointer, and early stopping by passing `logger=False`, `checkpoint_callback=False` and `early_stop_callback=False` respectively
- Added `CometLogger` for use with Comet.ml
- Added `val_check_interval` argument to `Trainer` allowing validition to be performed at every given number of batches
- Added functionality to save and load hyperparameters using the standard checkpoint mechanism
- Added call to `torch.cuda.empty_cache` before training starts
- Added option for user to override the call t `backward`
- Added support for truncated backprop through time via the `truncated_bptt_steps` argument in `Trainer`
- Added option to operate on all outputs from `training_step` in DDP2
- Added a hook for modifying DDP init
- Added a hook for modifying Apex

### Changed

- Changed experiment version to be padded with zeros (e.g. `/dir/version_9` becomes `/dir/version_0009`)
- Changed callback metrics to include any metrics given in logs or progress bar
- Changed the default for `save_best_only` in `ModelCheckpoint` to `True`
- Added `tng_data_loader` for backwards compatibility
- Renamed `MLFlowLogger.client` to `MLFlowLogger.experiment` for consistency
- Moved `global_step` increment to happen after the batch has been processed
- Changed weights restore to first attempt HPC weights before restoring normally, preventing both weights being restored and running out of memory
- Changed progress bar functionality to add multiple progress bars for train/val/test
- Changed calls to `print` to use `logging` instead

### Deprecated

- Deprecated `tng_dataloader`

### Fixed

- Fixed an issue where the number of batches was off by one during training
- Fixed a bug that occurred when setting a ckeckpoint callback and `early_stop_callback=False`
- Fixed an error when importing CometLogger
- Fixed a bug where the `gpus` argument had some unexpected behaviour
- Fixed a bug where the computed total number of batches was sometimes incorrect
- Fixed a bug where the progress bar would sometimes not show the total number of batches in test mode
- Fixed a bug when using the `log_gpu_memory='min_max'` option in `Trainer`
- Fixed a bug where checkpointing would sometimes erase the current directory

## [0.5.2] - 2019-10-10

### Added

- Added `weights_summary` argument to `Trainer` to be set to `full` (full summary), `top` (just top level modules) or other
- Added `tags` argument to `MLFlowLogger`

### Changed

- Changed default for `amp_level` to `O1`

### Removed

- Removed the `print_weights_summary` argument from `Trainer`

### Fixed

- Fixed a bug where logs were not written properly
- Fixed a bug where `logger.finalize` wasn't called after training is complete
- Fixed callback metric errors in DDP
- Fixed a bug where `TestTubeLogger` didn't log to the correct directory

## [0.5.1] - 2019-10-05

### Added

- Added the `LightningLoggerBase` class for experiment loggers
- Added `MLFlowLogger` for logging with `mlflow`
- Added `TestTubeLogger` for logging with `test_tube`
- Added a different implementation of DDP (`distributed_backed='ddp2'`) where every node has one model using all GPUs
- Added support for optimisers which require a closure (e.g. LBFGS)
- Added automatic `MASTER_PORT` default for DDP when not set manually
- Added new GPU memory logging options `'min_max'` (log only the min/max utilization) and `'all'` (log all the GPU memory)

### Changed

- Changed schedulers to always be called with the current epoch
- Changed `test_tube` to an optional dependency
- Changed data loaders to internally use a getter instead of a python property
- Disabled auto GPU loading when restoring weights to prevent out of memory errors
- Changed logging, early stopping and checkpointing to occur by default

### Fixed

- Fixed a bug with samplers that do not specify `set_epoch`
- Fixed a bug when using the `MLFlowLogger` with unsupported data types, this will now raise a warning
- Fixed a bug where gradient norms were always zero using `track_grad_norm`
- Fixed a bug which causes a crash when logging memory

## [0.5.0] - 2019-09-26

### Changed

- Changed `data_batch` argument to `batch` throughout
- Changed `batch_i` argument to `batch_idx` throughout
- Changed `tng_dataloader` method to `train_dataloader`
- Changed `on_tng_metrics` method to `on_training_metrics`
- Changed `gradient_clip` argument to `gradient_clip_val`
- Changed `add_log_row_interval` to `row_log_interval`

### Fixed

- Fixed a bug with tensorboard logging in multi-gpu setup

## [0.4.9] - 2019-09-16

### Added

- Added the flag `log_gpu_memory` to `Trainer` to deactivate logging of GPU memory utilization
- Added SLURM resubmit functionality (port from test-tube)
- Added optional weight_save_path to trainer to remove the need for a checkpoint_callback when using cluster training
- Added option to use single gpu per node with `DistributedDataParallel`

### Changed

- Changed functionality of `validation_end` and `test_end` with multiple dataloaders to be given all of the dataloaders at once rather than in separate calls
- Changed print_nan_grads to only print the parameter value and gradients when they contain NaN
- Changed gpu API to take integers as well (e.g. `gpus=2` instead of `gpus=[0, 1]`)
- All models now loaded on to CPU to avoid device and out of memory issues in PyTorch

### Fixed

- Fixed a bug where data types that implement `.to` but not `.cuda` would not be properly moved onto the GPU
- Fixed a bug where data would not be re-shuffled every epoch when using a `DistributedSampler`

## [0.4.8] - 2019-08-31

### Added

- Added `test_step` and `test_end` methods, used when `Trainer.test` is called
- Added `GradientAccumulationScheduler` callback which can be used to schedule changes to the number of accumulation batches
- Added option to skip the validation sanity check by setting `nb_sanity_val_steps = 0`

### Fixed

- Fixed a bug when setting `nb_sanity_val_steps = 0`

## [0.4.7] - 2019-08-24

### Changed

- Changed the default `val_check_interval` to `1.0`
- Changed defaults for `nb_val_batches`, `nb_tng_batches` and `nb_test_batches` to 0

### Fixed

- Fixed a bug where the full validation set as used despite setting `val_percent_check`
- Fixed a bug where an `Exception` was thrown when using a data set containing a single batch
- Fixed a bug where an `Exception` was thrown if no `val_dataloader` was given
- Fixed a bug where tuples were not properly transferred to the GPU
- Fixed a bug where data of a non standard type was not properly handled by the trainer
- Fixed a bug when loading data as a tuple
- Fixed a bug where `AttributeError` could be suppressed by the `Trainer`

## [0.4.6] - 2019-08-15

### Added

- Added support for data to be given as a `dict` or `list` with a single gpu
- Added support for `configure_optimizers` to return a single optimizer, two list (optimizers and schedulers), or a single list

### Fixed

- Fixed a bug where returning just an optimizer list (i.e. without schedulers) from `configure_optimizers` would throw an `Exception`

## [0.4.5] - 2019-08-13

### Added

- Added `optimizer_step` method that can be overridden to change the standard optimizer behaviour

## [0.4.4] - 2019-08-12

### Added

- Added supoort for multiple validation dataloaders
- Added support for latest test-tube logger (optimised for `torch==1.2.0`)

### Changed

- `validation_step` and `val_dataloader` are now optional
- `lr_scheduler` is now activated after epoch

### Fixed

- Fixed a bug where a warning would show when using `lr_scheduler` in `torch>1.1.0`
- Fixed a bug where an `Exception` would be thrown if using `torch.DistributedDataParallel` without using a `DistributedSampler`, this now throws a `Warning` instead

## [0.4.3] - 2019-08-10

### Fixed

- Fixed a bug where accumulate gradients would scale the loss incorrectly

## [0.4.2] - 2019-08-08

### Changed

- Changed install requirement to `torch==1.2.0`

## [0.4.1] - 2019-08-08

### Changed

- Changed install requirement to `torch==1.1.0`

## [0.4.0] - 2019-08-08

### Added

- Added 16-bit support for a single GPU
- Added support for training continuation (preserves epoch, global step etc.)

### Changed

- Changed `training_step` and `validation_step`, outputs will no longer be automatically reduced

### Removed

- Removed need for `Experiment` object in `Trainer`

### Fixed

- Fixed issues with reducing outputs from generative models (such as images and text)

## [0.3.6] - 2019-07-25

### Added

- Added a decorator to do lazy data loading internally

### Fixed

- Fixed a bug where `Experiment` object was not process safe, potentially causing logs to be overwritten

## [0.3.5] - 2019-07-25

## [0.3.4] - 2019-07-22

## [0.3.3] - 2019-07-22

## [0.3.2] - 2019-07-21

## [0.3.1] - 2019-07-21

## [0.2.x] - 2019-07-09

## [0.1.x] - 2019-06-DD<|MERGE_RESOLUTION|>--- conflicted
+++ resolved
@@ -69,13 +69,13 @@
 - When using multiple loggers, by default checkpoints and profiler output now get saved to the log dir of the first logger in the list ([#14325](https://github.com/Lightning-AI/lightning/pull/14325))
 
 
-<<<<<<< HEAD
+- In Lightning Lite, state-dict access to the module wrapper now gets passed through to the original module reference ([#14629](https://github.com/Lightning-AI/lightning/pull/14629))
+
+- Removed fall-back to `LightningEnvironment` when number of SLURM tasks does not correspond to number of processes in Trainer ([#14300](https://github.com/Lightning-AI/lightning/pull/14300))
+
+
 - Aligned DDP and DDPSpawn strategies in setting up the environment ([11073](https://github.com/Lightning-AI/lightning/pull/11073))
-=======
-- In Lightning Lite, state-dict access to the module wrapper now gets passed through to the original module reference ([#14629](https://github.com/Lightning-AI/lightning/pull/14629))
-
-- Removed fall-back to `LightningEnvironment` when number of SLURM tasks does not correspond to number of processes in Trainer ([#14300](https://github.com/Lightning-AI/lightning/pull/14300))
->>>>>>> c926e10e
+
 
 
 ### Deprecated
