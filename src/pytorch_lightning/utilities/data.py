# Copyright The PyTorch Lightning team.
#
# Licensed under the Apache License, Version 2.0 (the "License");
# you may not use this file except in compliance with the License.
# You may obtain a copy of the License at
#
#     http://www.apache.org/licenses/LICENSE-2.0
#
# Unless required by applicable law or agreed to in writing, software
# distributed under the License is distributed on an "AS IS" BASIS,
# WITHOUT WARRANTIES OR CONDITIONS OF ANY KIND, either express or implied.
# See the License for the specific language governing permissions and
# limitations under the License.
import inspect
from dataclasses import fields
from typing import Any, Dict, Generator, Iterable, Mapping, Optional, Tuple, Union

import torch
from lightning_utilities.core.apply_func import is_dataclass_instance
from lightning_utilities.core.rank_zero import WarningCache
from torch import Tensor
from torch.utils.data import (
    BatchSampler,
    DataLoader,
    Dataset,
    IterableDataset,
    RandomSampler,
    Sampler,
    SequentialSampler,
)

import pytorch_lightning as pl
from lightning_lite.utilities import LightningEnum
from lightning_lite.utilities.data import _reinstantiate_wrapped_cls, _replace_value_in_saved_args
from lightning_lite.utilities.data import has_iterable_dataset as new_has_iterable_dataset
from lightning_lite.utilities.data import has_len as new_has_len
from pytorch_lightning.overrides.distributed import IndexBatchSamplerWrapper
from pytorch_lightning.trainer.states import RunningStage
from pytorch_lightning.utilities.auto_restart import CaptureIterableDataset, CaptureMapDataset, FastForwardSampler
from pytorch_lightning.utilities.enums import _FaultTolerantMode
from pytorch_lightning.utilities.exceptions import MisconfigurationException
from pytorch_lightning.utilities.rank_zero import rank_zero_deprecation, rank_zero_warn

BType = Union[Tensor, str, Mapping[Any, "BType"], Iterable["BType"]]  # type: ignore

warning_cache = WarningCache()


<<<<<<< HEAD
def _extract_batch_size(batch: BType) -> Generator[Optional[int], None, None]:
=======
class _WrapAttrTag(LightningEnum):
    SET = "set"
    DEL = "del"

    def __call__(self, *args):
        if self == self.SET:
            fn = setattr
        else:
            fn = delattr
        return fn(*args)


def _extract_batch_size(batch: BType) -> Generator[int, None, None]:
>>>>>>> 16b4644e
    if isinstance(batch, Tensor):
        if batch.ndim == 0:
            yield 1
        else:
            yield batch.size(0)
    elif isinstance(batch, (Iterable, Mapping)) and not isinstance(batch, str):
        if isinstance(batch, Mapping):
            batch = batch.values()

        for sample in batch:
            yield from _extract_batch_size(sample)
    elif is_dataclass_instance(batch):
        for field in fields(batch):
            yield from _extract_batch_size(getattr(batch, field.name))
    else:
        yield None


def extract_batch_size(batch: BType) -> int:
    """Unpack a batch to find a ``torch.Tensor``.

    Returns:
        ``len(tensor)`` when found, or ``1`` when it hits an empty or non iterable.
    """
    error_msg = (
        "We could not infer the batch_size from the batch. Either simplify its structure"
        " or provide the batch_size as `self.log(..., batch_size=batch_size)`."
    )
    batch_size = None
    try:
        for bs in _extract_batch_size(batch):
            if batch_size is None:
                batch_size = bs
            elif batch_size != bs:
                warning_cache.warn(
                    "Trying to infer the `batch_size` from an ambiguous collection. The batch size we"
                    f" found is {batch_size}. To avoid any miscalculations, use `self.log(..., batch_size=batch_size)`."
                )
                break
    except RecursionError:
        raise RecursionError(error_msg)

    if batch_size is None:
        raise MisconfigurationException(error_msg)

    return batch_size


<<<<<<< HEAD
def has_iterable_dataset(dataloader: DataLoader) -> bool:
    return hasattr(dataloader, "dataset") and isinstance(dataloader.dataset, IterableDataset)


def has_len(dataloader: Union[DataLoader, Dataset, Iterable]) -> bool:
    """Checks if a given Dataloader has ``__len__`` method implemented i.e. if it is a finite dataloader or
    infinite dataloader."""
    try:
        # try getting the length
        if isinstance(dataloader, DataLoader) and len(dataloader) == 0:
            rank_zero_warn(
                f"`{dataloader.__class__.__name__}` returned 0 length. Please make sure this was your intention."
            )
        has_len = True
    except TypeError:
        has_len = False
    except NotImplementedError:  # e.g. raised by torchtext if a batch_size_fn is used
        has_len = False

    if has_len and isinstance(dataloader, DataLoader) and has_iterable_dataset(dataloader):
        rank_zero_warn(
            "Your `IterableDataset` has `__len__` defined."
            " In combination with multi-process data loading (when num_workers > 1),"
            " `__len__` could be inaccurate if each worker is not configured independently"
            " to avoid having duplicate data."
        )
    return has_len


def has_len_all_ranks(
    dataloader: DataLoader,
    training_type: "pl.strategies.Strategy",
=======
def has_len_all_ranks(
    dataloader: DataLoader,
    strategy: "pl.Strategy",
>>>>>>> 16b4644e
    model: Union["pl.LightningModule", "pl.LightningDataModule"],
) -> bool:
    """Checks if a given Dataloader has ``__len__`` method implemented i.e. if it is a finite dataloader or
    infinite dataloader."""
    try:
        local_length = len(dataloader)
<<<<<<< HEAD
        if isinstance(model, pl.LightningModule):
            local_length_tensor = torch.tensor(local_length).to(model.device)
        else:
            local_length_tensor = torch.tensor(local_length)
        total_length = training_type.reduce(local_length_tensor, reduce_op="sum")
=======
        total_length = strategy.reduce(torch.tensor(local_length, device=strategy.root_device), reduce_op="sum")
>>>>>>> 16b4644e

        if total_length == 0:
            rank_zero_warn(
                f"Total length of `{dataloader.__class__.__name__}` across ranks is zero."
                " Please make sure this was your intention."
            )
        if total_length > 0 and local_length == 0:
            if model.allow_zero_length_dataloader_with_multiple_devices:
                rank_zero_warn(
                    f"Total length of `{dataloader.__class__.__name__}` across ranks is zero, but local rank has zero"
                    " length. Please be cautious of uneven batch length."
                )
                has_len = False
            else:
                raise MisconfigurationException(
                    f"`{dataloader.__class__.__name__}` within local rank has zero length."
                    " Please make sure that it returns at least 1 batch."
                )
        else:
            has_len = True

    except (TypeError, NotImplementedError):
        has_len = False

    if has_len and new_has_iterable_dataset(dataloader):
        rank_zero_warn(
            "Your `IterableDataset` has `__len__` defined."
            " In combination with multi-process data loading (when num_workers > 1),"
            " `__len__` could be inaccurate if each worker is not configured independently"
            " to avoid having duplicate data."
        )
    return has_len


def get_len(dataloader: Union[DataLoader, Dataset]) -> Union[int, float]:
    """Return the length of the given DataLoader.

    If ``__len__`` method is not implemented, return float('inf').
    """

<<<<<<< HEAD
    if has_len(dataloader) and isinstance(dataloader, DataLoader):
=======
    if new_has_len(dataloader):
>>>>>>> 16b4644e
        return len(dataloader)

    return float("inf")


def _update_dataloader(
    dataloader: DataLoader, sampler: Union[Sampler, Iterable], mode: Optional[RunningStage] = None
) -> DataLoader:
<<<<<<< HEAD
    dl_args, dl_kwargs = _get_dataloader_init_args_and_kwargs(dataloader, sampler, mode=mode)  # type: ignore
    dl_cls = type(dataloader)
    try:
        dataloader = dl_cls(*dl_args, **dl_kwargs)
    except TypeError as e:
        # improve exception message due to an incorrect implementation of the `DataLoader` where multiple subclass
        # `__init__` arguments map to one `DataLoader.__init__` argument
        import re

        match = re.match(r".*__init__\(\) got multiple values .* '(\w+)'", str(e))
        if not match:
            # an unexpected `TypeError`, continue failure
            raise
        argument = match.groups()[0]
        message = (
            f"The {dl_cls.__name__} `DataLoader` implementation has an error where more than one `__init__` argument"
            f" can be passed to its parent's `{argument}=...` `__init__` argument. This is likely caused by allowing"
            f" passing both a custom argument that will map to the `{argument}` argument as well as `**kwargs`."
            f" `kwargs` should be filtered to make sure they don't contain the `{argument}` key."
            " This argument was automatically passed to your DataLoader by PyTorch Lightning."
        )
        raise MisconfigurationException(message) from e
=======
    dl_args, dl_kwargs = _get_dataloader_init_args_and_kwargs(dataloader, sampler, mode)
    dataloader = _reinstantiate_wrapped_cls(dataloader, *dl_args, **dl_kwargs)
>>>>>>> 16b4644e
    return dataloader


def _get_dataloader_init_args_and_kwargs(
    dataloader: DataLoader,
    sampler: Optional[Sampler],
    mode: Optional[RunningStage] = None,
    disallow_batch_sampler: bool = False,
) -> Tuple[Tuple[Any], Dict[str, Any]]:
    if not isinstance(dataloader, DataLoader):
        raise ValueError(f"The dataloader {dataloader} needs to subclass `torch.utils.data.DataLoader`")

    was_wrapped = hasattr(dataloader, "__pl_saved_args")
    if was_wrapped:
        dl_args = dataloader.__pl_saved_args
        dl_kwargs = dataloader.__pl_saved_kwargs
        arg_names = dataloader.__pl_saved_arg_names
        original_dataset = dataloader.__dataset  # we have this saved from _wrap_init
    else:
        # get the dataloader instance attributes
        attrs = {k: v for k, v in vars(dataloader).items() if not k.startswith("_")}
        # We cannot be 100% sure the class sets dataset argument. Let's set it to None to be safe
        # and hope we can get it from the instance attributes
        original_dataset = None
        # not part of `vars`
        attrs["multiprocessing_context"] = dataloader.multiprocessing_context
        arg_names = ()

    # get the dataloader instance `__init__` parameters
    params = dict(inspect.signature(dataloader.__init__).parameters)  # type: ignore
    has_variadic_kwargs = any(p.kind is p.VAR_KEYWORD for p in params.values())
    if has_variadic_kwargs:
        # if the signature takes **kwargs, assume they will be passed down with `super().__init__(**kwargs)`

        if was_wrapped:
            # if the dataloader was wrapped in a hook, only take arguments with default values
            # and assume user passes their kwargs correctly
            params.update(
                {k: v for k, v in inspect.signature(DataLoader.__init__).parameters.items() if v.default is not v.empty}
            )
        else:
            params.update(inspect.signature(DataLoader.__init__).parameters)
            params.pop("self", None)

    if not was_wrapped:
        # keep only the params whose default is different to the current attr value
        non_defaults = {name for name, p in params.items() if name in attrs and p.default != attrs[name]}

        # add `dataset` as it might have been replaced with `*args`
        non_defaults.add("dataset")
        # kwargs to re-construct the dataloader
        dl_kwargs = {k: v for k, v in attrs.items() if k in non_defaults}
        dl_args = ()

    dataset = dl_kwargs.get("dataset", original_dataset)
    if isinstance(dataset, IterableDataset):
        dl_kwargs["batch_sampler"] = None
        dl_kwargs["sampler"] = None
    else:
<<<<<<< HEAD
        dl_kwargs.update(_dataloader_init_kwargs_resolve_sampler(dataloader, sampler, mode=mode))  # type: ignore
=======
        dl_kwargs.update(_dataloader_init_kwargs_resolve_sampler(dataloader, sampler, mode, disallow_batch_sampler))
>>>>>>> 16b4644e

    required_args: Union[list[str], set[str]] = {
        p.name
        for p in params.values()
        if p.kind in (p.POSITIONAL_ONLY, p.POSITIONAL_OR_KEYWORD)
        and p.default is p.empty
        and p.name not in dl_kwargs
        and p.name not in arg_names
    }
    # the dataloader has required args which we could not extract from the existing attributes
    if required_args:
        required_args = sorted(required_args)
        dataloader_cls_name = dataloader.__class__.__name__
        missing_args_message = ", ".join(f"`self.{arg_name}`" for arg_name in required_args)
        raise MisconfigurationException(
            f"Trying to inject custom `Sampler` into the `{dataloader_cls_name}` instance. "
            "This would fail as some of the `__init__` arguments are not available as instance attributes. "
            f"The missing attributes are {required_args}. If you instantiate your `{dataloader_cls_name}` inside a "
            "`*_dataloader` hook of your module, we will do this for you."
            f" Otherwise, define {missing_args_message} inside your `__init__`."
        )

    if not has_variadic_kwargs:
        # the dataloader signature does not allow keyword arguments that need to be passed
        missing_kwargs: Union[list[str], set[str]] = (set(dl_kwargs) | set(arg_names)) - params.keys()
        if missing_kwargs:
            missing_kwargs = sorted(missing_kwargs)
            dataloader_cls_name = dataloader.__class__.__name__
            raise MisconfigurationException(
                f"Trying to inject parameters into the `{dataloader_cls_name}` instance. "
                "This would fail as it doesn't expose all its attributes in the `__init__` signature. "
                f"The missing arguments are {missing_kwargs}. HINT: If you wrote the `{dataloader_cls_name}` class, "
                "add the `__init__` arguments or allow passing `**kwargs`"
            )

    if _FaultTolerantMode.detect_current_mode().is_automatic:
        dl_args, dl_kwargs = _apply_fault_tolerant_automatic_capture_dataset_wrapper(
            was_wrapped, arg_names, dl_args, dl_kwargs
        )

    return dl_args, dl_kwargs


def _dataloader_init_kwargs_resolve_sampler(
<<<<<<< HEAD
    dataloader: DataLoader, sampler: Union[Sampler, Generator], mode: Optional[RunningStage] = None
=======
    dataloader: DataLoader,
    sampler: Optional[Sampler],
    mode: Optional[RunningStage] = None,
    disallow_batch_sampler: bool = False,
>>>>>>> 16b4644e
) -> Dict[str, Any]:
    """This function is used to handle the sampler, batch_sampler arguments associated within a DataLoader for its
    re-instantiation.

    If the dataloader is being used for prediction, the sampler will be wrapped into an `IndexBatchSamplerWrapper`, so
    Lightning can keep track of its indices. If fault tolerant training is enabled, the sampler will be wrapped into a
    `FastForwardSampler`.

    If there are multiple devices in IPU mode, it is necessary to disallow BatchSampler that isn't instantiated
    automatically, since `poptorch.DataLoader` will try to increase the batch_size
    """
    fault_tolerant_mode = _FaultTolerantMode.detect_current_mode()
    batch_sampler = getattr(dataloader, "batch_sampler")
    is_predicting = mode == RunningStage.PREDICTING

    if batch_sampler is not None:
        if disallow_batch_sampler:
            # Check that we don't have a PyTorch default batch sampler that was instantiated in DataLoader __init__
            if not (
                type(batch_sampler) is BatchSampler
                and batch_sampler.sampler == sampler
                and dataloader.batch_size == batch_sampler.batch_size
            ):
                raise MisconfigurationException(
                    "It is not possible to have a batch sampler in your dataloader, "
                    "when running on multiple IPU devices."
                )
        elif type(batch_sampler) is not BatchSampler or is_predicting:
            batch_sampler_cls = type(batch_sampler)
            if hasattr(batch_sampler, "__pl_saved_args"):
                args = batch_sampler.__pl_saved_args
                kwargs = batch_sampler.__pl_saved_kwargs
                default_kwargs = batch_sampler.__pl_saved_default_kwargs
                arg_names = batch_sampler.__pl_saved_arg_names

                if is_predicting:
                    success, args, kwargs = _replace_value_in_saved_args(
                        "drop_last", False, args, kwargs, default_kwargs, arg_names
                    )
                    if not success:
                        rank_zero_warn(
                            f"Trying to inject `drop_last=False` into batch sampler since you are predicting, however "
                            f"it seems the class `{batch_sampler_cls.__qualname__}` does not support it. "
                            "Your predictions might be incomplete. To mitigate this, expose `drop_last` in "
                            "the `__init__` method of your custom class."
                        )

                success, args, kwargs = _replace_value_in_saved_args(
                    "sampler", sampler, args, kwargs, default_kwargs, arg_names
                )
                if not success:
                    raise TypeError(
                        "Trying to inject a modified sampler into the batch sampler; however, it seems the class "
                        f"`{batch_sampler_cls.__qualname__}` does not have an argument called `sampler.` To mitigate "
                        "this, expose an argument `sampler` in the `__init__` method of your custom class."
                    )

                batch_sampler = _reinstantiate_wrapped_cls(batch_sampler, *args, **kwargs)
            else:
                try:
                    batch_sampler = batch_sampler_cls(
                        sampler,
                        batch_size=batch_sampler.batch_size,
                        drop_last=(False if is_predicting else batch_sampler.drop_last),
                    )
                except TypeError as e:
                    import re

                    match = re.match(r".*__init__\(\) (got multiple values)|(missing \d required)", str(e))
                    if not match:
                        # an unexpected `TypeError`, continue failure
                        raise

                    # There could either be too few or too many arguments. Customizing the message based on this doesn't
                    # make much sense since our MisconfigurationException is going to be raised from the original one.
                    raise MisconfigurationException(
                        "We tried to re-instantiate your custom batch sampler and failed. "
                        "To mitigate this, either follow the API of `BatchSampler` or instantiate "
                        "your custom batch sampler inside `*_dataloader` hooks of your module."
                    ) from e

            if is_predicting:
                batch_sampler = IndexBatchSamplerWrapper(batch_sampler)

            if fault_tolerant_mode.is_automatic:
                fast_forward_sampler = batch_sampler = FastForwardSampler(batch_sampler)
                fast_forward_sampler.setup(dataloader_batch_size=1)

            return {
                "sampler": None,
                "shuffle": False,
                "batch_sampler": batch_sampler,
                "batch_size": 1,
                "drop_last": False,
            }

    if fault_tolerant_mode.is_automatic:
        fast_forward_sampler = sampler = FastForwardSampler(sampler)
        fast_forward_sampler.setup(dataloader_batch_size=dataloader.batch_size)

    return {"sampler": sampler, "shuffle": False, "batch_sampler": None}


<<<<<<< HEAD
def _auto_add_worker_init_fn(dataloader: DataLoader, rank: int) -> None:
    if int(os.environ.get("PL_SEED_WORKERS", 0)) and dataloader.worker_init_fn is None:
        dataloader.worker_init_fn = partial(pl_worker_init_function, rank=rank)


def _wrap_dataloader_init(init: Callable) -> Callable:
    """Wraps the ``__init__`` method of :class:`~torch.utils.data.DataLoader` in order to enable re-instantiation
    of custom subclasses."""

    @functools.wraps(init)
    def wrapper(obj: DataLoader, *args: Any, **kwargs: Any) -> None:
        # We need to inspect `init`, as inspecting `obj.__init__`
        # can lead to inspecting the wrong function with multiple inheritance
        params = inspect.signature(init).parameters
        param_names = tuple(
            param.name
            for param in params.values()
            if param.name != "self" and param.kind not in (param.VAR_POSITIONAL, param.VAR_KEYWORD)
        )
        param_names = param_names[: len(args)]

        if not hasattr(obj, "__pl_dl_args"):
            obj.__pl_dl_args = args
            obj.__pl_dl_kwargs = kwargs
            obj.__pl_dl_arg_names = param_names

        # We want to use the latest possible value for dataset argument (i.e. ideally what gets passed to DataLoader)
        # so that we can be sure, that it will not get changed anymore.
        # That is why we are setting this in every `__init__`
        if "dataset" in param_names:
            setattr(obj, "__dataset", args[param_names.index("dataset")])
        elif "dataset" in kwargs:
            setattr(obj, "__dataset", kwargs["dataset"])

        init(obj, *args, **kwargs)

    return wrapper


# https://stackoverflow.com/a/63851681/9201239
def _get_all_subclasses(cls: Type[Any]) -> Set[Type[Any]]:
    """Returns a list of all classes that inherit directly or indirectly from the given class."""
    subclasses = set()

    def recurse(cl: Type[Any]) -> None:
        for subclass in cl.__subclasses__():
            subclasses.add(subclass)
            recurse(subclass)

    recurse(cls)
    return subclasses


@contextmanager
def _replace_dataloader_init_method() -> Generator[None, None, None]:
    """This context manager is used to add support for re-instantiation of custom (subclasses) of
    :class:`~torch.utils.data.DataLoader`. It patches the ``__init__`` method."""
    classes = _get_all_subclasses(DataLoader) | {DataLoader}
    wrapped: set[Any] = set()
    for cls in classes:
        if cls.__init__ not in wrapped and isinstance(cls, DataLoader):
            cls._old_init = cls.__init__
            cls.__init__ = _wrap_dataloader_init(cls.__init__)
            wrapped.add(cls.__init__)
    yield
    for cls in classes:
        if hasattr(cls, "_old_init") and isinstance(cls, DataLoader):
            cls.__init__ = cls._old_init
            del cls._old_init


=======
>>>>>>> 16b4644e
def _wrap_with_capture_dataset(dataset: Dataset) -> Dataset:
    if isinstance(dataset, IterableDataset):
        # wrap the `IterableDataset` into a `CaptureIterableDataset` to record sampler states.
        return CaptureIterableDataset(dataset=dataset)
    if get_len(dataset) != float("inf"):
        return CaptureMapDataset(dataset=dataset)
    raise RuntimeError("This shouldn't happen, please open an issue on Lightning Github repository.")


def _apply_fault_tolerant_automatic_capture_dataset_wrapper(
    was_wrapped: bool, arg_names: Tuple[str, ...], dl_args: Tuple[Any, ...], dl_kwargs: Dict[str, Any]
) -> Tuple[Tuple[str, ...], Dict[str, Any]]:
    if "dataset" in dl_kwargs:
        dl_kwargs["dataset"] = _wrap_with_capture_dataset(dl_kwargs["dataset"])
    elif "dataset" in arg_names:
        dataset_idx = arg_names.index("dataset")
        dataset = _wrap_with_capture_dataset(dl_args[dataset_idx])
        dl_args = dl_args[:dataset_idx] + (dataset,) + dl_args[dataset_idx + 1 :]
    else:
        if was_wrapped:
            avoid_message = (
                " To avoid this, either pass `DataLoader(dataset=your_dataset)` or the positional dataset argument"
                " `DataLoader(your_dataset, ...)`."
            )
        else:
            avoid_message = " To avoid this, define `self.dataset = dataset` inside your DataLoader's `__init__`."

        raise MisconfigurationException(
            "You enabled automatic Fault Tolerant mode, but we were not able to replace your dataset"
            " with Fault Tolerant wrapper, because you have a custom DataLoader." + avoid_message
        )

    return dl_args, dl_kwargs


def _is_dataloader_shuffled(dataloader: object) -> bool:
    if hasattr(dataloader, "__pl_saved_kwargs"):
        # this attribute is not part of PyTorch's DataLoader, but could have been set by
        # our `_replace_init_method` context manager
        if "shuffle" in dataloader.__pl_saved_kwargs:
            return dataloader.__pl_saved_kwargs["shuffle"]
        if "shuffle" in dataloader.__pl_saved_arg_names:
            return dataloader.__pl_saved_args[dataloader.__pl_saved_arg_names.index("shuffle")]
    if isinstance(dataloader.dataset, IterableDataset):
        # shuffling is useless with iterable datasets
        return False
    if not hasattr(dataloader, "sampler"):
        # shuffling is enabled via a sampler. No sampler, no shuffling
        return False
    sampler = dataloader.sampler
    if isinstance(sampler, SequentialSampler):
        return False
    return isinstance(sampler, RandomSampler)


def has_iterable_dataset(*args: Any, **kwargs: Any) -> Any:
    rank_zero_deprecation(
        "`pytorch_lightning.utilities.data.has_iterable_dataset` has been deprecated in v1.8.0 and will be"
        " removed in v1.10.0. Please use `lightning_lite.utilities.data.has_iterable_dataset` instead."
    )
    return new_has_iterable_dataset(*args, **kwargs)


def has_len(*args: Any, **kwargs: Any) -> Any:
    rank_zero_deprecation(
        "`pytorch_lightning.utilities.data.has_len` has been deprecated in v1.8.0 and will be"
        " removed in v1.10.0. Please use `lightning_lite.utilities.data.has_len` instead."
    )
    return new_has_len(*args, **kwargs)<|MERGE_RESOLUTION|>--- conflicted
+++ resolved
@@ -46,9 +46,6 @@
 warning_cache = WarningCache()
 
 
-<<<<<<< HEAD
-def _extract_batch_size(batch: BType) -> Generator[Optional[int], None, None]:
-=======
 class _WrapAttrTag(LightningEnum):
     SET = "set"
     DEL = "del"
@@ -62,7 +59,6 @@
 
 
 def _extract_batch_size(batch: BType) -> Generator[int, None, None]:
->>>>>>> 16b4644e
     if isinstance(batch, Tensor):
         if batch.ndim == 0:
             yield 1
@@ -111,59 +107,16 @@
     return batch_size
 
 
-<<<<<<< HEAD
-def has_iterable_dataset(dataloader: DataLoader) -> bool:
-    return hasattr(dataloader, "dataset") and isinstance(dataloader.dataset, IterableDataset)
-
-
-def has_len(dataloader: Union[DataLoader, Dataset, Iterable]) -> bool:
-    """Checks if a given Dataloader has ``__len__`` method implemented i.e. if it is a finite dataloader or
-    infinite dataloader."""
-    try:
-        # try getting the length
-        if isinstance(dataloader, DataLoader) and len(dataloader) == 0:
-            rank_zero_warn(
-                f"`{dataloader.__class__.__name__}` returned 0 length. Please make sure this was your intention."
-            )
-        has_len = True
-    except TypeError:
-        has_len = False
-    except NotImplementedError:  # e.g. raised by torchtext if a batch_size_fn is used
-        has_len = False
-
-    if has_len and isinstance(dataloader, DataLoader) and has_iterable_dataset(dataloader):
-        rank_zero_warn(
-            "Your `IterableDataset` has `__len__` defined."
-            " In combination with multi-process data loading (when num_workers > 1),"
-            " `__len__` could be inaccurate if each worker is not configured independently"
-            " to avoid having duplicate data."
-        )
-    return has_len
-
-
-def has_len_all_ranks(
-    dataloader: DataLoader,
-    training_type: "pl.strategies.Strategy",
-=======
 def has_len_all_ranks(
     dataloader: DataLoader,
     strategy: "pl.Strategy",
->>>>>>> 16b4644e
     model: Union["pl.LightningModule", "pl.LightningDataModule"],
 ) -> bool:
     """Checks if a given Dataloader has ``__len__`` method implemented i.e. if it is a finite dataloader or
     infinite dataloader."""
     try:
         local_length = len(dataloader)
-<<<<<<< HEAD
-        if isinstance(model, pl.LightningModule):
-            local_length_tensor = torch.tensor(local_length).to(model.device)
-        else:
-            local_length_tensor = torch.tensor(local_length)
-        total_length = training_type.reduce(local_length_tensor, reduce_op="sum")
-=======
         total_length = strategy.reduce(torch.tensor(local_length, device=strategy.root_device), reduce_op="sum")
->>>>>>> 16b4644e
 
         if total_length == 0:
             rank_zero_warn(
@@ -204,11 +157,7 @@
     If ``__len__`` method is not implemented, return float('inf').
     """
 
-<<<<<<< HEAD
-    if has_len(dataloader) and isinstance(dataloader, DataLoader):
-=======
     if new_has_len(dataloader):
->>>>>>> 16b4644e
         return len(dataloader)
 
     return float("inf")
@@ -217,33 +166,8 @@
 def _update_dataloader(
     dataloader: DataLoader, sampler: Union[Sampler, Iterable], mode: Optional[RunningStage] = None
 ) -> DataLoader:
-<<<<<<< HEAD
-    dl_args, dl_kwargs = _get_dataloader_init_args_and_kwargs(dataloader, sampler, mode=mode)  # type: ignore
-    dl_cls = type(dataloader)
-    try:
-        dataloader = dl_cls(*dl_args, **dl_kwargs)
-    except TypeError as e:
-        # improve exception message due to an incorrect implementation of the `DataLoader` where multiple subclass
-        # `__init__` arguments map to one `DataLoader.__init__` argument
-        import re
-
-        match = re.match(r".*__init__\(\) got multiple values .* '(\w+)'", str(e))
-        if not match:
-            # an unexpected `TypeError`, continue failure
-            raise
-        argument = match.groups()[0]
-        message = (
-            f"The {dl_cls.__name__} `DataLoader` implementation has an error where more than one `__init__` argument"
-            f" can be passed to its parent's `{argument}=...` `__init__` argument. This is likely caused by allowing"
-            f" passing both a custom argument that will map to the `{argument}` argument as well as `**kwargs`."
-            f" `kwargs` should be filtered to make sure they don't contain the `{argument}` key."
-            " This argument was automatically passed to your DataLoader by PyTorch Lightning."
-        )
-        raise MisconfigurationException(message) from e
-=======
     dl_args, dl_kwargs = _get_dataloader_init_args_and_kwargs(dataloader, sampler, mode)
     dataloader = _reinstantiate_wrapped_cls(dataloader, *dl_args, **dl_kwargs)
->>>>>>> 16b4644e
     return dataloader
 
 
@@ -303,11 +227,7 @@
         dl_kwargs["batch_sampler"] = None
         dl_kwargs["sampler"] = None
     else:
-<<<<<<< HEAD
-        dl_kwargs.update(_dataloader_init_kwargs_resolve_sampler(dataloader, sampler, mode=mode))  # type: ignore
-=======
         dl_kwargs.update(_dataloader_init_kwargs_resolve_sampler(dataloader, sampler, mode, disallow_batch_sampler))
->>>>>>> 16b4644e
 
     required_args: Union[list[str], set[str]] = {
         p.name
@@ -352,14 +272,10 @@
 
 
 def _dataloader_init_kwargs_resolve_sampler(
-<<<<<<< HEAD
-    dataloader: DataLoader, sampler: Union[Sampler, Generator], mode: Optional[RunningStage] = None
-=======
     dataloader: DataLoader,
     sampler: Optional[Sampler],
     mode: Optional[RunningStage] = None,
     disallow_batch_sampler: bool = False,
->>>>>>> 16b4644e
 ) -> Dict[str, Any]:
     """This function is used to handle the sampler, batch_sampler arguments associated within a DataLoader for its
     re-instantiation.
@@ -463,80 +379,6 @@
     return {"sampler": sampler, "shuffle": False, "batch_sampler": None}
 
 
-<<<<<<< HEAD
-def _auto_add_worker_init_fn(dataloader: DataLoader, rank: int) -> None:
-    if int(os.environ.get("PL_SEED_WORKERS", 0)) and dataloader.worker_init_fn is None:
-        dataloader.worker_init_fn = partial(pl_worker_init_function, rank=rank)
-
-
-def _wrap_dataloader_init(init: Callable) -> Callable:
-    """Wraps the ``__init__`` method of :class:`~torch.utils.data.DataLoader` in order to enable re-instantiation
-    of custom subclasses."""
-
-    @functools.wraps(init)
-    def wrapper(obj: DataLoader, *args: Any, **kwargs: Any) -> None:
-        # We need to inspect `init`, as inspecting `obj.__init__`
-        # can lead to inspecting the wrong function with multiple inheritance
-        params = inspect.signature(init).parameters
-        param_names = tuple(
-            param.name
-            for param in params.values()
-            if param.name != "self" and param.kind not in (param.VAR_POSITIONAL, param.VAR_KEYWORD)
-        )
-        param_names = param_names[: len(args)]
-
-        if not hasattr(obj, "__pl_dl_args"):
-            obj.__pl_dl_args = args
-            obj.__pl_dl_kwargs = kwargs
-            obj.__pl_dl_arg_names = param_names
-
-        # We want to use the latest possible value for dataset argument (i.e. ideally what gets passed to DataLoader)
-        # so that we can be sure, that it will not get changed anymore.
-        # That is why we are setting this in every `__init__`
-        if "dataset" in param_names:
-            setattr(obj, "__dataset", args[param_names.index("dataset")])
-        elif "dataset" in kwargs:
-            setattr(obj, "__dataset", kwargs["dataset"])
-
-        init(obj, *args, **kwargs)
-
-    return wrapper
-
-
-# https://stackoverflow.com/a/63851681/9201239
-def _get_all_subclasses(cls: Type[Any]) -> Set[Type[Any]]:
-    """Returns a list of all classes that inherit directly or indirectly from the given class."""
-    subclasses = set()
-
-    def recurse(cl: Type[Any]) -> None:
-        for subclass in cl.__subclasses__():
-            subclasses.add(subclass)
-            recurse(subclass)
-
-    recurse(cls)
-    return subclasses
-
-
-@contextmanager
-def _replace_dataloader_init_method() -> Generator[None, None, None]:
-    """This context manager is used to add support for re-instantiation of custom (subclasses) of
-    :class:`~torch.utils.data.DataLoader`. It patches the ``__init__`` method."""
-    classes = _get_all_subclasses(DataLoader) | {DataLoader}
-    wrapped: set[Any] = set()
-    for cls in classes:
-        if cls.__init__ not in wrapped and isinstance(cls, DataLoader):
-            cls._old_init = cls.__init__
-            cls.__init__ = _wrap_dataloader_init(cls.__init__)
-            wrapped.add(cls.__init__)
-    yield
-    for cls in classes:
-        if hasattr(cls, "_old_init") and isinstance(cls, DataLoader):
-            cls.__init__ = cls._old_init
-            del cls._old_init
-
-
-=======
->>>>>>> 16b4644e
 def _wrap_with_capture_dataset(dataset: Dataset) -> Dataset:
     if isinstance(dataset, IterableDataset):
         # wrap the `IterableDataset` into a `CaptureIterableDataset` to record sampler states.
