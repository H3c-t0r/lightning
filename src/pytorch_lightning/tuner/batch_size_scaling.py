--- conflicted
+++ resolved
@@ -59,15 +59,9 @@
         new_size = _run_power_scaling(trainer, model, new_size, batch_arg_name, max_trials, params)
     elif mode == "binsearch":
         new_size = _run_binary_scaling(trainer, model, new_size, batch_arg_name, max_trials, params)
-<<<<<<< HEAD
-
-    _collect_garbage(trainer)
-
-=======
 
     garbage_collection_cuda()
 
->>>>>>> 9fc4ff32
     log.info(f"Finished batch size finder, will continue with full run using batch size {new_size}")
 
     __scale_batch_restore_params(trainer, params)
@@ -89,10 +83,7 @@
     if trainer.state.fn == "fit":
         loop = trainer.fit_loop
         dumped_params["max_steps"] = trainer.max_steps
-<<<<<<< HEAD
-=======
         dumped_params["limit_train_batches"] = trainer.limit_train_batches
->>>>>>> 9fc4ff32
         dumped_params["limit_val_batches"] = trainer.limit_val_batches
     else:
         stage = trainer.state.stage
@@ -114,10 +105,7 @@
     trainer.callbacks = []
 
     if trainer.state.fn == "fit":
-<<<<<<< HEAD
-=======
         trainer.limit_train_batches = 1.0
->>>>>>> 9fc4ff32
         trainer.limit_val_batches = steps_per_trial
         trainer.fit_loop.max_steps = steps_per_trial
     else:
@@ -138,10 +126,7 @@
     if trainer.state.fn == "fit":
         loop = trainer.fit_loop
         loop.max_steps = params["max_steps"]
-<<<<<<< HEAD
-=======
         trainer.limit_train_batches = params["limit_train_batches"]
->>>>>>> 9fc4ff32
         trainer.limit_val_batches = params["limit_val_batches"]
     else:
         stage = trainer.state.stage
@@ -163,32 +148,15 @@
     # if it was we exit, else we continue downscaling in case we haven't encountered a single optimal batch size
     any_success = False
     for _ in range(max_trials):
-<<<<<<< HEAD
-        _collect_garbage(trainer)
-=======
         garbage_collection_cuda()
 
         # reset after each try
         _reset_progress(trainer)
->>>>>>> 9fc4ff32
 
         try:
             _try_loop_run(trainer, params)
             new_size, changed = _adjust_batch_size(trainer, batch_arg_name, factor=2.0, desc="succeeded")
 
-<<<<<<< HEAD
-            if changed:
-                # Force the dataloaders to reset as the batch size has changed
-                _reset_dataloaders(trainer, pl_module)
-            else:
-                break
-        except RuntimeError as exception:
-            if is_oom_error(exception):
-                _collect_garbage(trainer)
-
-                new_size, _ = _adjust_batch_size(trainer)
-                break
-=======
             if not changed:
                 break
 
@@ -204,7 +172,6 @@
                 _reset_dataloaders(trainer, pl_module)
                 if any_success:
                     break
->>>>>>> 9fc4ff32
             else:
                 raise  # some other error not memory related
 
@@ -223,14 +190,10 @@
     high = None
     count = 0
     while True:
-<<<<<<< HEAD
-        _collect_garbage(trainer)
-=======
         garbage_collection_cuda()
 
         # reset after each try
         _reset_progress(trainer)
->>>>>>> 9fc4ff32
 
         try:
             # run loop
@@ -248,14 +211,7 @@
             else:
                 new_size, changed = _adjust_batch_size(trainer, batch_arg_name, factor=2.0, desc="succeeded")
 
-<<<<<<< HEAD
-            if changed:
-                # Force the dataloaders to reset as the batch size has changed
-                _reset_dataloaders(trainer, pl_module)
-            else:
-=======
             if not changed:
->>>>>>> 9fc4ff32
                 break
 
             # Force the train dataloader to reset as the batch size has changed
@@ -265,17 +221,6 @@
             # Only these errors should trigger an adjustment
             if is_oom_error(exception):
                 # If we fail in power mode, half the size and return
-<<<<<<< HEAD
-                _collect_garbage(trainer)
-
-                high = new_size
-                midval = (high + low) // 2
-                new_size, changed = _adjust_batch_size(trainer, value=midval, desc="failed")
-
-                if changed:
-                    # Force the dataloaders to reset as the batch size has changed
-                    _reset_dataloaders(trainer, pl_module)
-=======
                 garbage_collection_cuda()
 
                 high = new_size
@@ -284,7 +229,6 @@
 
                 # Force the train dataloader to reset as the batch size has changed
                 _reset_dataloaders(trainer, pl_module)
->>>>>>> 9fc4ff32
 
                 if high - low <= 1:
                     break
@@ -321,26 +265,6 @@
     new_size = value if value is not None else int(batch_size * factor)
     if desc:
         rank_zero_info(f"Batch size {batch_size} {desc}, trying batch size {new_size}")
-<<<<<<< HEAD
-
-    # TODO improve this for multi eval dataloaders
-    if trainer.state.fn == "fit":
-        if trainer.train_dataloader is None:
-            trainer.reset_train_dataloader()
-
-        assert trainer.train_dataloader is not None
-        if not _is_valid_batch_size(new_size, trainer.train_dataloader, trainer):
-            new_size = min(new_size, len(trainer.train_dataloader.dataset))
-    else:
-        stage = trainer.state.stage
-        assert stage is not None
-        dataloaders = getattr(trainer, f"{stage.dataloader_prefix}_dataloaders")
-        if dataloaders is None:
-            getattr(trainer, f"reset_{stage.dataloader_prefix}_dataloader")()
-
-        dataloaders = getattr(trainer, f"{stage.dataloader_prefix}_dataloaders")
-        assert dataloaders is not None
-=======
 
     if trainer.state.fn == "fit":
         if trainer.train_dataloader is None:
@@ -360,7 +284,6 @@
         dataloaders = getattr(trainer, f"{stage.dataloader_prefix}_dataloaders")
         assert dataloaders is not None
         # TODO: should we consider all the eval dataloaders here?
->>>>>>> 9fc4ff32
         if not _is_valid_batch_size(new_size, dataloaders[0], trainer):
             new_size = min(new_size, len(dataloaders[0].dataset))
 
@@ -376,26 +299,6 @@
     return not has_len_all_ranks(dataloader, trainer.strategy, module) or batch_size <= len(dataloader)
 
 
-<<<<<<< HEAD
-def _collect_garbage(trainer: "pl.Trainer") -> None:
-    from pytorch_lightning.accelerators.gpu import GPUAccelerator
-
-    if isinstance(trainer.accelerator, GPUAccelerator):
-        garbage_collection_cuda()
-
-
-def _reset_dataloaders(trainer: "pl.Trainer", pl_module: "pl.LightningModule") -> None:
-    if trainer.state.fn == "fit":
-        trainer.reset_train_dataloader(pl_module)
-        trainer.reset_val_dataloader(pl_module)
-    else:
-        stage = trainer.state.stage
-        assert stage is not None
-        getattr(trainer, f"reset_{stage.dataloader_prefix}_dataloader")(pl_module)
-
-
-def _try_loop_run(trainer: "pl.Trainer", params: Dict[str, Any]) -> None:
-=======
 def _reset_dataloaders(trainer: "pl.Trainer", pl_module: "pl.LightningModule") -> None:
     if trainer.state.fn == "fit":
         trainer.reset_train_dataloader(pl_module)
@@ -407,7 +310,6 @@
 
 
 def _try_loop_run(trainer: "pl.Trainer", params) -> None:
->>>>>>> 9fc4ff32
     if trainer.state.fn == "fit":
         loop = trainer.fit_loop
     else:
@@ -415,9 +317,6 @@
 
     loop.load_state_dict(deepcopy(params["loop_state_dict"]))
     loop.restarting = False
-<<<<<<< HEAD
-    loop.run()
-=======
     loop.run()
 
 
@@ -427,5 +326,4 @@
     else:
         trainer.fit_loop.epoch_loop.batch_loop.manual_loop.optim_step_progress.reset()
 
-    trainer.fit_loop.epoch_progress.reset()
->>>>>>> 9fc4ff32
+    trainer.fit_loop.epoch_progress.reset()