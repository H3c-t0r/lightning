# Copyright The Lightning team.
#
# Licensed under the Apache License, Version 2.0 (the "License");
# you may not use this file except in compliance with the License.
# You may obtain a copy of the License at
#
#     http://www.apache.org/licenses/LICENSE-2.0
#
# Unless required by applicable law or agreed to in writing, software
# distributed under the License is distributed on an "AS IS" BASIS,
# WITHOUT WARRANTIES OR CONDITIONS OF ANY KIND, either express or implied.
# See the License for the specific language governing permissions and
# limitations under the License.
import logging
from typing import Any, Optional, Type

import pytorch_lightning as pl
from pytorch_lightning.loops import _Loop
from pytorch_lightning.loops.epoch import _TrainingEpochLoop
from pytorch_lightning.loops.progress import Progress
from pytorch_lightning.loops.utilities import _is_max_limit_reached, _set_sampler_epoch
from pytorch_lightning.trainer.connectors.logger_connector.result import _ResultCollection
from pytorch_lightning.trainer.supporters import CombinedLoader
from pytorch_lightning.utilities.exceptions import MisconfigurationException, SIGTERMException
from pytorch_lightning.utilities.fetching import AbstractDataFetcher, DataFetcher, DataLoaderIterDataFetcher
from pytorch_lightning.utilities.rank_zero import rank_zero_debug, rank_zero_info, rank_zero_warn
from pytorch_lightning.utilities.signature_utils import is_param_in_hook_signature

log = logging.getLogger(__name__)


class _FitLoop(_Loop):
    """This loop is the top-level loop where training starts.

    It simply counts the epochs and iterates from one to the next by calling ``TrainingEpochLoop.run()`` in its
    ``advance()`` method.

    Example::

        # FitLoop
        for epoch in range(max_epochs):
            # TrainingEpochLoop
            for batch_idx, batch in enumerate(train_dataloader):
                loss = lightning_module.training_step(batch, batch_idx)
                ...

                # ValidationEpochLoop
                for batch_idx, batch in enumerate(val_dataloader):
                    lightning_module.validation_step(batch, batch_idx)
                    ...
                ...
            ...

    Args:
        min_epochs: The minimum number of epochs
        max_epochs: The maximum number of epochs, can be set -1 to turn this limit off
    """

    def __init__(
        self,
        min_epochs: Optional[int] = 0,
        max_epochs: Optional[int] = None,
    ) -> None:
        super().__init__()
        if isinstance(max_epochs, int) and max_epochs < -1:
            # Allow max_epochs to be zero, since this will be handled by fit_loop.done
            raise MisconfigurationException(
                f"`max_epochs` must be a non-negative integer or -1. You passed in {max_epochs}."
            )

        self.max_epochs = max_epochs
        self.min_epochs = min_epochs
        self.epoch_loop = _TrainingEpochLoop()
        self.epoch_progress = Progress()

        self._is_fresh_start_epoch: bool = True
        self._data_fetcher: Optional[AbstractDataFetcher] = None

    @property
    def total_batch_idx(self) -> int:
        """Returns the current batch index (across epochs)"""
        return self.epoch_loop.total_batch_idx

    @property
    def batch_idx(self) -> int:
        """Returns the current batch index (within this epoch)"""
        return self.epoch_loop.batch_idx

    @property
    def min_steps(self) -> Optional[int]:
        """Returns the minimum number of steps to run."""
        return self.epoch_loop.min_steps

    @min_steps.setter
    def min_steps(self, value: Optional[int]) -> None:
        """Sets the minimum number of steps (forwards to epoch_loop)"""
        # TODO: This setter is required by debugging connector (fast dev run), should be avoided
        self.epoch_loop.min_steps = value

    @property
    def max_steps(self) -> int:
        """Returns the maximum number of steps to run."""
        return self.epoch_loop.max_steps

    @max_steps.setter
    def max_steps(self, value: int) -> None:
        """Sets the maximum number of steps (forwards to epoch_loop)"""
        # TODO: This setter is required by debugging connector (fast dev run), should be avoided
        if value < -1:
            raise MisconfigurationException(
                f"`max_steps` must be a non-negative integer or -1 (infinite steps). You passed in {value}."
            )
        self.epoch_loop.max_steps = value

    @_Loop.restarting.setter
    def restarting(self, restarting: bool) -> None:
        # if the last epoch completely finished, we are not actually restarting
        values = self.epoch_progress.current.ready, self.epoch_progress.current.started
        epoch_unfinished = any(v != self.epoch_progress.current.processed for v in values)
        restarting = restarting and epoch_unfinished or self._iteration_based_training()
        _Loop.restarting.fset(self, restarting)  # call the parent setter

    @property
    def prefetch_batches(self) -> int:
        is_unsized = self.trainer.num_training_batches == float("inf")
        return int(is_unsized)

    @property
    def _skip_backward(self) -> bool:
        """Determines whether the loop will skip backward during automatic optimization."""
        return self.epoch_loop.optimizer_loop._skip_backward

    @_skip_backward.setter
    def _skip_backward(self, value: bool) -> None:
        """Determines whether the loop will skip backward during automatic optimization."""
        self.epoch_loop.optimizer_loop._skip_backward = value

    @property
    def _results(self) -> _ResultCollection:
        if self.trainer.training:
            return self.epoch_loop._results
        if self.trainer.validating:
            return self.epoch_loop.val_loop._results
        raise RuntimeError("`FitLoop._results` property isn't defined. Accessed outside of scope")

    @property
    def _should_stop_early(self) -> bool:
        met_min_epochs = self.epoch_progress.current.processed >= self.min_epochs if self.min_epochs else True
        met_min_steps = self.epoch_loop.global_step >= self.min_steps if self.min_steps else True
        return met_min_epochs and met_min_steps

    @property
    def done(self) -> bool:
        """Evaluates when to leave the loop."""
        if self.trainer.num_training_batches == 0:
            rank_zero_info("`Trainer.fit` stopped: No training batches.")
            return True

        # TODO: Move track steps inside training loop and move part of these condition inside training loop
        stop_steps = _is_max_limit_reached(self.epoch_loop.global_step, self.max_steps)
        if stop_steps:
            rank_zero_info(f"`Trainer.fit` stopped: `max_steps={self.max_steps!r}` reached.")
            return True

        # `processed` is increased before `on_train_epoch_end`, the hook where checkpoints are typically saved.
        # we use it here because the checkpoint data won't have `completed` increased yet
        assert isinstance(self.max_epochs, int)
        stop_epochs = _is_max_limit_reached(self.epoch_progress.current.processed, self.max_epochs)
        if stop_epochs:
            # in case they are not equal, override so `trainer.current_epoch` has the expected value
            self.epoch_progress.current.completed = self.epoch_progress.current.processed
            rank_zero_info(f"`Trainer.fit` stopped: `max_epochs={self.max_epochs!r}` reached.")
            return True

        if self.trainer.should_stop and self._should_stop_early:
            rank_zero_debug("`Trainer.fit` stopped: `trainer.should_stop` was set.")
            return True

        return False

    @property
    def skip(self) -> bool:
        """Whether we should skip the training and immediately return from the call to :meth:`run`."""
        # since `trainer.num_training_batches` depends on the `train_dataloader` but that won't be called
        # until `on_run_start`, we use `limit_train_batches` instead
        return self.done or self.trainer.limit_train_batches == 0

    def run(self) -> None:
        if self.skip:
            return
        self.reset()
        self.on_run_start()
        while not self.done:
            try:
                self.on_advance_start()
                self.advance()
                self.on_advance_end()
                self._restarting = False
            except StopIteration:
                break
        self._restarting = False
        self.on_run_end()

    def reset(self) -> None:
        """Resets the internal state of this loop."""
        if self.restarting:
            self.epoch_progress.reset_on_restart()

    def on_run_start(self) -> None:
        """Calls the ``on_train_start`` hook."""
        # update the current_epoch in-case of checkpoint reload
        if not self._iteration_based_training():
            self.epoch_progress.current.completed = self.epoch_progress.current.processed

        self.trainer.reset_train_dataloader(self.trainer.lightning_module)
        # reload the evaluation dataloaders too for proper display in the progress bar
        if self.epoch_loop._should_check_val_epoch():
            self.epoch_loop.val_loop._reload_evaluation_dataloaders()

        data_fetcher_cls = _select_data_fetcher(self.trainer)
        self._data_fetcher = data_fetcher_cls(prefetch_batches=self.prefetch_batches)

        self._is_fresh_start_epoch = True
        self._results.to(device=self.trainer.lightning_module.device)

        self.trainer._call_callback_hooks("on_train_start")
        self.trainer._call_lightning_module_hook("on_train_start")
        self.trainer._call_strategy_hook("on_train_start")

    def on_advance_start(self) -> None:
        """Prepares the dataloader for training and calls the hook ``on_train_epoch_start``"""
        model = self.trainer.lightning_module

        # reset train dataloader
        if not self._is_fresh_start_epoch and self.trainer._data_connector._should_reload_train_dl:
            log.detail(f"{self.__class__.__name__}: resetting train dataloader")
            self.trainer.reset_train_dataloader(model)
        self._is_fresh_start_epoch = False

        if self.trainer.train_dataloader is not None:
            assert isinstance(self.trainer.train_dataloader, CombinedLoader)
            _set_sampler_epoch(self.trainer.train_dataloader, self.epoch_progress.current.processed)

        # changing gradient according accumulation_scheduler
        self.trainer.accumulation_scheduler.on_train_epoch_start(self.trainer, self.trainer.lightning_module)

        self.epoch_progress.increment_ready()

        self.trainer._logger_connector.on_epoch_start()

        self.trainer._call_callback_hooks("on_train_epoch_start")
        self.trainer._call_lightning_module_hook("on_train_epoch_start")

        self.epoch_progress.increment_started()

    def advance(self) -> None:
        """Runs one whole epoch."""
        log.detail(f"{self.__class__.__name__}: advancing loop")
        assert self.trainer.train_dataloader is not None
        dataloader = self.trainer.train_dataloader

        def batch_to_device(batch: Any) -> Any:
            batch = self.trainer.lightning_module._on_before_batch_transfer(batch, dataloader_idx=0)
            batch = self.trainer._call_strategy_hook("batch_to_device", batch, dataloader_idx=0)
            return batch

        assert self._data_fetcher is not None
        self._data_fetcher.setup(dataloader, batch_to_device=batch_to_device)
        with self.trainer.profiler.profile("run_training_epoch"):
            self.epoch_loop.run(self._data_fetcher)

    def on_advance_end(self) -> None:
        # inform logger the batch loop has finished
        self.trainer._logger_connector.epoch_end_reached()

<<<<<<< HEAD
=======
        # get the model and call model.training_epoch_end
        model = self.trainer.lightning_module
        if is_overridden("training_epoch_end", model) and self._outputs:
            return_value = self.trainer._call_lightning_module_hook("training_epoch_end", self._outputs)
            if return_value is not None:
                raise MisconfigurationException(
                    "`training_epoch_end` expects a return of None. "
                    "HINT: remove the return statement in `training_epoch_end`."
                )
        # free memory
        self._outputs = []

>>>>>>> 01b152f1
        self.epoch_progress.increment_processed()

        # call train epoch end hooks
        # we always call callback hooks first, but here we need to make an exception for the callbacks that
        # monitor a metric, otherwise they wouldn't be able to monitor a key logged in
        # `LightningModule.on_train_epoch_end`
        self.trainer._call_callback_hooks("on_train_epoch_end", monitoring_callbacks=False)
        self.trainer._call_lightning_module_hook("on_train_epoch_end")
        self.trainer._call_callback_hooks("on_train_epoch_end", monitoring_callbacks=True)

        self.trainer._logger_connector.on_epoch_end()

        if self.epoch_loop._num_ready_batches_reached():
            # if we are restarting and the above condition holds, it's because we are reloading an epoch-end checkpoint.
            # since metric-based schedulers require access to metrics and those are not currently saved in the
            # checkpoint, the plateau schedulers shouldn't be updated
            self.epoch_loop.update_lr_schedulers("epoch", update_plateau_schedulers=not self.restarting)

        # we manually decrease here because loggers expect that the same step is used when logging epoch-end metrics
        # even when the batch loop has finished
        self.epoch_loop._batches_that_stepped -= 1
        # log epoch metrics
        self.trainer._logger_connector.update_train_epoch_metrics()
        self.epoch_loop._batches_that_stepped += 1

        self.epoch_progress.increment_completed()

        if self.trainer.received_sigterm:
            raise SIGTERMException

    def on_run_end(self) -> None:
        """Calls the ``on_train_end`` hook."""
        log.detail(f"{self.__class__.__name__}: train run ended")

        # hook
        self.trainer._call_callback_hooks("on_train_end")
        self.trainer._call_lightning_module_hook("on_train_end")
        self.trainer._call_strategy_hook("on_train_end")

    def teardown(self) -> None:
        if self._data_fetcher is not None:
            self._data_fetcher.teardown()
            self._data_fetcher = None
        self.epoch_loop.teardown()

    def _should_accumulate(self) -> bool:
        """Whether the gradients should be accumulated."""
        return self.epoch_loop._should_accumulate()

    def _iteration_based_training(self) -> bool:
        return self.trainer.max_steps != -1


def _select_data_fetcher(trainer: "pl.Trainer") -> Type[AbstractDataFetcher]:
    training_step_fx = getattr(trainer.lightning_module, "training_step")
    if is_param_in_hook_signature(training_step_fx, "dataloader_iter", explicit=True):
        rank_zero_warn(
            "Found `dataloader_iter` argument in the `training_step`. Note that the support for "
            "this signature is experimental and the behavior is subject to change."
        )
        return DataLoaderIterDataFetcher
    return DataFetcher<|MERGE_RESOLUTION|>--- conflicted
+++ resolved
@@ -273,21 +273,6 @@
         # inform logger the batch loop has finished
         self.trainer._logger_connector.epoch_end_reached()
 
-<<<<<<< HEAD
-=======
-        # get the model and call model.training_epoch_end
-        model = self.trainer.lightning_module
-        if is_overridden("training_epoch_end", model) and self._outputs:
-            return_value = self.trainer._call_lightning_module_hook("training_epoch_end", self._outputs)
-            if return_value is not None:
-                raise MisconfigurationException(
-                    "`training_epoch_end` expects a return of None. "
-                    "HINT: remove the return statement in `training_epoch_end`."
-                )
-        # free memory
-        self._outputs = []
-
->>>>>>> 01b152f1
         self.epoch_progress.increment_processed()
 
         # call train epoch end hooks
