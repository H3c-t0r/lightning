--- conflicted
+++ resolved
@@ -353,11 +353,6 @@
             optimizer,
             opt_idx,
             train_step_and_backward_closure,
-<<<<<<< HEAD
-            on_tpu=isinstance(self.trainer.accelerator, TPUAccelerator),
-=======
-            using_lbfgs=is_lbfgs,
->>>>>>> 1008f313
         )
 
         if not should_accumulate:
