--- conflicted
+++ resolved
@@ -87,21 +87,9 @@
     parse_env_variables,
 )
 from pytorch_lightning.utilities.auto_restart import _add_capture_metadata_collate
-<<<<<<< HEAD
-from pytorch_lightning.utilities.cloud_io import get_filesystem
-from pytorch_lightning.utilities.data import _auto_add_worker_init_fn, has_len_all_ranks
-from pytorch_lightning.utilities.distributed import distributed_available
-from pytorch_lightning.utilities.exceptions import (
-    _TunerExitException,
-    ExitGracefullyException,
-    MisconfigurationException,
-)
-from pytorch_lightning.utilities.imports import _fault_tolerant_training, _module_available
-=======
 from pytorch_lightning.utilities.data import has_len_all_ranks
 from pytorch_lightning.utilities.exceptions import ExitGracefullyException, MisconfigurationException
 from pytorch_lightning.utilities.imports import _fault_tolerant_training
->>>>>>> 9fc4ff32
 from pytorch_lightning.utilities.model_helpers import is_overridden
 from pytorch_lightning.utilities.rank_zero import rank_zero_deprecation, rank_zero_info, rank_zero_warn
 from pytorch_lightning.utilities.seed import isolate_rng
@@ -547,59 +535,9 @@
         self.num_predict_batches = []
         self.test_dataloaders = None
         self.val_dataloaders = None
-<<<<<<< HEAD
-        self._last_train_dl_reload_epoch = float("-inf")
-        self._last_val_dl_reload_epoch = float("-inf")
-
-        self.num_predict_batches = []
-
-    def _call_and_handle_interrupt(self, trainer_fn: Callable, *args: Any, **kwargs: Any) -> Any:
-        r"""
-        Error handling, intended to be used only for main trainer function entry points (fit, validate, test, predict)
-        as all errors should funnel through them
-
-        Args:
-            trainer_fn: one of (fit, validate, test, predict)
-            *args: positional arguments to be passed to the `trainer_fn`
-            **kwargs: keyword arguments to be passed to `trainer_fn`
-        """
-        try:
-            if self.strategy.launcher is not None:
-                return self.strategy.launcher.launch(trainer_fn, *args, trainer=self, **kwargs)
-            else:
-                return trainer_fn(*args, **kwargs)
-
-        except _TunerExitException as exception:
-            self.state.status = TrainerStatus.FINISHED
-            if distributed_available() and self.world_size > 1:
-                # try syncing remaing processes, kill otherwise
-                self.strategy.reconciliate_processes(traceback.format_exc())
-            self._call_callback_hooks("on_exception", exception)
-            self._teardown()
-            self.state.stage = None
-
-        # TODO(awaelchli): Unify both exceptions below, where `KeyboardError` doesn't re-raise
-        except KeyboardInterrupt as exception:
-            rank_zero_warn("Detected KeyboardInterrupt, attempting graceful shutdown...")
-            # user could press Ctrl+c many times... only shutdown once
-            if not self.interrupted:
-                self.state.status = TrainerStatus.INTERRUPTED
-                self._call_callback_hooks("on_exception", exception)
-        except BaseException as exception:
-            self.state.status = TrainerStatus.INTERRUPTED
-            if distributed_available() and self.world_size > 1:
-                # try syncing remaining processes, kill otherwise
-                self.strategy.reconciliate_processes(traceback.format_exc())
-            self._call_callback_hooks("on_exception", exception)
-            self._teardown()
-            # teardown might access the stage so we reset it after
-            self.state.stage = None
-            raise
-=======
         self.predict_dataloaders = None
         self._last_train_dl_reload_epoch = None
         self._last_val_dl_reload_epoch: Optional[int] = None
->>>>>>> 9fc4ff32
 
     def fit(
         self,
@@ -956,11 +894,7 @@
         datamodule: Optional[LightningDataModule] = None,
         scale_batch_size_kwargs: Optional[Dict[str, Any]] = None,
         lr_find_kwargs: Optional[Dict[str, Any]] = None,
-<<<<<<< HEAD
-        method: str = "fit",
-=======
         method: Literal["fit", "validate", "test", "predict"] = "fit",
->>>>>>> 9fc4ff32
     ) -> _TunerResult:
         r"""
         Runs routines to tune hyperparameters before training.
@@ -990,18 +924,6 @@
 
         Trainer._log_api_event("tune")
 
-<<<<<<< HEAD
-        result = self.tuner._tune(
-            model,
-            train_dataloaders,
-            val_dataloaders,
-            dataloaders,
-            datamodule,
-            scale_batch_size_kwargs=scale_batch_size_kwargs,
-            lr_find_kwargs=lr_find_kwargs,
-            method=method,
-        )
-=======
         with isolate_rng():
             result = self.tuner._tune(
                 model,
@@ -1013,7 +935,6 @@
                 lr_find_kwargs=lr_find_kwargs,
                 method=method,
             )
->>>>>>> 9fc4ff32
 
         return result
 
