# Copyright The PyTorch Lightning team.
#
# Licensed under the Apache License, Version 2.0 (the "License");
# you may not use this file except in compliance with the License.
# You may obtain a copy of the License at
#
#     http://www.apache.org/licenses/LICENSE-2.0
#
# Unless required by applicable law or agreed to in writing, software
# distributed under the License is distributed on an "AS IS" BASIS,
# WITHOUT WARRANTIES OR CONDITIONS OF ANY KIND, either express or implied.
# See the License for the specific language governing permissions and
# limitations under the License.

# THIS FILE MUST READ EASILY, FOR UNDERSTANDING AND DEBUGGING PURPOSES.
# DO NOT OBSCURE THE TRAINING LOOP
# THIS IS A HARD REQUIREMENT TO CONTRIBUTING TO LIGHTNING
# WE FAVOR READABILITY OVER ENGINEERING-CONSTRUCTS BY DESIGN
# DO NOT REMOVE THIS NOTICE
# - WILLIAM FALCON

"""Trainer to automate the training."""
import inspect
import logging
import math
import os
import warnings
from argparse import _ArgumentGroup, ArgumentParser, Namespace
from contextlib import contextmanager
from copy import deepcopy
from datetime import timedelta
from pathlib import Path
from typing import Any, Dict, Generator, Iterable, List, Optional, Type, Union
from weakref import proxy

import torch
import torch.distributed as dist
from lightning_utilities.core.apply_func import apply_to_collection
from lightning_utilities.core.imports import module_available
from packaging.version import Version
from torch import Tensor
from torch.optim import Optimizer
from torch.utils.data import DataLoader
from typing_extensions import Literal

import pytorch_lightning as pl
from lightning_fabric.utilities.cloud_io import get_filesystem
from lightning_fabric.utilities.data import _auto_add_worker_init_fn
from lightning_fabric.utilities.types import _PATH
from lightning_fabric.utilities.warnings import PossibleUserWarning
from pytorch_lightning.accelerators import Accelerator, TPUAccelerator
from pytorch_lightning.callbacks import Callback, Checkpoint, EarlyStopping, ProgressBarBase
from pytorch_lightning.callbacks.prediction_writer import BasePredictionWriter
from pytorch_lightning.core.datamodule import LightningDataModule
from pytorch_lightning.loggers import Logger
from pytorch_lightning.loggers.tensorboard import TensorBoardLogger
from pytorch_lightning.loops import PredictionLoop, TrainingEpochLoop
from pytorch_lightning.loops.dataloader.evaluation_loop import EvaluationLoop
from pytorch_lightning.loops.fit_loop import FitLoop
from pytorch_lightning.loops.utilities import _parse_loop_limits, _reset_progress
from pytorch_lightning.plugins import ApexMixedPrecisionPlugin, MixedPrecisionPlugin, PLUGIN_INPUT, PrecisionPlugin
from pytorch_lightning.profilers import Profiler
from pytorch_lightning.strategies import (
    DDPFullyShardedNativeStrategy,
    DDPStrategy,
    ParallelStrategy,
    SingleDeviceStrategy,
    Strategy,
)
from pytorch_lightning.trainer import call, setup
from pytorch_lightning.trainer.configuration_validator import verify_loop_configurations
from pytorch_lightning.trainer.connectors.accelerator_connector import (
    _LITERAL_WARN,
    _PRECISION_INPUT,
    _PRECISION_INPUT_STR,
    AcceleratorConnector,
)
from pytorch_lightning.trainer.connectors.callback_connector import CallbackConnector
from pytorch_lightning.trainer.connectors.checkpoint_connector import CheckpointConnector
from pytorch_lightning.trainer.connectors.data_connector import DataConnector
from pytorch_lightning.trainer.connectors.logger_connector import LoggerConnector
from pytorch_lightning.trainer.connectors.logger_connector.result import _OUT_DICT, _PBAR_DICT, _ResultCollection
from pytorch_lightning.trainer.connectors.signal_connector import SignalConnector
from pytorch_lightning.trainer.states import RunningStage, TrainerFn, TrainerState, TrainerStatus
from pytorch_lightning.trainer.supporters import CombinedLoader
from pytorch_lightning.tuner.tuning import _TunerResult, Tuner
from pytorch_lightning.utilities import GradClipAlgorithmType, parsing
from pytorch_lightning.utilities.argparse import (
    _defaults_from_env_vars,
    add_argparse_args,
    from_argparse_args,
    parse_argparser,
    parse_env_variables,
)
from pytorch_lightning.utilities.auto_restart import _add_capture_metadata_collate
from pytorch_lightning.utilities.data import has_len_all_ranks
from pytorch_lightning.utilities.exceptions import ExitGracefullyException, MisconfigurationException
from pytorch_lightning.utilities.imports import _fault_tolerant_training
from pytorch_lightning.utilities.model_helpers import is_overridden
from pytorch_lightning.utilities.rank_zero import rank_zero_deprecation, rank_zero_info, rank_zero_warn
from pytorch_lightning.utilities.seed import isolate_rng
from pytorch_lightning.utilities.types import (
    _EVALUATE_OUTPUT,
    _PREDICT_OUTPUT,
    EVAL_DATALOADERS,
    LRSchedulerConfig,
    TRAIN_DATALOADERS,
)

log = logging.getLogger(__name__)
# warnings to ignore in trainer
warnings.filterwarnings(
    "ignore", message="torch.distributed.reduce_op is deprecated, please use torch.distributed.ReduceOp instead"
)


class Trainer:
    @_defaults_from_env_vars
    def __init__(
        self,
        logger: Union[Logger, Iterable[Logger], bool] = True,
        enable_checkpointing: bool = True,
        callbacks: Optional[Union[List[Callback], Callback]] = None,
        default_root_dir: Optional[_PATH] = None,
        gradient_clip_val: Optional[Union[int, float]] = None,
        gradient_clip_algorithm: Optional[str] = None,
        num_nodes: int = 1,
        num_processes: Optional[int] = None,  # TODO: Remove in 2.0
        devices: Optional[Union[List[int], str, int]] = None,
        gpus: Optional[Union[List[int], str, int]] = None,  # TODO: Remove in 2.0
        auto_select_gpus: Optional[bool] = None,  # TODO: Remove in 2.0
        tpu_cores: Optional[Union[List[int], str, int]] = None,  # TODO: Remove in 2.0
        ipus: Optional[int] = None,  # TODO: Remove in 2.0
        enable_progress_bar: bool = True,
        overfit_batches: Union[int, float] = 0.0,
        track_grad_norm: Union[int, float, str] = -1,
        check_val_every_n_epoch: Optional[int] = 1,
        fast_dev_run: Union[int, bool] = False,
        accumulate_grad_batches: Optional[Union[int, Dict[int, int]]] = None,
        max_epochs: Optional[int] = None,
        min_epochs: Optional[int] = None,
        max_steps: int = -1,
        min_steps: Optional[int] = None,
        max_time: Optional[Union[str, timedelta, Dict[str, int]]] = None,
        limit_train_batches: Optional[Union[int, float]] = None,
        limit_val_batches: Optional[Union[int, float]] = None,
        limit_test_batches: Optional[Union[int, float]] = None,
        limit_predict_batches: Optional[Union[int, float]] = None,
        val_check_interval: Optional[Union[int, float]] = None,
        log_every_n_steps: int = 50,
        accelerator: Optional[Union[str, Accelerator]] = None,
        strategy: Optional[Union[str, Strategy]] = None,
        sync_batchnorm: bool = False,
        precision: _PRECISION_INPUT = 32,
        enable_model_summary: bool = True,
        num_sanity_val_steps: int = 2,
        resume_from_checkpoint: Optional[Union[Path, str]] = None,
        profiler: Optional[Union[Profiler, str]] = None,
        benchmark: Optional[bool] = None,
        deterministic: Optional[Union[bool, _LITERAL_WARN]] = None,
        reload_dataloaders_every_n_epochs: int = 0,
        auto_lr_find: Union[bool, str] = False,
        replace_sampler_ddp: bool = True,
        detect_anomaly: bool = False,
        auto_scale_batch_size: Union[str, bool] = False,
        plugins: Optional[Union[PLUGIN_INPUT, List[PLUGIN_INPUT]]] = None,
        amp_backend: Optional[str] = None,  # TODO: Remove in v1.10.0
        amp_level: Optional[str] = None,  # TODO: Remove in v1.10.0
        move_metrics_to_cpu: bool = False,
        multiple_trainloader_mode: str = "max_size_cycle",
        inference_mode: bool = True,
    ) -> None:
        r"""
        Customize every aspect of training via flags.

        Args:

            accelerator: Supports passing different accelerator types ("cpu", "gpu", "tpu", "ipu", "hpu", "mps, "auto")
                as well as custom accelerator instances.

            accumulate_grad_batches: Accumulates grads every k batches or as set up in the dict.

            amp_backend: The mixed precision backend to use ("native" or "apex").

<<<<<<< HEAD
            amp_level: The optimization level to use (O1, O2, etc...). By default, it will be set to "O2"
=======
                .. deprecated:: v1.9
                    Setting ``amp_backend`` inside the ``Trainer`` is deprecated in v1.8.0 and will be removed
                    in v1.10.0. This argument was only relevant for apex which is being removed.

            amp_level: The optimization level to use (O1, O2, etc...). By default it will be set to "O2"
>>>>>>> d21e81ff
                if ``amp_backend`` is set to "apex".

                .. deprecated:: v1.8
                    Setting ``amp_level`` inside the ``Trainer`` is deprecated in v1.8.0 and will be removed
                    in v1.10.0.

            auto_lr_find: If set to True, will make trainer.tune() run a learning rate finder,
                trying to optimize initial learning for faster convergence. trainer.tune() method will
                set the suggested learning rate in self.lr or self.learning_rate in the LightningModule.
                To use a different key set a string instead of True with the key name.

            auto_scale_batch_size: If set to True, will `initially` run a batch size
                finder trying to find the largest batch size that fits into memory.
                The result will be stored in self.batch_size in the LightningModule
                or LightningDataModule depending on your setup.
                Additionally, can be set to either `power` that estimates the batch size through
                a power search or `binsearch` that estimates the batch size through a binary search.

            auto_select_gpus: If enabled and ``gpus`` or ``devices`` is an integer, pick available
                gpus automatically. This is especially useful when
                GPUs are configured to be in "exclusive mode", such
                that only one process at a time can access them.

                .. deprecated:: v1.9
                    ``auto_select_gpus`` has been deprecated in v1.9.0 and will be removed in v1.10.0.
                    Please use the function :func:`~lightning_fabric.accelerators.cuda.find_usable_cuda_devices`
                    instead.

            benchmark: The value (``True`` or ``False``) to set ``torch.backends.cudnn.benchmark`` to.
                The value for ``torch.backends.cudnn.benchmark`` set in the current session will be used
                (``False`` if not manually set). If :paramref:`~pytorch_lightning.trainer.Trainer.deterministic` is set
                to ``True``, this will default to ``False``. Override to manually set a different value.

            callbacks: Add a callback or list of callbacks.

            enable_checkpointing: If ``True``, enable checkpointing.
                It will configure a default ModelCheckpoint callback if there is no user-defined ModelCheckpoint in
                :paramref:`~pytorch_lightning.trainer.trainer.Trainer.callbacks`.

            check_val_every_n_epoch: Perform a validation loop every after every `N` training epochs. If ``None``,
                validation will be done solely based on the number of training batches, requiring ``val_check_interval``
                to be an integer value.

            default_root_dir: Default path for logs and weights when no logger/ckpt_callback passed.
                Can be remote file paths such as `s3://mybucket/path` or 'hdfs://path/'

            detect_anomaly: Enable anomaly detection for the autograd engine.

            deterministic: If ``True``, sets whether PyTorch operations must use deterministic algorithms.
                Set to ``"warn"`` to use deterministic algorithms whenever possible, throwing warnings on operations
                that don't support deterministic mode (requires PyTorch 1.11+). If not set, defaults to ``False``.

            devices: Will be mapped to either `gpus`, `tpu_cores`, `num_processes` or `ipus`,
                based on the accelerator type.

            fast_dev_run: Runs n if set to ``n`` (int) else 1 if set to ``True`` batch(es)
                of train, val and test to find any bugs (ie: a sort of unit test).

            gpus: Number of GPUs to train on (int) or which GPUs to train on (list or str) applied per node.

                .. deprecated:: v1.7
                    ``gpus`` has been deprecated in v1.7 and will be removed in v2.0.
                    Please use ``accelerator='gpu'`` and ``devices=x`` instead.

            gradient_clip_val: The value at which to clip gradients. Passing ``gradient_clip_val=None`` disables
                gradient clipping. If using Automatic Mixed Precision (AMP), the gradients will be unscaled before.

            gradient_clip_algorithm: The gradient clipping algorithm to use. Pass ``gradient_clip_algorithm="value"``
                to clip by value, and ``gradient_clip_algorithm="norm"`` to clip by norm. By default, it will
                be set to ``"norm"``.

            limit_train_batches: How much of training dataset to check (float = fraction, int = num_batches).

            limit_val_batches: How much of validation dataset to check (float = fraction, int = num_batches).

            limit_test_batches: How much of test dataset to check (float = fraction, int = num_batches).

            limit_predict_batches: How much of prediction dataset to check (float = fraction, int = num_batches).

            logger: Logger (or iterable collection of loggers) for experiment tracking. A ``True`` value uses
                the default ``TensorBoardLogger``. ``False`` will disable logging. If multiple loggers are
                provided, local files (checkpoints, profiler traces, etc.) are saved in the ``log_dir`` of
                the first logger.

            log_every_n_steps: How often to log within steps.

            enable_progress_bar: Whether to enable to progress bar by default.

            profiler: To profile individual steps during training and assist in identifying bottlenecks.

            overfit_batches: Overfit a fraction of training/validation data (float) or a set number of batches (int).

            plugins: Plugins allow modification of core behavior like ddp and amp, and enable custom lightning plugins.

            precision: Double precision (64), full precision (32), half precision (16) or bfloat16 precision (bf16).
                Can be used on CPU, GPU, TPUs, HPUs or IPUs.

            max_epochs: Stop training once this number of epochs is reached. Disabled by default (None).
                If both max_epochs and max_steps are not specified, defaults to ``max_epochs = 1000``.
                To enable infinite training, set ``max_epochs = -1``.

            min_epochs: Force training for at least these many epochs. Disabled by default (None).

            max_steps: Stop training after this number of steps. Disabled by default (-1). If ``max_steps = -1``
                and ``max_epochs = None``, will default to ``max_epochs = 1000``. To enable infinite training, set
                ``max_epochs`` to ``-1``.

            min_steps: Force training for at least these number of steps. Disabled by default (``None``).

            max_time: Stop training after this amount of time has passed. Disabled by default (``None``).
                The time duration can be specified in the format DD:HH:MM:SS (days, hours, minutes seconds), as a
                :class:`datetime.timedelta`, or a dictionary with keys that will be passed to
                :class:`datetime.timedelta`.

            num_nodes: Number of GPU nodes for distributed training.

            num_processes: Number of processes for distributed training with ``accelerator="cpu"``.

                .. deprecated:: v1.7
                    ``num_processes`` has been deprecated in v1.7 and will be removed in v2.0.
                    Please use ``accelerator='cpu'`` and ``devices=x`` instead.

            num_sanity_val_steps: Sanity check runs n validation batches before starting the training routine.
                Set it to `-1` to run all batches in all validation dataloaders.

            reload_dataloaders_every_n_epochs: Set to a non-negative integer to reload dataloaders every n epochs.

            replace_sampler_ddp: Explicitly enables or disables sampler replacement. If not specified this
                will toggled automatically when DDP is used. By default it will add ``shuffle=True`` for
                train sampler and ``shuffle=False`` for val/test sampler. If you want to customize it,
                you can set ``replace_sampler_ddp=False`` and add your own distributed sampler.

            resume_from_checkpoint: Path/URL of the checkpoint from which training is resumed. If there is
                no checkpoint file at the path, an exception is raised. If resuming from mid-epoch checkpoint,
                training will start from the beginning of the next epoch.

                .. deprecated:: v1.5
                    ``resume_from_checkpoint`` is deprecated in v1.5 and will be removed in v2.0.
                    Please pass the path to ``Trainer.fit(..., ckpt_path=...)`` instead.

            strategy: Supports different training strategies with aliases
                as well custom strategies.

            sync_batchnorm: Synchronize batch norm layers between process groups/whole world.

            tpu_cores: How many TPU cores to train on (1 or 8) / Single TPU to train on (1).

                .. deprecated:: v1.7
                    ``tpu_cores`` has been deprecated in v1.7 and will be removed in v2.0.
                    Please use ``accelerator='tpu'`` and ``devices=x`` instead.

            ipus: How many IPUs to train on.

                .. deprecated:: v1.7
                    ``ipus`` has been deprecated in v1.7 and will be removed in v2.0.
                    Please use ``accelerator='ipu'`` and ``devices=x`` instead.

            track_grad_norm: -1 no tracking. Otherwise tracks that p-norm. May be set to 'inf' infinity-norm. If using
                Automatic Mixed Precision (AMP), the gradients will be unscaled before logging them.

            val_check_interval: How often to check the validation set. Pass a ``float`` in the range [0.0, 1.0] to check
                after a fraction of the training epoch. Pass an ``int`` to check after a fixed number of training
                batches. An ``int`` value can only be higher than the number of training batches when
                ``check_val_every_n_epoch=None``, which validates after every ``N`` training batches
                across epochs or during iteration-based training.

            enable_model_summary: Whether to enable model summarization by default.

            move_metrics_to_cpu: Whether to force internal logged metrics to be moved to cpu.
                This can save some gpu memory, but can make training slower. Use with attention.

            multiple_trainloader_mode: How to loop over the datasets when there are multiple train loaders.
                In 'max_size_cycle' mode, the trainer ends one epoch when the largest dataset is traversed,
                and smaller datasets reload when running out of their data. In 'min_size' mode, all the datasets
                reload when reaching the minimum length of datasets.

            inference_mode: Whether to use :func:`torch.inference_mode` or :func:`torch.no_grad` during
                evaluation (``validate``/``test``/``predict``).
        """
        super().__init__()
        Trainer._log_api_event("init")
        log.detail(f"{self.__class__.__name__}: Initializing trainer with parameters: {locals()}")
        self.state = TrainerState()

        if default_root_dir is not None:
            default_root_dir = os.fspath(default_root_dir)

        # init connectors
        self._data_connector = DataConnector(self, multiple_trainloader_mode)

        self._accelerator_connector = AcceleratorConnector(
            num_processes=num_processes,
            devices=devices,
            tpu_cores=tpu_cores,
            ipus=ipus,
            accelerator=accelerator,
            strategy=strategy,
            gpus=gpus,
            num_nodes=num_nodes,
            sync_batchnorm=sync_batchnorm,
            benchmark=benchmark,
            replace_sampler_ddp=replace_sampler_ddp,
            deterministic=deterministic,
            auto_select_gpus=auto_select_gpus,
            precision=precision,
            amp_type=amp_backend,
            amp_level=amp_level,
            plugins=plugins,
        )
        self._logger_connector = LoggerConnector(self)
        self._callback_connector = CallbackConnector(self)
        self._checkpoint_connector = CheckpointConnector(self, resume_from_checkpoint)
        self._signal_connector = SignalConnector(self)
        self.tuner = Tuner(self)

        fit_loop = FitLoop(min_epochs=min_epochs, max_epochs=max_epochs)
        training_epoch_loop = TrainingEpochLoop(min_steps=min_steps, max_steps=max_steps)
        fit_loop.connect(epoch_loop=training_epoch_loop)

        # default .fit() loop
        self.fit_loop = fit_loop

        # default .validate() loop
        self.validate_loop = EvaluationLoop()

        # default .test() loop
        self.test_loop = EvaluationLoop()

        # default .predict() loop
        self.predict_loop = PredictionLoop()

        # set when a checkpoint is loaded via `Trainer.{fit,validate,test,predict}`.
        self._ckpt_path: Optional[str] = None

        # init callbacks
        # Declare attributes to be set in _callback_connector on_trainer_init
        self._callback_connector.on_trainer_init(
            callbacks,
            enable_checkpointing,
            enable_progress_bar,
            default_root_dir,
            enable_model_summary,
            max_time,
            accumulate_grad_batches,
        )

        # init data flags
        self.check_val_every_n_epoch: Optional[int]
        self._data_connector.on_trainer_init(
            val_check_interval,
            reload_dataloaders_every_n_epochs,
            check_val_every_n_epoch,
        )

        # gradient clipping
        if gradient_clip_val is not None and not isinstance(gradient_clip_val, (int, float)):
            raise TypeError(f"`gradient_clip_val` should be an int or a float. Got {gradient_clip_val}.")

        if gradient_clip_algorithm is not None and not GradClipAlgorithmType.supported_type(
            gradient_clip_algorithm.lower()
        ):
            raise MisconfigurationException(
                f"`gradient_clip_algorithm` {gradient_clip_algorithm} is invalid. "
                f"Allowed algorithms: {GradClipAlgorithmType.supported_types()}."
            )

        # gradient norm tracking
        if track_grad_norm != -1 and not (
            (isinstance(track_grad_norm, (int, float)) or track_grad_norm == "inf") and float(track_grad_norm) > 0
        ):
            raise MisconfigurationException(
                f"`track_grad_norm` must be a positive number or 'inf' (infinity norm). Got {track_grad_norm}."
            )

        self.gradient_clip_val: Optional[Union[int, float]] = gradient_clip_val
        self.gradient_clip_algorithm: Optional[GradClipAlgorithmType] = (
            GradClipAlgorithmType(gradient_clip_algorithm.lower()) if gradient_clip_algorithm is not None else None
        )
        self.track_grad_norm: float = float(track_grad_norm)

        self._inference_mode: bool = inference_mode

        self._detect_anomaly: bool = detect_anomaly
        self._setup_on_init()

        # configure tuner
        self.tuner.on_trainer_init(auto_lr_find, auto_scale_batch_size)

        # configure profiler
        setup._init_profiler(self, profiler)

        # init logger flags
        self._loggers: List[Logger]
        self._logger_connector.on_trainer_init(logger, log_every_n_steps, move_metrics_to_cpu)

        # init debugging flags
        self.val_check_batch: Union[int, float]
        self.val_check_interval: Union[int, float]
        self.num_sanity_val_steps: Union[int, float]
        self.limit_train_batches: Union[int, float]
        self.limit_val_batches: Union[int, float]
        self.limit_test_batches: Union[int, float]
        self.limit_predict_batches: Union[int, float]
        setup._init_debugging_flags(
            self,
            limit_train_batches,
            limit_val_batches,
            limit_test_batches,
            limit_predict_batches,
            fast_dev_run,
            overfit_batches,
            val_check_interval,
            num_sanity_val_steps,
        )

    def _setup_on_init(self) -> None:
        setup._log_device_info(self)

        self.should_stop = False
        self.state = TrainerState()
        self.num_training_batches = float("inf")

        self.train_dataloader: Optional[Union[CombinedLoader, TRAIN_DATALOADERS]] = None

        self.num_sanity_val_batches: List[Union[int, float]] = []
        self.num_test_batches: List[Union[int, float]] = []
        self.num_val_batches: List[Union[int, float]] = []
        self.num_predict_batches: List[Union[int, float]] = []

        self.test_dataloaders: Optional[List[DataLoader]] = None
        self.val_dataloaders: Optional[List[DataLoader]] = None
        self.predict_dataloaders: Optional[List[DataLoader]] = None
        self._last_train_dl_reload_epoch = float("-inf")
        self._last_val_dl_reload_epoch = float("-inf")

    def _maybe_unwrap_optimized(self, model: Optional["pl.LightningModule"]) -> Optional["pl.LightningModule"]:
        if model is None:
            return None

        try:
            from torch._dynamo import OptimizedModule
        except ImportError:
            return model

        if not isinstance(model, OptimizedModule):
            return model

        return pl.LightningModule.from_compiled(model)

    def fit(
        self,
        model: "pl.LightningModule",
        train_dataloaders: Optional[Union[TRAIN_DATALOADERS, LightningDataModule]] = None,
        val_dataloaders: Optional[EVAL_DATALOADERS] = None,
        datamodule: Optional[LightningDataModule] = None,
        ckpt_path: Optional[str] = None,
    ) -> None:
        r"""
        Runs the full optimization routine.

        Args:
            model: Model to fit.

            train_dataloaders: A collection of :class:`torch.utils.data.DataLoader` or a
                :class:`~pytorch_lightning.core.datamodule.LightningDataModule` specifying training samples.
                In the case of multiple dataloaders, please see this :ref:`section <multiple-dataloaders>`.

            val_dataloaders: A :class:`torch.utils.data.DataLoader` or a sequence of them specifying validation samples.

            ckpt_path: Path/URL of the checkpoint from which training is resumed. Could also be one of two special
                keywords ``"last"`` and ``"hpc"``. If there is no checkpoint file at the path, an exception is raised.
                If resuming from mid-epoch checkpoint, training will start from the beginning of the next epoch.

            datamodule: An instance of :class:`~pytorch_lightning.core.datamodule.LightningDataModule`.
        """
        model = self._maybe_unwrap_optimized(model)
        if not isinstance(model, pl.LightningModule):
            raise TypeError(f"`Trainer.fit()` requires a `LightningModule`, got: {model.__class__.__qualname__}")
        self.strategy._lightning_module = model
        call._call_and_handle_interrupt(
            self, self._fit_impl, model, train_dataloaders, val_dataloaders, datamodule, ckpt_path
        )

    def _fit_impl(
        self,
        model: "pl.LightningModule",
        train_dataloaders: Optional[Union[TRAIN_DATALOADERS, LightningDataModule]] = None,
        val_dataloaders: Optional[EVAL_DATALOADERS] = None,
        datamodule: Optional[LightningDataModule] = None,
        ckpt_path: Optional[str] = None,
    ) -> None:
        Trainer._log_api_event("fit")
        log.detail(f"{self.__class__.__name__}: trainer fit stage")

        self.state.fn = TrainerFn.FITTING
        self.state.status = TrainerStatus.RUNNING
        self.training = True

        # if a datamodule comes in as the second arg, then fix it for the user
        if isinstance(train_dataloaders, LightningDataModule):
            datamodule = train_dataloaders
            train_dataloaders = None
        # If you supply a datamodule you can't supply train_dataloader or val_dataloaders
        if (train_dataloaders is not None or val_dataloaders is not None) and datamodule is not None:
            raise MisconfigurationException(
                "You cannot pass `train_dataloader` or `val_dataloaders` to `trainer.fit(datamodule=...)`"
            )

        # links data to the trainer
        self._data_connector.attach_data(
            model, train_dataloaders=train_dataloaders, val_dataloaders=val_dataloaders, datamodule=datamodule
        )

        # TODO: ckpt_path only in v2.0
        ckpt_path = ckpt_path or self.resume_from_checkpoint
        self._ckpt_path = self._checkpoint_connector._set_ckpt_path(
            self.state.fn,
            ckpt_path,  # type: ignore[arg-type]
            model_provided=True,
            model_connected=self.lightning_module is not None,
        )
        self._run(model, ckpt_path=self.ckpt_path)

        assert self.state.stopped
        self.training = False
        return

    def validate(
        self,
        model: Optional["pl.LightningModule"] = None,
        dataloaders: Optional[Union[EVAL_DATALOADERS, LightningDataModule]] = None,
        ckpt_path: Optional[str] = None,
        verbose: bool = True,
        datamodule: Optional[LightningDataModule] = None,
    ) -> _EVALUATE_OUTPUT:
        r"""
        Perform one evaluation epoch over the validation set.

        Args:
            model: The model to validate.

            dataloaders: A :class:`torch.utils.data.DataLoader` or a sequence of them,
                or a :class:`~pytorch_lightning.core.datamodule.LightningDataModule` specifying validation samples.

            ckpt_path: Either ``"best"``, ``"last"``, ``"hpc"`` or path to the checkpoint you wish to validate.
                If ``None`` and the model instance was passed, use the current weights.
                Otherwise, the best model checkpoint from the previous ``trainer.fit`` call will be loaded
                if a checkpoint callback is configured.

            verbose: If True, prints the validation results.

            datamodule: An instance of :class:`~pytorch_lightning.core.datamodule.LightningDataModule`.

        Returns:
            List of dictionaries with metrics logged during the validation phase, e.g., in model- or callback hooks
            like :meth:`~pytorch_lightning.core.module.LightningModule.validation_step`,
            :meth:`~pytorch_lightning.core.module.LightningModule.validation_epoch_end`, etc.
            The length of the list corresponds to the number of validation dataloaders used.
        """
        model = self._maybe_unwrap_optimized(model)
        if model is not None and not isinstance(model, pl.LightningModule):
            raise TypeError(f"`Trainer.validate()` requires a `LightningModule`, got: {model.__class__.__qualname__}")
        self.strategy._lightning_module = model or self.lightning_module
        return call._call_and_handle_interrupt(
            self, self._validate_impl, model, dataloaders, ckpt_path, verbose, datamodule
        )

    def _validate_impl(
        self,
        model: Optional["pl.LightningModule"] = None,
        dataloaders: Optional[Union[EVAL_DATALOADERS, LightningDataModule]] = None,
        ckpt_path: Optional[str] = None,
        verbose: bool = True,
        datamodule: Optional[LightningDataModule] = None,
    ) -> Optional[Union[_PREDICT_OUTPUT, _EVALUATE_OUTPUT]]:
        # --------------------
        # SETUP HOOK
        # --------------------
        Trainer._log_api_event("validate")
        log.detail(f"{self.__class__.__name__}: trainer validate stage")

        self.state.fn = TrainerFn.VALIDATING
        self.state.status = TrainerStatus.RUNNING
        self.validating = True

        # if a datamodule comes in as the second arg, then fix it for the user
        if isinstance(dataloaders, LightningDataModule):
            datamodule = dataloaders
            dataloaders = None
        # If you supply a datamodule you can't supply val_dataloaders
        if dataloaders is not None and datamodule:
            raise MisconfigurationException("You cannot pass both `trainer.validate(dataloaders=..., datamodule=...)`")

        model_provided = model is not None
        model = model or self.lightning_module
        if model is None:
            raise MisconfigurationException(
                "`model` must be provided to `trainer.validate()` when it hasn't been passed in a previous run"
            )

        self.validate_loop.verbose = verbose

        # links data to the trainer
        self._data_connector.attach_data(model, val_dataloaders=dataloaders, datamodule=datamodule)

        self._ckpt_path = self._checkpoint_connector._set_ckpt_path(
            self.state.fn, ckpt_path, model_provided=model_provided, model_connected=self.lightning_module is not None
        )

        self._validated_ckpt_path = self.ckpt_path  # TODO: remove in v1.8

        # run validate
        results = self._run(model, ckpt_path=self.ckpt_path)

        assert self.state.stopped
        self.validating = False

        return results

    def test(
        self,
        model: Optional["pl.LightningModule"] = None,
        dataloaders: Optional[Union[EVAL_DATALOADERS, LightningDataModule]] = None,
        ckpt_path: Optional[str] = None,
        verbose: bool = True,
        datamodule: Optional[LightningDataModule] = None,
    ) -> _EVALUATE_OUTPUT:
        r"""
        Perform one evaluation epoch over the test set.
        It's separated from fit to make sure you never run on your test set until you want to.

        Args:
            model: The model to test.

            dataloaders: A :class:`torch.utils.data.DataLoader` or a sequence of them,
                or a :class:`~pytorch_lightning.core.datamodule.LightningDataModule` specifying test samples.

            ckpt_path: Either ``"best"``, ``"last"``, ``"hpc"`` or path to the checkpoint you wish to test.
                If ``None`` and the model instance was passed, use the current weights.
                Otherwise, the best model checkpoint from the previous ``trainer.fit`` call will be loaded
                if a checkpoint callback is configured.

            verbose: If True, prints the test results.

            datamodule: An instance of :class:`~pytorch_lightning.core.datamodule.LightningDataModule`.

        Returns:
            List of dictionaries with metrics logged during the test phase, e.g., in model- or callback hooks
            like :meth:`~pytorch_lightning.core.module.LightningModule.test_step`,
            :meth:`~pytorch_lightning.core.module.LightningModule.test_epoch_end`, etc.
            The length of the list corresponds to the number of test dataloaders used.
        """
        model = self._maybe_unwrap_optimized(model)
        if model is not None and not isinstance(model, pl.LightningModule):
            raise TypeError(f"`Trainer.test()` requires a `LightningModule`, got: {model.__class__.__qualname__}")
        self.strategy._lightning_module = model or self.lightning_module
        return call._call_and_handle_interrupt(
            self, self._test_impl, model, dataloaders, ckpt_path, verbose, datamodule
        )

    def _test_impl(
        self,
        model: Optional["pl.LightningModule"] = None,
        dataloaders: Optional[Union[EVAL_DATALOADERS, LightningDataModule]] = None,
        ckpt_path: Optional[str] = None,
        verbose: bool = True,
        datamodule: Optional[LightningDataModule] = None,
    ) -> Optional[Union[_PREDICT_OUTPUT, _EVALUATE_OUTPUT]]:
        # --------------------
        # SETUP HOOK
        # --------------------
        Trainer._log_api_event("test")
        log.detail(f"{self.__class__.__name__}: trainer test stage")

        self.state.fn = TrainerFn.TESTING
        self.state.status = TrainerStatus.RUNNING
        self.testing = True

        # if a datamodule comes in as the second arg, then fix it for the user
        if isinstance(dataloaders, LightningDataModule):
            datamodule = dataloaders
            dataloaders = None
        # If you supply a datamodule you can't supply test_dataloaders
        if dataloaders is not None and datamodule:
            raise MisconfigurationException("You cannot pass both `trainer.test(dataloaders=..., datamodule=...)`")

        model_provided = model is not None
        model = model or self.lightning_module
        if model is None:
            raise MisconfigurationException(
                "`model` must be provided to `trainer.test()` when it hasn't been passed in a previous run"
            )

        self.test_loop.verbose = verbose

        # links data to the trainer
        self._data_connector.attach_data(model, test_dataloaders=dataloaders, datamodule=datamodule)

        self._ckpt_path = self._checkpoint_connector._set_ckpt_path(
            self.state.fn, ckpt_path, model_provided=model_provided, model_connected=self.lightning_module is not None
        )

        self._tested_ckpt_path = self.ckpt_path  # TODO: remove in v1.8

        # run test
        results = self._run(model, ckpt_path=self.ckpt_path)

        assert self.state.stopped
        self.testing = False

        return results

    def predict(
        self,
        model: Optional["pl.LightningModule"] = None,
        dataloaders: Optional[Union[EVAL_DATALOADERS, LightningDataModule]] = None,
        datamodule: Optional[LightningDataModule] = None,
        return_predictions: Optional[bool] = None,
        ckpt_path: Optional[str] = None,
    ) -> Optional[_PREDICT_OUTPUT]:
        r"""
        Run inference on your data.
        This will call the model forward function to compute predictions. Useful to perform distributed
        and batched predictions. Logging is disabled in the predict hooks.

        Args:
            model: The model to predict with.

            dataloaders: A :class:`torch.utils.data.DataLoader` or a sequence of them,
                or a :class:`~pytorch_lightning.core.datamodule.LightningDataModule` specifying prediction samples.

            datamodule: The datamodule with a predict_dataloader method that returns one or more dataloaders.

            return_predictions: Whether to return predictions.
                ``True`` by default except when an accelerator that spawns processes is used (not supported).

            ckpt_path: Either ``"best"``, ``"last"``, ``"hpc"`` or path to the checkpoint you wish to predict.
                If ``None`` and the model instance was passed, use the current weights.
                Otherwise, the best model checkpoint from the previous ``trainer.fit`` call will be loaded
                if a checkpoint callback is configured.

        Returns:
            Returns a list of dictionaries, one for each provided dataloader containing their respective predictions.

        See :ref:`Lightning inference section<deploy/production_basic:Predict step with your LightningModule>` for more.
        """
        model = self._maybe_unwrap_optimized(model)
        if model is not None and not isinstance(model, pl.LightningModule):
            raise TypeError(f"`Trainer.predict()` requires a `LightningModule`, got: {model.__class__.__qualname__}")
        self.strategy._lightning_module = model or self.lightning_module
        return call._call_and_handle_interrupt(
            self, self._predict_impl, model, dataloaders, datamodule, return_predictions, ckpt_path
        )

    def _predict_impl(
        self,
        model: Optional["pl.LightningModule"] = None,
        dataloaders: Optional[Union[EVAL_DATALOADERS, LightningDataModule]] = None,
        datamodule: Optional[LightningDataModule] = None,
        return_predictions: Optional[bool] = None,
        ckpt_path: Optional[str] = None,
    ) -> Optional[_PREDICT_OUTPUT]:
        # --------------------
        # SETUP HOOK
        # --------------------
        Trainer._log_api_event("predict")
        log.detail(f"{self.__class__.__name__}: trainer predict stage")

        self.state.fn = TrainerFn.PREDICTING
        self.state.status = TrainerStatus.RUNNING
        self.predicting = True

        self.predict_loop.return_predictions = return_predictions  # type: ignore[assignment]

        # if a datamodule comes in as the second arg, then fix it for the user
        if isinstance(dataloaders, LightningDataModule):
            datamodule = dataloaders
            dataloaders = None
        if dataloaders is not None and datamodule:
            raise MisconfigurationException("You cannot pass both `trainer.predict(dataloaders=..., datamodule=...)`")

        model_provided = model is not None
        model = model or self.lightning_module
        if model is None:
            raise MisconfigurationException(
                "`model` must be provided to `trainer.predict()` when it hasn't been passed in a previous run"
            )

        # links data to the trainer
        self._data_connector.attach_data(model, predict_dataloaders=dataloaders, datamodule=datamodule)

        self._ckpt_path = self._checkpoint_connector._set_ckpt_path(
            self.state.fn, ckpt_path, model_provided=model_provided, model_connected=self.lightning_module is not None
        )

        self._predicted_ckpt_path = self.ckpt_path  # TODO: remove in v1.8

        results = self._run(model, ckpt_path=self.ckpt_path)

        assert self.state.stopped
        self.predicting = False

        return results

    def tune(
        self,
        model: "pl.LightningModule",
        train_dataloaders: Optional[Union[TRAIN_DATALOADERS, LightningDataModule]] = None,
        val_dataloaders: Optional[EVAL_DATALOADERS] = None,
        dataloaders: Optional[EVAL_DATALOADERS] = None,
        datamodule: Optional[LightningDataModule] = None,
        scale_batch_size_kwargs: Optional[Dict[str, Any]] = None,
        lr_find_kwargs: Optional[Dict[str, Any]] = None,
        method: Literal["fit", "validate", "test", "predict"] = "fit",
    ) -> _TunerResult:
        r"""
        Runs routines to tune hyperparameters before training.

        Args:
            model: Model to tune.

            train_dataloaders: A collection of :class:`torch.utils.data.DataLoader` or a
                :class:`~pytorch_lightning.core.datamodule.LightningDataModule` specifying training samples.
                In the case of multiple dataloaders, please see this :ref:`section <multiple-dataloaders>`.

            val_dataloaders: A :class:`torch.utils.data.DataLoader` or a sequence of them specifying validation samples.

            dataloaders: A :class:`torch.utils.data.DataLoader` or a sequence of them specifying val/test/predict
                samples used for running tuner on validation/testing/prediction.

            datamodule: An instance of :class:`~pytorch_lightning.core.datamodule.LightningDataModule`.

            scale_batch_size_kwargs: Arguments for :func:`~pytorch_lightning.tuner.batch_size_scaling.scale_batch_size`

            lr_find_kwargs: Arguments for :func:`~pytorch_lightning.tuner.lr_finder.lr_find`

            method: Method to run tuner on. It can be any of ``("fit", "validate", "test", "predict")``.
        """
        model = self._maybe_unwrap_optimized(model)
        if not isinstance(model, pl.LightningModule):
            raise TypeError(f"`Trainer.tune()` requires a `LightningModule`, got: {model.__class__.__qualname__}")

        Trainer._log_api_event("tune")

        with isolate_rng():
            result = self.tuner._tune(
                model,
                train_dataloaders,
                val_dataloaders,
                dataloaders,
                datamodule,
                scale_batch_size_kwargs=scale_batch_size_kwargs,
                lr_find_kwargs=lr_find_kwargs,
                method=method,
            )

        return result

    def _restore_modules_and_callbacks(self, checkpoint_path: Optional[_PATH] = None) -> None:
        # restore modules after setup
        self._checkpoint_connector.resume_start(checkpoint_path)
        self._checkpoint_connector._restore_quantization_callbacks()
        self._checkpoint_connector.restore_model()
        self._checkpoint_connector.restore_datamodule()
        if self.state.fn == TrainerFn.FITTING:
            # restore callback states
            self._checkpoint_connector.restore_callbacks()

    def _run(
        self, model: "pl.LightningModule", ckpt_path: Optional[str] = None
    ) -> Optional[Union[_EVALUATE_OUTPUT, _PREDICT_OUTPUT]]:
        if model._compiler_ctx is not None:
            supported_strategies = [SingleDeviceStrategy, DDPStrategy, DDPFullyShardedNativeStrategy]
            if self.strategy is not None and not any(isinstance(self.strategy, s) for s in supported_strategies):
                supported_strategy_names = ", ".join(s.__name__ for s in supported_strategies)
                raise RuntimeError(
                    "Using a compiled model is incompatible with the current strategy: "
                    f"{self.strategy.__class__.__name__}. "
                    f"Only {supported_strategy_names} support compilation. "
                    "Either switch to one of the supported strategies or avoid passing in "
                    "a compiled model."
                )

        if self.state.fn == TrainerFn.FITTING:
            min_epochs, max_epochs = _parse_loop_limits(
                self.min_steps, self.max_steps, self.min_epochs, self.max_epochs, self
            )
            self.fit_loop.min_epochs = min_epochs
            self.fit_loop.max_epochs = max_epochs

        # clean hparams
        if hasattr(model, "hparams"):
            parsing.clean_namespace(model.hparams)

        # attach model to the strategy
        self.strategy.connect(model)

        self._callback_connector._attach_model_callbacks()
        self._callback_connector._attach_model_logging_functions()

        verify_loop_configurations(self)

        # hook
        log.detail(f"{self.__class__.__name__}: preparing data")
        self._data_connector.prepare_data()

        # ----------------------------
        # SET UP TRAINING
        # ----------------------------
        log.detail(f"{self.__class__.__name__}: setting up strategy environment")
        self.strategy.setup_environment()
        self.__setup_profiler()

        self._call_setup_hook()  # allow user to setup lightning_module in accelerator environment

        # check if we should delay restoring checkpoint till later
        if not self.strategy.restore_checkpoint_after_setup:
            log.detail(f"{self.__class__.__name__}: restoring module and callbacks from checkpoint path: {ckpt_path}")
            self._restore_modules_and_callbacks(ckpt_path)

        log.detail(f"{self.__class__.__name__}: configuring sharded model")
        self._call_configure_sharded_model()  # allow user to setup in model sharded environment

        # ----------------------------
        # INSPECT THE CORE LOOPS
        # ----------------------------
        rf"""
             Lightning internal flow looks like this:
        {Trainer.fit} or {Trainer.test} or {Trainer.predict}  ||
                                |                             ||
                         spawn processes                      ||
                 {self.strategy.setup_environment}            ||
                                |                             ||
                        setup accelerator                     ||
                           and strategy                       ||  LIGHTNING
                                |                             ||
                        {self._run_stage}                     ||  FLOW
                                |                             ||
                        {self._run_train}                     ||  DIRECTION
                     or {self._run_evaluate}                  ||
                     or {self._run_predict}                   ||
                                |                             ||
                             results                          \/
        This is used to guide readers to the core loops: train, test, predict.
        {self._run_predict} is the simplest to understand, use `Go to Definition` to read it :)
        """

        # ----------------------------
        # TRAIN
        # ----------------------------
        # reset logger connector
        self._logger_connector.reset_results()
        self._logger_connector.reset_metrics()

        # strategy will configure model and move it to the device
        self.strategy.setup(self)

        # hook
        if self.state.fn == TrainerFn.FITTING:
            self._call_callback_hooks("on_fit_start")
            self._call_lightning_module_hook("on_fit_start")

        self._log_hyperparams()

        if self.strategy.restore_checkpoint_after_setup:
            log.detail(f"{self.__class__.__name__}: restoring module and callbacks from checkpoint path: {ckpt_path}")
            self._restore_modules_and_callbacks(ckpt_path)

        # restore optimizers, etc.
        log.detail(f"{self.__class__.__name__}: restoring training state")
        self._checkpoint_connector.restore_training_state()

        self._checkpoint_connector.resume_end()

        results = self._run_stage()

        log.detail(f"{self.__class__.__name__}: trainer tearing down")
        self._teardown()

        # ----------------------------
        # POST-Training CLEAN UP
        # ----------------------------
        # hook
        if self.state.fn == TrainerFn.FITTING:
            self._call_callback_hooks("on_fit_end")
            self._call_lightning_module_hook("on_fit_end")

        log.detail(f"{self.__class__.__name__}: calling teardown hooks")
        self._call_teardown_hook()

        self.state.status = TrainerStatus.FINISHED
        self.state.stage = None

        return results

    def _log_hyperparams(self) -> None:
        if not self.loggers:
            return
        # log hyper-parameters
        hparams_initial = None

        # save exp to get started (this is where the first experiment logs are written)
        datamodule_log_hyperparams = self.datamodule._log_hyperparams if self.datamodule is not None else False

        if self.lightning_module._log_hyperparams and datamodule_log_hyperparams:
            datamodule_hparams = self.datamodule.hparams_initial
            lightning_hparams = self.lightning_module.hparams_initial
            inconsistent_keys = []
            for key in lightning_hparams.keys() & datamodule_hparams.keys():
                lm_val, dm_val = lightning_hparams[key], datamodule_hparams[key]
                if type(lm_val) != type(dm_val):
                    inconsistent_keys.append(key)
                elif isinstance(lm_val, Tensor) and id(lm_val) != id(dm_val):
                    inconsistent_keys.append(key)
                elif lm_val != dm_val:
                    inconsistent_keys.append(key)
            if inconsistent_keys:
                raise MisconfigurationException(
                    f"Error while merging hparams: the keys {inconsistent_keys} are present "
                    "in both the LightningModule's and LightningDataModule's hparams "
                    "but have different values."
                )
            hparams_initial = {**lightning_hparams, **datamodule_hparams}
        elif self.lightning_module._log_hyperparams:
            hparams_initial = self.lightning_module.hparams_initial
        elif datamodule_log_hyperparams:
            hparams_initial = self.datamodule.hparams_initial

        for logger in self.loggers:
            if hparams_initial is not None:
                logger.log_hyperparams(hparams_initial)
            logger.log_graph(self.lightning_module)
            logger.save()

    def _teardown(self) -> None:
        """This is the Trainer's internal teardown, unrelated to the `teardown` hooks in LightningModule and
        Callback; those are handled by :meth:`_call_teardown_hook`."""
        self.strategy.teardown()
        loop = self._active_loop
        # loop should never be `None` here but it can because we don't know the trainer stage with `ddp_spawn`
        if loop is not None:
            loop.teardown()
        self._logger_connector.teardown()
        self._signal_connector.teardown()

    def _run_stage(self) -> Optional[Union[_PREDICT_OUTPUT, _EVALUATE_OUTPUT]]:
        self.strategy.barrier("run-stage")
        self.strategy.dispatch(self)

        if self.evaluating:
            return self._run_evaluate()
        if self.predicting:
            return self._run_predict()
        self._run_train()

    def _pre_training_routine(self) -> None:
        # wait for all to join if on distributed
        self.strategy.barrier("setup_training")

        # register signals
        self._signal_connector.register_signal_handlers()

    def _run_train(self) -> None:
        self._pre_training_routine()

        with isolate_rng():
            self._run_sanity_check()

        # enable train mode
        assert self.model is not None
        self.model.train()
        torch.set_grad_enabled(True)

        self.fit_loop.trainer = self

        with torch.autograd.set_detect_anomaly(self._detect_anomaly):
            self.fit_loop.run()

    def _run_evaluate(self) -> _EVALUATE_OUTPUT:
        assert self.evaluating

        # reload dataloaders
        self._evaluation_loop._reload_evaluation_dataloaders()

        # reset trainer on this loop and all child loops in case user connected a custom loop
        self._evaluation_loop.trainer = self

        with self.profiler.profile(f"run_{self.state.stage}_evaluation"), _evaluation_context(
            self.accelerator, self._inference_mode
        ):
            eval_loop_results = self._evaluation_loop.run()

        # remove the tensors from the eval results
        for result in eval_loop_results:
            if isinstance(result, dict):
                for k, v in result.items():
                    if isinstance(v, Tensor):
                        result[k] = v.cpu().item()

        return eval_loop_results

    def _run_predict(self) -> Optional[_PREDICT_OUTPUT]:
        self.reset_predict_dataloader(self.lightning_module)
        # reset trainer on this loop and all child loops in case user connected a custom loop
        self.predict_loop.trainer = self
        with _evaluation_context(self.accelerator, self._inference_mode):
            return self.predict_loop.run()

    def _run_sanity_check(self) -> None:
        val_loop = self.fit_loop.epoch_loop.val_loop

        should_sanity_check = (
            self.enable_validation
            and self.num_sanity_val_steps > 0
            # do not sanity check if restarting because it would mess up the loaded state
            and not val_loop.restarting
        )

        # run tiny validation (if validation defined)
        # to make sure program won't crash during val
        if should_sanity_check:
            stage = self.state.stage
            self.sanity_checking = True

            # reset logger connector
            self._logger_connector.reset_results()
            self._logger_connector.reset_metrics()

            self._call_callback_hooks("on_sanity_check_start")

            # reload dataloaders
            val_loop._reload_evaluation_dataloaders()
            self.num_sanity_val_batches = [
                min(self.num_sanity_val_steps, val_batches) for val_batches in self.num_val_batches
            ]

            # run eval step
            with torch.no_grad():
                val_loop.run()

            self._call_callback_hooks("on_sanity_check_end")

            # reset logger connector
            self._logger_connector.reset_results()
            self._logger_connector.reset_metrics()

            # reset the progress tracking state after sanity checking. we don't need to set the state before
            # because sanity check only runs when we are not restarting
            _reset_progress(val_loop)

            # restore the previous stage when the sanity check if finished
            self.state.stage = stage

    def _call_setup_hook(self) -> None:
        assert self.state.fn is not None
        fn = self.state.fn

        self.strategy.barrier("pre_setup")

        if self.datamodule is not None:
            self._call_lightning_datamodule_hook("setup", stage=fn)
        self._call_callback_hooks("setup", stage=fn)
        self._call_lightning_module_hook("setup", stage=fn)

        self.strategy.barrier("post_setup")

    def _call_configure_sharded_model(self) -> None:
        with self.strategy.model_sharded_context():
            # experimental support for torchdistx
            if module_available("torchdistx.deferred_init"):
                from torchdistx.deferred_init import materialize_module

                materialize_module(self.lightning_module)

            self._call_lightning_module_hook("configure_sharded_model")

    def _call_teardown_hook(self) -> None:
        assert self.state.fn is not None
        fn = self.state.fn

        if self.datamodule is not None:
            self._call_lightning_datamodule_hook("teardown", stage=fn)

        self._call_callback_hooks("teardown", stage=fn)
        self._call_lightning_module_hook("teardown", stage=fn)

        self.lightning_module._current_fx_name = None
        # these could have become stale if metrics are defined in `setup`
        self.lightning_module._metric_attributes = None

        # todo: TPU 8 cores hangs in flush with TensorBoard. Might do for all loggers.
        # It might be related to xla tensors blocked when moving the cpu kill loggers.
        for logger in self.loggers:
            logger.finalize("success")

        # summarize profile results
        self.profiler.describe()

    def _call_lightning_module_hook(
        self,
        hook_name: str,
        *args: Any,
        pl_module: Optional["pl.LightningModule"] = None,
        **kwargs: Any,
    ) -> Any:
        pl_module = pl_module or self.lightning_module

        if pl_module is None:
            raise TypeError("No `LightningModule` is available to call hooks on.")

        fn = getattr(pl_module, hook_name)
        if not callable(fn):
            return

        prev_fx_name = pl_module._current_fx_name
        pl_module._current_fx_name = hook_name

        with self.profiler.profile(f"[LightningModule]{pl_module.__class__.__name__}.{hook_name}"):
            output = fn(*args, **kwargs)

        # restore current_fx when nested context
        pl_module._current_fx_name = prev_fx_name

        return output

    def _call_lightning_datamodule_hook(
        self,
        hook_name: str,
        *args: Any,
        **kwargs: Any,
    ) -> Any:
        if self.datamodule is None:
            raise TypeError("No `LightningDataModule` is available to call hooks on.")

        fn = getattr(self.datamodule, hook_name)
        if callable(fn):
            with self.profiler.profile(f"[LightningDataModule]{self.datamodule.__class__.__name__}.{hook_name}"):
                return fn(*args, **kwargs)

    def _call_callback_hooks(
        self,
        hook_name: str,
        *args: Any,
        **kwargs: Any,
    ) -> None:
        log.debug(f"{self.__class__.__name__}: calling callback hook: {hook_name}")

        pl_module = self.lightning_module
        if pl_module:
            prev_fx_name = pl_module._current_fx_name
            pl_module._current_fx_name = hook_name

        for callback in self.callbacks:
            fn = getattr(callback, hook_name)
            if callable(fn):
                with self.profiler.profile(f"[Callback]{callback.state_key}.{hook_name}"):
                    fn(self, self.lightning_module, *args, **kwargs)

        if pl_module:
            # restore current_fx when nested context
            pl_module._current_fx_name = prev_fx_name

    def _call_callbacks_state_dict(self) -> Dict[str, dict]:
        """Called when saving a model checkpoint, calls and returns every callback's `state_dict`, keyed by
        `Callback.state_key`."""
        callback_state_dicts = {}
        for callback in self.callbacks:
            state_dict = callback.state_dict()
            if state_dict:
                callback_state_dicts[callback.state_key] = state_dict
        return callback_state_dicts

    def _call_callbacks_on_save_checkpoint(self, checkpoint: Dict[str, Any]) -> None:
        """Called when saving a model checkpoint, calls every callback's `on_save_checkpoint` hook."""
        pl_module = self.lightning_module
        if pl_module:
            prev_fx_name = pl_module._current_fx_name
            pl_module._current_fx_name = "on_save_checkpoint"

        for callback in self.callbacks:
            with self.profiler.profile(f"[Callback]{callback.state_key}.on_save_checkpoint"):
                state = callback.on_save_checkpoint(self, self.lightning_module, checkpoint)
            if state is not None:
                # TODO: Remove this error message in v2.0
                raise ValueError(
                    f"Returning a value from `{callback.__class__.__name__}.on_save_checkpoint` was deprecated in v1.6"
                    f" and is no longer supported as of v1.8. Please override `Callback.state_dict` to return state"
                    f" to be saved."
                )

        if pl_module:
            # restore current_fx when nested context
            pl_module._current_fx_name = prev_fx_name

    def _call_callbacks_on_load_checkpoint(self, checkpoint: Dict[str, Any]) -> None:
        """Called when loading a model checkpoint.

        Calls every callback's `on_load_checkpoint` hook. We have a dedicated function for this rather than using
        `_call_callback_hooks` because we have special logic for getting callback_states.
        """
        pl_module = self.lightning_module
        if pl_module:
            prev_fx_name = pl_module._current_fx_name
            pl_module._current_fx_name = "on_load_checkpoint"

        callback_states: Optional[Dict[Union[Type, str], Dict]] = checkpoint.get("callbacks")

        if callback_states is None:
            return

        is_legacy_ckpt = Version(checkpoint["pytorch-lightning_version"]) < Version("1.5.0dev")
        current_callbacks_keys = {cb._legacy_state_key if is_legacy_ckpt else cb.state_key for cb in self.callbacks}
        difference = callback_states.keys() - current_callbacks_keys
        if difference:
            rank_zero_warn(
                "Be aware that when using `ckpt_path`,"
                " callbacks used to create the checkpoint need to be provided during `Trainer` instantiation."
                f" Please add the following callbacks: {list(difference)}.",
            )

        for callback in self.callbacks:
            with self.profiler.profile(f"[Callback]{callback.state_key}.on_load_checkpoint"):
                callback.on_load_checkpoint(self, self.lightning_module, checkpoint)

        if pl_module:
            # restore current_fx when nested context
            pl_module._current_fx_name = prev_fx_name

    def _call_callbacks_load_state_dict(self, checkpoint: Dict[str, Any]) -> None:
        """Called when loading a model checkpoint, calls every callback's `load_state_dict`."""
        callback_states: Optional[Dict[Union[Type, str], Dict]] = checkpoint.get("callbacks")

        if callback_states is None:
            return

        for callback in self.callbacks:
            state = callback_states.get(callback.state_key, callback_states.get(callback._legacy_state_key))
            if state:
                state = deepcopy(state)
                callback.load_state_dict(state)

    def _call_strategy_hook(
        self,
        hook_name: str,
        *args: Any,
        **kwargs: Any,
    ) -> Any:
        pl_module = self.lightning_module
        prev_fx_name = pl_module._current_fx_name
        pl_module._current_fx_name = hook_name

        fn = getattr(self.strategy, hook_name)
        if not callable(fn):
            return

        with self.profiler.profile(f"[Strategy]{self.strategy.__class__.__name__}.{hook_name}"):
            output = fn(*args, **kwargs)

        # restore current_fx when nested context
        pl_module._current_fx_name = prev_fx_name

        return output

    @staticmethod
    def _log_api_event(event: str) -> None:
        torch._C._log_api_usage_once("lightning.trainer." + event)

    def __setup_profiler(self) -> None:
        assert self.state.fn is not None
        local_rank = self.local_rank if self.world_size > 1 else None
        self.profiler._lightning_module = proxy(self.lightning_module)
        self.profiler.setup(stage=self.state.fn, local_rank=local_rank, log_dir=self.log_dir)

    """
    Data loading methods
    """

    def reset_train_dataloader(self, model: Optional["pl.LightningModule"] = None) -> None:
        """Resets the train dataloader and initialises required variables (number of batches, when to validate,
        etc.).

        Args:
            model: The ``LightningModule`` if calling this outside of the trainer scope.
        """
        source = self._data_connector._train_dataloader_source
        pl_module = model or self.lightning_module
        has_step = is_overridden("training_step", pl_module)
        enable_training = self.limit_train_batches > 0
        if not (source.is_defined() and has_step and enable_training):
            return

        self.train_dataloader = self._data_connector._request_dataloader(RunningStage.TRAINING)

        if self.overfit_batches > 0:
            self.train_dataloader = self._data_connector._resolve_overfit_batches(
                self.train_dataloader, mode=RunningStage.TRAINING
            )

        # automatically add samplers
        self.train_dataloader = apply_to_collection(
            self.train_dataloader,
            (DataLoader, CombinedLoader),
            self._data_connector._prepare_dataloader,
            mode=RunningStage.TRAINING,
        )
        loaders = (
            self.train_dataloader.loaders
            if isinstance(self.train_dataloader, CombinedLoader)
            else self.train_dataloader
        )

        # check the workers recursively
        apply_to_collection(loaders, DataLoader, self._data_connector._worker_check, "train_dataloader")

        # add worker_init_fn for correct seeding in worker processes
        apply_to_collection(loaders, DataLoader, _auto_add_worker_init_fn, rank=self.global_rank)

        # add collate_fn to collect metadata for fault tolerant training
        if _fault_tolerant_training():
            apply_to_collection(loaders, DataLoader, _add_capture_metadata_collate)

        # wrap the sequence of train loaders to a CombinedLoader object for computing the num_training_batches
        if not isinstance(self.train_dataloader, CombinedLoader):
            self.train_dataloader = CombinedLoader(loaders, self._data_connector.multiple_trainloader_mode)

        module = model or self.lightning_module or self.datamodule
        orig_train_batches = self.num_training_batches = (
            len(self.train_dataloader)  # type: ignore[arg-type]
            if has_len_all_ranks(self.train_dataloader, self.strategy, module)
            else float("inf")
        )
        if orig_train_batches == 0:
            return

        # store epoch of dataloader reset for reload_dataloaders_every_n_epochs
        self._last_train_dl_reload_epoch = self.current_epoch

        if isinstance(self.limit_train_batches, int):
            self.num_training_batches = min(orig_train_batches, self.limit_train_batches)
        elif self.num_training_batches != float("inf"):
            self.num_training_batches = int(orig_train_batches * self.limit_train_batches)
        elif self.limit_train_batches != 1.0:
            raise MisconfigurationException(
                "When using an `IterableDataset`, `Trainer(limit_train_batches)` must be `1.0` or an int."
                "An int specifies `num_training_batches` to use."
            )

        if isinstance(self.val_check_interval, int):
            self.val_check_batch = self.val_check_interval
            if self.val_check_batch > self.num_training_batches and self.check_val_every_n_epoch is not None:
                raise ValueError(
                    f"`val_check_interval` ({self.val_check_interval}) must be less than or equal "
                    f"to the number of the training batches ({self.num_training_batches}). "
                    "If you want to disable validation set `limit_val_batches` to 0.0 instead."
                    "If you want to validate based on the total training batches, set `check_val_every_n_epoch=None`."
                )
        else:
            if not has_len_all_ranks(self.train_dataloader, self.strategy, module):
                if self.val_check_interval == 1.0:
                    self.val_check_batch = float("inf")
                else:
                    raise MisconfigurationException(
                        "When using an IterableDataset for `train_dataloader`,"
                        " `Trainer(val_check_interval)` must be `1.0` or an int. An int k specifies"
                        " checking validation every k training batches."
                    )
            else:
                self.val_check_batch = int(self.num_training_batches * self.val_check_interval)
                self.val_check_batch = max(1, self.val_check_batch)

        if self.loggers and self.num_training_batches < self.log_every_n_steps:
            rank_zero_warn(
                f"The number of training batches ({self.num_training_batches}) is smaller than the logging interval"
                f" Trainer(log_every_n_steps={self.log_every_n_steps}). Set a lower value for log_every_n_steps if"
                " you want to see logs for the training epoch.",
                category=PossibleUserWarning,
            )

        if (
            self.num_training_batches == 0
            and self.limit_train_batches > 0.0
            and isinstance(self.limit_train_batches, float)
            and orig_train_batches != float("inf")
        ):
            min_percentage = 1.0 / orig_train_batches
            raise MisconfigurationException(
                f"You requested to check {self.limit_train_batches} of the `train_dataloader` but"
                f" {self.limit_train_batches} * {orig_train_batches} < 1. Please increase the"
                f" `limit_train_batches` argument. Try at least"
                f" `limit_train_batches={min_percentage}`"
            )

    def reset_val_dataloader(self, model: Optional["pl.LightningModule"] = None) -> None:
        """Resets the validation dataloader and determines the number of batches.

        Args:
            model: The ``LightningModule`` if called outside of the trainer scope.
        """
        source = self._data_connector._val_dataloader_source
        pl_module = self.lightning_module or model
        has_step = is_overridden("validation_step", pl_module)
        enable_validation = self.limit_val_batches > 0
        if source.is_defined() and has_step and enable_validation:
            # store epoch of dataloader reset for reload_dataloaders_every_n_epochs
            # it should not reload again if it has already reloaded during sanity_check
            if self.state.fn == TrainerFn.FITTING and (
                (self.sanity_checking and self.fit_loop.epoch_loop._should_check_val_epoch())
                or not self.sanity_checking
            ):
                self._last_val_dl_reload_epoch = self.current_epoch

            self.num_val_batches, self.val_dataloaders = self._data_connector._reset_eval_dataloader(
                RunningStage.VALIDATING, model=pl_module
            )

    def reset_test_dataloader(self, model: Optional["pl.LightningModule"] = None) -> None:
        """Resets the test dataloader and determines the number of batches.

        Args:
            model: The ``LightningModule`` if called outside of the trainer scope.
        """
        source = self._data_connector._test_dataloader_source
        pl_module = self.lightning_module or model
        has_step = is_overridden("test_step", pl_module)
        enable_testing = self.limit_test_batches > 0
        if source.is_defined() and has_step and enable_testing:
            self.num_test_batches, self.test_dataloaders = self._data_connector._reset_eval_dataloader(
                RunningStage.TESTING, model=pl_module
            )

    def reset_predict_dataloader(self, model: Optional["pl.LightningModule"] = None) -> None:
        """Resets the predict dataloader and determines the number of batches.

        Args:
            model: The ``LightningModule`` if called outside of the trainer scope.
        """
        source = self._data_connector._predict_dataloader_source
        pl_module = self.lightning_module or model
        enable_prediction = self.limit_predict_batches > 0
        if source.is_defined() and enable_prediction:
            self.num_predict_batches, self.predict_dataloaders = self._data_connector._reset_eval_dataloader(
                RunningStage.PREDICTING, model=pl_module
            )

    """
    Accelerator properties
    """

    @property
    def accelerator(self) -> Accelerator:
        assert self.strategy.accelerator
        return self.strategy.accelerator

    @property
    def strategy(self) -> Strategy:
        # TODO(lite): remove ignore after merging lite and PL strategies
        return self._accelerator_connector.strategy  # type: ignore[return-value]

    @property
    def precision_plugin(self) -> PrecisionPlugin:
        return self.strategy.precision_plugin

    @property
    def global_rank(self) -> int:
        return self.strategy.global_rank

    @property
    def local_rank(self) -> int:
        # some strategies define a local rank
        return getattr(self.strategy, "local_rank", 0)

    @property
    def node_rank(self) -> int:
        # some strategies define a node rank
        return getattr(self.strategy, "node_rank", 0)

    @property
    def world_size(self) -> int:
        # some strategies define a world size
        return getattr(self.strategy, "world_size", 1)

    @property
    def num_nodes(self) -> int:
        return getattr(self.strategy, "num_nodes", 1)

    @property
    def device_ids(self) -> List[int]:
        """List of device indexes per node."""
        devices = (
            self.strategy.parallel_devices
            if isinstance(self.strategy, ParallelStrategy)
            else [self.strategy.root_device]
        )
        assert devices is not None
        device_ids = []
        for idx, device in enumerate(devices):
            if isinstance(device, torch.device):
                device_ids.append(device.index or idx)
            elif isinstance(device, int):
                device_ids.append(device)
        return device_ids

    @property
    def num_devices(self) -> int:
        """Number of devices the trainer uses per node."""
        return len(self.device_ids)

    @property
    def lightning_module(self) -> "pl.LightningModule":
        # TODO: this is actually an optional return
        return self.strategy.lightning_module  # type: ignore[return-value]

    @property
    def optimizers(self) -> List[Optimizer]:
        return self.strategy.optimizers

    @optimizers.setter
    def optimizers(self, new_optims: List[Optimizer]) -> None:
        self.strategy.optimizers = new_optims

    @property
    def lr_scheduler_configs(self) -> List[LRSchedulerConfig]:
        return self.strategy.lr_scheduler_configs

    @property
    def optimizer_frequencies(self) -> List[int]:
        return self.strategy.optimizer_frequencies

    @optimizer_frequencies.setter
    def optimizer_frequencies(self, new_freqs: List[int]) -> None:
        self.strategy.optimizer_frequencies = new_freqs

    @property
    def amp_backend(self) -> Optional[str]:
        rank_zero_deprecation(
            "The NVIDIA/apex AMP implementation has been deprecated upstream. Consequently, its integration inside"
            " PyTorch Lightning has been deprecated in v1.9.0 and will be removed in v1.10.0."
            " Accessing `Trainer.amp_backend` will not be supported. You can assume it will be `'native'`",
            stacklevel=6,
        )
        if isinstance(self.precision_plugin, ApexMixedPrecisionPlugin):
            return "apex"
        if isinstance(self.precision_plugin, MixedPrecisionPlugin):
            return "native"
        return None

    @property
    def precision(self) -> _PRECISION_INPUT_STR:
        return self.strategy.precision_plugin.precision

    @property
    def scaler(self) -> Optional[Any]:
        return getattr(self.precision_plugin, "scaler", None)

    @property
    def model(self) -> Optional[torch.nn.Module]:
        """The LightningModule, but possibly wrapped into DataParallel or DistributedDataParallel.

        To access the pure LightningModule, use
        :meth:`~pytorch_lightning.trainer.trainer.Trainer.lightning_module` instead.
        """
        return self.strategy.model

    @model.setter
    def model(self, model: torch.nn.Module) -> None:
        """Setter for the model, pass-through to accelerator and plugin where the model reference is stored. Used
        by the Tuner to reset the state of Trainer and Accelerator.

        Args:
            model: The LightningModule, possibly wrapped into DataParallel or DistributedDataParallel, depending
                on the backend.
        """
        self.strategy.model = model

    """
    General properties
    """

    @property
    def log_dir(self) -> Optional[str]:
        if len(self.loggers) > 0:
            if not isinstance(self.loggers[0], TensorBoardLogger):
                dirpath = self.loggers[0].save_dir
            else:
                dirpath = self.loggers[0].log_dir
        else:
            dirpath = self.default_root_dir

        dirpath = self.strategy.broadcast(dirpath)
        return dirpath

    @property
    def is_global_zero(self) -> bool:
        return self.strategy.is_global_zero

    @property
    def distributed_sampler_kwargs(self) -> Optional[Dict[str, Any]]:
        if isinstance(self.strategy, ParallelStrategy):
            return self.strategy.distributed_sampler_kwargs

    @property
    def data_parallel(self) -> bool:
        return isinstance(self.strategy, ParallelStrategy)

    @property
    def enable_validation(self) -> bool:
        """Check if we should run validation during training."""
        return (
            self._data_connector._val_dataloader_source.is_defined()
            and is_overridden("validation_step", self.lightning_module)
            and self.limit_val_batches > 0
        )

    @property
    def default_root_dir(self) -> str:
        """The default location to save artifacts of loggers, checkpoints etc.

        It is used as a fallback if logger or checkpoint callback do not define specific save paths.
        """
        if get_filesystem(self._default_root_dir).protocol == "file":
            return os.path.normpath(self._default_root_dir)
        return self._default_root_dir

    @property
    def early_stopping_callback(self) -> Optional[EarlyStopping]:
        """The first :class:`~pytorch_lightning.callbacks.early_stopping.EarlyStopping` callback in the
        Trainer.callbacks list, or ``None`` if it doesn't exist."""
        callbacks = self.early_stopping_callbacks
        return callbacks[0] if len(callbacks) > 0 else None

    @property
    def early_stopping_callbacks(self) -> List[EarlyStopping]:
        """A list of all instances of :class:`~pytorch_lightning.callbacks.early_stopping.EarlyStopping` found in
        the Trainer.callbacks list."""
        return [c for c in self.callbacks if isinstance(c, EarlyStopping)]

    @property
    def prediction_writer_callbacks(self) -> List[BasePredictionWriter]:
        """A list of all instances of :class:`~pytorch_lightning.callbacks.prediction_writer.BasePredictionWriter`
        found in the Trainer.callbacks list."""
        return [cb for cb in self.callbacks if isinstance(cb, BasePredictionWriter)]

    @property
    def checkpoint_callback(self) -> Optional[Checkpoint]:
        """The first :class:`~pytorch_lightning.callbacks.model_checkpoint.ModelCheckpoint` callback in the
        Trainer.callbacks list, or ``None`` if it doesn't exist."""
        callbacks = self.checkpoint_callbacks
        return callbacks[0] if len(callbacks) > 0 else None

    @property
    def checkpoint_callbacks(self) -> List[Checkpoint]:
        """A list of all instances of :class:`~pytorch_lightning.callbacks.model_checkpoint.ModelCheckpoint` found
        in the Trainer.callbacks list."""
        return [c for c in self.callbacks if isinstance(c, Checkpoint)]

    @property
    def progress_bar_callback(self) -> Optional[ProgressBarBase]:
        """An instance of :class:`~pytorch_lightning.callbacks.progress.base.ProgressBarBase` found in the
        Trainer.callbacks list, or ``None`` if one doesn't exist."""
        for c in self.callbacks:
            if isinstance(c, ProgressBarBase):
                return c
        return None

    @property
    def resume_from_checkpoint(self) -> Optional[Union[str, Path]]:
        resume_from_checkpoint = self._checkpoint_connector.resume_from_checkpoint_fit_path
        if resume_from_checkpoint is not None:
            rank_zero_deprecation(
                "`trainer.resume_from_checkpoint` is deprecated in v1.5 and will be removed in v2.0."
                " Specify the fit checkpoint path with `trainer.fit(ckpt_path=)` instead.",
                stacklevel=5,
            )

        return resume_from_checkpoint

    @property
    def ckpt_path(self) -> Optional[str]:
        """Set to the path/URL of a checkpoint loaded via :meth:`~pytorch_lightning.trainer.trainer.Trainer.fit`,
        :meth:`~pytorch_lightning.trainer.trainer.Trainer.validate`,
        :meth:`~pytorch_lightning.trainer.trainer.Trainer.test`, or
        :meth:`~pytorch_lightning.trainer.trainer.Trainer.predict`. ``None`` otherwise."""
        return self._ckpt_path

    def save_checkpoint(
        self, filepath: _PATH, weights_only: bool = False, storage_options: Optional[Any] = None
    ) -> None:
        r"""
        Runs routine to create a checkpoint.

        Args:
            filepath: Path where checkpoint is saved.
            weights_only: If ``True``, will only save the model weights.
            storage_options: parameter for how to save to storage, passed to ``CheckpointIO`` plugin

        """
        if self.model is None:
            raise AttributeError(
                "Saving a checkpoint is only possible if a model is attached to the Trainer. Did you call"
                " `Trainer.save_checkpoint()` before calling `Trainer.{fit,validate,test,predict}`?"
            )
        self._checkpoint_connector.save_checkpoint(filepath, weights_only=weights_only, storage_options=storage_options)

    """
    Parsing properties
    """

    @classmethod
    def default_attributes(cls) -> dict:
        init_signature = inspect.signature(cls)
        return {k: v.default for k, v in init_signature.parameters.items()}

    @classmethod
    def from_argparse_args(cls: Any, args: Union[Namespace, ArgumentParser], **kwargs: Any) -> Any:
        return from_argparse_args(cls, args, **kwargs)

    @classmethod
    def parse_argparser(cls, arg_parser: Union[ArgumentParser, Namespace]) -> Namespace:
        return parse_argparser(cls, arg_parser)

    @classmethod
    def match_env_arguments(cls) -> Namespace:
        return parse_env_variables(cls)

    @classmethod
    def add_argparse_args(cls, parent_parser: ArgumentParser, **kwargs: Any) -> Union[_ArgumentGroup, ArgumentParser]:
        return add_argparse_args(cls, parent_parser, **kwargs)

    """
    State properties
    """

    @property
    def interrupted(self) -> bool:
        return self.state.status == TrainerStatus.INTERRUPTED

    @property
    def training(self) -> bool:
        return self.state.stage == RunningStage.TRAINING

    @training.setter
    def training(self, val: bool) -> None:
        if val:
            self.state.stage = RunningStage.TRAINING
        elif self.training:
            self.state.stage = None

    @property
    def testing(self) -> bool:
        return self.state.stage == RunningStage.TESTING

    @testing.setter
    def testing(self, val: bool) -> None:
        if val:
            self.state.stage = RunningStage.TESTING
        elif self.testing:
            self.state.stage = None

    @property
    def predicting(self) -> bool:
        return self.state.stage == RunningStage.PREDICTING

    @predicting.setter
    def predicting(self, val: bool) -> None:
        if val:
            self.state.stage = RunningStage.PREDICTING
        elif self.predicting:
            self.state.stage = None

    @property
    def tuning(self) -> bool:
        rank_zero_deprecation("`Trainer.tuning` has been deprecated in v1.8.0 and will be removed in v1.10.0.")
        return self.state.stage == RunningStage.TUNING

    @tuning.setter
    def tuning(self, val: bool) -> None:
        rank_zero_deprecation("Setting `Trainer.tuning` has been deprecated in v1.8.0 and will be removed in v1.10.0.")

        if val:
            self.state.stage = RunningStage.TUNING
        elif self.tuning:
            self.state.stage = None

    @property
    def validating(self) -> bool:
        return self.state.stage == RunningStage.VALIDATING

    @validating.setter
    def validating(self, val: bool) -> None:
        if val:
            self.state.stage = RunningStage.VALIDATING
        elif self.validating:
            self.state.stage = None

    @property
    def evaluating(self) -> bool:
        return self.state.stage is not None and self.state.stage.evaluating

    @property
    def sanity_checking(self) -> bool:
        return self.state.stage == RunningStage.SANITY_CHECKING

    @sanity_checking.setter
    def sanity_checking(self, val: bool) -> None:
        if val:
            self.state.stage = RunningStage.SANITY_CHECKING
        elif self.sanity_checking:
            self.state.stage = None

    """
    Loop properties
    """

    @property
    def global_step(self) -> int:
        """The number of optimizer steps taken (does not reset each epoch).

        This includes multiple optimizers and TBPTT steps (if enabled).
        """
        return self.fit_loop.epoch_loop.global_step

    @property
    def current_epoch(self) -> int:
        """The current epoch, updated after the epoch end hooks are run."""
        return self.fit_loop.epoch_progress.current.completed

    @property
    def max_epochs(self) -> Optional[int]:
        return self.fit_loop.max_epochs

    @property
    def min_epochs(self) -> Optional[int]:
        return self.fit_loop.min_epochs

    @property
    def max_steps(self) -> int:
        return self.fit_loop.max_steps

    @property
    def min_steps(self) -> Optional[int]:
        return self.fit_loop.min_steps

    @property
    def is_last_batch(self) -> bool:
        """Whether trainer is executing the last batch."""
        return self.fit_loop.epoch_loop.batch_progress.is_last_batch

    @property
    def fit_loop(self) -> FitLoop:
        return self._fit_loop

    @fit_loop.setter
    def fit_loop(self, loop: FitLoop) -> None:
        """Attach a custom fit loop to this Trainer.

        It will run with
        :meth:`~pytorch_lightning.trainer.trainer.Trainer.fit`.
        """
        loop.trainer = self
        self._fit_loop = loop

    @property
    def validate_loop(self) -> EvaluationLoop:
        return self._validate_loop

    @validate_loop.setter
    def validate_loop(self, loop: EvaluationLoop) -> None:
        """Attach a custom validation loop to this Trainer.

        It will run with
        :meth:`~pytorch_lightning.trainer.trainer.Trainer.validate`. Note that this loop is different from the one
        running during training inside the :meth:`pytorch_lightning.trainer.trainer.Trainer.fit` call.
        """
        loop.trainer = self
        self._validate_loop = loop

    @property
    def test_loop(self) -> EvaluationLoop:
        return self._test_loop

    @test_loop.setter
    def test_loop(self, loop: EvaluationLoop) -> None:
        """Attach a custom test loop to this Trainer.

        It will run with
        :meth:`~pytorch_lightning.trainer.trainer.Trainer.test`.
        """
        loop.trainer = self
        self._test_loop = loop

    @property
    def predict_loop(self) -> PredictionLoop:
        return self._predict_loop

    @predict_loop.setter
    def predict_loop(self, loop: PredictionLoop) -> None:
        """Attach a custom prediction loop to this Trainer.

        It will run with
        :meth:`~pytorch_lightning.trainer.trainer.Trainer.predict`.
        """
        loop.trainer = self
        self._predict_loop = loop

    @property
    def _evaluation_loop(self) -> EvaluationLoop:
        if self.state.fn == TrainerFn.FITTING:
            return self.fit_loop.epoch_loop.val_loop
        if self.state.fn == TrainerFn.VALIDATING:
            return self.validate_loop
        if self.state.fn == TrainerFn.TESTING:
            return self.test_loop
        raise RuntimeError("The `Trainer._evaluation_loop` property isn't defined. Accessed outside of scope")

    @property
    def _active_loop(self) -> Optional[Union[FitLoop, EvaluationLoop, PredictionLoop]]:
        if self.training:
            return self.fit_loop
        if self.sanity_checking or self.evaluating:
            return self._evaluation_loop
        if self.predicting:
            return self.predict_loop

    """
    Logging properties
    """

    @property
    def logger(self) -> Optional[Logger]:
        return self.loggers[0] if len(self.loggers) > 0 else None

    @logger.setter
    def logger(self, logger: Optional[Logger]) -> None:
        if not logger:
            self.loggers = []
        else:
            self.loggers = [logger]

    @property
    def loggers(self) -> List[Logger]:
        return self._loggers

    @loggers.setter
    def loggers(self, loggers: Optional[List[Logger]]) -> None:
        self._loggers = loggers if loggers else []

    @property
    def callback_metrics(self) -> Dict:
        # TODO: the true typing return can include dictionaries as defined in
        # `pytorch_lightning.trainer.connectors.logger_connector.result._OUT_DICT`
        return self._logger_connector.callback_metrics

    @property
    def logged_metrics(self) -> _OUT_DICT:
        return self._logger_connector.logged_metrics

    @property
    def progress_bar_metrics(self) -> _PBAR_DICT:
        return self._logger_connector.progress_bar_metrics

    @property
    def _results(self) -> Optional[_ResultCollection]:
        active_loop = self._active_loop
        if active_loop is not None:
            return active_loop._results

    def _exit_gracefully_on_signal(self) -> None:
        if not _fault_tolerant_training() or not self._should_terminate_gracefully():
            return
        raise ExitGracefullyException(0)

    def _should_terminate_gracefully(self) -> bool:
        value = torch.tensor(int(self._terminate_gracefully), device=self.strategy.root_device)
        return bool(self.strategy.reduce(value, reduce_op="sum") > 0)

    """
    Other
    """

    @property
    def estimated_stepping_batches(self) -> Union[int, float]:
        r"""
        Estimated stepping batches for the complete training inferred from DataLoaders, gradient
        accumulation factor and distributed setup.

        Examples::

            def configure_optimizers(self):
                optimizer = ...
                scheduler = torch.optim.lr_scheduler.OneCycleLR(
                    optimizer, max_lr=1e-3, total_steps=self.trainer.estimated_stepping_batches
                )
                return [optimizer], [scheduler]

        """
        accumulation_scheduler = self.accumulation_scheduler

        if accumulation_scheduler.epochs != [0]:
            raise MisconfigurationException(
                "Estimated stepping batches cannot be computed with different"
                " `accumulate_grad_batches` at different epochs."
            )

        # infinite training
        if self.max_epochs == -1:
            return float("inf") if self.max_steps == -1 else self.max_steps

        if self.train_dataloader is None:
            rank_zero_info("Loading `train_dataloader` to estimate number of stepping batches.")
            self.reset_train_dataloader()

        total_batches = self.num_training_batches

        # iterable dataset
        if total_batches == float("inf"):
            return self.max_steps

        assert self.max_epochs is not None
        self.accumulate_grad_batches = accumulation_scheduler.get_accumulate_grad_batches(self.current_epoch)
        effective_batch_size = self.accumulate_grad_batches
        max_estimated_steps = math.ceil(total_batches / effective_batch_size) * max(self.max_epochs, 1)

        max_estimated_steps = min(max_estimated_steps, self.max_steps) if self.max_steps != -1 else max_estimated_steps
        return max_estimated_steps


@contextmanager
def _evaluation_context(accelerator: Accelerator, inference_mode: bool = True) -> Generator:
    # inference mode is not supported with gloo backend (#9431) and TPU accelerators.
    context_manager_class = (
        torch.inference_mode
        if inference_mode
        and not (dist.is_available() and dist.is_initialized() and dist.get_backend() == "gloo")
        and not isinstance(accelerator, TPUAccelerator)
        else torch.no_grad
    )
    with context_manager_class():
        yield<|MERGE_RESOLUTION|>--- conflicted
+++ resolved
@@ -182,15 +182,11 @@
 
             amp_backend: The mixed precision backend to use ("native" or "apex").
 
-<<<<<<< HEAD
-            amp_level: The optimization level to use (O1, O2, etc...). By default, it will be set to "O2"
-=======
                 .. deprecated:: v1.9
                     Setting ``amp_backend`` inside the ``Trainer`` is deprecated in v1.8.0 and will be removed
                     in v1.10.0. This argument was only relevant for apex which is being removed.
 
             amp_level: The optimization level to use (O1, O2, etc...). By default it will be set to "O2"
->>>>>>> d21e81ff
                 if ``amp_backend`` is set to "apex".
 
                 .. deprecated:: v1.8
