--- conflicted
+++ resolved
@@ -506,17 +506,12 @@
         # init debugging flags
         self.val_check_batch: Union[int, float]
         self.val_check_interval: Union[int, float]
-<<<<<<< HEAD
         self.num_sanity_val_steps: Union[int, float]
         self.limit_train_batches: Union[int, float]
         self.limit_val_batches: Union[int, float]
         self.limit_test_batches: Union[int, float]
         self.limit_predict_batches: Union[int, float]
-        setup.init_debugging_flags(
-=======
-        self.num_sanity_val_steps: Union[float, int]
         setup._init_debugging_flags(
->>>>>>> 1e5411b1
             self,
             limit_train_batches,
             limit_val_batches,
