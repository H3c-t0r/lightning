--- conflicted
+++ resolved
@@ -515,67 +515,6 @@
             num_sanity_val_steps,
         )
 
-<<<<<<< HEAD
-    def _init_debugging_flags(
-        self,
-        limit_train_batches: Optional[Union[int, float]],
-        limit_val_batches: Optional[Union[int, float]],
-        limit_test_batches: Optional[Union[int, float]],
-        limit_predict_batches: Optional[Union[int, float]],
-        fast_dev_run: Union[int, bool],
-        overfit_batches: Union[int, float],
-        val_check_interval: Optional[Union[int, float]],
-        num_sanity_val_steps: int,
-    ):
-        # init debugging flags
-        if isinstance(fast_dev_run, int) and (fast_dev_run < 0):
-            raise MisconfigurationException(
-                f"fast_dev_run={fast_dev_run!r} is not a valid configuration. It should be >= 0."
-            )
-        self.fast_dev_run = fast_dev_run
-
-        # set fast_dev_run=True when it is 1, used while logging
-        if fast_dev_run == 1:
-            self.fast_dev_run = True
-
-        self.overfit_batches = _determine_batch_limits(overfit_batches, "overfit_batches")
-        overfit_batches_enabled = overfit_batches > 0
-
-        if fast_dev_run:
-            num_batches = int(fast_dev_run)
-            if not overfit_batches_enabled:
-                self.limit_train_batches = num_batches
-                self.limit_val_batches = num_batches
-
-            self.limit_test_batches = num_batches
-            self.limit_predict_batches = num_batches
-            self.fit_loop.max_steps = num_batches
-            self.num_sanity_val_steps = 0
-            self.fit_loop.max_epochs = 1
-            self.val_check_interval = 1.0
-            self.check_val_every_n_epoch = 1
-            self.loggers = [DummyLogger()] if self.loggers else []
-            rank_zero_info(
-                f"Running in `fast_dev_run` mode: will run the requested loop using {num_batches} batch(es). "
-                "Logging and checkpointing is suppressed."
-            )
-        else:
-            if not overfit_batches_enabled:
-                self.limit_train_batches = _determine_batch_limits(limit_train_batches, "limit_train_batches")
-                self.limit_val_batches = _determine_batch_limits(limit_val_batches, "limit_val_batches")
-            self.limit_test_batches = _determine_batch_limits(limit_test_batches, "limit_test_batches")
-            self.limit_predict_batches = _determine_batch_limits(limit_predict_batches, "limit_predict_batches")
-            self.num_sanity_val_steps = float("inf") if num_sanity_val_steps == -1 else num_sanity_val_steps
-            self.val_check_interval = _determine_batch_limits(val_check_interval, "val_check_interval")
-
-        if overfit_batches_enabled:
-            self.limit_train_batches = overfit_batches
-            self.limit_val_batches = overfit_batches
-=======
-        # Callback system
-        self._call_callback_hooks("on_init_end")
->>>>>>> 9fc4ff32
-
     def _setup_on_init(self) -> None:
         setup.log_device_info(self)
 
