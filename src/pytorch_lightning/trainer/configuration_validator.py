# Copyright The PyTorch Lightning team.
#
# Licensed under the Apache License, Version 2.0 (the "License");
# you may not use this file except in compliance with the License.
# You may obtain a copy of the License at
#
#     http://www.apache.org/licenses/LICENSE-2.0
#
# Unless required by applicable law or agreed to in writing, software
# distributed under the License is distributed on an "AS IS" BASIS,
# WITHOUT WARRANTIES OR CONDITIONS OF ANY KIND, either express or implied.
# See the License for the specific language governing permissions and
# limitations under the License.
import pytorch_lightning as pl
from lightning_lite.utilities.warnings import PossibleUserWarning
from pytorch_lightning.accelerators.ipu import IPUAccelerator
from pytorch_lightning.strategies import DataParallelStrategy
from pytorch_lightning.trainer.states import TrainerFn
from pytorch_lightning.utilities.exceptions import MisconfigurationException
from pytorch_lightning.utilities.model_helpers import is_overridden
from pytorch_lightning.utilities.rank_zero import rank_zero_deprecation, rank_zero_warn
from pytorch_lightning.utilities.signature_utils import is_param_in_hook_signature


def verify_loop_configurations(trainer: "pl.Trainer") -> None:
    r"""
    Checks that the model is configured correctly before the run is started.

    Args:
        trainer: Lightning Trainer. Its `lightning_module` (the model) to check the configuration.

    """
    model = trainer.lightning_module

    if trainer.state.fn is None:
        raise ValueError("Unexpected: Trainer state fn must be set before validating loop configuration.")
    if trainer.state.fn in (TrainerFn.FITTING, TrainerFn.TUNING):
        __verify_train_val_loop_configuration(trainer, model)
        __verify_manual_optimization_support(trainer, model)
        __check_training_step_requires_dataloader_iter(model)
    elif trainer.state.fn == TrainerFn.VALIDATING:
        __verify_eval_loop_configuration(trainer, model, "val")
    elif trainer.state.fn == TrainerFn.TESTING:
        __verify_eval_loop_configuration(trainer, model, "test")
    elif trainer.state.fn == TrainerFn.PREDICTING:
        __verify_eval_loop_configuration(trainer, model, "predict")

    __verify_batch_transfer_support(trainer)
    _check_deprecated_callback_hooks(trainer)
<<<<<<< HEAD
    # TODO: Delete CheckpointHooks off LightningDataModule in v1.8
    _check_datamodule_checkpoint_hooks(trainer)
=======
    # TODO: Delete on_epoch_start/on_epoch_end hooks in v1.8
    _check_on_epoch_start_end(model)
    # TODO: Delete on_pretrain_routine_start/end hooks in v1.8
    _check_on_pretrain_routine(model)
>>>>>>> 6256a318


def __verify_train_val_loop_configuration(trainer: "pl.Trainer", model: "pl.LightningModule") -> None:
    # -----------------------------------
    # verify model has a training step
    # -----------------------------------
    has_training_step = is_overridden("training_step", model)
    if not has_training_step:
        raise MisconfigurationException(
            "No `training_step()` method defined. Lightning `Trainer` expects as minimum a"
            " `training_step()`, `train_dataloader()` and `configure_optimizers()` to be defined."
        )

    # -----------------------------------
    # verify model has optimizer
    # -----------------------------------
    has_optimizers = is_overridden("configure_optimizers", model)
    if not has_optimizers:
        raise MisconfigurationException(
            "No `configure_optimizers()` method defined. Lightning `Trainer` expects as minimum a"
            " `training_step()`, `train_dataloader()` and `configure_optimizers()` to be defined."
        )

    trainer.overridden_optimizer_step = is_overridden("optimizer_step", model)
    trainer.overridden_optimizer_zero_grad = is_overridden("optimizer_zero_grad", model)
    automatic_optimization = model.automatic_optimization
    going_to_accumulate_grad_batches = trainer.accumulation_scheduler.going_to_accumulate_grad_batches()

    has_overridden_optimization_functions = trainer.overridden_optimizer_step or trainer.overridden_optimizer_zero_grad
    if has_overridden_optimization_functions and going_to_accumulate_grad_batches and automatic_optimization:
        rank_zero_warn(
            "When using `Trainer(accumulate_grad_batches != 1)` and overriding"
            " `LightningModule.optimizer_{step,zero_grad}`, the hooks will not be called on every batch"
            " (rather, they are called on every optimization step)."
        )

    # -----------------------------------
    # verify model for val loop
    # -----------------------------------

    has_val_loader = trainer._data_connector._val_dataloader_source.is_defined()
    has_val_step = is_overridden("validation_step", model)

    if has_val_loader and not has_val_step:
        rank_zero_warn("You passed in a `val_dataloader` but have no `validation_step`. Skipping val loop.")
    if has_val_step and not has_val_loader:
        rank_zero_warn(
            "You defined a `validation_step` but have no `val_dataloader`. Skipping val loop.",
            category=PossibleUserWarning,
        )


def __verify_eval_loop_configuration(trainer: "pl.Trainer", model: "pl.LightningModule", stage: str) -> None:
    step_name = "validation_step" if stage == "val" else f"{stage}_step"
    trainer_method = "validate" if stage == "val" else stage

    has_step = is_overridden(step_name, model)

    # predict_step is not required to be overridden
    if stage == "predict":
        if model.predict_step is None:
            raise MisconfigurationException("`predict_step` cannot be None to run `Trainer.predict`")
        elif not has_step and not is_overridden("forward", model):
            raise MisconfigurationException("`Trainer.predict` requires `forward` method to run.")
    else:
        # -----------------------------------
        # verify model has an eval_step
        # -----------------------------------
        if not has_step:
            raise MisconfigurationException(f"No `{step_name}()` method defined to run `Trainer.{trainer_method}`.")


def __verify_batch_transfer_support(trainer: "pl.Trainer") -> None:
    """Raise Misconfiguration exception since these hooks are not supported in DP mode."""
    batch_transfer_hooks = ("transfer_batch_to_device", "on_after_batch_transfer")
    datahook_selector = trainer._data_connector._datahook_selector
    assert datahook_selector is not None

    for hook in batch_transfer_hooks:
        # TODO: Remove this blocker once batch transfer to device is integrated in Lightning for DP mode.
        if isinstance(trainer.strategy, DataParallelStrategy) and (
            is_overridden(hook, datahook_selector.model) or is_overridden(hook, datahook_selector.datamodule)
        ):
            raise MisconfigurationException(f"Overriding `{hook}` is not supported in DP mode.")

        if isinstance(trainer.accelerator, IPUAccelerator) and (
            is_overridden(hook, datahook_selector.model) or is_overridden(hook, datahook_selector.datamodule)
        ):
            raise MisconfigurationException(f"Overriding `{hook}` is not supported with IPUs.")


def __verify_manual_optimization_support(trainer: "pl.Trainer", model: "pl.LightningModule") -> None:
    if model.automatic_optimization:
        return
    if trainer.gradient_clip_val is not None and trainer.gradient_clip_val > 0:
        raise MisconfigurationException(
            "Automatic gradient clipping is not supported for manual optimization."
            f" Remove `Trainer(gradient_clip_val={trainer.gradient_clip_val})`"
            " or switch to automatic optimization."
        )
    if trainer.accumulate_grad_batches != 1:
        raise MisconfigurationException(
            "Automatic gradient accumulation is not supported for manual optimization."
            f" Remove `Trainer(accumulate_grad_batches={trainer.accumulate_grad_batches})`"
            " or switch to automatic optimization."
        )


def __check_training_step_requires_dataloader_iter(model: "pl.LightningModule") -> None:
    """Check if the current `training_step` is requesting `dataloader_iter`."""
    training_step_fx = model.training_step
    if is_param_in_hook_signature(training_step_fx, "dataloader_iter", explicit=True):

        if is_overridden("on_train_batch_start", model):
            raise MisconfigurationException(
                "The model hook `on_train_batch_start` is not compatible with "
                "taking a `dataloader_iter` argument in your `training_step`."
            )

        if is_overridden("on_train_batch_end", model):
            raise MisconfigurationException(
                "The model hook `on_train_batch_end` is not compatible with "
                "taking a `dataloader_iter` argument in your `training_step`."
            )

        if model.truncated_bptt_steps > 0:
            raise MisconfigurationException(
                "The model taking a `dataloader_iter` argument in your `training_step` "
                "is incompatible with `truncated_bptt_steps > 0`."
            )


def _check_deprecated_callback_hooks(trainer: "pl.Trainer") -> None:
    for callback in trainer.callbacks:
        if is_overridden(method_name="on_init_start", instance=callback):
            rank_zero_deprecation(
                "The `on_init_start` callback hook was deprecated in v1.6 and will be removed in v1.8."
            )
        if is_overridden(method_name="on_init_end", instance=callback):
            rank_zero_deprecation("The `on_init_end` callback hook was deprecated in v1.6 and will be removed in v1.8.")

        if is_overridden(method_name="on_load_checkpoint", instance=callback):
            rank_zero_deprecation(
                f"`{callback.__class__.__name__}.on_load_checkpoint` will change its signature and behavior in v1.8."
                " If you wish to load the state of the callback, use `load_state_dict` instead."
                " In v1.8 `on_load_checkpoint(..., checkpoint)` will receive the entire loaded"
                " checkpoint dictionary instead of callback state."
            )

<<<<<<< HEAD

def _check_datamodule_checkpoint_hooks(trainer: "pl.Trainer") -> None:
    if is_overridden(method_name="on_save_checkpoint", instance=trainer.datamodule):
        rank_zero_deprecation(
            "`LightningDataModule.on_save_checkpoint` was deprecated in"
            " v1.6 and will be removed in v1.8. Use `state_dict` instead."
        )
    if is_overridden(method_name="on_load_checkpoint", instance=trainer.datamodule):
        rank_zero_deprecation(
            "`LightningDataModule.on_load_checkpoint` was deprecated in"
            " v1.6 and will be removed in v1.8. Use `load_state_dict` instead."
        )
=======
        for hook, alternative_hook in (
            ["on_batch_start", "on_train_batch_start"],
            ["on_batch_end", "on_train_batch_end"],
        ):
            if is_overridden(method_name=hook, instance=callback):
                rank_zero_deprecation(
                    f"The `Callback.{hook}` hook was deprecated in v1.6 and"
                    f" will be removed in v1.8. Please use `Callback.{alternative_hook}` instead."
                )
        for hook, alternative_hook in (
            ["on_epoch_start", "on_<train/validation/test>_epoch_start"],
            ["on_epoch_end", "on_<train/validation/test>_epoch_end"],
        ):
            if is_overridden(method_name=hook, instance=callback):
                rank_zero_deprecation(
                    f"The `Callback.{hook}` hook was deprecated in v1.6 and"
                    f" will be removed in v1.8. Please use `Callback.{alternative_hook}` instead."
                )
        for hook in ("on_pretrain_routine_start", "on_pretrain_routine_end"):
            if is_overridden(method_name=hook, instance=callback):
                rank_zero_deprecation(
                    f"The `Callback.{hook}` hook has been deprecated in v1.6 and"
                    " will be removed in v1.8. Please use `Callback.on_fit_start` instead."
                )
>>>>>>> 6256a318
<|MERGE_RESOLUTION|>--- conflicted
+++ resolved
@@ -47,15 +47,6 @@
 
     __verify_batch_transfer_support(trainer)
     _check_deprecated_callback_hooks(trainer)
-<<<<<<< HEAD
-    # TODO: Delete CheckpointHooks off LightningDataModule in v1.8
-    _check_datamodule_checkpoint_hooks(trainer)
-=======
-    # TODO: Delete on_epoch_start/on_epoch_end hooks in v1.8
-    _check_on_epoch_start_end(model)
-    # TODO: Delete on_pretrain_routine_start/end hooks in v1.8
-    _check_on_pretrain_routine(model)
->>>>>>> 6256a318
 
 
 def __verify_train_val_loop_configuration(trainer: "pl.Trainer", model: "pl.LightningModule") -> None:
@@ -204,43 +195,3 @@
                 " In v1.8 `on_load_checkpoint(..., checkpoint)` will receive the entire loaded"
                 " checkpoint dictionary instead of callback state."
             )
-
-<<<<<<< HEAD
-
-def _check_datamodule_checkpoint_hooks(trainer: "pl.Trainer") -> None:
-    if is_overridden(method_name="on_save_checkpoint", instance=trainer.datamodule):
-        rank_zero_deprecation(
-            "`LightningDataModule.on_save_checkpoint` was deprecated in"
-            " v1.6 and will be removed in v1.8. Use `state_dict` instead."
-        )
-    if is_overridden(method_name="on_load_checkpoint", instance=trainer.datamodule):
-        rank_zero_deprecation(
-            "`LightningDataModule.on_load_checkpoint` was deprecated in"
-            " v1.6 and will be removed in v1.8. Use `load_state_dict` instead."
-        )
-=======
-        for hook, alternative_hook in (
-            ["on_batch_start", "on_train_batch_start"],
-            ["on_batch_end", "on_train_batch_end"],
-        ):
-            if is_overridden(method_name=hook, instance=callback):
-                rank_zero_deprecation(
-                    f"The `Callback.{hook}` hook was deprecated in v1.6 and"
-                    f" will be removed in v1.8. Please use `Callback.{alternative_hook}` instead."
-                )
-        for hook, alternative_hook in (
-            ["on_epoch_start", "on_<train/validation/test>_epoch_start"],
-            ["on_epoch_end", "on_<train/validation/test>_epoch_end"],
-        ):
-            if is_overridden(method_name=hook, instance=callback):
-                rank_zero_deprecation(
-                    f"The `Callback.{hook}` hook was deprecated in v1.6 and"
-                    f" will be removed in v1.8. Please use `Callback.{alternative_hook}` instead."
-                )
-        for hook in ("on_pretrain_routine_start", "on_pretrain_routine_end"):
-            if is_overridden(method_name=hook, instance=callback):
-                rank_zero_deprecation(
-                    f"The `Callback.{hook}` hook has been deprecated in v1.6 and"
-                    " will be removed in v1.8. Please use `Callback.on_fit_start` instead."
-                )
->>>>>>> 6256a318
