--- conflicted
+++ resolved
@@ -56,11 +56,9 @@
     # TODO: Delete this check in v2.0
     _check_on_pretrain_routine(model)
     # TODO: Delete this check in v2.0
-<<<<<<< HEAD
+    _check_deprecated_logger_methods(trainer)
+    # TODO: Delete this check in v2.0
     _check_unsupported_datamodule_hooks(trainer)
-=======
-    _check_deprecated_logger_methods(trainer)
->>>>>>> 16419f30
 
 
 def __verify_train_val_loop_configuration(trainer: "pl.Trainer", model: "pl.LightningModule") -> None:
@@ -270,7 +268,20 @@
                 )
 
 
-<<<<<<< HEAD
+def _check_deprecated_logger_methods(trainer: "pl.Trainer") -> None:
+    for logger in trainer.loggers:
+        if is_overridden(method_name="update_agg_funcs", instance=logger, parent=Logger):
+            raise RuntimeError(
+                f"`{type(logger).__name__}.update_agg_funcs` was deprecated in v1.6 and is no longer supported as of"
+                " v1.8."
+            )
+        if is_overridden(method_name="agg_and_log_metrics", instance=logger, parent=Logger):
+            raise RuntimeError(
+                f"`{type(logger).__name__}.agg_and_log_metrics` was deprecated in v1.6 and is no longer supported as of"
+                " v1.8."
+            )
+
+
 def _check_unsupported_datamodule_hooks(trainer: "pl.Trainer") -> None:
     datahook_selector = trainer._data_connector._datahook_selector
     assert datahook_selector is not None
@@ -284,18 +295,4 @@
         raise NotImplementedError(
             "`LightningDataModule.on_load_checkpoint` was deprecated in v1.6 and removed in v1.8."
             " Use `load_state_dict` instead."
-        )
-=======
-def _check_deprecated_logger_methods(trainer: "pl.Trainer") -> None:
-    for logger in trainer.loggers:
-        if is_overridden(method_name="update_agg_funcs", instance=logger, parent=Logger):
-            raise RuntimeError(
-                f"`{type(logger).__name__}.update_agg_funcs` was deprecated in v1.6 and is no longer supported as of"
-                " v1.8."
-            )
-        if is_overridden(method_name="agg_and_log_metrics", instance=logger, parent=Logger):
-            raise RuntimeError(
-                f"`{type(logger).__name__}.agg_and_log_metrics` was deprecated in v1.6 and is no longer supported as of"
-                " v1.8."
-            )
->>>>>>> 16419f30
+        )