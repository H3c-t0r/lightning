--- conflicted
+++ resolved
@@ -234,20 +234,14 @@
 
     @staticmethod
     def _reorder_callbacks(callbacks: List[Callback]) -> List[Callback]:
-<<<<<<< HEAD
         """Moves all the tuner specific callbacks at the beginning of the list and all the `ModelCheckpoint`
         callbacks to the end of the list. The sequential order within the group of checkpoint callbacks is
         preserved, as well as the order of all other callbacks.
-=======
-        """Moves all Checkpoint callbacks to the end of the list. The sequential order within the group of
-        checkpoint callbacks is preserved, as well as the order of all other callbacks.
->>>>>>> 663d4c9c
 
         Args:
             callbacks: A list of callbacks.
 
         Return:
-<<<<<<< HEAD
             A new list in which the first elements are tuner specific callbacks and last elements are ModelCheckpoints
             if there were any present in the input.
         """
@@ -264,14 +258,6 @@
                 other_callbacks.append(cb)
 
         return tuner_callbacks + other_callbacks + checkpoint_callbacks
-=======
-            A new list in which the last elements are Checkpoint if there were any present in the
-            input.
-        """
-        checkpoints = [c for c in callbacks if isinstance(c, Checkpoint)]
-        not_checkpoints = [c for c in callbacks if not isinstance(c, Checkpoint)]
-        return not_checkpoints + checkpoints
->>>>>>> 663d4c9c
 
 
 def _configure_external_callbacks() -> List[Callback]:
