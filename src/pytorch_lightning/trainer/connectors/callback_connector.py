--- conflicted
+++ resolved
@@ -296,13 +296,8 @@
 
 
 def _validate_callbacks_list(callbacks: List[Callback]) -> None:
-<<<<<<< HEAD
-    stateful_callbacks = [c for c in callbacks if c.state_dict()]
-    seen_callbacks = defaultdict(list)
-=======
     stateful_callbacks = [cb for cb in callbacks if is_overridden("state_dict", instance=cb)]
     seen_callbacks = set()
->>>>>>> c53dc205
     for callback in stateful_callbacks:
         if callback.state_key in seen_callbacks:
             raise RuntimeError(
@@ -310,11 +305,6 @@
                 " configuration, this callback does not support being saved alongside other instances of the same type."
                 f" Please consult the documentation of `{type(callback).__name__}` regarding valid settings for"
                 " the callback state to be checkpointable."
-<<<<<<< HEAD
-            )
-        seen_callbacks[callback.state_key].append(callback)
-=======
                 " HINT: The `callback.state_key` must be unique among all callbacks in the Trainer."
             )
-        seen_callbacks.add(callback.state_key)
->>>>>>> c53dc205
+        seen_callbacks.add(callback.state_key)