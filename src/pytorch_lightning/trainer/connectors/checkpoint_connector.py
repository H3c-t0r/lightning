--- conflicted
+++ resolved
@@ -158,18 +158,11 @@
             # load best weights
             ckpt_path = getattr(self.trainer.checkpoint_callback, "best_model_path", None)
 
-<<<<<<< HEAD
-        if ckpt_path == "last":
+        elif ckpt_path == "last":
             candidates = {getattr(ft, "ckpt_path", None) for ft in ft_checkpoints}
             for callback in self.trainer.checkpoint_callbacks:
                 if isinstance(callback, ModelCheckpoint):
                     candidates |= callback._find_last_checkpoints(self.trainer)
-=======
-        elif ckpt_path == "last":
-            candidates = [getattr(ft, "ckpt_path", None) for ft in ft_checkpoints] + [
-                getattr(cb, "last_model_path", None) for cb in self.trainer.checkpoint_callbacks
-            ]
->>>>>>> 6256a318
             candidates_fs = {path: get_filesystem(path) for path in candidates if path}
             candidates_ts = {path: fs.modified(path) for path, fs in candidates_fs.items() if fs.exists(path)}
             if not candidates_ts:
