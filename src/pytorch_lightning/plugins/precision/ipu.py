# Copyright The PyTorch Lightning team.
#
# Licensed under the Apache License, Version 2.0 (the "License");
# you may not use this file except in compliance with the License.
# You may obtain a copy of the License at
#
#     http://www.apache.org/licenses/LICENSE-2.0
#
# Unless required by applicable law or agreed to in writing, software
# distributed under the License is distributed on an "AS IS" BASIS,
# WITHOUT WARRANTIES OR CONDITIONS OF ANY KIND, either express or implied.
# See the License for the specific language governing permissions and
# limitations under the License.
<<<<<<< HEAD
from typing import Any, Union
=======
from typing import Any, Callable, Union
>>>>>>> 45ca7816

from lightning_utilities.core.rank_zero import WarningCache
from torch import Tensor
from torch.optim import LBFGS, Optimizer

import pytorch_lightning as pl
from lightning_lite.utilities.enums import PrecisionType
from lightning_lite.utilities.types import Steppable
from pytorch_lightning.plugins.precision.precision_plugin import PrecisionPlugin
from pytorch_lightning.utilities import GradClipAlgorithmType
from pytorch_lightning.utilities.exceptions import MisconfigurationException
from pytorch_lightning.utilities.model_helpers import is_overridden

warning_cache = WarningCache()


class IPUPrecisionPlugin(PrecisionPlugin):
    """Precision plugin for IPU integration.

    Raises:
        ValueError:
            If the precision is neither 16 nor 32.
    """

    def __init__(self, precision: int) -> None:
        supported_precision_values = (PrecisionType.HALF, PrecisionType.FLOAT)
        if precision not in supported_precision_values:
            raise ValueError(
                f"`Trainer(accelerator='ipu', precision={precision!r})` is not supported."
                f" `precision` must be one of: {supported_precision_values}."
            )
        super().__init__()
        self.precision = precision

    def backward(  # type: ignore[override]
        self,
        tensor: Tensor,
        model: "pl.LightningModule",
        *args: Any,
        **kwargs: Any,
    ) -> None:
        if is_overridden("backward", model):
            warning_cache.warn(
                "You have overridden the `LightningModule.backward` hook but it will be ignored since IPUs handle"
                " the backward logic internally."
            )

<<<<<<< HEAD
    def optimizer_step(self, optimizer: Steppable, **kwargs: Any) -> Any:
=======
    def optimizer_step(  # type: ignore[override]
        self,
        optimizer: Steppable,
        model: "pl.LightningModule",
        optimizer_idx: int,
        closure: Callable[[], Any],
        **kwargs: Any,
    ) -> Any:
>>>>>>> 45ca7816
        """IPUs handle the optimizer step internally."""
        optimizer_idx = kwargs.pop("optimizer_idx")
        closure = kwargs.pop("closure")
        model: pl.LightningModule = kwargs.pop("model")

        if isinstance(optimizer, LBFGS):
            raise MisconfigurationException(
                f"IPUs and the LBFGS optimizer are not compatible (optimizer {optimizer_idx})."
            )
        closure_result = closure()
        self._after_closure(model, optimizer, optimizer_idx)
        skipped_backward = closure_result is None
        # in manual optimization, the closure does not return a value
        if model.automatic_optimization and skipped_backward:
            # we lack coverage here and IPUs are (currently) limited - something to explore if there's demand
            raise MisconfigurationException(
                "Skipping backward by returning `None` from your `training_step` is not implemented for IPUs."
                " Please, open an issue in `https://github.com/Lightning-AI/lightning/issues`"
                " requesting this feature."
            )
        return closure_result

    def clip_gradients(
        self,
        optimizer: Optimizer,
        clip_val: Union[int, float] = 0.0,
        gradient_clip_algorithm: GradClipAlgorithmType = GradClipAlgorithmType.NORM,
    ) -> None:
        if clip_val <= 0:
            return
        raise MisconfigurationException("IPUs currently do not support clipping gradients.")<|MERGE_RESOLUTION|>--- conflicted
+++ resolved
@@ -11,11 +11,7 @@
 # WITHOUT WARRANTIES OR CONDITIONS OF ANY KIND, either express or implied.
 # See the License for the specific language governing permissions and
 # limitations under the License.
-<<<<<<< HEAD
-from typing import Any, Union
-=======
 from typing import Any, Callable, Union
->>>>>>> 45ca7816
 
 from lightning_utilities.core.rank_zero import WarningCache
 from torch import Tensor
@@ -63,9 +59,6 @@
                 " the backward logic internally."
             )
 
-<<<<<<< HEAD
-    def optimizer_step(self, optimizer: Steppable, **kwargs: Any) -> Any:
-=======
     def optimizer_step(  # type: ignore[override]
         self,
         optimizer: Steppable,
@@ -74,7 +67,6 @@
         closure: Callable[[], Any],
         **kwargs: Any,
     ) -> Any:
->>>>>>> 45ca7816
         """IPUs handle the optimizer step internally."""
         optimizer_idx = kwargs.pop("optimizer_idx")
         closure = kwargs.pop("closure")
