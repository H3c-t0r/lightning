--- conflicted
+++ resolved
@@ -197,41 +197,4 @@
     def predict_step_context(self) -> Generator[None, None, None]:
         """A contextmanager for the predict step."""
         with self.forward_context():
-            yield
-
-<<<<<<< HEAD
-    def on_save_checkpoint(self, checkpoint: Dict[str, Any]) -> None:
-        """``PrecisionPlugin.on_save_checkpoint`` was deprecated in v1.6 and will be removed in v1.8.
-
-        Use ``state_dict`` instead.
-        """
-
-    def on_load_checkpoint(self, checkpoint: Dict[str, Any]) -> None:
-        """``PrecisionPlugin.on_load_checkpoint`` was deprecated in v1.6 and will be removed in v1.8.
-
-        Use ``load_state_dict`` instead.
-        """
-=======
-    def teardown(self) -> None:
-        """This method is called to teardown the training process.
-
-        It is the right place to release memory and free other resources.
-        """
-
-    def state_dict(self) -> Dict[str, Any]:
-        """Called when saving a checkpoint, implement to generate precision plugin state_dict.
-
-        Returns:
-            A dictionary containing precision plugin state.
-        """
-        return {}
-
-    def load_state_dict(self, state_dict: Dict[str, Any]) -> None:
-        """Called when loading a checkpoint, implement to reload precision plugin state given precision plugin
-        state_dict.
-
-        Args:
-            state_dict: the precision plugin state returned by ``state_dict``.
-        """
-        pass
->>>>>>> 9505e623
+            yield