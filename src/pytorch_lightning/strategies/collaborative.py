--- conflicted
+++ resolved
@@ -25,13 +25,9 @@
 log = logging.getLogger(__name__)
 
 
-<<<<<<< HEAD
-class CollaborativeStrategy(Strategy):
+class HivemindStrategy(Strategy):
     INITIAL_PEERS_ENV: str = "PL_INITIAL_PEERS"
 
-=======
-class HivemindStrategy(Strategy):
->>>>>>> 73e7a5d0
     def __init__(
         self,
         target_batch_size: int,
@@ -178,7 +174,7 @@
                 "\nOther machines can connect running the same command:\n"
                 f"INITIAL_PEERS={','.join(visible_addresses)} python ...\n"
                 "or passing the peers to the strategy:\n"
-                f"CollaborativeStrategy(initial_peers='{','.join(visible_addresses)}')"
+                f"HivemindStrategy(initial_peers='{','.join(visible_addresses)}')"
             )
 
         self._hivemind_initialized = False
@@ -352,172 +348,4 @@
         self.scheduler.load_state_dict(state_dict)
 
     def state_dict(self) -> Dict:
-<<<<<<< HEAD
-        return self.scheduler.state_dict()
-=======
-        return self.scheduler.state_dict()
-
-
-class DHTManager:
-    ENDPOINT_ENV: str = "PL_ENDPOINT"
-    PEER_ENDPOINT_ENV: str = "PL_PEER_ENDPOINT"
-    INITIAL_PEERS_ENV: str = "PL_INITIAL_PEERS"
-    HOST_ENV: str = "PL_HOST"
-    PORT_ENV: str = "PL_PORT"
-    DEFAULT_HOST: str = "0.0.0.0"
-    DEFAULT_PORT: int = 1440
-
-    def __init__(
-        self,
-        host_maddrs: Optional[List],
-        initial_peers: Optional[Union[str, List]],
-        persistent: bool,
-        endpoint: Optional[bool],
-        peer_endpoint: Optional[str],
-        host: Optional[str],
-        port: Optional[int],
-        retry_endpoint_attempts: int = 5,
-        retry_endpoint_sleep_duration: int = 5,
-    ) -> None:
-        """Manages the `hivemind.DHT` connection and provides a side-car endpoint server for initial peer access.
-
-        Arguments:
-
-            host_maddrs: :paramref:`~pytorch_lightning.strategies.collaborative.HivemindStrategy.host_maddrs`
-
-            initial_peers: :paramref:`~pytorch_lightning.strategies.collaborative.HivemindStrategy.initial_peers`
-
-            persistent: :paramref:`~pytorch_lightning.strategies.collaborative.HivemindStrategy.persistent`
-
-            endpoint: :paramref:`~pytorch_lightning.strategies.collaborative.HivemindStrategy.endpoint`
-
-            peer_endpoint: :paramref:`~pytorch_lightning.strategies.collaborative.HivemindStrategy.peer_endpoint`
-
-            host: :paramref:`~pytorch_lightning.strategies.collaborative.HivemindStrategy.host`
-
-            port: :paramref:`~pytorch_lightning.strategies.collaborative.HivemindStrategy.port`
-
-            retry_endpoint_attempts:
-                :paramref:`~pytorch_lightning.strategies.collaborative.HivemindStrategy.retry_endpoint_attempts`
-
-            retry_endpoint_sleep_duration:
-                :paramref:
-                `~pytorch_lightning.strategies.collaborative.HivemindStrategy.retry_endpoint_sleep_duration`
-        """
-        self._persistent = persistent
-        self._endpoint = endpoint
-        self._initial_peers = initial_peers
-        self._peer_endpoint = peer_endpoint
-        self._host = host
-        self._port = port
-
-        self._parse_env_vars()
-
-        if self._peer_endpoint and self._initial_peers is None:
-            self._initial_peers = self._get_initial_peers_from_endpoint(
-                retry_initial_peers=retry_endpoint_attempts, retry_peer_sleep_duration=retry_endpoint_sleep_duration
-            )
-
-        self.dht = hivemind.DHT(
-            start=True,
-            initial_peers=self._initial_peers,
-            host_maddrs=host_maddrs if host_maddrs is not None else ["/ip4/0.0.0.0/tcp/0", "/ip4/0.0.0.0/udp/0/quic"],
-        )
-
-        visible_addresses = [
-            str(a) for a in self.dht.get_visible_maddrs() if not ipaddress.ip_address(a.values()[0]).is_loopback
-        ]
-
-        if self._endpoint:
-            self._host = self._host if self._host is not None else self.DEFAULT_HOST
-            self._port = self._port if self._port is not None else self.DEFAULT_PORT
-            self._start_server_process(self._host, self._port)
-            self._log_endpoint_helper_message(visible_addresses)
-        elif self._peer_endpoint:
-            log.info("Machine received initial peers from endpoint.")
-        elif self._initial_peers is None:
-            log.info(
-                "\nOther machines can connect running the same command:\n"
-                f"INITIAL_PEERS={','.join(visible_addresses)} python ...\n"
-                "or passing the peers to the strategy:\n"
-                f"HivemindStrategy(initial_peers='{','.join(visible_addresses)}')"
-            )
-
-    def _log_endpoint_helper_message(self, visible_addresses: List[str]) -> None:
-        assert self._host is not None
-        resolved_host = self._host
-        if "0.0.0.0" in self._host:
-            # use the visible multi-addresses to figure out the IP that has been exposed
-            # todo (sean): this is pretty hacky, worth investigating.
-            p = re.compile(r"[0-9]+\.[0-9]+\.[0-9]+\.[0-9]+")
-            # todo (sean): we select one address from here, could we have multiple?
-            resolved_host = {p.findall(maddr)[0] for maddr in visible_addresses}.pop()
-        log.info(
-            "\nSidecar endpoint enabled to serve peers.\n"
-            "Other peers can connect via:\n"
-            f"PEER_ENDPOINT={resolved_host}:{self._port} python ...\n"
-            "or pass the peer endpoint address to the strategy:\n"
-            f"HivemindStrategy(peer_endpoint='{resolved_host}:{self._port}')"
-        )
-
-    def _start_server_process(self, host: str, port: int) -> None:
-        dht = self.dht
-
-        class DHTHandler(BaseHTTPRequestHandler):
-            def do_GET(self) -> None:
-                """Respond to a GET request."""
-                self.send_response(200)
-                self.send_header("Content-type", "text/html")
-                self.end_headers()
-
-                visible_peers = [
-                    str(a) for a in dht.get_visible_maddrs() if not ipaddress.ip_address(a.values()[0]).is_loopback
-                ]
-
-                self.wfile.write("\n".join(visible_peers).encode())
-
-        server = http.server.ThreadingHTTPServer((host, int(port)), DHTHandler)
-        thread = threading.Thread(target=server.serve_forever)
-        thread.daemon = True
-        thread.start()
-
-    def _get_initial_peers_from_endpoint(self, retry_initial_peers: int, retry_peer_sleep_duration: int) -> List:
-        peers = None
-        for _ in range(retry_initial_peers):
-            try:
-                peers = self._get_peers()
-                break
-            except requests.exceptions.RequestException:
-                log.info(f"Failed to get peers, retrying in {retry_peer_sleep_duration} seconds...")
-                time.sleep(retry_peer_sleep_duration)
-        if peers is None:
-            raise MisconfigurationException(
-                f"Unable to get peers. Tried {retry_initial_peers} times waiting {retry_peer_sleep_duration}s."
-                f"These parameters can be extended by passing "
-                "to the strategy (HivemindStrategy(retry_connection=x, retry_sleep_duration=y))."
-            )
-        log.info(f"Received initial peers from collaborative server: {peers}")
-        return peers
-
-    def _get_peers(self) -> List[str]:
-        assert self._peer_endpoint is not None
-        url = f"http://{self._peer_endpoint}" if not self._peer_endpoint.startswith("http://") else self._peer_endpoint
-        r = requests.get(url)
-        return r.text.split(",")
-
-    def _parse_env_vars(self) -> None:
-        endpoint = os.environ.get(self.ENDPOINT_ENV, self._endpoint)
-        self._endpoint = endpoint == "1" if isinstance(endpoint, str) else endpoint
-        self._peer_endpoint = os.environ.get(self.PEER_ENDPOINT_ENV, self._peer_endpoint)
-        initial_peers = os.environ.get(self.INITIAL_PEERS_ENV, self._initial_peers)
-        self._initial_peers = initial_peers.split(",") if isinstance(initial_peers, str) else initial_peers
-
-        port = os.environ.get(self.PORT_ENV, self._port)
-        self._port = int(port) if isinstance(port, str) else port
-        self._host = os.environ.get(self.HOST_ENV, self._host)
-
-    @property
-    def disable_logging_checkpointing(self) -> bool:
-        # if this node is a peer, we do not log/checkpoint in persistent mode.
-        return self._persistent and (self._initial_peers is not None or self._peer_endpoint is not None)
->>>>>>> 73e7a5d0
+        return self.scheduler.state_dict()