# Copyright The PyTorch Lightning team.
#
# Licensed under the Apache License, Version 2.0 (the "License");
# you may not use this file except in compliance with the License.
# You may obtain a copy of the License at
#
#     http://www.apache.org/licenses/LICENSE-2.0
#
# Unless required by applicable law or agreed to in writing, software
# distributed under the License is distributed on an "AS IS" BASIS,
# WITHOUT WARRANTIES OR CONDITIONS OF ANY KIND, either express or implied.
# See the License for the specific language governing permissions and
# limitations under the License.
import contextlib
import logging
from typing import Any, Dict, Generator, List, Optional, Union, Iterable

import torch
from torch import Tensor
from torch.optim import Optimizer

import pytorch_lightning as pl
from lightning_lite.plugins import CheckpointIO, ClusterEnvironment
<<<<<<< HEAD
from lightning_lite.strategies.fsdp import _optimizer_has_flat_params
from lightning_lite.utilities.distributed import get_default_process_group_backend_for_device
=======
from lightning_lite.utilities.distributed import (
    _get_default_process_group_backend_for_device,
    _init_dist_connection,
    _sync_ddp_if_available,
)
>>>>>>> 19df40d8
from lightning_lite.utilities.distributed import group as _group
from lightning_lite.utilities.optimizer import _optimizers_to_device
from lightning_lite.utilities.seed import reset_seed
from lightning_lite.utilities.types import ProcessGroup, ReduceOp
from pytorch_lightning.overrides.base import _LightningModuleWrapperBase
from pytorch_lightning.plugins.precision import PrecisionPlugin
from pytorch_lightning.plugins.precision.fsdp_native_native_amp import FullyShardedNativeNativeMixedPrecisionPlugin
from pytorch_lightning.strategies.launchers.subprocess_script import _SubprocessScriptLauncher
from pytorch_lightning.strategies.parallel import ParallelStrategy
from pytorch_lightning.strategies.strategy import TBroadcast
from pytorch_lightning.trainer.states import TrainerFn
from pytorch_lightning.utilities.exceptions import MisconfigurationException
from pytorch_lightning.utilities.imports import _TORCH_GREATER_EQUAL_1_12
from pytorch_lightning.utilities.model_helpers import is_overridden
from pytorch_lightning.utilities.rank_zero import rank_zero_info, rank_zero_only
from pytorch_lightning.utilities.types import STEP_OUTPUT

_distributed_available = torch.distributed.is_available()
_fsdp_available = _TORCH_GREATER_EQUAL_1_12 and _distributed_available
if _fsdp_available:
    from torch.distributed.fsdp.fully_sharded_data_parallel import (
        BackwardPrefetch,
        CPUOffload,
        FullyShardedDataParallel,
        MixedPrecision,
    )
    from torch.distributed.fsdp.wrap import enable_wrap
else:
    FullyShardedDataParallel = None  # type: ignore[misc,assignment]
    MixedPrecision = None  # type: ignore[misc,assignment]
    BackwardPrefetch = None  # type: ignore[misc,assignment]
    CPUOffload = None  # type: ignore[misc,assignment]

if _distributed_available:
    from torch.distributed.distributed_c10d import _get_default_group

log = logging.getLogger(__name__)


class DDPFullyShardedNativeStrategy(ParallelStrategy):
    r"""Strategy for Fully Sharded Data Parallel provided by torch.distributed.

    .. warning:: ``DDPFullyShardedNativeStrategy`` is in BETA and subject to change. The interface can
        bring breaking changes and new features with the next release of PyTorch.

    Fully Sharded Training shards the entire model across all available GPUs, allowing you to scale model
    size, whilst using efficient communication to reduce overhead. In practice, this means we can remain
    at parity with PyTorch DDP, whilst scaling our model sizes dramatically. The technique is similar
    to ZeRO-Stage 3.

    For more information `check out <https://pytorch.org/blog/introducing-pytorch-fully-sharded-data-parallel-api>`__.

    Defaults have been set and options have been exposed, but may require configuration
    based on your level of memory/speed efficiency. We suggest having a look at
    `this tutorial <https://pytorch.org/tutorials/intermediate/FSDP_tutorial.html>`__ for more information.

    Arguments:
        cpu_offload:
            CPU offloading config. Currently, only parameter and gradient CPU
            offload is supported. It can be enabled via passing in
            ``cpu_offload=CPUOffload(offload_params=True)``. Note that this
            currently implicitly enables gradient offloading to CPU in order for
            params and grads to be on same device to work with optimizer. This
            API is subject to change. Default is ``None`` in which case there
            will be no offloading.
        backward_prefetch:
            This is an experimental feature that is subject to change in the
            the near future. It allows users to enable two different backward_prefetch
            algorithms to help backward communication and computation overlapping.
            The pros and cons of each algorithm is explained in the class ``BackwardPrefetch``.
        mixed_precision:
            Mixed Precision config. By default, Lightning will enable FP16 if ``precision=16``
            or BF16 if ``precision=bf16`` unless a config is passed in.
            This is only available in PyTorch 1.12 and later.
        \**kwargs: Passed to the FSDP context manager which will configure the FSDP class when wrapping modules.

    """

    strategy_name = "fsdp_native"
    _registered_strategies: List[str] = []

    def __init__(
        self,
        accelerator: Optional["pl.accelerators.Accelerator"] = None,
        parallel_devices: Optional[List[torch.device]] = None,
        cluster_environment: Optional[ClusterEnvironment] = None,
        checkpoint_io: Optional[CheckpointIO] = None,
        precision_plugin: Optional[PrecisionPlugin] = None,
        process_group_backend: Optional[str] = None,
        cpu_offload: Optional[CPUOffload] = None,
        backward_prefetch: Optional[BackwardPrefetch] = None,
        mixed_precision: Optional[MixedPrecision] = None,
        **kwargs: Any,
    ) -> None:
        if not _TORCH_GREATER_EQUAL_1_12:
            raise MisconfigurationException(
                "`DDPFullyShardedNativeStrategy` is supported from PyTorch v1.12.0 onwards."
            )

        super().__init__(
            accelerator=accelerator,
            parallel_devices=parallel_devices,
            cluster_environment=cluster_environment,
            checkpoint_io=checkpoint_io,
            precision_plugin=precision_plugin,
        )
        self._process_group = None
        self.num_nodes = 1
        self._process_group_backend = process_group_backend
        self.cpu_offload = cpu_offload
        self.backward_prefetch = backward_prefetch
        self.mixed_precision = mixed_precision
        self._rank_0_will_call_children_scripts: bool = False
        self.kwargs = kwargs

    @property
    def root_device(self) -> torch.device:
        assert self.parallel_devices is not None
        return self.parallel_devices[self.local_rank]

    @property
    def num_processes(self) -> int:
        return len(self.parallel_devices) if self.parallel_devices is not None else 0

    @property
    def process_group(self) -> Optional[ProcessGroup]:
        if self._process_group is None:
            # The strategy should have already initilized process group in setup_environment()
            self._process_group = _get_default_group()
        return self._process_group

    @property
    def process_group_backend(self) -> Optional[str]:
        return self._process_group_backend

    @property
    def mixed_precision_config(self) -> Optional[MixedPrecision]:
        if self.mixed_precision:
            return self.mixed_precision
        plugin = self.precision_plugin
        if isinstance(plugin, FullyShardedNativeNativeMixedPrecisionPlugin):
            return plugin.mixed_precision_config

    @property
    def distributed_sampler_kwargs(self) -> Dict:
        return dict(num_replicas=(self.num_nodes * self.num_processes), rank=self.global_rank)

    def setup_environment(self) -> None:
        log.detail(f"{self.__class__.__name__}: setting up distributed...")
        reset_seed()

        # determine which process we are and world size
        self.set_world_ranks()

        # set warning rank
        rank_zero_only.rank = self.global_rank

        self._process_group_backend = self._get_process_group_backend()
        assert self.cluster_environment is not None
        _init_dist_connection(self.cluster_environment, self._process_group_backend)
        super().setup_environment()

    def _get_process_group_backend(self) -> str:
        return self._process_group_backend or _get_default_process_group_backend_for_device(self.root_device)

    def set_world_ranks(self) -> None:
        if self.cluster_environment is None:
            return
        self.cluster_environment.set_global_rank(self.node_rank * self.num_processes + self.local_rank)
        self.cluster_environment.set_world_size(self.num_nodes * self.num_processes)
        rank_zero_only.rank = self.cluster_environment.global_rank()

    def _configure_launcher(self) -> None:
        assert self.cluster_environment is not None
        if not self.cluster_environment.creates_processes_externally:
            self._launcher = _SubprocessScriptLauncher(self.cluster_environment, self.num_processes, self.num_nodes)
            self._rank_0_will_call_children_scripts = True

    def _setup_model(self, model: torch.nn.Module) -> FullyShardedDataParallel:
        """Wraps the model into a
        :class:`~torch.distributed.fsdp.fully_sharded_data_parallel.FullyShardedDataParallel` module."""
        # If model is already wrapped, we need to avoid sending the `auto_wrap_policy`
        assert self.lightning_module is not None
        if (
            any(isinstance(mod, FullyShardedDataParallel) for mod in self.lightning_module.modules())
            and "auto_wrap_policy" in self.kwargs
        ):
            del self.kwargs["auto_wrap_policy"]

        log.detail(f"setting up FSDP model with device id: {self.root_device.index}, kwargs: {self.kwargs}")

        rank_zero_info(
            "When using PyTorch FSDP auto-wrap, make sure to initalize your model using trainer else"
            " you will get an error.\ntorch.optim.Optimizer(self.trainer.model.parameters(), ...)"
        )

        return FullyShardedDataParallel(
            module=model,
            process_group=self.process_group,
            cpu_offload=self.cpu_offload,
            backward_prefetch=self.backward_prefetch,
            mixed_precision=self.mixed_precision_config,
            device_id=self.root_device.index,
            **self.kwargs,
        )

    def setup(self, trainer: "pl.Trainer") -> None:
        assert self.accelerator is not None
        self.accelerator.setup(trainer)
        # share ddp pids to all processes
        self._rank_0_will_call_children_scripts = self.broadcast(self._rank_0_will_call_children_scripts)

        if trainer.state.fn == TrainerFn.FITTING and self._layer_sync:
            assert self.model is not None
            self.model = self._layer_sync.apply(self.model)

        # we set the device so that optimizers can be created with distributed comms.
        assert self.lightning_module is not None
        self.lightning_module._device = self.root_device

        assert isinstance(self.model, pl.LightningModule)
        self.model = _LightningModuleWrapperBase(self.model)
        if is_overridden("configure_sharded_model", self.lightning_module):
            rank_zero_info(
                "You have overridden `LightningModule.configure_sharded_model` hook. It will assume that all the layers"
                " are already wrapped for sharding and won't wrap the entire model using `FullyShardedDataParallel`."
            )
        else:
            self.model = self._setup_model(self.model)
        self.barrier()

        self.setup_optimizers(trainer)
<<<<<<< HEAD
        _validate_optimizers(self.optimizers)
        optimizers_to_device(self.optimizers, self.root_device)
=======
        _optimizers_to_device(self.optimizers, self.root_device)
>>>>>>> 19df40d8

        self.setup_precision_plugin()

    def model_to_device(self) -> None:
        pass

    @contextlib.contextmanager
    def model_sharded_context(self) -> Generator:
        log.detail(f"{self.__class__.__name__}: entered model_sharded_context.")
        with enable_wrap(
            wrapper_cls=FullyShardedDataParallel,
            process_group=self.process_group,
            cpu_offload=self.cpu_offload,
            backward_prefetch=self.backward_prefetch,
            mixed_precision=self.mixed_precision_config,
            device_id=self.root_device.index,
            **self.kwargs,
        ):
            yield

    def barrier(self, name: Optional[str] = None) -> None:
        if not _distributed_available:
            return
        if torch.distributed.get_backend() == "nccl":
            torch.distributed.barrier(device_ids=self._determine_device_ids())
        else:
            torch.distributed.barrier()

    def broadcast(self, obj: TBroadcast, src: int = 0) -> TBroadcast:
        obj = [obj]
        if self.global_rank != src:
            obj = [None]  # type: ignore
        torch.distributed.broadcast_object_list(obj, src, group=_group.WORLD)
        return obj[0]

    def reduce(
        self,
        tensor: Union[Tensor, Any],
        group: Optional[Any] = None,
        reduce_op: Optional[Union[ReduceOp, str]] = "mean",
    ) -> Tensor:
        """Reduces a tensor from several distributed processes to one aggregated tensor.

        Args:
            tensor: the tensor to sync and reduce
            group: the process group to gather results from. Defaults to all processes (world)
            reduce_op: the reduction operation. Defaults to 'mean'/'avg'.
                Can also be a string 'sum' to calculate the sum during reduction.

        Return:
            reduced value, except when the input was not a tensor the output remains is unchanged
        """
        if isinstance(tensor, Tensor):
            tensor = _sync_ddp_if_available(tensor, group, reduce_op=reduce_op)
        return tensor

    def training_step(self, *args: Any, **kwargs: Any) -> STEP_OUTPUT:
        # we don't need precision context since casting is done by FSDP
        # read `mixed_precision` docstring here: https://pytorch.org/docs/stable/fsdp.html
        assert self.model is not None
        return self.model(*args, **kwargs)

    def validation_step(self, *args: Any, **kwargs: Any) -> Optional[STEP_OUTPUT]:
        assert self.model is not None
        return self.model(*args, **kwargs)

    def test_step(self, *args: Any, **kwargs: Any) -> Optional[STEP_OUTPUT]:
        assert self.model is not None
        return self.model(*args, **kwargs)

    def predict_step(self, *args: Any, **kwargs: Any) -> STEP_OUTPUT:
        assert self.model is not None
        return self.model(*args, **kwargs)

    def _determine_device_ids(self) -> List[int]:
        return [self.root_device.index]

    def teardown(self) -> None:
        rank_zero_info(f"{self.__class__.__name__}: tearing down strategy...")

        pl_module = self.lightning_module
        if (
            pl_module is not None
            # `self.lightning_module._trainer` can be None if teardown gets called on an exception before
            # the trainer gets set on the LightningModule
            and pl_module._trainer is not None
            and pl_module._trainer.state.fn == TrainerFn.FITTING
            and self._layer_sync
        ):
            assert self.model is not None
            self.model = self._layer_sync.revert(self.model)

        assert self.cluster_environment is not None
        assert self.accelerator is not None
        self.cluster_environment.teardown()
        self.precision_plugin.teardown()
        self.accelerator.teardown()

    @classmethod
    def get_registered_strategies(cls) -> List[str]:
        return cls._registered_strategies

    @classmethod
    def register_strategies(cls, strategy_registry: Dict) -> None:
        if _fsdp_available:
            strategy_registry.register(
                "fsdp_native",
                cls,
                description="Fully Sharded Data Parallel training from torch.distributed.",
            )
            cls._registered_strategies.append("fsdp_native")

            strategy_registry.register(
                "fsdp_native_full_shard_offload",
                cls,
                description="Native FSDP with Full Sharding and CPU Offloading",
                cpu_offload=CPUOffload(offload_params=True),
            )
            cls._registered_strategies.append("fsdp_native_full_shard_offload")


def _validate_optimizers(optimizers: Iterable[Optimizer]) -> None:
    for optimizer in optimizers:
        if not _optimizer_has_flat_params(optimizer):
            raise ValueError(
                "The optimizer does not seem to reference any FSDP parameters. HINT: Make sure to create the"
                " optimizer after setting up the model by referencing `self.trainer.model.parameters()` in the"
                " `configure_optimizers()` hook."
            )<|MERGE_RESOLUTION|>--- conflicted
+++ resolved
@@ -21,16 +21,12 @@
 
 import pytorch_lightning as pl
 from lightning_lite.plugins import CheckpointIO, ClusterEnvironment
-<<<<<<< HEAD
 from lightning_lite.strategies.fsdp import _optimizer_has_flat_params
-from lightning_lite.utilities.distributed import get_default_process_group_backend_for_device
-=======
 from lightning_lite.utilities.distributed import (
     _get_default_process_group_backend_for_device,
     _init_dist_connection,
     _sync_ddp_if_available,
 )
->>>>>>> 19df40d8
 from lightning_lite.utilities.distributed import group as _group
 from lightning_lite.utilities.optimizer import _optimizers_to_device
 from lightning_lite.utilities.seed import reset_seed
@@ -263,12 +259,8 @@
         self.barrier()
 
         self.setup_optimizers(trainer)
-<<<<<<< HEAD
         _validate_optimizers(self.optimizers)
-        optimizers_to_device(self.optimizers, self.root_device)
-=======
         _optimizers_to_device(self.optimizers, self.root_device)
->>>>>>> 19df40d8
 
         self.setup_precision_plugin()
 
