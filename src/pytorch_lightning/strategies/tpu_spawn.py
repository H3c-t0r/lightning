--- conflicted
+++ resolved
@@ -212,15 +212,10 @@
 
         return output
 
-<<<<<<< HEAD
     def setup_distributed(self) -> None:
+        self._launched = True
         reset_seed()
         self.set_world_ranks()
-=======
-    def _worker_setup(self, process_idx: int) -> None:
-        self._launched = True
-        self.set_world_ranks(process_idx)
->>>>>>> 34f98836
         rank_zero_only.rank = self.global_rank
 
     def validation_step(self, *args: Any, **kwargs: Any) -> Optional[STEP_OUTPUT]:
