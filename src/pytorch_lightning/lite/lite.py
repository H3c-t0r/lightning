# Copyright The PyTorch Lightning team.
#
# Licensed under the Apache License, Version 2.0 (the "License");
# you may not use this file except in compliance with the License.
# You may obtain a copy of the License at
#
#     http://www.apache.org/licenses/LICENSE-2.0
#
# Unless required by applicable law or agreed to in writing, software
# distributed under the License is distributed on an "AS IS" BASIS,
# WITHOUT WARRANTIES OR CONDITIONS OF ANY KIND, either express or implied.
# See the License for the specific language governing permissions and
# limitations under the License.
import os
from abc import ABC, abstractmethod
from contextlib import contextmanager
from functools import partial
from pathlib import Path
from typing import Any, Callable, cast, Dict, Generator, List, Optional, overload, Sequence, Tuple, Union

import torch
import torch.nn as nn
from torch import Tensor
from torch.optim import Optimizer
from torch.utils.data import BatchSampler, DataLoader, DistributedSampler

from pytorch_lightning.accelerators.accelerator import Accelerator
from pytorch_lightning.lite.wrappers import _LiteDataLoader, _LiteModule, _LiteOptimizer
from pytorch_lightning.overrides.distributed import DistributedSamplerWrapper
from pytorch_lightning.plugins import PLUGIN_INPUT
from pytorch_lightning.strategies import DeepSpeedStrategy, Strategy, TPUSpawnStrategy
from pytorch_lightning.strategies.strategy import TBroadcast
from pytorch_lightning.trainer.connectors.accelerator_connector import AcceleratorConnector
from pytorch_lightning.utilities import _AcceleratorType, _StrategyType, move_data_to_device
from pytorch_lightning.utilities.apply_func import apply_to_collection, convert_to_tensors
from pytorch_lightning.utilities.data import (
    _auto_add_worker_init_fn,
    _replace_dunder_methods,
    _update_dataloader,
    has_iterable_dataset,
)
from pytorch_lightning.utilities.exceptions import MisconfigurationException
from pytorch_lightning.utilities.seed import seed_everything


class LightningLite(ABC):
    """Lite accelerates your PyTorch training or inference code with minimal changes required.

    - Automatic placement of models and data onto the device.
    - Automatic support for mixed and double precision (smaller memory footprint).
    - Seamless switching between hardware (CPU, GPU, TPU) and distributed training strategies
      (data-parallel training, sharded training, etc.).
    - Automated spawning of processes, no launch utilities required.
    - Multi-node support.

    Args:
        accelerator: The hardware to run on. Possible choices are:
            ``"cpu"``, ``"cuda"``, ``"mps"``, ``"gpu"``, ``"tpu"``, ``"auto"``.
        strategy: Strategy for how to run across multiple devices. Possible choices are:
            ``"dp"``, ``"ddp"``, ``"ddp_spawn"``, ``"deepspeed"``, ``"ddp_sharded"``.
        devices: Number of devices to train on (``int``), which GPUs to train on (``list`` or ``str``), or ``"auto"``.
            The value applies per node.
        num_nodes: Number of GPU nodes for distributed training.
        precision: Double precision (``64``), full precision (``32``), half precision (``16``),
            or bfloat16 precision (``"bf16"``).
        plugins: One or several custom plugins
        gpus: Provides the same function as the ``devices`` argument but implies ``accelerator="gpu"``.
        tpu_cores: Provides the same function as the ``devices`` argument but implies ``accelerator="tpu"``.
    """

    def __init__(
        self,
        accelerator: Optional[Union[str, Accelerator]] = None,
        strategy: Optional[Union[str, Strategy]] = None,
        devices: Optional[Union[List[int], str, int]] = None,
        num_nodes: int = 1,
        precision: Union[int, str] = 32,
        plugins: Optional[Union[PLUGIN_INPUT, List[PLUGIN_INPUT]]] = None,
        gpus: Optional[Union[List[int], str, int]] = None,
        tpu_cores: Optional[Union[List[int], str, int]] = None,
    ) -> None:
        self._check_accelerator_support(accelerator)
        self._check_strategy_support(strategy)
        self._accelerator_connector = AcceleratorConnector(
            num_processes=None,
            devices=devices,
            tpu_cores=tpu_cores,
            ipus=None,
            accelerator=accelerator,
            strategy=strategy,
            gpus=gpus,
            num_nodes=num_nodes,
            sync_batchnorm=False,  # TODO: add support?
            benchmark=False,
            replace_sampler_ddp=True,
            deterministic=False,
            precision=precision,
            amp_type="native",
            amp_level=None,
            plugins=plugins,
            auto_select_gpus=False,
        )
        self._strategy = self._accelerator_connector.strategy
        self._accelerator = self._strategy.accelerator
        self._precision_plugin = self._strategy.precision_plugin
        self._models_setup: int = 0

        # wrap the run method so we can inject setup logic or spawn processes for the user
        setattr(self, "run", partial(self._run_impl, self.run))

    @property
    def device(self) -> torch.device:
        """The current device this process runs on.

        Use this to create tensors directly on the device if needed.
        """
        return self._strategy.root_device

    @property
    def global_rank(self) -> int:
        """The global index of the current process across all devices and nodes."""
        return getattr(self._strategy, "global_rank", 0)

    @property
    def local_rank(self) -> int:
        """The index of the current process among the processes running on the local node."""
        return getattr(self._strategy, "local_rank", 0)

    @property
    def node_rank(self) -> int:
        """The index of the current node."""
        return getattr(self._strategy, "node_rank", 0)

    @property
    def world_size(self) -> int:
        """The total number of processes running across all devices and nodes."""
        return getattr(self._strategy, "world_size", 1)

    @property
    def is_global_zero(self) -> bool:
        """Wether this rank is rank zero."""
        return self._strategy.is_global_zero

    @abstractmethod
    def run(self, *args: Any, **kwargs: Any) -> Any:
        """All the code inside this run method gets accelerated by Lite.

        You can pass arbitrary arguments to this function when overriding it.
        """

    def setup(
        self,
        model: nn.Module,
        *optimizers: Optimizer,
        move_to_device: bool = True,
    ) -> Any:  # no specific return because the way we want our API to look does not play well with mypy
        """Set up a model and its optimizers for accelerated training.

        Args:
            model: A model to set up
            *optimizers: The optimizer(s) to set up (no optimizers is also possible)
            move_to_device: If set ``True`` (default), moves the model to the correct device. Set this to ``False``
                and alternatively use :meth:`to_device` manually.

        Returns:
            The tuple of the wrapped model and list of optimizers, in the same order they were passed in.
        """
        self._validate_setup(model, optimizers)
        original_model = model

        if move_to_device:
            model = self._move_model_to_device(model=model, optimizers=list(optimizers))

        # Let accelerator/plugin wrap and connect the models and optimizers
        model, optimizers = self._strategy._setup_model_and_optimizers(model, list(optimizers))
        model = _LiteModule(model, self._precision_plugin, original_module=original_model)
        optimizers = [_LiteOptimizer(optimizer=optimizer, strategy=self._strategy) for optimizer in optimizers]
        self._models_setup += 1
        if optimizers:
            # join both types in a list for API convenience
            return [model] + optimizers  # type: ignore
        return model

    def setup_dataloaders(
        self, *dataloaders: DataLoader, replace_sampler: bool = True, move_to_device: bool = True
    ) -> Union[DataLoader, List[DataLoader]]:
        """Set up one or multiple dataloaders for accelerated training. If you need different settings for each
        dataloader, call this method individually for each one.

        Args:
            *dataloaders: A single dataloader or a sequence of dataloaders.
            replace_sampler: If set ``True`` (default), automatically wraps or replaces the sampler on the dataloader(s)
                for distributed training. If you have a custom sampler defined, set this to this argument to ``False``.
            move_to_device: If set ``True`` (default), moves the data returned by the dataloader(s) automatically to
                the correct device. Set this to ``False`` and alternatively use :meth:`to_device` manually on the
                returned data.

        Returns:
            The wrapped dataloaders, in the same order they were passed in.
        """
        self._validate_setup_dataloaders(dataloaders)
        dataloaders = [
            self._setup_dataloader(dataloader, replace_sampler=replace_sampler, move_to_device=move_to_device)
            for dataloader in dataloaders
        ]
        dataloaders = dataloaders[0] if len(dataloaders) == 1 else dataloaders
        return dataloaders  # type: ignore[return-value]

    def _setup_dataloader(
        self, dataloader: DataLoader, replace_sampler: bool = True, move_to_device: bool = True
    ) -> DataLoader:
        """Set up a single dataloader for accelerated training.

        Args:
            dataloader: The dataloader to accelerate.
            replace_sampler: If set ``True`` (default), automatically wraps or replaces the sampler on the dataloader
                for distributed training. If you have a custom sampler defined, set this to this argument to ``False``.
            move_to_device: If set ``True`` (default), moves the data returned by the dataloader automatically to
                the correct device. Set this to ``False`` and alternatively use :meth:`to_device` manually on the
                returned data.

        Returns:
            The wrapped dataloader.
        """
        sampler = dataloader.sampler
        if replace_sampler and self._requires_distributed_sampler(dataloader):
            sampler = self._get_distributed_sampler(dataloader, **self._strategy.distributed_sampler_kwargs)

        # the dataloader needs to be re-instantiated because we want to update the input arguments (e.g., sampler)
        dataloader = _update_dataloader(dataloader, sampler)

        # add worker_init_fn for correct seeding in worker processes
        _auto_add_worker_init_fn(dataloader, self.global_rank)

        dataloader = self._strategy.process_dataloader(dataloader)
        device = self.device if move_to_device and not isinstance(self._strategy, TPUSpawnStrategy) else None
        lite_dataloader = _LiteDataLoader(dataloader=dataloader, device=device)
        lite_dataloader = cast(DataLoader, lite_dataloader)
        return lite_dataloader

    def backward(self, tensor: Tensor, *args: Any, model: Optional[_LiteModule] = None, **kwargs: Any) -> None:
        """Replaces ``loss.backward()`` in your training loop. Handles precision and automatically for you.

        Args:
            tensor: The tensor (loss) to back-propagate gradients from.
            *args: Optional positional arguments passed to the underlying backward function.
            model: Optional model instance for plugins that require the model for backward().
            **kwargs: Optional named keyword arguments passed to the underlying backward function.

        Note:
            When using ``strategy="deepspeed"`` and multiple models were set up, it is required to pass in the
            model as argument here.
        """
        module = model._forward_module if model is not None else model
        if isinstance(self._strategy, DeepSpeedStrategy):
            if model is None:
                if self._models_setup == 0:
                    raise MisconfigurationException(
                        "No models were setup for backward. Did you forget to call `self.setup()`?"
                    )
                if self._models_setup > 1:
                    raise MisconfigurationException(
                        "When using multiple models + deepspeed, please provide the model used to perform"
                        " the optimization: `self.backward(loss, model=model)`"
                    )
                module = self._strategy.model
            else:
                # requires to attach the current `DeepSpeedEngine` for the `_LiteOptimizer.step` call.
                self._strategy.model = module

        self._precision_plugin._run_backward(tensor, module, *args, **kwargs)

    @contextmanager
    def autocast(self) -> Generator[None, None, None]:
        """A context manager to automatically convert operations for the chosen precision.

        Use this only if the `forward` method of your model does not cover all operations you wish to run with the
        chosen precision setting.
        """
        with self._precision_plugin.forward_context():
            yield

    @overload
    def to_device(self, obj: nn.Module) -> nn.Module:
        ...

    @overload
    def to_device(self, obj: Tensor) -> Tensor:
        ...

    @overload
    def to_device(self, obj: Any) -> Any:
        ...

    def to_device(self, obj: Union[nn.Module, Tensor, Any]) -> Union[nn.Module, Tensor, Any]:
        """Move a :class:`torch.nn.Module` or a collection of tensors to the current device, if it is not already
        on that device.

        Args:
            obj: An object to move to the device. Can be an instance of :class:`torch.nn.Module`, a tensor, or a
                 (nested) collection of tensors (e.g., a dictionary).

        Returns:
            A reference to the object that was moved to the new device.
        """
        if isinstance(obj, nn.Module):
            if self.device.type == "cuda":
                # need to call this manually here again in case we spawned with DDPSpawnStrategy
                # TODO: refactor to let plugin handle this cleanly
                torch.cuda.set_device(self.device)
            return obj.to(self.device)
        return move_data_to_device(obj, device=self.device)

    def print(self, *args: Any, **kwargs: Any) -> None:
        """Print something only on the first process.

        Arguments passed to this method are forwarded to the Python built-in :func:`print` function.
        """
        if self.local_rank == 0:
            print(*args, **kwargs)

    def barrier(self, name: Optional[str] = None) -> None:
        """Wait for all processes to enter this call. Use this to synchronize all parallel processes, but only if
        necessary, otherwise the overhead of synchronization will cause your program to slow down.

        Example::

            if self.global_rank == 0:
                # let process 0 download the dataset
                dataset.download_files()

            # let all processes wait before reading the dataset
            self.barrier()

            # now all processes can read the files and start training
        """
        self._strategy.barrier(name=name)

    def all_gather(
        self, data: Union[Tensor, Dict, List, Tuple], group: Optional[Any] = None, sync_grads: bool = False
    ) -> Union[Tensor, Dict, List, Tuple]:
        r"""
        Gather tensors or collections of tensors from multiple processes.

        Args:
            data: int, float, tensor of shape (batch, ...), or a (possibly nested) collection thereof.
            group: the process group to gather results from. Defaults to all processes (world)
            sync_grads: flag that allows users to synchronize gradients for the all_gather operation

        Return:
            A tensor of shape (world_size, batch, ...), or if the input was a collection
            the output will also be a collection with tensors of this shape.
        """
        group = group if group is not None else torch.distributed.group.WORLD
        data = convert_to_tensors(data, device=self.device)
        return apply_to_collection(data, Tensor, self._strategy.all_gather, group=group, sync_grads=sync_grads)

    def broadcast(self, obj: TBroadcast, src: int = 0) -> TBroadcast:
        return self._strategy.broadcast(obj, src=src)

    def save(self, content: Dict[str, Any], filepath: Union[str, Path]) -> None:
        """Save checkpoint contents to a file.

        How and which processes save gets determined by the `strategy`. For example, the `ddp` strategy
        saves checkpoints only on process 0.

        Args:
            content: A dictionary with contents, i.e., the state dict of your model
            filepath: A path to where the file should be saved
        """
        self._strategy.save_checkpoint(content, filepath)

    def load(self, filepath: Union[str, Path]) -> Any:
        """Load a checkpoint from a file.

        How and which processes load gets determined by the `strategy`

        Args:
            filepath: A path to where the file is located
        """
        return self._strategy.load_checkpoint(filepath)

    @staticmethod
    def seed_everything(seed: Optional[int] = None, workers: Optional[bool] = None) -> int:
        """Helper function to seed everything without explicitly importing Lightning.

        See :func:`pytorch_lightning.seed_everything` for more details.
        """
        if workers is None:
            # Lightning sets `workers=False` by default to avoid breaking reproducibility, but since this is a new
            # release, we can afford to do it.
            workers = True
        return seed_everything(seed=seed, workers=workers)

    def _run_impl(self, run_method: Callable, *args: Any, **kwargs: Any) -> Any:
        # wrap the real run method with setup logic for accelerator/strategy
        run_method = partial(self._run_with_strategy_setup, run_method)

        if self._strategy.launcher is not None:
            return self._strategy.launcher.launch(run_method, *args, **kwargs)
        else:
            return run_method(*args, **kwargs)

    def _run_with_strategy_setup(self, run_method: Callable, *args: Any, **kwargs: Any) -> Any:
        self._strategy.setup_environment()
<<<<<<< HEAD
        # apply sharded context to prevent OOM
        with self._strategy.model_sharded_context(), _replace_dataloader_init_method():
=======
        with self._strategy.model_sharded_context(), _replace_dunder_methods(
            DataLoader, "dataset"
        ), _replace_dunder_methods(BatchSampler):
>>>>>>> 34f98836
            return run_method(*args, **kwargs)

    def _move_model_to_device(self, model: nn.Module, optimizers: List[Optimizer]) -> nn.Module:
        if isinstance(self._strategy, TPUSpawnStrategy):
            # When the user creates the optimizer, they reference the parameters on the CPU.
            # However, when running with TPU the parameters get copied and the reference in the optimizer
            # remains invalid. We need to update the references to point to the parameter tensors on the device.
            params_before_move = dict(model.named_parameters())
            model = self.to_device(model)
            # XLA makes a copy on the parameters, so the device is not the same before and after to_device.
            params_on_device = dict(model.named_parameters())

            mapping = {param: params_on_device[name] for name, param in params_before_move.items()}
            for optimizer in optimizers:
                for param_group in optimizer.param_groups:
                    param_group["params"] = [mapping.get(p, p) for p in param_group["params"]]
        else:
            model = self.to_device(model)
        return model

    def _requires_distributed_sampler(self, dataloader: DataLoader) -> bool:
        return (
            self._accelerator_connector.is_distributed
            and not isinstance(dataloader.sampler, DistributedSampler)
            and not has_iterable_dataset(dataloader)
        )

    @staticmethod
    def _get_distributed_sampler(dataloader: DataLoader, **kwargs: Any) -> DistributedSampler:
        kwargs.setdefault("seed", int(os.getenv("PL_GLOBAL_SEED", 0)))
        return DistributedSamplerWrapper(dataloader.sampler, **kwargs)

    def _check_accelerator_support(self, accelerator: Optional[Union[str, Accelerator]]) -> None:
        supported = [t.value.lower() for t in self._supported_device_types()] + ["gpu", "auto"]
        valid = accelerator is None or isinstance(accelerator, Accelerator) or accelerator in supported
        if not valid:
            raise MisconfigurationException(
                f"`accelerator={repr(accelerator)}` is not a valid choice."
                f" Choose one of {supported} or pass in a `Accelerator` instance."
            )

    def _check_strategy_support(self, strategy: Optional[Union[str, Strategy]]) -> None:
        supported = [t.lower() for t in self._supported_strategy_types()]
        valid = strategy is None or isinstance(strategy, Strategy) or strategy in supported
        if not valid:
            raise MisconfigurationException(
                f"`strategy={repr(strategy)}` is not a valid choice."
                f" Choose one of {supported} or pass in a `Strategy` instance."
            )

    @staticmethod
    def _supported_device_types() -> Sequence[_AcceleratorType]:
        return (
            _AcceleratorType.CPU,
            _AcceleratorType.CUDA,
            _AcceleratorType.TPU,
            _AcceleratorType.MPS,
        )

    @staticmethod
    def _supported_strategy_types() -> Sequence[_StrategyType]:
        return (
            _StrategyType.DP,
            _StrategyType.DDP,
            _StrategyType.DDP_SPAWN,
            _StrategyType.DDP_FORK,
            _StrategyType.DEEPSPEED,
            _StrategyType.DDP_SHARDED,
            _StrategyType.DDP_SHARDED_SPAWN,
        )

    @staticmethod
    def _validate_setup(model: nn.Module, optimizers: Sequence[Optimizer]) -> None:
        if isinstance(model, _LiteModule):
            raise MisconfigurationException("A model should be passed only once to the `setup` method.")

        if any(isinstance(opt, _LiteOptimizer) for opt in optimizers):
            raise MisconfigurationException("An optimizer should be passed only once to the `setup` method.")

    @staticmethod
    def _validate_setup_dataloaders(dataloaders: Sequence[DataLoader]) -> None:
        if any(isinstance(dl, _LiteDataLoader) for dl in dataloaders):
            raise MisconfigurationException("A dataloader should be passed only once to the `setup_dataloaders` method")

        if any(not isinstance(dl, DataLoader) for dl in dataloaders):
            raise MisconfigurationException("Only PyTorch DataLoader are currently supported in `setup_dataloaders`.")<|MERGE_RESOLUTION|>--- conflicted
+++ resolved
@@ -403,14 +403,10 @@
 
     def _run_with_strategy_setup(self, run_method: Callable, *args: Any, **kwargs: Any) -> Any:
         self._strategy.setup_environment()
-<<<<<<< HEAD
         # apply sharded context to prevent OOM
-        with self._strategy.model_sharded_context(), _replace_dataloader_init_method():
-=======
         with self._strategy.model_sharded_context(), _replace_dunder_methods(
             DataLoader, "dataset"
         ), _replace_dunder_methods(BatchSampler):
->>>>>>> 34f98836
             return run_method(*args, **kwargs)
 
     def _move_model_to_device(self, model: nn.Module, optimizers: List[Optimizer]) -> nn.Module:
