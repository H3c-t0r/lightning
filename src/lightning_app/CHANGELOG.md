# Changelog

All notable changes to this project will be documented in this file.

The format is based on [Keep a Changelog](http://keepachangelog.com/en/1.0.0/).


## [UnReleased] - 2022-MM-DD

### Added

- Add `load_state_dict` and `state_dict` ([#14100](https://github.com/Lightning-AI/lightning/pull/14100))


- Add `--secret` option to CLI to allow binding Secrets to app environment variables when running in the cloud ([#14612](https://github.com/Lightning-AI/lightning/pull/14612))



### Changed


### Fixed


- Unification of app template: moved `app.py` to root dir for `lightning init app <app_name>` template ([#13853](https://github.com/Lightning-AI/lightning/pull/13853))


- Fixed an issue where custom property setters were not being used `LightningWork` class. ([#14259](https://github.com/Lightning-AI/lightning/pull/14259))


- Fixed an issue where some terminals would display broken icons in the PL app CLI. ([#14226](https://github.com/Lightning-AI/lightning/issues/14226))


## [0.6.1] - 2022-09-19

<<<<<<< HEAD
- Resolved `LightningApp(..., debug=True)` ([#14464](https://github.com/Lightning-AI/lightning/pull/14464))
=======
### Added
>>>>>>> 13b864fe

- Add support to upload files to the Drive through an asynchronous `upload_file` endpoint ([#14703](https://github.com/Lightning-AI/lightning/pull/14703))

<<<<<<< HEAD
## [0.6.2] - 2022-09-21

### Changed

- Improved Lightning App connect logic by disconnecting automatically ([#14532](https://github.com/Lightning-AI/lightning/pull/14532))
- Improved the error message when the `LightningWork` is missing the `run` method ([#14759](https://github.com/Lightning-AI/lightning/pull/14759))
- Improved the error message when the root `LightningFlow` passed to `LightningApp` is missing the `run` method ([#14760](https://github.com/Lightning-AI/lightning/pull/14760))

### Fixed

- Fixed a bug where the uploaded command file wasn't properly parsed ([#14532](https://github.com/Lightning-AI/lightning/pull/14532))
- Fixed an issue where custom property setters were not being used `LightningWork` class ([#14259](https://github.com/Lightning-AI/lightning/pull/14259))
- Fixed an issue where some terminals would display broken icons in the PL app CLI ([#14226](https://github.com/Lightning-AI/lightning/pull/14226))
=======
### Changed

- Application storage prefix moved from `app_id` to `project_id/app_id` (#14583)
- LightningCloud client calls to use keyword arguments instead of positional arguments (#14685)

### Fixed

- Making `threadpool` non-default from LightningCloud client  (#14757)
- Resolved a bug where the state change detection using DeepDiff won't work with Path, Drive objects (#14465)
- Resolved a bug where the wrong client was passed to collect cloud logs (#14684)
- Resolved the memory leak issue with the Lightning Cloud package and bumped the requirements to use the latest version (#14697)
- Fixing 5000 log line limitation for Lightning AI BYOC cluster logs (#14458)
- Fixed a bug where the uploaded command file wasn't properly parsed (#14532)
- Resolved `LightningApp(..., debug=True)` (#14464)
>>>>>>> 13b864fe


## [0.6.0] - 2022-09-08

### Added

- Introduce lightning connect ([#14452](https://github.com/Lightning-AI/lightning/pull/14452))
- Adds `PanelFrontend` to easily create complex UI in Python ([#13531](https://github.com/Lightning-AI/lightning/pull/13531))
- Add support for `Lightning App Commands` through the `configure_commands` hook on the Lightning Flow and the `ClientCommand`  ([#13602](https://github.com/Lightning-AI/lightning/pull/13602))
- Add support for Lightning AI BYOC cluster management ([#13835](https://github.com/Lightning-AI/lightning/pull/13835))
- Add support to see Lightning AI BYOC cluster logs ([#14334](https://github.com/Lightning-AI/lightning/pull/14334))
- Add support to run Lightning apps on Lightning AI BYOC clusters ([#13894](https://github.com/Lightning-AI/lightning/pull/13894))
- Add support for listing Lightning AI apps ([#13987](https://github.com/Lightning-AI/lightning/pull/13987))
- Adds `LightningTrainingComponent`. `LightningTrainingComponent` orchestrates multi-node training in the cloud ([#13830](https://github.com/Lightning-AI/lightning/pull/13830))
- Add support for printing application logs using CLI `lightning show logs <app_name> [components]` ([#13634](https://github.com/Lightning-AI/lightning/pull/13634))
- Add support for `Lightning API` through the `configure_api` hook on the Lightning Flow and the `Post`, `Get`, `Delete`, `Put` HttpMethods ([#13945](https://github.com/Lightning-AI/lightning/pull/13945))
- Added a warning when `configure_layout` returns URLs configured with http instead of https ([#14233](https://github.com/Lightning-AI/lightning/pull/14233))
- Add `--app_args` support from the CLI ([#13625](https://github.com/Lightning-AI/lightning/pull/13625))

### Changed

- Default values and parameter names for Lightning AI BYOC cluster management ([#14132](https://github.com/Lightning-AI/lightning/pull/14132))
- Run the flow only if the state has changed from the previous execution ([#14076](https://github.com/Lightning-AI/lightning/pull/14076))
- Increased DeepDiff's verbose level to properly handle dict changes ([#13960](https://github.com/Lightning-AI/lightning/pull/13960))
- Setup: added requirement freeze for next major version ([#14480](https://github.com/Lightning-AI/lightning/pull/14480))

### Fixed

- Unification of app template: moved `app.py` to root dir for `lightning init app <app_name>` template ([#13853](https://github.com/Lightning-AI/lightning/pull/13853))
- Fixed an issue with `lightning --version` command ([#14433](https://github.com/Lightning-AI/lightning/pull/14433))
- Fixed imports of collections.abc for py3.10 ([#14345](https://github.com/Lightning-AI/lightning/pull/14345))

## [0.5.7] - 2022-08-22

### Changed

- Release LAI docs as stable ([#14250](https://github.com/Lightning-AI/lightning/pull/14250))
- Compatibility for Python 3.10

### Fixed

- Pinning starsessions to 1.x ([#14333](https://github.com/Lightning-AI/lightning/pull/14333))
- Parsed local package versions ([#13933](https://github.com/Lightning-AI/lightning/pull/13933))


## [0.5.6] - 2022-08-16

### Fixed

- Resolved a bug where the `install` command was not installing the latest version of an app/component by default ([#14181](https://github.com/Lightning-AI/lightning/pull/14181))


## [0.5.5] - 2022-08-9

### Deprecated

- Deprecate sheety API ([#14004](https://github.com/Lightning-AI/lightning/pull/14004))

### Fixed

- Resolved a bug where the work statuses will grow quickly and be duplicated ([#13970](https://github.com/Lightning-AI/lightning/pull/13970))
- Resolved a bug about a race condition when sending the work state through the caller_queue ([#14074](https://github.com/Lightning-AI/lightning/pull/14074))
- Fixed Start Lightning App on Cloud if Repo Begins With Name "Lightning" ([#14025](https://github.com/Lightning-AI/lightning/pull/14025))


## [0.5.4] - 2022-08-01

### Changed

- Wrapped imports for traceability ([#13924](https://github.com/Lightning-AI/lightning/pull/13924))
- Set version as today ([#13906](https://github.com/Lightning-AI/lightning/pull/13906))

### Fixed

- Included app templates to the lightning and app packages ([#13731](https://github.com/Lightning-AI/lightning/pull/13731))
- Added UI for install all ([#13732](https://github.com/Lightning-AI/lightning/pull/13732))
- Fixed build meta pkg flow ([#13926](https://github.com/Lightning-AI/lightning/pull/13926))

## [0.5.3] - 2022-07-25

### Changed

- Pruned requirements duplicity ([#13739](https://github.com/Lightning-AI/lightning/pull/13739))

### Fixed

- Use correct python version in lightning component template ([#13790](https://github.com/Lightning-AI/lightning/pull/13790))

## [0.5.2] - 2022-07-18

### Added

- Update the Lightning App docs ([#13537](https://github.com/Lightning-AI/lightning/pull/13537))

### Changed

- Added `LIGHTNING_` prefix to Platform AWS credentials ([#13703](https://github.com/Lightning-AI/lightning/pull/13703))<|MERGE_RESOLUTION|>--- conflicted
+++ resolved
@@ -15,33 +15,16 @@
 - Add `--secret` option to CLI to allow binding Secrets to app environment variables when running in the cloud ([#14612](https://github.com/Lightning-AI/lightning/pull/14612))
 
 
+### Changed
 
-### Changed
+-
 
 
 ### Fixed
 
-
-- Unification of app template: moved `app.py` to root dir for `lightning init app <app_name>` template ([#13853](https://github.com/Lightning-AI/lightning/pull/13853))
+-
 
 
-- Fixed an issue where custom property setters were not being used `LightningWork` class. ([#14259](https://github.com/Lightning-AI/lightning/pull/14259))
-
-
-- Fixed an issue where some terminals would display broken icons in the PL app CLI. ([#14226](https://github.com/Lightning-AI/lightning/issues/14226))
-
-
-## [0.6.1] - 2022-09-19
-
-<<<<<<< HEAD
-- Resolved `LightningApp(..., debug=True)` ([#14464](https://github.com/Lightning-AI/lightning/pull/14464))
-=======
-### Added
->>>>>>> 13b864fe
-
-- Add support to upload files to the Drive through an asynchronous `upload_file` endpoint ([#14703](https://github.com/Lightning-AI/lightning/pull/14703))
-
-<<<<<<< HEAD
 ## [0.6.2] - 2022-09-21
 
 ### Changed
@@ -55,7 +38,14 @@
 - Fixed a bug where the uploaded command file wasn't properly parsed ([#14532](https://github.com/Lightning-AI/lightning/pull/14532))
 - Fixed an issue where custom property setters were not being used `LightningWork` class ([#14259](https://github.com/Lightning-AI/lightning/pull/14259))
 - Fixed an issue where some terminals would display broken icons in the PL app CLI ([#14226](https://github.com/Lightning-AI/lightning/pull/14226))
-=======
+
+
+## [0.6.1] - 2022-09-19
+
+### Added
+
+- Add support to upload files to the Drive through an asynchronous `upload_file` endpoint ([#14703](https://github.com/Lightning-AI/lightning/pull/14703))
+
 ### Changed
 
 - Application storage prefix moved from `app_id` to `project_id/app_id` (#14583)
@@ -70,7 +60,6 @@
 - Fixing 5000 log line limitation for Lightning AI BYOC cluster logs (#14458)
 - Fixed a bug where the uploaded command file wasn't properly parsed (#14532)
 - Resolved `LightningApp(..., debug=True)` (#14464)
->>>>>>> 13b864fe
 
 
 ## [0.6.0] - 2022-09-08
