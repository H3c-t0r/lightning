# Changelog

All notable changes to this project will be documented in this file.

The format is based on [Keep a Changelog](http://keepachangelog.com/en/1.0.0/).

## [unreleased] - 202Y-MM-DD

### Added

- Added `Lightning{Flow,Work}.lightningignores` attributes to programmatically ignore files before uploading to the cloud ([#15818](https://github.com/Lightning-AI/lightning/pull/15818))

- Added a progres bar while connecting to an app through the CLI ([#16035](https://github.com/Lightning-AI/lightning/pull/16035))

- Added partial support for fastapi `Request` annotation in `configure_api` handlers ([#16047](https://github.com/Lightning-AI/lightning/pull/16047))

- Added a nicer UI with URL and examples for the autoscaler component ([#16063](https://github.com/Lightning-AI/lightning/pull/16063))

- Enabled users to have more control over scaling out/in interval ([#16093](https://github.com/Lightning-AI/lightning/pull/16093))

- Added more datatypes to serving component ([#16018](https://github.com/Lightning-AI/lightning/pull/16018))

- Added `work.delete` method to delete the work ([#16103](https://github.com/Lightning-AI/lightning/pull/16103))

- Added `display_name` property to LightningWork for the cloud ([#16095](https://github.com/Lightning-AI/lightning/pull/16095))


### Changed

<<<<<<< HEAD
- Improved user error when a Lightning App is already running locally ([#15752](https://github.com/Lightning-AI/lightning/pull/15752))


-
=======

- The default `start_method` for creating Work processes locally on MacOS is now 'spawn' (previously 'fork') ([#16089](https://github.com/Lightning-AI/lightning/pull/16089))


- The utility `lightning.app.utilities.cloud.is_running_in_cloud` now returns `True` during loading of the app locally when running with `--cloud` ([#16045](https://github.com/Lightning-AI/lightning/pull/16045))

>>>>>>> e8ac9e9c


### Deprecated

-


### Removed

-


### Fixed

- Fixed `AutoScaler` raising an exception when non-default cloud compute is specified ([#15991](https://github.com/Lightning-AI/lightning/pull/15991))

- Fixed the debugger detection mechanism for lightning App in VSCode ([#16068](https://github.com/Lightning-AI/lightning/pull/16068))


- Fixed bug where components that are re-instantiated several times failed to initialize if they were modifying `self.lightningignore` ([#16080](https://github.com/Lightning-AI/lightning/pull/16080))


- Fixed a bug where apps that had previously been deleted could not be run again from the CLI ([#16082](https://github.com/Lightning-AI/lightning/pull/16082))

- Fixed a bug where `AutoScaler` would fail with min_replica=0 ([#16092](https://github.com/Lightning-AI/lightning/pull/16092)


## [1.8.4] - 2022-12-08

### Added

- Add `code_dir` argument to tracer run ([#15771](https://github.com/Lightning-AI/lightning/pull/15771))
- Added the CLI command `lightning run model` to launch a `LightningLite` accelerated script ([#15506](https://github.com/Lightning-AI/lightning/pull/15506))
- Added the CLI command `lightning delete app` to delete a lightning app on the cloud ([#15783](https://github.com/Lightning-AI/lightning/pull/15783))
- Added a CloudMultiProcessBackend which enables running a child App from within the Flow in the cloud ([#15800](https://github.com/Lightning-AI/lightning/pull/15800))
- Utility for pickling work object safely even from a child process ([#15836](https://github.com/Lightning-AI/lightning/pull/15836))
- Added `AutoScaler` component (
   [#15769](https://github.com/Lightning-AI/lightning/pull/15769),
   [#15971](https://github.com/Lightning-AI/lightning/pull/15971),
   [#15966](https://github.com/Lightning-AI/lightning/pull/15966)
)
- Added the property `ready` of the LightningFlow to inform when the `Open App` should be visible ([#15921](https://github.com/Lightning-AI/lightning/pull/15921))
- Added private work attributed `_start_method` to customize how to start the works ([#15923](https://github.com/Lightning-AI/lightning/pull/15923))
- Added a `configure_layout` method to the `LightningWork` which can be used to control how the work is handled in the layout of a parent flow ([#15926](https://github.com/Lightning-AI/lightning/pull/15926))
- Added the ability to run a Lightning App or Component directly from the Gallery using `lightning run app organization/name` ([#15941](https://github.com/Lightning-AI/lightning/pull/15941))
- Added automatic conversion of list and dict of works and flows to structures ([#15961](https://github.com/Lightning-AI/lightning/pull/15961))

### Changed

- The `MultiNode` components now warn the user when running with `num_nodes > 1` locally ([#15806](https://github.com/Lightning-AI/lightning/pull/15806))
- Cluster creation and deletion now waits by default [#15458](https://github.com/Lightning-AI/lightning/pull/15458)
- Running an app without a UI locally no longer opens the browser ([#15875](https://github.com/Lightning-AI/lightning/pull/15875))
- Show a message when `BuildConfig(requirements=[...])` is passed but a `requirements.txt` file is already present in the Work ([#15799](https://github.com/Lightning-AI/lightning/pull/15799))
- Show a message when `BuildConfig(dockerfile="...")` is passed but a `Dockerfile` file is already present in the Work ([#15799](https://github.com/Lightning-AI/lightning/pull/15799))
- Dropped name column from cluster list ([#15721](https://github.com/Lightning-AI/lightning/pull/15721))
- Apps without UIs no longer activate the "Open App" button when running in the cloud ([#15875](https://github.com/Lightning-AI/lightning/pull/15875))
- Wait for full file to be transferred in Path / Payload ([#15934](https://github.com/Lightning-AI/lightning/pull/15934))

### Removed

- Removed the `SingleProcessRuntime` ([#15933](https://github.com/Lightning-AI/lightning/pull/15933))

### Fixed

- Fixed SSH CLI command listing stopped components ([#15810](https://github.com/Lightning-AI/lightning/pull/15810))
- Fixed bug when launching apps on multiple clusters ([#15484](https://github.com/Lightning-AI/lightning/pull/15484))
- Fixed Sigterm Handler causing thread lock which caused KeyboardInterrupt to hang ([#15881](https://github.com/Lightning-AI/lightning/pull/15881))
- Fixed MPS error for multinode component (defaults to cpu on mps devices now as distributed operations are not supported by pytorch on mps) ([#15748](https://github.com/Ligtning-AI/lightning/pull/15748))
- Fixed the work not stopped when successful when passed directly to the LightningApp ([#15801](https://github.com/Lightning-AI/lightning/pull/15801))
- Fixed the PyTorch Inference locally on GPU ([#15813](https://github.com/Lightning-AI/lightning/pull/15813))
- Fixed the `enable_spawn` method of the `WorkRunExecutor` ([#15812](https://github.com/Lightning-AI/lightning/pull/15812))
- Fixed require/import decorator ([#15849](https://github.com/Lightning-AI/lightning/pull/15849))
- Fixed a bug where using `L.app.structures` would cause multiple apps to be opened and fail with an error in the cloud ([#15911](https://github.com/Lightning-AI/lightning/pull/15911))
- Fixed PythonServer generating noise on M1 ([#15949](https://github.com/Lightning-AI/lightning/pull/15949))
- Fixed multiprocessing breakpoint ([#15950](https://github.com/Lightning-AI/lightning/pull/15950))
- Fixed detection of a Lightning App running in debug mode ([#15951](https://github.com/Lightning-AI/lightning/pull/15951))
- Fixed `ImportError` on Multinode if package not present ([#15963](https://github.com/Lightning-AI/lightning/pull/15963))
- Fixed MultiNode Component to use separate cloud computes ([#15965](https://github.com/Lightning-AI/lightning/pull/15965))
- Fixed Registration for CloudComputes of Works in `L.app.structures` ([#15964](https://github.com/Lightning-AI/lightning/pull/15964))
- Fixed a bug where auto-upgrading to the latest lightning via the CLI could get stuck in a loop ([#15984](https://github.com/Lightning-AI/lightning/pull/15984))


## [1.8.3] - 2022-11-22

### Changed

- Deduplicate top level lighting CLI command groups ([#15761](https://github.com/Lightning-AI/lightning/pull/15761))
  * `lightning add ssh-key` CLI command has been transitioned to `lightning create ssh-key`
  * `lightning remove ssh-key` CLI command has been transitioned to `lightning delete ssh-key`
- Set Torch inference mode for prediction ([#15719](https://github.com/Lightning-AI/lightning/pull/15719))
- Improved `LightningTrainerScript` start-up time ([#15751](https://github.com/Lightning-AI/lightning/pull/15751))
- Disable XSRF protection in `StreamlitFrontend` to support upload in localhost ([#15684](https://github.com/Lightning-AI/lightning/pull/15684))

### Fixed

- Fixed debugging with VSCode IDE ([#15747](https://github.com/Lightning-AI/lightning/pull/15747))
- Fixed setting property to the `LightningFlow` ([#15750](https://github.com/Lightning-AI/lightning/pull/15750))
- Fixed the PyTorch Inference locally on GPU ([#15813](https://github.com/Lightning-AI/lightning/pull/15813))


## [1.8.2] - 2022-11-17

### Added

- Added title and description to ServeGradio ([#15639](https://github.com/Lightning-AI/lightning/pull/15639))
- Added a friendly error message when attempting to run the default cloud compute with a custom base image configured ([#14929](https://github.com/Lightning-AI/lightning/pull/14929))

### Changed

- Improved support for running apps when dependencies aren't installed ([#15711](https://github.com/Lightning-AI/lightning/pull/15711))
- Changed the root directory of the app (which gets uploaded) to be the folder containing the app file, rather than any parent folder containing a `.lightning` file ([#15654](https://github.com/Lightning-AI/lightning/pull/15654))
- Enabled MultiNode Components to support state broadcasting ([#15607](https://github.com/Lightning-AI/lightning/pull/15607))
- Prevent artefactual "running from outside your current environment" error ([#15647](https://github.com/Lightning-AI/lightning/pull/15647))
- Rename failed -> error in tables ([#15608](https://github.com/Lightning-AI/lightning/pull/15608))

### Fixed

- Fixed race condition to over-write the frontend with app infos ([#15398](https://github.com/Lightning-AI/lightning/pull/15398))
- Fixed bi-directional queues sending delta with Drive Component name changes ([#15642](https://github.com/Lightning-AI/lightning/pull/15642))
- Fixed CloudRuntime works collection with structures and accelerated multi node startup time ([#15650](https://github.com/Lightning-AI/lightning/pull/15650))
- Fixed catimage import ([#15712](https://github.com/Lightning-AI/lightning/pull/15712))
- Parse all lines in app file looking for shebangs to run commands ([#15714](https://github.com/Lightning-AI/lightning/pull/15714))


## [1.8.1] - 2022-11-10

### Added

- Added the `start` method to the work ([#15523](https://github.com/Lightning-AI/lightning/pull/15523))
- Added a `MultiNode` Component to run with distributed computation with any frameworks ([#15524](https://github.com/Lightning-AI/lightning/pull/15524))
- Expose `RunWorkExecutor` to the work and provides default ones for the `MultiNode` Component ([#15561](https://github.com/Lightning-AI/lightning/pull/15561))
- Added a `start_with_flow` flag to the `LightningWork` which can be disabled to prevent the work from starting at the same time as the flow ([#15591](https://github.com/Lightning-AI/lightning/pull/15591))
- Added support for running Lightning App with VSCode IDE debugger ([#15590](https://github.com/Lightning-AI/lightning/pull/15590))
- Added `bi-directional` delta updates between the flow and the works ([#15582](https://github.com/Lightning-AI/lightning/pull/15582))
- Added `--setup` flag to `lightning run app` CLI command allowing for dependency installation via app comments ([#15577](https://github.com/Lightning-AI/lightning/pull/15577))
- Auto-upgrade / detect environment mis-match from the CLI ([#15434](https://github.com/Lightning-AI/lightning/pull/15434))
- Added Serve component ([#15609](https://github.com/Lightning-AI/lightning/pull/15609))


### Changed

- Changed the `flow.flows` to be recursive wont to align the behavior with the `flow.works` ([#15466](https://github.com/Lightning-AI/lightning/pull/15466))
- The `params` argument in `TracerPythonScript.run` no longer prepends `--` automatically to parameters ([#15518](https://github.com/Lightning-AI/lightning/pull/15518))
- Only check versions / env when not in the cloud ([#15504](https://github.com/Lightning-AI/lightning/pull/15504))
- Periodically sync database to the drive ([#15441](https://github.com/Lightning-AI/lightning/pull/15441))
- Slightly safer multi node ([#15538](https://github.com/Lightning-AI/lightning/pull/15538))
- Reuse existing commands when running connect more than once ([#15471](https://github.com/Lightning-AI/lightning/pull/15471))

### Fixed

- Fixed writing app name and id in connect.txt file for the command CLI ([#15443](https://github.com/Lightning-AI/lightning/pull/15443))
- Fixed missing root flow among the flows of the app ([#15531](https://github.com/Lightning-AI/lightning/pull/15531))
- Fixed bug with Multi Node Component and add some examples ([#15557](https://github.com/Lightning-AI/lightning/pull/15557))
- Fixed a bug where payload would take a very long time locally ([#15557](https://github.com/Lightning-AI/lightning/pull/15557))
- Fixed an issue with the `lightning` CLI taking a long time to error out when the cloud is not reachable ([#15412](https://github.com/Lightning-AI/lightning/pull/15412))


## [1.8.0] - 2022-11-01

### Added

- Added `load_state_dict` and `state_dict` hooks for `LightningFlow` components ([#14100](https://github.com/Lightning-AI/lightning/pull/14100))
- Added a `--secret` option to CLI to allow binding secrets to app environment variables when running in the cloud ([#14612](https://github.com/Lightning-AI/lightning/pull/14612))
- Added support for running the works without cloud compute in the default container ([#14819](https://github.com/Lightning-AI/lightning/pull/14819))
- Added an HTTPQueue as an optional replacement for the default redis queue ([#14978](https://github.com/Lightning-AI/lightning/pull/14978)
- Added support for configuring flow cloud compute ([#14831](https://github.com/Lightning-AI/lightning/pull/14831))
- Added support for adding descriptions to commands either through a docstring or the `DESCRIPTION` attribute ([#15193](https://github.com/Lightning-AI/lightning/pull/15193)
- Added a try / catch mechanism around request processing to avoid killing the flow ([#15187](https://github.com/Lightning-AI/lightning/pull/15187)
- Added an Database Component ([#14995](https://github.com/Lightning-AI/lightning/pull/14995)
- Added authentication to HTTP queue ([#15202](https://github.com/Lightning-AI/lightning/pull/15202))
- Added support to pass a `LightningWork` to the `LightningApp` ([#15215](https://github.com/Lightning-AI/lightning/pull/15215)
- Added support getting CLI help for connected apps even if the app isn't running ([#15196](https://github.com/Lightning-AI/lightning/pull/15196)
- Added support for adding requirements to commands and installing them when missing when running an app command ([#15198](https://github.com/Lightning-AI/lightning/pull/15198)
- Added Lightning CLI Connection to be terminal session instead of global ([#15241](https://github.com/Lightning-AI/lightning/pull/15241)
- Added support for managing SSH-keys via CLI ([#15291](https://github.com/Lightning-AI/lightning/pull/15291))
- Add a `JustPyFrontend` to ease UI creation with `https://github.com/justpy-org/justpy` ([#15002](https://github.com/Lightning-AI/lightning/pull/15002))
- Added a layout endpoint to the Rest API and enable to disable pulling or pushing to the state ([#15367](https://github.com/Lightning-AI/lightning/pull/15367)
- Added support for functions for `configure_api` and `configure_commands` to be executed in the Rest API process ([#15098](https://github.com/Lightning-AI/lightning/pull/15098)
- Added support for accessing Lighting Apps via SSH ([#15310](https://github.com/Lightning-AI/lightning/pull/15310))
- Added support to start lightning app on cloud without needing to install dependencies locally ([#15019](https://github.com/Lightning-AI/lightning/pull/15019)

### Changed

- Improved the show logs command to be standalone and re-usable ([#15343](https://github.com/Lightning-AI/lightning/pull/15343)
- Removed the `--instance-types` option when creating clusters ([#15314](https://github.com/Lightning-AI/lightning/pull/15314))

### Fixed

- Fixed an issue when using the CLI without arguments ([#14877](https://github.com/Lightning-AI/lightning/pull/14877))
- Fixed a bug where the upload files endpoint would raise an error when running locally ([#14924](https://github.com/Lightning-AI/lightning/pull/14924))
- Fixed BYOC cluster region selector -> hiding it from help since only us-east-1 has been tested and is recommended ([#15277]https://github.com/Lightning-AI/lightning/pull/15277)
- Fixed a bug when launching an app on multiple clusters ([#15226](https://github.com/Lightning-AI/lightning/pull/15226))
- Fixed a bug with a default CloudCompute for Lightning flows ([#15371](https://github.com/Lightning-AI/lightning/pull/15371))

## [0.6.2] - 2022-09-21

### Changed

- Improved Lightning App connect logic by disconnecting automatically ([#14532](https://github.com/Lightning-AI/lightning/pull/14532))
- Improved the error message when the `LightningWork` is missing the `run` method ([#14759](https://github.com/Lightning-AI/lightning/pull/14759))
- Improved the error message when the root `LightningFlow` passed to `LightningApp` is missing the `run` method ([#14760](https://github.com/Lightning-AI/lightning/pull/14760))

### Fixed

- Fixed a bug where the uploaded command file wasn't properly parsed ([#14532](https://github.com/Lightning-AI/lightning/pull/14532))
- Fixed an issue where custom property setters were not being used `LightningWork` class ([#14259](https://github.com/Lightning-AI/lightning/pull/14259))
- Fixed an issue where some terminals would display broken icons in the PL app CLI ([#14226](https://github.com/Lightning-AI/lightning/pull/14226))


## [0.6.1] - 2022-09-19

### Added

- Add support to upload files to the Drive through an asynchronous `upload_file` endpoint ([#14703](https://github.com/Lightning-AI/lightning/pull/14703))

### Changed

- Application storage prefix moved from `app_id` to `project_id/app_id` ([#14583](https://github.com/Lightning-AI/lightning/pull/14583))
- LightningCloud client calls to use keyword arguments instead of positional arguments ([#14685](https://github.com/Lightning-AI/lightning/pull/14685))

### Fixed

- Making `threadpool` non-default from LightningCloud client  ([#14757](https://github.com/Lightning-AI/lightning/pull/14757))
- Resolved a bug where the state change detection using DeepDiff won't work with Path, Drive objects ([#14465](https://github.com/Lightning-AI/lightning/pull/14465))
- Resolved a bug where the wrong client was passed to collect cloud logs ([#14684](https://github.com/Lightning-AI/lightning/pull/14684))
- Resolved the memory leak issue with the Lightning Cloud package and bumped the requirements to use the latest version ([#14697](https://github.com/Lightning-AI/lightning/pull/14697))
- Fixing 5000 log line limitation for Lightning AI BYOC cluster logs ([#14458](https://github.com/Lightning-AI/lightning/pull/14458))
- Fixed a bug where the uploaded command file wasn't properly parsed ([#14532](https://github.com/Lightning-AI/lightning/pull/14532))
- Resolved `LightningApp(..., debug=True)` ([#14464](https://github.com/Lightning-AI/lightning/pull/14464))


## [0.6.0] - 2022-09-08

### Added

- Introduce lightning connect ([#14452](https://github.com/Lightning-AI/lightning/pull/14452))
- Adds `PanelFrontend` to easily create complex UI in Python ([#13531](https://github.com/Lightning-AI/lightning/pull/13531))
- Add support for `Lightning App Commands` through the `configure_commands` hook on the Lightning Flow and the `ClientCommand`  ([#13602](https://github.com/Lightning-AI/lightning/pull/13602))
- Add support for Lightning AI BYOC cluster management ([#13835](https://github.com/Lightning-AI/lightning/pull/13835))
- Add support to see Lightning AI BYOC cluster logs ([#14334](https://github.com/Lightning-AI/lightning/pull/14334))
- Add support to run Lightning apps on Lightning AI BYOC clusters ([#13894](https://github.com/Lightning-AI/lightning/pull/13894))
- Add support for listing Lightning AI apps ([#13987](https://github.com/Lightning-AI/lightning/pull/13987))
- Adds `LightningTrainerScript`. `LightningTrainerScript` orchestrates multi-node training in the cloud ([#13830](https://github.com/Lightning-AI/lightning/pull/13830))
- Add support for printing application logs using CLI `lightning show logs <app_name> [components]` ([#13634](https://github.com/Lightning-AI/lightning/pull/13634))
- Add support for `Lightning API` through the `configure_api` hook on the Lightning Flow and the `Post`, `Get`, `Delete`, `Put` HttpMethods ([#13945](https://github.com/Lightning-AI/lightning/pull/13945))
- Added a warning when `configure_layout` returns URLs configured with http instead of https ([#14233](https://github.com/Lightning-AI/lightning/pull/14233))
- Add `--app_args` support from the CLI ([#13625](https://github.com/Lightning-AI/lightning/pull/13625))

### Changed

- Default values and parameter names for Lightning AI BYOC cluster management ([#14132](https://github.com/Lightning-AI/lightning/pull/14132))
- Run the flow only if the state has changed from the previous execution ([#14076](https://github.com/Lightning-AI/lightning/pull/14076))
- Increased DeepDiff's verbose level to properly handle dict changes ([#13960](https://github.com/Lightning-AI/lightning/pull/13960))
- Setup: added requirement freeze for next major version ([#14480](https://github.com/Lightning-AI/lightning/pull/14480))

### Fixed

- Unification of app template: moved `app.py` to root dir for `lightning init app <app_name>` template ([#13853](https://github.com/Lightning-AI/lightning/pull/13853))
- Fixed an issue with `lightning --version` command ([#14433](https://github.com/Lightning-AI/lightning/pull/14433))
- Fixed imports of collections.abc for py3.10 ([#14345](https://github.com/Lightning-AI/lightning/pull/14345))

## [0.5.7] - 2022-08-22

### Changed

- Release LAI docs as stable ([#14250](https://github.com/Lightning-AI/lightning/pull/14250))
- Compatibility for Python 3.10

### Fixed

- Pinning starsessions to 1.x ([#14333](https://github.com/Lightning-AI/lightning/pull/14333))
- Parsed local package versions ([#13933](https://github.com/Lightning-AI/lightning/pull/13933))


## [0.5.6] - 2022-08-16

### Fixed

- Resolved a bug where the `install` command was not installing the latest version of an app/component by default ([#14181](https://github.com/Lightning-AI/lightning/pull/14181))


- Fixed the `examples/app_dag` example ([#14359](https://github.com/Lightning-AI/lightning/pull/14359))


## [0.5.5] - 2022-08-9

### Deprecated

- Deprecate sheety API ([#14004](https://github.com/Lightning-AI/lightning/pull/14004))

### Fixed

- Resolved a bug where the work statuses will grow quickly and be duplicated ([#13970](https://github.com/Lightning-AI/lightning/pull/13970))
- Resolved a bug about a race condition when sending the work state through the caller_queue ([#14074](https://github.com/Lightning-AI/lightning/pull/14074))
- Fixed Start Lightning App on Cloud if Repo Begins With Name "Lightning" ([#14025](https://github.com/Lightning-AI/lightning/pull/14025))


## [0.5.4] - 2022-08-01

### Changed

- Wrapped imports for traceability ([#13924](https://github.com/Lightning-AI/lightning/pull/13924))
- Set version as today ([#13906](https://github.com/Lightning-AI/lightning/pull/13906))

### Fixed

- Included app templates to the lightning and app packages ([#13731](https://github.com/Lightning-AI/lightning/pull/13731))
- Added UI for install all ([#13732](https://github.com/Lightning-AI/lightning/pull/13732))
- Fixed build meta pkg flow ([#13926](https://github.com/Lightning-AI/lightning/pull/13926))

## [0.5.3] - 2022-07-25

### Changed

- Pruned requirements duplicity ([#13739](https://github.com/Lightning-AI/lightning/pull/13739))

### Fixed

- Use correct python version in lightning component template ([#13790](https://github.com/Lightning-AI/lightning/pull/13790))

## [0.5.2] - 2022-07-18

### Added

- Update the Lightning App docs ([#13537](https://github.com/Lightning-AI/lightning/pull/13537))

### Changed

- Added `LIGHTNING_` prefix to Platform AWS credentials ([#13703](https://github.com/Lightning-AI/lightning/pull/13703))<|MERGE_RESOLUTION|>--- conflicted
+++ resolved
@@ -27,19 +27,13 @@
 
 ### Changed
 
-<<<<<<< HEAD
 - Improved user error when a Lightning App is already running locally ([#15752](https://github.com/Lightning-AI/lightning/pull/15752))
 
 
--
-=======
-
 - The default `start_method` for creating Work processes locally on MacOS is now 'spawn' (previously 'fork') ([#16089](https://github.com/Lightning-AI/lightning/pull/16089))
 
 
 - The utility `lightning.app.utilities.cloud.is_running_in_cloud` now returns `True` during loading of the app locally when running with `--cloud` ([#16045](https://github.com/Lightning-AI/lightning/pull/16045))
-
->>>>>>> e8ac9e9c
 
 
 ### Deprecated
