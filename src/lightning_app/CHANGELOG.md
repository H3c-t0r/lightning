--- conflicted
+++ resolved
@@ -9,23 +9,6 @@
 
 ### Added
 
-<<<<<<< HEAD
-- Add `load_state_dict` and `state_dict` ([#14100](https://github.com/Lightning-AI/lightning/pull/14100))
-
-
-- Add `--secret` option to CLI to allow binding Secrets to app environment variables when running in the cloud ([#14612](https://github.com/Lightning-AI/lightning/pull/14612))
-
-
-- Add support for running the works without cloud compute in the default container ([#14819](https://github.com/Lightning-AI/lightning/pull/14819))
-
-
-- Add a `JustPyFrontend` to ease UI creation with `https://github.com/justpy-org/justpy` ([#15002](https://github.com/Lightning-AI/lightning/pull/15002))
-
-
-### Changed
-
--
-=======
 - Added `load_state_dict` and `state_dict` hooks for `LightningFlow` components ([#14100](https://github.com/Lightning-AI/lightning/pull/14100))
 - Added a `--secret` option to CLI to allow binding secrets to app environment variables when running in the cloud ([#14612](https://github.com/Lightning-AI/lightning/pull/14612))
 - Added support for running the works without cloud compute in the default container ([#14819](https://github.com/Lightning-AI/lightning/pull/14819))
@@ -37,8 +20,7 @@
 - Added support to pass a `LightningWork` to the `LightningApp` ([#15215](https://github.com/Lightning-AI/lightning/pull/15215)
 - Added support getting CLI help for connected apps even if the app isn't running ([#15196](https://github.com/Lightning-AI/lightning/pull/15196)
 - Added support for adding requirements to commands and installing them when missing when running an app command ([#15198](https://github.com/Lightning-AI/lightning/pull/15198)
->>>>>>> 1beef762
-
+- Add a `JustPyFrontend` to ease UI creation with `https://github.com/justpy-org/justpy` ([#15002](https://github.com/Lightning-AI/lightning/pull/15002))
 
 ### Fixed
 
