# Changelog

All notable changes to this project will be documented in this file.

The format is based on [Keep a Changelog](http://keepachangelog.com/en/1.0.0/).


## [0.7.0] - 2022-MM-DD

### Added

- Adds `PanelFrontend` to easily create complex UI in Python ([#13531](https://github.com/Lightning-AI/lightning/pull/13531))

### Changed

- Improve Lightning App connect logic by disconnecting automatically ([#14532](https://github.com/Lightning-AI/lightning/pull/14532))


### Fixed

- Unification of app template: moved `app.py` to root dir for `lightning init app <app_name>` template ([#13853](https://github.com/Lightning-AI/lightning/pull/13853))


<<<<<<< HEAD
- Fixed a bug where the uploaded command file wasn't properly parsed ([#14532](https://github.com/Lightning-AI/lightning/pull/14532))
=======
### Fixed

- Resolved `LightningApp(..., debug=True)` ([#14464](https://github.com/Lightning-AI/lightning/pull/14464))
>>>>>>> 85ada519


## [0.6.0] - 2022-08-23

### Added

- Add support for `Lightning App Commands` through the `configure_commands` hook on the Lightning Flow and the `ClientCommand`  ([#13602](https://github.com/Lightning-AI/lightning/pull/13602))
- Add support for Lightning AI BYOC cluster management ([#13835](https://github.com/Lightning-AI/lightning/pull/13835))
- Add support to see Lightning AI BYOC cluster logs ([#14334](https://github.com/Lightning-AI/lightning/pull/14334))
- Add support to run Lightning apps on Lightning AI BYOC clusters ([#13894](https://github.com/Lightning-AI/lightning/pull/13894))
- Add support for listing Lightning AI apps ([#13987](https://github.com/Lightning-AI/lightning/pull/13987))
- Adds `LightningTrainingComponent`. `LightningTrainingComponent` orchestrates multi-node training in the cloud ([#13830](https://github.com/Lightning-AI/lightning/pull/13830))
- Add support for printing application logs using CLI `lightning show logs <app_name> [components]` ([#13634](https://github.com/Lightning-AI/lightning/pull/13634))
- Add support for `Lightning API` through the `configure_api` hook on the Lightning Flow and the `Post`, `Get`, `Delete`, `Put` HttpMethods ([#13945](https://github.com/Lightning-AI/lightning/pull/13945))
- Added a warning when `configure_layout` returns URLs configured with http instead of https ([#14233](https://github.com/Lightning-AI/lightning/pull/14233))

### Changed

- Default values and parameter names for Lightning AI BYOC cluster management ([#14132](https://github.com/Lightning-AI/lightning/pull/14132))
- Run the flow only if the state has changed from the previous execution ([#14076](https://github.com/Lightning-AI/lightning/pull/14076))

### Fixed

- Unification of app template: moved `app.py` to root dir for `lightning init app <app_name>` template ([#13853](https://github.com/Lightning-AI/lightning/pull/13853))
- Fixing an issue with `lightning --version` command ([#14433](https://github.com/Lightning-AI/lightning/pull/14433))

## [0.5.7] - 2022-08-22

### Changed

- Release LAI docs as stable ([#14250](https://github.com/Lightning-AI/lightning/pull/14250))
- Compatibility for Python 3.10

### Fixed

- Pinning starsessions to 1.x ([#14333](https://github.com/Lightning-AI/lightning/pull/14333))
- Parsed local package versions ([#13933](https://github.com/Lightning-AI/lightning/pull/13933))


## [0.5.6] - 2022-08-16

### Fixed

- Resolved a bug where the `install` command was not installing the latest version of an app/component by default ([#14181](https://github.com/Lightning-AI/lightning/pull/14181))


## [0.5.5] - 2022-08-9

### Deprecated

- Deprecate sheety API ([#14004](https://github.com/Lightning-AI/lightning/pull/14004))

### Fixed

- Resolved a bug where the work statuses will grow quickly and be duplicated ([#13970](https://github.com/Lightning-AI/lightning/pull/13970))
- Resolved a bug about a race condition when sending the work state through the caller_queue ([#14074](https://github.com/Lightning-AI/lightning/pull/14074))
- Fixed Start Lightning App on Cloud if Repo Begins With Name "Lightning" ([#14025](https://github.com/Lightning-AI/lightning/pull/14025))


## [0.5.4] - 2022-08-01

### Changed

- Wrapped imports for traceability ([#13924](https://github.com/Lightning-AI/lightning/pull/13924))
- Set version as today ([#13906](https://github.com/Lightning-AI/lightning/pull/13906))

### Fixed

- Included app templates to the lightning and app packages ([#13731](https://github.com/Lightning-AI/lightning/pull/13731))
- Added UI for install all ([#13732](https://github.com/Lightning-AI/lightning/pull/13732))
- Fixed build meta pkg flow ([#13926](https://github.com/Lightning-AI/lightning/pull/13926))

## [0.5.3] - 2022-07-25

### Changed

- Pruned requirements duplicity ([#13739](https://github.com/Lightning-AI/lightning/pull/13739))

### Fixed

- Use correct python version in lightning component template ([#13790](https://github.com/Lightning-AI/lightning/pull/13790))

## [0.5.2] - 2022-07-18

### Added

- Update the Lightning App docs ([#13537](https://github.com/Lightning-AI/lightning/pull/13537))

### Changed

- Added `LIGHTNING_` prefix to Platform AWS credentials ([#13703](https://github.com/Lightning-AI/lightning/pull/13703))<|MERGE_RESOLUTION|>--- conflicted
+++ resolved
@@ -21,13 +21,10 @@
 - Unification of app template: moved `app.py` to root dir for `lightning init app <app_name>` template ([#13853](https://github.com/Lightning-AI/lightning/pull/13853))
 
 
-<<<<<<< HEAD
 - Fixed a bug where the uploaded command file wasn't properly parsed ([#14532](https://github.com/Lightning-AI/lightning/pull/14532))
-=======
-### Fixed
+
 
 - Resolved `LightningApp(..., debug=True)` ([#14464](https://github.com/Lightning-AI/lightning/pull/14464))
->>>>>>> 85ada519
 
 
 ## [0.6.0] - 2022-08-23
