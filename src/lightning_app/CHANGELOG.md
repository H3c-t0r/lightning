# Changelog

All notable changes to this project will be documented in this file.

The format is based on [Keep a Changelog](http://keepachangelog.com/en/1.0.0/).


## [unreleased] - 202Y-MM-DD


### Added

-

-

-


### Changed

- Changed the `flow.flows` to be recursive wont to align the behavior with the `flow.works` ([#15466](https://github.com/Lightning-AI/lightning/pull/15466))

-

-


### Deprecated

-

-

-


### Removed

-

-

-


### Fixed

<<<<<<< HEAD

-
=======
- Fixed writing app name and id in connect.txt file for the command CLI ([#15443](https://github.com/Lightning-AI/lightning/pull/15443))
>>>>>>> 16960276

-

-



## [1.8.0] - 2022-11-01

### Added

- Added `load_state_dict` and `state_dict` hooks for `LightningFlow` components ([#14100](https://github.com/Lightning-AI/lightning/pull/14100))
- Added a `--secret` option to CLI to allow binding secrets to app environment variables when running in the cloud ([#14612](https://github.com/Lightning-AI/lightning/pull/14612))
- Added support for running the works without cloud compute in the default container ([#14819](https://github.com/Lightning-AI/lightning/pull/14819))
- Added an HTTPQueue as an optional replacement for the default redis queue ([#14978](https://github.com/Lightning-AI/lightning/pull/14978)
- Added support for configuring flow cloud compute ([#14831](https://github.com/Lightning-AI/lightning/pull/14831))
- Added support for adding descriptions to commands either through a docstring or the `DESCRIPTION` attribute ([#15193](https://github.com/Lightning-AI/lightning/pull/15193)
- Added a try / catch mechanism around request processing to avoid killing the flow ([#15187](https://github.com/Lightning-AI/lightning/pull/15187)
- Added an Database Component ([#14995](https://github.com/Lightning-AI/lightning/pull/14995)
- Added authentication to HTTP queue ([#15202](https://github.com/Lightning-AI/lightning/pull/15202))
- Added support to pass a `LightningWork` to the `LightningApp` ([#15215](https://github.com/Lightning-AI/lightning/pull/15215)
- Added support getting CLI help for connected apps even if the app isn't running ([#15196](https://github.com/Lightning-AI/lightning/pull/15196)
- Added support for adding requirements to commands and installing them when missing when running an app command ([#15198](https://github.com/Lightning-AI/lightning/pull/15198)
- Added Lightning CLI Connection to be terminal session instead of global ([#15241](https://github.com/Lightning-AI/lightning/pull/15241)
- Added support for managing SSH-keys via CLI ([#15291](https://github.com/Lightning-AI/lightning/pull/15291))
- Add a `JustPyFrontend` to ease UI creation with `https://github.com/justpy-org/justpy` ([#15002](https://github.com/Lightning-AI/lightning/pull/15002))
- Added a layout endpoint to the Rest API and enable to disable pulling or pushing to the state ([#15367](https://github.com/Lightning-AI/lightning/pull/15367)
- Added support for functions for `configure_api` and `configure_commands` to be executed in the Rest API process ([#15098](https://github.com/Lightning-AI/lightning/pull/15098)
- Added support for accessing Lighting Apps via SSH ([#15310](https://github.com/Lightning-AI/lightning/pull/15310))
- Added support to start lightning app on cloud without needing to install dependencies locally ([#15019](https://github.com/Lightning-AI/lightning/pull/15019)

### Changed

- Improved the show logs command to be standalone and re-usable ([#15343](https://github.com/Lightning-AI/lightning/pull/15343)
- Removed the `--instance-types` option when creating clusters ([#15314](https://github.com/Lightning-AI/lightning/pull/15314))

### Fixed

- Fixed an issue when using the CLI without arguments ([#14877](https://github.com/Lightning-AI/lightning/pull/14877))
- Fixed a bug where the upload files endpoint would raise an error when running locally ([#14924](https://github.com/Lightning-AI/lightning/pull/14924))
- Fixed BYOC cluster region selector -> hiding it from help since only us-east-1 has been tested and is recommended ([#15277]https://github.com/Lightning-AI/lightning/pull/15277)
- Fixed a bug when launching an app on multiple clusters ([#15226](https://github.com/Lightning-AI/lightning/pull/15226))
- Fixed a bug with a default CloudCompute for Lightning flows ([#15371](https://github.com/Lightning-AI/lightning/pull/15371))

## [0.6.2] - 2022-09-21

### Changed

- Improved Lightning App connect logic by disconnecting automatically ([#14532](https://github.com/Lightning-AI/lightning/pull/14532))
- Improved the error message when the `LightningWork` is missing the `run` method ([#14759](https://github.com/Lightning-AI/lightning/pull/14759))
- Improved the error message when the root `LightningFlow` passed to `LightningApp` is missing the `run` method ([#14760](https://github.com/Lightning-AI/lightning/pull/14760))

### Fixed

- Fixed a bug where the uploaded command file wasn't properly parsed ([#14532](https://github.com/Lightning-AI/lightning/pull/14532))
- Fixed an issue where custom property setters were not being used `LightningWork` class ([#14259](https://github.com/Lightning-AI/lightning/pull/14259))
- Fixed an issue where some terminals would display broken icons in the PL app CLI ([#14226](https://github.com/Lightning-AI/lightning/pull/14226))


## [0.6.1] - 2022-09-19

### Added

- Add support to upload files to the Drive through an asynchronous `upload_file` endpoint ([#14703](https://github.com/Lightning-AI/lightning/pull/14703))

### Changed

- Application storage prefix moved from `app_id` to `project_id/app_id` (#14583)
- LightningCloud client calls to use keyword arguments instead of positional arguments (#14685)

### Fixed

- Making `threadpool` non-default from LightningCloud client  (#14757)
- Resolved a bug where the state change detection using DeepDiff won't work with Path, Drive objects (#14465)
- Resolved a bug where the wrong client was passed to collect cloud logs (#14684)
- Resolved the memory leak issue with the Lightning Cloud package and bumped the requirements to use the latest version (#14697)
- Fixing 5000 log line limitation for Lightning AI BYOC cluster logs (#14458)
- Fixed a bug where the uploaded command file wasn't properly parsed (#14532)
- Resolved `LightningApp(..., debug=True)` (#14464)


## [0.6.0] - 2022-09-08

### Added

- Introduce lightning connect ([#14452](https://github.com/Lightning-AI/lightning/pull/14452))
- Adds `PanelFrontend` to easily create complex UI in Python ([#13531](https://github.com/Lightning-AI/lightning/pull/13531))
- Add support for `Lightning App Commands` through the `configure_commands` hook on the Lightning Flow and the `ClientCommand`  ([#13602](https://github.com/Lightning-AI/lightning/pull/13602))
- Add support for Lightning AI BYOC cluster management ([#13835](https://github.com/Lightning-AI/lightning/pull/13835))
- Add support to see Lightning AI BYOC cluster logs ([#14334](https://github.com/Lightning-AI/lightning/pull/14334))
- Add support to run Lightning apps on Lightning AI BYOC clusters ([#13894](https://github.com/Lightning-AI/lightning/pull/13894))
- Add support for listing Lightning AI apps ([#13987](https://github.com/Lightning-AI/lightning/pull/13987))
- Adds `LightningTrainingComponent`. `LightningTrainingComponent` orchestrates multi-node training in the cloud ([#13830](https://github.com/Lightning-AI/lightning/pull/13830))
- Add support for printing application logs using CLI `lightning show logs <app_name> [components]` ([#13634](https://github.com/Lightning-AI/lightning/pull/13634))
- Add support for `Lightning API` through the `configure_api` hook on the Lightning Flow and the `Post`, `Get`, `Delete`, `Put` HttpMethods ([#13945](https://github.com/Lightning-AI/lightning/pull/13945))
- Added a warning when `configure_layout` returns URLs configured with http instead of https ([#14233](https://github.com/Lightning-AI/lightning/pull/14233))
- Add `--app_args` support from the CLI ([#13625](https://github.com/Lightning-AI/lightning/pull/13625))

### Changed

- Default values and parameter names for Lightning AI BYOC cluster management ([#14132](https://github.com/Lightning-AI/lightning/pull/14132))
- Run the flow only if the state has changed from the previous execution ([#14076](https://github.com/Lightning-AI/lightning/pull/14076))
- Increased DeepDiff's verbose level to properly handle dict changes ([#13960](https://github.com/Lightning-AI/lightning/pull/13960))
- Setup: added requirement freeze for next major version ([#14480](https://github.com/Lightning-AI/lightning/pull/14480))

### Fixed

- Unification of app template: moved `app.py` to root dir for `lightning init app <app_name>` template ([#13853](https://github.com/Lightning-AI/lightning/pull/13853))
- Fixed an issue with `lightning --version` command ([#14433](https://github.com/Lightning-AI/lightning/pull/14433))
- Fixed imports of collections.abc for py3.10 ([#14345](https://github.com/Lightning-AI/lightning/pull/14345))

## [0.5.7] - 2022-08-22

### Changed

- Release LAI docs as stable ([#14250](https://github.com/Lightning-AI/lightning/pull/14250))
- Compatibility for Python 3.10

### Fixed

- Pinning starsessions to 1.x ([#14333](https://github.com/Lightning-AI/lightning/pull/14333))
- Parsed local package versions ([#13933](https://github.com/Lightning-AI/lightning/pull/13933))


## [0.5.6] - 2022-08-16

### Fixed

- Resolved a bug where the `install` command was not installing the latest version of an app/component by default ([#14181](https://github.com/Lightning-AI/lightning/pull/14181))


## [0.5.5] - 2022-08-9

### Deprecated

- Deprecate sheety API ([#14004](https://github.com/Lightning-AI/lightning/pull/14004))

### Fixed

- Resolved a bug where the work statuses will grow quickly and be duplicated ([#13970](https://github.com/Lightning-AI/lightning/pull/13970))
- Resolved a bug about a race condition when sending the work state through the caller_queue ([#14074](https://github.com/Lightning-AI/lightning/pull/14074))
- Fixed Start Lightning App on Cloud if Repo Begins With Name "Lightning" ([#14025](https://github.com/Lightning-AI/lightning/pull/14025))


## [0.5.4] - 2022-08-01

### Changed

- Wrapped imports for traceability ([#13924](https://github.com/Lightning-AI/lightning/pull/13924))
- Set version as today ([#13906](https://github.com/Lightning-AI/lightning/pull/13906))

### Fixed

- Included app templates to the lightning and app packages ([#13731](https://github.com/Lightning-AI/lightning/pull/13731))
- Added UI for install all ([#13732](https://github.com/Lightning-AI/lightning/pull/13732))
- Fixed build meta pkg flow ([#13926](https://github.com/Lightning-AI/lightning/pull/13926))

## [0.5.3] - 2022-07-25

### Changed

- Pruned requirements duplicity ([#13739](https://github.com/Lightning-AI/lightning/pull/13739))

### Fixed

- Use correct python version in lightning component template ([#13790](https://github.com/Lightning-AI/lightning/pull/13790))

## [0.5.2] - 2022-07-18

### Added

- Update the Lightning App docs ([#13537](https://github.com/Lightning-AI/lightning/pull/13537))

### Changed

- Added `LIGHTNING_` prefix to Platform AWS credentials ([#13703](https://github.com/Lightning-AI/lightning/pull/13703))<|MERGE_RESOLUTION|>--- conflicted
+++ resolved
@@ -46,12 +46,8 @@
 
 ### Fixed
 
-<<<<<<< HEAD
-
--
-=======
+
 - Fixed writing app name and id in connect.txt file for the command CLI ([#15443](https://github.com/Lightning-AI/lightning/pull/15443))
->>>>>>> 16960276
 
 -
 
