--- conflicted
+++ resolved
@@ -14,13 +14,9 @@
 - Added support for running the works without cloud compute in the default container ([#14819](https://github.com/Lightning-AI/lightning/pull/14819))
 - Added an HTTPQueue as an optional replacement for the default redis queue ([#14978](https://github.com/Lightning-AI/lightning/pull/14978)
 - Added support for adding descriptions to commands either through a docstring or the `DESCRIPTION` attribute ([#15193](https://github.com/Lightning-AI/lightning/pull/15193)
-<<<<<<< HEAD
 - Added support getting CLI help even if the app isn't running ([#15196](https://github.com/Lightning-AI/lightning/pull/15196)
-=======
 - Added a try / catch mechanism around request processing to avoid killing the flow ([#15187](https://github.com/Lightning-AI/lightning/pull/15187)
 - Added an Database Component ([#14995](https://github.com/Lightning-AI/lightning/pull/14995)
-
->>>>>>> e0974a15
 
 ### Fixed
 
