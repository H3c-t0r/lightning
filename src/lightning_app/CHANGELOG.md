--- conflicted
+++ resolved
@@ -20,16 +20,9 @@
 
 ### Changed
 
-<<<<<<< HEAD
+- Changed the root directory of the app (which gets uploaded) to be the folder containing the app file, rather than any parent folder containing a `.lightning` file ([#15654](https://github.com/Lightning-AI/lightning/pull/15654))
+
 - Cluster creation and deletion now waits by default [#15458](https://github.com/Lightning-AI/lightning/pull/15458)
-- Changed the `flow.flows` to be recursive wont to align the behavior with the `flow.works` ([#15466](https://github.com/Lightning-AI/lightning/pull/15466))
-=======
--
->>>>>>> 41f1a36c
-
-
-- Changed the root directory of the app (which gets uploaded) to be the folder containing the app file, rather than any parent folder containing a `.lightning` file ([#15654](https://github.com/Lightning-AI/lightning/pull/15654))
-
 
 ### Deprecated
 
