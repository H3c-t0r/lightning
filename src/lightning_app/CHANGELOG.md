# Changelog

All notable changes to this project will be documented in this file.

The format is based on [Keep a Changelog](http://keepachangelog.com/en/1.0.0/).


## [UnReleased] - 2022-MM-DD

### Added

- Added `load_state_dict` and `state_dict` hooks for `LightningFlow` components ([#14100](https://github.com/Lightning-AI/lightning/pull/14100))
- Added a `--secret` option to CLI to allow binding secrets to app environment variables when running in the cloud ([#14612](https://github.com/Lightning-AI/lightning/pull/14612))
- Added support for running the works without cloud compute in the default container ([#14819](https://github.com/Lightning-AI/lightning/pull/14819))
- Added an HTTPQueue as an optional replacement for the default redis queue ([#14978](https://github.com/Lightning-AI/lightning/pull/14978)
<<<<<<< HEAD
- Added support for adding descriptions to commands either through a docstring or the `description` attribute ([#15193](https://github.com/Lightning-AI/lightning/pull/15193)
=======
- Added a try / catch mechanism around request processing to avoid killing the flow ([#15187](https://github.com/Lightning-AI/lightning/pull/15187)
- Added support for adding descriptions to commands either through a docstring or the `DESCRIPTION` attribute ([#15193](https://github.com/Lightning-AI/lightning/pull/15193)
>>>>>>> ce5e8e36
- Added support getting CLI help even if the app isn't running ([#15196](https://github.com/Lightning-AI/lightning/pull/15196)
- Added support for adding requirements to commands and installing them when missing when running an app command ([#15198](https://github.com/Lightning-AI/lightning/pull/15198)

### Fixed

- Fixed an issue when using the CLI without arguments ([#14877](https://github.com/Lightning-AI/lightning/pull/14877))
- Fixed a bug where the upload files endpoint would raise an error when running locally ([#14924](https://github.com/Lightning-AI/lightning/pull/14924))

## [0.6.2] - 2022-09-21

### Changed

- Improved Lightning App connect logic by disconnecting automatically ([#14532](https://github.com/Lightning-AI/lightning/pull/14532))
- Improved the error message when the `LightningWork` is missing the `run` method ([#14759](https://github.com/Lightning-AI/lightning/pull/14759))
- Improved the error message when the root `LightningFlow` passed to `LightningApp` is missing the `run` method ([#14760](https://github.com/Lightning-AI/lightning/pull/14760))

### Fixed

- Fixed a bug where the uploaded command file wasn't properly parsed ([#14532](https://github.com/Lightning-AI/lightning/pull/14532))
- Fixed an issue where custom property setters were not being used `LightningWork` class ([#14259](https://github.com/Lightning-AI/lightning/pull/14259))
- Fixed an issue where some terminals would display broken icons in the PL app CLI ([#14226](https://github.com/Lightning-AI/lightning/pull/14226))


## [0.6.1] - 2022-09-19

### Added

- Add support to upload files to the Drive through an asynchronous `upload_file` endpoint ([#14703](https://github.com/Lightning-AI/lightning/pull/14703))

### Changed

- Application storage prefix moved from `app_id` to `project_id/app_id` (#14583)
- LightningCloud client calls to use keyword arguments instead of positional arguments (#14685)

### Fixed

- Making `threadpool` non-default from LightningCloud client  (#14757)
- Resolved a bug where the state change detection using DeepDiff won't work with Path, Drive objects (#14465)
- Resolved a bug where the wrong client was passed to collect cloud logs (#14684)
- Resolved the memory leak issue with the Lightning Cloud package and bumped the requirements to use the latest version (#14697)
- Fixing 5000 log line limitation for Lightning AI BYOC cluster logs (#14458)
- Fixed a bug where the uploaded command file wasn't properly parsed (#14532)
- Resolved `LightningApp(..., debug=True)` (#14464)


## [0.6.0] - 2022-09-08

### Added

- Introduce lightning connect ([#14452](https://github.com/Lightning-AI/lightning/pull/14452))
- Adds `PanelFrontend` to easily create complex UI in Python ([#13531](https://github.com/Lightning-AI/lightning/pull/13531))
- Add support for `Lightning App Commands` through the `configure_commands` hook on the Lightning Flow and the `ClientCommand`  ([#13602](https://github.com/Lightning-AI/lightning/pull/13602))
- Add support for Lightning AI BYOC cluster management ([#13835](https://github.com/Lightning-AI/lightning/pull/13835))
- Add support to see Lightning AI BYOC cluster logs ([#14334](https://github.com/Lightning-AI/lightning/pull/14334))
- Add support to run Lightning apps on Lightning AI BYOC clusters ([#13894](https://github.com/Lightning-AI/lightning/pull/13894))
- Add support for listing Lightning AI apps ([#13987](https://github.com/Lightning-AI/lightning/pull/13987))
- Adds `LightningTrainingComponent`. `LightningTrainingComponent` orchestrates multi-node training in the cloud ([#13830](https://github.com/Lightning-AI/lightning/pull/13830))
- Add support for printing application logs using CLI `lightning show logs <app_name> [components]` ([#13634](https://github.com/Lightning-AI/lightning/pull/13634))
- Add support for `Lightning API` through the `configure_api` hook on the Lightning Flow and the `Post`, `Get`, `Delete`, `Put` HttpMethods ([#13945](https://github.com/Lightning-AI/lightning/pull/13945))
- Added a warning when `configure_layout` returns URLs configured with http instead of https ([#14233](https://github.com/Lightning-AI/lightning/pull/14233))
- Add `--app_args` support from the CLI ([#13625](https://github.com/Lightning-AI/lightning/pull/13625))

### Changed

- Default values and parameter names for Lightning AI BYOC cluster management ([#14132](https://github.com/Lightning-AI/lightning/pull/14132))
- Run the flow only if the state has changed from the previous execution ([#14076](https://github.com/Lightning-AI/lightning/pull/14076))
- Increased DeepDiff's verbose level to properly handle dict changes ([#13960](https://github.com/Lightning-AI/lightning/pull/13960))
- Setup: added requirement freeze for next major version ([#14480](https://github.com/Lightning-AI/lightning/pull/14480))

### Fixed

- Unification of app template: moved `app.py` to root dir for `lightning init app <app_name>` template ([#13853](https://github.com/Lightning-AI/lightning/pull/13853))
- Fixed an issue with `lightning --version` command ([#14433](https://github.com/Lightning-AI/lightning/pull/14433))
- Fixed imports of collections.abc for py3.10 ([#14345](https://github.com/Lightning-AI/lightning/pull/14345))

## [0.5.7] - 2022-08-22

### Changed

- Release LAI docs as stable ([#14250](https://github.com/Lightning-AI/lightning/pull/14250))
- Compatibility for Python 3.10

### Fixed

- Pinning starsessions to 1.x ([#14333](https://github.com/Lightning-AI/lightning/pull/14333))
- Parsed local package versions ([#13933](https://github.com/Lightning-AI/lightning/pull/13933))


## [0.5.6] - 2022-08-16

### Fixed

- Resolved a bug where the `install` command was not installing the latest version of an app/component by default ([#14181](https://github.com/Lightning-AI/lightning/pull/14181))


## [0.5.5] - 2022-08-9

### Deprecated

- Deprecate sheety API ([#14004](https://github.com/Lightning-AI/lightning/pull/14004))

### Fixed

- Resolved a bug where the work statuses will grow quickly and be duplicated ([#13970](https://github.com/Lightning-AI/lightning/pull/13970))
- Resolved a bug about a race condition when sending the work state through the caller_queue ([#14074](https://github.com/Lightning-AI/lightning/pull/14074))
- Fixed Start Lightning App on Cloud if Repo Begins With Name "Lightning" ([#14025](https://github.com/Lightning-AI/lightning/pull/14025))


## [0.5.4] - 2022-08-01

### Changed

- Wrapped imports for traceability ([#13924](https://github.com/Lightning-AI/lightning/pull/13924))
- Set version as today ([#13906](https://github.com/Lightning-AI/lightning/pull/13906))

### Fixed

- Included app templates to the lightning and app packages ([#13731](https://github.com/Lightning-AI/lightning/pull/13731))
- Added UI for install all ([#13732](https://github.com/Lightning-AI/lightning/pull/13732))
- Fixed build meta pkg flow ([#13926](https://github.com/Lightning-AI/lightning/pull/13926))

## [0.5.3] - 2022-07-25

### Changed

- Pruned requirements duplicity ([#13739](https://github.com/Lightning-AI/lightning/pull/13739))

### Fixed

- Use correct python version in lightning component template ([#13790](https://github.com/Lightning-AI/lightning/pull/13790))

## [0.5.2] - 2022-07-18

### Added

- Update the Lightning App docs ([#13537](https://github.com/Lightning-AI/lightning/pull/13537))

### Changed

- Added `LIGHTNING_` prefix to Platform AWS credentials ([#13703](https://github.com/Lightning-AI/lightning/pull/13703))<|MERGE_RESOLUTION|>--- conflicted
+++ resolved
@@ -13,12 +13,8 @@
 - Added a `--secret` option to CLI to allow binding secrets to app environment variables when running in the cloud ([#14612](https://github.com/Lightning-AI/lightning/pull/14612))
 - Added support for running the works without cloud compute in the default container ([#14819](https://github.com/Lightning-AI/lightning/pull/14819))
 - Added an HTTPQueue as an optional replacement for the default redis queue ([#14978](https://github.com/Lightning-AI/lightning/pull/14978)
-<<<<<<< HEAD
-- Added support for adding descriptions to commands either through a docstring or the `description` attribute ([#15193](https://github.com/Lightning-AI/lightning/pull/15193)
-=======
 - Added a try / catch mechanism around request processing to avoid killing the flow ([#15187](https://github.com/Lightning-AI/lightning/pull/15187)
 - Added support for adding descriptions to commands either through a docstring or the `DESCRIPTION` attribute ([#15193](https://github.com/Lightning-AI/lightning/pull/15193)
->>>>>>> ce5e8e36
 - Added support getting CLI help even if the app isn't running ([#15196](https://github.com/Lightning-AI/lightning/pull/15196)
 - Added support for adding requirements to commands and installing them when missing when running an app command ([#15198](https://github.com/Lightning-AI/lightning/pull/15198)
 
