import logging
import os
import pickle
import queue
import threading
import warnings
from copy import deepcopy
from time import time
<<<<<<< HEAD
from typing import Optional
=======
from typing import Dict, List, Optional, Tuple, TYPE_CHECKING, Union
>>>>>>> f98de623

from deepdiff import DeepDiff, Delta
from lightning_utilities.core.apply_func import apply_to_collection

from lightning_app import _console
from lightning_app.api.request_types import APIRequest, CommandRequest, DeltaRequest
from lightning_app.core.constants import (
    DEBUG_ENABLED,
    FLOW_DURATION_SAMPLES,
    FLOW_DURATION_THRESHOLD,
    FRONTEND_DIR,
    STATE_ACCUMULATE_WAIT,
)
from lightning_app.core.queues import BaseQueue, SingleProcessQueue
from lightning_app.core.work import LightningWork
from lightning_app.frontend import Frontend
from lightning_app.storage import Drive, Path
from lightning_app.storage.path import storage_root_dir
from lightning_app.utilities import frontend
from lightning_app.utilities.app_helpers import _delta_to_app_state_delta, _LightningAppRef, Logger
from lightning_app.utilities.commands.base import _process_requests
from lightning_app.utilities.component import _convert_paths_after_init, _validate_root_flow
from lightning_app.utilities.enum import AppStage, CacheCallsKeys
from lightning_app.utilities.exceptions import CacheMissException, ExitAppException
from lightning_app.utilities.layout import _collect_layout
from lightning_app.utilities.proxies import ComponentDelta
from lightning_app.utilities.scheduler import SchedulerThread
from lightning_app.utilities.tree import breadth_first
from lightning_app.utilities.warnings import LightningFlowWarning

if TYPE_CHECKING:
    from lightning_app.core.flow import LightningFlow
    from lightning_app.runners.backends.backend import Backend, WorkManager
    from lightning_app.runners.runtime import Runtime


logger = Logger(__name__)


class LightningApp:
    def __init__(
        self,
<<<<<<< HEAD
        root: "t.Union[lightning_app.LightningFlow, lightning_app.LightningWork]",
        flow_cloud_compute: Optional["lightning_app.CloudCompute"] = None,
=======
        root: Union["LightningFlow", "LightningWork"],
>>>>>>> f98de623
        debug: bool = False,
        info: frontend.AppInfo = None,
        root_path: str = "",
    ):
        """The Lightning App, or App in short runs a tree of one or more components that interact to create end-to-end
        applications. There are two kinds of components: :class:`~lightning_app.core.flow.LightningFlow` and
        :class:`~lightning_app.core.work.LightningWork`. This modular design enables you to reuse components
        created by other users.

        The Lightning App alternatively run an event loop triggered by delta changes sent from
        either :class:`~lightning_app.core.work.LightningWork` or from the Lightning UI.
        Once deltas are received, the Lightning App runs
        the :class:`~lightning_app.core.flow.LightningFlow` provided.

        Arguments:
            root: The root ``LightningFlow`` or ``LightningWork`` component, that defines all the app's nested
                 components, running infinitely. It must define a `run()` method that the app can call.
            flow_cloud_compute: The default Cloud Compute used for flow, Rest API and frontend's.
            debug: Whether to activate the Lightning Logger debug mode.
                This can be helpful when reporting bugs on Lightning repo.
            info: Provide additional info about the app which will be used to update html title,
                description and image meta tags and specify any additional tags as list of html strings.
            root_path: Set this to `/path` if you want to run your app behind a proxy at `/path` leave empty for "/".
                For instance, if you want to run your app at `https://customdomain.com/myapp`,
                set `root_path` to `/myapp`.
                You can learn more about proxy `here <https://www.fortinet.com/resources/cyberglossary/proxy-server>`_.


        .. doctest::

            >>> from lightning_app import LightningFlow, LightningApp
            >>> from lightning_app.runners import MultiProcessRuntime
            >>> class RootFlow(LightningFlow):
            ...     def run(self):
            ...         print("Hello World!")
            ...         self._exit()
            ...
            >>> app = LightningApp(RootFlow())  # application can be dispatched using the `runners`.
            >>> MultiProcessRuntime(app).dispatch()
            Hello World!
        """

        self.root_path = root_path  # when running behind a proxy

        from lightning_app.core.flow import _RootFlow

        if isinstance(root, LightningWork):
            root = _RootFlow(root)

        _validate_root_flow(root)
        self._root = root
        self.flow_cloud_compute = flow_cloud_compute or lightning_app.CloudCompute()

        # queues definition.
        self.delta_queue: Optional[BaseQueue] = None
        self.readiness_queue: Optional[BaseQueue] = None
        self.api_response_queue: Optional[BaseQueue] = None
        self.api_publish_state_queue: Optional[BaseQueue] = None
        self.api_delta_queue: Optional[BaseQueue] = None
        self.error_queue: Optional[BaseQueue] = None
        self.request_queues: Optional[Dict[str, BaseQueue]] = None
        self.response_queues: Optional[Dict[str, BaseQueue]] = None
        self.copy_request_queues: Optional[Dict[str, BaseQueue]] = None
        self.copy_response_queues: Optional[Dict[str, BaseQueue]] = None
        self.caller_queues: Optional[Dict[str, BaseQueue]] = None
        self.work_queues: Optional[Dict[str, BaseQueue]] = None
        self.commands: Optional[List] = None

        self.should_publish_changes_to_api = False
        self.component_affiliation = None
        self.backend: Optional["Backend"] = None
        _LightningAppRef.connect(self)
        self.processes: Dict[str, "WorkManager"] = {}
        self.frontends: Dict[str, Frontend] = {}
        self.stage = AppStage.RUNNING
        self._has_updated: bool = True
        self._schedules: Dict[str, Dict] = {}
        self.threads: List[threading.Thread] = []

        # NOTE: Checkpointing is disabled by default for the time being.  We
        # will enable it when resuming from full checkpoint is supported. Also,
        # we will need to revisit the logic at _should_snapshot, since right now
        # we are writing checkpoints too often, and this is expensive.
        self.checkpointing: bool = False

        self._update_layout()

        self._original_state = None
        self._last_state = self.state
        self.state_accumulate_wait = STATE_ACCUMULATE_WAIT

        self._last_run_time = 0.0
        self._run_times = []

        # Path attributes can't get properly attached during the initialization, because the full name
        # is only available after all Flows and Works have been instantiated.
        _convert_paths_after_init(self.root)

        # Lazily enable debugging.
        if debug or DEBUG_ENABLED:
            if not DEBUG_ENABLED:
                os.environ["LIGHTNING_DEBUG"] = "2"
            _console.setLevel(logging.DEBUG)

        logger.debug(f"ENV: {os.environ}")

        # update index.html,
        # this should happen once for all apps before the ui server starts running.
        frontend.update_index_file(FRONTEND_DIR, info=info, root_path=root_path)

    def get_component_by_name(self, component_name: str):
        """Returns the instance corresponding to the given component name."""
        from lightning_app.structures import Dict as LightningDict
        from lightning_app.structures import List as LightningList
        from lightning_app.utilities.types import ComponentTuple

        if component_name == "root":
            return self.root
        if not component_name.startswith("root."):
            raise ValueError(f"Invalid component name {component_name}. Name must start with 'root'")

        current = self.root
        for child_name in component_name.split(".")[1:]:
            if isinstance(current, (LightningDict, LightningList)):
                child = current[child_name] if isinstance(current, LightningDict) else current[int(child_name)]
            else:
                child = getattr(current, child_name, None)
            if not isinstance(child, ComponentTuple):
                raise AttributeError(f"Component '{current.name}' has no child component with name '{child_name}'.")
            current = child
        return current

    def _reset_original_state(self):
        self.set_state(self._original_state)

    @property
    def root(self):
        """Returns the root component of the application."""
        return self._root

    @property
    def state(self):
        """Return the current state of the application."""
        state = self.root.state
        state["app_state"] = {"stage": self.stage.value}
        return state

    @property
    def state_vars(self):
        """Return the current state restricted to the user defined variables of the application."""
        state_vars = self.root.state_vars
        state_vars["app_state"] = {"stage": self.stage.value}
        return state_vars

    @property
    def state_with_changes(self):
        """Return the current state with the new changes of the application."""
        state_with_changes = self.root.state_with_changes
        state_with_changes["app_state"] = {"stage": self.stage.value}
        return state_with_changes

    def set_state(self, state):
        """Method to set a new app state set to the application."""
        self.set_last_state(state)
        self.root.set_state(state)
        self.stage = AppStage(state["app_state"]["stage"])

    @property
    def last_state(self):
        """Returns the latest state."""
        return self._last_state

    @property
    def checkpoint_dir(self) -> str:
        return os.path.join(storage_root_dir(), "checkpoints")

    def remove_changes_(self, state):
        for _, child in state["flows"].items():
            self.remove_changes(child)
        state["changes"] = {}

    def remove_changes(self, state):
        state = deepcopy(state)
        for _, child in state["flows"].items():
            self.remove_changes_(child)
        state["changes"] = {}
        return state

    def set_last_state(self, state):
        self._last_state = self.remove_changes(state)

    @staticmethod
    def populate_changes(last_state, new_state):
        diff = DeepDiff(last_state, new_state, view="tree", verbose_level=2)

        changes_categories = [diff[key] for key in diff.to_dict()]

        if not changes_categories:
            return new_state

        for change_category in changes_categories:
            for entry in change_category:
                state_el = new_state
                change = entry.path(output_format="list")
                if "vars" not in change:
                    continue
                for change_el in change:
                    if change_el == "vars":
                        if "changes" not in state_el:
                            state_el["changes"] = {}
                        state_el["changes"][change[-1]] = {"from": entry.t1, "to": entry.t2}
                        break
                    # move down in the dictionary
                    state_el = state_el[change_el]
        return new_state

    @staticmethod
    def get_state_changed_from_queue(q: BaseQueue, timeout: Optional[int] = None):
        try:
            delta = q.get(timeout=timeout or q.default_timeout)
            return delta
        except queue.Empty:
            return None

    def check_error_queue(self) -> None:
        exception: Exception = self.get_state_changed_from_queue(self.error_queue)
        if isinstance(exception, Exception):
            self.stage = AppStage.FAILED

    @property
    def flows(self) -> List["LightningFlow"]:
        """Returns all the flows defined within this application."""
        return [self.root] + self.root.get_all_children()

    @property
    def works(self) -> List[LightningWork]:
        """Returns all the works defined within this application."""
        return self.root.works(recurse=True)

    @property
    def named_works(self) -> List[Tuple[str, LightningWork]]:
        """Returns all the works defined within this application with their names."""
        return self.root.named_works(recurse=True)

    def _collect_deltas_from_ui_and_work_queues(self) -> List[Union[Delta, APIRequest, CommandRequest]]:
        # The aggregation would try to get as many deltas as possible
        # from both the `api_delta_queue` and `delta_queue`
        # during the `state_accumulate_wait` time.
        # The while loop can exit sooner if both queues are empty.

        deltas = []
        api_or_command_request_deltas = []
        t0 = time()

        while (time() - t0) < self.state_accumulate_wait:

            # TODO: Fetch all available deltas at once to reduce queue calls.
            delta: Optional[
                Union[DeltaRequest, APIRequest, CommandRequest, ComponentDelta]
            ] = self.get_state_changed_from_queue(self.delta_queue)
            if delta:
                if isinstance(delta, DeltaRequest):
                    deltas.append(delta.delta)
                elif isinstance(delta, ComponentDelta):
                    logger.debug(f"Received from {delta.id} : {delta.delta.to_dict()}")
                    work = None
                    try:
                        work = self.get_component_by_name(delta.id)
                    except (KeyError, AttributeError) as e:
                        logger.error(f"The component {delta.id} couldn't be accessed. Exception: {e}")

                    if work:
                        delta = _delta_to_app_state_delta(self.root, work, deepcopy(delta.delta))
                        deltas.append(delta)
                else:
                    api_or_command_request_deltas.append(delta)

        if api_or_command_request_deltas:
            _process_requests(self, api_or_command_request_deltas)

        for delta in deltas:
            # When aggregating deltas from the UI and the Works, and over the accumulation time window,
            # it can happen that deltas from these different sources disagree. Since deltas are computed on the Work
            # and UI side separately, correctness of the aggregation can only be guaranteed if both components compute
            # the delta based on the same base state. But this assumption does not hold in general, and there is no way
            # for the Flow to reject or resolve these deltas properly at the moment. Hence, we decide to ignore
            # errors coming from deepdiff when adding deltas together by setting:
            delta.log_errors = False
            delta.raise_errors = False
        return deltas

    def maybe_apply_changes(self) -> bool:
        """Get the deltas from both the flow queue and the work queue, merge the two deltas and update the
        state."""

        deltas = self._collect_deltas_from_ui_and_work_queues()

        if not deltas:
            # Path and Drive aren't processed by DeepDiff, so we need to convert them to dict.
            last_state = apply_to_collection(self.last_state, (Path, Drive), lambda x: x.to_dict())
            state = apply_to_collection(self.state, (Path, Drive), lambda x: x.to_dict())
            # When no deltas are received from the Rest API or work queues,
            # we need to check if the flow modified the state and populate changes.
            deep_diff = DeepDiff(last_state, state, verbose_level=2)
            if deep_diff:
                # TODO: Resolve changes with ``CacheMissException``.
                # new_state = self.populate_changes(self.last_state, self.state)
                self.set_last_state(self.state)
                self._has_updated = True
            return False

        logger.debug(f"Received {[d.to_dict() for d in deltas]}")

        # 2: Collect the state
        state = self.state

        # 3: Apply the state delta
        for delta in deltas:
            try:
                state += delta
            except Exception as e:
                raise Exception(f"Current State {state}, {delta.to_dict()}") from e

        # new_state = self.populate_changes(self.last_state, state)
        self.set_state(state)
        self._has_updated = True

    def run_once(self):
        """Method used to collect changes and run the root Flow once."""
        done = False
        self._last_run_time = 0.0

        if self.backend is not None:
            self.backend.update_work_statuses(self.works)

        self._update_layout()
        self.maybe_apply_changes()

        if self.checkpointing and self._should_snapshot():
            self._dump_checkpoint()

        if self.stage == AppStage.BLOCKING:
            return done

        if self.stage in (AppStage.STOPPING, AppStage.FAILED):
            return True

        elif self.stage == AppStage.RESTARTING:
            return self._apply_restarting()

        t0 = time()

        try:
            self.check_error_queue()
            # Execute the flow only if:
            # - There are state changes
            # - It is the first execution of the flow
            if self._has_updated:
                self.root.run()
        except CacheMissException:
            self._on_cache_miss_exception()
        except (ExitAppException, KeyboardInterrupt):
            done = True
            self.stage = AppStage.STOPPING

        self._last_run_time = time() - t0

        self.on_run_once_end()
        return done

    def _reset_run_time_monitor(self):
        self._run_times = [0.0] * FLOW_DURATION_SAMPLES

    def _update_run_time_monitor(self):
        self._run_times[:-1] = self._run_times[1:]
        self._run_times[-1] = self._last_run_time

        # Here we underestimate during the first FLOW_DURATION_SAMPLES
        # iterations, but that's ok for our purposes
        avg_elapsed_time = sum(self._run_times) / FLOW_DURATION_SAMPLES

        if avg_elapsed_time > FLOW_DURATION_THRESHOLD:
            warnings.warn(
                "The execution of the `run` method of the root flow is taking too long. "
                "Flow is supposed to only host coordination logic, while currently it is"
                "likely to contain long-running calls, code that performs meaningful "
                "computations or that makes blocking or asynchronous calls to third-party "
                "services. If that is the case, you should move those pieces to a Work, "
                "and make sure Flow can complete its execution in under a second.",
                LightningFlowWarning,
            )

    def _run(self) -> bool:
        """Entry point of the LightningApp.

        This would be dispatched by the Runtime objects.
        """
        self._original_state = deepcopy(self.state)
        done = False

        if self.should_publish_changes_to_api and self.api_publish_state_queue:
            logger.debug("Publishing the state with changes")
            # Push two states to optimize start in the cloud.
            self.api_publish_state_queue.put(self.state_vars)
            self.api_publish_state_queue.put(self.state_vars)

        self._reset_run_time_monitor()

        while not done:
            done = self.run_once()

            self._update_run_time_monitor()

            if self._has_updated and self.should_publish_changes_to_api and self.api_publish_state_queue:
                self.api_publish_state_queue.put(self.state_vars)

            self._has_updated = False

        self._on_run_end()

        return True

    def _update_layout(self) -> None:
        import lightning_app

        if self.backend:
            self.backend.resolve_url(self, base_url=None)

        for component in breadth_first(self.root, types=(lightning_app.LightningFlow,)):
            layout = _collect_layout(self, component)
            component._layout = layout

    def _apply_restarting(self) -> bool:
        self._reset_original_state()
        # apply stage after restoring the original state.
        self.stage = AppStage.BLOCKING
        return False

    def _has_work_finished(self, work) -> bool:
        latest_call_hash = work._calls[CacheCallsKeys.LATEST_CALL_HASH]
        if latest_call_hash is None:
            return False
        return "ret" in work._calls[latest_call_hash]

    def _collect_work_finish_status(self) -> dict:
        work_finished_status = {work.name: self._has_work_finished(work) for work in self.works}
        assert len(work_finished_status) == len(self.works)
        return work_finished_status

    def _should_snapshot(self) -> bool:
        if len(self.works) == 0:
            return True
        elif isinstance(self.delta_queue, SingleProcessQueue):
            return True
        elif self._has_updated:
            work_finished_status = self._collect_work_finish_status()
            if work_finished_status:
                return all(work_finished_status.values())
            else:
                return True
        return False

    def state_dict(self) -> Dict:
        return self.state

    def load_state_dict(self, state: Dict) -> None:
        self.set_state(state)

    def load_state_dict_from_checkpoint_dir(
        self,
        checkpoints_dir: str,
        version: Optional[int] = None,
    ) -> None:
        if not os.path.exists(checkpoints_dir):
            raise FileNotFoundError(f"The provided directory `{checkpoints_dir}` doesn't exist.")
        checkpoints = [f for f in os.listdir(checkpoints_dir) if f.startswith("v_") and f.endswith(".json")]
        if not checkpoints:
            raise Exception(f"No checkpoints where found in `{checkpoints_dir}`.")

        if version is None:
            # take the latest checkpoint.
            version = sorted(int(c.split("_")[1]) for c in checkpoints)[-1]

        available_checkpoints = [c for c in checkpoints if c.startswith(f"v_{version}_")]
        if not available_checkpoints:
            raise FileNotFoundError(f"The version `{version}` wasn't found in {checkpoints}.")
        elif len(available_checkpoints) > 1:
            raise Exception(f"Found 2 checkpoints `{available_checkpoints}`with the same version.")
        checkpoint_path = os.path.join(checkpoints_dir, available_checkpoints[0])
        state = pickle.load(open(checkpoint_path, "rb"))
        self.load_state_dict(state)

    def _dump_checkpoint(self) -> Optional[str]:
        checkpoints_dir = self.checkpoint_dir
        # TODO: Add supports to remotely saving checkpoints.
        if checkpoints_dir.startswith("s3:"):
            return None
        os.makedirs(checkpoints_dir, exist_ok=True)

        # Get all current version within the provided folder and sort them
        checkpoint_versions = sorted(
            int(f.split("_")[1]) for f in os.listdir(checkpoints_dir) if f.startswith("v_") and f.endswith(".json")
        )

        if checkpoint_versions:
            previous_version = checkpoint_versions[-1]
        else:
            # initialization
            previous_version = -1

        checkpoint_path = os.path.join(checkpoints_dir, f"v_{previous_version + 1}_{time()}.json")

        with open(checkpoint_path, "wb") as f:
            pickle.dump(self.state_dict(), f)
        return checkpoint_path

    def connect(self, runtime: "Runtime") -> None:
        """Override to customize your application to the runtime."""
        pass

    def _on_cache_miss_exception(self) -> None:
        if self._has_updated:
            self._update_layout()

    def _register_schedule(self, schedule_hash: str, schedule_metadata: Dict) -> None:
        # create a thread only if a user uses the flow's schedule method.
        if not self._schedules:
            scheduler_thread = SchedulerThread(self)
            scheduler_thread.setDaemon(True)
            self.threads.append(scheduler_thread)
            self.threads[-1].start()
        self._schedules[schedule_hash] = deepcopy(schedule_metadata)

    def on_run_once_end(self) -> None:
        if not self._schedules:
            return
        # disable any flow schedules.
        for flow in self.flows:
            flow._disable_running_schedules()

    def _on_run_end(self):
        if os.getenv("LIGHTNING_DEBUG") == "2":
            del os.environ["LIGHTNING_DEBUG"]
            _console.setLevel(logging.INFO)<|MERGE_RESOLUTION|>--- conflicted
+++ resolved
@@ -6,11 +6,7 @@
 import warnings
 from copy import deepcopy
 from time import time
-<<<<<<< HEAD
-from typing import Optional
-=======
 from typing import Dict, List, Optional, Tuple, TYPE_CHECKING, Union
->>>>>>> f98de623
 
 from deepdiff import DeepDiff, Delta
 from lightning_utilities.core.apply_func import apply_to_collection
@@ -53,12 +49,8 @@
 class LightningApp:
     def __init__(
         self,
-<<<<<<< HEAD
-        root: "t.Union[lightning_app.LightningFlow, lightning_app.LightningWork]",
+        root: Union["LightningFlow", "LightningWork"],
         flow_cloud_compute: Optional["lightning_app.CloudCompute"] = None,
-=======
-        root: Union["LightningFlow", "LightningWork"],
->>>>>>> f98de623
         debug: bool = False,
         info: frontend.AppInfo = None,
         root_path: str = "",
