--- conflicted
+++ resolved
@@ -533,16 +533,12 @@
 
 
 def _should_dispatch_app() -> bool:
-<<<<<<< HEAD
-    return not _lightning_dispatched() and "LIGHTNING_APP_STATE_URL" not in os.environ
-=======
     return (
         not _lightning_dispatched()
         and "LIGHTNING_APP_STATE_URL" not in os.environ
         # Keep last to avoid running it if already dispatched
         and _using_debugger()
     )
->>>>>>> eae56ee4
 
 
 def _is_headless(app: "LightningApp") -> bool:
