import asyncio
import json
import logging
import os
import shutil
import subprocess
import sys
import tempfile
import time
import traceback
from contextlib import contextmanager
from subprocess import Popen
from time import sleep
from typing import Any, Callable, Dict, Generator, List, Optional, Type

import requests
from lightning_cloud.openapi.rest import ApiException
from requests import Session
from rich import print
from rich.color import ANSI_COLOR_NAMES

from lightning_app import LightningApp, LightningFlow
from lightning_app.cli.lightning_cli import run_app
from lightning_app.core.constants import LIGHTNING_CLOUD_PROJECT_ID
from lightning_app.runners.multiprocess import MultiProcessRuntime
from lightning_app.testing.config import Config
from lightning_app.utilities.app_logs import _app_logs_reader
from lightning_app.utilities.cloud import _get_project
from lightning_app.utilities.enum import CacheCallsKeys
from lightning_app.utilities.imports import _is_playwright_available, requires
from lightning_app.utilities.network import _configure_session, LightningClient
from lightning_app.utilities.proxies import ProxyWorkRun

if _is_playwright_available():
    import playwright
    from playwright.sync_api import HttpCredentials, sync_playwright


_logger = logging.getLogger(__name__)


class LightningTestApp(LightningApp):
    def __init__(self, *args, **kwargs):
        super().__init__(*args, **kwargs)
        self.counter = 0

    @staticmethod
    def _configure_session() -> Session:
        return _configure_session()

    def make_request(self, fn, *args, **kwargs):
        loop = asyncio.new_event_loop()
        loop.run_until_complete(self._make_request(fn, *args, **kwargs))

    async def _make_request(self, fn: Callable, *args, **kwargs):
        from lightning_app.utilities.state import AppState

        state = AppState()
        state._request_state()
        fn(state, *args, **kwargs)
        state.send_delta()

    def on_before_run_once(self):
        pass

    def on_after_run_once(self):
        self.counter += 1

    def run_once(self):
        before_done = self.on_before_run_once()
        if before_done is not None:
            return before_done
        done = super().run_once()
        after_done = self.on_after_run_once()
        if after_done is not None:
            return after_done
        return done

    def kill_work(self, work_name: str, sleep_time: int = 1):
        """Use this method to kill a specific work by its name."""
        self.processes[work_name].kill()

    def restart_work(self, work_name: str):
        """Use this method to restart a specific work by its name."""
        self.processes[work_name].restart()


@requires("click")
def application_testing(
    lightning_app_cls: Type[LightningTestApp] = LightningTestApp, command_line: List[str] = []
) -> Any:
    from unittest import mock

    from click.testing import CliRunner

    with mock.patch("lightning.LightningApp", lightning_app_cls):
        original = sys.argv
        sys.argv = command_line
        runner = CliRunner()
        result = runner.invoke(run_app, command_line, catch_exceptions=False)
        sys.argv = original
        return result


class SingleWorkFlow(LightningFlow):
    def __init__(self, work, args, kwargs):
        super().__init__()
        self.work = work
        self.args = args
        self.kwargs = kwargs

    def run(self):
        if self.work.has_succeeded or self.work.has_failed:
            self._exit()
        self.work.run(*self.args, **self.kwargs)


def run_work_isolated(work, *args, start_server: bool = False, **kwargs):
    """This function is used to run a work a single time with multiprocessing runtime."""
    MultiProcessRuntime(
        LightningApp(SingleWorkFlow(work, args, kwargs), debug=True),
        start_server=start_server,
    ).dispatch()
    # pop the stopped status.
    call_hash = work._calls[CacheCallsKeys.LATEST_CALL_HASH]

    if call_hash in work._calls:
        work._calls[call_hash]["statuses"].pop(-1)

    if isinstance(work.run, ProxyWorkRun):
        work.run = work.run.work_run


def browser_context_args(browser_context_args: Dict) -> Dict:
    return {
        **browser_context_args,
        "viewport": {
            "width": 1920,
            "height": 1080,
        },
        "ignore_https_errors": True,
    }


@contextmanager
def run_cli(args) -> Generator:
    """This utility is used to automate end-to-end testing of the Lightning AI CLI."""
    cmd = [
        sys.executable,
        "-m",
        "lightning",
    ] + args

    with tempfile.TemporaryDirectory() as tmpdir:
        env_copy = os.environ.copy()
        process = Popen(
            cmd,
            cwd=tmpdir,
            env=env_copy,
            stdout=subprocess.PIPE,
            stderr=subprocess.PIPE,
        )
        process.wait()

    yield process.stdout.read().decode("UTF-8"), process.stderr.read().decode("UTF-8")


@requires("playwright")
@contextmanager
def run_app_in_cloud(app_folder: str, app_name: str = "app.py", extra_args: [str] = []) -> Generator:
    """This utility is used to automate testing e2e application with lightning_app.ai."""
    # 1. Validate the provide app_folder is correct.
    if not os.path.exists(os.path.join(app_folder, "app.py")):
        raise Exception("The app folder should contain an app.py file.")
    if app_folder.endswith("/"):
        app_folder = app_folder[:-1]

    # 2. Create the right application name.
    basename = app_folder.split("/")[-1]
    PR_NUMBER = os.getenv("PR_NUMBER", None)
    TEST_APP_NAME = os.getenv("TEST_APP_NAME", basename)
    if PR_NUMBER:
        name = f"test-{PR_NUMBER}-{TEST_APP_NAME}-" + str(int(time.time()))
    else:
        name = f"test-{TEST_APP_NAME}-" + str(int(time.time()))

    # 3. Launch the application in the cloud from the Lightning CLI.
    with tempfile.TemporaryDirectory() as tmpdir:
        env_copy = os.environ.copy()
        env_copy["PACKAGE_LIGHTNING"] = "1"
        shutil.copytree(app_folder, tmpdir, dirs_exist_ok=True)
        # TODO - add -no-cache to the command line.
        process = Popen(
            (
                [
                    sys.executable,
                    "-m",
                    "lightning",
                    "run",
                    "app",
                    app_name,
                    "--cloud",
                    "--name",
                    name,
                    "--open-ui",
                    "false",
                ]
                + extra_args
            ),
            cwd=tmpdir,
            env=env_copy,
            stdout=sys.stdout,
            stderr=sys.stderr,
        )
        process.wait()

    # 4. Print your application name
    print(f"The Lightning App Name is: [bold magenta]{name}[/bold magenta]")

    # 5. Create chromium browser, auth to lightning_app.ai and yield the admin and view pages.
    with sync_playwright() as p:
        browser = p.chromium.launch(headless=bool(int(os.getenv("HEADLESS", "0"))))
        payload = {"apiKey": Config.api_key, "username": Config.username, "duration": "120000"}
        context = browser.new_context(
            # Eventually this will need to be deleted
            http_credentials=HttpCredentials(
                {"username": os.getenv("LAI_USER").strip(), "password": os.getenv("LAI_PASS")}
            ),
            record_video_dir=os.path.join(Config.video_location, TEST_APP_NAME),
            record_har_path=Config.har_location,
        )
        admin_page = context.new_page()
        url = Config.url
        if url.endswith("/"):
            url = url[:-1]
        res = requests.post(url + "/v1/auth/login", data=json.dumps(payload))
        token = res.json()["token"]
        print(f"The Lightning App Token is: {token}")
        print(f"The Lightning App user key is: {Config.key}")
        print(f"The Lightning App user id is: {Config.id}")
        admin_page.goto(Config.url)
        admin_page.evaluate(
            """data => {
            window.localStorage.setItem('gridUserId', data[0]);
            window.localStorage.setItem('gridUserKey', data[1]);
            window.localStorage.setItem('gridUserToken', data[2]);
        }
        """,
            [Config.id, Config.key, token],
        )
        if LIGHTNING_CLOUD_PROJECT_ID:
            admin_page.evaluate(
                """data => {
                window.localStorage.setItem('gridDefaultProjectIdOverride', JSON.stringify(data[0]));
            }
            """,
                [LIGHTNING_CLOUD_PROJECT_ID],
            )
        admin_page.goto(f"{Config.url}/{Config.username}/apps")

        # Closing the Create Project dialog.
        try:
            project_dialog = admin_page.locator("text=Create a project")
            project_dialog.wait_for(timeout=10 * 1000, state="visible")
            print("'Create Project' dialog visible, closing it.")
            project_name_input = admin_page.locator('input[type="text"]')
            project_name_input.fill("Default Project")
            button = admin_page.locator('button:has-text("Continue")')
            button.wait_for(timeout=3 * 1000)
            button.click()
        except playwright._impl._api_types.TimeoutError:
            print("'Create Project' dialog not visible, skipping.")

        admin_page.locator(f"text={name}").click()
        admin_page.evaluate(
            """data => {
            window.localStorage.setItem('gridUserId', data[0]);
            window.localStorage.setItem('gridUserKey', data[1]);
            window.localStorage.setItem('gridUserToken', data[2]);
        }
        """,
            [Config.id, Config.key, token],
        )
        sleep(5)
        # Scroll to the bottom of the page. Used to capture all logs.
        admin_page.evaluate(
            """
            var intervalID = setInterval(function () {
                var scrollingElement = (document.scrollingElement || document.body);
                scrollingElement.scrollTop = scrollingElement.scrollHeight;
            }, 200);
            """
        )

        while True:
            try:
                with admin_page.context.expect_page() as page_catcher:
                    admin_page.locator('[data-cy="open"]').click()
                view_page = page_catcher.value
                view_page.wait_for_load_state(timeout=0)
                break
            except (playwright._impl._api_types.Error, playwright._impl._api_types.TimeoutError):
                pass

        client = LightningClient()
        project = _get_project(client)
        identifiers = []
        rich_colors = list(ANSI_COLOR_NAMES)

        def fetch_logs(component_names: Optional[List[str]] = None) -> Generator:
            """This methods creates websockets connection in threads and returns the logs to the main thread."""
            app_id = admin_page.url.split("/")[-1]

            if not component_names:
                works = client.lightningwork_service_list_lightningwork(
                    project_id=project.project_id,
                    app_id=app_id,
                ).lightningworks
                component_names = ["flow"] + [w.name for w in works]

            def on_error_callback(ws_app, *_):
                print(traceback.print_exc())
                ws_app.close()

            colors = {c: rich_colors[i + 1] for i, c in enumerate(component_names)}
            gen = _app_logs_reader(
                client=client,
                project_id=project.project_id,
                app_id=app_id,
                component_names=component_names,
                follow=False,
                on_error_callback=on_error_callback,
            )
            max_length = max(len(c.replace("root.", "")) for c in component_names)
            for log_event in gen:
                message = log_event.message
                identifier = f"{log_event.timestamp}{log_event.message}"
                if identifier not in identifiers:
                    date = log_event.timestamp.strftime("%m/%d/%Y %H:%M:%S")
                    identifiers.append(identifier)
                    color = colors[log_event.component_name]
                    padding = (max_length - len(log_event.component_name)) * " "
                    print(f"[{color}]{log_event.component_name}{padding}[/{color}] {date} {message}")
                yield message

        # 5. Print your application ID
        print(
            f"The Lightning Id Name : [bold magenta]{str(view_page.url).split('.')[0].split('//')[-1]}[/bold magenta]"
        )

        try:
            yield admin_page, view_page, fetch_logs, name
        except KeyboardInterrupt:
            pass
        finally:
            print("##################################################")
<<<<<<< HEAD
            printed_logs = []
            if fetch_logs:
                for log in fetch_logs():
                    if log not in printed_logs:
                        printed_logs.append(log)
                        print(log.split("[0m")[-1])
=======
>>>>>>> a7cebf24
            button = admin_page.locator('[data-cy="stop"]')
            try:
                button.wait_for(timeout=3 * 1000)
                button.click()
            except (playwright._impl._api_types.Error, playwright._impl._api_types.TimeoutError):
                pass
            context.close()
            browser.close()

            list_lightningapps = client.lightningapp_instance_service_list_lightningapp_instances(project.project_id)

            for lightningapp in list_lightningapps.lightningapps:
                if lightningapp.name != name:
                    continue
                try:
                    res = client.lightningapp_instance_service_delete_lightningapp_instance(
                        project_id=project.project_id,
                        id=lightningapp.id,
                    )
                    assert res == {}
                except ApiException as e:
                    print(f"Failed to delete {lightningapp.name}. Exception {e}")


def wait_for(page, callback: Callable, *args, **kwargs) -> Any:
    import playwright

    while True:
        try:
            res = callback(*args, **kwargs)
            if res:
                return res
        except (playwright._impl._api_types.Error, playwright._impl._api_types.TimeoutError) as e:
            print(e)
            try:
                sleep(5)
                page.reload()
            except (playwright._impl._api_types.Error, playwright._impl._api_types.TimeoutError) as e:
                print(e)
                pass
            sleep(2)


def delete_cloud_lightning_apps():
    """Cleanup cloud apps that start with the name test-{PR_NUMBER}-{TEST_APP_NAME}.

    PR_NUMBER and TEST_APP_NAME are environment variables.
    """

    client = LightningClient()

    try:
        pr_number = int(os.getenv("PR_NUMBER", None))
    except (TypeError, ValueError):
        # Failed when the PR is running master or 'PR_NUMBER' isn't defined.
        pr_number = ""

    app_name = os.getenv("TEST_APP_NAME", "")

    print(f"deleting apps for pr_number: {pr_number}, app_name: {app_name}")
    project = _get_project(client)
    list_lightningapps = client.lightningapp_instance_service_list_lightningapp_instances(project.project_id)

    print([lightningapp.name for lightningapp in list_lightningapps.lightningapps])

    for lightningapp in list_lightningapps.lightningapps:
        if pr_number and app_name and not lightningapp.name.startswith(f"test-{pr_number}-{app_name}-"):
            continue
        print(f"Deleting {lightningapp.name}")
        try:
            res = client.lightningapp_instance_service_delete_lightningapp_instance(
                project_id=project.project_id,
                id=lightningapp.id,
            )
            assert res == {}
        except ApiException as e:
            print(f"Failed to delete {lightningapp.name}. Exception {e}")<|MERGE_RESOLUTION|>--- conflicted
+++ resolved
@@ -354,15 +354,6 @@
             pass
         finally:
             print("##################################################")
-<<<<<<< HEAD
-            printed_logs = []
-            if fetch_logs:
-                for log in fetch_logs():
-                    if log not in printed_logs:
-                        printed_logs.append(log)
-                        print(log.split("[0m")[-1])
-=======
->>>>>>> a7cebf24
             button = admin_page.locator('[data-cy="stop"]')
             try:
                 button.wait_for(timeout=3 * 1000)
