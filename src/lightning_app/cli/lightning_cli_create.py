import os
from pathlib import Path
from typing import Any, Optional, Union

import click
from lightning_cloud.openapi.rest import ApiException

from lightning_app.cli.cmd_clusters import _check_cluster_name_is_valid, AWSClusterManager
from lightning_app.cli.cmd_ssh_keys import _SSHKeyManager


@click.group("create")
def create() -> None:
    """Create Lightning AI self-managed resources (clusters, etc…)"""
    pass


@create.command("cluster")
@click.argument("cluster_name", callback=_check_cluster_name_is_valid)
@click.option("--provider", "provider", type=str, default="aws", help="cloud provider to be used for your cluster")
@click.option("--external-id", "external_id", type=str, required=True)
@click.option(
    "--role-arn", "role_arn", type=str, required=True, help="AWS role ARN attached to the associated resources."
)
@click.option(
    "--region",
    "region",
    type=str,
    required=False,
    default="us-east-1",
    help="AWS region that is used to host the associated resources.",
    hidden=True,
)
@click.option(
    "--enable-performance",
    "enable_performance",
    type=bool,
    required=False,
    default=False,
    hidden=True,
    is_flag=True,
    help=""""Use this flag to ensure that the cluster is created with a profile that is optimized for performance.
        This makes runs more expensive but start-up times decrease.""",
)
@click.option(
    "--edit-before-creation",
    default=False,
    is_flag=True,
    hidden=True,
    help="Edit the cluster specs before submitting them to the API server.",
)
@click.option(
    "--async",
    "do_async",
    type=bool,
    required=False,
    default=False,
    is_flag=True,
    help="This flag makes the CLI return immediately and lets the cluster creation happen in the background.",
)
def create_cluster(
    cluster_name: str,
    region: str,
    role_arn: str,
    external_id: str,
    provider: str,
    edit_before_creation: bool,
    enable_performance: bool,
    do_async: bool,
    **kwargs: Any,
) -> None:
    """Create a Lightning AI BYOC compute cluster with your cloud provider credentials."""
    if provider.lower() != "aws":
        click.echo("Only AWS is supported for now. But support for more providers is coming soon.")
        return
    cluster_manager = AWSClusterManager()
    cluster_manager.create(
        cluster_name=cluster_name,
        region=region,
        role_arn=role_arn,
        external_id=external_id,
        edit_before_creation=edit_before_creation,
        cost_savings=not enable_performance,
<<<<<<< HEAD
        do_async=do_async,
    )
=======
        wait=wait,
    )


@create.command("ssh-key")
@click.option("--name", "key_name", default=None, help="name of ssh key")
@click.option("--comment", "comment", default="", help="comment detailing your SSH key")
@click.option(
    "--public-key",
    "public_key",
    help="public key or path to public key file",
    required=True,
)
def add_ssh_key(
    public_key: Union[str, "os.PathLike[str]"], key_name: Optional[str] = None, comment: Optional[str] = None
) -> None:
    """Add a new Lightning AI ssh-key to your account."""
    ssh_key_manager = _SSHKeyManager()

    new_public_key = Path(str(public_key)).read_text() if os.path.isfile(str(public_key)) else public_key
    try:
        ssh_key_manager.add_key(name=key_name, comment=comment, public_key=str(new_public_key))
    except ApiException as e:
        # if we got an exception it might be the user passed the private key file
        if os.path.isfile(str(public_key)) and os.path.isfile(f"{public_key}.pub"):
            ssh_key_manager.add_key(name=key_name, comment=comment, public_key=Path(f"{public_key}.pub").read_text())
        else:
            raise e
>>>>>>> ad4bd66d
<|MERGE_RESOLUTION|>--- conflicted
+++ resolved
@@ -81,11 +81,7 @@
         external_id=external_id,
         edit_before_creation=edit_before_creation,
         cost_savings=not enable_performance,
-<<<<<<< HEAD
         do_async=do_async,
-    )
-=======
-        wait=wait,
     )
 
 
@@ -112,5 +108,4 @@
         if os.path.isfile(str(public_key)) and os.path.isfile(f"{public_key}.pub"):
             ssh_key_manager.add_key(name=key_name, comment=comment, public_key=Path(f"{public_key}.pub").read_text())
         else:
-            raise e
->>>>>>> ad4bd66d
+            raise e