import logging
import os
from pathlib import Path
<<<<<<< HEAD
from typing import List, Optional, Tuple, Union
from uuid import uuid4
=======
from typing import List, Tuple, Union
>>>>>>> d4c7f91f

import click
import requests
from requests.exceptions import ConnectionError

from lightning_app import __version__ as ver
from lightning_app.cli import cmd_init, cmd_install, cmd_pl_init, cmd_react_ui_init
from lightning_app.core.constants import get_lightning_cloud_url, LOCAL_LAUNCH_ADMIN_VIEW
from lightning_app.runners.runtime import dispatch
from lightning_app.runners.runtime_type import RuntimeType
from lightning_app.utilities.cli_helpers import (
    _format_input_env_variables,
    _retrieve_application_url_and_available_commands,
)
from lightning_app.utilities.install_components import register_all_external_components
from lightning_app.utilities.login import Auth
from lightning_app.utilities.state import headers_for

logger = logging.getLogger(__name__)


def get_app_url(runtime_type: RuntimeType, *args) -> str:
    if runtime_type == RuntimeType.CLOUD:
        lightning_app = args[0]
        return f"{get_lightning_cloud_url()}/me/apps/{lightning_app.id}"
    else:
        return "http://127.0.0.1:7501/admin" if LOCAL_LAUNCH_ADMIN_VIEW else "http://127.0.0.1:7501/view"


@click.group()
@click.version_option(ver)
def main():
    register_all_external_components()
    pass


@main.command()
def login():
    """Log in to your Lightning.ai account."""
    auth = Auth()
    auth.clear()

    try:
        auth._run_server()
    except ConnectionError:
        click.echo(f"Unable to connect to {get_lightning_cloud_url()}. Please check your internet connection.")
        exit(1)


@main.command()
def logout():
    """Log out of your Lightning.ai account."""
    Auth().clear()


def _run_app(
    file: str, cloud: bool, without_server: bool, no_cache: bool, name: str, blocking: bool, open_ui: bool, env: tuple
):
    file = _prepare_file(file)

    runtime_type = RuntimeType.CLOUD if cloud else RuntimeType.MULTIPROCESS

    # Cloud specific validations
    if runtime_type != RuntimeType.CLOUD:
        if no_cache:
            raise click.ClickException(
                "Caching is a property of apps running in cloud. "
                "Using the flag --no-cache in local execution is not supported."
            )

    env_vars = _format_input_env_variables(env)
    os.environ.update(env_vars)

    def on_before_run(*args):
        if open_ui and not without_server:
            click.launch(get_app_url(runtime_type, *args))

    click.echo("Your Lightning App is starting. This won't take long.")

    # TODO: Fixme when Grid utilities are available.
    # And refactor test_lightning_run_app_cloud
    file_path = Path(file)
    dispatch(
        file_path,
        runtime_type,
        start_server=not without_server,
        no_cache=no_cache,
        blocking=blocking,
        on_before_run=on_before_run,
        name=name,
        env_vars=env_vars,
    )
    if runtime_type == RuntimeType.CLOUD:
        click.echo("Application is ready in the cloud")


@main.group()
def run():
    """Run your application."""


@run.command("app")
@click.argument("file", type=click.Path(exists=True))
@click.option("--cloud", type=bool, default=False, is_flag=True)
@click.option("--name", help="The current application name", default="", type=str)
@click.option("--without-server", is_flag=True, default=False)
@click.option(
    "--no-cache", is_flag=True, default=False, help="Disable caching of packages " "installed from requirements.txt"
)
@click.option("--blocking", "blocking", type=bool, default=False)
@click.option("--open-ui", type=bool, default=True, help="Decide whether to launch the app UI in a web browser")
@click.option("--env", type=str, default=[], multiple=True, help="Env variables to be set for the app.")
@click.option("--app_args", type=str, default=[], multiple=True, help="Collection of arguments for the app.")
def run_app(
    file: str,
    cloud: bool,
    without_server: bool,
    no_cache: bool,
    name: str,
    blocking: bool,
    open_ui: bool,
    env: tuple,
    app_args: List[str],
):
    """Run an app from a file."""
    _run_app(file, cloud, without_server, no_cache, name, blocking, open_ui, env)


@main.command("command")
@click.argument("command", type=str, default="")
@click.option(
    "--args",
    type=str,
    default=[],
    multiple=True,
    help="Arguments to be passed to the method executed in the running app.",
)
@click.option(
    "--id", help="Unique identifier for the application. It can be its ID, its url or its name.", default=None, type=str
)
def command(
    command: str,
    args: List[str],
    id: Optional[str] = None,
):
    """Execute a function in a running application from its name."""
    from lightning_app.utilities.commands.base import _download_command

    # 1: Collect the url and comments from the running application
    url, commands = _retrieve_application_url_and_available_commands(id)
    if url is None or commands is None:
        raise Exception("We couldn't find any matching running app.")

    if not commands:
        raise Exception("This application doesn't expose any commands yet.")

    command_names = [c["command"] for c in commands]
    if command not in command_names:
        raise Exception(f"The provided command {command} isn't available in {command_names}")

    # 2: Send the command from the user
    command_metadata = [c for c in commands if c["command"] == command][0]
    params = command_metadata["params"]

    # 3: Prepare the arguments provided by the users.
    # TODO: Improve what is supported there.
    kwargs = {k.split("=")[0]: k.split("=")[1] for k in args}

    # 4: Execute commands
    if not command_metadata["is_command"]:
        for param in params:
            if param not in kwargs:
                raise Exception(f"The argument --args {param}=X hasn't been provided.")
        json = {
            "command_name": command,
            "command_arguments": kwargs,
            "affiliation": command_metadata["affiliation"],
            "id": str(uuid4()),
        }
        resp = requests.post(url + "/api/v1/commands", json=json, headers=headers_for({}))
        assert resp.status_code == 200, resp.json()
    else:
        client_command, models = _download_command(command_metadata, id)
        client_command._setup(metadata=command_metadata, models=models, app_url=url)
        client_command.run(**kwargs)


@main.group(hidden=True)
def fork():
    """Fork an application."""
    pass


@main.group(hidden=True)
def stop():
    """Stop your application."""
    pass


@main.group(hidden=True)
def delete():
    """Delete an application."""
    pass


@main.group(name="list", hidden=True)
def get_list():
    """List your applications."""
    pass


@main.group()
def install():
    """Install Lightning apps and components."""


@install.command("app")
@click.argument("name", type=str)
@click.option("--yes", "-y", is_flag=True, help="disables prompt to ask permission to create env and run install cmds")
@click.option(
    "--version",
    "-v",
    type=str,
    help="Specify the version to install. By default it uses 'latest'",
    default="latest",
    show_default=True,
)
@click.option(
    "--overwrite",
    "-f",
    is_flag=True,
    default=False,
    help="When set, overwrite the app directory without asking if it already exists.",
)
def install_app(name, yes, version, overwrite: bool = False):
    if "github.com" in name:
        if version != "latest":
            logger.warning(
                f"The provided version {version} isn't the officially supported one. "
                f"The provided version will be ignored."
            )
        cmd_install.non_gallery_app(name, yes, overwrite=overwrite)
    else:
        cmd_install.gallery_app(name, yes, version, overwrite=overwrite)


@install.command("component")
@click.argument("name", type=str)
@click.option("--yes", "-y", is_flag=True, help="disables prompt to ask permission to create env and run install cmds")
@click.option(
    "--version",
    "-v",
    type=str,
    help="Specify the version to install. By default it uses 'latest'",
    default="latest",
    show_default=True,
)
def install_component(name, yes, version):
    if "github.com" in name:
        if version != "latest":
            logger.warning(
                f"The provided version {version} isn't the officially supported one. "
                f"The provided version will be ignored."
            )
        cmd_install.non_gallery_component(name, yes)
    else:
        cmd_install.gallery_component(name, yes, version)


@main.group()
def init():
    """Init a Lightning app and component."""


@init.command("app")
@click.argument("name", type=str, required=False)
def init_app(name):
    cmd_init.app(name)


@init.command("pl-app")
@click.argument("source", nargs=-1)
@click.option(
    "--name",
    "-n",
    type=str,
    default="pl-app",
    help="The name of the folder where the app code will be. Default: pl-app",
)
@click.option(
    "--overwrite",
    "-f",
    is_flag=True,
    default=False,
    help="When set, overwrite the output directory without asking if it already exists.",
)
def init_pl_app(source: Union[Tuple[str], Tuple[str, str]], name: str, overwrite: bool = False) -> None:
    """Create an app from your PyTorch Lightning source files."""
    if len(source) == 1:
        script_path = source[0]
        source_dir = str(Path(script_path).resolve().parent)
    elif len(source) == 2:
        source_dir, script_path = source
    else:
        click.echo(
            f"Incorrect number of arguments. You passed ({', '.join(source)}) but only either one argument"
            f" (script path) or two arguments (root dir, script path) are allowed. Examples:\n"
            f"lightning init pl-app ./path/to/script.py\n"
            f"lightning init pl-app ./code ./code/path/to/script.py",
            err=True,
        )
        raise SystemExit(1)

    cmd_pl_init.pl_app(source_dir=source_dir, script_path=script_path, name=name, overwrite=overwrite)


@init.command("component")
@click.argument("name", type=str, required=False)
def init_component(name):
    cmd_init.component(name)


@init.command("react-ui")
@click.option("--dest_dir", "-dest_dir", type=str, help="optional destination directory to create the react ui")
def init_react_ui(dest_dir):
    """Create a react UI to give a Lightning component a React.js web user interface (UI)"""
    cmd_react_ui_init.react_ui(dest_dir)


def _prepare_file(file: str) -> str:
    exists = os.path.exists(file)
    if exists:
        return file

    raise FileNotFoundError(f"The provided file {file} hasn't been found.")<|MERGE_RESOLUTION|>--- conflicted
+++ resolved
@@ -1,12 +1,8 @@
 import logging
 import os
 from pathlib import Path
-<<<<<<< HEAD
 from typing import List, Optional, Tuple, Union
 from uuid import uuid4
-=======
-from typing import List, Tuple, Union
->>>>>>> d4c7f91f
 
 import click
 import requests
