--- conflicted
+++ resolved
@@ -435,7 +435,6 @@
 
         return balance >= 1
 
-<<<<<<< HEAD
     @classmethod
     def _should_force_run_app_on_cloud_promote(cls, filepath: str) -> bool:
         # we want to format the exception as if no frame was on top.
@@ -471,7 +470,6 @@
         except Exception:
             _prettifiy_exception(filepath)
         return app
-=======
 
 def _create_mount_drive_spec(work_name: str, mount: Mount) -> V1LightningworkDrives:
     if mount.protocol == "s3://":
@@ -496,5 +494,4 @@
             status=V1DriveStatus(),
         ),
         mount_location=str(mount.mount_path),
-    )
->>>>>>> bf12b673
+    )