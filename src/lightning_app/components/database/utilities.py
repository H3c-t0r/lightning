--- conflicted
+++ resolved
@@ -179,11 +179,7 @@
             return {"status": "failure", "reason": "Unauthorized request to the database."}
 
         with Session(engine) as session:
-<<<<<<< HEAD
-            ele: Type["SQLModel"] = self.models[data["cls_name"]].parse_raw(data["data"])
-=======
             ele = self.models[data["cls_name"]].parse_raw(data["data"])
->>>>>>> 042da038
             session.add(ele)
             session.commit()
             session.refresh(ele)
@@ -201,11 +197,7 @@
             return {"status": "failure", "reason": "Unauthorized request to the database."}
 
         with Session(engine) as session:
-<<<<<<< HEAD
-            update_data: Type["SQLModel"] = self.models[data["cls_name"]].parse_raw(data["data"])
-=======
             update_data = self.models[data["cls_name"]].parse_raw(data["data"])
->>>>>>> 042da038
             primary_key = get_primary_key(update_data.__class__)
             identifier = getattr(update_data.__class__, primary_key, None)
             statement = select(update_data.__class__).where(identifier == getattr(update_data, primary_key))
@@ -232,11 +224,7 @@
             return {"status": "failure", "reason": "Unauthorized request to the database."}
 
         with Session(engine) as session:
-<<<<<<< HEAD
-            update_data: Type["SQLModel"] = self.models[data["cls_name"]].parse_raw(data["data"])
-=======
             update_data = self.models[data["cls_name"]].parse_raw(data["data"])
->>>>>>> 042da038
             primary_key = get_primary_key(update_data.__class__)
             identifier = getattr(update_data.__class__, primary_key, None)
             statement = select(update_data.__class__).where(identifier == getattr(update_data, primary_key))
