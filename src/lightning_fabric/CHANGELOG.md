--- conflicted
+++ resolved
@@ -8,7 +8,6 @@
 ## [1.9.0] - 2023-01-12
 
 ### Added
-
 
 - Added `Fabric.launch()` to programmatically launch processes (e.g. in Jupyter notebook) ([#14992](https://github.com/Lightning-AI/lightning/issues/14992))
 - Added the option to launch Fabric scripts from the CLI, without the need to wrap the code into the `run` method ([#14992](https://github.com/Lightning-AI/lightning/issues/14992))
@@ -24,14 +23,8 @@
   * Added `Fabric.loggers` and `Fabric.logger` attributes to access the individual logger instances
   * Added support for calling `self.log` and `self.log_dict` in a LightningModule when using Fabric
   * Added access to `self.logger` and `self.loggers` in a LightningModule when using Fabric
-<<<<<<< HEAD
   * Added `lightning_fabric.loggers.TensorBoardLogger`
-
 - Added `lightning_fabric.loggers.CSVLogger` ([#16346](https://github.com/Lightning-AI/lightning/issues/16346))
-
-
-=======
->>>>>>> 3efb8dc9
 - Added support for a consistent `.zero_grad(set_to_none=...)` on the wrapped optimizer regardless of which strategy is used ([#16275](https://github.com/Lightning-AI/lightning/issues/16275))
 
 
