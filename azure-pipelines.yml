--- conflicted
+++ resolved
@@ -77,13 +77,9 @@
         ls -l legacy/checkpoints/
       displayName: 'Get legacy checkpoints'
 
-<<<<<<< HEAD
-    - script: |
+    - bash: |
         python -m coverage run --source pytorch_lightning -m pytest pytorch_lightning tests -v --durations=50 -k "test_dp_"
-=======
-    - bash: |
-        python -m coverage run --source pytorch_lightning -m pytest pytorch_lightning tests -v --durations=50
->>>>>>> ebabe56f
+
       displayName: 'Testing: standard'
 
     - bash: |
