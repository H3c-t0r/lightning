--- conflicted
+++ resolved
@@ -2,10 +2,5 @@
 #  in case you want to preserve/enforce restrictions on the latest compatible version, add "strict" as an in-line comment
 
 torchvision>=0.10.*, <=0.13.0
-<<<<<<< HEAD
 gym[classic_control]>=0.17.0, <0.25.2
-ipython[all] <=8.1.1
-=======
-gym[classic_control]>=0.17.0, <0.24.2
-ipython[all] <8.4.1
->>>>>>> e5998e6b
+ipython[all] <8.4.1