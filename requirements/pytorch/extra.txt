# NOTE: the upper bound for the package version is only set for CI stability, and it is dropped while installing this package
#  in case you want to preserve/enforce restrictions on the latest compatible version, add "strict" as an in-line comment

# extended list of package dependencies to reach full functionality
matplotlib>3.1, <3.6.2
omegaconf >=2.0.5, <2.4.0
hydra-core >=1.0.5, <1.4.0
jsonargparse[signatures] >=4.18.0, <4.22.0
rich >=12.3.0, <=13.0.1
tensorboardX >=2.2, <=2.6  # min version is set by torch.onnx missing attribute
<<<<<<< HEAD
torchdata==0.3.0
=======
torchdata >= 0.3.0
>>>>>>> d29c896e
s3fs >= 2023.5.0<|MERGE_RESOLUTION|>--- conflicted
+++ resolved
@@ -8,9 +8,5 @@
 jsonargparse[signatures] >=4.18.0, <4.22.0
 rich >=12.3.0, <=13.0.1
 tensorboardX >=2.2, <=2.6  # min version is set by torch.onnx missing attribute
-<<<<<<< HEAD
 torchdata==0.3.0
-=======
-torchdata >= 0.3.0
->>>>>>> d29c896e
-s3fs >= 2023.5.0+s3fs >= 2022.5.0, <2022.11.1