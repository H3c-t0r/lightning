--- conflicted
+++ resolved
@@ -1,10 +1,4 @@
 # NOTE: the upper bound for the package version is only set for CI stability, and it is dropped while installing this package
 #  in case you want to preserve/enforce restrictions on the latest compatible version, add "strict" as an in-line comment
-
-<<<<<<< HEAD
-deepspeed>=0.6.0, <0.9.0
-lightning-colossalai==0.1.0dev
-=======
 deepspeed>=0.6.0, <0.8.0  # TODO: Include 0.8.x after https://github.com/microsoft/DeepSpeed/commit/b587c7e85470329ac25df7c7c2521ff9b2833db7 gets released
-lightning-colossalai==0.1.0dev1
->>>>>>> c7962a16
+lightning-colossalai==0.1.0dev1