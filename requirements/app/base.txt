lightning-cloud==0.5.3
packaging
deepdiff>=5.7.0, <=5.8.1
starsessions>=1.2.1, <2.0 # strict
<<<<<<< HEAD
fsspec>=2022.5.0, <=2022.7.1
s3fs>=2022.5.0, <=2022.7.1
croniter # for now until we found something more robust.
=======
fsspec>=2022.01.0, <=2022.7.1
s3fs>=2022.1.0, <=2022.7.1
croniter>=1.3.0, <1.4.0  # strict; TODO: for now until we find something more robust.
>>>>>>> 1bcb5c30
traitlets<5.2.0 # Traitlets 5.2.X fails: https://github.com/ipython/traitlets/issues/741
arrow>=1.2.0, <=1.2.2<|MERGE_RESOLUTION|>--- conflicted
+++ resolved
@@ -2,14 +2,8 @@
 packaging
 deepdiff>=5.7.0, <=5.8.1
 starsessions>=1.2.1, <2.0 # strict
-<<<<<<< HEAD
 fsspec>=2022.5.0, <=2022.7.1
 s3fs>=2022.5.0, <=2022.7.1
-croniter # for now until we found something more robust.
-=======
-fsspec>=2022.01.0, <=2022.7.1
-s3fs>=2022.1.0, <=2022.7.1
 croniter>=1.3.0, <1.4.0  # strict; TODO: for now until we find something more robust.
->>>>>>> 1bcb5c30
 traitlets<5.2.0 # Traitlets 5.2.X fails: https://github.com/ipython/traitlets/issues/741
 arrow>=1.2.0, <=1.2.2