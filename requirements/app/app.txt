lightning-cloud == 0.5.57  # Must be pinned to ensure compatibility
packaging
<<<<<<< HEAD
typing-extensions >=4.0.0, <4.8.0
deepdiff >=5.7.0, <6.3.2
starsessions >=1.2.1, <2.1.0 # strict
fsspec >=2022.5.0, <2023.7.0
=======
typing-extensions >=4.4.0, <4.8.0
deepdiff >=5.7.0, <6.6.0
starsessions >=1.2.1, <2.0 # strict
fsspec[http] >=2022.5.0, <2023.11.0
>>>>>>> 004b0d1f
croniter >=1.3.0, <1.5.0  # strict; TODO: for now until we find something more robust.
traitlets >=5.3.0, <5.10.0
arrow >=1.2.0, <1.3.0
lightning-utilities >=0.8.0, <0.10.0
beautifulsoup4 >=4.8.0, <4.13.0
inquirer >=2.10.0, <3.2.0
psutil <5.9.6
click <8.2
python-multipart >=0.0.5, <=0.0.6
backoff >=2.2.1, <2.3.0

fastapi >=0.92.0, <0.104.0
starlette  # https://fastapi.tiangolo.com/deployment/versions/#about-starlette
pydantic >=1.7.4  # https://fastapi.tiangolo.com/deployment/versions/#about-pydantic

dateutils <0.8.0
Jinja2 <3.2.0
PyYAML <=6.0.1
requests <2.32.0
rich >=12.3.0, <13.6.0
urllib3 <2.1.0
uvicorn <0.24.0
websocket-client <1.7.0
websockets <11.1.0<|MERGE_RESOLUTION|>--- conflicted
+++ resolved
@@ -1,16 +1,9 @@
 lightning-cloud == 0.5.57  # Must be pinned to ensure compatibility
 packaging
-<<<<<<< HEAD
-typing-extensions >=4.0.0, <4.8.0
-deepdiff >=5.7.0, <6.3.2
-starsessions >=1.2.1, <2.1.0 # strict
-fsspec >=2022.5.0, <2023.7.0
-=======
 typing-extensions >=4.4.0, <4.8.0
 deepdiff >=5.7.0, <6.6.0
-starsessions >=1.2.1, <2.0 # strict
+starsessions >=1.2.1, <2.2.0
 fsspec[http] >=2022.5.0, <2023.11.0
->>>>>>> 004b0d1f
 croniter >=1.3.0, <1.5.0  # strict; TODO: for now until we find something more robust.
 traitlets >=5.3.0, <5.10.0
 arrow >=1.2.0, <1.3.0
