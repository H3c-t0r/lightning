--- conflicted
+++ resolved
@@ -1,11 +1,6 @@
 coverage ==7.2.7
-<<<<<<< HEAD
-pytest ==7.3.1
+pytest ==7.4.0
 pytest-cov ==4.1.0
-=======
-pytest ==7.4.0
-pytest-cov ==4.0.0
->>>>>>> 04e2d800
 pytest-rerunfailures ==10.3
 pytest-random-order ==1.1.0
 click ==8.1.3
