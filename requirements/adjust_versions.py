import os
import re
import sys
from typing import Dict, Optional

# IMPORTANT: this list needs to be sorted in reverse
VERSIONS = [
<<<<<<< HEAD
    dict(torch="1.10.0", torchvision="0.11.*", torchtext="0.10.1"),  # nightly
=======
    dict(torch="1.11.0", torchvision="0.11.*", torchtext=""),  # nightly
    dict(torch="1.10.0", torchvision="0.11.*", torchtext=""),
>>>>>>> b3a5c7f4
    dict(torch="1.9.1", torchvision="0.10.1", torchtext="0.10.1"),
    dict(torch="1.9.0", torchvision="0.10.0", torchtext="0.10.0"),
    dict(torch="1.8.2", torchvision="0.9.1", torchtext="0.9.1"),
    dict(torch="1.8.1", torchvision="0.9.1", torchtext="0.9.1"),
    dict(torch="1.8.0", torchvision="0.9.0", torchtext="0.9.0"),
    dict(torch="1.7.1", torchvision="0.8.2", torchtext="0.8.1"),
    dict(torch="1.7.0", torchvision="0.8.1", torchtext="0.8.0"),
    dict(torch="1.6.0", torchvision="0.7.0", torchtext="0.7.0"),
]


def find_latest(ver: str) -> Dict[str, str]:
    # drop all except semantic version
    ver = re.search(r"([\.\d]+)", ver).groups()[0]
    # in case there remaining dot at the end - e.g "1.9.0.dev20210504"
    ver = ver[:-1] if ver[-1] == "." else ver
    print(f"finding ecosystem versions for: {ver}")

    # find first match
    for option in VERSIONS:
        if option["torch"].startswith(ver):
            return option

    raise ValueError(f"Missing {ver} in {VERSIONS}")


def main(path_req: str, torch_version: Optional[str] = None) -> None:
    if not torch_version:
        import torch

        torch_version = torch.__version__
    assert torch_version, f"invalid torch: {torch_version}"

    with open(path_req) as fp:
        req = fp.read()
    # remove comments
    req = re.sub(rf"\s*#.*{os.linesep}", os.linesep, req)

    latest = find_latest(torch_version)
    for lib, version in latest.items():
        replace = f"{lib}=={version}" if version else lib
        replace += os.linesep
        req = re.sub(rf"{lib}[>=]*[\d\.]*{os.linesep}", replace, req)

    print(req)  # on purpose - to debug
    with open(path_req, "w") as fp:
        fp.write(req)


if __name__ == "__main__":
    main(*sys.argv[1:])<|MERGE_RESOLUTION|>--- conflicted
+++ resolved
@@ -5,12 +5,8 @@
 
 # IMPORTANT: this list needs to be sorted in reverse
 VERSIONS = [
-<<<<<<< HEAD
-    dict(torch="1.10.0", torchvision="0.11.*", torchtext="0.10.1"),  # nightly
-=======
     dict(torch="1.11.0", torchvision="0.11.*", torchtext=""),  # nightly
-    dict(torch="1.10.0", torchvision="0.11.*", torchtext=""),
->>>>>>> b3a5c7f4
+    dict(torch="1.10.0", torchvision="0.11.*", torchtext="0.10.1"),
     dict(torch="1.9.1", torchvision="0.10.1", torchtext="0.10.1"),
     dict(torch="1.9.0", torchvision="0.10.0", torchtext="0.10.0"),
     dict(torch="1.8.2", torchvision="0.9.1", torchtext="0.9.1"),
