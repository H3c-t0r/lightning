[build-system]
requires = [
    "setuptools",
    "wheel",
]


[tool.isort]
known_first_party = [
    "docs",
    "pl_examples",
    "pytorch_lightning",
    "tests",
]
profile = "black"
line_length = 120
force_sort_within_sections = "False"
order_by_type = "False"


[tool.black]
line-length = 120


[tool.mypy]
files = ["pytorch_lightning"]
disallow_untyped_defs = "True"
ignore_missing_imports = "True"
show_error_codes = "True"
warn_redundant_casts = "True"
warn_unused_configs = "True"
warn_unused_ignores = "True"
allow_redefinition = "True"
# disable this rule as the Trainer attributes are defined in the connectors, not in its __init__
disable_error_code = "attr-defined"
# style choices
warn_no_return = "False"

# Ignore mypy errors for these files
# TODO: the goal is for this to be empty
[[tool.mypy.overrides]]
# the list can be generated with:
# mypy | tr ':' ' ' |  awk '{print $1}' | sort | uniq | sed 's/\.py//g' | sed 's|\/|\.|g' | xargs -I {} echo '"{}",'
module = [
<<<<<<< HEAD
    "pytorch_lightning.callbacks.*",
    "pytorch_lightning.core.*",
    "pytorch_lightning.loggers.*",
    "pytorch_lightning.loops.*",
    "pytorch_lightning.metrics.*",
    "pytorch_lightning.overrides.*",
    "pytorch_lightning.plugins.environments.*",
    "pytorch_lightning.plugins.training_type.*",
    "pytorch_lightning.profiler.*",
    "pytorch_lightning.trainer.*",
    "pytorch_lightning.distributed.*",
    "pytorch_lightning.tuner.*",
    "pytorch_lightning.utilities.*",
    "pl_examples.*",
    "benchmarks.*",
    "tests.helpers.*"
]
ignore_errors = "True"

[[tool.mypy.overrides]]
module = [
    "pytorch_lightning.callbacks.pruning",
    "pytorch_lightning.loops.optimization.*",
    "pytorch_lightning.loops.evaluation_loop",
    "pytorch_lightning.overrides.base",
    "pytorch_lightning.overrides.data_parallel",
    "pytorch_lightning.overrides.distributed",
    "pytorch_lightning.trainer.connectors.logger_connector.*",
    "pytorch_lightning.trainer.progress",
    "pytorch_lightning.tuner.auto_gpu_select",
    "pytorch_lightning.utilities.apply_func",
    "pytorch_lightning.utilities.argparse",
    "pytorch_lightning.utilities.cli",
    "pytorch_lightning.utilities.cloud_io",
    "pytorch_lightning.utilities.debugging",
    "pytorch_lightning.utilities.device_dtype_mixin",
    "pytorch_lightning.utilities.device_parser",
=======
    "pytorch_lightning.accelerators.accelerator",
    "pytorch_lightning.accelerators.gpu",
    "pytorch_lightning.callbacks.finetuning",
    "pytorch_lightning.callbacks.lr_monitor",
    "pytorch_lightning.callbacks.model_checkpoint",
    "pytorch_lightning.callbacks.prediction_writer",
    "pytorch_lightning.callbacks.progress.base",
    "pytorch_lightning.callbacks.progress.progress",
    "pytorch_lightning.callbacks.progress.rich_progress",
    "pytorch_lightning.callbacks.progress.tqdm_progress",
    "pytorch_lightning.callbacks.quantization",
    "pytorch_lightning.callbacks.stochastic_weight_avg",
    "pytorch_lightning.callbacks.timer",
    "pytorch_lightning.callbacks.xla_stats_monitor",
    "pytorch_lightning.core.datamodule",
    "pytorch_lightning.core.decorators",
    "pytorch_lightning.core.lightning",
    "pytorch_lightning.core.mixins.device_dtype_mixin",
    "pytorch_lightning.core.mixins.hparams_mixin",
    "pytorch_lightning.core.saving",
    "pytorch_lightning.distributed.dist",
    "pytorch_lightning.loggers.base",
    "pytorch_lightning.loggers.comet",
    "pytorch_lightning.loggers.csv_logs",
    "pytorch_lightning.loggers.mlflow",
    "pytorch_lightning.loggers.neptune",
    "pytorch_lightning.loggers.tensorboard",
    "pytorch_lightning.loggers.test_tube",
    "pytorch_lightning.loggers.wandb",
    "pytorch_lightning.loops.base",
    "pytorch_lightning.loops.batch.training_batch_loop",
    "pytorch_lightning.loops.epoch.evaluation_epoch_loop",
    "pytorch_lightning.loops.epoch.prediction_epoch_loop",
    "pytorch_lightning.loops.epoch.training_epoch_loop",
    "pytorch_lightning.loops.fit_loop",
    "pytorch_lightning.loops.utilities",
    "pytorch_lightning.overrides.base",
    "pytorch_lightning.overrides.data_parallel",
    "pytorch_lightning.overrides.distributed",
    "pytorch_lightning.overrides.fairscale",
    "pytorch_lightning.plugins.environments.lightning_environment",
    "pytorch_lightning.plugins.environments.lsf_environment",
    "pytorch_lightning.plugins.environments.slurm_environment",
    "pytorch_lightning.plugins.environments.torchelastic_environment",
    "pytorch_lightning.plugins.training_type.ddp",
    "pytorch_lightning.plugins.training_type.ddp2",
    "pytorch_lightning.plugins.training_type.ddp_spawn",
    "pytorch_lightning.plugins.training_type.deepspeed",
    "pytorch_lightning.plugins.training_type.dp",
    "pytorch_lightning.plugins.training_type.fully_sharded",
    "pytorch_lightning.plugins.training_type.horovod",
    "pytorch_lightning.plugins.training_type.ipu",
    "pytorch_lightning.plugins.training_type.parallel",
    "pytorch_lightning.plugins.training_type.sharded",
    "pytorch_lightning.plugins.training_type.sharded_spawn",
    "pytorch_lightning.plugins.training_type.single_device",
    "pytorch_lightning.plugins.training_type.single_tpu",
    "pytorch_lightning.plugins.training_type.tpu_spawn",
    "pytorch_lightning.plugins.training_type.training_type_plugin",
    "pytorch_lightning.profiler.advanced",
    "pytorch_lightning.profiler.base",
    "pytorch_lightning.profiler.pytorch",
    "pytorch_lightning.profiler.simple",
    "pytorch_lightning.trainer.callback_hook",
    "pytorch_lightning.trainer.configuration_validator",
    "pytorch_lightning.trainer.connectors.accelerator_connector",
    "pytorch_lightning.trainer.connectors.callback_connector",
    "pytorch_lightning.trainer.connectors.checkpoint_connector",
    "pytorch_lightning.trainer.connectors.data_connector",
    "pytorch_lightning.trainer.data_loading",
    "pytorch_lightning.trainer.optimizers",
    "pytorch_lightning.trainer.supporters",
    "pytorch_lightning.trainer.trainer",
    "pytorch_lightning.tuner.batch_size_scaling",
    "pytorch_lightning.tuner.lr_finder",
    "pytorch_lightning.tuner.tuning",
    "pytorch_lightning.utilities.auto_restart",
    "pytorch_lightning.utilities.data",
    "pytorch_lightning.utilities.deepspeed",
>>>>>>> 724a92b0
    "pytorch_lightning.utilities.distributed",
    "pytorch_lightning.utilities.enums",
    "pytorch_lightning.utilities.fetching",
    "pytorch_lightning.utilities.imports",
    "pytorch_lightning.utilities.memory",
    "pytorch_lightning.utilities.meta",
    "pytorch_lightning.utilities.metrics",
    "pytorch_lightning.utilities.migration",
    "pytorch_lightning.utilities.upgrade_checkpoint",
    "pytorch_lightning.utilities.warnings",
]
ignore_errors = "True"<|MERGE_RESOLUTION|>--- conflicted
+++ resolved
@@ -42,45 +42,6 @@
 # the list can be generated with:
 # mypy | tr ':' ' ' |  awk '{print $1}' | sort | uniq | sed 's/\.py//g' | sed 's|\/|\.|g' | xargs -I {} echo '"{}",'
 module = [
-<<<<<<< HEAD
-    "pytorch_lightning.callbacks.*",
-    "pytorch_lightning.core.*",
-    "pytorch_lightning.loggers.*",
-    "pytorch_lightning.loops.*",
-    "pytorch_lightning.metrics.*",
-    "pytorch_lightning.overrides.*",
-    "pytorch_lightning.plugins.environments.*",
-    "pytorch_lightning.plugins.training_type.*",
-    "pytorch_lightning.profiler.*",
-    "pytorch_lightning.trainer.*",
-    "pytorch_lightning.distributed.*",
-    "pytorch_lightning.tuner.*",
-    "pytorch_lightning.utilities.*",
-    "pl_examples.*",
-    "benchmarks.*",
-    "tests.helpers.*"
-]
-ignore_errors = "True"
-
-[[tool.mypy.overrides]]
-module = [
-    "pytorch_lightning.callbacks.pruning",
-    "pytorch_lightning.loops.optimization.*",
-    "pytorch_lightning.loops.evaluation_loop",
-    "pytorch_lightning.overrides.base",
-    "pytorch_lightning.overrides.data_parallel",
-    "pytorch_lightning.overrides.distributed",
-    "pytorch_lightning.trainer.connectors.logger_connector.*",
-    "pytorch_lightning.trainer.progress",
-    "pytorch_lightning.tuner.auto_gpu_select",
-    "pytorch_lightning.utilities.apply_func",
-    "pytorch_lightning.utilities.argparse",
-    "pytorch_lightning.utilities.cli",
-    "pytorch_lightning.utilities.cloud_io",
-    "pytorch_lightning.utilities.debugging",
-    "pytorch_lightning.utilities.device_dtype_mixin",
-    "pytorch_lightning.utilities.device_parser",
-=======
     "pytorch_lightning.accelerators.accelerator",
     "pytorch_lightning.accelerators.gpu",
     "pytorch_lightning.callbacks.finetuning",
@@ -118,7 +79,6 @@
     "pytorch_lightning.loops.fit_loop",
     "pytorch_lightning.loops.utilities",
     "pytorch_lightning.overrides.base",
-    "pytorch_lightning.overrides.data_parallel",
     "pytorch_lightning.overrides.distributed",
     "pytorch_lightning.overrides.fairscale",
     "pytorch_lightning.plugins.environments.lightning_environment",
@@ -160,7 +120,6 @@
     "pytorch_lightning.utilities.auto_restart",
     "pytorch_lightning.utilities.data",
     "pytorch_lightning.utilities.deepspeed",
->>>>>>> 724a92b0
     "pytorch_lightning.utilities.distributed",
     "pytorch_lightning.utilities.enums",
     "pytorch_lightning.utilities.fetching",
