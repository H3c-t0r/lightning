[build-system]
requires = [
    "setuptools",
    "wheel",
]


[tool.isort]
known_first_party = [
    "pl_examples",
    "pytorch_lightning",
    "tests_pytorch",
]
profile = "black"
line_length = 120
force_sort_within_sections = "False"
order_by_type = "False"


[tool.black]
line-length = 120


[tool.mypy]
files = [
    "src/pytorch_lightning",
    # TODO: Check typing in app source
    # "src/lightning_app",
]
install_types = "True"
non_interactive = "True"
disallow_untyped_defs = "True"
ignore_missing_imports = "True"
show_error_codes = "True"
warn_redundant_casts = "True"
warn_unused_configs = "True"
warn_unused_ignores = "True"
allow_redefinition = "True"
# disable this rule as the Trainer attributes are defined in the connectors, not in its __init__
disable_error_code = "attr-defined"
# style choices
warn_no_return = "False"

# Ignore mypy errors for these files
# TODO: the goal is for this to be empty
[[tool.mypy.overrides]]
# the list can be generated with:
# mypy --no-error-summary 2>&1 | tr ':' ' ' | awk '{print $1}' | sort | uniq | sed 's/\.py//g; s|src/||g;  s|\/|\.|g' | xargs -I {} echo '"{}",'
module = [
    "pytorch_lightning.callbacks.progress.rich_progress",
    "pytorch_lightning.callbacks.quantization",
    "pytorch_lightning.callbacks.stochastic_weight_avg",
    "pytorch_lightning.core.datamodule",
    "pytorch_lightning.core.decorators",
    "pytorch_lightning.core.mixins.device_dtype_mixin",
    "pytorch_lightning.core.module",
    "pytorch_lightning.core.saving",
    "pytorch_lightning.demos.boring_classes",
    "pytorch_lightning.demos.mnist_datamodule",
<<<<<<< HEAD
    "pytorch_lightning.loggers.mlflow",
=======
    "pytorch_lightning.loggers.comet",
>>>>>>> e3b29cbf
    "pytorch_lightning.loggers.neptune",
    "pytorch_lightning.loggers.wandb",
    "pytorch_lightning.profilers.advanced",
    "pytorch_lightning.profilers.base",
    "pytorch_lightning.profilers.pytorch",
    "pytorch_lightning.profilers.simple",
    "pytorch_lightning.strategies.ddp",
    "pytorch_lightning.strategies.ddp_spawn",
    "pytorch_lightning.strategies.deepspeed",
    "pytorch_lightning.strategies.fully_sharded",
    "pytorch_lightning.strategies.ipu",
    "pytorch_lightning.strategies.sharded",
    "pytorch_lightning.strategies.sharded_spawn",
    "pytorch_lightning.strategies.strategy",
    "pytorch_lightning.strategies.tpu_spawn",
    "pytorch_lightning.trainer.callback_hook",
    "pytorch_lightning.trainer.connectors.callback_connector",
    "pytorch_lightning.trainer.connectors.data_connector",
    "pytorch_lightning.trainer.supporters",
    "pytorch_lightning.trainer.trainer",
    "pytorch_lightning.tuner.batch_size_scaling",
    "pytorch_lightning.utilities.auto_restart",
    "pytorch_lightning.utilities.data",
    "pytorch_lightning.utilities.meta",
]
ignore_errors = "True"<|MERGE_RESOLUTION|>--- conflicted
+++ resolved
@@ -57,11 +57,6 @@
     "pytorch_lightning.core.saving",
     "pytorch_lightning.demos.boring_classes",
     "pytorch_lightning.demos.mnist_datamodule",
-<<<<<<< HEAD
-    "pytorch_lightning.loggers.mlflow",
-=======
-    "pytorch_lightning.loggers.comet",
->>>>>>> e3b29cbf
     "pytorch_lightning.loggers.neptune",
     "pytorch_lightning.loggers.wandb",
     "pytorch_lightning.profilers.advanced",
