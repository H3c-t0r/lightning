[build-system]
requires = [
    "setuptools",
    "wheel",
]


[tool.isort]
known_first_party = [
    "pl_examples",
    "pytorch_lightning",
    "tests_pytorch",
]
profile = "black"
line_length = 120
force_sort_within_sections = "False"
order_by_type = "False"
skip = ["_notebooks"]


[tool.black]
line-length = 120
exclude = '(_notebooks/.*)'


[tool.mypy]
files = [
    "src/pytorch_lightning",
    # TODO: Check typing in app source
    # "src/lightning_app",
]
install_types = "True"
non_interactive = "True"
disallow_untyped_defs = "True"
ignore_missing_imports = "True"
show_error_codes = "True"
warn_redundant_casts = "True"
warn_unused_configs = "True"
warn_unused_ignores = "True"
allow_redefinition = "True"
# disable this rule as the Trainer attributes are defined in the connectors, not in its __init__
disable_error_code = "attr-defined"
# style choices
warn_no_return = "False"

# Ignore mypy errors for these files
# TODO: the goal is for this to be empty
[[tool.mypy.overrides]]
# the list can be generated with:
# mypy --no-error-summary 2>&1 | tr ':' ' ' | awk '{print $1}' | sort | uniq | sed 's/\.py//g; s|src/||g;  s|\/|\.|g' | xargs -I {} echo '"{}",'
module = [
    "pytorch_lightning.callbacks.progress.rich_progress",
    "pytorch_lightning.callbacks.quantization",
<<<<<<< HEAD
    "pytorch_lightning.core.decorators",
=======
    "pytorch_lightning.core.datamodule",
>>>>>>> 82d2d1d8
    "pytorch_lightning.core.module",
    "pytorch_lightning.demos.boring_classes",
    "pytorch_lightning.demos.mnist_datamodule",
    "pytorch_lightning.profilers.base",
    "pytorch_lightning.profilers.pytorch",
    "pytorch_lightning.profilers.simple",
    "pytorch_lightning.strategies.sharded",
    "pytorch_lightning.strategies.sharded_spawn",
    "pytorch_lightning.trainer.callback_hook",
    "pytorch_lightning.trainer.connectors.data_connector",
    "pytorch_lightning.trainer.supporters",
    "pytorch_lightning.trainer.trainer",
    "pytorch_lightning.tuner.batch_size_scaling",
    "pytorch_lightning.utilities.auto_restart",
    "pytorch_lightning.utilities.data",
]
ignore_errors = "True"<|MERGE_RESOLUTION|>--- conflicted
+++ resolved
@@ -51,11 +51,6 @@
 module = [
     "pytorch_lightning.callbacks.progress.rich_progress",
     "pytorch_lightning.callbacks.quantization",
-<<<<<<< HEAD
-    "pytorch_lightning.core.decorators",
-=======
-    "pytorch_lightning.core.datamodule",
->>>>>>> 82d2d1d8
     "pytorch_lightning.core.module",
     "pytorch_lightning.demos.boring_classes",
     "pytorch_lightning.demos.mnist_datamodule",
