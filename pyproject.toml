[build-system]
requires = [
    "setuptools",
    "wheel",
]


[tool.isort]
known_first_party = [
    "pl_examples",
    "pytorch_lightning",
    "lightning_lite",
    "tests_pytorch",
]
profile = "black"
line_length = 120
force_sort_within_sections = "False"
order_by_type = "False"
skip = ["_notebooks"]


[tool.black]
line-length = 120
exclude = '(_notebooks/.*)'


[tool.mypy]
files = [
    "src/pytorch_lightning",
    "src/lightning_lite",
    "src/lightning_app",
]
# This section is for folders with "-" as they are not valid python modules
exclude = [
    "src/lightning_app/cli/app-template",
    "src/lightning_app/cli/component-template",
    "src/lightning_app/cli/pl-app-template",
    "src/lightning_app/cli/react-ui-template",
]
install_types = "True"
non_interactive = "True"
disallow_untyped_defs = "True"
ignore_missing_imports = "True"
show_error_codes = "True"
warn_redundant_casts = "True"
warn_unused_configs = "True"
warn_unused_ignores = "True"
allow_redefinition = "True"
# disable this rule as the Trainer attributes are defined in the connectors, not in its __init__
disable_error_code = "attr-defined"
# style choices
warn_no_return = "False"

# Ignore mypy errors for these files
# TODO: the goal is for this to be empty
[[tool.mypy.overrides]]
# the list can be generated with:
# mypy --no-error-summary 2>&1 | tr ':' ' ' | awk '{print $1}' | sort | uniq | sed 's/\.py//g; s|src/||g;  s|\/|\.|g' | xargs -I {} echo '"{}",'
module = [
    "lightning_app.components.multi_node.lite",
    "lightning_app.components.multi_node.base",
    "lightning_app.components.multi_node.pytorch_spawn",
    "lightning_app.components.multi_node.trainer",
    "lightning_app.api.http_methods",
    "lightning_app.api.request_types",
    "lightning_app.cli.commands.app_commands",
    "lightning_app.cli.commands.connection",
    "lightning_app.cli.commands.lightning_cli",
    "lightning_app.cli.commands.cmd_install",
    "lightning_app.cli.cmd_install",
    "lightning_app.components.database.client",
    "lightning_app.components.database.server",
    "lightning_app.components.database.utilities",
    "lightning_app.components.python.popen",
    "lightning_app.components.python.tracer",
    "lightning_app.components.serve.gradio",
    "lightning_app.components.serve.serve",
    "lightning_app.components.serve.streamlit",
    "lightning_app.components.serve.types.image",
    "lightning_app.components.serve.types.type",
    "lightning_app.components.serve.python_server",
    "lightning_app.components.serve.auto_scaler",
    "lightning_app.components.training",
<<<<<<< HEAD
    "lightning_app.components.serve.auto_scaler",
=======
>>>>>>> 39d27f63
    "lightning_app.core.api",
    "lightning_app.core.app",
    "lightning_app.core.flow",
    "lightning_app.core.queues",
    "lightning_app.core.work",
    "lightning_app.frontend.panel.app_state_comm",
    "lightning_app.frontend.panel.app_state_watcher",
    "lightning_app.frontend.panel.panel_frontend",
    "lightning_app.frontend.panel.panel_serve_render_fn",
    "lightning_app.frontend.stream_lit",
    "lightning_app.frontend.streamlit_base",
    "lightning_app.frontend.utils",
    "lightning_app.frontend.web",
    "lightning_app.perf.pdb",
    "lightning_app.runners.backends.__init__",
    "lightning_app.runners.backends.backend",
    "lightning_app.runners.backends.cloud",
    "lightning_app.runners.backends.docker",
    "lightning_app.runners.backends.mp_process",
    "lightning_app.runners.cloud",
    "lightning_app.runners.multiprocess",
    "lightning_app.runners.runtime",
    "lightning_app.source_code.copytree",
    "lightning_app.source_code.hashing",
    "lightning_app.source_code.local",
    "lightning_app.source_code.tar",
    "lightning_app.source_code.uploader",
    "lightning_app.storage.copier",
    "lightning_app.storage.drive",
    "lightning_app.storage.orchestrator",
    "lightning_app.storage.path",
    "lightning_app.storage.payload",
    "lightning_app.structures.dict",
    "lightning_app.structures.list",
    "lightning_app.testing.helpers",
    "lightning_app.testing.testing",
    "lightning_app.utilities.app_helpers",
    "lightning_app.utilities.app_logs",
    "lightning_app.utilities.cli_helpers",
    "lightning_app.utilities.cloud",
    "lightning_app.utilities.cluster_logs",
    "lightning_app.utilities.commands.base",
    "lightning_app.utilities.component",
    "lightning_app.utilities.enum",
    "lightning_app.utilities.exceptions",
    "lightning_app.utilities.git",
    "lightning_app.utilities.imports",
    "lightning_app.utilities.introspection",
    "lightning_app.utilities.layout",
    "lightning_app.utilities.load_app",
    "lightning_app.utilities.log_helpers",
    "lightning_app.utilities.login",
    "lightning_app.utilities.name_generator",
    "lightning_app.utilities.network",
    "lightning_app.utilities.openapi",
    "lightning_app.utilities.packaging.cloud_compute",
    "lightning_app.utilities.packaging.docker",
    "lightning_app.utilities.packaging.lightning_utils",
    "lightning_app.utilities.port",
    "lightning_app.utilities.proxies",
    "lightning_app.utilities.scheduler",
    "lightning_app.utilities.state",
    "lightning_app.utilities.tracer",
    "lightning_app.utilities.tree",
]
ignore_errors = "True"<|MERGE_RESOLUTION|>--- conflicted
+++ resolved
@@ -81,10 +81,6 @@
     "lightning_app.components.serve.python_server",
     "lightning_app.components.serve.auto_scaler",
     "lightning_app.components.training",
-<<<<<<< HEAD
-    "lightning_app.components.serve.auto_scaler",
-=======
->>>>>>> 39d27f63
     "lightning_app.core.api",
     "lightning_app.core.app",
     "lightning_app.core.flow",
