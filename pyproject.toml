[build-system]
requires = [
    "setuptools",
    "wheel",
]


[tool.isort]
known_first_party = [
    "pl_examples",
    "pytorch_lightning",
    "lightning_lite",
    "tests_pytorch",
]
profile = "black"
line_length = 120
force_sort_within_sections = "False"
order_by_type = "False"
skip = ["_notebooks"]


[tool.black]
line-length = 120
exclude = '(_notebooks/.*)'


[tool.mypy]
files = [
    "src/pytorch_lightning",
    "src/lightning_lite",
    # TODO: Check typing in app source
    # "src/lightning_app",
]
install_types = "True"
non_interactive = "True"
disallow_untyped_defs = "True"
ignore_missing_imports = "True"
show_error_codes = "True"
warn_redundant_casts = "True"
warn_unused_configs = "True"
warn_unused_ignores = "True"
allow_redefinition = "True"
# disable this rule as the Trainer attributes are defined in the connectors, not in its __init__
disable_error_code = "attr-defined"
# style choices
warn_no_return = "False"

# Ignore mypy errors for these files
# TODO: the goal is for this to be empty
[[tool.mypy.overrides]]
# the list can be generated with:
# mypy --no-error-summary 2>&1 | tr ':' ' ' | awk '{print $1}' | sort | uniq | sed 's/\.py//g; s|src/||g;  s|\/|\.|g' | xargs -I {} echo '"{}",'
module = [
    "pytorch_lightning.callbacks.progress.rich_progress",
<<<<<<< HEAD
    "pytorch_lightning.core.datamodule",
=======
    "pytorch_lightning.profilers.base",
>>>>>>> e5998e6b
    "pytorch_lightning.profilers.pytorch",
    "pytorch_lightning.trainer.trainer",
    "pytorch_lightning.tuner.batch_size_scaling",
    "pytorch_lightning.utilities.data",
    "lightning_lite.utilities.data",
]
ignore_errors = "True"<|MERGE_RESOLUTION|>--- conflicted
+++ resolved
@@ -52,11 +52,6 @@
 # mypy --no-error-summary 2>&1 | tr ':' ' ' | awk '{print $1}' | sort | uniq | sed 's/\.py//g; s|src/||g;  s|\/|\.|g' | xargs -I {} echo '"{}",'
 module = [
     "pytorch_lightning.callbacks.progress.rich_progress",
-<<<<<<< HEAD
-    "pytorch_lightning.core.datamodule",
-=======
-    "pytorch_lightning.profilers.base",
->>>>>>> e5998e6b
     "pytorch_lightning.profilers.pytorch",
     "pytorch_lightning.trainer.trainer",
     "pytorch_lightning.tuner.batch_size_scaling",
