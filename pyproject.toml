--- conflicted
+++ resolved
@@ -75,14 +75,10 @@
     "pytorch_lightning.loggers.wandb",
     "pytorch_lightning.loops.base",
     "pytorch_lightning.loops.batch.training_batch_loop",
-    "pytorch_lightning.loops.dataloader.dataloader_loop",
-    "pytorch_lightning.loops.dataloader.evaluation_loop",
-    "pytorch_lightning.loops.dataloader.prediction_loop",
     "pytorch_lightning.loops.epoch.evaluation_epoch_loop",
     "pytorch_lightning.loops.epoch.prediction_epoch_loop",
     "pytorch_lightning.loops.epoch.training_epoch_loop",
     "pytorch_lightning.loops.fit_loop",
-    "pytorch_lightning.loops.optimization.optimizer_loop",
     "pytorch_lightning.loops.utilities",
     "pytorch_lightning.overrides.base",
     "pytorch_lightning.overrides.data_parallel",
@@ -142,42 +138,4 @@
     "pytorch_lightning.utilities.upgrade_checkpoint",
     "pytorch_lightning.utilities.warnings",
 ]
-<<<<<<< HEAD
-ignore_errors = "True"
-
-# Override the default for files where we would like to enable type checking
-# TODO: Bring more files into this section
-[[tool.mypy.overrides]]
-module = [
-    "pytorch_lightning.callbacks.device_stats_monitor",
-    "pytorch_lightning.callbacks.early_stopping",
-    "pytorch_lightning.callbacks.gpu_stats_monitor",
-    "pytorch_lightning.callbacks.gradient_accumulation_scheduler",
-    "pytorch_lightning.callbacks.model_summary",
-    "pytorch_lightning.callbacks.progress",
-    "pytorch_lightning.callbacks.pruning",
-    "pytorch_lightning.callbacks.rich_model_summary",
-    "pytorch_lightning.core.optimizer",
-    "pytorch_lightning.loops.optimization.*",
-    "pytorch_lightning.loops.dataloader.*",
-    "pytorch_lightning.trainer.connectors.logger_connector.py",
-    "pytorch_lightning.trainer.connectors.logger_connector.fx_validator.py",
-    "pytorch_lightning.trainer.connectors.signal_connector",
-    "pytorch_lightning.trainer.progress.*",
-    "pytorch_lightning.tuner.auto_gpu_select",
-    "pytorch_lightning.utilities.apply_func",
-    "pytorch_lightning.utilities.argparse",
-    "pytorch_lightning.utilities.cli",
-    "pytorch_lightning.utilities.cloud_io",
-    "pytorch_lightning.utilities.device_dtype_mixin",
-    "pytorch_lightning.utilities.device_parser",
-    "pytorch_lightning.utilities.model_summary",
-    "pytorch_lightning.utilities.parameter_tying",
-    "pytorch_lightning.utilities.parsing",
-    "pytorch_lightning.utilities.seed",
-    "pytorch_lightning.utilities.xla_device",
-]
-ignore_errors = "False"
-=======
-ignore_errors = "True"
->>>>>>> b57feccb
+ignore_errors = "True"