[build-system]
requires = [
    "setuptools",
    "wheel",
]

[tool.autopep8]
max_line_length = 120
ignore = ["W504", "W504", "E402", "E731", "C40", "E741", "F40", "F841"]

[tool.black]
# https://github.com/psf/black
line-length = 120
target-version = ["py38"]
exclude = "(.eggs|.git|.hg|.mypy_cache|.nox|.tox|.venv|.svn|_build|buck-out|build|dist)"

[tool.isort]
known_first_party = [
    "benchmarks",
    "docs",
    "pl_examples",
    "pytorch_lightning",
    "tests",
]
skip_glob = [
    # todo
    "pytorch_lightning/accelerators/*",


    # todo
    "pytorch_lightning/core/*",


    # todo
    "pytorch_lightning/distributed/*",


    # todo
    "pytorch_lightning/metrics/*",


    # todo
    "pytorch_lightning/plugins/*",


    # todo
    "pytorch_lightning/trainer/*",


    # todo
<<<<<<< HEAD
    "pytorch_lightning/utilities/*",
=======
    "pytorch_lightning/tuner/*",
>>>>>>> e4688ae7
]
profile = "black"
line_length = 120
force_sort_within_sections = "False"
order_by_type = "False"<|MERGE_RESOLUTION|>--- conflicted
+++ resolved
@@ -45,14 +45,6 @@
 
     # todo
     "pytorch_lightning/trainer/*",
-
-
-    # todo
-<<<<<<< HEAD
-    "pytorch_lightning/utilities/*",
-=======
-    "pytorch_lightning/tuner/*",
->>>>>>> e4688ae7
 ]
 profile = "black"
 line_length = 120
