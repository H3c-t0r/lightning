--- conflicted
+++ resolved
@@ -53,11 +53,6 @@
 module = [
     "pytorch_lightning.callbacks.progress.rich_progress",
     "pytorch_lightning.profilers.base",
-<<<<<<< HEAD
-    "pytorch_lightning.trainer.supporters",
-=======
-    "pytorch_lightning.profilers.pytorch",
->>>>>>> 4f3c4729
     "pytorch_lightning.trainer.trainer",
     "pytorch_lightning.tuner.batch_size_scaling",
     "pytorch_lightning.utilities.data",
