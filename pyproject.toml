--- conflicted
+++ resolved
@@ -60,12 +60,8 @@
 extend-select = [
     "C4",  # see: https://pypi.org/project/flake8-comprehensions
     "SIM",  # see: https://pypi.org/project/flake8-simplify
-<<<<<<< HEAD
     "RET",  # see: https://pypi.org/project/flake8-return
-#    "PT",  # see: https://pypi.org/project/flake8-pytest-style
-=======
     "PT",  # see: https://pypi.org/project/flake8-pytest-style
->>>>>>> fd5cae46
 ]
 ignore = [
     "E731",  # Do not assign a lambda expression, use a def
