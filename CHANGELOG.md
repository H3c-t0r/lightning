--- conflicted
+++ resolved
@@ -26,11 +26,10 @@
 
 ### Fixed
 
-<<<<<<< HEAD
 - Fixed `toggle_optimizer` to reset `requieres_grad` state  ([#5574](https://github.com/PyTorchLightning/pytorch-lightning/pull/5574))
-=======
+
+
 - Fixed an error when logging a progress bar metric with a reserved name ([#5620](https://github.com/PyTorchLightning/pytorch-lightning/pull/5620))
->>>>>>> 5d76b318
 
 
 
