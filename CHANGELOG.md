# Changelog

All notable changes to this project will be documented in this file.

The format is based on [Keep a Changelog](http://keepachangelog.com/en/1.0.0/).


## [1.3.0] - 2021-MM-DD

### Added


- Added support for the `EarlyStopping` callback to run at the end of the training epoch ([#6944](https://github.com/PyTorchLightning/pytorch-lightning/pull/6944/))


- Added synchronization points before and after `setup` hooks are run ([#7202](https://github.com/PyTorchLightning/pytorch-lightning/pull/7202))


- Added a `teardown` hook to `ClusterEnvironment` ([#6942](https://github.com/PyTorchLightning/pytorch-lightning/pull/6942))


- Added utils for metrics to scalar conversions ([#7180](https://github.com/PyTorchLightning/pytorch-lightning/pull/7180))


- Added utils for NaN/Inf detection for gradients and parameters ([#6834](https://github.com/PyTorchLightning/pytorch-lightning/pull/6834/))


- Added more explicit exception message when trying to execute `trainer.test()` or `trainer.validate()` with `fast_dev_run=True` ([#6667](https://github.com/PyTorchLightning/pytorch-lightning/pull/6667))


- Added `LightningCLI` class to provide simple reproducibility with minimum boilerplate training cli. ([#4492](https://github.com/PyTorchLightning/pytorch-lightning/pull/4492))


- Added `gradient_clip_algorithm` argument to Trainer for gradient clipping by value ([#6123](https://github.com/PyTorchLightning/pytorch-lightning/pull/6123)).


- Added a way to print to terminal without breaking up the progress bar ([#5470](https://github.com/PyTorchLightning/pytorch-lightning/pull/5470))


- Added support to checkpoint after training steps in `ModelCheckpoint` callback ([#6146](https://github.com/PyTorchLightning/pytorch-lightning/pull/6146))


- Added `checkpoint` parameter to callback's `on_save_checkpoint` hook ([#6072](https://github.com/PyTorchLightning/pytorch-lightning/pull/6072))


- Added `RunningStage.SANITY_CHECKING` ([#4945](https://github.com/PyTorchLightning/pytorch-lightning/pull/4945))


- Added `TrainerState.{FITTING,VALIDATING,TESTING,PREDICTING,TUNING}` ([#4945](https://github.com/PyTorchLightning/pytorch-lightning/pull/4945))


- Added `Trainer.validate()` method to perform one evaluation epoch over the validation set ([#4948](https://github.com/PyTorchLightning/pytorch-lightning/pull/4948))


- Added `LightningEnvironment` for Lightning-specific DDP ([#5915](https://github.com/PyTorchLightning/pytorch-lightning/pull/5915))


- Added `teardown()` hook to LightningDataModule ([#4673](https://github.com/PyTorchLightning/pytorch-lightning/pull/4673))


- Added `auto_insert_metric_name` parameter to `ModelCheckpoint` ([#6277](https://github.com/PyTorchLightning/pytorch-lightning/pull/6277))


- Added arg to `self.log` that enables users to give custom names when dealing with multiple dataloaders ([#6274](https://github.com/PyTorchLightning/pytorch-lightning/pull/6274))


- Added `teardown` method to `BaseProfiler` to enable subclasses defining post-profiling steps outside of `__del__` ([#6370](https://github.com/PyTorchLightning/pytorch-lightning/pull/6370))


- Added `setup` method to `BaseProfiler` to enable subclasses defining pre-profiling steps for every process ([#6633](https://github.com/PyTorchLightning/pytorch-lightning/pull/6633))


- Added no return warning to predict ([#6139](https://github.com/PyTorchLightning/pytorch-lightning/pull/6139))


- Added `Trainer.predict` config validation ([#6543](https://github.com/PyTorchLightning/pytorch-lightning/pull/6543))


- Added `AbstractProfiler` interface ([#6621](https://github.com/PyTorchLightning/pytorch-lightning/pull/6621))


- Added support for including module names for forward in the autograd trace of `PyTorchProfiler` ([#6349](https://github.com/PyTorchLightning/pytorch-lightning/pull/6349))


- Added support for the PyTorch 1.8.1 autograd profiler ([#6618](https://github.com/PyTorchLightning/pytorch-lightning/pull/6618))


- Added `outputs` parameter to callback's `on_validation_epoch_end` & `on_test_epoch_end` hooks ([#6120](https://github.com/PyTorchLightning/pytorch-lightning/pull/6120))


- Added `configure_sharded_model` hook ([#6679](https://github.com/PyTorchLightning/pytorch-lightning/pull/6679))


- Added support for `precision=64`, enabling training with double precision ([#6595](https://github.com/PyTorchLightning/pytorch-lightning/pull/6595))


- Added support for DDP communication hooks ([#6736](https://github.com/PyTorchLightning/pytorch-lightning/issues/6736))


- Added `artifact_location` argument to `MLFlowLogger` which will be passed to the `MlflowClient.create_experiment` call ([#6677](https://github.com/PyTorchLightning/pytorch-lightning/pull/6677))


- Added `model` parameter to precision plugins' `clip_gradients` signature ([#6764](https://github.com/PyTorchLightning/pytorch-lightning/pull/6764))


- Added `is_last_batch` attribute to `Trainer` ([#6825](https://github.com/PyTorchLightning/pytorch-lightning/pull/6825))


- Added `LightningModule.lr_schedulers()` for manual optimization  ([#6567](https://github.com/PyTorchLightning/pytorch-lightning/pull/6567))


- Added `MpModelWrapper` in TPU Spawn ([#7045](https://github.com/PyTorchLightning/pytorch-lightning/pull/7045))


- Added `max_time` Trainer argument to limit training time ([#6823](https://github.com/PyTorchLightning/pytorch-lightning/pull/6823))


- Added `on_predict_{batch,epoch}_{start,end}` hooks ([#7141](https://github.com/PyTorchLightning/pytorch-lightning/pull/7141))


- Added new `EarlyStopping` parameters `stopping_threshold` and `divergence_threshold` ([#6868](https://github.com/PyTorchLightning/pytorch-lightning/pull/6868))


- Added `debug` flag to TPU Training Plugins (PT_XLA_DEBUG) ([#7219](https://github.com/PyTorchLightning/pytorch-lightning/pull/7219))


- Added new `UnrepeatedDistributedSampler` and `IndexBatchSamplerWrapper` for tracking distributed predictions ([#7215](https://github.com/PyTorchLightning/pytorch-lightning/pull/7215))


- Added `trainer.predict(return_predictions=None|False|True)` ([#7215](https://github.com/PyTorchLightning/pytorch-lightning/pull/7215))


- Added `BasePredictionWriter` callback to implement prediction saving ([#7127](https://github.com/PyTorchLightning/pytorch-lightning/pull/7127))


- Added `trainer.tune(scale_batch_size_kwargs, lr_find_kwargs)` arguments to configure the tuning algorithms ([#7258](https://github.com/PyTorchLightning/pytorch-lightning/pull/7258))


- Added `tpu_distributed` check for TPU Spawn barrier ([#7241](https://github.com/PyTorchLightning/pytorch-lightning/pull/7241))


- Added device updates to TPU Spawn for Pod training ([#7243](https://github.com/PyTorchLightning/pytorch-lightning/pull/7243))


- Added warning when missing `Callback` and using `resume_from_checkpoint` ([#7254](https://github.com/PyTorchLightning/pytorch-lightning/pull/7254))


### Changed


- Changed `EarlyStopping` callback from by default running `EarlyStopping.on_validation_end` if only training is run. Set `check_on_train_epoch_end` to run the callback at the end of the train epoch instead of at the end of the validation epoch ([#7069](https://github.com/PyTorchLightning/pytorch-lightning/pull/7069))


- Renamed `pytorch_lightning.callbacks.swa` to `pytorch_lightning.callbacks.stochastic_weight_avg` ([#6259](https://github.com/PyTorchLightning/pytorch-lightning/pull/6259))


- Refactor `RunningStage` and `TrainerState` usage ([#4945](https://github.com/PyTorchLightning/pytorch-lightning/pull/4945))


- Changed `trainer.evaluating` to return `True` if validating or testing ([#4945](https://github.com/PyTorchLightning/pytorch-lightning/pull/4945))


- Changed `setup()` and `teardown()` stage argument to take any of `{fit,validate,test,predict}` ([#6386](https://github.com/PyTorchLightning/pytorch-lightning/pull/6386))


- Changed profilers to save separate report files per state and rank ([#6621](https://github.com/PyTorchLightning/pytorch-lightning/pull/6621))


- The trainer no longer tries to save a checkpoint on exception or run callback's `on_train_end` functions ([#6864](https://github.com/PyTorchLightning/pytorch-lightning/pull/6864))


- Changed `PyTorchProfiler` to use `torch.autograd.profiler.record_function` to record functions ([#6349](https://github.com/PyTorchLightning/pytorch-lightning/pull/6349))


- Disabled `lr_scheduler.step()` in manual optimization  ([#6825](https://github.com/PyTorchLightning/pytorch-lightning/pull/6825))


- Changed warnings and recommendations for dataloaders in `ddp_spawn` ([#6762](https://github.com/PyTorchLightning/pytorch-lightning/pull/6762/))


- `pl.seed_everything` will now also set the seed on the `DistributedSampler` ([#7024](https://github.com/PyTorchLightning/pytorch-lightning/pull/7024))


- Changed default setting for communication of multi-node training using `DDPShardedPlugin` ([#6937](https://github.com/PyTorchLightning/pytorch-lightning/pull/6937))


- `trainer.tune()` now returns the tuning result ([#7258](https://github.com/PyTorchLightning/pytorch-lightning/pull/7258))


- `LightningModule.from_datasets()` now accepts `IterableDataset` instances as training datasets. ([#7503](https://github.com/PyTorchLightning/pytorch-lightning/pull/7503))


### Deprecated


- Deprecated `LightningModule.grad_norm` in favor of `pytorch_lightning.utilities.grads.grad_norm` ([#7292](https://github.com/PyTorchLightning/pytorch-lightning/pull/7292))


- Deprecated the `save_function` property from the `ModelCheckpoint` callback ([#7201](https://github.com/PyTorchLightning/pytorch-lightning/pull/7201))


- Deprecated `LightningModule.write_predictions` and `LigtningModule.write_predictions_dict` ([#7066](https://github.com/PyTorchLightning/pytorch-lightning/pull/7066))


- Deprecated `TrainerLoggingMixin` in favor of a separate utilities module for metric handling ([#7180](https://github.com/PyTorchLightning/pytorch-lightning/pull/7180))


- Deprecated `TrainerTrainingTricksMixin` in favor of a separate utilities module for NaN/Inf detection for gradients and parameters ([#6834](https://github.com/PyTorchLightning/pytorch-lightning/pull/6834/))


- `period` has been deprecated in favor of `every_n_val_epochs` in the `ModelCheckpoint` callback ([#6146](https://github.com/PyTorchLightning/pytorch-lightning/pull/6146))


- Deprecated `trainer.running_sanity_check` in favor of `trainer.sanity_checking` ([#4945](https://github.com/PyTorchLightning/pytorch-lightning/pull/4945))


<<<<<<< HEAD
- Deprecated the use of `Trainer(gpus="i")` (string) for selecting the i-th GPU; from v1.5 this will set the number of GPUs instead of the index ([#6388](https://github.com/PyTorchLightning/pytorch-lightning/pull/6388))
=======
- Deprecated `Profiler(output_filename)` in favor of `dirpath` and `filename` ([#6621](https://github.com/PyTorchLightning/pytorch-lightning/pull/6621))


- Deprecated `PytorchProfiler(profiled_functions)` in favor of `record_functions` ([#6349](https://github.com/PyTorchLightning/pytorch-lightning/pull/6349))


- Deprecated `@auto_move_data` in favor of `trainer.predict` ([#6993](https://github.com/PyTorchLightning/pytorch-lightning/pull/6993))


- Deprecated `Callback.on_load_checkpoint(checkpoint)` in favor of `Callback.on_load_checkpoint(trainer, pl_module, checkpoint)` ([#7253](https://github.com/PyTorchLightning/pytorch-lightning/pull/7253))


- Deprecated metrics in favor of `torchmetrics` ([#6505](https://github.com/PyTorchLightning/pytorch-lightning/pull/6505),
    [#6530](https://github.com/PyTorchLightning/pytorch-lightning/pull/6530),
    [#6540](https://github.com/PyTorchLightning/pytorch-lightning/pull/6540),
    [#6547](https://github.com/PyTorchLightning/pytorch-lightning/pull/6547),
    [#6515](https://github.com/PyTorchLightning/pytorch-lightning/pull/6515),
    [#6572](https://github.com/PyTorchLightning/pytorch-lightning/pull/6572),
    [#6573](https://github.com/PyTorchLightning/pytorch-lightning/pull/6573),
    [#6584](https://github.com/PyTorchLightning/pytorch-lightning/pull/6584),
    [#6636](https://github.com/PyTorchLightning/pytorch-lightning/pull/6636),
    [#6637](https://github.com/PyTorchLightning/pytorch-lightning/pull/6637),
    [#6649](https://github.com/PyTorchLightning/pytorch-lightning/pull/6649),
    [#6659](https://github.com/PyTorchLightning/pytorch-lightning/pull/6659),
)

>>>>>>> 29357ba9

### Removed


- Removed the `exp_save_path` property from the `LightningModule` ([#7266](https://github.com/PyTorchLightning/pytorch-lightning/pull/7266))


- Removed training loop explicitly calling `EarlyStopping.on_validation_end` if no validation is run ([#7069](https://github.com/PyTorchLightning/pytorch-lightning/pull/7069))


- Removed `automatic_optimization` as a property from the training loop in favor of `LightningModule.automatic_optimization` ([#7130](https://github.com/PyTorchLightning/pytorch-lightning/pull/7130))


- Removed evaluation loop legacy returns for `*_epoch_end` hooks ([#6973](https://github.com/PyTorchLightning/pytorch-lightning/pull/6973))


- Removed support for passing a bool value to `profiler` argument of Trainer ([#6164](https://github.com/PyTorchLightning/pytorch-lightning/pull/6164))


- Removed no return warning from val/test step ([#6139](https://github.com/PyTorchLightning/pytorch-lightning/pull/6139))


- Removed passing a `ModelCheckpoint` instance to `Trainer(checkpoint_callback)` ([#6166](https://github.com/PyTorchLightning/pytorch-lightning/pull/6166))


- Removed deprecated Trainer argument `enable_pl_optimizer` and `automatic_optimization` ([#6163](https://github.com/PyTorchLightning/pytorch-lightning/pull/6163))


- Removed deprecated metrics ([#6161](https://github.com/PyTorchLightning/pytorch-lightning/pull/6161))
    * from `pytorch_lightning.metrics.functional.classification` removed `to_onehot`, `to_categorical`, `get_num_classes`, `roc`, `multiclass_roc`, `average_precision`, `precision_recall_curve`, `multiclass_precision_recall_curve`
    * from `pytorch_lightning.metrics.functional.reduction` removed `reduce`, `class_reduce`


- Removed deprecated `ModelCheckpoint` arguments `prefix`, `mode="auto"` ([#6162](https://github.com/PyTorchLightning/pytorch-lightning/pull/6162))


- Removed `mode='auto'` from `EarlyStopping` ([#6167](https://github.com/PyTorchLightning/pytorch-lightning/pull/6167))


- Removed legacy references for magic keys in the `Result` object ([#6016](https://github.com/PyTorchLightning/pytorch-lightning/pull/6016))


- Removed deprecated `LightningModule` `hparams` setter ([#6207](https://github.com/PyTorchLightning/pytorch-lightning/pull/6207))


- Removed legacy code to log or include metrics in the progress bar by returning them in a dict with the `"log"/"progress_bar"` magic keys. Use `self.log` instead ([#6734](https://github.com/PyTorchLightning/pytorch-lightning/pull/6734))


- Removed `trainer.fit()` return value of `1`. It has no return now ([#7237](https://github.com/PyTorchLightning/pytorch-lightning/pull/7237))


- Removed `optimizer_idx` argument from `training_step` in manual optimization ([#6093](https://github.com/PyTorchLightning/pytorch-lightning/pull/6093))


### Fixed


- Fixed attaching train and validation dataloaders when `reload_dataloaders_every_epoch=True` and `num_sanity_val_steps=0` ([#7207](https://github.com/PyTorchLightning/pytorch-lightning/pull/7207))


- Added a barrier in the accelerator `teardown` to synchronize processes before execution finishes ([#6814](https://github.com/PyTorchLightning/pytorch-lightning/pull/6814))


- Fixed multi-node DDP sub-process launch by using `local_rank` instead of `global_rank` for main process assertion ([#7061](https://github.com/PyTorchLightning/pytorch-lightning/pull/7061))


- Fixed incorrect removal of `WORLD_SIZE` environment variable in DDP training when launching with torch distributed/torchelastic ([#6942](https://github.com/PyTorchLightning/pytorch-lightning/pull/6942))


- Set better defaults for `rank_zero_only.rank` when training is launched with SLURM and torchelastic:
    * Support SLURM and torchelastic global rank environment variables ([#5715](https://github.com/PyTorchLightning/pytorch-lightning/pull/5715))
    * Remove hardcoding of local rank in accelerator connector ([#6878](https://github.com/PyTorchLightning/pytorch-lightning/pull/6878))


- Made the `Plugin.reduce` method more consistent across all Plugins to reflect a mean-reduction by default ([#6011](https://github.com/PyTorchLightning/pytorch-lightning/pull/6011))


- Move lightning module to correct device type when using LightningDistributedWrapper ([#6070](https://github.com/PyTorchLightning/pytorch-lightning/pull/6070))


- Do not print top-k verbose log with `ModelCheckpoint(monitor=None)` ([#6109](https://github.com/PyTorchLightning/pytorch-lightning/pull/6109))


- Fixed csv extension check ([#6436](https://github.com/PyTorchLightning/pytorch-lightning/pull/6436))


- Fixed `ModelCheckpoint(monitor=None, save_last=True)` not saving checkpoints ([#6136](https://github.com/PyTorchLightning/pytorch-lightning/pull/6136))


- Fixed `ModelCheckpoint(save_top_k=0, save_last=True)` not saving the `last` checkpoint ([#6136](https://github.com/PyTorchLightning/pytorch-lightning/pull/6136))


- Fixed `.teardown(stage='fit')` getting called during `trainer.test` ([#6386](https://github.com/PyTorchLightning/pytorch-lightning/pull/6386))


- Fixed `.on_fit_{start,end}()` getting called during `trainer.test` ([#6386](https://github.com/PyTorchLightning/pytorch-lightning/pull/6386))


- Fixed LightningModule `all_gather` on cpu tensors ([#6416](https://github.com/PyTorchLightning/pytorch-lightning/pull/6416))


- Fixed torch distributed not available in setup hook for DDP ([#6506](https://github.com/PyTorchLightning/pytorch-lightning/pull/6506))


- Fixed `trainer.tuner.{lr_find,scale_batch_size}` not setting the `Trainer` state properly ([#7258](https://github.com/PyTorchLightning/pytorch-lightning/pull/7258))


- Fixed bug where `BaseFinetuning.flatten_modules()` was duplicating leaf node parameters ([#6879](https://github.com/PyTorchLightning/pytorch-lightning/pull/6879))


- Fixed `EarlyStopping` logic when `min_epochs` or `min_steps` requirement is not met ([#6705](https://github.com/PyTorchLightning/pytorch-lightning/pull/6705))


- Fixed TPU Spawn all gather ([#6896](https://github.com/PyTorchLightning/pytorch-lightning/pull/6896))


- Fixed `--gpus` default for parser returned by `Trainer.add_argparse_args` ([#6898](https://github.com/PyTorchLightning/pytorch-lightning/pull/6898))


- Fixed pickle error checker to now check for `pickle.PickleError` to catch all pickle errors ([#6917](https://github.com/PyTorchLightning/pytorch-lightning/pull/6917))


- Fixed `AttributeError` for `require_backward_grad_sync` when running manual optimization with sharded plugin ([#6915](https://github.com/PyTorchLightning/pytorch-lightning/pull/6915))


- Fixed multi-gpu join for Horovod ([#6954](https://github.com/PyTorchLightning/pytorch-lightning/pull/6954))


- Fixed a bug where `LightningModule.training_epoch_end` was called after the `on_train_end_epoch` hook ([#6969](https://github.com/PyTorchLightning/pytorch-lightning/pull/6969))


- Fixed a bug where the outputs object passed to `LightningModule.training_epoch_end` was different from the object passed to the `on_train_end_epoch` hook ([#6969](https://github.com/PyTorchLightning/pytorch-lightning/pull/6969))


- Fixed a bug where the outputs passed to `train_batch_end` would be lists even when using a single optimizer and no truncated backprop through time steps ([#6969](https://github.com/PyTorchLightning/pytorch-lightning/pull/6969))


- Fixed `sync_dist` for tpus ([#6950](https://github.com/PyTorchLightning/pytorch-lightning/pull/6950))


- Fixed bug for trainer error handling which would cause hang for distributed training ([#6864](https://github.com/PyTorchLightning/pytorch-lightning/pull/6864))


- Fixed `self.device` not returning the correct device in replicas of data-parallel ([#6414](https://github.com/PyTorchLightning/pytorch-lightning/pull/6414))


- Fixed process rank not being available right away after `Trainer` instantiation ([#6941](https://github.com/PyTorchLightning/pytorch-lightning/pull/6941))


- Fixed `lr_find` trying beyond `num_training` steps and suggesting a too high learning rate ([#7076](https://github.com/PyTorchLightning/pytorch-lightning/pull/7076))


- Fixed logger creating incorrect version folder in DDP with repeated `Trainer.fit` calls ([#7077](https://github.com/PyTorchLightning/pytorch-lightning/pull/7077))


- Fixed the order to call for world ranks & the `root_device` property in `TPUSpawnPlugin` ([#7074](https://github.com/PyTorchLightning/pytorch-lightning/pull/7074))


- Fixed metric objects passed directly to `self.log` not being reset correctly ([#7055](https://github.com/PyTorchLightning/pytorch-lightning/pull/7055))


- Fixed `CombinedLoader` in distributed settings for validation / testing ([#7102](https://github.com/PyTorchLightning/pytorch-lightning/pull/7102))


- Fixed the save_dir in `WandbLogger` when the run was initiated externally ([#7106](https://github.com/PyTorchLightning/pytorch-lightning/pull/7106))


- Fixed parsing for pre-release package versions ([#6999](https://github.com/PyTorchLightning/pytorch-lightning/pull/6999))


- Fixed `num_sanity_val_steps` affecting reproducibility of training data shuffling ([#7014](https://github.com/PyTorchLightning/pytorch-lightning/pull/7014))


- Fixed resetting device after `fitting/evaluating/predicting` ([#7188](https://github.com/PyTorchLightning/pytorch-lightning/pull/7188))


- Fixed bug where `trainer.tuner.scale_batch_size(max_trials=0)` would not return the correct batch size result ([#7262](https://github.com/PyTorchLightning/pytorch-lightning/pull/7262))


- Fixed metrics not being properly logged with `precision=16` and `manual_optimization` ([#7228](https://github.com/PyTorchLightning/pytorch-lightning/pull/7228))


- Fixed `BaseFinetuning` properly reloading `optimizer_states` when using `resume_from_checkpoint` ([#6891](https://github.com/PyTorchLightning/pytorch-lightning/pull/6891))


- Fixed `parameters_to_ignore` not properly set to DDPWrapper ([#7239](https://github.com/PyTorchLightning/pytorch-lightning/pull/7239))


- Fixed parsing of `fast_dev_run=True` with the built-in `ArgumentParser` ([#7240](https://github.com/PyTorchLightning/pytorch-lightning/pull/7240))


- Fixed handling an `IterableDataset` that fails to produce a batch at the beginning of an epoch ([#7294](https://github.com/PyTorchLightning/pytorch-lightning/pull/7294))


- Fixed `LightningModule.save_hyperparameters()` when attempting to save an empty container ([#7268](https://github.com/PyTorchLightning/pytorch-lightning/pull/7268))


- Fixed `apex` not properly instantiated when running with `ddp` ([#7274](https://github.com/PyTorchLightning/pytorch-lightning/pull/7274))


## [1.2.7] - 2021-04-06

### Fixed

- Fixed resolve a bug with omegaconf and xm.save ([#6741](https://github.com/PyTorchLightning/pytorch-lightning/pull/6741))
- Fixed an issue with IterableDataset when __len__ is not defined ([#6828](https://github.com/PyTorchLightning/pytorch-lightning/pull/6828))
- Sanitize None params during pruning ([#6836](https://github.com/PyTorchLightning/pytorch-lightning/pull/6836))
- Enforce an epoch scheduler interval when using SWA ([#6588](https://github.com/PyTorchLightning/pytorch-lightning/pull/6588))
- Fixed TPU Colab hang issue, post training ([#6816](https://github.com/PyTorchLightning/pytorch-lightning/pull/6816))
- Fixed a bug where `TensorBoardLogger` would give a warning and not log correctly to a symbolic link `save_dir` ([#6730](https://github.com/PyTorchLightning/pytorch-lightning/pull/6730))


- Fixed bug where `predict` could not be used when `progress_bar_refresh_rate=0` ([#6884](https://github.com/PyTorchLightning/pytorch-lightning/pull/6884))


## [1.2.6] - 2021-03-30

### Changed

- Changed the behavior of `on_epoch_start` to run at the beginning of validation & test epoch ([#6498](https://github.com/PyTorchLightning/pytorch-lightning/pull/6498))

### Removed

- Removed legacy code to include `step` dictionary returns in `callback_metrics`. Use `self.log_dict` instead. ([#6682](https://github.com/PyTorchLightning/pytorch-lightning/pull/6682))

### Fixed

- Fixed `DummyLogger.log_hyperparams` raising a `TypeError` when running with `fast_dev_run=True` ([#6398](https://github.com/PyTorchLightning/pytorch-lightning/pull/6398))
- Fixed error on TPUs when there was no `ModelCheckpoint` ([#6654](https://github.com/PyTorchLightning/pytorch-lightning/pull/6654))
- Fixed `trainer.test` freeze on TPUs ([#6654](https://github.com/PyTorchLightning/pytorch-lightning/pull/6654))
- Fixed a bug where gradients were disabled after calling `Trainer.predict` ([#6657](https://github.com/PyTorchLightning/pytorch-lightning/pull/6657))
- Fixed bug where no TPUs were detected in a TPU pod env ([#6719](https://github.com/PyTorchLightning/pytorch-lightning/pull/6719))


## [1.2.5] - 2021-03-23

### Changed

- Update Gradient Clipping for the TPU Accelerator ([#6576](https://github.com/PyTorchLightning/pytorch-lightning/pull/6576))
- Refactored setup for typing friendly ([#6590](https://github.com/PyTorchLightning/pytorch-lightning/pull/6590))

### Fixed

- Fixed a bug where `all_gather` would not work correctly with `tpu_cores=8` ([#6587](https://github.com/PyTorchLightning/pytorch-lightning/pull/6587))
- Fixed comparing required versions ([#6434](https://github.com/PyTorchLightning/pytorch-lightning/pull/6434))
- Fixed duplicate logs appearing in console when using the python logging module ([#6275](https://github.com/PyTorchLightning/pytorch-lightning/pull/6275))
- Added Autocast in validation, test and predict modes for Native AMP ([#6565](https://github.com/PyTorchLightning/pytorch-lightning/pull/6565))


## [1.2.4] - 2021-03-16

### Changed

- Changed the default of `find_unused_parameters` back to `True` in DDP and DDP Spawn ([#6438](https://github.com/PyTorchLightning/pytorch-lightning/pull/6438))

### Fixed

- Expose DeepSpeed loss parameters to allow users to fix loss instability ([#6115](https://github.com/PyTorchLightning/pytorch-lightning/pull/6115))
- Fixed DP reduction with collection ([#6324](https://github.com/PyTorchLightning/pytorch-lightning/pull/6324))
- Fixed an issue where the tuner would not tune the learning rate if also tuning the batch size ([#4688](https://github.com/PyTorchLightning/pytorch-lightning/pull/4688))
- Fixed broadcast to use PyTorch `broadcast_object_list` and add `reduce_decision` ([#6410](https://github.com/PyTorchLightning/pytorch-lightning/pull/6410))
- Fixed logger creating directory structure too early in DDP ([#6380](https://github.com/PyTorchLightning/pytorch-lightning/pull/6380))
- Fixed DeepSpeed additional memory use on rank 0 when default device not set early enough ([#6460](https://github.com/PyTorchLightning/pytorch-lightning/pull/6460))
- Fixed an issue with `Tuner.scale_batch_size` not finding the batch size attribute in the datamodule ([#5968](https://github.com/PyTorchLightning/pytorch-lightning/pull/5968))
- Fixed an exception in the layer summary when the model contains torch.jit scripted submodules ([#6511](https://github.com/PyTorchLightning/pytorch-lightning/pull/6511))
- Fixed when Train loop config was run during `Trainer.predict` ([#6541](https://github.com/PyTorchLightning/pytorch-lightning/pull/6541))


## [1.2.3] - 2021-03-09

### Fixed

- Fixed `ModelPruning(make_pruning_permanent=True)` pruning buffers getting removed when saved during training ([#6073](https://github.com/PyTorchLightning/pytorch-lightning/pull/6073))
- Fixed when `_stable_1d_sort` to work when `n >= N` ([#6177](https://github.com/PyTorchLightning/pytorch-lightning/pull/6177))
- Fixed `AttributeError` when `logger=None` on TPU ([#6221](https://github.com/PyTorchLightning/pytorch-lightning/pull/6221))
- Fixed PyTorch Profiler with `emit_nvtx` ([#6260](https://github.com/PyTorchLightning/pytorch-lightning/pull/6260))
- Fixed `trainer.test` from `best_path` hangs after calling `trainer.fit`  ([#6272](https://github.com/PyTorchLightning/pytorch-lightning/pull/6272))
- Fixed `SingleTPU` calling `all_gather` ([#6296](https://github.com/PyTorchLightning/pytorch-lightning/pull/6296))
- Ensure we check deepspeed/sharded in multinode DDP ([#6297](https://github.com/PyTorchLightning/pytorch-lightning/pull/6297)
- Check `LightningOptimizer` doesn't delete optimizer hooks ([#6305](https://github.com/PyTorchLightning/pytorch-lightning/pull/6305)
- Resolve memory leak for evaluation ([#6326](https://github.com/PyTorchLightning/pytorch-lightning/pull/6326)
- Ensure that clip gradients is only called if the value is greater than 0 ([#6330](https://github.com/PyTorchLightning/pytorch-lightning/pull/6330)
- Fixed `Trainer` not resetting `lightning_optimizers` when calling `Trainer.fit()` multiple times ([#6372](https://github.com/PyTorchLightning/pytorch-lightning/pull/6372))


## [1.2.2] - 2021-03-02

### Added

- Added `checkpoint` parameter to callback's `on_save_checkpoint` hook ([#6072](https://github.com/PyTorchLightning/pytorch-lightning/pull/6072))

### Changed

- Changed the order of `backward`, `step`, `zero_grad` to `zero_grad`, `backward`, `step` ([#6147](https://github.com/PyTorchLightning/pytorch-lightning/pull/6147))
- Changed default for DeepSpeed CPU Offload to False, due to prohibitively slow speeds at smaller scale ([#6262](https://github.com/PyTorchLightning/pytorch-lightning/pull/6262))

### Fixed

- Fixed epoch level schedulers not being called when `val_check_interval < 1.0` ([#6075](https://github.com/PyTorchLightning/pytorch-lightning/pull/6075))
- Fixed multiple early stopping callbacks ([#6197](https://github.com/PyTorchLightning/pytorch-lightning/pull/6197))
- Fixed incorrect usage of `detach()`, `cpu()`, `to()` ([#6216](https://github.com/PyTorchLightning/pytorch-lightning/pull/6216))
- Fixed LBFGS optimizer support which didn't converge in automatic optimization ([#6147](https://github.com/PyTorchLightning/pytorch-lightning/pull/6147))
- Prevent `WandbLogger` from dropping values ([#5931](https://github.com/PyTorchLightning/pytorch-lightning/pull/5931))
- Fixed error thrown when using valid distributed mode in multi node ([#6297](https://github.com/PyTorchLightning/pytorch-lightning/pull/6297)


## [1.2.1] - 2021-02-23

### Fixed

- Fixed incorrect yield logic for the amp autocast context manager ([#6080](https://github.com/PyTorchLightning/pytorch-lightning/pull/6080))
- Fixed priority of plugin/accelerator when setting distributed mode ([#6089](https://github.com/PyTorchLightning/pytorch-lightning/pull/6089))
- Fixed error message for AMP + CPU incompatibility ([#6107](https://github.com/PyTorchLightning/pytorch-lightning/pull/6107))
- Disabled batch transfer in DP mode ([#6093](https://github.com/PyTorchLightning/pytorch-lightning/pull/6093))


## [1.2.0] - 2021-02-18

### Added

- Added `DataType`, `AverageMethod` and `MDMCAverageMethod` enum in metrics ([#5657](https://github.com/PyTorchLightning/pytorch-lightning/pull/5689))
- Added support for summarized model total params size in megabytes ([#5590](https://github.com/PyTorchLightning/pytorch-lightning/pull/5590))
- Added support for multiple train loaders ([#1959](https://github.com/PyTorchLightning/pytorch-lightning/pull/1959))
- Added `Accuracy` metric now generalizes to Top-k accuracy for (multi-dimensional) multi-class inputs using the `top_k` parameter ([#4838](https://github.com/PyTorchLightning/pytorch-lightning/pull/4838))
- Added `Accuracy` metric now enables the computation of subset accuracy for multi-label or multi-dimensional multi-class inputs with the `subset_accuracy` parameter ([#4838](https://github.com/PyTorchLightning/pytorch-lightning/pull/4838))
- Added `HammingDistance` metric to compute the hamming distance (loss) ([#4838](https://github.com/PyTorchLightning/pytorch-lightning/pull/4838))
- Added `max_fpr` parameter to `auroc` metric for computing partial auroc metric ([#3790](https://github.com/PyTorchLightning/pytorch-lightning/pull/3790))
- Added `StatScores` metric to compute the number of true positives, false positives, true negatives and false negatives ([#4839](https://github.com/PyTorchLightning/pytorch-lightning/pull/4839))
- Added `R2Score` metric ([#5241](https://github.com/PyTorchLightning/pytorch-lightning/pull/5241))
- Added `LambdaCallback` ([#5347](https://github.com/PyTorchLightning/pytorch-lightning/pull/5347))
- Added `BackboneLambdaFinetuningCallback` ([#5377](https://github.com/PyTorchLightning/pytorch-lightning/pull/5377))
- Accelerator `all_gather` supports collection ([#5221](https://github.com/PyTorchLightning/pytorch-lightning/pull/5221))
- Added `image_gradients` functional metric to compute the image gradients of a given input image. ([#5056](https://github.com/PyTorchLightning/pytorch-lightning/pull/5056))
- Added `MetricCollection` ([#4318](https://github.com/PyTorchLightning/pytorch-lightning/pull/4318))
- Added `.clone()` method to metrics ([#4318](https://github.com/PyTorchLightning/pytorch-lightning/pull/4318))
- Added `IoU` class interface ([#4704](https://github.com/PyTorchLightning/pytorch-lightning/pull/4704))
- Support to tie weights after moving model to TPU via `on_post_move_to_device` hook
- Added missing val/test hooks in `LightningModule` ([#5467](https://github.com/PyTorchLightning/pytorch-lightning/pull/5467))
- The `Recall` and `Precision` metrics (and their functional counterparts `recall` and `precision`) can now be generalized to Recall@K and Precision@K with the use of `top_k` parameter ([#4842](https://github.com/PyTorchLightning/pytorch-lightning/pull/4842))
- Added `ModelPruning` Callback ([#5618](https://github.com/PyTorchLightning/pytorch-lightning/pull/5618),
    [#5825](https://github.com/PyTorchLightning/pytorch-lightning/pull/5825),
    [#6045](https://github.com/PyTorchLightning/pytorch-lightning/pull/6045))
- Added `PyTorchProfiler` ([#5560](https://github.com/PyTorchLightning/pytorch-lightning/pull/5560))
- Added compositional metrics ([#5464](https://github.com/PyTorchLightning/pytorch-lightning/pull/5464))
- Added Trainer method `predict(...)` for high performence predictions ([#5579](https://github.com/PyTorchLightning/pytorch-lightning/pull/5579))
- Added `on_before_batch_transfer` and `on_after_batch_transfer` data hooks ([#3671](https://github.com/PyTorchLightning/pytorch-lightning/pull/3671))
- Added AUC/AUROC class interface ([#5479](https://github.com/PyTorchLightning/pytorch-lightning/pull/5479))
- Added `PredictLoop` object ([#5752](https://github.com/PyTorchLightning/pytorch-lightning/pull/5752))
- Added `QuantizationAwareTraining` callback ([#5706](https://github.com/PyTorchLightning/pytorch-lightning/pull/5706),
    [#6040](https://github.com/PyTorchLightning/pytorch-lightning/pull/6040))
- Added `LightningModule.configure_callbacks` to enable the definition of model-specific callbacks ([#5621](https://github.com/PyTorchLightning/pytorch-lightning/pull/5621))
- Added `dim` to `PSNR` metric for mean-squared-error reduction ([#5957](https://github.com/PyTorchLightning/pytorch-lightning/pull/5957))
- Added promxial policy optimization template to pl_examples ([#5394](https://github.com/PyTorchLightning/pytorch-lightning/pull/5394))
- Added `log_graph` to `CometLogger` ([#5295](https://github.com/PyTorchLightning/pytorch-lightning/pull/5295))
- Added possibility for nested loaders ([#5404](https://github.com/PyTorchLightning/pytorch-lightning/pull/5404))
- Added `sync_step` to Wandb logger ([#5351](https://github.com/PyTorchLightning/pytorch-lightning/pull/5351))
- Added `StochasticWeightAveraging` callback ([#5640](https://github.com/PyTorchLightning/pytorch-lightning/pull/5640))
- Added `LightningDataModule.from_datasets(...)` ([#5133](https://github.com/PyTorchLightning/pytorch-lightning/pull/5133))
- Added `PL_TORCH_DISTRIBUTED_BACKEND` env variable to select backend ([#5981](https://github.com/PyTorchLightning/pytorch-lightning/pull/5981))
- Added `Trainer` flag to activate Stochastic Weight Averaging (SWA) `Trainer(stochastic_weight_avg=True)` ([#6038](https://github.com/PyTorchLightning/pytorch-lightning/pull/6038))
- Added DeepSpeed integration ([#5954](https://github.com/PyTorchLightning/pytorch-lightning/pull/5954),
    [#6042](https://github.com/PyTorchLightning/pytorch-lightning/pull/6042))

### Changed

- Changed `stat_scores` metric now calculates stat scores over all classes and gains new parameters, in line with the new `StatScores` metric ([#4839](https://github.com/PyTorchLightning/pytorch-lightning/pull/4839))
- Changed `computer_vision_fine_tunning` example to use `BackboneLambdaFinetuningCallback` ([#5377](https://github.com/PyTorchLightning/pytorch-lightning/pull/5377))
- Changed `automatic casting` for LoggerConnector `metrics` ([#5218](https://github.com/PyTorchLightning/pytorch-lightning/pull/5218))
- Changed `iou` [func] to allow float input ([#4704](https://github.com/PyTorchLightning/pytorch-lightning/pull/4704))
- Metric `compute()` method will no longer automatically call `reset()` ([#5409](https://github.com/PyTorchLightning/pytorch-lightning/pull/5409/))
- Set PyTorch 1.4 as min requirements, also for testing and examples `torchvision>=0.5` and `torchtext>=0.5` ([#5418](https://github.com/PyTorchLightning/pytorch-lightning/pull/5418))
- Changed `callbacks` argument in `Trainer` to allow `Callback` input ([#5446](https://github.com/PyTorchLightning/pytorch-lightning/pull/5446))
- Changed the default of `find_unused_parameters` to `False` in DDP ([#5185](https://github.com/PyTorchLightning/pytorch-lightning/pull/5185))
- Changed `ModelCheckpoint` version suffixes to start at 1 ([#5008](https://github.com/PyTorchLightning/pytorch-lightning/pull/5008))
- Progress bar metrics tensors are now converted to float ([#5692](https://github.com/PyTorchLightning/pytorch-lightning/pull/5692))
- Changed the default value for the `progress_bar_refresh_rate` Trainer argument in Google COLAB notebooks to 20 ([#5516](https://github.com/PyTorchLightning/pytorch-lightning/pull/5516))
- Extended support for purely iteration-based training ([#5726](https://github.com/PyTorchLightning/pytorch-lightning/pull/5726))
- Made `LightningModule.global_rank`, `LightningModule.local_rank` and `LightningModule.logger` read-only properties ([#5730](https://github.com/PyTorchLightning/pytorch-lightning/pull/5730))
- Forced `ModelCheckpoint` callbacks to run after all others to guarantee all states are saved to the checkpoint ([#5731](https://github.com/PyTorchLightning/pytorch-lightning/pull/5731))
- Refactored Accelerators and Plugins ([#5743](https://github.com/PyTorchLightning/pytorch-lightning/pull/5743))
    * Added base classes for plugins ([#5715](https://github.com/PyTorchLightning/pytorch-lightning/pull/5715))
    * Added parallel plugins for DP, DDP, DDPSpawn, DDP2 and Horovod ([#5714](https://github.com/PyTorchLightning/pytorch-lightning/pull/5714))
    * Precision Plugins ([#5718](https://github.com/PyTorchLightning/pytorch-lightning/pull/5718))
    * Added new Accelerators for CPU, GPU and TPU ([#5719](https://github.com/PyTorchLightning/pytorch-lightning/pull/5719))
    * Added Plugins for TPU training ([#5719](https://github.com/PyTorchLightning/pytorch-lightning/pull/5719))
    * Added RPC and Sharded plugins ([#5732](https://github.com/PyTorchLightning/pytorch-lightning/pull/5732))
    * Added missing `LightningModule`-wrapper logic to new plugins and accelerator ([#5734](https://github.com/PyTorchLightning/pytorch-lightning/pull/5734))
    * Moved device-specific teardown logic from training loop to accelerator ([#5973](https://github.com/PyTorchLightning/pytorch-lightning/pull/5973))
    * Moved accelerator_connector.py to the connectors subfolder ([#6033](https://github.com/PyTorchLightning/pytorch-lightning/pull/6033))
    * Trainer only references accelerator ([#6039](https://github.com/PyTorchLightning/pytorch-lightning/pull/6039))
    * Made parallel devices optional across all plugins ([#6051](https://github.com/PyTorchLightning/pytorch-lightning/pull/6051))
    * Cleaning ([#5948](https://github.com/PyTorchLightning/pytorch-lightning/pull/5948),
        [#5949](https://github.com/PyTorchLightning/pytorch-lightning/pull/5949),
        [#5950](https://github.com/PyTorchLightning/pytorch-lightning/pull/5950))
- Enabled `self.log` in callbacks ([#5094](https://github.com/PyTorchLightning/pytorch-lightning/pull/5094))
- Renamed xxx_AVAILABLE as protected ([#5082](https://github.com/PyTorchLightning/pytorch-lightning/pull/5082))
- Unified module names in Utils ([#5199](https://github.com/PyTorchLightning/pytorch-lightning/pull/5199))
- Separated utils: imports & enums ([#5256](https://github.com/PyTorchLightning/pytorch-lightning/pull/5256)
    [#5874](https://github.com/PyTorchLightning/pytorch-lightning/pull/5874))
- Refactor: clean trainer device & distributed getters ([#5300](https://github.com/PyTorchLightning/pytorch-lightning/pull/5300))
- Simplified training phase as LightningEnum ([#5419](https://github.com/PyTorchLightning/pytorch-lightning/pull/5419))
- Updated metrics to use LightningEnum ([#5689](https://github.com/PyTorchLightning/pytorch-lightning/pull/5689))
- Changed the seq of `on_train_batch_end`, `on_batch_end` & `on_train_epoch_end`, `on_epoch_end hooks` ([#5688](https://github.com/PyTorchLightning/pytorch-lightning/pull/5688))
- Refactored `setup_training` and remove `test_mode` ([#5388](https://github.com/PyTorchLightning/pytorch-lightning/pull/5388))
- Disabled training with zero `num_training_batches` when insufficient `limit_train_batches` ([#5703](https://github.com/PyTorchLightning/pytorch-lightning/pull/5703))
- Refactored `EpochResultStore` ([#5522](https://github.com/PyTorchLightning/pytorch-lightning/pull/5522))
- Update `lr_finder` to check for attribute if not running `fast_dev_run` ([#5990](https://github.com/PyTorchLightning/pytorch-lightning/pull/5990))
- LightningOptimizer manual optimizer is more flexible and expose `toggle_model` ([#5771](https://github.com/PyTorchLightning/pytorch-lightning/pull/5771))
- `MlflowLogger` limit parameter value length to 250 char ([#5893](https://github.com/PyTorchLightning/pytorch-lightning/pull/5893))
- Re-introduced fix for Hydra directory sync with multiple process ([#5993](https://github.com/PyTorchLightning/pytorch-lightning/pull/5993))

### Deprecated

- Function `stat_scores_multiple_classes` is deprecated in favor of `stat_scores` ([#4839](https://github.com/PyTorchLightning/pytorch-lightning/pull/4839))
- Moved accelerators and plugins to its `legacy` pkg ([#5645](https://github.com/PyTorchLightning/pytorch-lightning/pull/5645))
- Deprecated `LightningDistributedDataParallel` in favor of new wrapper module `LightningDistributedModule` ([#5185](https://github.com/PyTorchLightning/pytorch-lightning/pull/5185))
- Deprecated `LightningDataParallel` in favor of new wrapper module `LightningParallelModule` ([#5670](https://github.com/PyTorchLightning/pytorch-lightning/pull/5670))
- Renamed utils modules ([#5199](https://github.com/PyTorchLightning/pytorch-lightning/pull/5199))
    * `argparse_utils` >> `argparse`
    * `model_utils` >> `model_helpers`
    * `warning_utils` >> `warnings`
    * `xla_device_utils` >> `xla_device`
- Deprecated using `'val_loss'` to set the `ModelCheckpoint` monitor ([#6012](https://github.com/PyTorchLightning/pytorch-lightning/pull/6012))
- Deprecated `.get_model()` with explicit `.lightning_module` property ([#6035](https://github.com/PyTorchLightning/pytorch-lightning/pull/6035))
- Deprecated Trainer attribute `accelerator_backend` in favor of `accelerator` ([#6034](https://github.com/PyTorchLightning/pytorch-lightning/pull/6034))

### Removed

- Removed deprecated checkpoint argument `filepath` ([#5321](https://github.com/PyTorchLightning/pytorch-lightning/pull/5321))
- Removed deprecated `Fbeta`, `f1_score` and `fbeta_score` metrics ([#5322](https://github.com/PyTorchLightning/pytorch-lightning/pull/5322))
- Removed deprecated `TrainResult` ([#5323](https://github.com/PyTorchLightning/pytorch-lightning/pull/5323))
- Removed deprecated `EvalResult` ([#5633](https://github.com/PyTorchLightning/pytorch-lightning/pull/5633))
- Removed `LoggerStages` ([#5673](https://github.com/PyTorchLightning/pytorch-lightning/pull/5673))

### Fixed

- Fixed distributed setting and `ddp_cpu` only with `num_processes>1` ([#5297](https://github.com/PyTorchLightning/pytorch-lightning/pull/5297))
- Fixed the saved filename in `ModelCheckpoint` when it already exists ([#4861](https://github.com/PyTorchLightning/pytorch-lightning/pull/4861))
- Fixed `DDPHPCAccelerator` hangs in DDP construction by calling `init_device` ([#5157](https://github.com/PyTorchLightning/pytorch-lightning/pull/5157))
- Fixed `num_workers` for Windows example ([#5375](https://github.com/PyTorchLightning/pytorch-lightning/pull/5375))
- Fixed loading yaml ([#5619](https://github.com/PyTorchLightning/pytorch-lightning/pull/5619))
- Fixed support custom DataLoader with DDP if they can be re-instantiated ([#5745](https://github.com/PyTorchLightning/pytorch-lightning/pull/5745))
- Fixed repeated `.fit()` calls ignore max_steps iteration bound ([#5936](https://github.com/PyTorchLightning/pytorch-lightning/pull/5936))
- Fixed throwing `MisconfigurationError` on unknown mode ([#5255](https://github.com/PyTorchLightning/pytorch-lightning/pull/5255))
- Resolve bug with Finetuning ([#5744](https://github.com/PyTorchLightning/pytorch-lightning/pull/5744))
- Fixed `ModelCheckpoint` race condition in file existence check ([#5155](https://github.com/PyTorchLightning/pytorch-lightning/pull/5155))
- Fixed some compatibility with PyTorch 1.8 ([#5864](https://github.com/PyTorchLightning/pytorch-lightning/pull/5864))
- Fixed forward cache ([#5895](https://github.com/PyTorchLightning/pytorch-lightning/pull/5895))
- Fixed recursive detach of tensors to CPU ([#6007](https://github.com/PyTorchLightning/pytorch-lightning/pull/6007))
- Fixed passing wrong strings for scheduler interval doesn't throw an error ([#5923](https://github.com/PyTorchLightning/pytorch-lightning/pull/5923))
- Fixed wrong `requires_grad` state after `return None` with multiple optimizers ([#5738](https://github.com/PyTorchLightning/pytorch-lightning/pull/5638))
- Fixed add `on_epoch_end` hook at the end of `validation`, `test` epoch ([#5986](https://github.com/PyTorchLightning/pytorch-lightning/pull/5986))
- Fixed missing `process_dataloader` call for `TPUSpawn` when in distributed mode ([#6015](https://github.com/PyTorchLightning/pytorch-lightning/pull/6015))
- Fixed progress bar flickering by appending 0 to floats/strings ([#6009](https://github.com/PyTorchLightning/pytorch-lightning/pull/6009))
- Fixed synchronization issues with TPU training ([#6027](https://github.com/PyTorchLightning/pytorch-lightning/pull/6027))
- Fixed `hparams.yaml` saved twice when using `TensorBoardLogger` ([#5953](https://github.com/PyTorchLightning/pytorch-lightning/pull/5953))
- Fixed basic examples ([#5912](https://github.com/PyTorchLightning/pytorch-lightning/pull/5912),
    [#5985](https://github.com/PyTorchLightning/pytorch-lightning/pull/5985))
- Fixed `fairscale` compatible with PT 1.8 ([#5996](https://github.com/PyTorchLightning/pytorch-lightning/pull/5996))
- Ensured `process_dataloader` is called when `tpu_cores > 1` to use Parallel DataLoader ([#6015](https://github.com/PyTorchLightning/pytorch-lightning/pull/6015))
- Attempted SLURM auto resume call when non-shell call fails ([#6002](https://github.com/PyTorchLightning/pytorch-lightning/pull/6002))
- Fixed wrapping optimizers upon assignment ([#6006](https://github.com/PyTorchLightning/pytorch-lightning/pull/6006))
- Fixed allowing hashing of metrics with lists in their state ([#5939](https://github.com/PyTorchLightning/pytorch-lightning/pull/5939))


## [1.1.8] - 2021-02-08

### Fixed

- Separate epoch validation from step validation ([#5208](https://github.com/PyTorchLightning/pytorch-lightning/pull/5208))
- Fixed `toggle_optimizers` not handling all optimizer parameters ([#5775](https://github.com/PyTorchLightning/pytorch-lightning/pull/5775))


## [1.1.7] - 2021-02-03

### Fixed

- Fixed `TensorBoardLogger` not closing `SummaryWriter` on `finalize` ([#5696](https://github.com/PyTorchLightning/pytorch-lightning/pull/5696))
- Fixed filtering of pytorch  "unsqueeze" warning when using DP ([#5622](https://github.com/PyTorchLightning/pytorch-lightning/pull/5622))
- Fixed `num_classes` argument in F1 metric ([#5663](https://github.com/PyTorchLightning/pytorch-lightning/pull/5663))
- Fixed `log_dir` property ([#5537](https://github.com/PyTorchLightning/pytorch-lightning/pull/5537))
- Fixed a race condition in `ModelCheckpoint` when checking if a checkpoint file exists ([#5144](https://github.com/PyTorchLightning/pytorch-lightning/pull/5144))
- Remove unnecessary intermediate layers in Dockerfiles ([#5697](https://github.com/PyTorchLightning/pytorch-lightning/pull/5697))
- Fixed auto learning rate ordering ([#5638](https://github.com/PyTorchLightning/pytorch-lightning/pull/5638))


## [1.1.6] - 2021-01-26

### Changed

- Increased TPU check timeout from 20s to 100s ([#5598](https://github.com/PyTorchLightning/pytorch-lightning/pull/5598))
- Ignored `step` param in Neptune logger's log_metric method ([#5510](https://github.com/PyTorchLightning/pytorch-lightning/pull/5510))
- Pass batch outputs to `on_train_batch_end` instead of `epoch_end` outputs ([#4369](https://github.com/PyTorchLightning/pytorch-lightning/pull/4369))

### Fixed

- Fixed `toggle_optimizer` to reset `requires_grad` state  ([#5574](https://github.com/PyTorchLightning/pytorch-lightning/pull/5574))
- Fixed FileNotFoundError for best checkpoint when using DDP with Hydra ([#5629](https://github.com/PyTorchLightning/pytorch-lightning/pull/5629))
- Fixed an error when logging a progress bar metric with a reserved name ([#5620](https://github.com/PyTorchLightning/pytorch-lightning/pull/5620))
- Fixed `Metric`'s `state_dict` not included when child modules ([#5614](https://github.com/PyTorchLightning/pytorch-lightning/pull/5614))
- Fixed Neptune logger creating multiple experiments when GPUs > 1 ([#3256](https://github.com/PyTorchLightning/pytorch-lightning/pull/3256))
- Fixed duplicate logs appearing in console when using the python logging module ([#5509](https://github.com/PyTorchLightning/pytorch-lightning/pull/5509))
- Fixed tensor printing in `trainer.test()` ([#5138](https://github.com/PyTorchLightning/pytorch-lightning/pull/5138))
- Fixed not using dataloader when `hparams` present ([#4559](https://github.com/PyTorchLightning/pytorch-lightning/pull/4559))


## [1.1.5] - 2021-01-19

### Fixed

- Fixed a visual bug in the progress bar display initialization ([#4579](https://github.com/PyTorchLightning/pytorch-lightning/pull/4579))
- Fixed logging `on_train_batch_end` in a callback with multiple optimizers ([#5521](https://github.com/PyTorchLightning/pytorch-lightning/pull/5521))
- Fixed `reinit_scheduler_properties` with correct optimizer ([#5519](https://github.com/PyTorchLightning/pytorch-lightning/pull/5519))
- Fixed `val_check_interval` with `fast_dev_run` ([#5540](https://github.com/PyTorchLightning/pytorch-lightning/pull/5540))


## [1.1.4] - 2021-01-12

### Added

- Add automatic optimization property setter to lightning module ([#5169](https://github.com/PyTorchLightning/pytorch-lightning/pull/5169))

### Changed

- Changed deprecated `enable_pl_optimizer=True` ([#5244](https://github.com/PyTorchLightning/pytorch-lightning/pull/5244))

### Fixed

- Fixed `transfer_batch_to_device` for DDP with `len(devices_ids) == 1` ([#5195](https://github.com/PyTorchLightning/pytorch-lightning/pull/5195))
- Logging only on `not should_accumulate()` during training ([#5417](https://github.com/PyTorchLightning/pytorch-lightning/pull/5417))
- Resolve interpolation bug with Hydra ([#5406](https://github.com/PyTorchLightning/pytorch-lightning/pull/5406))
- Check environ before selecting a seed to prevent warning message ([#4743](https://github.com/PyTorchLightning/pytorch-lightning/pull/4743))
- Fixed signature mismatch in `model_to_device` of `DDPCPUHPCAccelerator` ([#5505](https://github.com/PyTorchLightning/pytorch-lightning/pull/5505))

## [1.1.3] - 2021-01-05

### Added

- Added a check for optimizer attached to `lr_scheduler` ([#5338](https://github.com/PyTorchLightning/pytorch-lightning/pull/5338))
- Added support for passing non-existing filepaths to `resume_from_checkpoint` ([#4402](https://github.com/PyTorchLightning/pytorch-lightning/pull/4402))

### Changed

- Skip restore from `resume_from_checkpoint` while `testing` ([#5161](https://github.com/PyTorchLightning/pytorch-lightning/pull/5161))
- Allowed `log_momentum` for adaptive optimizers in `LearningRateMonitor` ([#5333](https://github.com/PyTorchLightning/pytorch-lightning/pull/5333))
- Disabled checkpointing, earlystopping and logging with `fast_dev_run` ([#5277](https://github.com/PyTorchLightning/pytorch-lightning/pull/5277))
- Distributed group defaults to `WORLD` if `None` ([#5125](https://github.com/PyTorchLightning/pytorch-lightning/pull/5125))

### Fixed

- Fixed `trainer.test` returning non-test metrics ([#5214](https://github.com/PyTorchLightning/pytorch-lightning/pull/5214))
- Fixed metric state reset ([#5273](https://github.com/PyTorchLightning/pytorch-lightning/pull/5273))
- Fixed `--num-nodes` on `DDPSequentialPlugin` ([#5327](https://github.com/PyTorchLightning/pytorch-lightning/pull/5327))
- Fixed invalid value for `weights_summary` ([#5296](https://github.com/PyTorchLightning/pytorch-lightning/pull/5296))
- Fixed `Trainer.test` not using the latest `best_model_path` ([#5161](https://github.com/PyTorchLightning/pytorch-lightning/pull/5161))
- Fixed existence check for hparams not using underlying filesystem ([#5250](https://github.com/PyTorchLightning/pytorch-lightning/pull/5250))
- Fixed `LightningOptimizer` AMP bug ([#5191](https://github.com/PyTorchLightning/pytorch-lightning/pull/5191))
- Fixed casted key to string in `_flatten_dict` ([#5354](https://github.com/PyTorchLightning/pytorch-lightning/pull/5354))


## [1.1.2] - 2020-12-23

### Added

- Support number for logging with `sync_dist=True` ([#5080](https://github.com/PyTorchLightning/pytorch-lightning/pull/5080))
- Added offset logging step when resuming for Wandb logger ([#5050](https://github.com/PyTorchLightning/pytorch-lightning/pull/5050))

### Removed

- `enable_pl_optimizer=False` by default to temporarily fix AMP issues ([#5163](https://github.com/PyTorchLightning/pytorch-lightning/pull/5163))

### Fixed

- Metric reduction with Logging ([#5150](https://github.com/PyTorchLightning/pytorch-lightning/pull/5150))
- Remove nan loss in manual optimization ([#5121](https://github.com/PyTorchLightning/pytorch-lightning/pull/5121))
- Un-balanced logging properly supported ([#5119](https://github.com/PyTorchLightning/pytorch-lightning/pull/5119))
- Fix hanging in DDP HPC accelerators ([#5157](https://github.com/PyTorchLightning/pytorch-lightning/pull/5157))
- Fix saved filename in `ModelCheckpoint` if it already exists ([#4861](https://github.com/PyTorchLightning/pytorch-lightning/pull/4861))
- Fix reset `TensorRunningAccum` ([#5106](https://github.com/PyTorchLightning/pytorch-lightning/pull/5106))
- Updated `DALIClassificationLoader` to not use deprecated arguments ([#4925](https://github.com/PyTorchLightning/pytorch-lightning/pull/4925))
- Corrected call to `torch.no_grad` ([#5124](https://github.com/PyTorchLightning/pytorch-lightning/pull/5124))


## [1.1.1] - 2020-12-15

### Added

- Add a notebook example to reach a quick baseline of ~94% accuracy on CIFAR10 using Resnet in Lightning ([#4818](https://github.com/PyTorchLightning/pytorch-lightning/pull/4818))

### Changed

- Simplify accelerator steps ([#5015](https://github.com/PyTorchLightning/pytorch-lightning/pull/5015))
- Refactor load in checkpoint connector ([#4593](https://github.com/PyTorchLightning/pytorch-lightning/pull/4593))
- Fixed the saved filename in `ModelCheckpoint` when it already exists ([#4861](https://github.com/PyTorchLightning/pytorch-lightning/pull/4861))

### Removed

- Drop duplicate metrics ([#5014](https://github.com/PyTorchLightning/pytorch-lightning/pull/5014))
- Remove beta arg from F1 class and functional ([#5076](https://github.com/PyTorchLightning/pytorch-lightning/pull/5076))

### Fixed

- Fixed trainer by default `None` in `DDPAccelerator` ([#4915](https://github.com/PyTorchLightning/pytorch-lightning/pull/4915))
- Fixed `LightningOptimizer` to expose optimizer attributes ([#5095](https://github.com/PyTorchLightning/pytorch-lightning/pull/5095))
- Do not warn when the `name` key is used in the `lr_scheduler` dict ([#5057](https://github.com/PyTorchLightning/pytorch-lightning/pull/5057))
- Check if optimizer supports closure ([#4981](https://github.com/PyTorchLightning/pytorch-lightning/pull/4981))
- Extend LightningOptimizer to exposure underlying Optimizer attributes + update doc ([#5095](https://github.com/PyTorchLightning/pytorch-lightning/pull/5095))
- Add deprecated metric utility functions back to functional (
    [#5067](https://github.com/PyTorchLightning/pytorch-lightning/pull/5067),
    [#5068](https://github.com/PyTorchLightning/pytorch-lightning/pull/5068))
- Allow any input in `to_onnx` and `to_torchscript` ([#4378](https://github.com/PyTorchLightning/pytorch-lightning/pull/4378))
- Do not warn when the name key is used in the `lr_scheduler` dict ([#5057](https://github.com/PyTorchLightning/pytorch-lightning/pull/5057))
- Fixed `DDPHPCAccelerator` hangs in DDP construction by calling `init_device` ([#5157](https://github.com/PyTorchLightning/pytorch-lightning/pull/5157))


## [1.1.0] - 2020-12-09

### Added

- Added "monitor" key to saved `ModelCheckpoints` ([#4383](https://github.com/PyTorchLightning/pytorch-lightning/pull/4383))
- Added `ConfusionMatrix` class interface ([#4348](https://github.com/PyTorchLightning/pytorch-lightning/pull/4348))
- Added multiclass AUROC metric ([#4236](https://github.com/PyTorchLightning/pytorch-lightning/pull/4236))
- Added global step indexing to the checkpoint name for a better sub-epoch checkpointing experience ([#3807](https://github.com/PyTorchLightning/pytorch-lightning/pull/3807))
- Added optimizer hooks in callbacks ([#4379](https://github.com/PyTorchLightning/pytorch-lightning/pull/4379))
- Added option to log momentum ([#4384](https://github.com/PyTorchLightning/pytorch-lightning/pull/4384))
- Added `current_score` to `ModelCheckpoint.on_save_checkpoint` ([#4721](https://github.com/PyTorchLightning/pytorch-lightning/pull/4721))
- Added logging using `self.log` in train and evaluation for epoch end hooks (
    [#4552](https://github.com/PyTorchLightning/pytorch-lightning/pull/4552),
    [#4495](https://github.com/PyTorchLightning/pytorch-lightning/pull/4495),
    [#4439](https://github.com/PyTorchLightning/pytorch-lightning/pull/4439),
    [#4684](https://github.com/PyTorchLightning/pytorch-lightning/pull/4684),
    [#4913](https://github.com/PyTorchLightning/pytorch-lightning/pull/4913))
- Added ability for DDP plugin to modify optimizer state saving ([#4675](https://github.com/PyTorchLightning/pytorch-lightning/pull/4675))
- Added casting to python types for numpy scalars when logging hparams ([#4647](https://github.com/PyTorchLightning/pytorch-lightning/pull/4647))
- Added `prefix` argument in loggers ([#4557](https://github.com/PyTorchLightning/pytorch-lightning/pull/4557))
- Added printing of total num of params, trainable and non-trainable params in ModelSummary ([#4521](https://github.com/PyTorchLightning/pytorch-lightning/pull/4521))
- Added `PrecisionRecallCurve, ROC, AveragePrecision` class metric ([#4549](https://github.com/PyTorchLightning/pytorch-lightning/pull/4549))
- Added custom `Apex` and `NativeAMP` as `Precision plugins` ([#4355](https://github.com/PyTorchLightning/pytorch-lightning/pull/4355))
- Added `DALI MNIST` example ([#3721](https://github.com/PyTorchLightning/pytorch-lightning/pull/3721))
- Added `sharded plugin` for DDP for multi-gpu training memory optimizations (
    [#4639](https://github.com/PyTorchLightning/pytorch-lightning/pull/4639),
    [#4686](https://github.com/PyTorchLightning/pytorch-lightning/pull/4686),
    [#4675](https://github.com/PyTorchLightning/pytorch-lightning/pull/4675),
    [#4737](https://github.com/PyTorchLightning/pytorch-lightning/pull/4737),
    [#4773](https://github.com/PyTorchLightning/pytorch-lightning/pull/4773))
- Added `experiment_id` to the NeptuneLogger ([#3462](https://github.com/PyTorchLightning/pytorch-lightning/pull/3462))
- Added `Pytorch Geometric` integration example with Lightning ([#4568](https://github.com/PyTorchLightning/pytorch-lightning/pull/4568))
- Added `all_gather` method to `LightningModule` which allows gradient based tensor synchronizations for use-cases such as negative sampling. ([#5012](https://github.com/PyTorchLightning/pytorch-lightning/pull/5012))
- Enabled `self.log` in most functions ([#4969](https://github.com/PyTorchLightning/pytorch-lightning/pull/4969))
- Added changeable extension variable for `ModelCheckpoint` ([#4977](https://github.com/PyTorchLightning/pytorch-lightning/pull/4977))


### Changed

- Tuner algorithms will be skipped if `fast_dev_run=True` ([#3903](https://github.com/PyTorchLightning/pytorch-lightning/pull/3903))
- `WandbLogger` does not force wandb `reinit` arg to True anymore and creates a run only when needed ([#4648](https://github.com/PyTorchLightning/pytorch-lightning/pull/4648))
- Changed `automatic_optimization` to be a model attribute ([#4602](https://github.com/PyTorchLightning/pytorch-lightning/pull/4602))
- Changed `Simple Profiler` report to order by percentage time spent + num calls ([#4880](https://github.com/PyTorchLightning/pytorch-lightning/pull/4880))
- Simplify optimization Logic ([#4984](https://github.com/PyTorchLightning/pytorch-lightning/pull/4984))
- Classification metrics overhaul ([#4837](https://github.com/PyTorchLightning/pytorch-lightning/pull/4837))
- Updated `fast_dev_run` to accept integer representing num_batches ([#4629](https://github.com/PyTorchLightning/pytorch-lightning/pull/4629))
- Refactored optimizer ([#4658](https://github.com/PyTorchLightning/pytorch-lightning/pull/4658))


### Deprecated

- Deprecated `prefix` argument in `ModelCheckpoint` ([#4765](https://github.com/PyTorchLightning/pytorch-lightning/pull/4765))
- Deprecated the old way of assigning hyper-parameters through `self.hparams = ...` ([#4813](https://github.com/PyTorchLightning/pytorch-lightning/pull/4813))
- Deprecated `mode='auto'` from `ModelCheckpoint` and `EarlyStopping` ([#4695](https://github.com/PyTorchLightning/pytorch-lightning/pull/4695))

### Removed

- Removed `reorder` parameter of the `auc` metric ([#5004](https://github.com/PyTorchLightning/pytorch-lightning/pull/5004))
- Removed `multiclass_roc` and `multiclass_precision_recall_curve`, use `roc` and `precision_recall_curve` instead ([#4549](https://github.com/PyTorchLightning/pytorch-lightning/pull/4549))

### Fixed

- Added feature to move tensors to CPU before saving ([#4309](https://github.com/PyTorchLightning/pytorch-lightning/pull/4309))
- Fixed `LoggerConnector` to have logged metrics on root device in DP ([#4138](https://github.com/PyTorchLightning/pytorch-lightning/pull/4138))
- Auto convert tensors to contiguous format when `gather_all` ([#4907](https://github.com/PyTorchLightning/pytorch-lightning/pull/4907))
- Fixed `PYTHONPATH` for ddp test model ([#4528](https://github.com/PyTorchLightning/pytorch-lightning/pull/4528))
- Fixed allowing logger to support indexing ([#4595](https://github.com/PyTorchLightning/pytorch-lightning/pull/4595))
- Fixed DDP and manual_optimization ([#4976](https://github.com/PyTorchLightning/pytorch-lightning/pull/4976))


## [1.0.8] - 2020-11-24

### Added

- Added casting to python types for numpy scalars when logging `hparams` ([#4647](https://github.com/PyTorchLightning/pytorch-lightning/pull/4647))
- Added warning when progress bar refresh rate is less than 20 on Google Colab to prevent crashing ([#4654](https://github.com/PyTorchLightning/pytorch-lightning/pull/4654))
- Added `F1` class metric ([#4656](https://github.com/PyTorchLightning/pytorch-lightning/pull/4656))

### Changed

- Consistently use `step=trainer.global_step` in `LearningRateMonitor` independently of `logging_interval` ([#4376](https://github.com/PyTorchLightning/pytorch-lightning/pull/4376))
- Metric states are no longer as default added to `state_dict` ([#4685](https://github.com/PyTorchLightning/pytorch-lightning/pull/4685))
- Renamed class metric `Fbeta` >> `FBeta` ([#4656](https://github.com/PyTorchLightning/pytorch-lightning/pull/4656))
- Model summary: add 1 decimal place ([#4745](https://github.com/PyTorchLightning/pytorch-lightning/pull/4745))
- Do not override `PYTHONWARNINGS` ([#4700](https://github.com/PyTorchLightning/pytorch-lightning/pull/4700))
- Changed `init_ddp_connection` moved from `DDP` to `DDPPlugin` ([#4407](https://github.com/PyTorchLightning/pytorch-lightning/pull/4407))


### Fixed

- Fixed checkpoint `hparams` dict casting when `omegaconf` is available ([#4770](https://github.com/PyTorchLightning/pytorch-lightning/pull/4770))
- Fixed incomplete progress bars when total batches not divisible by refresh rate ([#4577](https://github.com/PyTorchLightning/pytorch-lightning/pull/4577))
- Updated SSIM metric ([#4566](https://github.com/PyTorchLightning/pytorch-lightning/pull/4566))
- Fixed batch_arg_name - add `batch_arg_name` to all calls to `_adjust_batch_size`bug ([#4812](https://github.com/PyTorchLightning/pytorch-lightning/pull/4812))
- Fixed `torchtext` data to GPU ([#4785](https://github.com/PyTorchLightning/pytorch-lightning/pull/4785))
- Fixed a crash bug in MLFlow logger ([#4716](https://github.com/PyTorchLightning/pytorch-lightning/pull/4716))

## [1.0.7] - 2020-11-17

### Added

- Added lambda closure to `manual_optimizer_step` ([#4618](https://github.com/PyTorchLightning/pytorch-lightning/pull/4618))

### Changed

- Change Metrics `persistent` default mode to `False` ([#4685](https://github.com/PyTorchLightning/pytorch-lightning/pull/4685))
- LoggerConnector log_metrics will use `total_batch_idx` instead of `global_step` when logging on `training step` ([#4738](https://github.com/PyTorchLightning/pytorch-lightning/pull/4738))


### Fixed

- Prevent crash if `sync_dist=True` on CPU ([#4626](https://github.com/PyTorchLightning/pytorch-lightning/pull/4626))
- Fixed average pbar Metrics ([#4534](https://github.com/PyTorchLightning/pytorch-lightning/pull/4534))
- Fixed `setup` callback hook to correctly pass the LightningModule through ([#4608](https://github.com/PyTorchLightning/pytorch-lightning/pull/4608))
- Allowing decorate model init with saving `hparams` inside ([#4662](https://github.com/PyTorchLightning/pytorch-lightning/pull/4662))
- Fixed `split_idx` set by `LoggerConnector` in `on_trainer_init` to `Trainer`  ([#4697](https://github.com/PyTorchLightning/pytorch-lightning/pull/4697))


## [1.0.6] - 2020-11-11

### Added

- Added metrics aggregation in Horovod and fixed early stopping ([#3775](https://github.com/PyTorchLightning/pytorch-lightning/pull/3775))
- Added `manual_optimizer_step` which work with `AMP Native` and `accumulated_grad_batches` ([#4485](https://github.com/PyTorchLightning/pytorch-lightning/pull/4485))
- Added `persistent(mode)` method to metrics, to enable and disable metric states being added to `state_dict` ([#4482](https://github.com/PyTorchLightning/pytorch-lightning/pull/4482))
- Added congratulations at the end of our notebooks ([#4555](https://github.com/PyTorchLightning/pytorch-lightning/pull/4555))
- Added parameters `move_metrics_to_cpu` in Trainer to disable gpu leak ([#4592](https://github.com/PyTorchLightning/pytorch-lightning/pull/4592))


### Changed

- Changed `fsspec` to tuner ([#4458](https://github.com/PyTorchLightning/pytorch-lightning/pull/4458))
- Unify SLURM/TorchElastic under backend plugin ([#4578](https://github.com/PyTorchLightning/pytorch-lightning/pull/4578),
        [#4580](https://github.com/PyTorchLightning/pytorch-lightning/pull/4580),
        [#4581](https://github.com/PyTorchLightning/pytorch-lightning/pull/4581),
        [#4582](https://github.com/PyTorchLightning/pytorch-lightning/pull/4582),
        [#4583](https://github.com/PyTorchLightning/pytorch-lightning/pull/4583))

### Fixed

- Fixed feature-lack in `hpc_load` ([#4526](https://github.com/PyTorchLightning/pytorch-lightning/pull/4526))
- Fixed metrics states being overridden in DDP mode ([#4482](https://github.com/PyTorchLightning/pytorch-lightning/pull/4482))
- Fixed `lightning_getattr`, `lightning_hasattr` not finding the correct attributes in datamodule ([#4347](https://github.com/PyTorchLightning/pytorch-lightning/pull/4347))
- Fixed automatic optimization AMP by `manual_optimization_step` ([#4485](https://github.com/PyTorchLightning/pytorch-lightning/pull/4485))
- Replace `MisconfigurationException` with warning in `ModelCheckpoint` Callback ([#4560](https://github.com/PyTorchLightning/pytorch-lightning/pull/4560))
- Fixed logged keys in mlflow logger ([#4412](https://github.com/PyTorchLightning/pytorch-lightning/pull/4412))
- Fixed `is_picklable` by catching `AttributeError` ([#4508](https://github.com/PyTorchLightning/pytorch-lightning/pull/4508))
- Fixed multi test dataloaders dict `AttributeError` error ([#4480](https://github.com/PyTorchLightning/pytorch-lightning/pull/4480))
- Fixed show progress bar only for `progress_rank 0` on `DDP_SLURM` ([#4437](https://github.com/PyTorchLightning/pytorch-lightning/pull/4437))

## [1.0.5] - 2020-11-03

### Added

- Added PyTorch 1.7 Stable support ([#3821](https://github.com/PyTorchLightning/pytorch-lightning/pull/3821))
- Added timeout for `tpu_device_exists` to ensure process does not hang indefinitely ([#4340](https://github.com/PyTorchLightning/pytorch-lightning/pull/4340))

### Changed

- W&B log in sync with `Trainer` step ([#4405](https://github.com/PyTorchLightning/pytorch-lightning/pull/4405))
- Hook `on_after_backward` is called only when `optimizer_step` is being called ([#4439](https://github.com/PyTorchLightning/pytorch-lightning/pull/4439))
- Moved `track_and_norm_grad` into `training loop` and called only when `optimizer_step` is being called ([#4439](https://github.com/PyTorchLightning/pytorch-lightning/pull/4439))
- Changed type checker with explicit cast of `ref_model` object ([#4457](https://github.com/PyTorchLightning/pytorch-lightning/pull/4457))
- Changed `distributed_backend` -> `accelerator` ([#4429](https://github.com/PyTorchLightning/pytorch-lightning/pull/4429))

### Deprecated

- Deprecated passing `ModelCheckpoint` instance to `checkpoint_callback` Trainer argument ([#4336](https://github.com/PyTorchLightning/pytorch-lightning/pull/4336))

### Fixed

- Disable saving checkpoints if not trained ([#4372](https://github.com/PyTorchLightning/pytorch-lightning/pull/4372))
- Fixed error using `auto_select_gpus=True` with `gpus=-1` ([#4209](https://github.com/PyTorchLightning/pytorch-lightning/pull/4209))
- Disabled training when `limit_train_batches=0` ([#4371](https://github.com/PyTorchLightning/pytorch-lightning/pull/4371))
- Fixed that metrics do not store computational graph for all seen data ([#4313](https://github.com/PyTorchLightning/pytorch-lightning/pull/4313))
- Fixed AMP unscale for `on_after_backward` ([#4439](https://github.com/PyTorchLightning/pytorch-lightning/pull/4439))
- Fixed TorchScript export when module includes Metrics ([#4428](https://github.com/PyTorchLightning/pytorch-lightning/pull/4428))
- Fixed TorchScript trace method's data to device and docstring ([#4360](https://github.com/PyTorchLightning/pytorch-lightning/pull/4360))
- Fixed CSV logger warning ([#4419](https://github.com/PyTorchLightning/pytorch-lightning/pull/4419))
- Fixed skip DDP parameter sync ([#4301](https://github.com/PyTorchLightning/pytorch-lightning/pull/4301))
- Fixed `WandbLogger` _sanitize_callable function ([#4422](https://github.com/PyTorchLightning/pytorch-lightning/pull/4422))
- Fixed `AMP Native` `_unscale` gradient ([#4441](https://github.com/PyTorchLightning/pytorch-lightning/pull/4441))


## [1.0.4] - 2020-10-27

### Added

- Added `dirpath` and `filename` parameter in `ModelCheckpoint` ([#4213](https://github.com/PyTorchLightning/pytorch-lightning/pull/4213))
- Added plugins docs and DDPPlugin to customize ddp across all accelerators ([#4258](https://github.com/PyTorchLightning/pytorch-lightning/pull/4285))
- Added `strict` option to the scheduler dictionary ([#3586](https://github.com/PyTorchLightning/pytorch-lightning/pull/3586))
- Added `fsspec` support for profilers ([#4162](https://github.com/PyTorchLightning/pytorch-lightning/pull/4162))
- Added autogenerated helptext to `Trainer.add_argparse_args` ([#4344](https://github.com/PyTorchLightning/pytorch-lightning/pull/4344))
- Added support for string values in `Trainer`'s `profiler` parameter ([#3656](https://github.com/PyTorchLightning/pytorch-lightning/pull/3656))
- Added support for string values in `Trainer`'s `profiler` parameter ([#3656](https://github.com/PyTorchLightning/pytorch-lightning/pull/3656))
- Added `optimizer_closure` to `optimizer.step` when supported ([#4190](https://github.com/PyTorchLightning/pytorch-lightning/pull/4190))
- Added unification of regression metrics ([#4166](https://github.com/PyTorchLightning/pytorch-lightning/pull/4166))
- Added checkpoint load from Bytes ([#4314](https://github.com/PyTorchLightning/pytorch-lightning/pull/4314))

### Changed

- Improved error messages for invalid `configure_optimizers` returns ([#3587](https://github.com/PyTorchLightning/pytorch-lightning/pull/3587))
- Allow changing the logged step value in `validation_step` ([#4130](https://github.com/PyTorchLightning/pytorch-lightning/pull/4130))
- Allow setting `replace_sampler_ddp=True` with a distributed sampler already added ([#4273](https://github.com/PyTorchLightning/pytorch-lightning/pull/4273))
- Fixed santized parameters for `WandbLogger.log_hyperparams` ([#4320](https://github.com/PyTorchLightning/pytorch-lightning/pull/4320))

### Deprecated

- Deprecated `filepath` in `ModelCheckpoint` ([#4213](https://github.com/PyTorchLightning/pytorch-lightning/pull/4213))
- Deprecated `reorder` parameter of the `auc` metric ([#4237](https://github.com/PyTorchLightning/pytorch-lightning/pull/4237))
- Deprecated bool values in `Trainer`'s `profiler` parameter ([#3656](https://github.com/PyTorchLightning/pytorch-lightning/pull/3656))

### Fixed

- Fixed setting device ids in DDP ([#4297](https://github.com/PyTorchLightning/pytorch-lightning/pull/4297))
- Fixed synchronization of best model path in `ddp_accelerator` ([#4323](https://github.com/PyTorchLightning/pytorch-lightning/pull/4323))
- Fixed `WandbLogger` not uploading checkpoint artifacts at the end of training ([#4341](https://github.com/PyTorchLightning/pytorch-lightning/pull/4341))
- Fixed `FBeta` computation ([#4183](https://github.com/PyTorchLightning/pytorch-lightning/pull/4183))
- Fixed `accumulation across batches` has completed `before breaking training loop` ([#4278](https://github.com/PyTorchLightning/pytorch-lightning/pull/4278))
- Fixed `ModelCheckpoint` don't increase current_epoch and global_step when not training ([#4291](https://github.com/PyTorchLightning/pytorch-lightning/pull/4291))
- Fixed `COMET_EXPERIMENT_KEY` environment variable usage in comet logger ([#4230](https://github.com/PyTorchLightning/pytorch-lightning/pull/4230))

## [1.0.3] - 2020-10-20

### Added

- Added persistent flag to `Metric.add_state` ([#4195](https://github.com/PyTorchLightning/pytorch-lightning/pull/4195))

### Changed

- Used `checkpoint_connector.hpc_save` in SLURM ([#4217](https://github.com/PyTorchLightning/pytorch-lightning/pull/4217))
- Moved base req. to root ([#4219](https://github.com/PyTorchLightning/pytorch-lightning/pull/4219))

### Fixed

- Fixed `hparams` assign in init ([#4189](https://github.com/PyTorchLightning/pytorch-lightning/pull/4189))
- Fixed overwrite check for model hooks ([#4010](https://github.com/PyTorchLightning/pytorch-lightning/pull/4010))


## [1.0.2] - 2020-10-15

### Added

- Added trace functionality to the function `to_torchscript` ([#4142](https://github.com/PyTorchLightning/pytorch-lightning/pull/4142))

### Changed

- Called `on_load_checkpoint` before loading `state_dict` ([#4057](https://github.com/PyTorchLightning/pytorch-lightning/pull/4057))

### Removed

- Removed duplicate metric vs step log for train loop ([#4173](https://github.com/PyTorchLightning/pytorch-lightning/pull/4173))

### Fixed

- Fixed the `self.log` problem in `validation_step()` ([#4169](https://github.com/PyTorchLightning/pytorch-lightning/pull/4169))
- Fixed `hparams` saving - save the state when `save_hyperparameters()` is called [in `__init__`] ([#4163](https://github.com/PyTorchLightning/pytorch-lightning/pull/4163))
- Fixed runtime failure while exporting `hparams` to yaml ([#4158](https://github.com/PyTorchLightning/pytorch-lightning/pull/4158))


## [1.0.1] - 2020-10-14

### Added

- Added getstate/setstate method for torch.save serialization ([#4127](https://github.com/PyTorchLightning/pytorch-lightning/pull/4127))


## [1.0.0] - 2020-10-13

### Added

- Added Explained Variance Metric + metric fix ([#4013](https://github.com/PyTorchLightning/pytorch-lightning/pull/4013))
- Added Metric <-> Lightning Module integration tests ([#4008](https://github.com/PyTorchLightning/pytorch-lightning/pull/4008))
- Added parsing OS env vars in `Trainer` ([#4022](https://github.com/PyTorchLightning/pytorch-lightning/pull/4022))
- Added classification metrics ([#4043](https://github.com/PyTorchLightning/pytorch-lightning/pull/4043))
- Updated explained variance metric ([#4024](https://github.com/PyTorchLightning/pytorch-lightning/pull/4024))
- Enabled plugins ([#4041](https://github.com/PyTorchLightning/pytorch-lightning/pull/4041))
- Enabled custom clusters ([#4048](https://github.com/PyTorchLightning/pytorch-lightning/pull/4048))
- Enabled passing in custom accelerators ([#4050](https://github.com/PyTorchLightning/pytorch-lightning/pull/4050))
- Added `LightningModule.toggle_optimizer` ([#4058](https://github.com/PyTorchLightning/pytorch-lightning/pull/4058))
- Added `LightningModule.manual_backward` ([#4063](https://github.com/PyTorchLightning/pytorch-lightning/pull/4063))
- Added `output` argument to `*_batch_end` hooks ([#3965](https://github.com/PyTorchLightning/pytorch-lightning/pull/3965),
    [#3966](https://github.com/PyTorchLightning/pytorch-lightning/pull/3966))
- Added `output` argument to `*_epoch_end` hooks ([#3967](https://github.com/PyTorchLightning/pytorch-lightning/pull/3967))

### Changed

- Integrated metrics API with self.log ([#3961](https://github.com/PyTorchLightning/pytorch-lightning/pull/3961))
- Decoupled Apex ([#4052](https://github.com/PyTorchLightning/pytorch-lightning/pull/4052),
        [#4054](https://github.com/PyTorchLightning/pytorch-lightning/pull/4054),
        [#4055](https://github.com/PyTorchLightning/pytorch-lightning/pull/4055),
        [#4056](https://github.com/PyTorchLightning/pytorch-lightning/pull/4056),
        [#4058](https://github.com/PyTorchLightning/pytorch-lightning/pull/4058),
        [#4060](https://github.com/PyTorchLightning/pytorch-lightning/pull/4060),
        [#4061](https://github.com/PyTorchLightning/pytorch-lightning/pull/4061),
        [#4062](https://github.com/PyTorchLightning/pytorch-lightning/pull/4062),
        [#4063](https://github.com/PyTorchLightning/pytorch-lightning/pull/4063),
        [#4064](https://github.com/PyTorchLightning/pytorch-lightning/pull/4064),
        [#4065](https://github.com/PyTorchLightning/pytorch-lightning/pull/4065))
- Renamed all backends to `Accelerator` ([#4066](https://github.com/PyTorchLightning/pytorch-lightning/pull/4066))
- Enabled manual returns ([#4089](https://github.com/PyTorchLightning/pytorch-lightning/pull/4089))

### Removed

- Removed support for EvalResult and TrainResult ([#3968](https://github.com/PyTorchLightning/pytorch-lightning/pull/3968))
- Removed deprecated trainer flags: `overfit_pct`, `log_save_interval`, `row_log_interval` ([#3969](https://github.com/PyTorchLightning/pytorch-lightning/pull/3969))
- Removed deprecated early_stop_callback ([#3982](https://github.com/PyTorchLightning/pytorch-lightning/pull/3982))
- Removed deprecated model hooks ([#3980](https://github.com/PyTorchLightning/pytorch-lightning/pull/3980))
- Removed deprecated callbacks ([#3979](https://github.com/PyTorchLightning/pytorch-lightning/pull/3979))
- Removed `trainer` argument in `LightningModule.backward` [#4056](https://github.com/PyTorchLightning/pytorch-lightning/pull/4056))

### Fixed

- Fixed `current_epoch` property update to reflect true epoch number inside `LightningDataModule`, when `reload_dataloaders_every_epoch=True`. ([#3974](https://github.com/PyTorchLightning/pytorch-lightning/pull/3974))
- Fixed to print scaler value in progress bar ([#4053](https://github.com/PyTorchLightning/pytorch-lightning/pull/4053))
- Fixed mismatch between docstring and code regarding when `on_load_checkpoint` hook is called ([#3996](https://github.com/PyTorchLightning/pytorch-lightning/pull/3996))


## [0.10.0] - 2020-10-07

### Added

- Added new Metrics API. ([#3868](https://github.com/PyTorchLightning/pytorch-lightning/pull/3868), [#3921](https://github.com/PyTorchLightning/pytorch-lightning/pull/3921))
- Enable PyTorch 1.7 compatibility ([#3541](https://github.com/PyTorchLightning/pytorch-lightning/pull/3541))
- Added `LightningModule.to_torchscript` to support exporting as `ScriptModule` ([#3258](https://github.com/PyTorchLightning/pytorch-lightning/pull/3258))
- Added warning when dropping unpicklable `hparams` ([#2874](https://github.com/PyTorchLightning/pytorch-lightning/pull/2874))
- Added EMB similarity ([#3349](https://github.com/PyTorchLightning/pytorch-lightning/pull/3349))
- Added `ModelCheckpoint.to_yaml` method ([#3048](https://github.com/PyTorchLightning/pytorch-lightning/pull/3048))
- Allow `ModelCheckpoint` monitor to be `None`, meaning it will always save ([#3630](https://github.com/PyTorchLightning/pytorch-lightning/pull/3630))
- Disabled optimizers setup during testing ([#3059](https://github.com/PyTorchLightning/pytorch-lightning/pull/3059))
- Added support for datamodules to save and load checkpoints when training ([#3563](https://github.com/PyTorchLightning/pytorch-lightning/pull/3563))
- Added support for datamodule in learning rate finder ([#3425](https://github.com/PyTorchLightning/pytorch-lightning/pull/3425))
- Added gradient clip test for native AMP ([#3754](https://github.com/PyTorchLightning/pytorch-lightning/pull/3754))
- Added dist lib to enable syncing anything across devices ([#3762](https://github.com/PyTorchLightning/pytorch-lightning/pull/3762))
- Added `broadcast` to `TPUBackend` ([#3814](https://github.com/PyTorchLightning/pytorch-lightning/pull/3814))
- Added `XLADeviceUtils` class to check XLA device type ([#3274](https://github.com/PyTorchLightning/pytorch-lightning/pull/3274))

### Changed

- Refactored accelerator backends:
   * moved TPU `xxx_step` to backend ([#3118](https://github.com/PyTorchLightning/pytorch-lightning/pull/3118))
   * refactored DDP backend `forward` ([#3119](https://github.com/PyTorchLightning/pytorch-lightning/pull/3119))
   * refactored GPU backend `__step` ([#3120](https://github.com/PyTorchLightning/pytorch-lightning/pull/3120))
   * refactored Horovod backend ([#3121](https://github.com/PyTorchLightning/pytorch-lightning/pull/3121),
        [#3122](https://github.com/PyTorchLightning/pytorch-lightning/pull/3122))
   * remove obscure forward call in eval + CPU backend `___step` ([#3123](https://github.com/PyTorchLightning/pytorch-lightning/pull/3123))
   * reduced all simplified forward ([#3126](https://github.com/PyTorchLightning/pytorch-lightning/pull/3126))
   * added hook base method ([#3127](https://github.com/PyTorchLightning/pytorch-lightning/pull/3127))
   * refactor eval loop to use hooks - use `test_mode` for if so we can split later ([#3129](https://github.com/PyTorchLightning/pytorch-lightning/pull/3129))
   * moved `___step_end` hooks ([#3130](https://github.com/PyTorchLightning/pytorch-lightning/pull/3130))
   * training forward refactor ([#3134](https://github.com/PyTorchLightning/pytorch-lightning/pull/3134))
   * training AMP scaling refactor ([#3135](https://github.com/PyTorchLightning/pytorch-lightning/pull/3135))
   * eval step scaling factor ([#3136](https://github.com/PyTorchLightning/pytorch-lightning/pull/3136))
   * add eval loop object to streamline eval loop ([#3138](https://github.com/PyTorchLightning/pytorch-lightning/pull/3138))
   * refactored dataloader process hook ([#3139](https://github.com/PyTorchLightning/pytorch-lightning/pull/3139))
   * refactored inner eval loop ([#3141](https://github.com/PyTorchLightning/pytorch-lightning/pull/3141))
   * final inner eval loop hooks ([#3154](https://github.com/PyTorchLightning/pytorch-lightning/pull/3154))
   * clean up hooks in `run_evaluation` ([#3156](https://github.com/PyTorchLightning/pytorch-lightning/pull/3156))
   * clean up data reset ([#3161](https://github.com/PyTorchLightning/pytorch-lightning/pull/3161))
   * expand eval loop out ([#3165](https://github.com/PyTorchLightning/pytorch-lightning/pull/3165))
   * moved hooks around in eval loop ([#3195](https://github.com/PyTorchLightning/pytorch-lightning/pull/3195))
   * remove `_evaluate` fx ([#3197](https://github.com/PyTorchLightning/pytorch-lightning/pull/3197))
   * `Trainer.fit` hook clean up ([#3198](https://github.com/PyTorchLightning/pytorch-lightning/pull/3198))
   * DDPs train hooks ([#3203](https://github.com/PyTorchLightning/pytorch-lightning/pull/3203))
   * refactor DDP backend ([#3204](https://github.com/PyTorchLightning/pytorch-lightning/pull/3204),
        [#3207](https://github.com/PyTorchLightning/pytorch-lightning/pull/3207),
        [#3208](https://github.com/PyTorchLightning/pytorch-lightning/pull/3208),
        [#3209](https://github.com/PyTorchLightning/pytorch-lightning/pull/3209),
        [#3210](https://github.com/PyTorchLightning/pytorch-lightning/pull/3210))
   * reduced accelerator selection ([#3211](https://github.com/PyTorchLightning/pytorch-lightning/pull/3211))
   * group prepare data hook ([#3212](https://github.com/PyTorchLightning/pytorch-lightning/pull/3212))
   * added data connector ([#3285](https://github.com/PyTorchLightning/pytorch-lightning/pull/3285))
   * modular is_overridden ([#3290](https://github.com/PyTorchLightning/pytorch-lightning/pull/3290))
   * adding `Trainer.tune()` ([#3293](https://github.com/PyTorchLightning/pytorch-lightning/pull/3293))
   * move `run_pretrain_routine` -> `setup_training` ([#3294](https://github.com/PyTorchLightning/pytorch-lightning/pull/3294))
   * move train outside of setup training ([#3297](https://github.com/PyTorchLightning/pytorch-lightning/pull/3297))
   * move `prepare_data` to data connector ([#3307](https://github.com/PyTorchLightning/pytorch-lightning/pull/3307))
   * moved accelerator router ([#3309](https://github.com/PyTorchLightning/pytorch-lightning/pull/3309))
   * train loop refactor - moving train loop to own object ([#3310](https://github.com/PyTorchLightning/pytorch-lightning/pull/3310),
        [#3312](https://github.com/PyTorchLightning/pytorch-lightning/pull/3312),
        [#3313](https://github.com/PyTorchLightning/pytorch-lightning/pull/3313),
        [#3314](https://github.com/PyTorchLightning/pytorch-lightning/pull/3314))
   * duplicate data interface definition up into DataHooks class ([#3344](https://github.com/PyTorchLightning/pytorch-lightning/pull/3344))
   * inner train loop ([#3359](https://github.com/PyTorchLightning/pytorch-lightning/pull/3359),
        [#3361](https://github.com/PyTorchLightning/pytorch-lightning/pull/3361),
        [#3362](https://github.com/PyTorchLightning/pytorch-lightning/pull/3362),
        [#3363](https://github.com/PyTorchLightning/pytorch-lightning/pull/3363),
        [#3365](https://github.com/PyTorchLightning/pytorch-lightning/pull/3365),
        [#3366](https://github.com/PyTorchLightning/pytorch-lightning/pull/3366),
        [#3367](https://github.com/PyTorchLightning/pytorch-lightning/pull/3367),
        [#3368](https://github.com/PyTorchLightning/pytorch-lightning/pull/3368),
        [#3369](https://github.com/PyTorchLightning/pytorch-lightning/pull/3369),
        [#3370](https://github.com/PyTorchLightning/pytorch-lightning/pull/3370),
        [#3371](https://github.com/PyTorchLightning/pytorch-lightning/pull/3371),
        [#3372](https://github.com/PyTorchLightning/pytorch-lightning/pull/3372),
        [#3373](https://github.com/PyTorchLightning/pytorch-lightning/pull/3373),
        [#3374](https://github.com/PyTorchLightning/pytorch-lightning/pull/3374),
        [#3375](https://github.com/PyTorchLightning/pytorch-lightning/pull/3375),
        [#3376](https://github.com/PyTorchLightning/pytorch-lightning/pull/3376),
        [#3385](https://github.com/PyTorchLightning/pytorch-lightning/pull/3385),
        [#3388](https://github.com/PyTorchLightning/pytorch-lightning/pull/3388),
        [#3397](https://github.com/PyTorchLightning/pytorch-lightning/pull/3397))
   * all logging related calls in a connector ([#3395](https://github.com/PyTorchLightning/pytorch-lightning/pull/3395))
   * device parser ([#3400](https://github.com/PyTorchLightning/pytorch-lightning/pull/3400),
        [#3405](https://github.com/PyTorchLightning/pytorch-lightning/pull/3405))
   * added model connector ([#3407](https://github.com/PyTorchLightning/pytorch-lightning/pull/3407))
   * moved eval loop logging to loggers ([#3408](https://github.com/PyTorchLightning/pytorch-lightning/pull/3408))
   * moved eval loop (#3412[#3408](https://github.com/PyTorchLightning/pytorch-lightning/pull/3408))
   * trainer/separate argparse ([#3421](https://github.com/PyTorchLightning/pytorch-lightning/pull/3421),
        [#3428](https://github.com/PyTorchLightning/pytorch-lightning/pull/3428),
        [#3432](https://github.com/PyTorchLightning/pytorch-lightning/pull/3432))
   * move `lr_finder` ([#3434](https://github.com/PyTorchLightning/pytorch-lightning/pull/3434))
   * organize args (#[#3435](https://github.com/PyTorchLightning/pytorch-lightning/pull/3435),
        [#3442](https://github.com/PyTorchLightning/pytorch-lightning/pull/3442),
        [#3447](https://github.com/PyTorchLightning/pytorch-lightning/pull/3447),
        [#3448](https://github.com/PyTorchLightning/pytorch-lightning/pull/3448),
        [#3449](https://github.com/PyTorchLightning/pytorch-lightning/pull/3449),
        [#3456](https://github.com/PyTorchLightning/pytorch-lightning/pull/3456))
   * move specific accelerator code ([#3457](https://github.com/PyTorchLightning/pytorch-lightning/pull/3457))
   * group connectors ([#3472](https://github.com/PyTorchLightning/pytorch-lightning/pull/3472))
   * accelerator connector methods x/n ([#3469](https://github.com/PyTorchLightning/pytorch-lightning/pull/3469),
        [#3470](https://github.com/PyTorchLightning/pytorch-lightning/pull/3470),
        [#3474](https://github.com/PyTorchLightning/pytorch-lightning/pull/3474))
   * merge backends x/n ([#3476](https://github.com/PyTorchLightning/pytorch-lightning/pull/3476),
        [#3477](https://github.com/PyTorchLightning/pytorch-lightning/pull/3477),
        [#3478](https://github.com/PyTorchLightning/pytorch-lightning/pull/3478),
        [#3480](https://github.com/PyTorchLightning/pytorch-lightning/pull/3480),
        [#3482](https://github.com/PyTorchLightning/pytorch-lightning/pull/3482))
   * apex plugin ([#3502](https://github.com/PyTorchLightning/pytorch-lightning/pull/3502))
   * precision plugins ([#3504](https://github.com/PyTorchLightning/pytorch-lightning/pull/3504))
   * Result - make monitor default to `checkpoint_on` to simplify ([#3571](https://github.com/PyTorchLightning/pytorch-lightning/pull/3571))
   * reference to the Trainer on the `LightningDataModule` ([#3684](https://github.com/PyTorchLightning/pytorch-lightning/pull/3684))
   * add `.log` to lightning module ([#3686](https://github.com/PyTorchLightning/pytorch-lightning/pull/3686),
        [#3699](https://github.com/PyTorchLightning/pytorch-lightning/pull/3699),
        [#3701](https://github.com/PyTorchLightning/pytorch-lightning/pull/3701),
        [#3704](https://github.com/PyTorchLightning/pytorch-lightning/pull/3704),
        [#3715](https://github.com/PyTorchLightning/pytorch-lightning/pull/3715))
   * enable tracking original metric when step and epoch are both true ([#3685](https://github.com/PyTorchLightning/pytorch-lightning/pull/3685))
   * deprecated results obj, added support for simpler comms ([#3681](https://github.com/PyTorchLightning/pytorch-lightning/pull/3681))
   * move backends back to individual files ([#3712](https://github.com/PyTorchLightning/pytorch-lightning/pull/3712))
   * fixes logging for eval steps ([#3763](https://github.com/PyTorchLightning/pytorch-lightning/pull/3763))
   * decoupled DDP, DDP spawn ([#3733](https://github.com/PyTorchLightning/pytorch-lightning/pull/3733),
        [#3766](https://github.com/PyTorchLightning/pytorch-lightning/pull/3766),
        [#3767](https://github.com/PyTorchLightning/pytorch-lightning/pull/3767),
        [#3774](https://github.com/PyTorchLightning/pytorch-lightning/pull/3774),
        [#3802](https://github.com/PyTorchLightning/pytorch-lightning/pull/3802),
        [#3806](https://github.com/PyTorchLightning/pytorch-lightning/pull/3806))
   * remove weight loading hack for ddp_cpu ([#3808](https://github.com/PyTorchLightning/pytorch-lightning/pull/3808))
   * separate `torchelastic` from DDP ([#3810](https://github.com/PyTorchLightning/pytorch-lightning/pull/3810))
   * separate SLURM from DDP ([#3809](https://github.com/PyTorchLightning/pytorch-lightning/pull/3809))
   * decoupled DDP2 ([#3816](https://github.com/PyTorchLightning/pytorch-lightning/pull/3816))
   * bug fix with logging val epoch end + monitor ([#3812](https://github.com/PyTorchLightning/pytorch-lightning/pull/3812))
   * decoupled DDP, DDP spawn ([#3733](https://github.com/PyTorchLightning/pytorch-lightning/pull/3733),
        [#3817](https://github.com/PyTorchLightning/pytorch-lightning/pull/3817),
        [#3819](https://github.com/PyTorchLightning/pytorch-lightning/pull/3819),
        [#3927](https://github.com/PyTorchLightning/pytorch-lightning/pull/3927))
   * callback system and init DDP ([#3836](https://github.com/PyTorchLightning/pytorch-lightning/pull/3836))
   * adding compute environments ([#3837](https://github.com/PyTorchLightning/pytorch-lightning/pull/3837), [#3842](https://github.com/PyTorchLightning/pytorch-lightning/pull/3842))
   * epoch can now log independently ([#3843](https://github.com/PyTorchLightning/pytorch-lightning/pull/3843))
   * test selecting the correct backend. temp backends while slurm and TorchElastic are decoupled ([#3848](https://github.com/PyTorchLightning/pytorch-lightning/pull/3848))
   * fixed `init_slurm_connection` causing hostname errors ([#3856](https://github.com/PyTorchLightning/pytorch-lightning/pull/3856))
   * moves init apex from LM to apex connector ([#3923](https://github.com/PyTorchLightning/pytorch-lightning/pull/3923))
   * moves sync bn to each backend ([#3925](https://github.com/PyTorchLightning/pytorch-lightning/pull/3925))
   * moves configure ddp to each backend ([#3924](https://github.com/PyTorchLightning/pytorch-lightning/pull/3924))
- Deprecation warning ([#3844](https://github.com/PyTorchLightning/pytorch-lightning/pull/3844))
- Changed `LearningRateLogger` to `LearningRateMonitor` ([#3251](https://github.com/PyTorchLightning/pytorch-lightning/pull/3251))
- Used `fsspec` instead of `gfile` for all IO ([#3320](https://github.com/PyTorchLightning/pytorch-lightning/pull/3320))
    * Swaped `torch.load` for `fsspec` load in DDP spawn backend ([#3787](https://github.com/PyTorchLightning/pytorch-lightning/pull/3787))
    * Swaped `torch.load` for `fsspec` load in cloud_io loading ([#3692](https://github.com/PyTorchLightning/pytorch-lightning/pull/3692))
    * Added support for `to_disk()` to use remote filepaths with `fsspec` ([#3930](https://github.com/PyTorchLightning/pytorch-lightning/pull/3930))
    * Updated model_checkpoint's to_yaml to use `fsspec` open ([#3801](https://github.com/PyTorchLightning/pytorch-lightning/pull/3801))
    * Fixed `fsspec` is inconsistant when doing `fs.ls` ([#3805](https://github.com/PyTorchLightning/pytorch-lightning/pull/3805))
- Refactor `GPUStatsMonitor` to improve training speed ([#3257](https://github.com/PyTorchLightning/pytorch-lightning/pull/3257))
- Changed IoU score behavior for classes absent in target and pred ([#3098](https://github.com/PyTorchLightning/pytorch-lightning/pull/3098))
- Changed IoU `remove_bg` bool to `ignore_index` optional int ([#3098](https://github.com/PyTorchLightning/pytorch-lightning/pull/3098))
- Changed defaults of `save_top_k` and `save_last` to `None` in ModelCheckpoint ([#3680](https://github.com/PyTorchLightning/pytorch-lightning/pull/3680))
- `row_log_interval` and `log_save_interval` are now based on training loop's `global_step` instead of epoch-internal batch index ([#3667](https://github.com/PyTorchLightning/pytorch-lightning/pull/3667))
- Silenced some warnings. verified ddp refactors ([#3483](https://github.com/PyTorchLightning/pytorch-lightning/pull/3483))
- Cleaning up stale logger tests ([#3490](https://github.com/PyTorchLightning/pytorch-lightning/pull/3490))
- Allow `ModelCheckpoint` monitor to be `None` ([#3633](https://github.com/PyTorchLightning/pytorch-lightning/pull/3633))
- Enable `None` model checkpoint default ([#3669](https://github.com/PyTorchLightning/pytorch-lightning/pull/3669))
- Skipped `best_model_path` if `checkpoint_callback` is `None` ([#2962](https://github.com/PyTorchLightning/pytorch-lightning/pull/2962))
- Used `raise .. from ..` to explicitly chain exceptions ([#3750](https://github.com/PyTorchLightning/pytorch-lightning/pull/3750))
-  Mocking loggers ([#3596](https://github.com/PyTorchLightning/pytorch-lightning/pull/3596),
    [#3617](https://github.com/PyTorchLightning/pytorch-lightning/pull/3617),
    [#3851](https://github.com/PyTorchLightning/pytorch-lightning/pull/3851),
    [#3859](https://github.com/PyTorchLightning/pytorch-lightning/pull/3859),
    [#3884](https://github.com/PyTorchLightning/pytorch-lightning/pull/3884),
    [#3853](https://github.com/PyTorchLightning/pytorch-lightning/pull/3853),
    [#3910](https://github.com/PyTorchLightning/pytorch-lightning/pull/3910),
    [#3889](https://github.com/PyTorchLightning/pytorch-lightning/pull/3889),
    [#3926](https://github.com/PyTorchLightning/pytorch-lightning/pull/3926))
- Write predictions in LightningModule instead of EvalResult [#3882](https://github.com/PyTorchLightning/pytorch-lightning/pull/3882)

### Deprecated

- Deprecated `TrainResult` and `EvalResult`, use `self.log` and `self.write` from the `LightningModule` to log metrics and write predictions. `training_step` can now only return a scalar (for the loss) or a dictionary with anything you want. ([#3681](https://github.com/PyTorchLightning/pytorch-lightning/pull/3681))
- Deprecate `early_stop_callback` Trainer argument ([#3845](https://github.com/PyTorchLightning/pytorch-lightning/pull/3845))
- Rename Trainer arguments `row_log_interval` >> `log_every_n_steps` and `log_save_interval` >> `flush_logs_every_n_steps` ([#3748](https://github.com/PyTorchLightning/pytorch-lightning/pull/3748))

### Removed

- Removed experimental Metric API ([#3868](https://github.com/PyTorchLightning/pytorch-lightning/pull/3868),
        [#3943](https://github.com/PyTorchLightning/pytorch-lightning/pull/3943),
        [#3949](https://github.com/PyTorchLightning/pytorch-lightning/pull/3949),
        [#3946](https://github.com/PyTorchLightning/pytorch-lightning/pull/3946)), listed changes before final removal:
    * Added `EmbeddingSimilarity` metric ([#3349](https://github.com/PyTorchLightning/pytorch-lightning/pull/3349), [#3358](https://github.com/PyTorchLightning/pytorch-lightning/pull/3358))
    * Added hooks to metric module interface ([#2528](https://github.com/PyTorchLightning/pytorch-lightning/pull/2528))
    * Added error when AUROC metric is used for multiclass problems ([#3350](https://github.com/PyTorchLightning/pytorch-lightning/pull/3350))
    * Fixed `ModelCheckpoint` with `save_top_k=-1` option not tracking the best models when a monitor metric is available ([#3735](https://github.com/PyTorchLightning/pytorch-lightning/pull/3735))
    * Fixed counter-intuitive error being thrown in `Accuracy` metric for zero target tensor ([#3764](https://github.com/PyTorchLightning/pytorch-lightning/pull/3764))
    * Fixed aggregation of metrics ([#3517](https://github.com/PyTorchLightning/pytorch-lightning/pull/3517))
    * Fixed Metric aggregation ([#3321](https://github.com/PyTorchLightning/pytorch-lightning/pull/3321))
    * Fixed RMSLE metric ([#3188](https://github.com/PyTorchLightning/pytorch-lightning/pull/3188))
    * Renamed `reduction` to `class_reduction` in classification metrics ([#3322](https://github.com/PyTorchLightning/pytorch-lightning/pull/3322))
    * Changed `class_reduction` similar to sklearn for classification metrics ([#3322](https://github.com/PyTorchLightning/pytorch-lightning/pull/3322))
    * Renaming of precision recall metric ([#3308](https://github.com/PyTorchLightning/pytorch-lightning/pull/3308))

### Fixed

- Fixed `on_train_batch_start` hook to end epoch early ([#3700](https://github.com/PyTorchLightning/pytorch-lightning/pull/3700))
- Fixed `num_sanity_val_steps` is clipped to `limit_val_batches` ([#2917](https://github.com/PyTorchLightning/pytorch-lightning/pull/2917))
- Fixed ONNX model save on GPU ([#3145](https://github.com/PyTorchLightning/pytorch-lightning/pull/3145))
- Fixed `GpuUsageLogger` to work on different platforms ([#3008](https://github.com/PyTorchLightning/pytorch-lightning/pull/3008))
- Fixed auto-scale batch size not dumping `auto_lr_find` parameter ([#3151](https://github.com/PyTorchLightning/pytorch-lightning/pull/3151))
- Fixed `batch_outputs` with optimizer frequencies ([#3229](https://github.com/PyTorchLightning/pytorch-lightning/pull/3229))
- Fixed setting batch size in `LightningModule.datamodule` when using `auto_scale_batch_size` ([#3266](https://github.com/PyTorchLightning/pytorch-lightning/pull/3266))
- Fixed Horovod distributed backend compatibility with native AMP ([#3404](https://github.com/PyTorchLightning/pytorch-lightning/pull/3404))
- Fixed batch size auto scaling exceeding the size of the dataset ([#3271](https://github.com/PyTorchLightning/pytorch-lightning/pull/3271))
- Fixed getting `experiment_id` from MLFlow only once instead of each training loop ([#3394](https://github.com/PyTorchLightning/pytorch-lightning/pull/3394))
- Fixed `overfit_batches` which now correctly disables shuffling for the training loader. ([#3501](https://github.com/PyTorchLightning/pytorch-lightning/pull/3501))
- Fixed gradient norm tracking for `row_log_interval > 1` ([#3489](https://github.com/PyTorchLightning/pytorch-lightning/pull/3489))
- Fixed `ModelCheckpoint` name formatting ([3164](https://github.com/PyTorchLightning/pytorch-lightning/pull/3163))
- Fixed auto-scale batch size ([#3151](https://github.com/PyTorchLightning/pytorch-lightning/pull/3151))
- Fixed example implementation of AutoEncoder ([#3190](https://github.com/PyTorchLightning/pytorch-lightning/pull/3190))
- Fixed invalid paths when remote logging with TensorBoard ([#3236](https://github.com/PyTorchLightning/pytorch-lightning/pull/3236))
- Fixed change `t()` to `transpose()` as XLA devices do not support `.t()` on 1-dim tensor ([#3252](https://github.com/PyTorchLightning/pytorch-lightning/pull/3252))
- Fixed (weights only) checkpoints loading without PL ([#3287](https://github.com/PyTorchLightning/pytorch-lightning/pull/3287))
- Fixed `gather_all_tensors` cross GPUs in DDP ([#3319](https://github.com/PyTorchLightning/pytorch-lightning/pull/3319))
- Fixed CometML save dir ([#3419](https://github.com/PyTorchLightning/pytorch-lightning/pull/3419))
- Fixed forward key metrics ([#3467](https://github.com/PyTorchLightning/pytorch-lightning/pull/3467))
- Fixed normalize mode at confusion matrix (replace NaNs with zeros) ([#3465](https://github.com/PyTorchLightning/pytorch-lightning/pull/3465))
- Fixed global step increment in training loop when `training_epoch_end` hook is used ([#3673](https://github.com/PyTorchLightning/pytorch-lightning/pull/3673))
- Fixed dataloader shuffling not getting turned off with `overfit_batches > 0` and `distributed_backend = "ddp"` ([#3534](https://github.com/PyTorchLightning/pytorch-lightning/pull/3534))
- Fixed determinism in `DDPSpawnBackend` when using `seed_everything` in main process ([#3335](https://github.com/PyTorchLightning/pytorch-lightning/pull/3335))
- Fixed `ModelCheckpoint` `period` to actually save every `period` epochs ([#3630](https://github.com/PyTorchLightning/pytorch-lightning/pull/3630))
- Fixed `val_progress_bar` total with `num_sanity_val_steps` ([#3751](https://github.com/PyTorchLightning/pytorch-lightning/pull/3751))
- Fixed Tuner dump: add `current_epoch` to dumped_params ([#3261](https://github.com/PyTorchLightning/pytorch-lightning/pull/3261))
- Fixed `current_epoch` and `global_step` properties mismatch between `Trainer` and `LightningModule` ([#3785](https://github.com/PyTorchLightning/pytorch-lightning/pull/3785))
- Fixed learning rate scheduler for optimizers with internal state ([#3897](https://github.com/PyTorchLightning/pytorch-lightning/pull/3897))
- Fixed `tbptt_reduce_fx` when non-floating tensors are logged ([#3796](https://github.com/PyTorchLightning/pytorch-lightning/pull/3796))
- Fixed model checkpoint frequency ([#3852](https://github.com/PyTorchLightning/pytorch-lightning/pull/3852))
- Fixed logging non-tensor scalar with result breaks subsequent epoch aggregation ([#3855](https://github.com/PyTorchLightning/pytorch-lightning/pull/3855))
- Fixed `TrainerEvaluationLoopMixin` activates `model.train()` at the end ([#3858](https://github.com/PyTorchLightning/pytorch-lightning/pull/3858))
- Fixed `overfit_batches` when using with multiple val/test_dataloaders ([#3857](https://github.com/PyTorchLightning/pytorch-lightning/pull/3857))
- Fixed enables `training_step` to return `None` ([#3862](https://github.com/PyTorchLightning/pytorch-lightning/pull/3862))
- Fixed init nan for checkpointing ([#3863](https://github.com/PyTorchLightning/pytorch-lightning/pull/3863))
- Fixed for `load_from_checkpoint` ([#2776](https://github.com/PyTorchLightning/pytorch-lightning/pull/2776))
- Fixes incorrect `batch_sizes` when Dataloader returns a dict with multiple tensors ([#3668](https://github.com/PyTorchLightning/pytorch-lightning/pull/3668))
- Fixed unexpected signature for `validation_step` ([#3947](https://github.com/PyTorchLightning/pytorch-lightning/pull/3947))

## [0.9.0] - 2020-08-20

### Added

- Added SyncBN for DDP ([#2801](https://github.com/PyTorchLightning/pytorch-lightning/pull/2801),
     [#2838](https://github.com/PyTorchLightning/pytorch-lightning/pull/2838))
- Added basic `CSVLogger` ([#2721](https://github.com/PyTorchLightning/pytorch-lightning/pull/2721))
- Added SSIM metrics ([#2671](https://github.com/PyTorchLightning/pytorch-lightning/pull/2671))
- Added BLEU metrics ([#2535](https://github.com/PyTorchLightning/pytorch-lightning/pull/2535))
- Added support to export a model to ONNX format ([#2596](https://github.com/PyTorchLightning/pytorch-lightning/pull/2596))
- Added support for `Trainer(num_sanity_val_steps=-1)` to check all validation data before training ([#2246](https://github.com/PyTorchLightning/pytorch-lightning/pull/2246))
- Added struct. output:
  * tests for val loop flow ([#2605](https://github.com/PyTorchLightning/pytorch-lightning/pull/2605))
  * `EvalResult` support for train and val. loop ([#2615](https://github.com/PyTorchLightning/pytorch-lightning/pull/2615),
       [#2651](https://github.com/PyTorchLightning/pytorch-lightning/pull/2651))
  * weighted average in results obj ([#2930](https://github.com/PyTorchLightning/pytorch-lightning/pull/2930))
  * fix result obj DP auto reduce ([#3013](https://github.com/PyTorchLightning/pytorch-lightning/pull/3013))
- Added class `LightningDataModule` ([#2668](https://github.com/PyTorchLightning/pytorch-lightning/pull/2668))
- Added support for PyTorch 1.6 ([#2745](https://github.com/PyTorchLightning/pytorch-lightning/pull/2745))
- Added call DataModule hooks implicitly in trainer ([#2755](https://github.com/PyTorchLightning/pytorch-lightning/pull/2755))
- Added support for Mean in DDP Sync ([#2568](https://github.com/PyTorchLightning/pytorch-lightning/pull/2568))
- Added remaining `sklearn` metrics: `AveragePrecision`, `BalancedAccuracy`, `CohenKappaScore`, `DCG`, `Hamming`, `Hinge`, `Jaccard`, `MeanAbsoluteError`, `MeanSquaredError`, `MeanSquaredLogError`, `MedianAbsoluteError`, `R2Score`, `MeanPoissonDeviance`, `MeanGammaDeviance`, `MeanTweedieDeviance`, `ExplainedVariance` ([#2562](https://github.com/PyTorchLightning/pytorch-lightning/pull/2562))
- Added support for `limit_{mode}_batches (int)` to work with infinite dataloader (IterableDataset) ([#2840](https://github.com/PyTorchLightning/pytorch-lightning/pull/2840))
- Added support returning python scalars in DP ([#1935](https://github.com/PyTorchLightning/pytorch-lightning/pull/1935))
- Added support to Tensorboard logger for OmegaConf `hparams` ([#2846](https://github.com/PyTorchLightning/pytorch-lightning/pull/2846))
- Added tracking of basic states in `Trainer` ([#2541](https://github.com/PyTorchLightning/pytorch-lightning/pull/2541))
- Tracks all outputs including TBPTT and multiple optimizers ([#2890](https://github.com/PyTorchLightning/pytorch-lightning/pull/2890))
- Added GPU Usage Logger ([#2932](https://github.com/PyTorchLightning/pytorch-lightning/pull/2932))
- Added `strict=False` for `load_from_checkpoint` ([#2819](https://github.com/PyTorchLightning/pytorch-lightning/pull/2819))
- Added saving test predictions on multiple GPUs ([#2926](https://github.com/PyTorchLightning/pytorch-lightning/pull/2926))
- Auto log the computational graph for loggers that support this ([#3003](https://github.com/PyTorchLightning/pytorch-lightning/pull/3003))
- Added warning when changing monitor and using results obj ([#3014](https://github.com/PyTorchLightning/pytorch-lightning/pull/3014))
- Added a hook `transfer_batch_to_device` to the `LightningDataModule` ([#3038](https://github.com/PyTorchLightning/pytorch-lightning/pull/3038))

### Changed

- Truncated long version numbers in progress bar ([#2594](https://github.com/PyTorchLightning/pytorch-lightning/pull/2594))
- Enabling val/test loop disabling ([#2692](https://github.com/PyTorchLightning/pytorch-lightning/pull/2692))
- Refactored into `accelerator` module:
    * GPU training ([#2704](https://github.com/PyTorchLightning/pytorch-lightning/pull/2704))
    * TPU training ([#2708](https://github.com/PyTorchLightning/pytorch-lightning/pull/2708))
    * DDP(2) backend ([#2796](https://github.com/PyTorchLightning/pytorch-lightning/pull/2796))
    * Retrieve last logged val from result by key ([#3049](https://github.com/PyTorchLightning/pytorch-lightning/pull/3049))
- Using `.comet.config` file for `CometLogger` ([#1913](https://github.com/PyTorchLightning/pytorch-lightning/pull/1913))
- Updated hooks arguments - breaking for `setup` and `teardown` ([#2850](https://github.com/PyTorchLightning/pytorch-lightning/pull/2850))
- Using `gfile` to support remote directories ([#2164](https://github.com/PyTorchLightning/pytorch-lightning/pull/2164))
- Moved optimizer creation after device placement for DDP backends ([#2904](https://github.com/PyTorchLightning/pytorch-lighting/pull/2904))
- Support `**DictConfig` for `hparam` serialization ([#2519](https://github.com/PyTorchLightning/pytorch-lightning/pull/2519))
- Removed callback metrics from test results obj ([#2994](https://github.com/PyTorchLightning/pytorch-lightning/pull/2994))
- Re-enabled naming metrics in ckpt name ([#3060](https://github.com/PyTorchLightning/pytorch-lightning/pull/3060))
- Changed progress bar epoch counting to start from 0 ([#3061](https://github.com/PyTorchLightning/pytorch-lightning/pull/3061))

### Deprecated

- Deprecated Trainer attribute `ckpt_path`, which will now be set by `weights_save_path` ([#2681](https://github.com/PyTorchLightning/pytorch-lightning/pull/2681))

### Removed

- Removed deprecated: ([#2760](https://github.com/PyTorchLightning/pytorch-lightning/pull/2760))
    * core decorator `data_loader`
    * Module hook `on_sanity_check_start` and loading `load_from_metrics`
    * package `pytorch_lightning.logging`
    * Trainer arguments: `show_progress_bar`, `num_tpu_cores`, `use_amp`, `print_nan_grads`
    * LR Finder argument `num_accumulation_steps`

### Fixed

- Fixed `accumulate_grad_batches` for last batch ([#2853](https://github.com/PyTorchLightning/pytorch-lightning/pull/2853))
- Fixed setup call while testing ([#2624](https://github.com/PyTorchLightning/pytorch-lightning/pull/2624))
- Fixed local rank zero casting ([#2640](https://github.com/PyTorchLightning/pytorch-lightning/pull/2640))
- Fixed single scalar return from training ([#2587](https://github.com/PyTorchLightning/pytorch-lightning/pull/2587))
- Fixed Horovod backend to scale LR schedlers with the optimizer ([#2626](https://github.com/PyTorchLightning/pytorch-lightning/pull/2626))
- Fixed `dtype` and `device` properties not getting updated in submodules ([#2657](https://github.com/PyTorchLightning/pytorch-lightning/pull/2657))
- Fixed `fast_dev_run` to run for all dataloaders ([#2581](https://github.com/PyTorchLightning/pytorch-lightning/pull/2581))
- Fixed `save_dir` in loggers getting ignored by default value of `weights_save_path` when user did not specify `weights_save_path` ([#2681](https://github.com/PyTorchLightning/pytorch-lightning/pull/2681))
- Fixed `weights_save_path` getting ignored when `logger=False` is passed to Trainer ([#2681](https://github.com/PyTorchLightning/pytorch-lightning/pull/2681))
- Fixed TPU multi-core and Float16 ([#2632](https://github.com/PyTorchLightning/pytorch-lightning/pull/2632))
- Fixed test metrics not being logged with `LoggerCollection` ([#2723](https://github.com/PyTorchLightning/pytorch-lightning/pull/2723))
- Fixed data transfer to device when using `torchtext.data.Field` and `include_lengths is True` ([#2689](https://github.com/PyTorchLightning/pytorch-lightning/pull/2689))
- Fixed shuffle argument for distributed sampler ([#2789](https://github.com/PyTorchLightning/pytorch-lightning/pull/2789))
- Fixed logging interval ([#2694](https://github.com/PyTorchLightning/pytorch-lightning/pull/2694))
- Fixed loss value in the progress bar is wrong when `accumulate_grad_batches > 1` ([#2738](https://github.com/PyTorchLightning/pytorch-lightning/pull/2738))
- Fixed correct CWD for ddp sub-processes when using Hydra ([#2719](https://github.com/PyTorchLightning/pytorch-lightning/pull/2719))
- Fixed selecting GPUs using `CUDA_VISIBLE_DEVICES` ([#2739](https://github.com/PyTorchLightning/pytorch-lightning/pull/2739),
     [#2796](https://github.com/PyTorchLightning/pytorch-lightning/pull/2796))
- Fixed false `num_classes` warning in metrics ([#2781](https://github.com/PyTorchLightning/pytorch-lightning/pull/2781))
- Fixed shell injection vulnerability in subprocess call ([#2786](https://github.com/PyTorchLightning/pytorch-lightning/pull/2786))
- Fixed LR finder and `hparams` compatibility ([#2821](https://github.com/PyTorchLightning/pytorch-lightning/pull/2821))
- Fixed `ModelCheckpoint` not saving the latest information when `save_last=True` ([#2881](https://github.com/PyTorchLightning/pytorch-lightning/pull/2881))
- Fixed ImageNet example: learning rate scheduler, number of workers and batch size when using DDP ([#2889](https://github.com/PyTorchLightning/pytorch-lightning/pull/2889))
- Fixed apex gradient clipping ([#2829](https://github.com/PyTorchLightning/pytorch-lightning/pull/2829))
- Fixed save apex scaler states ([#2828](https://github.com/PyTorchLightning/pytorch-lightning/pull/2828))
- Fixed a model loading issue with inheritance and variable positional arguments ([#2911](https://github.com/PyTorchLightning/pytorch-lightning/pull/2911))
- Fixed passing `non_blocking=True` when transferring a batch object that does not support it ([#2910](https://github.com/PyTorchLightning/pytorch-lightning/pull/2910))
- Fixed checkpointing to remote file paths ([#2925](https://github.com/PyTorchLightning/pytorch-lightning/pull/2925))
- Fixed adding val step argument to metrics ([#2986](https://github.com/PyTorchLightning/pytorch-lightning/pull/2986))
- Fixed an issue that caused `Trainer.test()` to stall in ddp mode ([#2997](https://github.com/PyTorchLightning/pytorch-lightning/pull/2997))
- Fixed gathering of results with tensors of varying shape ([#3020](https://github.com/PyTorchLightning/pytorch-lightning/pull/3020))
- Fixed batch size auto-scaling feature to set the new value on the correct model attribute ([#3043](https://github.com/PyTorchLightning/pytorch-lightning/pull/3043))
- Fixed automatic batch scaling not working with half precision ([#3045](https://github.com/PyTorchLightning/pytorch-lightning/pull/3045))
- Fixed setting device to root gpu ([#3042](https://github.com/PyTorchLightning/pytorch-lightning/pull/3042))

## [0.8.5] - 2020-07-09

### Added

- Added a PSNR metric: peak signal-to-noise ratio ([#2483](https://github.com/PyTorchLightning/pytorch-lightning/pull/2483))
- Added functional regression metrics ([#2492](https://github.com/PyTorchLightning/pytorch-lightning/pull/2492))

### Removed

- Removed auto val reduce ([#2462](https://github.com/PyTorchLightning/pytorch-lightning/pull/2462))

### Fixed

- Flattening Wandb Hyperparameters ([#2459](https://github.com/PyTorchLightning/pytorch-lightning/pull/2459))
- Fixed using the same DDP python interpreter and actually running ([#2482](https://github.com/PyTorchLightning/pytorch-lightning/pull/2482))
- Fixed model summary input type conversion for models that have input dtype different from model parameters ([#2510](https://github.com/PyTorchLightning/pytorch-lightning/pull/2510))
- Made `TensorBoardLogger` and `CometLogger` pickleable ([#2518](https://github.com/PyTorchLightning/pytorch-lightning/pull/2518))
- Fixed a problem with `MLflowLogger` creating multiple run folders ([#2502](https://github.com/PyTorchLightning/pytorch-lightning/pull/2502))
- Fixed global_step increment ([#2455](https://github.com/PyTorchLightning/pytorch-lightning/pull/2455))
- Fixed TPU hanging example ([#2488](https://github.com/PyTorchLightning/pytorch-lightning/pull/2488))
- Fixed `argparse` default value bug ([#2526](https://github.com/PyTorchLightning/pytorch-lightning/pull/2526))
- Fixed Dice and IoU to avoid NaN by adding small eps ([#2545](https://github.com/PyTorchLightning/pytorch-lightning/pull/2545))
- Fixed accumulate gradients schedule at epoch 0 (continued) ([#2513](https://github.com/PyTorchLightning/pytorch-lightning/pull/2513))
- Fixed Trainer `.fit()` returning last not best weights in "ddp_spawn" ([#2565](https://github.com/PyTorchLightning/pytorch-lightning/pull/2565))
- Fixed passing (do not pass) TPU weights back on test ([#2566](https://github.com/PyTorchLightning/pytorch-lightning/pull/2566))
- Fixed DDP tests and `.test()` ([#2512](https://github.com/PyTorchLightning/pytorch-lightning/pull/2512),
     [#2570](https://github.com/PyTorchLightning/pytorch-lightning/pull/2570))

## [0.8.4] - 2020-07-01

### Added

- Added reduce ddp results on eval ([#2434](https://github.com/PyTorchLightning/pytorch-lightning/pull/2434))
- Added a warning when an `IterableDataset` has `__len__` defined ([#2437](https://github.com/PyTorchLightning/pytorch-lightning/pull/2437))

### Changed

- Enabled no returns from eval ([#2446](https://github.com/PyTorchLightning/pytorch-lightning/pull/2446))

### Fixed

- Fixes train outputs ([#2428](https://github.com/PyTorchLightning/pytorch-lightning/pull/2428))
- Fixes Conda dependencies ([#2412](https://github.com/PyTorchLightning/pytorch-lightning/pull/2412))
- Fixed Apex scaling with decoupled backward ([#2433](https://github.com/PyTorchLightning/pytorch-lightning/pull/2433))
- Fixed crashing or wrong displaying progressbar because of missing ipywidgets ([#2417](https://github.com/PyTorchLightning/pytorch-lightning/pull/2417))
- Fixed TPU saving dir ([fc26078e](https://github.com/PyTorchLightning/pytorch-lightning/commit/fc26078e395f8a001f4c6dd7b3fe7ca202f914a3), [04e68f02](https://github.com/PyTorchLightning/pytorch-lightning/commit/04e68f022fc03dd5f1555ee86dea997d42a448ad))
- Fixed logging on rank 0 only ([#2425](https://github.com/PyTorchLightning/pytorch-lightning/pull/2425))


## [0.8.3] - 2020-06-29

### Fixed

- Fixed AMP wrong call ([593837e](https://github.com/PyTorchLightning/pytorch-lightning/commit/593837e1da24ff6c942b24ed803fc1496a304609))
- Fixed batch typo ([92d1e75](https://github.com/PyTorchLightning/pytorch-lightning/commit/92d1e75b2638a493d9d21ed5fe00a22093888285))

## [0.8.2] - 2020-06-28

### Added

- Added TorchText support for moving data to GPU ([#2379](https://github.com/PyTorchLightning/pytorch-lightning/pull/2379))

### Changed

- Changed epoch indexing from 0 instead of 1 ([#2289](https://github.com/PyTorchLightning/pytorch-lightning/pull/2289))
- Refactor Model `backward` ([#2276](https://github.com/PyTorchLightning/pytorch-lightning/pull/2276))
- Refactored `training_batch` + tests to verify correctness ([#2327](https://github.com/PyTorchLightning/pytorch-lightning/pull/2327),
     [#2328](https://github.com/PyTorchLightning/pytorch-lightning/pull/2328))
- Refactored training loop ([#2336](https://github.com/PyTorchLightning/pytorch-lightning/pull/2336))
- Made optimization steps for hooks ([#2363](https://github.com/PyTorchLightning/pytorch-lightning/pull/2363))
- Changed default apex level to 'O2' ([#2362](https://github.com/PyTorchLightning/pytorch-lightning/pull/2362))

### Removed

- Moved `TrainsLogger` to Bolts ([#2384](https://github.com/PyTorchLightning/pytorch-lightning/pull/2384))

### Fixed

- Fixed parsing TPU arguments and TPU tests ([#2094](https://github.com/PyTorchLightning/pytorch-lightning/pull/2094))
- Fixed number batches in case of multiple dataloaders and `limit_{*}_batches` ([#1920](https://github.com/PyTorchLightning/pytorch-lightning/pull/1920),
     [#2226](https://github.com/PyTorchLightning/pytorch-lightning/pull/2226))
- Fixed an issue with forward hooks not being removed after model summary ([#2298](https://github.com/PyTorchLightning/pytorch-lightning/pull/2298))
- Fix for `load_from_checkpoint()` not working with absolute path on Windows ([#2294](https://github.com/PyTorchLightning/pytorch-lightning/pull/2294))
- Fixed an issue how _has_len handles `NotImplementedError` e.g. raised by `torchtext.data.Iterator` ([#2293](https://github.com/PyTorchLightning/pytorch-lightning/pull/2293)), ([#2307](https://github.com/PyTorchLightning/pytorch-lightning/pull/2307))
- Fixed `average_precision` metric ([#2319](https://github.com/PyTorchLightning/pytorch-lightning/pull/2319))
- Fixed ROC metric for CUDA tensors ([#2304](https://github.com/PyTorchLightning/pytorch-lightning/pull/2304))
- Fixed `average_precision` metric ([#2319](https://github.com/PyTorchLightning/pytorch-lightning/pull/2319))
- Fixed lost compatibility with custom datatypes implementing `.to` ([#2335](https://github.com/PyTorchLightning/pytorch-lightning/pull/2335))
- Fixed loading model with kwargs ([#2387](https://github.com/PyTorchLightning/pytorch-lightning/pull/2387))
- Fixed sum(0) for `trainer.num_val_batches` ([#2268](https://github.com/PyTorchLightning/pytorch-lightning/pull/2268))
- Fixed checking if the parameters are a `DictConfig` Object ([#2216](https://github.com/PyTorchLightning/pytorch-lightning/pull/2216))
- Fixed SLURM weights saving ([#2341](https://github.com/PyTorchLightning/pytorch-lightning/pull/2341))
- Fixed swaps LR scheduler order ([#2356](https://github.com/PyTorchLightning/pytorch-lightning/pull/2356))
- Fixed adding tensorboard `hparams` logging test ([#2342](https://github.com/PyTorchLightning/pytorch-lightning/pull/2342))
- Fixed use model ref for tear down ([#2360](https://github.com/PyTorchLightning/pytorch-lightning/pull/2360))
- Fixed logger crash on DDP ([#2388](https://github.com/PyTorchLightning/pytorch-lightning/pull/2388))
- Fixed several issues with early stopping and checkpoint callbacks ([#1504](https://github.com/PyTorchLightning/pytorch-lightning/pull/1504),
     [#2391](https://github.com/PyTorchLightning/pytorch-lightning/pull/2391))
- Fixed loading past checkpoints from v0.7.x ([#2405](https://github.com/PyTorchLightning/pytorch-lightning/pull/2405))
- Fixed loading model without arguments ([#2403](https://github.com/PyTorchLightning/pytorch-lightning/pull/2403))
- Fixed Windows compatibility issue ([#2358](https://github.com/PyTorchLightning/pytorch-lightning/pull/2358))

## [0.8.1] - 2020-06-19

### Fixed

- Fixed the `load_from_checkpoint` path detected as URL bug ([#2244](https://github.com/PyTorchLightning/pytorch-lightning/pull/2244))
- Fixed hooks - added barrier ([#2245](https://github.com/PyTorchLightning/pytorch-lightning/pull/2245),
     [#2257](https://github.com/PyTorchLightning/pytorch-lightning/pull/2257),
     [#2260](https://github.com/PyTorchLightning/pytorch-lightning/pull/220))
- Fixed `hparams` - remove frame inspection on `self.hparams` ([#2253](https://github.com/PyTorchLightning/pytorch-lightning/pull/2253))
- Fixed setup and on fit calls ([#2252](https://github.com/PyTorchLightning/pytorch-lightning/pull/2252))
- Fixed GPU template ([#2255](https://github.com/PyTorchLightning/pytorch-lightning/pull/2255))

## [0.8.0] - 2020-06-18

### Added

- Added `overfit_batches`, `limit_{val|test}_batches` flags (overfit now uses training set for all three) ([#2213](https://github.com/PyTorchLightning/pytorch-lightning/pull/2213))
- Added metrics
  * Base classes ([#1326](https://github.com/PyTorchLightning/pytorch-lightning/pull/1326),
       [#1877](https://github.com/PyTorchLightning/pytorch-lightning/pull/1877))
  * Sklearn metrics classes ([#1327](https://github.com/PyTorchLightning/pytorch-lightning/pull/1327))
  * Native torch metrics ([#1488](https://github.com/PyTorchLightning/pytorch-lightning/pull/1488),
       [#2062](https://github.com/PyTorchLightning/pytorch-lightning/pull/2062))
  * docs for all Metrics ([#2184](https://github.com/PyTorchLightning/pytorch-lightning/pull/2184),
       [#2209](https://github.com/PyTorchLightning/pytorch-lightning/pull/2209))
  * Regression metrics ([#2221](https://github.com/PyTorchLightning/pytorch-lightning/pull/2221))
- Added type hints in `Trainer.fit()` and `Trainer.test()` to reflect that also a list of dataloaders can be passed in ([#1723](https://github.com/PyTorchLightning/pytorch-lightning/pull/1723))
- Allow dataloaders without sampler field present ([#1907](https://github.com/PyTorchLightning/pytorch-lightning/pull/1907))
- Added option `save_last` to save the model at the end of every epoch in `ModelCheckpoint` ([#1908](https://github.com/PyTorchLightning/pytorch-lightning/pull/1908))
- Early stopping checks `on_validation_end` ([#1458](https://github.com/PyTorchLightning/pytorch-lightning/pull/1458))
- Attribute `best_model_path` to `ModelCheckpoint` for storing and later retrieving the path to the best saved model file ([#1799](https://github.com/PyTorchLightning/pytorch-lightning/pull/1799))
- Speed up single-core TPU training by loading data using `ParallelLoader` ([#2033](https://github.com/PyTorchLightning/pytorch-lightning/pull/2033))
- Added a model hook `transfer_batch_to_device` that enables moving custom data structures to the target device ([1756](https://github.com/PyTorchLightning/pytorch-lightning/pull/1756))
- Added [black](https://black.readthedocs.io/en/stable/) formatter for the code with code-checker on pull ([1610](https://github.com/PyTorchLightning/pytorch-lightning/pull/1610))
- Added back the slow spawn ddp implementation as `ddp_spawn` ([#2115](https://github.com/PyTorchLightning/pytorch-lightning/pull/2115))
- Added loading checkpoints from URLs ([#1667](https://github.com/PyTorchLightning/pytorch-lightning/pull/1667))
- Added a callback method `on_keyboard_interrupt` for handling KeyboardInterrupt events during training ([#2134](https://github.com/PyTorchLightning/pytorch-lightning/pull/2134))
- Added a decorator `auto_move_data` that moves data to the correct device when using the LightningModule for inference ([#1905](https://github.com/PyTorchLightning/pytorch-lightning/pull/1905))
- Added `ckpt_path` option to `LightningModule.test(...)` to load particular checkpoint ([#2190](https://github.com/PyTorchLightning/pytorch-lightning/pull/2190))
- Added `setup` and `teardown` hooks for model ([#2229](https://github.com/PyTorchLightning/pytorch-lightning/pull/2229))

### Changed

- Allow user to select individual TPU core to train on ([#1729](https://github.com/PyTorchLightning/pytorch-lightning/pull/1729))
- Removed non-finite values from loss in `LRFinder` ([#1862](https://github.com/PyTorchLightning/pytorch-lightning/pull/1862))
- Allow passing model hyperparameters as complete kwarg list ([#1896](https://github.com/PyTorchLightning/pytorch-lightning/pull/1896))
- Renamed `ModelCheckpoint`'s attributes `best` to `best_model_score` and `kth_best_model` to `kth_best_model_path` ([#1799](https://github.com/PyTorchLightning/pytorch-lightning/pull/1799))
- Re-Enable Logger's `ImportError`s ([#1938](https://github.com/PyTorchLightning/pytorch-lightning/pull/1938))
- Changed the default value of the Trainer argument `weights_summary` from `full` to `top` ([#2029](https://github.com/PyTorchLightning/pytorch-lightning/pull/2029))
- Raise an error when lightning replaces an existing sampler ([#2020](https://github.com/PyTorchLightning/pytorch-lightning/pull/2020))
- Enabled `prepare_data` from correct processes - clarify local vs global rank ([#2166](https://github.com/PyTorchLightning/pytorch-lightning/pull/2166))
- Remove explicit flush from tensorboard logger ([#2126](https://github.com/PyTorchLightning/pytorch-lightning/pull/2126))
- Changed epoch indexing from 1 instead of 0 ([#2206](https://github.com/PyTorchLightning/pytorch-lightning/pull/2206))

### Deprecated

- Deprecated flags: ([#2213](https://github.com/PyTorchLightning/pytorch-lightning/pull/2213))
  * `overfit_pct` in favour of `overfit_batches`
  * `val_percent_check` in favour of `limit_val_batches`
  * `test_percent_check` in favour of `limit_test_batches`
- Deprecated `ModelCheckpoint`'s attributes `best` and `kth_best_model` ([#1799](https://github.com/PyTorchLightning/pytorch-lightning/pull/1799))
- Dropped official support/testing for older PyTorch versions <1.3 ([#1917](https://github.com/PyTorchLightning/pytorch-lightning/pull/1917))
- Deprecated Trainer `proc_rank` in favour of `global_rank` ([#2166](https://github.com/PyTorchLightning/pytorch-lightning/pull/2166),
     [#2269](https://github.com/PyTorchLightning/pytorch-lightning/pull/2269))

### Removed

- Removed unintended Trainer argument `progress_bar_callback`, the callback should be passed in by `Trainer(callbacks=[...])` instead ([#1855](https://github.com/PyTorchLightning/pytorch-lightning/pull/1855))
- Removed obsolete `self._device` in Trainer ([#1849](https://github.com/PyTorchLightning/pytorch-lightning/pull/1849))
- Removed deprecated API ([#2073](https://github.com/PyTorchLightning/pytorch-lightning/pull/2073))
   * Packages: `pytorch_lightning.pt_overrides`, `pytorch_lightning.root_module`
   * Modules: `pytorch_lightning.logging.comet_logger`, `pytorch_lightning.logging.mlflow_logger`, `pytorch_lightning.logging.test_tube_logger`, `pytorch_lightning.overrides.override_data_parallel`, `pytorch_lightning.core.model_saving`, `pytorch_lightning.core.root_module`
   * Trainer arguments: `add_row_log_interval`, `default_save_path`, `gradient_clip`, `nb_gpu_nodes`, `max_nb_epochs`, `min_nb_epochs`, `nb_sanity_val_steps`
   * Trainer attributes: `nb_gpu_nodes`, `num_gpu_nodes`, `gradient_clip`, `max_nb_epochs`, `min_nb_epochs`, `nb_sanity_val_steps`, `default_save_path`, `tng_tqdm_dic`

### Fixed

- Run graceful training teardown on interpreter exit ([#1631](https://github.com/PyTorchLightning/pytorch-lightning/pull/1631))
- Fixed user warning when apex was used together with learning rate schedulers ([#1873](https://github.com/PyTorchLightning/pytorch-lightning/pull/1873))
- Fixed multiple calls of `EarlyStopping` callback ([#1863](https://github.com/PyTorchLightning/pytorch-lightning/pull/1863))
- Fixed an issue with `Trainer.from_argparse_args` when passing in unknown Trainer args ([#1932](https://github.com/PyTorchLightning/pytorch-lightning/pull/1932))
- Fixed bug related to logger not being reset correctly for model after tuner algorithms ([#1933](https://github.com/PyTorchLightning/pytorch-lightning/pull/1933))
- Fixed root node resolution for SLURM cluster with dash in host name ([#1954](https://github.com/PyTorchLightning/pytorch-lightning/pull/1954))
- Fixed `LearningRateLogger` in multi-scheduler setting ([#1944](https://github.com/PyTorchLightning/pytorch-lightning/pull/1944))
- Fixed test configuration check and testing ([#1804](https://github.com/PyTorchLightning/pytorch-lightning/pull/1804))
- Fixed an issue with Trainer constructor silently ignoring unknown/misspelled arguments ([#1820](https://github.com/PyTorchLightning/pytorch-lightning/pull/1820))
- Fixed `save_weights_only` in ModelCheckpoint ([#1780](https://github.com/PyTorchLightning/pytorch-lightning/pull/1780))
- Allow use of same `WandbLogger` instance for multiple training loops ([#2055](https://github.com/PyTorchLightning/pytorch-lightning/pull/2055))
- Fixed an issue with `_auto_collect_arguments` collecting local variables that are not constructor arguments and not working for signatures that have the instance not named `self` ([#2048](https://github.com/PyTorchLightning/pytorch-lightning/pull/2048))
- Fixed mistake in parameters' grad norm tracking ([#2012](https://github.com/PyTorchLightning/pytorch-lightning/pull/2012))
- Fixed CPU and hanging GPU crash ([#2118](https://github.com/PyTorchLightning/pytorch-lightning/pull/2118))
- Fixed an issue with the model summary and `example_input_array` depending on a specific ordering of the submodules in a LightningModule ([#1773](https://github.com/PyTorchLightning/pytorch-lightning/pull/1773))
- Fixed Tpu logging ([#2230](https://github.com/PyTorchLightning/pytorch-lightning/pull/2230))
- Fixed Pid port + duplicate `rank_zero` logging ([#2140](https://github.com/PyTorchLightning/pytorch-lightning/pull/2140),
     [#2231](https://github.com/PyTorchLightning/pytorch-lightning/pull/2231))

## [0.7.6] - 2020-05-16

### Added

- Added callback for logging learning rates ([#1498](https://github.com/PyTorchLightning/pytorch-lightning/pull/1498))
- Added transfer learning example (for a binary classification task in computer vision) ([#1564](https://github.com/PyTorchLightning/pytorch-lightning/pull/1564))
- Added type hints in `Trainer.fit()` and `Trainer.test()` to reflect that also a list of dataloaders can be passed in ([#1723](https://github.com/PyTorchLightning/pytorch-lightning/pull/1723)).
- Added auto scaling of batch size ([#1638](https://github.com/PyTorchLightning/pytorch-lightning/pull/1638))
- The progress bar metrics now also get updated in `training_epoch_end` ([#1724](https://github.com/PyTorchLightning/pytorch-lightning/pull/1724))
- Enable `NeptuneLogger` to work with `distributed_backend=ddp` ([#1753](https://github.com/PyTorchLightning/pytorch-lightning/pull/1753))
- Added option to provide seed to random generators to ensure reproducibility ([#1572](https://github.com/PyTorchLightning/pytorch-lightning/pull/1572))
- Added override for hparams in `load_from_ckpt` ([#1797](https://github.com/PyTorchLightning/pytorch-lightning/pull/1797))
- Added support multi-node distributed execution under `torchelastic` ([#1811](https://github.com/PyTorchLightning/pytorch-lightning/pull/1811),
     [#1818](https://github.com/PyTorchLightning/pytorch-lightning/pull/1818))
- Added using `store_true` for bool args ([#1822](https://github.com/PyTorchLightning/pytorch-lightning/pull/1822),
     [#1842](https://github.com/PyTorchLightning/pytorch-lightning/pull/1842))
- Added dummy logger for internally disabling logging for some features ([#1836](https://github.com/PyTorchLightning/pytorch-lightning/pull/1836))

### Changed

- Enable `non-blocking` for device transfers to GPU ([#1843](https://github.com/PyTorchLightning/pytorch-lightning/pull/1843))
- Replace mata_tags.csv with hparams.yaml ([#1271](https://github.com/PyTorchLightning/pytorch-lightning/pull/1271))
- Reduction when `batch_size < num_gpus` ([#1609](https://github.com/PyTorchLightning/pytorch-lightning/pull/1609))
- Updated LightningTemplateModel to look more like Colab example ([#1577](https://github.com/PyTorchLightning/pytorch-lightning/pull/1577))
- Don't convert `namedtuple` to `tuple` when transferring the batch to target device ([#1589](https://github.com/PyTorchLightning/pytorch-lightning/pull/1589))
- Allow passing hparams as keyword argument to LightningModule when loading from checkpoint ([#1639](https://github.com/PyTorchLightning/pytorch-lightning/pull/1639))
- Args should come after the last positional argument ([#1807](https://github.com/PyTorchLightning/pytorch-lightning/pull/1807))
- Made ddp the default if no backend specified with multiple GPUs ([#1789](https://github.com/PyTorchLightning/pytorch-lightning/pull/1789))

### Deprecated

- Deprecated `tags_csv` in favor of `hparams_file` ([#1271](https://github.com/PyTorchLightning/pytorch-lightning/pull/1271))

### Fixed

- Fixed broken link in PR template ([#1675](https://github.com/PyTorchLightning/pytorch-lightning/pull/1675))
- Fixed ModelCheckpoint not None checking filepath ([#1654](https://github.com/PyTorchLightning/pytorch-lightning/pull/1654))
- Trainer now calls `on_load_checkpoint()` when resuming from a checkpoint ([#1666](https://github.com/PyTorchLightning/pytorch-lightning/pull/1666))
- Fixed sampler logic for ddp with iterable dataset ([#1734](https://github.com/PyTorchLightning/pytorch-lightning/pull/1734))
- Fixed `_reset_eval_dataloader()` for IterableDataset ([#1560](https://github.com/PyTorchLightning/pytorch-lightning/pull/1560))
- Fixed Horovod distributed backend to set the `root_gpu` property ([#1669](https://github.com/PyTorchLightning/pytorch-lightning/pull/1669))
- Fixed wandb logger `global_step` affects other loggers ([#1492](https://github.com/PyTorchLightning/pytorch-lightning/pull/1492))
- Fixed disabling progress bar on non-zero ranks using Horovod backend ([#1709](https://github.com/PyTorchLightning/pytorch-lightning/pull/1709))
- Fixed bugs that prevent lr finder to be used together with early stopping and validation dataloaders ([#1676](https://github.com/PyTorchLightning/pytorch-lightning/pull/1676))
- Fixed a bug in Trainer that prepended the checkpoint path with `version_` when it shouldn't ([#1748](https://github.com/PyTorchLightning/pytorch-lightning/pull/1748))
- Fixed lr key name in case of param groups in LearningRateLogger ([#1719](https://github.com/PyTorchLightning/pytorch-lightning/pull/1719))
- Fixed saving native AMP scaler state (introduced in [#1561](https://github.com/PyTorchLightning/pytorch-lightning/pull/1561))
- Fixed accumulation parameter and suggestion method for learning rate finder ([#1801](https://github.com/PyTorchLightning/pytorch-lightning/pull/1801))
- Fixed num processes wasn't being set properly and auto sampler was ddp failing ([#1819](https://github.com/PyTorchLightning/pytorch-lightning/pull/1819))
- Fixed bugs in semantic segmentation example ([#1824](https://github.com/PyTorchLightning/pytorch-lightning/pull/1824))
- Fixed saving native AMP scaler state ([#1561](https://github.com/PyTorchLightning/pytorch-lightning/pull/1561),
     [#1777](https://github.com/PyTorchLightning/pytorch-lightning/pull/1777))
- Fixed native amp + ddp ([#1788](https://github.com/PyTorchLightning/pytorch-lightning/pull/1788))
- Fixed `hparam` logging with metrics ([#1647](https://github.com/PyTorchLightning/pytorch-lightning/pull/1647))

## [0.7.5] - 2020-04-27

### Changed

- Allow logging of metrics together with `hparams` ([#1630](https://github.com/PyTorchLightning/pytorch-lightning/pull/1630))
- Allow metrics logged together with hparams ([#1630](https://github.com/PyTorchLightning/pytorch-lightning/pull/1630))

### Removed

- Removed Warning from trainer loop ([#1634](https://github.com/PyTorchLightning/pytorch-lightning/pull/1634))

### Fixed

- Fixed ModelCheckpoint not being fixable ([#1632](https://github.com/PyTorchLightning/pytorch-lightning/pull/1632))
- Fixed CPU DDP breaking change and DDP change ([#1635](https://github.com/PyTorchLightning/pytorch-lightning/pull/1635))
- Tested pickling ([#1636](https://github.com/PyTorchLightning/pytorch-lightning/pull/1636))


## [0.7.4] - 2020-04-26

### Added

- Added flag `replace_sampler_ddp` to manually disable sampler replacement in DDP  ([#1513](https://github.com/PyTorchLightning/pytorch-lightning/pull/1513))
- Added speed parity tests (max 1 sec difference per epoch)([#1482](https://github.com/PyTorchLightning/pytorch-lightning/pull/1482))
- Added `auto_select_gpus` flag to trainer that enables automatic selection of available GPUs on exclusive mode systems.
- Added learning rate finder ([#1347](https://github.com/PyTorchLightning/pytorch-lightning/pull/1347))
- Added support for ddp mode in clusters without SLURM ([#1387](https://github.com/PyTorchLightning/pytorch-lightning/pull/1387))
- Added `test_dataloaders` parameter to `Trainer.test()` ([#1434](https://github.com/PyTorchLightning/pytorch-lightning/pull/1434))
- Added `terminate_on_nan` flag to trainer that performs a NaN check with each training iteration when set to `True` ([#1475](https://github.com/PyTorchLightning/pytorch-lightning/pull/1475))
- Added speed parity tests (max 1 sec difference per epoch)([#1482](https://github.com/PyTorchLightning/pytorch-lightning/pull/1482))
- Added `terminate_on_nan` flag to trainer that performs a NaN check with each training iteration when set to `True`. ([#1475](https://github.com/PyTorchLightning/pytorch-lightning/pull/1475))
- Added `ddp_cpu` backend for testing ddp without GPUs ([#1158](https://github.com/PyTorchLightning/pytorch-lightning/pull/1158))
- Added [Horovod](http://horovod.ai) support as a distributed backend `Trainer(distributed_backend='horovod')` ([#1529](https://github.com/PyTorchLightning/pytorch-lightning/pull/1529))
- Added support for 8 core distributed training on Kaggle TPU's ([#1568](https://github.com/PyTorchLightning/pytorch-lightning/pull/1568))
- Added support for native AMP ([#1561](https://github.com/PyTorchLightning/pytorch-lightning/pull/1561),
    [#1580](https://github.com/PyTorchLightning/pytorch-lightning/pull/1580))

### Changed

- Changed the default behaviour to no longer include a NaN check with each training iteration. ([#1475](https://github.com/PyTorchLightning/pytorch-lightning/pull/1475))
- Decoupled the progress bar from trainer` it is a callback now and can be customized or even be replaced entirely ([#1450](https://github.com/PyTorchLightning/pytorch-lightning/pull/1450)).
- Changed lr schedule step interval behavior to update every backwards pass instead of every forwards pass ([#1477](https://github.com/PyTorchLightning/pytorch-lightning/pull/1477))
- Defines shared proc. rank, remove rank from instances (e.g. loggers) ([#1408](https://github.com/PyTorchLightning/pytorch-lightning/pull/1408))
- Updated semantic segmentation example with custom U-Net and logging ([#1371](https://github.com/PyTorchLightning/pytorch-lightning/pull/1371))
- Disabled val and test shuffling ([#1600](https://github.com/PyTorchLightning/pytorch-lightning/pull/1600))

### Deprecated

- Deprecated `training_tqdm_dict` in favor of `progress_bar_dict` ([#1450](https://github.com/PyTorchLightning/pytorch-lightning/pull/1450)).

### Removed

- Removed `test_dataloaders` parameter from `Trainer.fit()` ([#1434](https://github.com/PyTorchLightning/pytorch-lightning/pull/1434))

### Fixed

- Added the possibility to pass nested metrics dictionaries to loggers ([#1582](https://github.com/PyTorchLightning/pytorch-lightning/pull/1582))
- Fixed memory leak from opt return ([#1528](https://github.com/PyTorchLightning/pytorch-lightning/pull/1528))
- Fixed saving checkpoint before deleting old ones ([#1453](https://github.com/PyTorchLightning/pytorch-lightning/pull/1453))
- Fixed loggers - flushing last logged metrics even before continue, e.g. `trainer.test()` results ([#1459](https://github.com/PyTorchLightning/pytorch-lightning/pull/1459))
- Fixed optimizer configuration when `configure_optimizers` returns dict without `lr_scheduler` ([#1443](https://github.com/PyTorchLightning/pytorch-lightning/pull/1443))
- Fixed `LightningModule` - mixing hparams and arguments in `LightningModule.__init__()` crashes load_from_checkpoint() ([#1505](https://github.com/PyTorchLightning/pytorch-lightning/pull/1505))
- Added a missing call to the `on_before_zero_grad` model hook ([#1493](https://github.com/PyTorchLightning/pytorch-lightning/pull/1493)).
- Allow use of sweeps with `WandbLogger` ([#1512](https://github.com/PyTorchLightning/pytorch-lightning/pull/1512))
- Fixed a bug that caused the `callbacks` Trainer argument to reference a global variable ([#1534](https://github.com/PyTorchLightning/pytorch-lightning/pull/1534)).
- Fixed a bug that set all boolean CLI arguments from `Trainer.add_argparse_args` always to True ([#1571](https://github.com/PyTorchLightning/pytorch-lightning/pull/1571))
- Fixed do not copy the batch when training on a single GPU ([#1576](https://github.com/PyTorchLightning/pytorch-lightning/pull/1576),
    [#1579](https://github.com/PyTorchLightning/pytorch-lightning/pull/1579))
- Fixed soft checkpoint removing on DDP ([#1408](https://github.com/PyTorchLightning/pytorch-lightning/pull/1408))
- Fixed automatic parser bug ([#1585](https://github.com/PyTorchLightning/pytorch-lightning/pull/1585))
- Fixed bool conversion from string ([#1606](https://github.com/PyTorchLightning/pytorch-lightning/pull/1606))

## [0.7.3] - 2020-04-09

### Added

- Added `rank_zero_warn` for warning only in rank 0 ([#1428](https://github.com/PyTorchLightning/pytorch-lightning/pull/1428))

### Fixed

- Fixed default `DistributedSampler` for DDP training ([#1425](https://github.com/PyTorchLightning/pytorch-lightning/pull/1425))
- Fixed workers warning not on windows ([#1430](https://github.com/PyTorchLightning/pytorch-lightning/pull/1430))
- Fixed returning tuple from `run_training_batch` ([#1431](https://github.com/PyTorchLightning/pytorch-lightning/pull/1431))
- Fixed gradient clipping ([#1438](https://github.com/PyTorchLightning/pytorch-lightning/pull/1438))
- Fixed pretty print ([#1441](https://github.com/PyTorchLightning/pytorch-lightning/pull/1441))


## [0.7.2] - 2020-04-07

### Added

- Added same step loggers' metrics aggregation ([#1278](https://github.com/PyTorchLightning/pytorch-lightning/pull/1278))
- Added parity test between a vanilla MNIST model and lightning model ([#1284](https://github.com/PyTorchLightning/pytorch-lightning/pull/1284))
- Added parity test between a vanilla RNN model and lightning model ([#1351](https://github.com/PyTorchLightning/pytorch-lightning/pull/1351))
- Added Reinforcement Learning - Deep Q-network (DQN) lightning example ([#1232](https://github.com/PyTorchLightning/pytorch-lightning/pull/1232))
- Added support for hierarchical `dict` ([#1152](https://github.com/PyTorchLightning/pytorch-lightning/pull/1152))
- Added `TrainsLogger` class ([#1122](https://github.com/PyTorchLightning/pytorch-lightning/pull/1122))
- Added type hints to `pytorch_lightning.core` ([#946](https://github.com/PyTorchLightning/pytorch-lightning/pull/946))
- Added support for `IterableDataset` in validation and testing ([#1104](https://github.com/PyTorchLightning/pytorch-lightning/pull/1104))
- Added support for non-primitive types in `hparams` for `TensorboardLogger` ([#1130](https://github.com/PyTorchLightning/pytorch-lightning/pull/1130))
- Added a check that stops the training when loss or weights contain `NaN` or `inf` values. ([#1097](https://github.com/PyTorchLightning/pytorch-lightning/pull/1097))
- Added support for `IterableDataset` when `val_check_interval=1.0` (default), this will trigger validation at the end of each epoch. ([#1283](https://github.com/PyTorchLightning/pytorch-lightning/pull/1283))
- Added `summary` method to Profilers. ([#1259](https://github.com/PyTorchLightning/pytorch-lightning/pull/1259))
- Added informative errors if user defined dataloader has zero length ([#1280](https://github.com/PyTorchLightning/pytorch-lightning/pull/1280))
- Added testing for python 3.8 ([#915](https://github.com/PyTorchLightning/pytorch-lightning/pull/915))
- Added a `training_epoch_end` method which is the mirror of `validation_epoch_end`. ([#1357](https://github.com/PyTorchLightning/pytorch-lightning/pull/1357))
- Added model configuration checking ([#1199](https://github.com/PyTorchLightning/pytorch-lightning/pull/1199))
- Added support for optimizer frequencies through `LightningModule.configure_optimizers()` ([#1269](https://github.com/PyTorchLightning/pytorch-lightning/pull/1269))
- Added option to run without an optimizer by returning `None` from `configure_optimizers`. ([#1279](https://github.com/PyTorchLightning/pytorch-lightning/pull/1279))
- Added a warning when the number of data loader workers is small. ([#1378](https://github.com/PyTorchLightning/pytorch-lightning/pull/1378))

### Changed

- Changed (renamed and refatored) `TensorRunningMean` -> `TensorRunningAccum`: running accumulations were generalized. ([#1278](https://github.com/PyTorchLightning/pytorch-lightning/pull/1278))
- Changed `progress_bar_refresh_rate` trainer flag to disable progress bar when set to 0. ([#1108](https://github.com/PyTorchLightning/pytorch-lightning/pull/1108))
- Enhanced `load_from_checkpoint` to also forward params to the model ([#1307](https://github.com/PyTorchLightning/pytorch-lightning/pull/1307))
- Updated references to `self.forward()` to instead use the `__call__` interface. ([#1211](https://github.com/PyTorchLightning/pytorch-lightning/pull/1211))
- Changed default behaviour of `configure_optimizers` to use no optimizer rather than Adam. ([#1279](https://github.com/PyTorchLightning/pytorch-lightning/pull/1279))
- Allow to upload models on W&B ([#1339](https://github.com/PyTorchLightning/pytorch-lightning/pull/1339))
- On DP and DDP2 unsqueeze is automated now ([#1319](https://github.com/PyTorchLightning/pytorch-lightning/pull/1319))
- Did not always create a DataLoader during reinstantiation, but the same type as before (if subclass of DataLoader) ([#1346](https://github.com/PyTorchLightning/pytorch-lightning/pull/1346))
- Did not interfere with a default sampler ([#1318](https://github.com/PyTorchLightning/pytorch-lightning/pull/1318))
- Remove default Adam optimizer ([#1317](https://github.com/PyTorchLightning/pytorch-lightning/pull/1317))
- Give warnings for unimplemented required lightning methods ([#1317](https://github.com/PyTorchLightning/pytorch-lightning/pull/1317))
- Made `evaluate` method private >> `Trainer._evaluate(...)`. ([#1260](https://github.com/PyTorchLightning/pytorch-lightning/pull/1260))
- Simplify the PL examples structure (shallower and more readable) ([#1247](https://github.com/PyTorchLightning/pytorch-lightning/pull/1247))
- Changed min max gpu memory to be on their own plots ([#1358](https://github.com/PyTorchLightning/pytorch-lightning/pull/1358))
- Remove `.item` which causes sync issues ([#1254](https://github.com/PyTorchLightning/pytorch-lightning/pull/1254))
- Changed smoothing in TQDM to decrease variability of time remaining between training / eval ([#1194](https://github.com/PyTorchLightning/pytorch-lightning/pull/1194))
- Change default logger to dedicated one ([#1064](https://github.com/PyTorchLightning/pytorch-lightning/pull/1064))

### Deprecated

- Deprecated Trainer argument `print_nan_grads` ([#1097](https://github.com/PyTorchLightning/pytorch-lightning/pull/1097))
- Deprecated Trainer argument `show_progress_bar` ([#1108](https://github.com/PyTorchLightning/pytorch-lightning/pull/1108))

### Removed

- Removed test for no test dataloader in .fit ([#1495](https://github.com/PyTorchLightning/pytorch-lightning/pull/1495))
- Removed duplicated module `pytorch_lightning.utilities.arg_parse` for loading CLI arguments ([#1167](https://github.com/PyTorchLightning/pytorch-lightning/pull/1167))
- Removed wandb logger's `finalize` method ([#1193](https://github.com/PyTorchLightning/pytorch-lightning/pull/1193))
- Dropped `torchvision` dependency in tests and added own MNIST dataset class instead ([#986](https://github.com/PyTorchLightning/pytorch-lightning/pull/986))

### Fixed

- Fixed `model_checkpoint` when saving all models ([#1359](https://github.com/PyTorchLightning/pytorch-lightning/pull/1359))
- `Trainer.add_argparse_args` classmethod fixed. Now it adds a type for the arguments ([#1147](https://github.com/PyTorchLightning/pytorch-lightning/pull/1147))
- Fixed bug related to type checking of `ReduceLROnPlateau` lr schedulers([#1126](https://github.com/PyTorchLightning/pytorch-lightning/pull/1126))
- Fixed a bug to ensure lightning checkpoints to be backward compatible ([#1132](https://github.com/PyTorchLightning/pytorch-lightning/pull/1132))
- Fixed a bug that created an extra dataloader with active `reload_dataloaders_every_epoch` ([#1196](https://github.com/PyTorchLightning/pytorch-lightning/pull/1196))
- Fixed all warnings and errors in the docs build process ([#1191](https://github.com/PyTorchLightning/pytorch-lightning/pull/1191))
- Fixed an issue where `val_percent_check=0` would not disable validation ([#1251](https://github.com/PyTorchLightning/pytorch-lightning/pull/1251))
- Fixed average of incomplete `TensorRunningMean` ([#1309](https://github.com/PyTorchLightning/pytorch-lightning/pull/1309))
- Fixed `WandbLogger.watch` with `wandb.init()` ([#1311](https://github.com/PyTorchLightning/pytorch-lightning/pull/1311))
- Fixed an issue with early stopping that would prevent it from monitoring training metrics when validation is disabled / not implemented ([#1235](https://github.com/PyTorchLightning/pytorch-lightning/pull/1235)).
- Fixed a bug that would cause `trainer.test()` to run on the validation set when overloading `validation_epoch_end` and `test_end` ([#1353](https://github.com/PyTorchLightning/pytorch-lightning/pull/1353))
- Fixed `WandbLogger.watch` - use of the watch method without importing `wandb` ([#1311](https://github.com/PyTorchLightning/pytorch-lightning/pull/1311))
- Fixed `WandbLogger` to be used with 'ddp' - allow reinits in sub-processes ([#1149](https://github.com/PyTorchLightning/pytorch-lightning/pull/1149),
     [#1360](https://github.com/PyTorchLightning/pytorch-lightning/pull/1360))
- Made `training_epoch_end` behave like `validation_epoch_end` ([#1357](https://github.com/PyTorchLightning/pytorch-lightning/pull/1357))
- Fixed `fast_dev_run` running validation twice ([#1365](https://github.com/PyTorchLightning/pytorch-lightning/pull/1365))
- Fixed pickle error from quick patch `__code__` ([#1352](https://github.com/PyTorchLightning/pytorch-lightning/pull/1352))
- Fixed memory leak on GPU0 ([#1094](https://github.com/PyTorchLightning/pytorch-lightning/pull/1094),
     [#1349](https://github.com/PyTorchLightning/pytorch-lightning/pull/1349))
- Fixed checkpointing interval ([#1272](https://github.com/PyTorchLightning/pytorch-lightning/pull/1272))
- Fixed validation and training loops run the partial dataset ([#1192](https://github.com/PyTorchLightning/pytorch-lightning/pull/1192))
- Fixed running `on_validation_end` only on main process in DDP ([#1125](https://github.com/PyTorchLightning/pytorch-lightning/pull/1125))
- Fixed `load_spawn_weights` only in proc rank 0 ([#1385](https://github.com/PyTorchLightning/pytorch-lightning/pull/1385))
- Fixes `use_amp` issue ([#1145](https://github.com/PyTorchLightning/pytorch-lightning/pull/1145))
- Fixes using deprecated `use_amp` attribute ([#1145](https://github.com/PyTorchLightning/pytorch-lightning/pull/1145))
- Fixed Tensorboard logger error: lightning_logs directory not exists in multi-node DDP on nodes with rank != 0 ([#1377](https://github.com/PyTorchLightning/pytorch-lightning/pull/1377))
- Fixed `Unimplemented backend XLA` error on TPU ([#1387](https://github.com/PyTorchLightning/pytorch-lightning/pull/1387))

## [0.7.1] - 2020-03-07

### Fixed

- Fixes `print` issues and `data_loader` ([#1080](https://github.com/PyTorchLightning/pytorch-lightning/pull/1080))

## [0.7.0] - 2020-03-06

### Added

- Added automatic sampler setup. Depending on DDP or TPU, lightning configures the sampler correctly (user needs to do nothing) ([#926](https://github.com/PyTorchLightning/pytorch-lightning/pull/926))
- Added `reload_dataloaders_every_epoch=False` flag for trainer. Some users require reloading data every epoch ([#926](https://github.com/PyTorchLightning/pytorch-lightning/pull/926))
- Added `progress_bar_refresh_rate=50` flag for trainer. Throttle refresh rate on notebooks ([#926](https://github.com/PyTorchLightning/pytorch-lightning/pull/926))
- Updated governance docs
- Added a check to ensure that the metric used for early stopping exists before training commences ([#542](https://github.com/PyTorchLightning/pytorch-lightning/pull/542))
- Added `optimizer_idx` argument to `backward` hook ([#733](https://github.com/PyTorchLightning/pytorch-lightning/pull/733))
- Added `entity` argument to `WandbLogger` to be passed to `wandb.init` ([#783](https://github.com/PyTorchLightning/pytorch-lightning/pull/783))
- Added a tool for profiling training runs ([#782](https://github.com/PyTorchLightning/pytorch-lightning/pull/782))
- Improved flexibility for naming of TensorBoard logs, can now set `version` to a `str` to just save to that directory, and use `name=''` to prevent experiment-name directory ([#804](https://github.com/PyTorchLightning/pytorch-lightning/pull/804))
- Added option to specify `step` key when logging metrics ([#808](https://github.com/PyTorchLightning/pytorch-lightning/pull/808))
- Added `train_dataloader`, `val_dataloader` and `test_dataloader` arguments to `Trainer.fit()`, for alternative data parsing ([#759](https://github.com/PyTorchLightning/pytorch-lightning/pull/759))
- Added Tensor Processing Unit (TPU) support ([#868](https://github.com/PyTorchLightning/pytorch-lightning/pull/868))
- Added semantic segmentation example ([#751](https://github.com/PyTorchLightning/pytorch-lightning/pull/751),[#876](https://github.com/PyTorchLightning/pytorch-lightning/pull/876),
     [#881](https://github.com/PyTorchLightning/pytorch-lightning/pull/881))
- Split callbacks in multiple files ([#849](https://github.com/PyTorchLightning/pytorch-lightning/pull/849))
- Support for user defined callbacks ([#889](https://github.com/PyTorchLightning/pytorch-lightning/pull/889) and [#950](https://github.com/PyTorchLightning/pytorch-lightning/pull/950))
- Added support for multiple loggers to be passed to `Trainer` as an iterable (e.g. list, tuple, etc.) ([#903](https://github.com/PyTorchLightning/pytorch-lightning/pull/903))
- Added support for step-based learning rate scheduling ([#941](https://github.com/PyTorchLightning/pytorch-lightning/pull/941))
- Added support for logging `hparams` as dict ([#1029](https://github.com/PyTorchLightning/pytorch-lightning/pull/1029))
- Checkpoint and early stopping now work without val. step ([#1041](https://github.com/PyTorchLightning/pytorch-lightning/pull/1041))
- Support graceful training cleanup after Keyboard Interrupt ([#856](https://github.com/PyTorchLightning/pytorch-lightning/pull/856),
     [#1019](https://github.com/PyTorchLightning/pytorch-lightning/pull/1019))
- Added type hints for function arguments ([#912](https://github.com/PyTorchLightning/pytorch-lightning/pull/912), )
- Added default `argparser` for `Trainer` ([#952](https://github.com/PyTorchLightning/pytorch-lightning/pull/1023),
     [#1023](https://github.com/PyTorchLightning/pytorch-lightning/pull/1023))
- Added TPU gradient clipping ([#963](https://github.com/PyTorchLightning/pytorch-lightning/pull/963))
- Added max/min number of steps in `Trainer` ([#728](https://github.com/PyTorchLightning/pytorch-lightning/pull/728))

### Changed

- Improved `NeptuneLogger` by adding `close_after_fit` argument to allow logging after training([#908](https://github.com/PyTorchLightning/pytorch-lightning/pull/1084))
- Changed default TQDM to use `tqdm.auto` for prettier outputs in IPython notebooks ([#752](https://github.com/PyTorchLightning/pytorch-lightning/pull/752))
- Changed `pytorch_lightning.logging` to `pytorch_lightning.loggers` ([#767](https://github.com/PyTorchLightning/pytorch-lightning/pull/767))
- Moved the default `tqdm_dict` definition from Trainer to `LightningModule`, so it can be overridden by the user ([#749](https://github.com/PyTorchLightning/pytorch-lightning/pull/749))
- Moved functionality of `LightningModule.load_from_metrics` into `LightningModule.load_from_checkpoint` ([#995](https://github.com/PyTorchLightning/pytorch-lightning/pull/995))
- Changed Checkpoint path parameter from `filepath` to `dirpath` ([#1016](https://github.com/PyTorchLightning/pytorch-lightning/pull/1016))
- Freezed models `hparams` as `Namespace` property ([#1029](https://github.com/PyTorchLightning/pytorch-lightning/pull/1029))
- Dropped `logging` config in package init ([#1015](https://github.com/PyTorchLightning/pytorch-lightning/pull/1015))
- Renames model steps ([#1051](https://github.com/PyTorchLightning/pytorch-lightning/pull/1051))
  - `training_end` >> `training_epoch_end`
  - `validation_end` >> `validation_epoch_end`
  - `test_end` >> `test_epoch_end`
- Refactor dataloading, supports infinite dataloader ([#955](https://github.com/PyTorchLightning/pytorch-lightning/pull/955))
- Create single file in `TensorBoardLogger` ([#777](https://github.com/PyTorchLightning/pytorch-lightning/pull/777))

### Deprecated

- Deprecated `pytorch_lightning.logging` ([#767](https://github.com/PyTorchLightning/pytorch-lightning/pull/767))
- Deprecated `LightningModule.load_from_metrics` in favour of `LightningModule.load_from_checkpoint` ([#995](https://github.com/PyTorchLightning/pytorch-lightning/pull/995),
     [#1079](https://github.com/PyTorchLightning/pytorch-lightning/pull/1079))
- Deprecated `@data_loader` decorator ([#926](https://github.com/PyTorchLightning/pytorch-lightning/pull/926))
- Deprecated model steps `training_end`, `validation_end` and `test_end` ([#1051](https://github.com/PyTorchLightning/pytorch-lightning/pull/1051),
     [#1056](https://github.com/PyTorchLightning/pytorch-lightning/pull/1056))

### Removed

- Removed dependency on `pandas` ([#736](https://github.com/PyTorchLightning/pytorch-lightning/pull/736))
- Removed dependency on `torchvision` ([#797](https://github.com/PyTorchLightning/pytorch-lightning/pull/797))
- Removed dependency on `scikit-learn` ([#801](https://github.com/PyTorchLightning/pytorch-lightning/pull/801))

### Fixed

- Fixed a bug where early stopping `on_end_epoch` would be called inconsistently when `check_val_every_n_epoch == 0` ([#743](https://github.com/PyTorchLightning/pytorch-lightning/pull/743))
- Fixed a bug where the model checkpointer didn't write to the same directory as the logger ([#771](https://github.com/PyTorchLightning/pytorch-lightning/pull/771))
- Fixed a bug where the `TensorBoardLogger` class would create an additional empty log file during fitting ([#777](https://github.com/PyTorchLightning/pytorch-lightning/pull/777))
- Fixed a bug where `global_step` was advanced incorrectly when using `accumulate_grad_batches > 1` ([#832](https://github.com/PyTorchLightning/pytorch-lightning/pull/832))
- Fixed a bug when calling `self.logger.experiment` with multiple loggers ([#1009](https://github.com/PyTorchLightning/pytorch-lightning/pull/1009))
- Fixed a bug when calling `logger.append_tags` on a `NeptuneLogger` with a single tag ([#1009](https://github.com/PyTorchLightning/pytorch-lightning/pull/1009))
- Fixed sending back data from `.spawn` by saving and loading the trained model in/out of the process ([#1017](https://github.com/PyTorchLightning/pytorch-lightning/pull/1017)
- Fixed port collision on DDP ([#1010](https://github.com/PyTorchLightning/pytorch-lightning/pull/1010))
- Fixed/tested pass overrides ([#918](https://github.com/PyTorchLightning/pytorch-lightning/pull/918))
- Fixed comet logger to log after train ([#892](https://github.com/PyTorchLightning/pytorch-lightning/pull/892))
- Remove deprecated args to learning rate step function ([#890](https://github.com/PyTorchLightning/pytorch-lightning/pull/890))

## [0.6.0] - 2020-01-21

### Added

- Added support for resuming from a specific checkpoint via `resume_from_checkpoint` argument ([#516](https://github.com/PyTorchLightning/pytorch-lightning/pull/516))
- Added support for `ReduceLROnPlateau` scheduler ([#320](https://github.com/PyTorchLightning/pytorch-lightning/pull/320))
- Added support for Apex mode `O2` in conjunction with Data Parallel ([#493](https://github.com/PyTorchLightning/pytorch-lightning/pull/493))
- Added option (`save_top_k`) to save the top k models in the `ModelCheckpoint` class ([#128](https://github.com/PyTorchLightning/pytorch-lightning/pull/128))
- Added `on_train_start` and `on_train_end` hooks to `ModelHooks` ([#598](https://github.com/PyTorchLightning/pytorch-lightning/pull/598))
- Added `TensorBoardLogger` ([#607](https://github.com/PyTorchLightning/pytorch-lightning/pull/607))
- Added support for weight summary of model with multiple inputs ([#543](https://github.com/PyTorchLightning/pytorch-lightning/pull/543))
- Added `map_location` argument to `load_from_metrics` and `load_from_checkpoint` ([#625](https://github.com/PyTorchLightning/pytorch-lightning/pull/625))
- Added option to disable validation by setting `val_percent_check=0` ([#649](https://github.com/PyTorchLightning/pytorch-lightning/pull/649))
- Added `NeptuneLogger` class ([#648](https://github.com/PyTorchLightning/pytorch-lightning/pull/648))
- Added `WandbLogger` class ([#627](https://github.com/PyTorchLightning/pytorch-lightning/pull/627))

### Changed

- Changed the default progress bar to print to stdout instead of stderr ([#531](https://github.com/PyTorchLightning/pytorch-lightning/pull/531))
- Renamed `step_idx` to `step`, `epoch_idx` to `epoch`, `max_num_epochs` to `max_epochs` and `min_num_epochs` to `min_epochs` ([#589](https://github.com/PyTorchLightning/pytorch-lightning/pull/589))
- Renamed `total_batch_nb` to `total_batches`, `nb_val_batches` to `num_val_batches`, `nb_training_batches` to `num_training_batches`, `max_nb_epochs` to `max_epochs`, `min_nb_epochs` to `min_epochs`, `nb_test_batches` to `num_test_batches`, and `nb_val_batches` to `num_val_batches` ([#567](https://github.com/PyTorchLightning/pytorch-lightning/pull/567))
- Changed gradient logging to use parameter names instead of indexes ([#660](https://github.com/PyTorchLightning/pytorch-lightning/pull/660))
- Changed the default logger to `TensorBoardLogger` ([#609](https://github.com/PyTorchLightning/pytorch-lightning/pull/609))
- Changed the directory for tensorboard logging to be the same as model checkpointing ([#706](https://github.com/PyTorchLightning/pytorch-lightning/pull/706))

### Deprecated

- Deprecated `max_nb_epochs` and `min_nb_epochs` ([#567](https://github.com/PyTorchLightning/pytorch-lightning/pull/567))
- Deprecated the `on_sanity_check_start` hook in `ModelHooks` ([#598](https://github.com/PyTorchLightning/pytorch-lightning/pull/598))

### Removed

- Removed the `save_best_only` argument from `ModelCheckpoint`, use `save_top_k=1` instead ([#128](https://github.com/PyTorchLightning/pytorch-lightning/pull/128))

### Fixed

- Fixed a bug which ocurred when using Adagrad with cuda ([#554](https://github.com/PyTorchLightning/pytorch-lightning/pull/554))
- Fixed a bug where training would be on the GPU despite setting `gpus=0` or `gpus=[]` ([#561](https://github.com/PyTorchLightning/pytorch-lightning/pull/561))
- Fixed an error with `print_nan_gradients` when some parameters do not require gradient ([#579](https://github.com/PyTorchLightning/pytorch-lightning/pull/579))
- Fixed a bug where the progress bar would show an incorrect number of total steps during the validation sanity check when using multiple validation data loaders ([#597](https://github.com/PyTorchLightning/pytorch-lightning/pull/597))
- Fixed support for PyTorch 1.1.0 ([#552](https://github.com/PyTorchLightning/pytorch-lightning/pull/552))
- Fixed an issue with early stopping when using a `val_check_interval < 1.0` in `Trainer` ([#492](https://github.com/PyTorchLightning/pytorch-lightning/pull/492))
- Fixed bugs relating to the `CometLogger` object that would cause it to not work properly ([#481](https://github.com/PyTorchLightning/pytorch-lightning/pull/481))
- Fixed a bug that would occur when returning `-1` from `on_batch_start` following an early exit or when the batch was `None` ([#509](https://github.com/PyTorchLightning/pytorch-lightning/pull/509))
- Fixed a potential race condition with several processes trying to create checkpoint directories ([#530](https://github.com/PyTorchLightning/pytorch-lightning/pull/530))
- Fixed a bug where batch 'segments' would remain on the GPU when using `truncated_bptt > 1` ([#532](https://github.com/PyTorchLightning/pytorch-lightning/pull/532))
- Fixed a bug when using `IterableDataset` ([#547](https://github.com/PyTorchLightning/pytorch-lightning/pull/547))
- Fixed a bug where `.item` was called on non-tensor objects ([#602](https://github.com/PyTorchLightning/pytorch-lightning/pull/602))
- Fixed a bug where `Trainer.train` would crash on an uninitialized variable if the trainer was run after resuming from a checkpoint that was already at `max_epochs` ([#608](https://github.com/PyTorchLightning/pytorch-lightning/pull/608))
- Fixed a bug where early stopping would begin two epochs early ([#617](https://github.com/PyTorchLightning/pytorch-lightning/pull/617))
- Fixed a bug where `num_training_batches` and `num_test_batches` would sometimes be rounded down to zero ([#649](https://github.com/PyTorchLightning/pytorch-lightning/pull/649))
- Fixed a bug where an additional batch would be processed when manually setting `num_training_batches` ([#653](https://github.com/PyTorchLightning/pytorch-lightning/pull/653))
- Fixed a bug when batches did not have a `.copy` method ([#701](https://github.com/PyTorchLightning/pytorch-lightning/pull/701))
- Fixed a bug when using `log_gpu_memory=True` in Python 3.6 ([#715](https://github.com/PyTorchLightning/pytorch-lightning/pull/715))
- Fixed a bug where checkpoint writing could exit before completion, giving incomplete checkpoints ([#689](https://github.com/PyTorchLightning/pytorch-lightning/pull/689))
- Fixed a bug where `on_train_end` was not called when ealy stopping ([#723](https://github.com/PyTorchLightning/pytorch-lightning/pull/723))

## [0.5.3] - 2019-11-06

### Added

- Added option to disable default logger, checkpointer, and early stopping by passing `logger=False`, `checkpoint_callback=False` and `early_stop_callback=False` respectively
- Added `CometLogger` for use with Comet.ml
- Added `val_check_interval` argument to `Trainer` allowing validition to be performed at every given number of batches
- Added functionality to save and load hyperparameters using the standard checkpoint mechanism
- Added call to `torch.cuda.empty_cache` before training starts
- Added option for user to override the call t `backward`
- Added support for truncated backprop through time via the `truncated_bptt_steps` argument in `Trainer`
- Added option to operate on all outputs from `training_step` in DDP2
- Added a hook for modifying DDP init
- Added a hook for modifying Apex

### Changed

- Changed experiment version to be padded with zeros (e.g. `/dir/version_9` becomes `/dir/version_0009`)
- Changed callback metrics to include any metrics given in logs or progress bar
- Changed the default for `save_best_only` in `ModelCheckpoint` to `True`
- Added `tng_data_loader` for backwards compatibility
- Renamed `MLFlowLogger.client` to `MLFlowLogger.experiment` for consistency
- Moved `global_step` increment to happen after the batch has been processed
- Changed weights restore to first attempt HPC weights before restoring normally, preventing both weights being restored and running out of memory
- Changed progress bar functionality to add multiple progress bars for train/val/test
- Changed calls to `print` to use `logging` instead

### Deprecated

- Deprecated `tng_dataloader`

### Fixed

- Fixed an issue where the number of batches was off by one during training
- Fixed a bug that occured when setting a ckeckpoint callback and `early_stop_callback=False`
- Fixed an error when importing CometLogger
- Fixed a bug where the `gpus` argument had some unexpected behaviour
- Fixed a bug where the computed total number of batches was sometimes incorrect
- Fixed a bug where the progress bar would sometimes not show the total number of batches in test mode
- Fixed a bug when using the `log_gpu_memory='min_max'` option in `Trainer`
- Fixed a bug where checkpointing would sometimes erase the current directory

## [0.5.2] - 2019-10-10

### Added

- Added `weights_summary` argument to `Trainer` to be set to `full` (full summary), `top` (just top level modules) or other
- Added `tags` argument to `MLFlowLogger`

### Changed

- Changed default for `amp_level` to `O1`

### Removed

- Removed the `print_weights_summary` argument from `Trainer`

### Fixed

- Fixed a bug where logs were not written properly
- Fixed a bug where `logger.finalize` wasn't called after training is complete
- Fixed callback metric errors in DDP
- Fixed a bug where `TestTubeLogger` didn't log to the correct directory

## [0.5.1] - 2019-10-05

### Added

- Added the `LightningLoggerBase` class for experiment loggers
- Added `MLFlowLogger` for logging with `mlflow`
- Added `TestTubeLogger` for logging with `test_tube`
- Added a different implementation of DDP (`distributed_backed='ddp2'`) where every node has one model using all GPUs
- Added support for optimisers which require a closure (e.g. LBFGS)
- Added automatic `MASTER_PORT` defualt for DDP when not set manually
- Added new GPU memory logging options `'min_max'` (log only the min/max utilization) and `'all'` (log all the GPU memory)

### Changed

- Changed schedulers to always be called with the current epoch
- Changed `test_tube` to an optional dependency
- Changed data loaders to internally use a getter instead of a python property
- Disabled auto GPU loading when restoring weights to prevent out of memory errors
- Changed logging, early stopping and checkpointing to occur by default

### Fixed

- Fixed a bug with samplers that do not specify `set_epoch`
- Fixed a bug when using the `MLFlowLogger` with unsupported data types, this will now raise a warning
- Fixed a bug where gradient norms were alwasy zero using `track_grad_norm`
- Fixed a bug which causes a crash when logging memory

## [0.5.0] - 2019-09-26

### Changed

- Changed `data_batch` argument to `batch` throughout
- Changed `batch_i` argument to `batch_idx` throughout
- Changed `tng_dataloader` method to `train_dataloader`
- Changed `on_tng_metrics` method to `on_training_metrics`
- Changed `gradient_clip` argument to `gradient_clip_val`
- Changed `add_log_row_interval` to `row_log_interval`

### Fixed

- Fixed a bug with tensorboard logging in multi-gpu setup

## [0.4.9] - 2019-09-16

### Added

- Added the flag `log_gpu_memory` to `Trainer` to deactivate logging of GPU memory utilization
- Added SLURM resubmit functionality (port from test-tube)
- Added optional weight_save_path to trainer to remove the need for a checkpoint_callback when using cluster training
- Added option to use single gpu per node with `DistributedDataParallel`

### Changed

- Changed functionality of `validation_end` and `test_end` with multiple dataloaders to be given all of the dataloaders at once rather than in seperate calls
- Changed print_nan_grads to only print the parameter value and gradients when they contain NaN
- Changed gpu API to take integers as well (e.g. `gpus=2` instead of `gpus=[0, 1]`)
- All models now loaded on to CPU to avoid device and out of memory issues in PyTorch

### Fixed

- Fixed a bug where data types that implement `.to` but not `.cuda` would not be properly moved onto the GPU
- Fixed a bug where data would not be re-shuffled every epoch when using a `DistributedSampler`

## [0.4.8] - 2019-08-31

### Added

- Added `test_step` and `test_end` methods, used when `Trainer.test` is called
- Added `GradientAccumulationScheduler` callback which can be used to schedule changes to the number of accumulation batches
- Added option to skip the validation sanity check by setting `nb_sanity_val_steps = 0`

### Fixed

- Fixed a bug when setting `nb_sanity_val_steps = 0`

## [0.4.7] - 2019-08-24

### Changed

- Changed the default `val_check_interval` to `1.0`
- Changed defaults for `nb_val_batches`, `nb_tng_batches` and `nb_test_batches` to 0

### Fixed

- Fixed a bug where the full validation set as used despite setting `val_percent_check`
- Fixed a bug where an `Exception` was thrown when using a data set containing a single batch
- Fixed a bug where an `Exception` was thrown if no `val_dataloader` was given
- Fixed a bug where tuples were not properly transfered to the GPU
- Fixed a bug where data of a non standard type was not properly handled by the trainer
- Fixed a bug when loading data as a tuple
- Fixed a bug where `AttributeError` could be suppressed by the `Trainer`

## [0.4.6] - 2019-08-15

### Added

- Added support for data to be given as a `dict` or `list` with a single gpu
- Added support for `configure_optimizers` to return a single optimizer, two list (optimizers and schedulers), or a single list

### Fixed

- Fixed a bug where returning just an optimizer list (i.e. without schedulers) from `configure_optimizers` would throw an `Exception`

## [0.4.5] - 2019-08-13

### Added

- Added `optimizer_step` method that can be overridden to change the standard optimizer behaviour

## [0.4.4] - 2019-08-12

### Added

- Added supoort for multiple validation dataloaders
- Added support for latest test-tube logger (optimised for `torch==1.2.0`)

### Changed

- `validation_step` and `val_dataloader` are now optional
- `lr_scheduler` is now activated after epoch

### Fixed

- Fixed a bug where a warning would show when using `lr_scheduler` in `torch>1.1.0`
- Fixed a bug where an `Exception` would be thrown if using `torch.DistributedDataParallel` without using a `DistributedSampler`, this now throws a `Warning` instead

## [0.4.3] - 2019-08-10

### Fixed

- Fixed a bug where accumulate gradients would scale the loss incorrectly

## [0.4.2] - 2019-08-08

### Changed

- Changed install requirement to `torch==1.2.0`

## [0.4.1] - 2019-08-08

### Changed

- Changed install requirement to `torch==1.1.0`

## [0.4.0] - 2019-08-08

### Added

- Added 16-bit support for a single GPU
- Added support for training continuation (preserves epoch, global step etc.)

### Changed

- Changed `training_step` and `validation_step`, outputs will no longer be automatically reduced

### Removed

- Removed need for `Experiment` object in `Trainer`

### Fixed

- Fixed issues with reducing outputs from generative models (such as images and text)

## [0.3.6] - 2019-07-25

### Added

- Added a decorator to do lazy data loading internally

### Fixed

- Fixed a bug where `Experiment` object was not process safe, potentially causing logs to be overwritten

## [0.3.5] - 2019-07-25

## [0.3.4] - 2019-07-22

## [0.3.3] - 2019-07-22

## [0.3.2] - 2019-07-21

## [0.3.1] - 2019-07-21

## [0.2.x] - 2019-07-09

## [0.1.x] - 2019-06-DD<|MERGE_RESOLUTION|>--- conflicted
+++ resolved
@@ -214,9 +214,6 @@
 - Deprecated `trainer.running_sanity_check` in favor of `trainer.sanity_checking` ([#4945](https://github.com/PyTorchLightning/pytorch-lightning/pull/4945))
 
 
-<<<<<<< HEAD
-- Deprecated the use of `Trainer(gpus="i")` (string) for selecting the i-th GPU; from v1.5 this will set the number of GPUs instead of the index ([#6388](https://github.com/PyTorchLightning/pytorch-lightning/pull/6388))
-=======
 - Deprecated `Profiler(output_filename)` in favor of `dirpath` and `filename` ([#6621](https://github.com/PyTorchLightning/pytorch-lightning/pull/6621))
 
 
@@ -243,7 +240,8 @@
     [#6659](https://github.com/PyTorchLightning/pytorch-lightning/pull/6659),
 )
 
->>>>>>> 29357ba9
+
+- Deprecated the use of `Trainer(gpus="i")` (string) for selecting the i-th GPU; from v1.5 this will set the number of GPUs instead of the index ([#6388](https://github.com/PyTorchLightning/pytorch-lightning/pull/6388))
 
 ### Removed
 
