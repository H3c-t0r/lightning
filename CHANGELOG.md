--- conflicted
+++ resolved
@@ -5,13 +5,16 @@
 The format is based on [Keep a Changelog](http://keepachangelog.com/en/1.0.0/).
 
 
+## [UnReleased] - 2021-MM-DD
+
+### Added
+
+- Added unified API for figure logging `log_figure` in {insert all supported logger names here}.
+
+
 ## [1.3.0] - 2021-MM-DD
 
 ### Added
-
-<<<<<<< HEAD
-- Added unified API for figure logging `log_figure` in {insert all supported logger names here}.
-=======
 - Added utils for NaN/Inf detection for gradients and parameters ([#6834](https://github.com/PyTorchLightning/pytorch-lightning/pull/6834/))
 
 
@@ -25,7 +28,6 @@
 
 
 - Added `gradient_clip_algorithm` argument to Trainer for gradient clipping by value ([#6123](https://github.com/PyTorchLightning/pytorch-lightning/pull/6123)).
->>>>>>> aaccbeea
 
 
 - Added a way to print to terminal without breaking up the progress bar ([#5470](https://github.com/PyTorchLightning/pytorch-lightning/pull/5470))
