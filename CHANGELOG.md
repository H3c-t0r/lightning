--- conflicted
+++ resolved
@@ -240,11 +240,7 @@
 - Fixed a bug that caused incorrect batch indices to be passed to the `BasePredictionWriter` hooks when using a dataloader with `num_workers > 0` ([#10870](https://github.com/PyTorchLightning/pytorch-lightning/pull/10870))
 
 
-<<<<<<< HEAD
 - Fixed an issue with item assignment on the logger on rank > 0 for those who support it ([#10917](https://github.com/PyTorchLightning/pytorch-lightning/pull/10917))
-=======
--
->>>>>>> 6fe32115
 
 
 
