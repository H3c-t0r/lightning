--- conflicted
+++ resolved
@@ -120,12 +120,10 @@
 - `DataLoader` instantiated inside a `*_dataloader` hook will not set the passed arguments as attributes anymore ([#12981](https://github.com/PyTorchLightning/pytorch-lightning/pull/12981))
 
 
-<<<<<<< HEAD
 - When a multi-element tensor is logged, an error is now raised instead of silently taking the mean of all elements ([#13164](https://github.com/PyTorchLightning/pytorch-lightning/pull/13164))
-=======
+
+
 - The `WandbLogger` will now use the run name in the logs folder if it is provided, and otherwise the project name  ([#12604](https://github.com/PyTorchLightning/pytorch-lightning/pull/12604))
-
->>>>>>> 887dc0ff
 
 ### Deprecated
 
