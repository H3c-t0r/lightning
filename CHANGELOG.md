--- conflicted
+++ resolved
@@ -53,14 +53,13 @@
 
 - The accelerator and training type plugin `setup` hooks no longer have a `model` argument ([#8536](https://github.com/PyTorchLightning/pytorch-lightning/pull/8536))
 
-<<<<<<< HEAD
 
 - Improve coverage of `self.log`-ing in any `LightningModule` or `Callback` hook ([#8498](https://github.com/PyTorchLightning/pytorch-lightning/pull/8498))
-=======
+
+
 - Removed restrictions in the trainer that loggers can only log from rank 0. Existing logger behavior has not changed. ([#8608]
 (https://github.com/PyTorchLightning/pytorch-lightning/pull/8608))
 
->>>>>>> 69f287eb
 
 ### Deprecated
 
