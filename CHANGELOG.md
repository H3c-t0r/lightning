--- conflicted
+++ resolved
@@ -262,15 +262,11 @@
 
 ### Fixed
 
-<<<<<<< HEAD
+- Fixed support for `CombinedLoader` while checking for warning raised with eval dataloaders ([#10994](https://github.com/PyTorchLightning/pytorch-lightning/pull/10994))
+
+
 - Fixed an issue with the `TPUSpawnPlugin` handling the `XLA_USE_BF16` environment variable incorrectly ([#????](https://github.com/PyTorchLightning/pytorch-lightning/pull/????))
 
-=======
-- Fixed support for `CombinedLoader` while checking for warning raised with eval dataloaders ([#10994](https://github.com/PyTorchLightning/pytorch-lightning/pull/10994))
-
-
--
->>>>>>> d7b6e87a
 
 
 -
