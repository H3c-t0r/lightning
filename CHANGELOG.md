--- conflicted
+++ resolved
@@ -5,21 +5,11 @@
 The format is based on [Keep a Changelog](http://keepachangelog.com/en/1.0.0/).
 
 
-<<<<<<< HEAD
-## [UnReleased] - 2021-MM-DD
+## [1.4.0] - 2021-MM-DD
 
 ### Added
 
 - Added unified API for figure logging `log_figure` in Tensorboard, Comet, ML Flow, Neptune, Weights and Biases.
-
-
-## [1.3.0] - 2021-MM-DD
-=======
-## [1.4.0] - 2021-MM-DD
->>>>>>> 28103c67
-
-### Added
-
 
 ### Changed
 
