--- conflicted
+++ resolved
@@ -39,12 +39,14 @@
 - Added ability for DDP plugin to modify optimizer state saving ([#4675](https://github.com/PyTorchLightning/pytorch-lightning/pull/4675))
 
 
+- Added `resume_from_checkpoint` accept non-existing file path ([#4402](https://github.com/PyTorchLightning/pytorch-lightning/pull/4402))
+
+
 ### Changed
 
 - Tuner algorithms will be skipped if `fast_dev_run=True` ([#3903](https://github.com/PyTorchLightning/pytorch-lightning/pull/3903))
 
 
-
 ### Deprecated
 
 
@@ -65,19 +67,7 @@
 
 ### Changed
 
-<<<<<<< HEAD
-- `resume_from_checkpoint` accept non-existing file path ([#4402](https://github.com/PyTorchLightning/pytorch-lightning/pull/4402))
-
-
-### Deprecated
-
-
-
-### Removed
-
-=======
 - Change Metrics `persistent` default mode to `False` ([#4685](https://github.com/PyTorchLightning/pytorch-lightning/pull/4685))
->>>>>>> e7134a91
 
 
 ### Fixed
