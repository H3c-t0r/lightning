--- conflicted
+++ resolved
@@ -240,7 +240,6 @@
 - Fixed `AttributeError for `require_backward_grad_sync` when running manual optimization with sharded plugin ([#6915](https://github.com/PyTorchLightning/pytorch-lightning/pull/6915))
 
 
-<<<<<<< HEAD
 - Fixed a bug where `LightningModule.training_epoch_end` was called after the `on_train_end_epoch` hook ([#6969](https://github.com/PyTorchLightning/pytorch-lightning/pull/6969))
 
 
@@ -248,9 +247,9 @@
 
 
 - Fixed a bug where the outputs passed to `train_batch_end` would be lists even when using a single optimiser and no truncated backprop through time steps ([#6969](https://github.com/PyTorchLightning/pytorch-lightning/pull/6969))
-=======
+
+
 - Fixed `self.device` not returning the correct device in replicas of data-parallel ([#6414](https://github.com/PyTorchLightning/pytorch-lightning/pull/6414))
->>>>>>> 80c52935
 
 
 ## [1.2.7] - 2021-04-06
