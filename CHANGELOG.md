--- conflicted
+++ resolved
@@ -176,11 +176,10 @@
 
 ### Fixed
 
-<<<<<<< HEAD
 - Set better defaults for `rank_zero_only.rank` when training is launched with SLURM and torchelastic ([#6802](https://github.com/PyTorchLightning/pytorch-lightning/pull/6802/))
-=======
+
+
 - Sanitize `None` params during pruning ([#6836](https://github.com/PyTorchLightning/pytorch-lightning/pull/6836))
->>>>>>> b7a22ba0
 
 
 - Made the `Plugin.reduce` method more consistent across all Plugins to reflect a mean-reduction by default ([#6011](https://github.com/PyTorchLightning/pytorch-lightning/pull/6011))
@@ -209,8 +208,6 @@
 
 - Fixed torch distributed not available in setup hook for DDP ([#6506](https://github.com/PyTorchLightning/pytorch-lightning/pull/6506))
 
-<<<<<<< HEAD
-=======
 
 - Fixed TPU Colab hang issue, post training ([#6816](https://github.com/PyTorchLightning/pytorch-lightning/pull/6816))
 
@@ -227,7 +224,6 @@
 - Fixed a bug where `TensorBoardLogger` would give a warning and not log correctly to a symbolic link `save_dir` ([#6730](https://github.com/PyTorchLightning/pytorch-lightning/pull/6730))
 
 
->>>>>>> b7a22ba0
 ## [1.2.6] - 2021-03-30
 
 ### Changed
