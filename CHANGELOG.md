--- conflicted
+++ resolved
@@ -462,12 +462,11 @@
 - Fixed optimizer `state` not moved to `GPU` ([#7277](https://github.com/PyTorchLightning/pytorch-lightning/pull/7277))
 
 
-<<<<<<< HEAD
+- Fixed custom init args for `WandbLogger` ([#6989](https://github.com/PyTorchLightning/pytorch-lightning/pull/6989))
+
+
 - Fixed a bug where an error would be raised if the train dataloader sometimes produced None for a batch ([#7342](https://github.com/PyTorchLightning/pytorch-lightning/pull/7342))
-=======
-- Fixed custom init args for `WandbLogger` ([#6989](https://github.com/PyTorchLightning/pytorch-lightning/pull/6989))
-
->>>>>>> a6aa1a0f
+
 
 
 ## [1.2.7] - 2021-04-06
