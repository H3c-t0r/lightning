# Changelog

All notable changes to this project will be documented in this file.

The format is based on [Keep a Changelog](http://keepachangelog.com/en/1.0.0/).


## [1.6.0] - 2022-MM-DD

### Added

- Added a flag `SLURMEnvironment(auto_requeue=True|False)` to control whether Lightning handles the requeuing ([#10601](https://github.com/PyTorchLightning/pytorch-lightning/issues/10601))


- Fault Tolerant Manual
<<<<<<< HEAD
    * Add `_is_obj_stateful` utility to detect if user data loading components are stateful ([#10646](https://github.com/PyTorchLightning/pytorch-lightning/issues/10646))
=======
    * Add `_FaultTolerantMode` enum used to track different supported fault tolerant modes ([#10645](https://github.com/PyTorchLightning/pytorch-lightning/issues/10645))
>>>>>>> 991cd895


-


-


-

### Changed

- Raise exception in `init_dist_connection()` when torch distibuted is not available ([#10418](https://github.com/PyTorchLightning/pytorch-lightning/issues/10418))


- The `monitor` argument in the `EarlyStopping` callback is no longer optional ([#10328](https://github.com/PyTorchLightning/pytorch-lightning/pull/10328))


- Do not fail if batch size could not be inferred for logging when using DeepSpeed ([#10438](https://github.com/PyTorchLightning/pytorch-lightning/issues/10438))


- Raise `MisconfigurationException` when `enable_progress_bar=False` and a progress bar instance has been passed in the callback list ([#10520](https://github.com/PyTorchLightning/pytorch-lightning/issues/10520))


- Moved `trainer.connectors.env_vars_connector._defaults_from_env_vars` to `utilities.argsparse._defaults_from_env_vars` ([#10501](https://github.com/PyTorchLightning/pytorch-lightning/pull/10501))


- Changes in `LightningCLI` required for the new major release of jsonargparse v4.0.0 ([#10426](https://github.com/PyTorchLightning/pytorch-lightning/pull/10426))


- Renamed `refresh_rate_per_second` parameter to `referesh_rate` for `RichProgressBar` signature ([#10497](https://github.com/PyTorchLightning/pytorch-lightning/pull/10497))


- Moved ownership of the `PrecisionPlugin` into `TrainingTypePlugin` and updated all references ([#10570](https://github.com/PyTorchLightning/pytorch-lightning/pull/10570))


-


-

### Deprecated

- Deprecated `ClusterEnvironment.master_{address,port}` in favor of `ClusterEnvironment.main_{address,port}` ([#10103](https://github.com/PyTorchLightning/pytorch-lightning/issues/10103))


- Deprecated `DistributedType` in favor of `_StrategyType` ([#10505](https://github.com/PyTorchLightning/pytorch-lightning/pull/10505))


- Deprecated the `precision_plugin` constructor argument from `Accelerator` ([#10570](https://github.com/PyTorchLightning/pytorch-lightning/pull/10570))


-


-

### Removed

- Removed deprecated parameter `method` in `pytorch_lightning.utilities.model_helpers.is_overridden` ([#10507](https://github.com/PyTorchLightning/pytorch-lightning/pull/10507))


- Remove deprecated method `ClusterEnvironment.creates_children` ([#10339](https://github.com/PyTorchLightning/pytorch-lightning/issues/10339))


- Removed deprecated `TrainerModelHooksMixin.is_function_implemented` and `TrainerModelHooksMixin.has_arg` ([#10322](https://github.com/PyTorchLightning/pytorch-lightning/pull/10322))


- Removed deprecated `pytorch_lightning.utilities.device_dtype_mixin.DeviceDtypeModuleMixin` in favor of `pytorch_lightning.core.mixins.device_dtype_mixin.DeviceDtypeModuleMixin` ([#10442](https://github.com/PyTorchLightning/pytorch-lightning/pull/10442))


- Removed deprecated `LightningModule.loaded_optimizer_states_dict` property ([#10346](https://github.com/PyTorchLightning/pytorch-lightning/pull/10346))


- Removed deprecated `Trainer.fit(train_dataloader=)`, `Trainer.validate(val_dataloaders=)`, and `Trainer.test(test_dataloader=)` ([#10325](https://github.com/PyTorchLightning/pytorch-lightning/pull/10325))


- Removed deprecated `has_prepared_data`, `has_setup_fit`, `has_setup_validate`, `has_setup_test`, `has_setup_predict`, `has_teardown_fit`, `has_teardown_validate`, `has_teardown_test` and `has_teardown_predict` datamodule lifecycle properties  ([#10350](https://github.com/PyTorchLightning/pytorch-lightning/pull/10350))


- Removed deprecated `every_n_val_epochs` parameter of ModelCheckpoint ([#10366](https://github.com/PyTorchLightning/pytorch-lightning/pull/10366))


- Removed deprecated `import pytorch_lightning.profiler.profilers` in favor of `import pytorch_lightning.profiler` ([#10443](https://github.com/PyTorchLightning/pytorch-lightning/pull/10443))


- Removed deprecated property `configure_slurm_dpp` from accelerator connector ([#10370](https://github.com/PyTorchLightning/pytorch-lightning/pull/10370))


- Removed deprecated arguments `num_nodes` and `sync_batchnorm` from `DDPPlugin`, `DDPSpawnPlugin`, `DeepSpeedPlugin` ([#10357](https://github.com/PyTorchLightning/pytorch-lightning/pull/10357))


- Removed deprecated property `is_slurm_managing_tasks` from AcceleratorConnector ([#10353](https://github.com/PyTorchLightning/pytorch-lightning/pull/10353))


- Removed deprecated `LightningModule.log(tbptt_reduce_fx, tbptt_reduce_token, sync_dist_op)` ([#10423](https://github.com/PyTorchLightning/pytorch-lightning/pull/10423))


- Removed deprecated `Plugin.task_idx` ([#10441](https://github.com/PyTorchLightning/pytorch-lightning/pull/10441))


- Removed PyTorch 1.6 support ([#10367](https://github.com/PyTorchLightning/pytorch-lightning/pull/10367))


- Removed deprecated method `master_params` from PrecisionPlugin ([#10372](https://github.com/PyTorchLightning/pytorch-lightning/pull/10372))


- Removed the automatic detachment of "extras" returned from `training_step`. For example, `return {'loss': ..., 'foo': foo.detach()}` will now be necessary if `foo` has gradients which you do not want to store ([#10424](https://github.com/PyTorchLightning/pytorch-lightning/pull/10424))


- Removed deprecated passthrough methods and properties from `Accelerator` base class:
  * ([#10403](https://github.com/PyTorchLightning/pytorch-lightning/pull/10403))
  * ([#10448](https://github.com/PyTorchLightning/pytorch-lightning/pull/10448))

- Removed deprecated signature for `transfer_batch_to_device` hook. The new argument `dataloader_idx` is now required ([#10480](https://github.com/PyTorchLightning/pytorch-lightning/pull/10480))


- Removed deprecated `utilities.distributed.rank_zero_{warn/deprecation}` ([#10451](https://github.com/PyTorchLightning/pytorch-lightning/pull/10451))


- Removed deprecated `mode` argument from `ModelSummary` class ([#10449](https://github.com/PyTorchLightning/pytorch-lightning/pull/10449))


- Removed deprecated `Trainer.train_loop` property in favor of `Trainer.fit_loop` ([#10482](https://github.com/PyTorchLightning/pytorch-lightning/pull/10482))


- Removed deprecated `Trainer.train_loop` property in favor of `Trainer.fit_loop` ([#10482](https://github.com/PyTorchLightning/pytorch-lightning/pull/10482))


- Removed deprecated `disable_validation` property from Trainer ([#10450](https://github.com/PyTorchLightning/pytorch-lightning/pull/10450))


- Removed deprecated `CheckpointConnector.hpc_load` property in favor of `CheckpointConnector.restore` ([#10525](https://github.com/PyTorchLightning/pytorch-lightning/pull/10525))


- Removed deprecated `reload_dataloaders_every_epoch` from `Trainer` in favour of `reload_dataloaders_every_n_epochs` ([#10481](https://github.com/PyTorchLightning/pytorch-lightning/pull/10481))


- Removed the `precision_plugin` attribute from `Accelerator` in favor of its equivalent attribute `precision_plugin` in the `TrainingTypePlugin` ([#10570](https://github.com/PyTorchLightning/pytorch-lightning/pull/10570))

### Fixed

- When a tensor is logged with `self.log`, run its computation with the same `dtype` ([#10076](https://github.com/PyTorchLightning/pytorch-lightning/pull/10076))


- Fixed `ShardedTensor` state dict hook registration to check if torch distributed is available ([#10621](https://github.com/PyTorchLightning/pytorch-lightning/pull/10621))


- Fixed LigtningLite `_wrap_init` popping unexisting keys from DataLoader signature parameters  ([#10613](https://github.com/PyTorchLightning/pytorch-lightning/pull/10613))


- Fixed signals being registered within threads ([#10610](https://github.com/PyTorchLightning/pytorch-lightning/pull/10610))


- Fixed an issue that caused Lightning to extract the batch size even though it was set by the user in `LightningModule.log` ([#10408](https://github.com/PyTorchLightning/pytorch-lightning/pull/10408))


-


-



## [1.5.2] - 2021-11-16

### Fixed

- Fixed `CombinedLoader` and `max_size_cycle` didn't receive a `DistributedSampler` ([#10374](https://github.com/PyTorchLightning/pytorch-lightning/issues/10374))
- Fixed an issue where class or init-only variables of dataclasses were passed to the dataclass constructor in `utilities.apply_to_collection` ([#9702](https://github.com/PyTorchLightning/pytorch-lightning/issues/9702))
- Fixed `isinstance` not working with `init_meta_context`, materialized model not being moved to the device ([#10493](https://github.com/PyTorchLightning/metrics/pull/10493))
- Fixed an issue that prevented the Trainer to shutdown workers when execution is interrupted due to failure([#10463](https://github.com/PyTorchLightning/pytorch-lightning/issues/10463))
- Squeeze the early stopping monitor to remove empty tensor dimensions ([#10461](https://github.com/PyTorchLightning/pytorch-lightning/issues/10461))
- Fixed sampler replacement logic with `overfit_batches` to only replace the sample when `SequentialSampler` is not used ([#10486](https://github.com/PyTorchLightning/pytorch-lightning/issues/10486))
- Fixed scripting causing false positive deprecation warnings ([#10470](https://github.com/PyTorchLightning/pytorch-lightning/pull/10470), [#10555](https://github.com/PyTorchLightning/pytorch-lightning/pull/10555))
- Do not fail if batch size could not be inferred for logging when using DeepSpeed ([#10438](https://github.com/PyTorchLightning/pytorch-lightning/issues/10438))
- Fixed propagation of device and dtype information to submodules of LightningLite when they inherit from `DeviceDtypeModuleMixin` ([#10559](https://github.com/PyTorchLightning/pytorch-lightning/issues/10559))


## [1.5.1] - 2021-11-09

### Fixed

- Fixed `apply_to_collection(defaultdict)` ([#10316](https://github.com/PyTorchLightning/pytorch-lightning/issues/10316))
- Fixed failure when `DataLoader(batch_size=None)` is passed ([#10345](https://github.com/PyTorchLightning/pytorch-lightning/issues/10345))
- Fixed interception of `__init__` arguments for sub-classed DataLoader re-instantiation in Lite ([#10334](https://github.com/PyTorchLightning/pytorch-lightning/issues/10334))
- Fixed issue with pickling `CSVLogger` after a call to `CSVLogger.save` ([#10388](https://github.com/PyTorchLightning/pytorch-lightning/pull/10388))
- Fixed an import error being caused by `PostLocalSGD` when `torch.distributed` not available ([#10359](https://github.com/PyTorchLightning/pytorch-lightning/pull/10359))
- Fixed the logging with `on_step=True` in epoch-level hooks causing unintended side-effects. Logging with `on_step=True` in epoch-level hooks will now correctly raise an error ([#10409](https://github.com/PyTorchLightning/pytorch-lightning/pull/10409))
- Fixed deadlocks for distributed training with `RichProgressBar` ([#10428](https://github.com/PyTorchLightning/pytorch-lightning/pull/10428))
- Fixed an issue where the model wrapper in Lite converted non-floating point tensors to float ([#10429](https://github.com/PyTorchLightning/pytorch-lightning/pull/10429))
- Fixed an issue with inferring the dataset type in fault-tolerant training ([#10432](https://github.com/PyTorchLightning/pytorch-lightning/pull/10432))
- Fixed dataloader workers with `persistent_workers` being deleted on every iteration ([#10434](https://github.com/PyTorchLightning/pytorch-lightning/pull/10434))


## [1.5.0] - 2021-11-02

### Added

- Added support for monitoring the learning rate without schedulers in `LearningRateMonitor` ([#9786](https://github.com/PyTorchLightning/pytorch-lightning/issues/9786))
- Added registration of `ShardedTensor` state dict hooks in `LightningModule.__init__` if the PyTorch version supports `ShardedTensor` ([#8944](https://github.com/PyTorchLightning/pytorch-lightning/pull/8944))
- Added error handling including calling of `on_keyboard_interrupt()` and `on_exception()` for all entrypoints (fit, validate, test, predict) ([#8819](https://github.com/PyTorchLightning/pytorch-lightning/pull/8819))
- Added a flavor of `training_step` that takes `dataloader_iter` as an argument ([#8807](https://github.com/PyTorchLightning/pytorch-lightning/pull/8807))
- Added a `state_key` property to the `Callback` base class ([#6886](https://github.com/PyTorchLightning/pytorch-lightning/pull/6886))
- Added progress tracking to loops:
    * Integrated `TrainingEpochLoop.total_batch_idx` ([#8598](https://github.com/PyTorchLightning/pytorch-lightning/pull/8598))
    * Added `BatchProgress` and integrated `TrainingEpochLoop.is_last_batch` ([#9657](https://github.com/PyTorchLightning/pytorch-lightning/pull/9657))
    * Avoid optional `Tracker` attributes ([#9320](https://github.com/PyTorchLightning/pytorch-lightning/pull/9320))
    * Reset `current` progress counters when restarting an epoch loop that had already finished ([#9371](https://github.com/PyTorchLightning/pytorch-lightning/pull/9371))
    * Call `reset_on_restart` in the loop's `reset` hook instead of when loading a checkpoint ([#9561](https://github.com/PyTorchLightning/pytorch-lightning/pull/9561))
    * Use `completed` over `processed` in `reset_on_restart` ([#9656](https://github.com/PyTorchLightning/pytorch-lightning/pull/9656))
    * Renamed `reset_on_epoch` to `reset_on_run` ([#9658](https://github.com/PyTorchLightning/pytorch-lightning/pull/9658))
- Added `batch_size` and `rank_zero_only` arguments for `log_dict` to match `log` ([#8628](https://github.com/PyTorchLightning/pytorch-lightning/pull/8628))
- Added a check for unique GPU ids ([#8666](https://github.com/PyTorchLightning/pytorch-lightning/pull/8666))
- Added `ResultCollection` state_dict to the Loop `state_dict` and added support for distributed reload ([#8641](https://github.com/PyTorchLightning/pytorch-lightning/pull/8641))
- Added DeepSpeed collate checkpoint utility function ([#8701](https://github.com/PyTorchLightning/pytorch-lightning/pull/8701))
- Added a `handles_accumulate_grad_batches` property to the training type plugins ([#8856](https://github.com/PyTorchLightning/pytorch-lightning/pull/8856))
- Added a warning to `WandbLogger` when reusing a wandb run ([#8714](https://github.com/PyTorchLightning/pytorch-lightning/pull/8714))
- Added `log_graph` argument for `watch` method of `WandbLogger` ([#8662](https://github.com/PyTorchLightning/pytorch-lightning/pull/8662))
- `LightningCLI` additions:
  * Added `LightningCLI(run=False|True)` to choose whether to run a `Trainer` subcommand ([#8751](https://github.com/PyTorchLightning/pytorch-lightning/pull/8751))
  * Added support to call any trainer function from the `LightningCLI` via subcommands ([#7508](https://github.com/PyTorchLightning/pytorch-lightning/pull/7508))
  * Allow easy trainer re-instantiation ([#7508](https://github.com/PyTorchLightning/pytorch-lightning/pull/9241))
  * Automatically register all optimizers and learning rate schedulers ([#9565](https://github.com/PyTorchLightning/pytorch-lightning/pull/9565))
  * Allow registering custom optimizers and learning rate schedulers without subclassing the CLI ([#9565](https://github.com/PyTorchLightning/pytorch-lightning/pull/9565))
  * Support shorthand notation to instantiate optimizers and learning rate schedulers ([#9565](https://github.com/PyTorchLightning/pytorch-lightning/pull/9565))
  * Support passing lists of callbacks via command line ([#8815](https://github.com/PyTorchLightning/pytorch-lightning/pull/8815))
  * Support shorthand notation to instantiate models ([#9588](https://github.com/PyTorchLightning/pytorch-lightning/pull/9588))
  * Support shorthand notation to instantiate datamodules ([#10011](https://github.com/PyTorchLightning/pytorch-lightning/pull/10011))
  * Added `multifile` option to `LightningCLI` to enable/disable config saving to preserve multiple files structure ([#9073](https://github.com/PyTorchLightning/pytorch-lightning/pull/9073))
- Fault-tolerant training:
    * Added `FastForwardSampler` and `CaptureIterableDataset` injection to data loading utilities ([#8366](https://github.com/PyTorchLightning/pytorch-lightning/pull/8366))
    * Added `DataFetcher` to control fetching flow ([#8890](https://github.com/PyTorchLightning/pytorch-lightning/pull/8890))
    * Added `SharedCycleIteratorState` to prevent infinite loop ([#8889](https://github.com/PyTorchLightning/pytorch-lightning/pull/8889))
    * Added `CaptureMapDataset` for state management in map-style datasets ([#8891](https://github.com/PyTorchLightning/pytorch-lightning/pull/8891))
    * Added Fault Tolerant Training to `DataFetcher` ([#8891](https://github.com/PyTorchLightning/pytorch-lightning/pull/8891))
    * Replaced old prefetch iterator with new `DataFetcher` in training loop ([#8953](https://github.com/PyTorchLightning/pytorch-lightning/pull/8953))
    * Added partial support for global random state fault-tolerance in map-style datasets ([#8950](https://github.com/PyTorchLightning/pytorch-lightning/pull/8950))
    * Converted state to tuple explicitly when setting Python random state ([#9401](https://github.com/PyTorchLightning/pytorch-lightning/pull/9401))
    * Added support for restarting an optimizer loop (multiple optimizers) ([#9537](https://github.com/PyTorchLightning/pytorch-lightning/pull/9537))
    * Added support for restarting within Evaluation Loop ([#9563](https://github.com/PyTorchLightning/pytorch-lightning/pull/9563))
    * Added mechanism to detect that a signal has been sent so the Trainer can gracefully exit ([#9566](https://github.com/PyTorchLightning/pytorch-lightning/pull/9566))
    * Added support for skipping ahead to validation during the auto-restart of fitting ([#9681](https://github.com/PyTorchLightning/pytorch-lightning/pull/9681))
    * Added support for auto-restart if a fault-tolerant checkpoint is available ([#9722](https://github.com/PyTorchLightning/pytorch-lightning/pull/9722))
- Checkpoint saving and loading extensibility:
  * Added `CheckpointIO` plugin to expose checkpoint IO from training type plugin ([#8743](https://github.com/PyTorchLightning/pytorch-lightning/pull/8743))
  * Refactored `CheckpointConnector` to offload validation logic to the `CheckpointIO` plugin ([#9045](https://github.com/PyTorchLightning/pytorch-lightning/pull/9045))
  * Added `remove_checkpoint` to `CheckpointIO` plugin by moving the responsibility out of the `ModelCheckpoint` callback ([#9373](https://github.com/PyTorchLightning/pytorch-lightning/pull/9373))
  * Added `XLACheckpointIO` plugin ([#9972](https://github.com/PyTorchLightning/pytorch-lightning/pull/9972))
- Loop customization:
    * Added `Closure` and `AbstractClosure` classes ([#8642](https://github.com/PyTorchLightning/pytorch-lightning/pull/8642))
    * Refactored `TrainingBatchLoop` and extracted `OptimizerLoop`, splitting off automatic optimization into its own loop ([#9191](https://github.com/PyTorchLightning/pytorch-lightning/pull/9191))
    * Removed `TrainingBatchLoop.backward()`; manual optimization now calls directly into `Accelerator.backward()` and automatic optimization handles backward in new `OptimizerLoop` ([#9265](https://github.com/PyTorchLightning/pytorch-lightning/pull/9265))
    * Extracted `ManualOptimization` logic from `TrainingBatchLoop` into its own separate loop class ([#9266](https://github.com/PyTorchLightning/pytorch-lightning/pull/9266))
    * Added `OutputResult` and `ManualResult` classes ([#9437](https://github.com/PyTorchLightning/pytorch-lightning/pull/9437), [#9424](https://github.com/PyTorchLightning/pytorch-lightning/pull/9424))
    * Marked `OptimizerLoop.backward` as protected ([#9514](https://github.com/PyTorchLightning/pytorch-lightning/pull/9514))
    * Marked `FitLoop.should_accumulate` as protected ([#9515](https://github.com/PyTorchLightning/pytorch-lightning/pull/9515))
    * Marked several methods in `PredictionLoop` as protected: `on_predict_start`, `on_predict_epoch_end`, `on_predict_end`, `on_predict_model_eval` ([#9516](https://github.com/PyTorchLightning/pytorch-lightning/pull/9516))
    * Marked several methods in `EvaluationLoop` as protected: `get_max_batches`, `on_evaluation_model_eval`, `on_evaluation_model_train`, `on_evaluation_start`, `on_evaluation_epoch_start`, `on_evaluation_epoch_end`, `on_evaluation_end`, `reload_evaluation_dataloaders` ([#9516](https://github.com/PyTorchLightning/pytorch-lightning/pull/9516))
    * Marked several methods in `EvaluationEpochLoop` as protected: `on_evaluation_batch_start`, `evaluation_step`, `evaluation_step_end` ([#9516](https://github.com/PyTorchLightning/pytorch-lightning/pull/9516))
    * Added `yielding_training_step` example ([#9983](https://github.com/PyTorchLightning/pytorch-lightning/pull/9983))
- Added support for saving and loading state of multiple callbacks of the same type ([#7187](https://github.com/PyTorchLightning/pytorch-lightning/pull/7187))
- Added DeepSpeed Stage 1 support ([#8974](https://github.com/PyTorchLightning/pytorch-lightning/pull/8974))
- Added `Python dataclass` support for `LightningDataModule` ([#8272](https://github.com/PyTorchLightning/pytorch-lightning/issues/8272))
- Added sanitization of tensors when they get logged as hyperparameters in `TensorBoardLogger` ([#9031](https://github.com/PyTorchLightning/pytorch-lightning/pull/9031))
- Added `InterBatchParallelDataFetcher` ([#9020](https://github.com/PyTorchLightning/pytorch-lightning/pull/9020))
- Added `DataLoaderIterDataFetcher` ([#9020](https://github.com/PyTorchLightning/pytorch-lightning/pull/9020))
- Added `DataFetcher` within `Fit / Evaluation` Loop  ([#9047](https://github.com/PyTorchLightning/pytorch-lightning/pull/9047))
- Added a friendly error message when DDP attempts to spawn new distributed processes with rank > 0 ([#9005](https://github.com/PyTorchLightning/pytorch-lightning/pull/9005))
- Added Rich integration:
    * Added Rich progress bar ([#8929](https://github.com/PyTorchLightning/pytorch-lightning/pull/8929), [#9559](https://github.com/PyTorchLightning/pytorch-lightning/pull/9559))
    * Added Support for iterable datasets ([#9734](https://github.com/PyTorchLightning/pytorch-lightning/pull/9734))
    * Added `RichModelSummary` callback ([#9546](https://github.com/PyTorchLightning/pytorch-lightning/pull/9546))
    * Added `configure_columns` method to `RichProgressBar` ([#10288](https://github.com/PyTorchLightning/pytorch-lightning/pull/10288))
    * Added `leave` argument to `RichProgressBar` ([#10301](https://github.com/PyTorchLightning/pytorch-lightning/pull/10301))
- Added input validation logic for precision ([#9080](https://github.com/PyTorchLightning/pytorch-lightning/pull/9080))
- Added support for CPU AMP autocast ([#9084](https://github.com/PyTorchLightning/pytorch-lightning/pull/9084))
- Added `on_exception` callback hook ([#9183](https://github.com/PyTorchLightning/pytorch-lightning/pull/9183))
- Added a warning to DeepSpeed when inferring batch size ([#9221](https://github.com/PyTorchLightning/pytorch-lightning/pull/9221))
- Added `ModelSummary` callback ([#9344](https://github.com/PyTorchLightning/pytorch-lightning/pull/9344))
- Added `log_images`, `log_text` and `log_table` to `WandbLogger` ([#9545](https://github.com/PyTorchLightning/pytorch-lightning/pull/9545))
- Added `PL_RECONCILE_PROCESS` environment variable to enable process reconciliation regardless of cluster environment settings ([#9389](https://github.com/PyTorchLightning/pytorch-lightning/pull/9389))
- Added `get_device_stats` to the Accelerator interface and added its implementation for GPU and TPU ([#9586](https://github.com/PyTorchLightning/pytorch-lightning/pull/9586))
- Added a warning when an unknown key is encountered in the optimizer configuration, and when `OneCycleLR` is used with `"interval": "epoch"` ([#9666](https://github.com/PyTorchLightning/pytorch-lightning/pull/9666))
- Added `DeviceStatsMonitor` callback ([#9712](https://github.com/PyTorchLightning/pytorch-lightning/pull/9712))
- Added `enable_progress_bar` to the Trainer constructor ([#9664](https://github.com/PyTorchLightning/pytorch-lightning/pull/9664))
- Added `pl_legacy_patch` load utility for loading old checkpoints that have pickled legacy Lightning attributes ([#9166](https://github.com/PyTorchLightning/pytorch-lightning/pull/9166))
- Added support for `torch.use_deterministic_algorithms` ([#9121](https://github.com/PyTorchLightning/pytorch-lightning/pull/9121))
- Added automatic parameters tying for TPUs ([#9525](https://github.com/PyTorchLightning/pytorch-lightning/pull/9525))
- Added support for `torch.autograd.set_detect_anomaly` through `Trainer` constructor argument `detect_anomaly` ([#9848](https://github.com/PyTorchLightning/pytorch-lightning/pull/9848))
- Added `enable_model_summary` flag to Trainer ([#9699](https://github.com/PyTorchLightning/pytorch-lightning/pull/9699))
- Added `strategy` argument to Trainer ([#8597](https://github.com/PyTorchLightning/pytorch-lightning/pull/8597))
- Added `init_meta_context`, `materialize_module` utilities ([#9920](https://github.com/PyTorchLightning/pytorch-lightning/pull/9920))
- Added `TPUPrecisionPlugin` ([#10020](https://github.com/PyTorchLightning/pytorch-lightning/pull/#10020))
- Added `torch.bfloat16` support:
  * Added bfloat16 support for Lightning Trainer ([#9049](https://github.com/PyTorchLightning/pytorch-lightning/pull/9049))
  * Renamed `TPUHalfPrecisionPlugin` to `TPUBf16PrecisionPlugin` ([#10026](https://github.com/PyTorchLightning/pytorch-lightning/pull/10026))
  * Default to `precision=bf16` on CPU when `precision=16` is passed ([#10033](https://github.com/PyTorchLightning/pytorch-lightning/pull/10033))
  * Added support for `torch.autocast` ([#10053](https://github.com/PyTorchLightning/pytorch-lightning/pull/10053))
- Added `kfold` example for loop customization ([#9965](https://github.com/PyTorchLightning/pytorch-lightning/pull/9965))
- LightningLite:
    * Added `PrecisionPlugin.forward_context`, making it the default implementation for all `{train,val,test,predict}_step_context()` methods ([#9988](https://github.com/PyTorchLightning/pytorch-lightning/pull/9988))
    * Added `DDPSpawnPlugin.spawn()` for spawning new processes of a given function ([#10018](https://github.com/PyTorchLightning/pytorch-lightning/pull/10018), [#10022](https://github.com/PyTorchLightning/pytorch-lightning/pull/10022))
    * Added `TrainingTypePlugin.{_setup_model, _setup_optimizer}` methods ([#9994](https://github.com/PyTorchLightning/pytorch-lightning/pull/9994), [#10064](https://github.com/PyTorchLightning/pytorch-lightning/pull/10064))
    * Implemented `DataParallelPlugin._setup_model` ([#10010](https://github.com/PyTorchLightning/pytorch-lightning/pull/10010))
    * Implemented `DeepSpeedPlugin._setup_model_and_optimizers` ([#10009](https://github.com/PyTorchLightning/pytorch-lightning/pull/10009), [#10064](https://github.com/PyTorchLightning/pytorch-lightning/pull/10064))
    * Implemented `{DDPShardedPlugin,DDPShardedSpawnPlugin}._setup_model_and_optimizers` ([#10028](https://github.com/PyTorchLightning/pytorch-lightning/pull/10028), [#10064](https://github.com/PyTorchLightning/pytorch-lightning/pull/10064))
    * Added optional `model` argument to the `optimizer_step` methods in accelerators and plugins ([#10023](https://github.com/PyTorchLightning/pytorch-lightning/pull/10023))
    * Updated precision attributes in `DeepSpeedPlugin` ([#10164](https://github.com/PyTorchLightning/pytorch-lightning/pull/10164))
    * Added the ability to return a result from rank 0 in `DDPSpawnPlugin.spawn` ([#10162](https://github.com/PyTorchLightning/pytorch-lightning/pull/10162))
    * Added `pytorch_lightning.lite` package ([#10175](https://github.com/PyTorchLightning/pytorch-lightning/pull/10175))
    * Added `LightningLite` documentation ([#10043](https://github.com/PyTorchLightning/pytorch-lightning/pull/10043))
    * Added `LightningLite` examples ([#9987](https://github.com/PyTorchLightning/pytorch-lightning/pull/9987))
    * Make the `_LiteDataLoader` an iterator and add supports for custom dataloader ([#10279](https://github.com/PyTorchLightning/pytorch-lightning/pull/10279))
- Added `use_omegaconf` argument to `save_hparams_to_yaml` plugin ([#9170](https://github.com/PyTorchLightning/pytorch-lightning/pull/9170))
- Added `ckpt_path` argument for `Trainer.fit()` ([#10061](https://github.com/PyTorchLightning/pytorch-lightning/pull/10061))
- Added `auto_device_count` method to `Accelerators` ([#10222](https://github.com/PyTorchLightning/pytorch-lightning/pull/10222))
- Added support for `devices="auto"` ([#10264](https://github.com/PyTorchLightning/pytorch-lightning/pull/10264))
- Added a `filename` argument in `ModelCheckpoint.format_checkpoint_name` ([#9818](https://github.com/PyTorchLightning/pytorch-lightning/pull/9818))
- Added support for empty `gpus` list to run on CPU ([#10246](https://github.com/PyTorchLightning/pytorch-lightning/pull/10246))
- Added a warning if multiple batch sizes are found from ambiguous batch ([#10247](https://github.com/PyTorchLightning/pytorch-lightning/pull/10247))

### Changed

- Trainer now raises a `MisconfigurationException` when its methods are called with `ckpt_path="best"` but a checkpoint callback isn't configured ([#9841](https://github.com/PyTorchLightning/pytorch-lightning/pull/9841))
- Setting `Trainer(accelerator="ddp_cpu")` now does not spawn a subprocess if `num_processes` is kept `1` along with `num_nodes > 1` ([#9603](https://github.com/PyTorchLightning/pytorch-lightning/pull/9603))
- Module imports are now catching `ModuleNotFoundError` instead of `ImportError` ([#9867](https://github.com/PyTorchLightning/pytorch-lightning/pull/9867))
- `pytorch_lightning.loggers.neptune.NeptuneLogger` is now consistent with the new [neptune-client](https://github.com/neptune-ai/neptune-client) API; the old [neptune-client](https://github.com/neptune-ai/neptune-client) API is supported by `NeptuneClient` from the [neptune-contrib](https://github.com/neptune-ai/neptune-contrib) repo ([#6867](https://github.com/PyTorchLightning/pytorch-lightning/pull/6867))
- Parsing of `enums` type hyperparameters to be saved in the `haprams.yaml` file by TensorBoard and CSV loggers has been fixed and made in line with how OmegaConf parses it ([#9170](https://github.com/PyTorchLightning/pytorch-lightning/pull/9170))
- Parsing of the `gpus` Trainer argument has changed: `gpus="n"` (str) no longer selects the GPU index n and instead selects the first n devices ([#8770](https://github.com/PyTorchLightning/pytorch-lightning/pull/8770))
- `iteration_count` and other index attributes in the loops has been replaced with progress dataclasses ([#8477](https://github.com/PyTorchLightning/pytorch-lightning/pull/8477))
- The `trainer.lightning_module` reference is now properly set at the very beginning of a run ([#8536](https://github.com/PyTorchLightning/pytorch-lightning/pull/8536))
- The model weights now get loaded in all cases when the checkpoint path gets provided in validate/test/predict, regardless of whether the model instance is provided or not ([#8352](https://github.com/PyTorchLightning/pytorch-lightning/pull/8352))
- The `Trainer` functions `reset_{train,val,test,predict}_dataloader`, `reset_train_val_dataloaders`, and `request_dataloader` `model` argument is now optional ([#8536](https://github.com/PyTorchLightning/pytorch-lightning/pull/8536))
- Saved checkpoints will no longer use the type of a `Callback` as the key to avoid issues with unpickling ([#6886](https://github.com/PyTorchLightning/pytorch-lightning/pull/6886))
- Improved string conversion for `ResultCollection` ([#8622](https://github.com/PyTorchLightning/pytorch-lightning/pull/8622))
- `LightningCLI` changes:
    * `LightningCLI.init_parser` now returns the parser instance ([#8721](https://github.com/PyTorchLightning/pytorch-lightning/pull/8721))
    * `LightningCLI.add_core_arguments_to_parser`, `LightningCLI.parse_arguments` now take a `parser` argument ([#8721](https://github.com/PyTorchLightning/pytorch-lightning/pull/8721))
    * `LightningCLI.instantiate_trainer` now takes a config and a list of callbacks ([#8721](https://github.com/PyTorchLightning/pytorch-lightning/pull/8721))
    * Split `LightningCLI.add_core_arguments_to_parser` into `LightningCLI.add_default_arguments_to_parser` + `LightningCLI.add_core_arguments_to_parser` ([#8721](https://github.com/PyTorchLightning/pytorch-lightning/pull/8721))
- The accelerator and training type plugin `setup` hooks no longer have a `model` argument ([#8536](https://github.com/PyTorchLightning/pytorch-lightning/pull/8536))
- The accelerator and training type plugin `update_global_step` hook has been removed ([#8856](https://github.com/PyTorchLightning/pytorch-lightning/pull/8856))
- The coverage of `self.log`-ing in any `LightningModule` or `Callback` hook has been improved ([#8498](https://github.com/PyTorchLightning/pytorch-lightning/pull/8498))
- `self.log`-ing without a `Trainer` reference now raises a warning instead of an exception ([#9733](https://github.com/PyTorchLightning/pytorch-lightning/pull/9733))
- Removed restrictions in the Trainer that loggers can only log from rank 0; the existing logger behavior has not changed ([#8608](https://github.com/PyTorchLightning/pytorch-lightning/pull/8608))
- `Trainer.request_dataloader` now takes a `RunningStage` enum instance ([#8858](https://github.com/PyTorchLightning/pytorch-lightning/pull/8858))
- Changed `rank_zero_warn` to `NotImplementedError` in the `{train, val, test, predict}_dataloader` hooks that `Lightning(Data)Module` uses ([#9161](https://github.com/PyTorchLightning/pytorch-lightning/pull/9161))
- Moved `block_ddp_sync_behaviour` out of `TrainingBatchLoop` to loop utilities ([#9192](https://github.com/PyTorchLightning/pytorch-lightning/pull/9192))
- Executing the `optimizer_closure` is now required when overriding the `optimizer_step` hook ([#9360](https://github.com/PyTorchLightning/pytorch-lightning/pull/9360))
- Changed logging of `LightningModule` and `LightningDataModule` hyperparameters to raise an exception only if there are colliding keys with different values ([#9496](https://github.com/PyTorchLightning/pytorch-lightning/pull/9496))
- `seed_everything` now fails when an invalid seed value is passed instead of selecting a random seed ([#8787](https://github.com/PyTorchLightning/pytorch-lightning/pull/8787))
- The Trainer now calls `TrainingTypePlugin` collective APIs directly instead of going through the Accelerator reference ([#9677](https://github.com/PyTorchLightning/pytorch-lightning/pull/9677), [#9901](https://github.com/PyTorchLightning/pytorch-lightning/pull/9901))
- The tuner now usees a unique filename to save a temporary checkpoint ([#9682](https://github.com/PyTorchLightning/pytorch-lightning/pull/9682))
- Changed `HorovodPlugin.all_gather` to return a `torch.Tensor` instead of a list ([#9696](https://github.com/PyTorchLightning/pytorch-lightning/pull/9696))
- Changed Trainer connectors to be protected attributes:
    * Configuration Validator ([#9779](https://github.com/PyTorchLightning/pytorch-lightning/pull/9779))
- The `current_epoch` and `global_step` attributes now get restored irrespective of the Trainer task ([#9413](https://github.com/PyTorchLightning/pytorch-lightning/pull/9413))
- Trainer now raises an exception when requesting `amp_level` with native `amp_backend` ([#9755](https://github.com/PyTorchLightning/pytorch-lightning/pull/9755))
- Update the logic to check for accumulation steps with deepspeed ([#9826](https://github.com/PyTorchLightning/pytorch-lightning/pull/9826))
- `pytorch_lightning.utilities.grads.grad_norm` now raises an exception if parameter `norm_type <= 0` ([#9765](https://github.com/PyTorchLightning/pytorch-lightning/pull/9765))
- Updated error message for interactive incompatible plugins ([#9896](https://github.com/PyTorchLightning/pytorch-lightning/pull/9896))
- Moved the `optimizer_step` and `clip_gradients` hook from the `Accelerator` and `TrainingTypePlugin` into the `PrecisionPlugin` ([#10143](https://github.com/PyTorchLightning/pytorch-lightning/pull/10143), [#10029](https://github.com/PyTorchLightning/pytorch-lightning/pull/10029))
- `NativeMixedPrecisionPlugin` and its subclasses now take an optional `GradScaler` instance ([#10055](https://github.com/PyTorchLightning/pytorch-lightning/pull/10055))
- Trainer is now raising a `MisconfigurationException` instead of a warning if `Trainer.{validate/test}` is missing required methods ([#10016](https://github.com/PyTorchLightning/pytorch-lightning/pull/10016))
- Changed default value of the `max_steps` Trainer argument from `None` to -1 ([#9460](https://github.com/PyTorchLightning/pytorch-lightning/pull/9460))
- LightningModule now raises an error when calling `log(on_step=False, on_epoch=False)` ([#10227](https://github.com/PyTorchLightning/pytorch-lightning/pull/10227))
- Quantization aware training observers are now disabled by default during validating/testing/predicting stages ([#8540](https://github.com/PyTorchLightning/pytorch-lightning/pull/8540))
- Raised `MisconfigurationException` when total length of `dataloader` across ranks is zero, and give warning when total length is non-zero, but only local rank length is zero. ([#9827](https://github.com/PyTorchLightning/pytorch-lightning/pull/9827))
- Changed the model size calculation using `ByteCounter` ([#10123](https://github.com/PyTorchLightning/pytorch-lightning/pull/10123))
- Enabled `on_load_checkpoint` for `LightningDataModule` for all `trainer_fn` ([#10238](https://github.com/PyTorchLightning/pytorch-lightning/pull/10238))
- Allowed separate config files for parameters with class type when LightningCLI is in `subclass_mode=False` ([#10286](https://github.com/PyTorchLightning/pytorch-lightning/pull/10286))

### Deprecated

- Deprecated Trainer argument `terminate_on_nan` in favor of `detect_anomaly`([#9175](https://github.com/PyTorchLightning/pytorch-lightning/pull/9175))
- Deprecated `Trainer.terminate_on_nan` public attribute access ([#9849](https://github.com/PyTorchLightning/pytorch-lightning/pull/9849))
- Deprecated `LightningModule.summarize()` in favor of `pytorch_lightning.utilities.model_summary.summarize()` ([#8513](https://github.com/PyTorchLightning/pytorch-lightning/pull/8513))
- Deprecated `LightningModule.model_size` ([#8343](https://github.com/PyTorchLightning/pytorch-lightning/pull/8343))
- Deprecated `DataModule` properties: `train_transforms`, `val_transforms`, `test_transforms`, `size`, `dims` ([#8851](https://github.com/PyTorchLightning/pytorch-lightning/pull/8851))
- Deprecated `add_to_queue`, `get_from_queue` from `LightningModule` in favor of corresponding methods in the `DDPSpawnPlugin` ([#9118](https://github.com/PyTorchLightning/pytorch-lightning/pull/9118))
- Deprecated `LightningModule.get_progress_bar_dict` and `Trainer.progress_bar_dict` in favor of `pytorch_lightning.callbacks.progress.base.get_standard_metrics` and `ProgressBarBase.get_metrics` ([#8985](https://github.com/PyTorchLightning/pytorch-lightning/pull/8985))
- Deprecated `prepare_data_per_node` flag on Trainer and set it as a property of `DataHooks`, accessible in the `LightningModule` and `LightningDataModule` ([#8958](https://github.com/PyTorchLightning/pytorch-lightning/pull/8958))
- Deprecated the `TestTubeLogger` ([#9065](https://github.com/PyTorchLightning/pytorch-lightning/pull/9065))
- Deprecated `on_{train/val/test/predict}_dataloader()` from `LightningModule` and `LightningDataModule` ([#9098](https://github.com/PyTorchLightning/pytorch-lightning/pull/9098))
- Deprecated `on_keyboard_interrupt` callback hook in favor of new `on_exception` hook ([#9260](https://github.com/PyTorchLightning/pytorch-lightning/pull/9260))
- Deprecated passing `process_position` to the `Trainer` constructor in favor of adding the `ProgressBar` callback with `process_position` directly to the list of callbacks ([#9222](https://github.com/PyTorchLightning/pytorch-lightning/pull/9222))
- Deprecated passing `flush_logs_every_n_steps` as a Trainer argument, instead pass it to the logger init if supported ([#9366](https://github.com/PyTorchLightning/pytorch-lightning/pull/9366))
- Deprecated `LightningLoggerBase.close`, `LoggerCollection.close` in favor of `LightningLoggerBase.finalize`, `LoggerCollection.finalize` ([#9422](https://github.com/PyTorchLightning/pytorch-lightning/pull/9422))
- Deprecated passing `progress_bar_refresh_rate` to the `Trainer` constructor in favor of adding the `ProgressBar` callback with `refresh_rate` directly to the list of callbacks, or passing `enable_progress_bar=False` to disable the progress bar ([#9616](https://github.com/PyTorchLightning/pytorch-lightning/pull/9616))
- Deprecated `LightningDistributed` and moved the broadcast logic to `DDPPlugin` and `DDPSpawnPlugin` directly ([#9691](https://github.com/PyTorchLightning/pytorch-lightning/pull/9691))
- Deprecated passing `stochastic_weight_avg` to the `Trainer` constructor in favor of adding the `StochasticWeightAveraging` callback directly to the list of callbacks ([#8989](https://github.com/PyTorchLightning/pytorch-lightning/pull/8989))
- Deprecated Accelerator collective API `barrier`, `broadcast`, and `all_gather` in favor of calling the `TrainingTypePlugin` collective API directly ([#9677](https://github.com/PyTorchLightning/pytorch-lightning/pull/9677))
- Deprecated `checkpoint_callback` from the `Trainer` constructor in favor of `enable_checkpointing` ([#9754](https://github.com/PyTorchLightning/pytorch-lightning/pull/9754))
- Deprecated the `LightningModule.on_post_move_to_device` method ([#9525](https://github.com/PyTorchLightning/pytorch-lightning/pull/9525))
- Deprecated `pytorch_lightning.core.decorators.parameter_validation` in favor of `pytorch_lightning.utilities.parameter_tying.set_shared_parameters` ([#9525](https://github.com/PyTorchLightning/pytorch-lightning/pull/9525))
- Deprecated passing `weights_summary` to the `Trainer` constructor in favor of adding the `ModelSummary` callback with `max_depth` directly to the list of callbacks ([#9699](https://github.com/PyTorchLightning/pytorch-lightning/pull/9699))
- Deprecated `log_gpu_memory`, `gpu_metrics`, and util funcs in favor of `DeviceStatsMonitor` callback ([#9921](https://github.com/PyTorchLightning/pytorch-lightning/pull/9921))
- Deprecated `GPUStatsMonitor` and `XLAStatsMonitor` in favor of `DeviceStatsMonitor` callback ([#9924](https://github.com/PyTorchLightning/pytorch-lightning/pull/9924))
- Deprecated setting `Trainer(max_steps=None)`; To turn off the limit, set `Trainer(max_steps=-1)` (default) ([#9460](https://github.com/PyTorchLightning/pytorch-lightning/pull/9460))
- Deprecated access to the `AcceleratorConnector.is_slurm_managing_tasks` attribute and marked it as protected ([#10101](https://github.com/PyTorchLightning/pytorch-lightning/pull/10101))
- Deprecated access to the `AcceleratorConnector.configure_slurm_ddp` method and marked it as protected ([#10101](https://github.com/PyTorchLightning/pytorch-lightning/pull/10101))
- Deprecated passing `resume_from_checkpoint` to the `Trainer` constructor in favor of `trainer.fit(ckpt_path=)` ([#10061](https://github.com/PyTorchLightning/pytorch-lightning/pull/10061))
- Deprecated `ClusterEnvironment.creates_children()` in favor of `ClusterEnvironment.creates_processes_externally` (property) ([#10106](https://github.com/PyTorchLightning/pytorch-lightning/pull/10106))
- Deprecated `PrecisionPlugin.master_params()` in favor of `PrecisionPlugin.main_params()` ([#10105](https://github.com/PyTorchLightning/pytorch-lightning/pull/10105))
- Deprecated `lr_sch_names` from `LearningRateMonitor` ([#10066](https://github.com/PyTorchLightning/pytorch-lightning/pull/10066))
- Deprecated `ProgressBar` callback in favor of `TQDMProgressBar` ([#10134](https://github.com/PyTorchLightning/pytorch-lightning/pull/10134))

### Removed

- Removed deprecated `metrics` ([#8586](https://github.com/PyTorchLightning/pytorch-lightning/pull/8586/))
- Removed the deprecated `outputs` argument in both the `LightningModule.on_train_epoch_end` and `Callback.on_train_epoch_end` hooks ([#8587](https://github.com/PyTorchLightning/pytorch-lightning/pull/8587))
- Removed the deprecated `TrainerLoggingMixin` class ([#8609](https://github.com/PyTorchLightning/pytorch-lightning/pull/8609))
- Removed the deprecated `TrainerTrainingTricksMixin` class ([#8679](https://github.com/PyTorchLightning/pytorch-lightning/pull/8679))
- Removed the deprecated `optimizer_idx` from `training_step` as an accepted argument in manual optimization ([#8576](https://github.com/PyTorchLightning/pytorch-lightning/pull/8576))
- Removed support for the deprecated `on_save_checkpoint` signature. The hook now takes a `checkpoint` positional parameter ([#8697](https://github.com/PyTorchLightning/pytorch-lightning/pull/8697))
- Removed support for the deprecated `on_load_checkpoint` signature. The hook now takes a `pl_module` positional parameter ([#8697](https://github.com/PyTorchLightning/pytorch-lightning/pull/8697))
- Removed the deprecated `save_function` property in `ModelCheckpoint` ([#8680](https://github.com/PyTorchLightning/pytorch-lightning/pull/8680))
- Removed the deprecated `model` argument from `ModelCheckpoint.save_checkpoint` ([#8688](https://github.com/PyTorchLightning/pytorch-lightning/pull/8688))
- Removed the deprecated `sync_step` argument from `WandbLogger` ([#8763](https://github.com/PyTorchLightning/pytorch-lightning/pull/8763))
- Removed the deprecated `Trainer.truncated_bptt_steps` in favor of `LightningModule.truncated_bptt_steps` ([#8826](https://github.com/PyTorchLightning/pytorch-lightning/pull/8826))
- Removed `LightningModule.write_predictions` and `LightningModule.write_predictions_dict` ([#8850](https://github.com/PyTorchLightning/pytorch-lightning/pull/8850))
- Removed `on_reset_*_dataloader` hooks in TrainingType Plugins and Accelerators ([#8858](https://github.com/PyTorchLightning/pytorch-lightning/pull/8858))
- Removed deprecated `GradInformation` module in favor of `pytorch_lightning.utilities.grads` ([#8831](https://github.com/PyTorchLightning/pytorch-lightning/pull/8831/))
- Removed `TrainingTypePlugin.on_save` and `Accelerator.on_save` ([#9023](https://github.com/PyTorchLightning/pytorch-lightning/pull/9023))
- Removed `{Accelerator,TrainingTypePlugin,PrecisionPlugin}.post_optimizer_step` ([#9746](https://github.com/PyTorchLightning/pytorch-lightning/pull/9746))
- Removed deprecated `connect_precision_plugin` and `connect_training_type_plugin` from `Accelerator` ([#9019](https://github.com/PyTorchLightning/pytorch-lightning/pull/9019))
- Removed `on_train_epoch_end` from `Accelerator` ([#9035](https://github.com/PyTorchLightning/pytorch-lightning/pull/9035))
- Removed `InterBatchProcessor` in favor of `DataLoaderIterDataFetcher` ([#9052](https://github.com/PyTorchLightning/pytorch-lightning/pull/9052))
- Removed `Plugin` in `base_plugin.py` in favor of accessing `TrainingTypePlugin` and `PrecisionPlugin` directly instead ([#9066](https://github.com/PyTorchLightning/pytorch-lightning/pull/9066))
- Removed `teardown` from `ParallelPlugin` ([#8943](https://github.com/PyTorchLightning/pytorch-lightning/pull/8943))
- Removed deprecated `profiled_functions` argument from `PyTorchProfiler` ([#9178](https://github.com/PyTorchLightning/pytorch-lightning/pull/9178))
- Removed deprecated `pytorch_lighting.utilities.argparse_utils` module ([#9166](https://github.com/PyTorchLightning/pytorch-lightning/pull/9166))
- Removed deprecated property `Trainer.running_sanity_check` in favor of `Trainer.sanity_checking` ([#9209](https://github.com/PyTorchLightning/pytorch-lightning/pull/9209))
- Removed deprecated `BaseProfiler.output_filename` arg from it and its descendants in favor of `dirpath` and `filename` ([#9214](https://github.com/PyTorchLightning/pytorch-lightning/pull/9214))
- Removed deprecated property `ModelCheckpoint.period` in favor of `ModelCheckpoint.every_n_epochs` ([#9213](https://github.com/PyTorchLightning/pytorch-lightning/pull/9213))
- Removed deprecated `auto_move_data` decorator ([#9231](https://github.com/PyTorchLightning/pytorch-lightning/pull/9231))
- Removed deprecated property `LightningModule.datamodule` in favor of `Trainer.datamodule` ([#9233](https://github.com/PyTorchLightning/pytorch-lightning/pull/9233))
- Removed deprecated properties `DeepSpeedPlugin.cpu_offload*` in favor of `offload_optimizer`, `offload_parameters` and `pin_memory` ([#9244](https://github.com/PyTorchLightning/pytorch-lightning/pull/9244))
- Removed deprecated property `AcceleratorConnector.is_using_torchelastic` in favor of `TorchElasticEnvironment.is_using_torchelastic()` ([#9729](https://github.com/PyTorchLightning/pytorch-lightning/pull/9729))
- Removed `pytorch_lightning.utilities.debugging.InternalDebugger` ([#9680](https://github.com/PyTorchLightning/pytorch-lightning/pull/9680))
- Removed `call_configure_sharded_model_hook` property from `Accelerator` and `TrainingTypePlugin` ([#9612](https://github.com/PyTorchLightning/pytorch-lightning/pull/9612))
- Removed `TrainerProperties` mixin and moved property definitions directly into `Trainer` ([#9495](https://github.com/PyTorchLightning/pytorch-lightning/pull/9495))
- Removed a redundant warning with `ModelCheckpoint(monitor=None)` callback ([#9875](https://github.com/PyTorchLightning/pytorch-lightning/pull/9875))
- Remove `epoch` from `trainer.logged_metrics` ([#9904](https://github.com/PyTorchLightning/pytorch-lightning/pull/9904))
- Removed `should_rank_save_checkpoint` property from Trainer ([#9433](https://github.com/PyTorchLightning/pytorch-lightning/pull/9433))
- Remove deprecated `distributed_backend` from `Trainer` ([#10017](https://github.com/PyTorchLightning/pytorch-lightning/pull/10017))
- Removed `process_idx` from the `{DDPSpawnPlugin,TPUSpawnPlugin}.new_process` methods ([#10022](https://github.com/PyTorchLightning/pytorch-lightning/pull/10022))
- Removed automatic patching of `{train,val,test,predict}_dataloader()` on the `LightningModule` ([#9764](https://github.com/PyTorchLightning/pytorch-lightning/pull/9764))
- Removed `pytorch_lightning.trainer.connectors.OptimizerConnector` ([#10120](https://github.com/PyTorchLightning/pytorch-lightning/pull/10120))

### Fixed

- Fixed ImageNet evaluation in example ([#10179](https://github.com/PyTorchLightning/pytorch-lightning/pull/10179))
- Fixed an issue with logger outputs not being finalized correctly after prediction runs ([#8685](https://github.com/PyTorchLightning/pytorch-lightning/pull/8685))
- Fixed `move_metrics_to_cpu` moving the loss to CPU while training on device ([#9308](https://github.com/PyTorchLightning/pytorch-lightning/pull/9308))
- Fixed incorrect main progress bar indicator when resuming training mid-epoch ([#9310](https://github.com/PyTorchLightning/pytorch-lightning/pull/9310))
- Fixed an issue with freeing memory of datafetchers during teardown ([#9387](https://github.com/PyTorchLightning/pytorch-lightning/pull/9387))
- Fixed a bug where the training step output needed to be `deepcopy`-ed ([#9349](https://github.com/PyTorchLightning/pytorch-lightning/pull/9349))
- Fixed an issue with freeing memory allocated by the data iterators in `Loop.on_run_end` ([#9386](https://github.com/PyTorchLightning/pytorch-lightning/pull/9386), [#9915](https://github.com/PyTorchLightning/pytorch-lightning/pull/9915))
- Fixed `BasePredictionWriter` not returning the batch indices in a non-distributed setting ([#9432](https://github.com/PyTorchLightning/pytorch-lightning/pull/9432))
- Fixed an error when running in XLA environments with no TPU attached ([#9572](https://github.com/PyTorchLightning/pytorch-lightning/pull/9572))
- Fixed check on torchmetrics logged whose `compute()` output is a multielement tensor ([#9582](https://github.com/PyTorchLightning/pytorch-lightning/pull/9582))
- Fixed gradient accumulation for `DDPShardedPlugin` ([#9122](https://github.com/PyTorchLightning/pytorch-lightning/pull/9122))
- Fixed missing DeepSpeed distributed call ([#9540](https://github.com/PyTorchLightning/pytorch-lightning/pull/9540))
- Fixed an issue with wrapped LightningModule during evaluation; The LightningModule no longer gets wrapped with data-parallel modules when not fitting in `DDPPlugin`, `DDPSpawnPlugin`, `DDPShardedPlugin`, `DDPSpawnShardedPlugin` ([#9096](https://github.com/PyTorchLightning/pytorch-lightning/pull/9096))
- Fixed `trainer.accumulate_grad_batches` to be an int on init. The default value for it is now `None` inside Trainer ([#9652](https://github.com/PyTorchLightning/pytorch-lightning/pull/9652))
- Fixed `broadcast` in `DDPPlugin` and `DDPSpawnPlugin` to respect the `src` input ([#9691](https://github.com/PyTorchLightning/pytorch-lightning/pull/9691))
- Fixed `self.log(on_epoch=True, reduce_fx=sum))` for the `on_batch_start` and `on_train_batch_start` hooks ([#9791](https://github.com/PyTorchLightning/pytorch-lightning/pull/9791))
- Fixed `self.log(on_epoch=True)` for the `on_batch_start` and `on_train_batch_start` hooks ([#9780](https://github.com/PyTorchLightning/pytorch-lightning/pull/9780))
- Fixed restoring training state during `Trainer.fit` only ([#9413](https://github.com/PyTorchLightning/pytorch-lightning/pull/9413))
- Fixed DeepSpeed and Lightning both calling the scheduler ([#9788](https://github.com/PyTorchLightning/pytorch-lightning/pull/9788))
- Fixed missing arguments when saving hyperparameters from the parent class but not from the child class ([#9800](https://github.com/PyTorchLightning/pytorch-lightning/pull/9800))
- Fixed DeepSpeed GPU device IDs ([#9847](https://github.com/PyTorchLightning/pytorch-lightning/pull/9847))
- Reset `val_dataloader` in `tuner/batch_size_scaling` ([#9857](https://github.com/PyTorchLightning/pytorch-lightning/pull/9857))
- Fixed use of `LightningCLI` in computer_vision_fine_tuning.py example ([#9934](https://github.com/PyTorchLightning/pytorch-lightning/pull/9934))
- Fixed issue with non-init dataclass fields in `apply_to_collection` ([#9963](https://github.com/PyTorchLightning/pytorch-lightning/issues/9963))
- Reset `val_dataloader` in `tuner/batch_size_scaling` for binsearch ([#9975](https://github.com/PyTorchLightning/pytorch-lightning/pull/9975))
- Fixed logic to check for spawn in dataloader `TrainerDataLoadingMixin._worker_check` ([#9902](https://github.com/PyTorchLightning/pytorch-lightning/pull/9902))
- Fixed `train_dataloader` getting loaded twice when resuming from a checkpoint during `Trainer.fit()` ([#9671](https://github.com/PyTorchLightning/pytorch-lightning/pull/9671))
- Fixed `LearningRateMonitor` logging with multiple param groups optimizer with no scheduler ([#10044](https://github.com/PyTorchLightning/pytorch-lightning/pull/10044))
- Fixed undesired side effects being caused by `Trainer` patching dataloader methods on the `LightningModule` ([#9764](https://github.com/PyTorchLightning/pytorch-lightning/pull/9764))
- Fixed gradients not being unscaled when clipping or logging the gradient norm ([#9287](https://github.com/PyTorchLightning/pytorch-lightning/pull/9287))
- Fixed `on_before_optimizer_step` getting called before the optimizer closure (including backward) has run ([#10167](https://github.com/PyTorchLightning/pytorch-lightning/pull/10167))
- Fixed monitor value in `ModelCheckpoint` getting moved to the wrong device in a special case where it becomes NaN ([#10118](https://github.com/PyTorchLightning/pytorch-lightning/pull/10118))
- Fixed creation of `dirpath` in `BaseProfiler` if it doesn't exist ([#10073](https://github.com/PyTorchLightning/pytorch-lightning/pull/10073))
- Fixed incorrect handling of sigterm ([#10189](https://github.com/PyTorchLightning/pytorch-lightning/pull/10189))
- Fixed bug where `log(on_step=True, on_epoch=True, sync_dist=True)` wouldn't reduce the value on step ([#10227](https://github.com/PyTorchLightning/pytorch-lightning/pull/10227))
- Fixed an issue with `pl.utilities.seed.reset_seed` converting the `PL_SEED_WORKERS` environment variable to `bool` ([#10099](https://github.com/PyTorchLightning/pytorch-lightning/pull/10099))
- Fixed iterating over a logger collection when `fast_dev_run > 0` ([#10232](https://github.com/PyTorchLightning/pytorch-lightning/pull/10232))
- Fixed `batch_size` in `ResultCollection` not being reset to 1 on epoch end ([#10242](https://github.com/PyTorchLightning/pytorch-lightning/pull/10242))
- Fixed `distrib_type` not being set when training plugin instances are being passed to the Trainer ([#10251](https://github.com/PyTorchLightning/pytorch-lightning/pull/10251))


## [1.4.9] - 2021-09-30

- Fixed `lr_find` to generate same results on multiple calls ([#9704](https://github.com/PyTorchLightning/pytorch-lightning/pull/9704))
- Fixed `reset` metrics on validation epoch end ([#9717](https://github.com/PyTorchLightning/pytorch-lightning/pull/9717))
- Fixed input validation for `gradient_clip_val`, `gradient_clip_algorithm`, `track_grad_norm` and `terminate_on_nan` Trainer arguments ([#9595](https://github.com/PyTorchLightning/pytorch-lightning/pull/9595))
- Reset metrics before each task starts ([#9410](https://github.com/PyTorchLightning/pytorch-lightning/pull/9410))


## [1.4.8] - 2021-09-22

- Fixed error reporting in DDP process reconciliation when processes are launched by an external agent ([#9389](https://github.com/PyTorchLightning/pytorch-lightning/pull/9389))
- Added PL_RECONCILE_PROCESS environment variable to enable process reconciliation regardless of cluster environment settings ([#9389](https://github.com/PyTorchLightning/pytorch-lightning/pull/9389))
- Fixed `add_argparse_args` raising `TypeError` when args are typed as `typing.Generic` in Python 3.6 ([#9554](https://github.com/PyTorchLightning/pytorch-lightning/pull/9554))
- Fixed back-compatibility for saving hyperparameters from a single container and inferring its argument name by reverting [#9125](https://github.com/PyTorchLightning/pytorch-lightning/pull/9125) ([#9642](https://github.com/PyTorchLightning/pytorch-lightning/pull/9642))


## [1.4.7] - 2021-09-14

- Fixed logging of nan parameters ([#9364](https://github.com/PyTorchLightning/pytorch-lightning/pull/9364))
- Fixed `replace_sampler` missing the batch size under specific conditions ([#9367](https://github.com/PyTorchLightning/pytorch-lightning/pull/9367))
- Pass init args to ShardedDataParallel ([#9483](https://github.com/PyTorchLightning/pytorch-lightning/pull/9483))
- Fixed collision of user argument when using ShardedDDP ([#9512](https://github.com/PyTorchLightning/pytorch-lightning/pull/9512))
- Fixed DeepSpeed crash for RNNs ([#9489](https://github.com/PyTorchLightning/pytorch-lightning/pull/9489))


## [1.4.6] - 2021-09-07

- Fixed an issues with export to ONNX format when a model has multiple inputs ([#8800](https://github.com/PyTorchLightning/pytorch-lightning/pull/8800))
- Removed deprecation warnings being called for `on_{task}_dataloader` ([#9279](https://github.com/PyTorchLightning/pytorch-lightning/pull/9279))
- Fixed save/load/resume from checkpoint for DeepSpeed Plugin (
    [#8397](https://github.com/PyTorchLightning/pytorch-lightning/pull/8397),
    [#8644](https://github.com/PyTorchLightning/pytorch-lightning/pull/8644),
    [#8627](https://github.com/PyTorchLightning/pytorch-lightning/pull/8627))
- Fixed `EarlyStopping` running on train epoch end when `check_val_every_n_epoch>1` is set ([#9156](https://github.com/PyTorchLightning/pytorch-lightning/pull/9156))
- Fixed an issue with logger outputs not being finalized correctly after prediction runs ([#8333](https://github.com/PyTorchLightning/pytorch-lightning/issues/8333))
- Fixed the Apex and DeepSpeed plugin closure running after the `on_before_optimizer_step` hook ([#9288](https://github.com/PyTorchLightning/pytorch-lightning/issues/9288))
- Fixed the Native AMP plugin closure not running with manual optimization ([#9288](https://github.com/PyTorchLightning/pytorch-lightning/issues/9288))
- Fixed bug where data-loading functions where not getting the correct running stage passed ([#8858](https://github.com/PyTorchLightning/pytorch-lightning/pull/8858))
- Fixed intra-epoch evaluation outputs staying in memory when the respective `*_epoch_end` hook wasn't overridden ([#9261](https://github.com/PyTorchLightning/pytorch-lightning/pull/9261))
- Fixed error handling in DDP process reconciliation when `_sync_dir` was not initialized ([#9267](https://github.com/PyTorchLightning/pytorch-lightning/pull/9267))
- Fixed PyTorch Profiler not enabled for manual optimization ([#9316](https://github.com/PyTorchLightning/pytorch-lightning/pull/9316))
- Fixed inspection of other args when a container is specified in `save_hyperparameters` ([#9125](https://github.com/PyTorchLightning/pytorch-lightning/pull/9125))
- Fixed signature of `Timer.on_train_epoch_end` and `StochasticWeightAveraging.on_train_epoch_end` to prevent unwanted deprecation warnings ([#9347](https://github.com/PyTorchLightning/pytorch-lightning/pull/9347))


## [1.4.5] - 2021-08-31

- Fixed reduction using `self.log(sync_dict=True, reduce_fx={mean,max})` ([#9142](https://github.com/PyTorchLightning/pytorch-lightning/pull/9142))
- Fixed not setting a default value for `max_epochs` if `max_time` was specified on the `Trainer` constructor ([#9072](https://github.com/PyTorchLightning/pytorch-lightning/pull/9072))
- Fixed the CometLogger, no longer modifies the metrics in place. Instead creates a copy of metrics before performing any operations ([#9150](https://github.com/PyTorchLightning/pytorch-lightning/pull/9150))
- Fixed `DDP` "CUDA error: initialization error" due to a `copy` instead of `deepcopy` on `ResultCollection` ([#9239](https://github.com/PyTorchLightning/pytorch-lightning/pull/9239))


## [1.4.4] - 2021-08-24

- Fixed a bug in the binary search mode of auto batch size scaling where exception was raised if the first trainer run resulted in OOM ([#8954](https://github.com/PyTorchLightning/pytorch-lightning/pull/8954))
- Fixed a bug causing logging with `log_gpu_memory='min_max'` not working ([#9013](https://github.com/PyTorchLightning/pytorch-lightning/pull/9013))


## [1.4.3] - 2021-08-17

- Fixed plateau scheduler stepping on incomplete epoch ([#8861](https://github.com/PyTorchLightning/pytorch-lightning/pull/8861))
- Fixed infinite loop with `CycleIterator` and multiple loaders ([#8889](https://github.com/PyTorchLightning/pytorch-lightning/pull/8889))
- Fixed `StochasticWeightAveraging` with a list of learning rates not applying them to each param group ([#8747](https://github.com/PyTorchLightning/pytorch-lightning/issues/8747))
- Restore original loaders if replaced by entrypoint ([#8885](https://github.com/PyTorchLightning/pytorch-lightning/pull/8885))
- Fixed lost reference to `_Metadata` object in `ResultMetricCollection` ([#8932](https://github.com/PyTorchLightning/pytorch-lightning/pull/8932))
- Ensure the existence of `DDPPlugin._sync_dir` in `reconciliate_processes` ([#8939](https://github.com/PyTorchLightning/pytorch-lightning/pull/8939))


## [1.4.2] - 2021-08-10

- Fixed recursive call for `apply_to_collection(include_none=False)` ([#8719](https://github.com/PyTorchLightning/pytorch-lightning/pull/8719))
- Fixed truncated backprop through time enablement when set as a property on the LightningModule and not the Trainer ([#8804](https://github.com/PyTorchLightning/pytorch-lightning/pull/8804/))
- Fixed comments and exception message for metrics_to_scalars ([#8782](https://github.com/PyTorchLightning/pytorch-lightning/pull/8782/))
- Fixed typo error in LightningLoggerBase.after_save_checkpoint docstring ([#8737](https://github.com/PyTorchLightning/pytorch-lightning/pull/8737/))


## [1.4.1] - 2021-08-03

- Fixed `trainer.fit_loop.split_idx` always returning `None` ([#8601](https://github.com/PyTorchLightning/pytorch-lightning/pull/8601))
- Fixed references for `ResultCollection.extra` ([#8622](https://github.com/PyTorchLightning/pytorch-lightning/pull/8622))
- Fixed reference issues during epoch end result collection ([#8621](https://github.com/PyTorchLightning/pytorch-lightning/pull/8621))
- Fixed horovod auto-detection when horovod is not installed and the launcher is `mpirun` ([#8610](https://github.com/PyTorchLightning/pytorch-lightning/pull/8610))
- Fixed an issue with `training_step` outputs not getting collected correctly for `training_epoch_end` ([#8613](https://github.com/PyTorchLightning/pytorch-lightning/pull/8613))
- Fixed distributed types support for CPUs ([#8667](https://github.com/PyTorchLightning/pytorch-lightning/pull/8667))
- Fixed a deadlock issue with DDP and torchelastic ([#8655](https://github.com/PyTorchLightning/pytorch-lightning/pull/8655))
- Fixed `accelerator=ddp` choice for CPU ([#8645](https://github.com/PyTorchLightning/pytorch-lightning/pull/8645))


## [1.4.0] - 2021-07-27

### Added

- Added `extract_batch_size` utility and corresponding tests to extract batch dimension from multiple batch types ([#8357](https://github.com/PyTorchLightning/pytorch-lightning/pull/8357/))
- Added support for named parameter groups in `LearningRateMonitor` ([#7987](https://github.com/PyTorchLightning/pytorch-lightning/pull/7987))
- Added `dataclass` support for `pytorch_lightning.utilities.apply_to_collection` ([#7935](https://github.com/PyTorchLightning/pytorch-lightning/pull/7935))
- Added support to `LightningModule.to_torchscript` for saving to custom filesystems with `fsspec` ([#7617](https://github.com/PyTorchLightning/pytorch-lightning/pull/7617))
- Added `KubeflowEnvironment` for use with the `PyTorchJob` operator in Kubeflow
- Added LightningCLI support for config files on object stores ([#7521](https://github.com/PyTorchLightning/pytorch-lightning/pull/7521))
- Added `ModelPruning(prune_on_train_epoch_end=True|False)` to choose when to apply pruning ([#7704](https://github.com/PyTorchLightning/pytorch-lightning/pull/7704))
- Added support for checkpointing based on a provided time interval during training ([#7515](https://github.com/PyTorchLightning/pytorch-lightning/pull/7515))
- Progress tracking
  * Added dataclasses for progress tracking ([#6603](https://github.com/PyTorchLightning/pytorch-lightning/pull/6603),
    [#7574](https://github.com/PyTorchLightning/pytorch-lightning/pull/7574),
    [#8140](https://github.com/PyTorchLightning/pytorch-lightning/pull/8140),
    [#8362](https://github.com/PyTorchLightning/pytorch-lightning/pull/8362))
  * Add `{,load_}state_dict` to the progress tracking dataclasses ([#8140](https://github.com/PyTorchLightning/pytorch-lightning/pull/8140))
  * Connect the progress tracking dataclasses to the loops ([#8244](https://github.com/PyTorchLightning/pytorch-lightning/pull/8244),
    [#8362](https://github.com/PyTorchLightning/pytorch-lightning/pull/8362))
  * Do not reset the progress tracking dataclasses total counters ([#8475](https://github.com/PyTorchLightning/pytorch-lightning/pull/8475))
- Added support for passing a `LightningDataModule` positionally as the second argument to `trainer.{validate,test,predict}` ([#7431](https://github.com/PyTorchLightning/pytorch-lightning/pull/7431))
- Added argument `trainer.predict(ckpt_path)` ([#7430](https://github.com/PyTorchLightning/pytorch-lightning/pull/7430))
- Added `clip_grad_by_value` support for TPUs ([#7025](https://github.com/PyTorchLightning/pytorch-lightning/pull/7025))
- Added support for passing any class to `is_overridden` ([#7918](https://github.com/PyTorchLightning/pytorch-lightning/pull/7918))
- Added `sub_dir` parameter to `TensorBoardLogger` ([#6195](https://github.com/PyTorchLightning/pytorch-lightning/pull/6195))
- Added correct `dataloader_idx` to batch transfer hooks ([#6241](https://github.com/PyTorchLightning/pytorch-lightning/pull/6241))
- Added `include_none=bool` argument to `apply_to_collection` ([#7769](https://github.com/PyTorchLightning/pytorch-lightning/pull/7769))
- Added `apply_to_collections` to apply a function to two zipped collections ([#7769](https://github.com/PyTorchLightning/pytorch-lightning/pull/7769))
- Added `ddp_fully_sharded` support ([#7487](https://github.com/PyTorchLightning/pytorch-lightning/pull/7487))
- Added `should_rank_save_checkpoint` property to Training Plugins ([#7684](https://github.com/PyTorchLightning/pytorch-lightning/pull/7684))
- Added `log_grad_norm` hook to `LightningModule` to customize the logging of gradient norms ([#7873](https://github.com/PyTorchLightning/pytorch-lightning/pull/7873))
- Added `save_config_filename` init argument to `LightningCLI` to ease resolving name conflicts ([#7741](https://github.com/PyTorchLightning/pytorch-lightning/pull/7741))
- Added `save_config_overwrite` init argument to `LightningCLI` to ease overwriting existing config files ([#8059](https://github.com/PyTorchLightning/pytorch-lightning/pull/8059))
- Added reset dataloader hooks to Training Plugins and Accelerators ([#7861](https://github.com/PyTorchLightning/pytorch-lightning/pull/7861))
- Added trainer stage hooks for Training Plugins and Accelerators ([#7864](https://github.com/PyTorchLightning/pytorch-lightning/pull/7864))
- Added the `on_before_optimizer_step` hook ([#8048](https://github.com/PyTorchLightning/pytorch-lightning/pull/8048))
- Added IPU Accelerator ([#7867](https://github.com/PyTorchLightning/pytorch-lightning/pull/7867))
- Fault-tolerant training
    * Added `{,load_}state_dict` to `ResultCollection` ([#7948](https://github.com/PyTorchLightning/pytorch-lightning/pull/7948))
    * Added `{,load_}state_dict` to `Loops` ([#8197](https://github.com/PyTorchLightning/pytorch-lightning/pull/8197))
    * Added `FastForwardSampler` and `CaptureIterableDataset` ([#8307](https://github.com/PyTorchLightning/pytorch-lightning/pull/8307))
    * Set `Loop.restarting=False` at the end of the first iteration ([#8362](https://github.com/PyTorchLightning/pytorch-lightning/pull/8362))
    * Save the loops state with the checkpoint (opt-in) ([#8362](https://github.com/PyTorchLightning/pytorch-lightning/pull/8362))
    * Save a checkpoint to restore the state on exception (opt-in) ([#8362](https://github.com/PyTorchLightning/pytorch-lightning/pull/8362))
    * Added `state_dict` and `load_state_dict` utilities for `CombinedLoader` + utilities for dataloader ([#8364](https://github.com/PyTorchLightning/pytorch-lightning/pull/8364))
- Added `rank_zero_only` to `LightningModule.log` function ([#7966](https://github.com/PyTorchLightning/pytorch-lightning/pull/7966))
- Added `metric_attribute` to `LightningModule.log` function ([#7966](https://github.com/PyTorchLightning/pytorch-lightning/pull/7966))
- Added a warning if `Trainer(log_every_n_steps)` is a value too high for the training dataloader ([#7734](https://github.com/PyTorchLightning/pytorch-lightning/pull/7734))
- Added LightningCLI support for argument links applied on instantiation ([#7895](https://github.com/PyTorchLightning/pytorch-lightning/pull/7895))
- Added LightningCLI support for configurable callbacks that should always be present ([#7964](https://github.com/PyTorchLightning/pytorch-lightning/pull/7964))
- Added DeepSpeed Infinity Support, and updated to DeepSpeed 0.4.0 ([#7234](https://github.com/PyTorchLightning/pytorch-lightning/pull/7234))
- Added support for `torch.nn.UninitializedParameter` in `ModelSummary` ([#7642](https://github.com/PyTorchLightning/pytorch-lightning/pull/7642))
- Added support `LightningModule.save_hyperparameters` when `LightningModule` is a dataclass ([#7992](https://github.com/PyTorchLightning/pytorch-lightning/pull/7992))
- Added support for overriding `optimizer_zero_grad` and `optimizer_step` when using accumulate_grad_batches ([#7980](https://github.com/PyTorchLightning/pytorch-lightning/pull/7980))
- Added `logger` boolean flag to `save_hyperparameters` ([#7960](https://github.com/PyTorchLightning/pytorch-lightning/pull/7960))
- Added support for calling scripts using the module syntax (`python -m package.script`) ([#8073](https://github.com/PyTorchLightning/pytorch-lightning/pull/8073))
- Added support for optimizers and learning rate schedulers to `LightningCLI` ([#8093](https://github.com/PyTorchLightning/pytorch-lightning/pull/8093))
- Added XLA Profiler ([#8014](https://github.com/PyTorchLightning/pytorch-lightning/pull/8014))
- Added `PrecisionPlugin.{pre,post}_backward` ([#8328](https://github.com/PyTorchLightning/pytorch-lightning/pull/8328))
- Added `on_load_checkpoint` and `on_save_checkpoint` hooks to the `PrecisionPlugin` base class ([#7831](https://github.com/PyTorchLightning/pytorch-lightning/pull/7831))
- Added `max_depth` parameter in `ModelSummary` ([#8062](https://github.com/PyTorchLightning/pytorch-lightning/pull/8062))
- Added `XLAStatsMonitor` callback ([#8235](https://github.com/PyTorchLightning/pytorch-lightning/pull/8235))
- Added `restore` function and `restarting` attribute to base `Loop` ([#8247](https://github.com/PyTorchLightning/pytorch-lightning/pull/8247))
- Added support for `save_hyperparameters` in `LightningDataModule` ([#3792](https://github.com/PyTorchLightning/pytorch-lightning/pull/3792))
- Added the `ModelCheckpoint(save_on_train_epoch_end)` to choose when to run the saving logic ([#8389](https://github.com/PyTorchLightning/pytorch-lightning/pull/8389))
- Added `LSFEnvironment` for distributed training with the LSF resource manager `jsrun` ([#5102](https://github.com/PyTorchLightning/pytorch-lightning/pull/5102))
- Added support for `accelerator='cpu'|'gpu'|'tpu'|'ipu'|'auto'` ([#7808](https://github.com/PyTorchLightning/pytorch-lightning/pull/7808))
- Added `tpu_spawn_debug` to plugin registry ([#7933](https://github.com/PyTorchLightning/pytorch-lightning/pull/7933))
- Enabled traditional/manual launching of DDP processes through `LOCAL_RANK` and `NODE_RANK` environment variable assignments ([#7480](https://github.com/PyTorchLightning/pytorch-lightning/pull/7480))
- Added `quantize_on_fit_end` argument to `QuantizationAwareTraining` ([#8464](https://github.com/PyTorchLightning/pytorch-lightning/pull/8464))
- Added experimental support for loop specialization ([#8226](https://github.com/PyTorchLightning/pytorch-lightning/pull/8226))
- Added support for `devices` flag to Trainer ([#8440](https://github.com/PyTorchLightning/pytorch-lightning/pull/8440))
- Added private `prevent_trainer_and_dataloaders_deepcopy` context manager on the `LightningModule` ([#8472](https://github.com/PyTorchLightning/pytorch-lightning/pull/8472))
- Added support for providing callables to the Lightning CLI instead of types ([#8400](https://github.com/PyTorchLightning/pytorch-lightning/pull/8400))

### Changed

- Decoupled device parsing logic from Accelerator connector to Trainer ([#8180](https://github.com/PyTorchLightning/pytorch-lightning/pull/8180))
- Changed the `Trainer`'s `checkpoint_callback` argument to allow only boolean values ([#7539](https://github.com/PyTorchLightning/pytorch-lightning/pull/7539))
- Log epoch metrics before the `on_evaluation_end` hook ([#7272](https://github.com/PyTorchLightning/pytorch-lightning/pull/7272))
- Explicitly disallow calling `self.log(on_epoch=False)` during epoch-only or single-call hooks ([#7874](https://github.com/PyTorchLightning/pytorch-lightning/pull/7874))
- Changed these `Trainer` methods to be protected: `call_setup_hook`, `call_configure_sharded_model`, `pre_dispatch`, `dispatch`, `post_dispatch`, `call_teardown_hook`, `run_train`, `run_sanity_check`, `run_evaluate`, `run_evaluation`, `run_predict`, `track_output_for_epoch_end`
- Changed `metrics_to_scalars` to work with any collection or value ([#7888](https://github.com/PyTorchLightning/pytorch-lightning/pull/7888))
- Changed `clip_grad_norm` to use `torch.nn.utils.clip_grad_norm_` ([#7025](https://github.com/PyTorchLightning/pytorch-lightning/pull/7025))
- Validation is now always run inside the training epoch scope ([#7357](https://github.com/PyTorchLightning/pytorch-lightning/pull/7357))
- `ModelCheckpoint` now runs at the end of the training epoch by default ([#8389](https://github.com/PyTorchLightning/pytorch-lightning/pull/8389))
- `EarlyStopping` now runs at the end of the training epoch by default ([#8286](https://github.com/PyTorchLightning/pytorch-lightning/pull/8286))
- Refactored Loops
    * Moved attributes `global_step`, `current_epoch`, `max/min_steps`, `max/min_epochs`, `batch_idx`, and `total_batch_idx` to TrainLoop ([#7437](https://github.com/PyTorchLightning/pytorch-lightning/pull/7437))
    * Refactored result handling in training loop ([#7506](https://github.com/PyTorchLightning/pytorch-lightning/pull/7506))
    * Moved attributes `hiddens` and `split_idx` to TrainLoop ([#7507](https://github.com/PyTorchLightning/pytorch-lightning/pull/7507))
    * Refactored the logic around manual and automatic optimization inside the optimizer loop ([#7526](https://github.com/PyTorchLightning/pytorch-lightning/pull/7526))
    * Simplified "should run validation" logic ([#7682](https://github.com/PyTorchLightning/pytorch-lightning/pull/7682))
    * Simplified logic for updating the learning rate for schedulers ([#7682](https://github.com/PyTorchLightning/pytorch-lightning/pull/7682))
    * Removed the `on_epoch` guard from the "should stop" validation check ([#7701](https://github.com/PyTorchLightning/pytorch-lightning/pull/7701))
    * Refactored internal loop interface; added new classes `FitLoop`, `TrainingEpochLoop`, `TrainingBatchLoop` ([#7871](https://github.com/PyTorchLightning/pytorch-lightning/pull/7871), [#8077](https://github.com/PyTorchLightning/pytorch-lightning/pull/8077))
    * Removed `pytorch_lightning/trainer/training_loop.py` ([#7985](https://github.com/PyTorchLightning/pytorch-lightning/pull/7985))
    * Refactored evaluation loop interface; added new classes `DataLoaderLoop`, `EvaluationLoop`, `EvaluationEpochLoop` ([#7990](https://github.com/PyTorchLightning/pytorch-lightning/pull/7990), [#8077](https://github.com/PyTorchLightning/pytorch-lightning/pull/8077))
    * Removed `pytorch_lightning/trainer/evaluation_loop.py` ([#8056](https://github.com/PyTorchLightning/pytorch-lightning/pull/8056))
    * Restricted public access to several internal functions ([#8024](https://github.com/PyTorchLightning/pytorch-lightning/pull/8024))
    * Refactored trainer `_run_*` functions and separate evaluation loops ([#8065](https://github.com/PyTorchLightning/pytorch-lightning/pull/8065))
    * Refactored prediction loop interface; added new classes `PredictionLoop`, `PredictionEpochLoop` ([#7700](https://github.com/PyTorchLightning/pytorch-lightning/pull/7700), [#8077](https://github.com/PyTorchLightning/pytorch-lightning/pull/8077))
    * Removed `pytorch_lightning/trainer/predict_loop.py` ([#8094](https://github.com/PyTorchLightning/pytorch-lightning/pull/8094))
    * Moved result teardown to the loops ([#8245](https://github.com/PyTorchLightning/pytorch-lightning/pull/8245))
    * Improve `Loop` API to better handle children `state_dict` and `progress` ([#8334](https://github.com/PyTorchLightning/pytorch-lightning/pull/8334))
- Refactored logging
    * Renamed and moved `core/step_result.py` to `trainer/connectors/logger_connector/result.py` ([#7736](https://github.com/PyTorchLightning/pytorch-lightning/pull/7736))
    * Dramatically simplify the `LoggerConnector` ([#7882](https://github.com/PyTorchLightning/pytorch-lightning/pull/7882))
    * `trainer.{logged,progress_bar,callback}_metrics` are now updated on-demand ([#7882](https://github.com/PyTorchLightning/pytorch-lightning/pull/7882))
    * Completely overhaul the `Result` object in favor of `ResultMetric` ([#7882](https://github.com/PyTorchLightning/pytorch-lightning/pull/7882))
    * Improve epoch-level reduction time and overall memory usage ([#7882](https://github.com/PyTorchLightning/pytorch-lightning/pull/7882))
    * Allow passing `self.log(batch_size=...)` ([#7891](https://github.com/PyTorchLightning/pytorch-lightning/pull/7891))
    * Each of the training loops now keeps its own results collection ([#7891](https://github.com/PyTorchLightning/pytorch-lightning/pull/7891))
    * Remove `EpochResultStore` and `HookResultStore` in favor of `ResultCollection` ([#7909](https://github.com/PyTorchLightning/pytorch-lightning/pull/7909))
    * Remove `MetricsHolder` ([#7909](https://github.com/PyTorchLightning/pytorch-lightning/pull/7909))
- Moved `ignore_scalar_return_in_dp` warning suppression to the DataParallelPlugin class ([#7421](https://github.com/PyTorchLightning/pytorch-lightning/pull/7421/))
- Changed the behaviour when logging evaluation step metrics to no longer append `/epoch_*` to the metric name ([#7351](https://github.com/PyTorchLightning/pytorch-lightning/pull/7351))
- Raised `ValueError` when a `None` value is `self.log`-ed ([#7771](https://github.com/PyTorchLightning/pytorch-lightning/pull/7771))
- Changed `resolve_training_type_plugins` to allow setting `num_nodes` and `sync_batchnorm` from `Trainer` setting ([#7026](https://github.com/PyTorchLightning/pytorch-lightning/pull/7026))
- Default `seed_everything(workers=True)` in the `LightningCLI` ([#7504](https://github.com/PyTorchLightning/pytorch-lightning/pull/7504))
- Changed `model.state_dict()` in `CheckpointConnector` to allow `training_type_plugin` to customize the model's `state_dict()` ([#7474](https://github.com/PyTorchLightning/pytorch-lightning/pull/7474))
- `MLflowLogger` now uses the env variable `MLFLOW_TRACKING_URI` as default tracking URI ([#7457](https://github.com/PyTorchLightning/pytorch-lightning/pull/7457))
- Changed `Trainer` arg and functionality from `reload_dataloaders_every_epoch` to `reload_dataloaders_every_n_epochs` ([#5043](https://github.com/PyTorchLightning/pytorch-lightning/pull/5043))
- Changed `WandbLogger(log_model={True/'all'})` to log models as artifacts ([#6231](https://github.com/PyTorchLightning/pytorch-lightning/pull/6231))
- MLFlowLogger now accepts `run_name` as an constructor argument ([#7622](https://github.com/PyTorchLightning/pytorch-lightning/issues/7622))
- Changed `teardown()` in `Accelerator` to allow `training_type_plugin` to customize `teardown` logic ([#7579](https://github.com/PyTorchLightning/pytorch-lightning/pull/7579))
- `Trainer.fit` now raises an error when using manual optimization with unsupported features such as `gradient_clip_val` or `accumulate_grad_batches` ([#7788](https://github.com/PyTorchLightning/pytorch-lightning/pull/7788))
- Accelerator hooks are called regardless if `LightningModule` overrides the same hooks ([#7826](https://github.com/PyTorchLightning/pytorch-lightning/pull/7826))
- Moved profilers to their own file ([#7822](https://github.com/PyTorchLightning/pytorch-lightning/pull/7822))
- The `on_after_backward` hook is now called on accumulating iterations. Use the `on_before_optimizer_step` hook to mimic the old behaviour ([#8328](https://github.com/PyTorchLightning/pytorch-lightning/pull/8328))
- The mixed precision loss is no longer unscaled before the `on_after_backward` hook. Use the `on_before_optimizer_step` hook to mimic the old behaviour  ([#8328](https://github.com/PyTorchLightning/pytorch-lightning/pull/8328))
- The `TrainingTypePlugin.{pre,post}_backward` hooks no longer take the `optimizer, opt_idx, should_accumulate` arguments ([#8328](https://github.com/PyTorchLightning/pytorch-lightning/pull/8328))
- The `PrecisionPlugin.backward` hooks no longer returns a value ([#8328](https://github.com/PyTorchLightning/pytorch-lightning/pull/8328))
- The `PrecisionPlugin.backward` hooks no longer takes a `should_accumulate` argument ([#8328](https://github.com/PyTorchLightning/pytorch-lightning/pull/8328))
- Added the `on_before_backward` hook ([#7865](https://github.com/PyTorchLightning/pytorch-lightning/pull/7865))
- `LightningCLI` now aborts with a clearer message if config already exists and disables save config during `fast_dev_run`([#7963](https://github.com/PyTorchLightning/pytorch-lightning/pull/7963))
- Saved the `LightningCLI` config on `setup` and only on the main process ([#8017](https://github.com/PyTorchLightning/pytorch-lightning/pull/8017))
- Dropped the `LightningCLI` `ArgumentParser` when pickling ([#8017](https://github.com/PyTorchLightning/pytorch-lightning/pull/8017))
- Skip `broadcast` if distributed not initialized for the spawn plugins ([#8017](https://github.com/PyTorchLightning/pytorch-lightning/pull/8017))
- `Trainer(resume_from_checkpoint=...)` now restores the model directly after `LightningModule.setup()`, which is before `LightningModule.configure_sharded_model()` ([#7652](https://github.com/PyTorchLightning/pytorch-lightning/pull/7652))
- Moved `torch.cuda.set_device()` to enable collective calls earlier in setup ([#8312](https://github.com/PyTorchLightning/pytorch-lightning/pull/8312))
- Used XLA utility API to move data to CPU (Single TPU core) ([#8078](https://github.com/PyTorchLightning/pytorch-lightning/pull/8078))
- Improved error messages in `replace_sampler` when the `DataLoader` attributes are not included in the signature or the signature is missing optional arguments ([#8519](https://github.com/PyTorchLightning/pytorch-lightning/pull/8519))
- Moved `DeviceDtypeModuleMixin` and `HyperparametersMixin` mixin to `core` ([#8396](https://github.com/PyTorchLightning/pytorch-lightning/pull/8396))
- Return the `default_root_dir` as the `log_dir` when the logger is a `LoggerCollection` ([#8187](https://github.com/PyTorchLightning/pytorch-lightning/pull/8187))

### Deprecated

- Deprecated `LightningModule.loaded_optimizer_states_dict` ([#8229](https://github.com/PyTorchLightning/pytorch-lightning/pull/8229))
- Standardized the dataloaders arguments of `trainer.{fit,valdiate,test,tune}` ([#7431](https://github.com/PyTorchLightning/pytorch-lightning/pull/7431))
- Deprecated `DataModule` properties: `has_prepared_data`, `has_setup_fit`, `has_setup_validate`, `has_setup_test`, `has_setup_predict`, `has_teardown_fit`, `has_teardown_validate`, `has_teardown_test`, `has_teardown_predict` ([#7657](https://github.com/PyTorchLightning/pytorch-lightning/pull/7657/))
- Deprecated `TrainerModelHooksMixin` in favor of `pytorch_lightning.utilities.signature_utils` ([#7422](https://github.com/PyTorchLightning/pytorch-lightning/pull/7422))
- Deprecated `num_nodes` and `sync_batchnorm` arguments in `DDPPlugin` and `DDPSpawnPlugin` ([#7026](https://github.com/PyTorchLightning/pytorch-lightning/pull/7026))
- Deprecated `self.log(sync_dist_op)` in favor of `self.log(reduce_fx)`. ([#7891](https://github.com/PyTorchLightning/pytorch-lightning/pull/7891))
- Deprecated `is_overridden(model=...)` in favor of `is_overridden(instance=...)` ([#7918](https://github.com/PyTorchLightning/pytorch-lightning/pull/7918))
- Deprecated automatically detaching returned extras with grads ([#7994](https://github.com/PyTorchLightning/pytorch-lightning/pull/7994))
- Deprecated default value of `monitor` argument in EarlyStopping callback to enforce `monitor` as a required argument ([#7907](https://github.com/PyTorchLightning/pytorch-lightning/pull/7907))
- Deprecated importing `rank_zero_{warn,deprecation}` directly from `pytorch_lightning.utilities.distributed` ([#8085](https://github.com/PyTorchLightning/pytorch-lightning/pull/8085))
- Deprecated the use of `CheckpointConnector.hpc_load()` in favor of `CheckpointConnector.restore()` ([#7652](https://github.com/PyTorchLightning/pytorch-lightning/pull/7652))
- Deprecated `ModelCheckpoint(every_n_val_epochs)` in favor of `ModelCheckpoint(every_n_epochs)` ([#8383](https://github.com/PyTorchLightning/pytorch-lightning/pull/8383))
- Deprecated `DDPPlugin.task_idx` in favor of `DDPPlugin.local_rank` ([#8203](https://github.com/PyTorchLightning/pytorch-lightning/pull/8203))
- Deprecated the `Trainer.train_loop` property in favor of `Trainer.fit_loop` ([#8025](https://github.com/PyTorchLightning/pytorch-lightning/pull/8025))
- Deprecated the `Trainer.disable_validation` property in favor of `not Trainer.enable_validation` ([#8291](https://github.com/PyTorchLightning/pytorch-lightning/pull/8291))
- Deprecated `mode` parameter in `ModelSummary` in favor of `max_depth` ([#8062](https://github.com/PyTorchLightning/pytorch-lightning/pull/8062))
- Deprecated `reload_dataloaders_every_epoch` argument of `Trainer` in favor of `reload_dataloaders_every_n_epochs` ([#5043](https://github.com/PyTorchLightning/pytorch-lightning/pull/5043))
- Deprecated `distributed_backend` argument for `Trainer` ([#8575](https://github.com/PyTorchLightning/pytorch-lightning/pull/8575))

### Removed

- Dropped official support/testing for PyTorch <1.6 ([#8288](https://github.com/PyTorchLightning/pytorch-lightning/pull/8288))
- Removed `ProfilerConnector` ([#7654](https://github.com/PyTorchLightning/pytorch-lightning/pull/7654))
- Pruned deprecated classif. metrics from `pytorch_lightning.metrics.functional.classification` ([#7499](https://github.com/PyTorchLightning/pytorch-lightning/pull/7499))
- Removed deprecated data parallel classes `LightningDataParallel` and `LightningDistributedDataParallel` from `pytorch_lightning.overrides.data_parallel` ([#7510](https://github.com/PyTorchLightning/pytorch-lightning/pull/7510))
- Removed deprecated trainer attributes - `get_model` and `accelerator_backend` ([#7502](https://github.com/PyTorchLightning/pytorch-lightning/pull/7502))
- Removed support for automatically monitoring the `val_loss` key with `ModelCheckpoint`. Pass your `monitor` of choice to the `ModelCheckpoint` instance instead ([#8293](https://github.com/PyTorchLightning/pytorch-lightning/pull/8293))
- Removed support for `self.log(tbptt_reduce_fx)` and `self.log(tbptt_pad_token)`. Please, open a discussion explaining your use-case if you relied on these. ([#7644](https://github.com/PyTorchLightning/pytorch-lightning/pull/7644))
- Removed deprecated utils modules `model_utils`, `warning_utils`, `xla_device_utils` and partially `argparse_utils` ([#7503](https://github.com/PyTorchLightning/pytorch-lightning/pull/7503))
- Removed `RPCPlugin` and `RPCSequentialPlugin`. If you were successfully using these plugins, please open a GitHub discussion about your use case ([#8101](https://github.com/PyTorchLightning/pytorch-lightning/pull/8101))
- Removed deprecated trainer attributes - `on_cpu`, `on_tpu`, `use_tpu`, `on_gpu`, `use_dp`, `use_ddp`, `use_ddp2`, `use_horovod`, `use_single_gpu` ([#7501](https://github.com/PyTorchLightning/pytorch-lightning/pull/7501))
- Removed deprecated `optimizer` argument in `LightningModule.manual_backward()`; Toggling optimizers in manual optimization should be done using `LightningModule.{un}toggle_optimizer()` ([#8287](https://github.com/PyTorchLightning/pytorch-lightning/pull/8287))
- Removed DeepSpeed FP16 Exception as FP32 is now supported ([#8462](https://github.com/PyTorchLightning/pytorch-lightning/pull/8462))
- Removed environment variable `PL_EXP_VERSION` from DDP subprocesses ([7403](https://github.com/PyTorchLightning/pytorch-lightning/pull/7403))

### Fixed

- Fixed the `GPUStatsMonitor` callbacks to use the correct GPU IDs if `CUDA_VISIBLE_DEVICES` set ([#8260](https://github.com/PyTorchLightning/pytorch-lightning/pull/8260))
- Fixed `lr_scheduler` checkpointed state by calling `update_lr_schedulers` before saving checkpoints ([#7877](https://github.com/PyTorchLightning/pytorch-lightning/pull/7877))
- Fixed ambiguous warning when both overfit and train dataloader shuffling are enabled ([#7685](https://github.com/PyTorchLightning/pytorch-lightning/pull/7685))
- Fixed dev debugger memory growing due to tracking events even when disabled ([#7875](https://github.com/PyTorchLightning/pytorch-lightning/pull/7875))
- Fixed `None` loss keys getting added in `training_epoch_end` when using manual optimization and not returning a loss ([#7772](https://github.com/PyTorchLightning/pytorch-lightning/pull/7772))
- Fixed a bug where `precision=64` with `accelerator='ddp_spawn'` would throw a pickle error ([#6924](https://github.com/PyTorchLightning/pytorch-lightning/pull/6924))
- Do not override the existing `epoch` value in `logged_metrics` when already logged by the user ([#7982](https://github.com/PyTorchLightning/pytorch-lightning/issues/7982))
- Support for manual optimization with DeepSpeed ([#7970](https://github.com/PyTorchLightning/pytorch-lightning/pull/7970))
- Fixed `dataloader_idx` argument value when predicting with only one `DataLoader` ([#7941](https://github.com/PyTorchLightning/pytorch-lightning/pull/7941))
- Fixed passing the `stage` argument of `Callback.{setup,teardown}` as a keyword ([#7973](https://github.com/PyTorchLightning/pytorch-lightning/pull/7973))
- Fixed metrics generated during `validation sanity checking` are cleaned on end ([#8171](https://github.com/PyTorchLightning/pytorch-lightning/pull/8171))
- Fixed `log_gpu_memory` metrics not being added to `logging` when nothing else is logged ([#8174](https://github.com/PyTorchLightning/pytorch-lightning/pull/8174))
- Fixed a bug where calling `log` with a `Metric` instance would raise an error if it was a nested attribute of the model ([#8181](https://github.com/PyTorchLightning/pytorch-lightning/pull/8181))
- Fixed a bug where using `precision=64` would cause buffers with complex dtype to be cast to real ([#8208](https://github.com/PyTorchLightning/pytorch-lightning/pull/8208))
- Fixed `is_overridden` returning true for wrapped functions with no changes ([#8296](https://github.com/PyTorchLightning/pytorch-lightning/pull/8296))
- Fixed a bug where `truncated_bptt_steps` would throw an AttributeError when the target RNN has multiple hidden states ([#8145](https://github.com/PyTorchLightning/pytorch-lightning/pull/8145))
- Fixed `self.optimizers()` not returning a single optimizer if it had been wrapped ([#8326](https://github.com/PyTorchLightning/pytorch-lightning/pull/8326))
- Fixed the `on_after_backward` hook not getting called when using manual optimization and no plugins ([#8328](https://github.com/PyTorchLightning/pytorch-lightning/pull/8328))
- Fixed the `LightningModule.backward` hook only getting called with the `apex` plugin when using manual optimization ([#8328](https://github.com/PyTorchLightning/pytorch-lightning/pull/8328))
- Fixed moving batch to device before sending it to the `on_*_batch_start`/`on_*_batch_end` callbacks and model hooks ([#7378](https://github.com/PyTorchLightning/pytorch-lightning/pull/7378))
- Fixed passing a custom `DDPPlugin` when choosing `accelerator="ddp_cpu"` for the accelerator ([#6208](https://github.com/PyTorchLightning/pytorch-lightning/pull/6208))
- Fixed missing call to `LightningModule.untoggle_optimizer` in training loop when running gradient accumulation with multiple optimizers ([#8284](https://github.com/PyTorchLightning/pytorch-lightning/pull/8284))
- Fixed hash of LightningEnum to work with value instead of name ([#8421](https://github.com/PyTorchLightning/pytorch-lightning/pull/8421)).
- Fixed a bug where an extra checkpoint was saved at the end of training if the `val_check_interval` did not align with the number of training batches ([#7724](https://github.com/PyTorchLightning/pytorch-lightning/pull/7724))
- Fixed hash of LightningEnum to work with value instead of name([#8421](https://github.com/PyTorchLightning/pytorch-lightning/pull/8421)).
- Fixed `move_data_to_device` to return the batch if the object `to` function didn't return `self` ([#8433](https://github.com/PyTorchLightning/pytorch-lightning/pull/8433))
- Fixed progress bar updates for Pod Training ([#8258](https://github.com/PyTorchLightning/pytorch-lightning/pull/8258))
- Fixed clearing dataloader references before attaching new dataloaders in consecutive `Trainer.{fit,validate,test,predict}´ runs ([#8442](https://github.com/PyTorchLightning/pytorch-lightning/pull/8442))
- Fixed memory leaks on GPU by moving `optimizer_states`, `ResultCollection.extra`, `ResultMetric` attributes, and `LoggerConnector` metrics to `cpu`. Also, delete the DDP wrapper on `teardown` ([#8490](https://github.com/PyTorchLightning/pytorch-lightning/pull/8490))
- Fixed `SWA` callback using LightningModule `prevent_trainer_and_dataloaders_deepcopy` to avoid OOM ([#8472](https://github.com/PyTorchLightning/pytorch-lightning/pull/8472))
- Fixed `ModelPruning` callback `on_save_checkpoint` to avoid making a `deepcopy` potentially leading to OOM ([#8472](https://github.com/PyTorchLightning/pytorch-lightning/pull/8472))
- Fixed the sampler replacement logic for `DataLoader`s which do not define all `DataLoader` attributes as `__init__` parameters ([#8519](https://github.com/PyTorchLightning/pytorch-lightning/pull/8519))
- Fixed DeepSpeed Windows support ([#8488](https://github.com/PyTorchLightning/pytorch-lightning/pull/8488))
- Fixed DeepSpeed not properly setting the trainer `lr_schedulers` attribute ([#8527](https://github.com/PyTorchLightning/pytorch-lightning/pull/8527))
- Fixed experiment version and log-dir divergence in DDP when using multiple `Trainer` instances in sequence ([7403](https://github.com/PyTorchLightning/pytorch-lightning/pull/7403))
- Enabled manual optimization for TPUs ([#8458](https://github.com/PyTorchLightning/pytorch-lightning/pull/8458))
- Fixed `accumulate_grad_batches` not been recomputed during model reload ([#5334](https://github.com/PyTorchLightning/pytorch-lightning/pull/5334))
- Fixed a `TypeError` when wrapping optimizers in the `HorovodPlugin` and running `Trainer.test` ([#7840](https://github.com/PyTorchLightning/pytorch-lightning/pull/7840))
- Fixed `BackboneFinetuning` restoration ([#8501](https://github.com/PyTorchLightning/pytorch-lightning/pull/8501))
- Fixed `lr_scheduler` with metric (e.g. `torch.optim.lr_scheduler.ReduceLROnPlateau`) when using `automatic_optimization = False` ([#7643](https://github.com/PyTorchLightning/pytorch-lightning/pull/7643))
- Fixed `DeepSpeed` breaking with no schedulers ([#8580](https://github.com/PyTorchLightning/pytorch-lightning/pull/8580))


## [1.3.8] - 2021-07-01

### Fixed

- Fixed a sync deadlock when checkpointing a `LightningModule` that uses a torchmetrics 0.4 `Metric` ([#8218](https://github.com/PyTorchLightning/pytorch-lightning/pull/8218))
- Fixed compatibility TorchMetrics v0.4 ([#8206](https://github.com/PyTorchLightning/pytorch-lightning/pull/8206))
- Added torchelastic check when sanitizing GPUs ([#8095](https://github.com/PyTorchLightning/pytorch-lightning/pull/8095))
- Fixed a DDP info message that was never shown ([#8111](https://github.com/PyTorchLightning/pytorch-lightning/pull/8111))
- Fixed metrics deprecation message at module import level ([#8163](https://github.com/PyTorchLightning/pytorch-lightning/pull/8163))
- Fixed a bug where an infinite recursion would be triggered when using the `BaseFinetuning` callback on a model that contains a `ModuleDict` ([#8170](https://github.com/PyTorchLightning/pytorch-lightning/pull/8170))
- Added a mechanism to detect `deadlock` for `DDP` when only 1 process trigger an `Exception`. The mechanism will `kill the processes` when it happens ([#8167](https://github.com/PyTorchLightning/pytorch-lightning/pull/8167))
- Fixed NCCL error when selecting non-consecutive device ids ([#8165](https://github.com/PyTorchLightning/pytorch-lightning/pull/8165))
- Fixed SWA to also work with `IterableDataset` ([#8172](https://github.com/PyTorchLightning/pytorch-lightning/pull/8172))


## [1.3.7] - 2021-06-22

### Fixed

- Fixed a bug where skipping an optimizer while using amp causes amp to trigger an assertion error ([#7975](https://github.com/PyTorchLightning/pytorch-lightning/pull/7975))
- Fixed deprecation messages not showing due to incorrect stacklevel ([#8002](https://github.com/PyTorchLightning/pytorch-lightning/pull/8002), [#8005](https://github.com/PyTorchLightning/pytorch-lightning/pull/8005))
- Fixed setting a `DistributedSampler` when using a distributed plugin in a custom accelerator ([#7814](https://github.com/PyTorchLightning/pytorch-lightning/pull/7814))
- Improved `PyTorchProfiler` chrome traces names ([#8009](https://github.com/PyTorchLightning/pytorch-lightning/pull/8009))
- Fixed moving the best score to device in `EarlyStopping` callback for TPU devices ([#7959](https://github.com/PyTorchLightning/pytorch-lightning/pull/7959))
- Fixes access to `callback_metrics` in ddp_spawn ([#7916](https://github.com/PyTorchLightning/pytorch-lightning/pull/7916))


## [1.3.6] - 2021-06-15

### Fixed

- Fixed logs overwriting issue for remote filesystems ([#7889](https://github.com/PyTorchLightning/pytorch-lightning/pull/7889))
- Fixed `DataModule.prepare_data` could only be called on the global rank 0 process ([#7945](https://github.com/PyTorchLightning/pytorch-lightning/pull/7945))
- Fixed setting `worker_init_fn` to seed dataloaders correctly when using DDP ([#7942](https://github.com/PyTorchLightning/pytorch-lightning/pull/7942))
- Fixed `BaseFinetuning` callback to properly handle parent modules w/ parameters ([#7931](https://github.com/PyTorchLightning/pytorch-lightning/pull/7931))


## [1.3.5] - 2021-06-08

### Added

- Added warning to Training Step output ([#7779](https://github.com/PyTorchLightning/pytorch-lightning/pull/7779))

### Fixed

- Fixed `LearningRateMonitor` and `BackboneFinetuning` ([#7835](https://github.com/PyTorchLightning/pytorch-lightning/pull/7835))
- Minor improvements to `apply_to_collection` and type signature of `log_dict` ([#7851](https://github.com/PyTorchLightning/pytorch-lightning/pull/7851))
- Fixed docker versions ([#7834](https://github.com/PyTorchLightning/pytorch-lightning/pull/7834))
- Fixed sharded training check for fp16 precision ([#7825](https://github.com/PyTorchLightning/pytorch-lightning/pull/7825))
- Fixed support for torch Module type hints in LightningCLI ([#7807](https://github.com/PyTorchLightning/pytorch-lightning/pull/7807))

### Changed

- Move `training_output` validation to after `train_step_end` ([#7868](https://github.com/PyTorchLightning/pytorch-lightning/pull/7868))


## [1.3.4] - 2021-06-01

### Fixed

- Fixed info message when max training time reached ([#7780](https://github.com/PyTorchLightning/pytorch-lightning/pull/7780))
- Fixed missing `__len__` method to `IndexBatchSamplerWrapper` ([#7681](https://github.com/PyTorchLightning/pytorch-lightning/pull/7681))


## [1.3.3] - 2021-05-27

### Changed

- Changed calling of `untoggle_optimizer(opt_idx)` out of the closure function ([#7563](https://github.com/PyTorchLightning/pytorch-lightning/pull/7563))

### Fixed

- Fixed `ProgressBar` pickling after calling `trainer.predict` ([#7608](https://github.com/PyTorchLightning/pytorch-lightning/pull/7608))
- Fixed broadcasting in multi-node, multi-gpu DDP using torch 1.7 ([#7592](https://github.com/PyTorchLightning/pytorch-lightning/pull/7592))
- Fixed dataloaders are not reset when tuning the model ([#7566](https://github.com/PyTorchLightning/pytorch-lightning/pull/7566))
- Fixed print errors in `ProgressBar` when `trainer.fit` is not called ([#7674](https://github.com/PyTorchLightning/pytorch-lightning/pull/7674))
- Fixed global step update when the epoch is skipped ([#7677](https://github.com/PyTorchLightning/pytorch-lightning/pull/7677))
- Fixed training loop total batch counter when accumulate grad batches was enabled ([#7692](https://github.com/PyTorchLightning/pytorch-lightning/pull/7692))


## [1.3.2] - 2021-05-18

### Changed

- `DataModule`s now avoid duplicate `{setup,teardown,prepare_data}` calls for the same stage ([#7238](https://github.com/PyTorchLightning/pytorch-lightning/pull/7238))

### Fixed

- Fixed parsing of multiple training dataloaders ([#7433](https://github.com/PyTorchLightning/pytorch-lightning/pull/7433))
- Fixed recursive passing of `wrong_type` keyword argument in `pytorch_lightning.utilities.apply_to_collection` ([#7433](https://github.com/PyTorchLightning/pytorch-lightning/pull/7433))
- Fixed setting correct `DistribType` for `ddp_cpu` (spawn) backend ([#7492](https://github.com/PyTorchLightning/pytorch-lightning/pull/7492))
- Fixed incorrect number of calls to LR scheduler when `check_val_every_n_epoch > 1` ([#7032](https://github.com/PyTorchLightning/pytorch-lightning/pull/7032))


## [1.3.1] - 2021-05-11

### Fixed

- Fixed DeepSpeed with IterableDatasets ([#7362](https://github.com/PyTorchLightning/pytorch-lightning/pull/7362))
- Fixed `Trainer.current_epoch` not getting restored after tuning ([#7434](https://github.com/PyTorchLightning/pytorch-lightning/pull/7434))
- Fixed local rank displayed in console log ([#7395](https://github.com/PyTorchLightning/pytorch-lightning/pull/7395))


## [1.3.0] - 2021-05-06

### Added

- Added support for the `EarlyStopping` callback to run at the end of the training epoch ([#6944](https://github.com/PyTorchLightning/pytorch-lightning/pull/6944))
- Added synchronization points before and after `setup` hooks are run ([#7202](https://github.com/PyTorchLightning/pytorch-lightning/pull/7202))
- Added a `teardown` hook to `ClusterEnvironment` ([#6942](https://github.com/PyTorchLightning/pytorch-lightning/pull/6942))
- Added utils for metrics to scalar conversions ([#7180](https://github.com/PyTorchLightning/pytorch-lightning/pull/7180))
- Added utils for NaN/Inf detection for gradients and parameters ([#6834](https://github.com/PyTorchLightning/pytorch-lightning/pull/6834))
- Added more explicit exception message when trying to execute `trainer.test()` or `trainer.validate()` with `fast_dev_run=True` ([#6667](https://github.com/PyTorchLightning/pytorch-lightning/pull/6667))
- Added `LightningCLI` class to provide simple reproducibility with minimum boilerplate training CLI (
    [#4492](https://github.com/PyTorchLightning/pytorch-lightning/pull/4492),
    [#6862](https://github.com/PyTorchLightning/pytorch-lightning/pull/6862),
    [#7156](https://github.com/PyTorchLightning/pytorch-lightning/pull/7156),
    [#7299](https://github.com/PyTorchLightning/pytorch-lightning/pull/7299))
- Added `gradient_clip_algorithm` argument to Trainer for gradient clipping by value ([#6123](https://github.com/PyTorchLightning/pytorch-lightning/pull/6123)).
- Added a way to print to terminal without breaking up the progress bar ([#5470](https://github.com/PyTorchLightning/pytorch-lightning/pull/5470))
- Added support to checkpoint after training steps in `ModelCheckpoint` callback ([#6146](https://github.com/PyTorchLightning/pytorch-lightning/pull/6146))
- Added `TrainerStatus.{INITIALIZING,RUNNING,FINISHED,INTERRUPTED}` ([#7173](https://github.com/PyTorchLightning/pytorch-lightning/pull/7173))
- Added `Trainer.validate()` method to perform one evaluation epoch over the validation set ([#4948](https://github.com/PyTorchLightning/pytorch-lightning/pull/4948))
- Added `LightningEnvironment` for Lightning-specific DDP ([#5915](https://github.com/PyTorchLightning/pytorch-lightning/pull/5915))
- Added `teardown()` hook to LightningDataModule ([#4673](https://github.com/PyTorchLightning/pytorch-lightning/pull/4673))
- Added `auto_insert_metric_name` parameter to `ModelCheckpoint` ([#6277](https://github.com/PyTorchLightning/pytorch-lightning/pull/6277))
- Added arg to `self.log` that enables users to give custom names when dealing with multiple dataloaders ([#6274](https://github.com/PyTorchLightning/pytorch-lightning/pull/6274))
- Added `teardown` method to `BaseProfiler` to enable subclasses defining post-profiling steps outside of `__del__` ([#6370](https://github.com/PyTorchLightning/pytorch-lightning/pull/6370))
- Added `setup` method to `BaseProfiler` to enable subclasses defining pre-profiling steps for every process ([#6633](https://github.com/PyTorchLightning/pytorch-lightning/pull/6633))
- Added no return warning to predict ([#6139](https://github.com/PyTorchLightning/pytorch-lightning/pull/6139))
- Added `Trainer.predict` config validation ([#6543](https://github.com/PyTorchLightning/pytorch-lightning/pull/6543))
- Added `AbstractProfiler` interface ([#6621](https://github.com/PyTorchLightning/pytorch-lightning/pull/6621))
- Added support for including module names for forward in the autograd trace of `PyTorchProfiler` ([#6349](https://github.com/PyTorchLightning/pytorch-lightning/pull/6349))
- Added support for the PyTorch 1.8.1 autograd profiler ([#6618](https://github.com/PyTorchLightning/pytorch-lightning/pull/6618))
- Added `outputs` parameter to callback's `on_validation_epoch_end` & `on_test_epoch_end` hooks ([#6120](https://github.com/PyTorchLightning/pytorch-lightning/pull/6120))
- Added `configure_sharded_model` hook ([#6679](https://github.com/PyTorchLightning/pytorch-lightning/pull/6679))
- Added support for `precision=64`, enabling training with double precision ([#6595](https://github.com/PyTorchLightning/pytorch-lightning/pull/6595))
- Added support for DDP communication hooks ([#6736](https://github.com/PyTorchLightning/pytorch-lightning/pull/6736))
- Added `artifact_location` argument to `MLFlowLogger` which will be passed to the `MlflowClient.create_experiment` call ([#6677](https://github.com/PyTorchLightning/pytorch-lightning/pull/6677))
- Added `model` parameter to precision plugins' `clip_gradients` signature (
    [#6764](https://github.com/PyTorchLightning/pytorch-lightning/pull/6764),
    [#7231](https://github.com/PyTorchLightning/pytorch-lightning/pull/7231))
- Added `is_last_batch` attribute to `Trainer` ([#6825](https://github.com/PyTorchLightning/pytorch-lightning/pull/6825))
- Added `LightningModule.lr_schedulers()` for manual optimization  ([#6567](https://github.com/PyTorchLightning/pytorch-lightning/pull/6567))
- Added `MpModelWrapper` in TPU Spawn ([#7045](https://github.com/PyTorchLightning/pytorch-lightning/pull/7045))
- Added `max_time` Trainer argument to limit training time ([#6823](https://github.com/PyTorchLightning/pytorch-lightning/pull/6823))
- Added `on_predict_{batch,epoch}_{start,end}` hooks ([#7141](https://github.com/PyTorchLightning/pytorch-lightning/pull/7141))
- Added new `EarlyStopping` parameters `stopping_threshold` and `divergence_threshold` ([#6868](https://github.com/PyTorchLightning/pytorch-lightning/pull/6868))
- Added `debug` flag to TPU Training Plugins (PT_XLA_DEBUG) ([#7219](https://github.com/PyTorchLightning/pytorch-lightning/pull/7219))
- Added new `UnrepeatedDistributedSampler` and `IndexBatchSamplerWrapper` for tracking distributed predictions ([#7215](https://github.com/PyTorchLightning/pytorch-lightning/pull/7215))
- Added `trainer.predict(return_predictions=None|False|True)` ([#7215](https://github.com/PyTorchLightning/pytorch-lightning/pull/7215))
- Added `BasePredictionWriter` callback to implement prediction saving ([#7127](https://github.com/PyTorchLightning/pytorch-lightning/pull/7127))
- Added `trainer.tune(scale_batch_size_kwargs, lr_find_kwargs)` arguments to configure the tuning algorithms ([#7258](https://github.com/PyTorchLightning/pytorch-lightning/pull/7258))
- Added `tpu_distributed` check for TPU Spawn barrier ([#7241](https://github.com/PyTorchLightning/pytorch-lightning/pull/7241))
- Added device updates to TPU Spawn for Pod training ([#7243](https://github.com/PyTorchLightning/pytorch-lightning/pull/7243))
- Added warning when missing `Callback` and using `resume_from_checkpoint` ([#7254](https://github.com/PyTorchLightning/pytorch-lightning/pull/7254))
- DeepSpeed single file saving ([#6900](https://github.com/PyTorchLightning/pytorch-lightning/pull/6900))
- Added Training type Plugins Registry (
    [#6982](https://github.com/PyTorchLightning/pytorch-lightning/pull/6982),
    [#7063](https://github.com/PyTorchLightning/pytorch-lightning/pull/7063),
    [#7214](https://github.com/PyTorchLightning/pytorch-lightning/pull/7214),
    [#7224](https://github.com/PyTorchLightning/pytorch-lightning/pull/7224)
)
- Add `ignore` param to `save_hyperparameters` ([#6056](https://github.com/PyTorchLightning/pytorch-lightning/pull/6056))

### Changed

- Changed `LightningModule.truncated_bptt_steps` to be property ([#7323](https://github.com/PyTorchLightning/pytorch-lightning/pull/7323))
- Changed `EarlyStopping` callback from by default running `EarlyStopping.on_validation_end` if only training is run. Set `check_on_train_epoch_end` to run the callback at the end of the train epoch instead of at the end of the validation epoch ([#7069](https://github.com/PyTorchLightning/pytorch-lightning/pull/7069))
- Renamed `pytorch_lightning.callbacks.swa` to `pytorch_lightning.callbacks.stochastic_weight_avg` ([#6259](https://github.com/PyTorchLightning/pytorch-lightning/pull/6259))
- Refactor `RunningStage` and `TrainerState` usage (
    [#4945](https://github.com/PyTorchLightning/pytorch-lightning/pull/4945),
    [#7173](https://github.com/PyTorchLightning/pytorch-lightning/pull/7173))
    * Added `RunningStage.SANITY_CHECKING`
    * Added `TrainerFn.{FITTING,VALIDATING,TESTING,PREDICTING,TUNING}`
    * Changed `trainer.evaluating` to return `True` if validating or testing
- Changed `setup()` and `teardown()` stage argument to take any of `{fit,validate,test,predict}` ([#6386](https://github.com/PyTorchLightning/pytorch-lightning/pull/6386))
- Changed profilers to save separate report files per state and rank ([#6621](https://github.com/PyTorchLightning/pytorch-lightning/pull/6621))
- The trainer no longer tries to save a checkpoint on exception or run callback's `on_train_end` functions ([#6864](https://github.com/PyTorchLightning/pytorch-lightning/pull/6864))
- Changed `PyTorchProfiler` to use `torch.autograd.profiler.record_function` to record functions ([#6349](https://github.com/PyTorchLightning/pytorch-lightning/pull/6349))
- Disabled `lr_scheduler.step()` in manual optimization  ([#6825](https://github.com/PyTorchLightning/pytorch-lightning/pull/6825))
- Changed warnings and recommendations for dataloaders in `ddp_spawn` ([#6762](https://github.com/PyTorchLightning/pytorch-lightning/pull/6762))
- `pl.seed_everything` will now also set the seed on the `DistributedSampler` ([#7024](https://github.com/PyTorchLightning/pytorch-lightning/pull/7024))
- Changed default setting for communication of multi-node training using `DDPShardedPlugin` ([#6937](https://github.com/PyTorchLightning/pytorch-lightning/pull/6937))
- `trainer.tune()` now returns the tuning result ([#7258](https://github.com/PyTorchLightning/pytorch-lightning/pull/7258))
- `LightningModule.from_datasets()` now accepts `IterableDataset` instances as training datasets. ([#7503](https://github.com/PyTorchLightning/pytorch-lightning/pull/7503))
- Changed `resume_from_checkpoint` warning to an error when the checkpoint file does not exist ([#7075](https://github.com/PyTorchLightning/pytorch-lightning/pull/7075))
- Automatically set `sync_batchnorm` for `training_type_plugin` ([#6536](https://github.com/PyTorchLightning/pytorch-lightning/pull/6536))
- Allowed training type plugin to delay optimizer creation ([#6331](https://github.com/PyTorchLightning/pytorch-lightning/pull/6331))
- Removed ModelSummary validation from train loop on_trainer_init ([#6610](https://github.com/PyTorchLightning/pytorch-lightning/pull/6610))
- Moved `save_function` to accelerator ([#6689](https://github.com/PyTorchLightning/pytorch-lightning/pull/6689))
- Updated DeepSpeed ZeRO ([#6546](https://github.com/PyTorchLightning/pytorch-lightning/pull/6546),
    [#6752](https://github.com/PyTorchLightning/pytorch-lightning/pull/6752),
    [#6142](https://github.com/PyTorchLightning/pytorch-lightning/pull/6142),
    [#6321](https://github.com/PyTorchLightning/pytorch-lightning/pull/6321))
- Improved verbose logging for `EarlyStopping` callback ([#6811](https://github.com/PyTorchLightning/pytorch-lightning/pull/6811))
- Run ddp_spawn dataloader checks on Windows ([#6930](https://github.com/PyTorchLightning/pytorch-lightning/pull/6930))
- Updated mlflow with using `resolve_tags` ([#6746](https://github.com/PyTorchLightning/pytorch-lightning/pull/6746))
- Moved `save_hyperparameters` to its own function ([#7119](https://github.com/PyTorchLightning/pytorch-lightning/pull/7119))
- Replaced `_DataModuleWrapper` with `__new__` ([#7289](https://github.com/PyTorchLightning/pytorch-lightning/pull/7289))
- Reset `current_fx` properties on lightning module in teardown ([#7247](https://github.com/PyTorchLightning/pytorch-lightning/pull/7247))
- Auto-set `DataLoader.worker_init_fn` with `seed_everything` ([#6960](https://github.com/PyTorchLightning/pytorch-lightning/pull/6960))
- Remove `model.trainer` call inside of dataloading mixin ([#7317](https://github.com/PyTorchLightning/pytorch-lightning/pull/7317))
- Split profilers module ([#6261](https://github.com/PyTorchLightning/pytorch-lightning/pull/6261))
- Ensure accelerator is valid if running interactively ([#5970](https://github.com/PyTorchLightning/pytorch-lightning/pull/5970))
- Disabled batch transfer in DP mode ([#6098](https://github.com/PyTorchLightning/pytorch-lightning/pull/6098))

### Deprecated

- Deprecated `outputs` in both `LightningModule.on_train_epoch_end` and `Callback.on_train_epoch_end` hooks ([#7339](https://github.com/PyTorchLightning/pytorch-lightning/pull/7339))
- Deprecated `Trainer.truncated_bptt_steps` in favor of `LightningModule.truncated_bptt_steps` ([#7323](https://github.com/PyTorchLightning/pytorch-lightning/pull/7323))
- Deprecated `outputs` in both `LightningModule.on_train_epoch_end` and `Callback.on_train_epoch_end` hooks ([#7339](https://github.com/PyTorchLightning/pytorch-lightning/pull/7339))
- Deprecated `LightningModule.grad_norm` in favor of `pytorch_lightning.utilities.grads.grad_norm` ([#7292](https://github.com/PyTorchLightning/pytorch-lightning/pull/7292))
- Deprecated the `save_function` property from the `ModelCheckpoint` callback ([#7201](https://github.com/PyTorchLightning/pytorch-lightning/pull/7201))
- Deprecated `LightningModule.write_predictions` and `LightningModule.write_predictions_dict` ([#7066](https://github.com/PyTorchLightning/pytorch-lightning/pull/7066))
- Deprecated `TrainerLoggingMixin` in favor of a separate utilities module for metric handling ([#7180](https://github.com/PyTorchLightning/pytorch-lightning/pull/7180))
- Deprecated `TrainerTrainingTricksMixin` in favor of a separate utilities module for NaN/Inf detection for gradients and parameters ([#6834](https://github.com/PyTorchLightning/pytorch-lightning/pull/6834))
- `period` has been deprecated in favor of `every_n_val_epochs` in the `ModelCheckpoint` callback ([#6146](https://github.com/PyTorchLightning/pytorch-lightning/pull/6146))
- Deprecated `trainer.running_sanity_check` in favor of `trainer.sanity_checking` ([#4945](https://github.com/PyTorchLightning/pytorch-lightning/pull/4945))
- Deprecated `Profiler(output_filename)` in favor of `dirpath` and `filename` ([#6621](https://github.com/PyTorchLightning/pytorch-lightning/pull/6621))
- Deprecated `PytorchProfiler(profiled_functions)` in favor of `record_functions` ([#6349](https://github.com/PyTorchLightning/pytorch-lightning/pull/6349))
- Deprecated `@auto_move_data` in favor of `trainer.predict` ([#6993](https://github.com/PyTorchLightning/pytorch-lightning/pull/6993))
- Deprecated `Callback.on_load_checkpoint(checkpoint)` in favor of `Callback.on_load_checkpoint(trainer, pl_module, checkpoint)` ([#7253](https://github.com/PyTorchLightning/pytorch-lightning/pull/7253))
- Deprecated metrics in favor of `torchmetrics` (
    [#6505](https://github.com/PyTorchLightning/pytorch-lightning/pull/6505),
    [#6530](https://github.com/PyTorchLightning/pytorch-lightning/pull/6530),
    [#6540](https://github.com/PyTorchLightning/pytorch-lightning/pull/6540),
    [#6547](https://github.com/PyTorchLightning/pytorch-lightning/pull/6547),
    [#6515](https://github.com/PyTorchLightning/pytorch-lightning/pull/6515),
    [#6572](https://github.com/PyTorchLightning/pytorch-lightning/pull/6572),
    [#6573](https://github.com/PyTorchLightning/pytorch-lightning/pull/6573),
    [#6584](https://github.com/PyTorchLightning/pytorch-lightning/pull/6584),
    [#6636](https://github.com/PyTorchLightning/pytorch-lightning/pull/6636),
    [#6637](https://github.com/PyTorchLightning/pytorch-lightning/pull/6637),
    [#6649](https://github.com/PyTorchLightning/pytorch-lightning/pull/6649),
    [#6659](https://github.com/PyTorchLightning/pytorch-lightning/pull/6659),
    [#7131](https://github.com/PyTorchLightning/pytorch-lightning/pull/7131),
)
- Deprecated the `LightningModule.datamodule` getter and setter methods; access them through `Trainer.datamodule` instead ([#7168](https://github.com/PyTorchLightning/pytorch-lightning/pull/7168))
- Deprecated the use of `Trainer(gpus="i")` (string) for selecting the i-th GPU; from v1.5 this will set the number of GPUs instead of the index ([#6388](https://github.com/PyTorchLightning/pytorch-lightning/pull/6388))

### Removed

- Removed the `exp_save_path` property from the `LightningModule` ([#7266](https://github.com/PyTorchLightning/pytorch-lightning/pull/7266))
- Removed training loop explicitly calling `EarlyStopping.on_validation_end` if no validation is run ([#7069](https://github.com/PyTorchLightning/pytorch-lightning/pull/7069))
- Removed `automatic_optimization` as a property from the training loop in favor of `LightningModule.automatic_optimization` ([#7130](https://github.com/PyTorchLightning/pytorch-lightning/pull/7130))
- Removed evaluation loop legacy returns for `*_epoch_end` hooks ([#6973](https://github.com/PyTorchLightning/pytorch-lightning/pull/6973))
- Removed support for passing a bool value to `profiler` argument of Trainer ([#6164](https://github.com/PyTorchLightning/pytorch-lightning/pull/6164))
- Removed no return warning from val/test step ([#6139](https://github.com/PyTorchLightning/pytorch-lightning/pull/6139))
- Removed passing a `ModelCheckpoint` instance to `Trainer(checkpoint_callback)` ([#6166](https://github.com/PyTorchLightning/pytorch-lightning/pull/6166))
- Removed deprecated Trainer argument `enable_pl_optimizer` and `automatic_optimization` ([#6163](https://github.com/PyTorchLightning/pytorch-lightning/pull/6163))
- Removed deprecated metrics ([#6161](https://github.com/PyTorchLightning/pytorch-lightning/pull/6161))
    * from `pytorch_lightning.metrics.functional.classification` removed `to_onehot`, `to_categorical`, `get_num_classes`, `roc`, `multiclass_roc`, `average_precision`, `precision_recall_curve`, `multiclass_precision_recall_curve`
    * from `pytorch_lightning.metrics.functional.reduction` removed `reduce`, `class_reduce`
- Removed deprecated `ModelCheckpoint` arguments `prefix`, `mode="auto"` ([#6162](https://github.com/PyTorchLightning/pytorch-lightning/pull/6162))
- Removed `mode='auto'` from `EarlyStopping` ([#6167](https://github.com/PyTorchLightning/pytorch-lightning/pull/6167))
- Removed `epoch` and `step` arguments from `ModelCheckpoint.format_checkpoint_name()`, these are now included in the `metrics` argument ([#7344](https://github.com/PyTorchLightning/pytorch-lightning/pull/7344))
- Removed legacy references for magic keys in the `Result` object ([#6016](https://github.com/PyTorchLightning/pytorch-lightning/pull/6016))
- Removed deprecated `LightningModule` `hparams` setter ([#6207](https://github.com/PyTorchLightning/pytorch-lightning/pull/6207))
- Removed legacy code to log or include metrics in the progress bar by returning them in a dict with the `"log"/"progress_bar"` magic keys. Use `self.log` instead ([#6734](https://github.com/PyTorchLightning/pytorch-lightning/pull/6734))
- Removed `trainer.fit()` return value of `1`. It has no return now ([#7237](https://github.com/PyTorchLightning/pytorch-lightning/pull/7237))
- Removed `logger_connector` legacy code ([#6733](https://github.com/PyTorchLightning/pytorch-lightning/pull/6733))
- Removed unused mixin attributes ([#6487](https://github.com/PyTorchLightning/pytorch-lightning/pull/6487))

### Fixed

- Fixed NaN errors in progress bars when training with iterable datasets with no length defined ([#7306](https://github.com/PyTorchLightning/pytorch-lightning/pull/7306))
- Fixed attaching train and validation dataloaders when `reload_dataloaders_every_epoch=True` and `num_sanity_val_steps=0` ([#7207](https://github.com/PyTorchLightning/pytorch-lightning/pull/7207))
- Added a barrier in the accelerator `teardown` to synchronize processes before execution finishes ([#6814](https://github.com/PyTorchLightning/pytorch-lightning/pull/6814))
- Fixed multi-node DDP sub-process launch by using `local_rank` instead of `global_rank` for main process assertion ([#7061](https://github.com/PyTorchLightning/pytorch-lightning/pull/7061))
- Fixed incorrect removal of `WORLD_SIZE` environment variable in DDP training when launching with torch distributed/torchelastic ([#6942](https://github.com/PyTorchLightning/pytorch-lightning/pull/6942))
- Made the `Plugin.reduce` method more consistent across all Plugins to reflect a mean-reduction by default ([#6011](https://github.com/PyTorchLightning/pytorch-lightning/pull/6011))
- Move lightning module to correct device type when using LightningDistributedWrapper ([#6070](https://github.com/PyTorchLightning/pytorch-lightning/pull/6070))
- Do not print top-k verbose log with `ModelCheckpoint(monitor=None)` ([#6109](https://github.com/PyTorchLightning/pytorch-lightning/pull/6109))
- Fixed `ModelCheckpoint(save_top_k=0, save_last=True)` not saving the `last` checkpoint ([#6136](https://github.com/PyTorchLightning/pytorch-lightning/pull/6136))
- Fixed `.teardown(stage='fit')` and `.on_fit_{start,end}()` getting called during `trainer.test` ([#6386](https://github.com/PyTorchLightning/pytorch-lightning/pull/6386))
- Fixed LightningModule `all_gather` on cpu tensors ([#6416](https://github.com/PyTorchLightning/pytorch-lightning/pull/6416))
- Fixed torch distributed not available in setup hook for DDP ([#6506](https://github.com/PyTorchLightning/pytorch-lightning/pull/6506))
- Fixed `trainer.tuner.{lr_find,scale_batch_size}` not setting the `Trainer` state properly ([#7258](https://github.com/PyTorchLightning/pytorch-lightning/pull/7258))
- Fixed bug where the learning rate schedulers did not follow the optimizer frequencies ([#4868](https://github.com/PyTorchLightning/pytorch-lightning/pull/4868))
- Fixed pickle error checker to now check for `pickle.PickleError` to catch all pickle errors ([#6917](https://github.com/PyTorchLightning/pytorch-lightning/pull/6917))
- Fixed a bug where the outputs object passed to `LightningModule.training_epoch_end` was different from the object passed to the `on_train_end_epoch` hook ([#6969](https://github.com/PyTorchLightning/pytorch-lightning/pull/6969))
- Fixed a bug where the outputs passed to `train_batch_end` would be lists even when using a single optimizer and no truncated backprop through time steps ([#6969](https://github.com/PyTorchLightning/pytorch-lightning/pull/6969))
- Fixed bug for trainer error handling which would cause hang for distributed training ([#6864](https://github.com/PyTorchLightning/pytorch-lightning/pull/6864))
- Fixed `self.device` not returning the correct device in replicas of data-parallel ([#6414](https://github.com/PyTorchLightning/pytorch-lightning/pull/6414))
- Fixed `lr_find` trying beyond `num_training` steps and suggesting a too high learning rate ([#7076](https://github.com/PyTorchLightning/pytorch-lightning/pull/7076))
- Fixed logger creating incorrect version folder in DDP with repeated `Trainer.fit` calls ([#7077](https://github.com/PyTorchLightning/pytorch-lightning/pull/7077))
- Fixed metric objects passed directly to `self.log` not being reset correctly ([#7055](https://github.com/PyTorchLightning/pytorch-lightning/pull/7055))
- Fixed `CombinedLoader` in distributed settings for validation / testing ([#7102](https://github.com/PyTorchLightning/pytorch-lightning/pull/7102))
- Fixed the save_dir in `WandbLogger` when the run was initiated externally ([#7106](https://github.com/PyTorchLightning/pytorch-lightning/pull/7106))
- Fixed `num_sanity_val_steps` affecting reproducibility of training data shuffling ([#7014](https://github.com/PyTorchLightning/pytorch-lightning/pull/7014))
- Fixed resetting device after `fitting/evaluating/predicting` ([#7188](https://github.com/PyTorchLightning/pytorch-lightning/pull/7188))
- Fixed bug where `trainer.tuner.scale_batch_size(max_trials=0)` would not return the correct batch size result ([#7262](https://github.com/PyTorchLightning/pytorch-lightning/pull/7262))
- Fixed metrics not being properly logged with `precision=16` and `manual_optimization` ([#7228](https://github.com/PyTorchLightning/pytorch-lightning/pull/7228))
- Fixed `BaseFinetuning` properly reloading `optimizer_states` when using `resume_from_checkpoint` ([#6891](https://github.com/PyTorchLightning/pytorch-lightning/pull/6891))
- Fixed `parameters_to_ignore` not properly set to DDPWrapper ([#7239](https://github.com/PyTorchLightning/pytorch-lightning/pull/7239))
- Fixed parsing of `fast_dev_run=True` with the built-in `ArgumentParser` ([#7240](https://github.com/PyTorchLightning/pytorch-lightning/pull/7240))
- Fixed handling an `IterableDataset` that fails to produce a batch at the beginning of an epoch ([#7294](https://github.com/PyTorchLightning/pytorch-lightning/pull/7294))
- Fixed `LightningModule.save_hyperparameters()` when attempting to save an empty container ([#7268](https://github.com/PyTorchLightning/pytorch-lightning/pull/7268))
- Fixed `apex` not properly instantiated when running with `ddp` ([#7274](https://github.com/PyTorchLightning/pytorch-lightning/pull/7274))
- Fixed optimizer `state` not moved to `GPU` ([#7277](https://github.com/PyTorchLightning/pytorch-lightning/pull/7277))
- Fixed custom init args for `WandbLogger` ([#6989](https://github.com/PyTorchLightning/pytorch-lightning/pull/6989))
- Fixed a bug where an error would be raised if the train dataloader sometimes produced None for a batch ([#7342](https://github.com/PyTorchLightning/pytorch-lightning/pull/7342))
- Fixed examples (
    [#6600](https://github.com/PyTorchLightning/pytorch-lightning/pull/6600),
    [#6638](https://github.com/PyTorchLightning/pytorch-lightning/pull/6638),
    [#7096](https://github.com/PyTorchLightning/pytorch-lightning/pull/7096),
    [#7246](https://github.com/PyTorchLightning/pytorch-lightning/pull/7246),
    [#6357](https://github.com/PyTorchLightning/pytorch-lightning/pull/6357),
    [#6476](https://github.com/PyTorchLightning/pytorch-lightning/pull/6476),
    [#6294](https://github.com/PyTorchLightning/pytorch-lightning/pull/6294),
    [#6373](https://github.com/PyTorchLightning/pytorch-lightning/pull/6373),
    [#6088](https://github.com/PyTorchLightning/pytorch-lightning/pull/6088),
    [#7398](https://github.com/PyTorchLightning/pytorch-lightning/pull/7398)
)
- Resolved schedule step bug for PyTorch Profiler ([#6674](https://github.com/PyTorchLightning/pytorch-lightning/pull/6674),
    [#6681](https://github.com/PyTorchLightning/pytorch-lightning/pull/6681))
- Updated logic for checking TPUs availability ([#6767](https://github.com/PyTorchLightning/pytorch-lightning/pull/6767))
- Resolve TPU miss rendezvous ([#6781](https://github.com/PyTorchLightning/pytorch-lightning/pull/6781))
- Fixed auto-scaling mode when calling tune method on trainer ([#7321](https://github.com/PyTorchLightning/pytorch-lightning/pull/7321))
- Fixed finetuning complex models correctly unfreezes ([#6880](https://github.com/PyTorchLightning/pytorch-lightning/pull/6880))
- Ensure we set the eval/train flag correctly on accelerator model ([#6877](https://github.com/PyTorchLightning/pytorch-lightning/pull/6877))
- Set better defaults for `rank_zero_only.rank` when training is launched with SLURM and torchelastic ([#6802](https://github.com/PyTorchLightning/pytorch-lightning/pull/6802))
- Fixed matching the number of outputs of backward with forward for AllGatherGrad ([#6625](https://github.com/PyTorchLightning/pytorch-lightning/pull/6625))
- Fixed the `gradient_clip_algorithm` has no effect ([#6928](https://github.com/PyTorchLightning/pytorch-lightning/pull/6928))
- Fixed CUDA OOM detection and handling ([#6934](https://github.com/PyTorchLightning/pytorch-lightning/pull/6934))
- Fixed `unfreeze_and_add_param_group` expects `modules` rather than `module` ([#6822](https://github.com/PyTorchLightning/pytorch-lightning/pull/6822))
- Fixed DPP + SyncBN when move on device ([#6838](https://github.com/PyTorchLightning/pytorch-lightning/pull/6838))
- Fixed missing arguments in `lr_find` call ([#6784](https://github.com/PyTorchLightning/pytorch-lightning/pull/6784))
- Fixed `set_default_tensor_type` to `torch.DoubleTensor` with precision=64 ([#7108](https://github.com/PyTorchLightning/pytorch-lightning/pull/7108))
- Fixed `NeptuneLogger.log_text(step=None)` ([#7194](https://github.com/PyTorchLightning/pytorch-lightning/pull/7194))
- Fixed importing torchtext batch ([#6365](https://github.com/PyTorchLightning/pytorch-lightning/pull/6365),
    [#6323](https://github.com/PyTorchLightning/pytorch-lightning/pull/6323),
    [#6211](https://github.com/PyTorchLightning/pytorch-lightning/pull/6211))


## [1.2.9] - 2021-04-20

### Fixed

- Fixed the order to call for world ranks & the `root_device` property in `TPUSpawnPlugin` ([#7074](https://github.com/PyTorchLightning/pytorch-lightning/pull/7074))
- Fixed multi-gpu join for Horovod ([#6954](https://github.com/PyTorchLightning/pytorch-lightning/pull/6954))
- Fixed parsing for pre-release package versions ([#6999](https://github.com/PyTorchLightning/pytorch-lightning/pull/6999))


## [1.2.8] - 2021-04-14

### Added

- Added TPUSpawn + IterableDataset error message ([#6875](https://github.com/PyTorchLightning/pytorch-lightning/pull/6875))

### Fixed

- Fixed process rank not being available right away after `Trainer` instantiation ([#6941](https://github.com/PyTorchLightning/pytorch-lightning/pull/6941))
- Fixed `sync_dist` for tpus ([#6950](https://github.com/PyTorchLightning/pytorch-lightning/pull/6950))
- Fixed `AttributeError` for `require_backward_grad_sync` when running manual optimization with sharded plugin ([#6915](https://github.com/PyTorchLightning/pytorch-lightning/pull/6915))
- Fixed `--gpus` default for parser returned by `Trainer.add_argparse_args` ([#6898](https://github.com/PyTorchLightning/pytorch-lightning/pull/6898))
- Fixed TPU Spawn all gather ([#6896](https://github.com/PyTorchLightning/pytorch-lightning/pull/6896))
- Fixed `EarlyStopping` logic when `min_epochs` or `min_steps` requirement is not met ([#6705](https://github.com/PyTorchLightning/pytorch-lightning/pull/6705))
- Fixed csv extension check ([#6436](https://github.com/PyTorchLightning/pytorch-lightning/pull/6436))
- Fixed checkpoint issue when using Horovod distributed backend ([#6958](https://github.com/PyTorchLightning/pytorch-lightning/pull/6958))
- Fixed tensorboard exception raising ([#6901](https://github.com/PyTorchLightning/pytorch-lightning/pull/6901))
- Fixed setting the eval/train flag correctly on accelerator model ([#6983](https://github.com/PyTorchLightning/pytorch-lightning/pull/6983))
- Fixed DDP_SPAWN compatibility with bug_report_model.py ([#6892](https://github.com/PyTorchLightning/pytorch-lightning/pull/6892))
- Fixed bug where `BaseFinetuning.flatten_modules()` was duplicating leaf node parameters ([#6879](https://github.com/PyTorchLightning/pytorch-lightning/pull/6879))
- Set better defaults for `rank_zero_only.rank` when training is launched with SLURM and torchelastic:
    * Support SLURM and torchelastic global rank environment variables ([#5715](https://github.com/PyTorchLightning/pytorch-lightning/pull/5715))
    * Remove hardcoding of local rank in accelerator connector ([#6878](https://github.com/PyTorchLightning/pytorch-lightning/pull/6878))


## [1.2.7] - 2021-04-06

### Fixed

- Fixed resolve a bug with omegaconf and xm.save ([#6741](https://github.com/PyTorchLightning/pytorch-lightning/pull/6741))
- Fixed an issue with IterableDataset when __len__ is not defined ([#6828](https://github.com/PyTorchLightning/pytorch-lightning/pull/6828))
- Sanitize None params during pruning ([#6836](https://github.com/PyTorchLightning/pytorch-lightning/pull/6836))
- Enforce an epoch scheduler interval when using SWA ([#6588](https://github.com/PyTorchLightning/pytorch-lightning/pull/6588))
- Fixed TPU Colab hang issue, post training ([#6816](https://github.com/PyTorchLightning/pytorch-lightning/pull/6816))
- Fixed a bug where `TensorBoardLogger` would give a warning and not log correctly to a symbolic link `save_dir` ([#6730](https://github.com/PyTorchLightning/pytorch-lightning/pull/6730))
- Fixed bug where `predict` could not be used when `progress_bar_refresh_rate=0` ([#6884](https://github.com/PyTorchLightning/pytorch-lightning/pull/6884))


## [1.2.6] - 2021-03-30

### Changed

- Changed the behavior of `on_epoch_start` to run at the beginning of validation & test epoch ([#6498](https://github.com/PyTorchLightning/pytorch-lightning/pull/6498))

### Removed

- Removed legacy code to include `step` dictionary returns in `callback_metrics`. Use `self.log_dict` instead. ([#6682](https://github.com/PyTorchLightning/pytorch-lightning/pull/6682))

### Fixed

- Fixed `DummyLogger.log_hyperparams` raising a `TypeError` when running with `fast_dev_run=True` ([#6398](https://github.com/PyTorchLightning/pytorch-lightning/pull/6398))
- Fixed error on TPUs when there was no `ModelCheckpoint` ([#6654](https://github.com/PyTorchLightning/pytorch-lightning/pull/6654))
- Fixed `trainer.test` freeze on TPUs ([#6654](https://github.com/PyTorchLightning/pytorch-lightning/pull/6654))
- Fixed a bug where gradients were disabled after calling `Trainer.predict` ([#6657](https://github.com/PyTorchLightning/pytorch-lightning/pull/6657))
- Fixed bug where no TPUs were detected in a TPU pod env ([#6719](https://github.com/PyTorchLightning/pytorch-lightning/pull/6719))


## [1.2.5] - 2021-03-23

### Changed

- Update Gradient Clipping for the TPU Accelerator ([#6576](https://github.com/PyTorchLightning/pytorch-lightning/pull/6576))
- Refactored setup for typing friendly ([#6590](https://github.com/PyTorchLightning/pytorch-lightning/pull/6590))

### Fixed

- Fixed a bug where `all_gather` would not work correctly with `tpu_cores=8` ([#6587](https://github.com/PyTorchLightning/pytorch-lightning/pull/6587))
- Fixed comparing required versions ([#6434](https://github.com/PyTorchLightning/pytorch-lightning/pull/6434))
- Fixed duplicate logs appearing in console when using the python logging module ([#6275](https://github.com/PyTorchLightning/pytorch-lightning/pull/6275))
- Added Autocast in validation, test and predict modes for Native AMP ([#6565](https://github.com/PyTorchLightning/pytorch-lightning/pull/6565))


## [1.2.4] - 2021-03-16

### Changed

- Changed the default of `find_unused_parameters` back to `True` in DDP and DDP Spawn ([#6438](https://github.com/PyTorchLightning/pytorch-lightning/pull/6438))

### Fixed

- Expose DeepSpeed loss parameters to allow users to fix loss instability ([#6115](https://github.com/PyTorchLightning/pytorch-lightning/pull/6115))
- Fixed DP reduction with collection ([#6324](https://github.com/PyTorchLightning/pytorch-lightning/pull/6324))
- Fixed an issue where the tuner would not tune the learning rate if also tuning the batch size ([#4688](https://github.com/PyTorchLightning/pytorch-lightning/pull/4688))
- Fixed broadcast to use PyTorch `broadcast_object_list` and add `reduce_decision` ([#6410](https://github.com/PyTorchLightning/pytorch-lightning/pull/6410))
- Fixed logger creating directory structure too early in DDP ([#6380](https://github.com/PyTorchLightning/pytorch-lightning/pull/6380))
- Fixed DeepSpeed additional memory use on rank 0 when default device not set early enough ([#6460](https://github.com/PyTorchLightning/pytorch-lightning/pull/6460))
- Fixed an issue with `Tuner.scale_batch_size` not finding the batch size attribute in the datamodule ([#5968](https://github.com/PyTorchLightning/pytorch-lightning/pull/5968))
- Fixed an exception in the layer summary when the model contains torch.jit scripted submodules ([#6511](https://github.com/PyTorchLightning/pytorch-lightning/pull/6511))
- Fixed when Train loop config was run during `Trainer.predict` ([#6541](https://github.com/PyTorchLightning/pytorch-lightning/pull/6541))


## [1.2.3] - 2021-03-09

### Fixed

- Fixed `ModelPruning(make_pruning_permanent=True)` pruning buffers getting removed when saved during training ([#6073](https://github.com/PyTorchLightning/pytorch-lightning/pull/6073))
- Fixed when `_stable_1d_sort` to work when `n >= N` ([#6177](https://github.com/PyTorchLightning/pytorch-lightning/pull/6177))
- Fixed `AttributeError` when `logger=None` on TPU ([#6221](https://github.com/PyTorchLightning/pytorch-lightning/pull/6221))
- Fixed PyTorch Profiler with `emit_nvtx` ([#6260](https://github.com/PyTorchLightning/pytorch-lightning/pull/6260))
- Fixed `trainer.test` from `best_path` hangs after calling `trainer.fit`  ([#6272](https://github.com/PyTorchLightning/pytorch-lightning/pull/6272))
- Fixed `SingleTPU` calling `all_gather` ([#6296](https://github.com/PyTorchLightning/pytorch-lightning/pull/6296))
- Ensure we check DeepSpeed/Sharded in multi-node DDP ([#6297](https://github.com/PyTorchLightning/pytorch-lightning/pull/6297)
- Check `LightningOptimizer` doesn't delete optimizer hooks ([#6305](https://github.com/PyTorchLightning/pytorch-lightning/pull/6305)
- Resolve memory leak for evaluation ([#6326](https://github.com/PyTorchLightning/pytorch-lightning/pull/6326)
- Ensure that clip gradients is only called if the value is greater than 0 ([#6330](https://github.com/PyTorchLightning/pytorch-lightning/pull/6330)
- Fixed `Trainer` not resetting `lightning_optimizers` when calling `Trainer.fit()` multiple times ([#6372](https://github.com/PyTorchLightning/pytorch-lightning/pull/6372))


## [1.2.2] - 2021-03-02

### Added

- Added `checkpoint` parameter to callback's `on_save_checkpoint` hook ([#6072](https://github.com/PyTorchLightning/pytorch-lightning/pull/6072))

### Changed

- Changed the order of `backward`, `step`, `zero_grad` to `zero_grad`, `backward`, `step` ([#6147](https://github.com/PyTorchLightning/pytorch-lightning/pull/6147))
- Changed default for DeepSpeed CPU Offload to False, due to prohibitively slow speeds at smaller scale ([#6262](https://github.com/PyTorchLightning/pytorch-lightning/pull/6262))

### Fixed

- Fixed epoch level schedulers not being called when `val_check_interval < 1.0` ([#6075](https://github.com/PyTorchLightning/pytorch-lightning/pull/6075))
- Fixed multiple early stopping callbacks ([#6197](https://github.com/PyTorchLightning/pytorch-lightning/pull/6197))
- Fixed incorrect usage of `detach()`, `cpu()`, `to()` ([#6216](https://github.com/PyTorchLightning/pytorch-lightning/pull/6216))
- Fixed LBFGS optimizer support which didn't converge in automatic optimization ([#6147](https://github.com/PyTorchLightning/pytorch-lightning/pull/6147))
- Prevent `WandbLogger` from dropping values ([#5931](https://github.com/PyTorchLightning/pytorch-lightning/pull/5931))
- Fixed error thrown when using valid distributed mode in multi node ([#6297](https://github.com/PyTorchLightning/pytorch-lightning/pull/6297)


## [1.2.1] - 2021-02-23

### Fixed

- Fixed incorrect yield logic for the amp autocast context manager ([#6080](https://github.com/PyTorchLightning/pytorch-lightning/pull/6080))
- Fixed priority of plugin/accelerator when setting distributed mode ([#6089](https://github.com/PyTorchLightning/pytorch-lightning/pull/6089))
- Fixed error message for AMP + CPU incompatibility ([#6107](https://github.com/PyTorchLightning/pytorch-lightning/pull/6107))
- Disabled batch transfer in DP mode ([#6093](https://github.com/PyTorchLightning/pytorch-lightning/pull/6093))


## [1.2.0] - 2021-02-18

### Added

- Added `DataType`, `AverageMethod` and `MDMCAverageMethod` enum in metrics ([#5657](https://github.com/PyTorchLightning/pytorch-lightning/pull/5689))
- Added support for summarized model total params size in megabytes ([#5590](https://github.com/PyTorchLightning/pytorch-lightning/pull/5590))
- Added support for multiple train loaders ([#1959](https://github.com/PyTorchLightning/pytorch-lightning/pull/1959))
- Added `Accuracy` metric now generalizes to Top-k accuracy for (multi-dimensional) multi-class inputs using the `top_k` parameter ([#4838](https://github.com/PyTorchLightning/pytorch-lightning/pull/4838))
- Added `Accuracy` metric now enables the computation of subset accuracy for multi-label or multi-dimensional multi-class inputs with the `subset_accuracy` parameter ([#4838](https://github.com/PyTorchLightning/pytorch-lightning/pull/4838))
- Added `HammingDistance` metric to compute the hamming distance (loss) ([#4838](https://github.com/PyTorchLightning/pytorch-lightning/pull/4838))
- Added `max_fpr` parameter to `auroc` metric for computing partial auroc metric ([#3790](https://github.com/PyTorchLightning/pytorch-lightning/pull/3790))
- Added `StatScores` metric to compute the number of true positives, false positives, true negatives and false negatives ([#4839](https://github.com/PyTorchLightning/pytorch-lightning/pull/4839))
- Added `R2Score` metric ([#5241](https://github.com/PyTorchLightning/pytorch-lightning/pull/5241))
- Added `LambdaCallback` ([#5347](https://github.com/PyTorchLightning/pytorch-lightning/pull/5347))
- Added `BackboneLambdaFinetuningCallback` ([#5377](https://github.com/PyTorchLightning/pytorch-lightning/pull/5377))
- Accelerator `all_gather` supports collection ([#5221](https://github.com/PyTorchLightning/pytorch-lightning/pull/5221))
- Added `image_gradients` functional metric to compute the image gradients of a given input image. ([#5056](https://github.com/PyTorchLightning/pytorch-lightning/pull/5056))
- Added `MetricCollection` ([#4318](https://github.com/PyTorchLightning/pytorch-lightning/pull/4318))
- Added `.clone()` method to metrics ([#4318](https://github.com/PyTorchLightning/pytorch-lightning/pull/4318))
- Added `IoU` class interface ([#4704](https://github.com/PyTorchLightning/pytorch-lightning/pull/4704))
- Support to tie weights after moving model to TPU via `on_post_move_to_device` hook
- Added missing val/test hooks in `LightningModule` ([#5467](https://github.com/PyTorchLightning/pytorch-lightning/pull/5467))
- The `Recall` and `Precision` metrics (and their functional counterparts `recall` and `precision`) can now be generalized to Recall@K and Precision@K with the use of `top_k` parameter ([#4842](https://github.com/PyTorchLightning/pytorch-lightning/pull/4842))
- Added `ModelPruning` Callback ([#5618](https://github.com/PyTorchLightning/pytorch-lightning/pull/5618),
    [#5825](https://github.com/PyTorchLightning/pytorch-lightning/pull/5825),
    [#6045](https://github.com/PyTorchLightning/pytorch-lightning/pull/6045))
- Added `PyTorchProfiler` ([#5560](https://github.com/PyTorchLightning/pytorch-lightning/pull/5560))
- Added compositional metrics ([#5464](https://github.com/PyTorchLightning/pytorch-lightning/pull/5464))
- Added Trainer method `predict(...)` for high performence predictions ([#5579](https://github.com/PyTorchLightning/pytorch-lightning/pull/5579))
- Added `on_before_batch_transfer` and `on_after_batch_transfer` data hooks ([#3671](https://github.com/PyTorchLightning/pytorch-lightning/pull/3671))
- Added AUC/AUROC class interface ([#5479](https://github.com/PyTorchLightning/pytorch-lightning/pull/5479))
- Added `PredictLoop` object ([#5752](https://github.com/PyTorchLightning/pytorch-lightning/pull/5752))
- Added `QuantizationAwareTraining` callback ([#5706](https://github.com/PyTorchLightning/pytorch-lightning/pull/5706),
    [#6040](https://github.com/PyTorchLightning/pytorch-lightning/pull/6040))
- Added `LightningModule.configure_callbacks` to enable the definition of model-specific callbacks ([#5621](https://github.com/PyTorchLightning/pytorch-lightning/pull/5621))
- Added `dim` to `PSNR` metric for mean-squared-error reduction ([#5957](https://github.com/PyTorchLightning/pytorch-lightning/pull/5957))
- Added promxial policy optimization template to pl_examples ([#5394](https://github.com/PyTorchLightning/pytorch-lightning/pull/5394))
- Added `log_graph` to `CometLogger` ([#5295](https://github.com/PyTorchLightning/pytorch-lightning/pull/5295))
- Added possibility for nested loaders ([#5404](https://github.com/PyTorchLightning/pytorch-lightning/pull/5404))
- Added `sync_step` to Wandb logger ([#5351](https://github.com/PyTorchLightning/pytorch-lightning/pull/5351))
- Added `StochasticWeightAveraging` callback ([#5640](https://github.com/PyTorchLightning/pytorch-lightning/pull/5640))
- Added `LightningDataModule.from_datasets(...)` ([#5133](https://github.com/PyTorchLightning/pytorch-lightning/pull/5133))
- Added `PL_TORCH_DISTRIBUTED_BACKEND` env variable to select backend ([#5981](https://github.com/PyTorchLightning/pytorch-lightning/pull/5981))
- Added `Trainer` flag to activate Stochastic Weight Averaging (SWA) `Trainer(stochastic_weight_avg=True)` ([#6038](https://github.com/PyTorchLightning/pytorch-lightning/pull/6038))
- Added DeepSpeed integration ([#5954](https://github.com/PyTorchLightning/pytorch-lightning/pull/5954),
    [#6042](https://github.com/PyTorchLightning/pytorch-lightning/pull/6042))

### Changed

- Changed `stat_scores` metric now calculates stat scores over all classes and gains new parameters, in line with the new `StatScores` metric ([#4839](https://github.com/PyTorchLightning/pytorch-lightning/pull/4839))
- Changed `computer_vision_fine_tunning` example to use `BackboneLambdaFinetuningCallback` ([#5377](https://github.com/PyTorchLightning/pytorch-lightning/pull/5377))
- Changed `automatic casting` for LoggerConnector `metrics` ([#5218](https://github.com/PyTorchLightning/pytorch-lightning/pull/5218))
- Changed `iou` [func] to allow float input ([#4704](https://github.com/PyTorchLightning/pytorch-lightning/pull/4704))
- Metric `compute()` method will no longer automatically call `reset()` ([#5409](https://github.com/PyTorchLightning/pytorch-lightning/pull/5409))
- Set PyTorch 1.4 as min requirements, also for testing and examples `torchvision>=0.5` and `torchtext>=0.5` ([#5418](https://github.com/PyTorchLightning/pytorch-lightning/pull/5418))
- Changed `callbacks` argument in `Trainer` to allow `Callback` input ([#5446](https://github.com/PyTorchLightning/pytorch-lightning/pull/5446))
- Changed the default of `find_unused_parameters` to `False` in DDP ([#5185](https://github.com/PyTorchLightning/pytorch-lightning/pull/5185))
- Changed `ModelCheckpoint` version suffixes to start at 1 ([#5008](https://github.com/PyTorchLightning/pytorch-lightning/pull/5008))
- Progress bar metrics tensors are now converted to float ([#5692](https://github.com/PyTorchLightning/pytorch-lightning/pull/5692))
- Changed the default value for the `progress_bar_refresh_rate` Trainer argument in Google COLAB notebooks to 20 ([#5516](https://github.com/PyTorchLightning/pytorch-lightning/pull/5516))
- Extended support for purely iteration-based training ([#5726](https://github.com/PyTorchLightning/pytorch-lightning/pull/5726))
- Made `LightningModule.global_rank`, `LightningModule.local_rank` and `LightningModule.logger` read-only properties ([#5730](https://github.com/PyTorchLightning/pytorch-lightning/pull/5730))
- Forced `ModelCheckpoint` callbacks to run after all others to guarantee all states are saved to the checkpoint ([#5731](https://github.com/PyTorchLightning/pytorch-lightning/pull/5731))
- Refactored Accelerators and Plugins:
    * Added base classes for plugins ([#5715](https://github.com/PyTorchLightning/pytorch-lightning/pull/5715))
    * Added parallel plugins for DP, DDP, DDPSpawn, DDP2 and Horovod ([#5714](https://github.com/PyTorchLightning/pytorch-lightning/pull/5714))
    * Precision Plugins ([#5718](https://github.com/PyTorchLightning/pytorch-lightning/pull/5718))
    * Added new Accelerators for CPU, GPU and TPU ([#5719](https://github.com/PyTorchLightning/pytorch-lightning/pull/5719))
    * Added RPC and Sharded plugins ([#5732](https://github.com/PyTorchLightning/pytorch-lightning/pull/5732))
    * Added missing `LightningModule`-wrapper logic to new plugins and accelerator ([#5734](https://github.com/PyTorchLightning/pytorch-lightning/pull/5734))
    * Moved device-specific teardown logic from training loop to accelerator ([#5973](https://github.com/PyTorchLightning/pytorch-lightning/pull/5973))
    * Moved accelerator_connector.py to the connectors subfolder ([#6033](https://github.com/PyTorchLightning/pytorch-lightning/pull/6033))
    * Trainer only references accelerator ([#6039](https://github.com/PyTorchLightning/pytorch-lightning/pull/6039))
    * Made parallel devices optional across all plugins ([#6051](https://github.com/PyTorchLightning/pytorch-lightning/pull/6051))
    * Cleaning ([#5948](https://github.com/PyTorchLightning/pytorch-lightning/pull/5948),
        [#5949](https://github.com/PyTorchLightning/pytorch-lightning/pull/5949),
        [#5950](https://github.com/PyTorchLightning/pytorch-lightning/pull/5950))
- Enabled `self.log` in callbacks ([#5094](https://github.com/PyTorchLightning/pytorch-lightning/pull/5094))
- Renamed xxx_AVAILABLE as protected ([#5082](https://github.com/PyTorchLightning/pytorch-lightning/pull/5082))
- Unified module names in Utils ([#5199](https://github.com/PyTorchLightning/pytorch-lightning/pull/5199))
- Separated utils: imports & enums ([#5256](https://github.com/PyTorchLightning/pytorch-lightning/pull/5256)
    [#5874](https://github.com/PyTorchLightning/pytorch-lightning/pull/5874))
- Refactor: clean trainer device & distributed getters ([#5300](https://github.com/PyTorchLightning/pytorch-lightning/pull/5300))
- Simplified training phase as LightningEnum ([#5419](https://github.com/PyTorchLightning/pytorch-lightning/pull/5419))
- Updated metrics to use LightningEnum ([#5689](https://github.com/PyTorchLightning/pytorch-lightning/pull/5689))
- Changed the seq of `on_train_batch_end`, `on_batch_end` & `on_train_epoch_end`, `on_epoch_end hooks` ([#5688](https://github.com/PyTorchLightning/pytorch-lightning/pull/5688))
- Refactored `setup_training` and remove `test_mode` ([#5388](https://github.com/PyTorchLightning/pytorch-lightning/pull/5388))
- Disabled training with zero `num_training_batches` when insufficient `limit_train_batches` ([#5703](https://github.com/PyTorchLightning/pytorch-lightning/pull/5703))
- Refactored `EpochResultStore` ([#5522](https://github.com/PyTorchLightning/pytorch-lightning/pull/5522))
- Update `lr_finder` to check for attribute if not running `fast_dev_run` ([#5990](https://github.com/PyTorchLightning/pytorch-lightning/pull/5990))
- LightningOptimizer manual optimizer is more flexible and expose `toggle_model` ([#5771](https://github.com/PyTorchLightning/pytorch-lightning/pull/5771))
- `MlflowLogger` limit parameter value length to 250 char ([#5893](https://github.com/PyTorchLightning/pytorch-lightning/pull/5893))
- Re-introduced fix for Hydra directory sync with multiple process ([#5993](https://github.com/PyTorchLightning/pytorch-lightning/pull/5993))

### Deprecated

- Function `stat_scores_multiple_classes` is deprecated in favor of `stat_scores` ([#4839](https://github.com/PyTorchLightning/pytorch-lightning/pull/4839))
- Moved accelerators and plugins to its `legacy` pkg ([#5645](https://github.com/PyTorchLightning/pytorch-lightning/pull/5645))
- Deprecated `LightningDistributedDataParallel` in favor of new wrapper module `LightningDistributedModule` ([#5185](https://github.com/PyTorchLightning/pytorch-lightning/pull/5185))
- Deprecated `LightningDataParallel` in favor of new wrapper module `LightningParallelModule` ([#5670](https://github.com/PyTorchLightning/pytorch-lightning/pull/5670))
- Renamed utils modules ([#5199](https://github.com/PyTorchLightning/pytorch-lightning/pull/5199))
    * `argparse_utils` >> `argparse`
    * `model_utils` >> `model_helpers`
    * `warning_utils` >> `warnings`
    * `xla_device_utils` >> `xla_device`
- Deprecated using `'val_loss'` to set the `ModelCheckpoint` monitor ([#6012](https://github.com/PyTorchLightning/pytorch-lightning/pull/6012))
- Deprecated `.get_model()` with explicit `.lightning_module` property ([#6035](https://github.com/PyTorchLightning/pytorch-lightning/pull/6035))
- Deprecated Trainer attribute `accelerator_backend` in favor of `accelerator` ([#6034](https://github.com/PyTorchLightning/pytorch-lightning/pull/6034))

### Removed

- Removed deprecated checkpoint argument `filepath` ([#5321](https://github.com/PyTorchLightning/pytorch-lightning/pull/5321))
- Removed deprecated `Fbeta`, `f1_score` and `fbeta_score` metrics ([#5322](https://github.com/PyTorchLightning/pytorch-lightning/pull/5322))
- Removed deprecated `TrainResult` ([#5323](https://github.com/PyTorchLightning/pytorch-lightning/pull/5323))
- Removed deprecated `EvalResult` ([#5633](https://github.com/PyTorchLightning/pytorch-lightning/pull/5633))
- Removed `LoggerStages` ([#5673](https://github.com/PyTorchLightning/pytorch-lightning/pull/5673))

### Fixed

- Fixed distributed setting and `ddp_cpu` only with `num_processes>1` ([#5297](https://github.com/PyTorchLightning/pytorch-lightning/pull/5297))
- Fixed `num_workers` for Windows example ([#5375](https://github.com/PyTorchLightning/pytorch-lightning/pull/5375))
- Fixed loading yaml ([#5619](https://github.com/PyTorchLightning/pytorch-lightning/pull/5619))
- Fixed support custom DataLoader with DDP if they can be re-instantiated ([#5745](https://github.com/PyTorchLightning/pytorch-lightning/pull/5745))
- Fixed repeated `.fit()` calls ignore max_steps iteration bound ([#5936](https://github.com/PyTorchLightning/pytorch-lightning/pull/5936))
- Fixed throwing `MisconfigurationError` on unknown mode ([#5255](https://github.com/PyTorchLightning/pytorch-lightning/pull/5255))
- Resolve bug with Finetuning ([#5744](https://github.com/PyTorchLightning/pytorch-lightning/pull/5744))
- Fixed `ModelCheckpoint` race condition in file existence check ([#5155](https://github.com/PyTorchLightning/pytorch-lightning/pull/5155))
- Fixed some compatibility with PyTorch 1.8 ([#5864](https://github.com/PyTorchLightning/pytorch-lightning/pull/5864))
- Fixed forward cache ([#5895](https://github.com/PyTorchLightning/pytorch-lightning/pull/5895))
- Fixed recursive detach of tensors to CPU ([#6007](https://github.com/PyTorchLightning/pytorch-lightning/pull/6007))
- Fixed passing wrong strings for scheduler interval doesn't throw an error ([#5923](https://github.com/PyTorchLightning/pytorch-lightning/pull/5923))
- Fixed wrong `requires_grad` state after `return None` with multiple optimizers ([#5738](https://github.com/PyTorchLightning/pytorch-lightning/pull/5638))
- Fixed add `on_epoch_end` hook at the end of `validation`, `test` epoch ([#5986](https://github.com/PyTorchLightning/pytorch-lightning/pull/5986))
- Fixed missing `process_dataloader` call for `TPUSpawn` when in distributed mode ([#6015](https://github.com/PyTorchLightning/pytorch-lightning/pull/6015))
- Fixed progress bar flickering by appending 0 to floats/strings ([#6009](https://github.com/PyTorchLightning/pytorch-lightning/pull/6009))
- Fixed synchronization issues with TPU training ([#6027](https://github.com/PyTorchLightning/pytorch-lightning/pull/6027))
- Fixed `hparams.yaml` saved twice when using `TensorBoardLogger` ([#5953](https://github.com/PyTorchLightning/pytorch-lightning/pull/5953))
- Fixed basic examples ([#5912](https://github.com/PyTorchLightning/pytorch-lightning/pull/5912),
    [#5985](https://github.com/PyTorchLightning/pytorch-lightning/pull/5985))
- Fixed `fairscale` compatible with PT 1.8 ([#5996](https://github.com/PyTorchLightning/pytorch-lightning/pull/5996))
- Ensured `process_dataloader` is called when `tpu_cores > 1` to use Parallel DataLoader ([#6015](https://github.com/PyTorchLightning/pytorch-lightning/pull/6015))
- Attempted SLURM auto resume call when non-shell call fails ([#6002](https://github.com/PyTorchLightning/pytorch-lightning/pull/6002))
- Fixed wrapping optimizers upon assignment ([#6006](https://github.com/PyTorchLightning/pytorch-lightning/pull/6006))
- Fixed allowing hashing of metrics with lists in their state ([#5939](https://github.com/PyTorchLightning/pytorch-lightning/pull/5939))


## [1.1.8] - 2021-02-08

### Fixed

- Separate epoch validation from step validation ([#5208](https://github.com/PyTorchLightning/pytorch-lightning/pull/5208))
- Fixed `toggle_optimizers` not handling all optimizer parameters ([#5775](https://github.com/PyTorchLightning/pytorch-lightning/pull/5775))


## [1.1.7] - 2021-02-03

### Fixed

- Fixed `TensorBoardLogger` not closing `SummaryWriter` on `finalize` ([#5696](https://github.com/PyTorchLightning/pytorch-lightning/pull/5696))
- Fixed filtering of pytorch  "unsqueeze" warning when using DP ([#5622](https://github.com/PyTorchLightning/pytorch-lightning/pull/5622))
- Fixed `num_classes` argument in F1 metric ([#5663](https://github.com/PyTorchLightning/pytorch-lightning/pull/5663))
- Fixed `log_dir` property ([#5537](https://github.com/PyTorchLightning/pytorch-lightning/pull/5537))
- Fixed a race condition in `ModelCheckpoint` when checking if a checkpoint file exists ([#5144](https://github.com/PyTorchLightning/pytorch-lightning/pull/5144))
- Remove unnecessary intermediate layers in Dockerfiles ([#5697](https://github.com/PyTorchLightning/pytorch-lightning/pull/5697))
- Fixed auto learning rate ordering ([#5638](https://github.com/PyTorchLightning/pytorch-lightning/pull/5638))


## [1.1.6] - 2021-01-26

### Changed

- Increased TPU check timeout from 20s to 100s ([#5598](https://github.com/PyTorchLightning/pytorch-lightning/pull/5598))
- Ignored `step` param in Neptune logger's log_metric method ([#5510](https://github.com/PyTorchLightning/pytorch-lightning/pull/5510))
- Pass batch outputs to `on_train_batch_end` instead of `epoch_end` outputs ([#4369](https://github.com/PyTorchLightning/pytorch-lightning/pull/4369))

### Fixed

- Fixed `toggle_optimizer` to reset `requires_grad` state  ([#5574](https://github.com/PyTorchLightning/pytorch-lightning/pull/5574))
- Fixed FileNotFoundError for best checkpoint when using DDP with Hydra ([#5629](https://github.com/PyTorchLightning/pytorch-lightning/pull/5629))
- Fixed an error when logging a progress bar metric with a reserved name ([#5620](https://github.com/PyTorchLightning/pytorch-lightning/pull/5620))
- Fixed `Metric`'s `state_dict` not included when child modules ([#5614](https://github.com/PyTorchLightning/pytorch-lightning/pull/5614))
- Fixed Neptune logger creating multiple experiments when GPUs > 1 ([#3256](https://github.com/PyTorchLightning/pytorch-lightning/pull/3256))
- Fixed duplicate logs appearing in console when using the python logging module ([#5509](https://github.com/PyTorchLightning/pytorch-lightning/pull/5509))
- Fixed tensor printing in `trainer.test()` ([#5138](https://github.com/PyTorchLightning/pytorch-lightning/pull/5138))
- Fixed not using dataloader when `hparams` present ([#4559](https://github.com/PyTorchLightning/pytorch-lightning/pull/4559))


## [1.1.5] - 2021-01-19

### Fixed

- Fixed a visual bug in the progress bar display initialization ([#4579](https://github.com/PyTorchLightning/pytorch-lightning/pull/4579))
- Fixed logging `on_train_batch_end` in a callback with multiple optimizers ([#5521](https://github.com/PyTorchLightning/pytorch-lightning/pull/5521))
- Fixed `reinit_scheduler_properties` with correct optimizer ([#5519](https://github.com/PyTorchLightning/pytorch-lightning/pull/5519))
- Fixed `val_check_interval` with `fast_dev_run` ([#5540](https://github.com/PyTorchLightning/pytorch-lightning/pull/5540))


## [1.1.4] - 2021-01-12

### Added

- Add automatic optimization property setter to lightning module ([#5169](https://github.com/PyTorchLightning/pytorch-lightning/pull/5169))

### Changed

- Changed deprecated `enable_pl_optimizer=True` ([#5244](https://github.com/PyTorchLightning/pytorch-lightning/pull/5244))

### Fixed

- Fixed `transfer_batch_to_device` for DDP with `len(devices_ids) == 1` ([#5195](https://github.com/PyTorchLightning/pytorch-lightning/pull/5195))
- Logging only on `not should_accumulate()` during training ([#5417](https://github.com/PyTorchLightning/pytorch-lightning/pull/5417))
- Resolve interpolation bug with Hydra ([#5406](https://github.com/PyTorchLightning/pytorch-lightning/pull/5406))
- Check environ before selecting a seed to prevent warning message ([#4743](https://github.com/PyTorchLightning/pytorch-lightning/pull/4743))
- Fixed signature mismatch in `model_to_device` of `DDPCPUHPCAccelerator` ([#5505](https://github.com/PyTorchLightning/pytorch-lightning/pull/5505))

## [1.1.3] - 2021-01-05

### Added

- Added a check for optimizer attached to `lr_scheduler` ([#5338](https://github.com/PyTorchLightning/pytorch-lightning/pull/5338))
- Added support for passing non-existing filepaths to `resume_from_checkpoint` ([#4402](https://github.com/PyTorchLightning/pytorch-lightning/pull/4402))

### Changed

- Skip restore from `resume_from_checkpoint` while `testing` ([#5161](https://github.com/PyTorchLightning/pytorch-lightning/pull/5161))
- Allowed `log_momentum` for adaptive optimizers in `LearningRateMonitor` ([#5333](https://github.com/PyTorchLightning/pytorch-lightning/pull/5333))
- Disabled checkpointing, earlystopping and logging with `fast_dev_run` ([#5277](https://github.com/PyTorchLightning/pytorch-lightning/pull/5277))
- Distributed group defaults to `WORLD` if `None` ([#5125](https://github.com/PyTorchLightning/pytorch-lightning/pull/5125))

### Fixed

- Fixed `trainer.test` returning non-test metrics ([#5214](https://github.com/PyTorchLightning/pytorch-lightning/pull/5214))
- Fixed metric state reset ([#5273](https://github.com/PyTorchLightning/pytorch-lightning/pull/5273))
- Fixed `--num-nodes` on `DDPSequentialPlugin` ([#5327](https://github.com/PyTorchLightning/pytorch-lightning/pull/5327))
- Fixed invalid value for `weights_summary` ([#5296](https://github.com/PyTorchLightning/pytorch-lightning/pull/5296))
- Fixed `Trainer.test` not using the latest `best_model_path` ([#5161](https://github.com/PyTorchLightning/pytorch-lightning/pull/5161))
- Fixed existence check for hparams not using underlying filesystem ([#5250](https://github.com/PyTorchLightning/pytorch-lightning/pull/5250))
- Fixed `LightningOptimizer` AMP bug ([#5191](https://github.com/PyTorchLightning/pytorch-lightning/pull/5191))
- Fixed casted key to string in `_flatten_dict` ([#5354](https://github.com/PyTorchLightning/pytorch-lightning/pull/5354))


## [1.1.2] - 2020-12-23

### Added

- Support number for logging with `sync_dist=True` ([#5080](https://github.com/PyTorchLightning/pytorch-lightning/pull/5080))
- Added offset logging step when resuming for Wandb logger ([#5050](https://github.com/PyTorchLightning/pytorch-lightning/pull/5050))

### Removed

- `enable_pl_optimizer=False` by default to temporarily fix AMP issues ([#5163](https://github.com/PyTorchLightning/pytorch-lightning/pull/5163))

### Fixed

- Metric reduction with Logging ([#5150](https://github.com/PyTorchLightning/pytorch-lightning/pull/5150))
- Remove nan loss in manual optimization ([#5121](https://github.com/PyTorchLightning/pytorch-lightning/pull/5121))
- Un-balanced logging properly supported ([#5119](https://github.com/PyTorchLightning/pytorch-lightning/pull/5119))
- Fix hanging in DDP HPC accelerators ([#5157](https://github.com/PyTorchLightning/pytorch-lightning/pull/5157))
- Fix reset `TensorRunningAccum` ([#5106](https://github.com/PyTorchLightning/pytorch-lightning/pull/5106))
- Updated `DALIClassificationLoader` to not use deprecated arguments ([#4925](https://github.com/PyTorchLightning/pytorch-lightning/pull/4925))
- Corrected call to `torch.no_grad` ([#5124](https://github.com/PyTorchLightning/pytorch-lightning/pull/5124))


## [1.1.1] - 2020-12-15

### Added

- Add a notebook example to reach a quick baseline of ~94% accuracy on CIFAR10 using Resnet in Lightning ([#4818](https://github.com/PyTorchLightning/pytorch-lightning/pull/4818))

### Changed

- Simplify accelerator steps ([#5015](https://github.com/PyTorchLightning/pytorch-lightning/pull/5015))
- Refactor load in checkpoint connector ([#4593](https://github.com/PyTorchLightning/pytorch-lightning/pull/4593))
- Fixed the saved filename in `ModelCheckpoint` when it already exists ([#4861](https://github.com/PyTorchLightning/pytorch-lightning/pull/4861))

### Removed

- Drop duplicate metrics ([#5014](https://github.com/PyTorchLightning/pytorch-lightning/pull/5014))
- Remove beta arg from F1 class and functional ([#5076](https://github.com/PyTorchLightning/pytorch-lightning/pull/5076))

### Fixed

- Fixed trainer by default `None` in `DDPAccelerator` ([#4915](https://github.com/PyTorchLightning/pytorch-lightning/pull/4915))
- Fixed `LightningOptimizer` to expose optimizer attributes ([#5095](https://github.com/PyTorchLightning/pytorch-lightning/pull/5095))
- Do not warn when the `name` key is used in the `lr_scheduler` dict ([#5057](https://github.com/PyTorchLightning/pytorch-lightning/pull/5057))
- Check if optimizer supports closure ([#4981](https://github.com/PyTorchLightning/pytorch-lightning/pull/4981))
- Add deprecated metric utility functions back to functional (
    [#5067](https://github.com/PyTorchLightning/pytorch-lightning/pull/5067),
    [#5068](https://github.com/PyTorchLightning/pytorch-lightning/pull/5068))
- Allow any input in `to_onnx` and `to_torchscript` ([#4378](https://github.com/PyTorchLightning/pytorch-lightning/pull/4378))
- Fixed `DDPHPCAccelerator` hangs in DDP construction by calling `init_device` ([#5157](https://github.com/PyTorchLightning/pytorch-lightning/pull/5157))


## [1.1.0] - 2020-12-09

### Added

- Added "monitor" key to saved `ModelCheckpoints` ([#4383](https://github.com/PyTorchLightning/pytorch-lightning/pull/4383))
- Added `ConfusionMatrix` class interface ([#4348](https://github.com/PyTorchLightning/pytorch-lightning/pull/4348))
- Added multiclass AUROC metric ([#4236](https://github.com/PyTorchLightning/pytorch-lightning/pull/4236))
- Added global step indexing to the checkpoint name for a better sub-epoch checkpointing experience ([#3807](https://github.com/PyTorchLightning/pytorch-lightning/pull/3807))
- Added optimizer hooks in callbacks ([#4379](https://github.com/PyTorchLightning/pytorch-lightning/pull/4379))
- Added option to log momentum ([#4384](https://github.com/PyTorchLightning/pytorch-lightning/pull/4384))
- Added `current_score` to `ModelCheckpoint.on_save_checkpoint` ([#4721](https://github.com/PyTorchLightning/pytorch-lightning/pull/4721))
- Added logging using `self.log` in train and evaluation for epoch end hooks (
    [#4552](https://github.com/PyTorchLightning/pytorch-lightning/pull/4552),
    [#4495](https://github.com/PyTorchLightning/pytorch-lightning/pull/4495),
    [#4439](https://github.com/PyTorchLightning/pytorch-lightning/pull/4439),
    [#4684](https://github.com/PyTorchLightning/pytorch-lightning/pull/4684),
    [#4913](https://github.com/PyTorchLightning/pytorch-lightning/pull/4913))
- Added ability for DDP plugin to modify optimizer state saving ([#4675](https://github.com/PyTorchLightning/pytorch-lightning/pull/4675))
- Added `prefix` argument in loggers ([#4557](https://github.com/PyTorchLightning/pytorch-lightning/pull/4557))
- Added printing of total num of params, trainable and non-trainable params in ModelSummary ([#4521](https://github.com/PyTorchLightning/pytorch-lightning/pull/4521))
- Added `PrecisionRecallCurve, ROC, AveragePrecision` class metric ([#4549](https://github.com/PyTorchLightning/pytorch-lightning/pull/4549))
- Added custom `Apex` and `NativeAMP` as `Precision plugins` ([#4355](https://github.com/PyTorchLightning/pytorch-lightning/pull/4355))
- Added `DALI MNIST` example ([#3721](https://github.com/PyTorchLightning/pytorch-lightning/pull/3721))
- Added `sharded plugin` for DDP for multi-gpu training memory optimizations (
    [#4639](https://github.com/PyTorchLightning/pytorch-lightning/pull/4639),
    [#4686](https://github.com/PyTorchLightning/pytorch-lightning/pull/4686),
    [#4737](https://github.com/PyTorchLightning/pytorch-lightning/pull/4737),
    [#4773](https://github.com/PyTorchLightning/pytorch-lightning/pull/4773))
- Added `experiment_id` to the NeptuneLogger ([#3462](https://github.com/PyTorchLightning/pytorch-lightning/pull/3462))
- Added `Pytorch Geometric` integration example with Lightning ([#4568](https://github.com/PyTorchLightning/pytorch-lightning/pull/4568))
- Added `all_gather` method to `LightningModule` which allows gradient based tensor synchronizations for use-cases such as negative sampling. ([#5012](https://github.com/PyTorchLightning/pytorch-lightning/pull/5012))
- Enabled `self.log` in most functions ([#4969](https://github.com/PyTorchLightning/pytorch-lightning/pull/4969))
- Added changeable extension variable for `ModelCheckpoint` ([#4977](https://github.com/PyTorchLightning/pytorch-lightning/pull/4977))


### Changed

- Tuner algorithms will be skipped if `fast_dev_run=True` ([#3903](https://github.com/PyTorchLightning/pytorch-lightning/pull/3903))
- `WandbLogger` does not force wandb `reinit` arg to True anymore and creates a run only when needed ([#4648](https://github.com/PyTorchLightning/pytorch-lightning/pull/4648))
- Changed `automatic_optimization` to be a model attribute ([#4602](https://github.com/PyTorchLightning/pytorch-lightning/pull/4602))
- Changed `Simple Profiler` report to order by percentage time spent + num calls ([#4880](https://github.com/PyTorchLightning/pytorch-lightning/pull/4880))
- Simplify optimization Logic ([#4984](https://github.com/PyTorchLightning/pytorch-lightning/pull/4984))
- Classification metrics overhaul ([#4837](https://github.com/PyTorchLightning/pytorch-lightning/pull/4837))
- Updated `fast_dev_run` to accept integer representing num_batches ([#4629](https://github.com/PyTorchLightning/pytorch-lightning/pull/4629))
- Refactored optimizer ([#4658](https://github.com/PyTorchLightning/pytorch-lightning/pull/4658))


### Deprecated

- Deprecated `prefix` argument in `ModelCheckpoint` ([#4765](https://github.com/PyTorchLightning/pytorch-lightning/pull/4765))
- Deprecated the old way of assigning hyper-parameters through `self.hparams = ...` ([#4813](https://github.com/PyTorchLightning/pytorch-lightning/pull/4813))
- Deprecated `mode='auto'` from `ModelCheckpoint` and `EarlyStopping` ([#4695](https://github.com/PyTorchLightning/pytorch-lightning/pull/4695))

### Removed

- Removed `reorder` parameter of the `auc` metric ([#5004](https://github.com/PyTorchLightning/pytorch-lightning/pull/5004))
- Removed `multiclass_roc` and `multiclass_precision_recall_curve`, use `roc` and `precision_recall_curve` instead ([#4549](https://github.com/PyTorchLightning/pytorch-lightning/pull/4549))

### Fixed

- Added feature to move tensors to CPU before saving ([#4309](https://github.com/PyTorchLightning/pytorch-lightning/pull/4309))
- Fixed `LoggerConnector` to have logged metrics on root device in DP ([#4138](https://github.com/PyTorchLightning/pytorch-lightning/pull/4138))
- Auto convert tensors to contiguous format when `gather_all` ([#4907](https://github.com/PyTorchLightning/pytorch-lightning/pull/4907))
- Fixed `PYTHONPATH` for ddp test model ([#4528](https://github.com/PyTorchLightning/pytorch-lightning/pull/4528))
- Fixed allowing logger to support indexing ([#4595](https://github.com/PyTorchLightning/pytorch-lightning/pull/4595))
- Fixed DDP and manual_optimization ([#4976](https://github.com/PyTorchLightning/pytorch-lightning/pull/4976))


## [1.0.8] - 2020-11-24

### Added

- Added casting to python types for numpy scalars when logging `hparams` ([#4647](https://github.com/PyTorchLightning/pytorch-lightning/pull/4647))
- Added warning when progress bar refresh rate is less than 20 on Google Colab to prevent crashing ([#4654](https://github.com/PyTorchLightning/pytorch-lightning/pull/4654))
- Added `F1` class metric ([#4656](https://github.com/PyTorchLightning/pytorch-lightning/pull/4656))

### Changed

- Consistently use `step=trainer.global_step` in `LearningRateMonitor` independently of `logging_interval` ([#4376](https://github.com/PyTorchLightning/pytorch-lightning/pull/4376))
- Metric states are no longer as default added to `state_dict` ([#4685](https://github.com/PyTorchLightning/pytorch-lightning/pull/4685))
- Renamed class metric `Fbeta` >> `FBeta` ([#4656](https://github.com/PyTorchLightning/pytorch-lightning/pull/4656))
- Model summary: add 1 decimal place ([#4745](https://github.com/PyTorchLightning/pytorch-lightning/pull/4745))
- Do not override `PYTHONWARNINGS` ([#4700](https://github.com/PyTorchLightning/pytorch-lightning/pull/4700))
- Changed `init_ddp_connection` moved from `DDP` to `DDPPlugin` ([#4407](https://github.com/PyTorchLightning/pytorch-lightning/pull/4407))


### Fixed

- Fixed checkpoint `hparams` dict casting when `omegaconf` is available ([#4770](https://github.com/PyTorchLightning/pytorch-lightning/pull/4770))
- Fixed incomplete progress bars when total batches not divisible by refresh rate ([#4577](https://github.com/PyTorchLightning/pytorch-lightning/pull/4577))
- Updated SSIM metric ([#4566](https://github.com/PyTorchLightning/pytorch-lightning/pull/4566))
- Fixed batch_arg_name - add `batch_arg_name` to all calls to `_adjust_batch_size`bug ([#4812](https://github.com/PyTorchLightning/pytorch-lightning/pull/4812))
- Fixed `torchtext` data to GPU ([#4785](https://github.com/PyTorchLightning/pytorch-lightning/pull/4785))
- Fixed a crash bug in MLFlow logger ([#4716](https://github.com/PyTorchLightning/pytorch-lightning/pull/4716))

## [1.0.7] - 2020-11-17

### Added

- Added lambda closure to `manual_optimizer_step` ([#4618](https://github.com/PyTorchLightning/pytorch-lightning/pull/4618))

### Changed

- Change Metrics `persistent` default mode to `False` ([#4685](https://github.com/PyTorchLightning/pytorch-lightning/pull/4685))
- LoggerConnector log_metrics will use `total_batch_idx` instead of `global_step` when logging on `training step` ([#4738](https://github.com/PyTorchLightning/pytorch-lightning/pull/4738))


### Fixed

- Prevent crash if `sync_dist=True` on CPU ([#4626](https://github.com/PyTorchLightning/pytorch-lightning/pull/4626))
- Fixed average pbar Metrics ([#4534](https://github.com/PyTorchLightning/pytorch-lightning/pull/4534))
- Fixed `setup` callback hook to correctly pass the LightningModule through ([#4608](https://github.com/PyTorchLightning/pytorch-lightning/pull/4608))
- Allowing decorate model init with saving `hparams` inside ([#4662](https://github.com/PyTorchLightning/pytorch-lightning/pull/4662))
- Fixed `split_idx` set by `LoggerConnector` in `on_trainer_init` to `Trainer`  ([#4697](https://github.com/PyTorchLightning/pytorch-lightning/pull/4697))


## [1.0.6] - 2020-11-11

### Added

- Added metrics aggregation in Horovod and fixed early stopping ([#3775](https://github.com/PyTorchLightning/pytorch-lightning/pull/3775))
- Added `manual_optimizer_step` which work with `AMP Native` and `accumulated_grad_batches` ([#4485](https://github.com/PyTorchLightning/pytorch-lightning/pull/4485))
- Added `persistent(mode)` method to metrics, to enable and disable metric states being added to `state_dict` ([#4482](https://github.com/PyTorchLightning/pytorch-lightning/pull/4482))
- Added congratulations at the end of our notebooks ([#4555](https://github.com/PyTorchLightning/pytorch-lightning/pull/4555))
- Added parameters `move_metrics_to_cpu` in Trainer to disable gpu leak ([#4592](https://github.com/PyTorchLightning/pytorch-lightning/pull/4592))


### Changed

- Changed `fsspec` to tuner ([#4458](https://github.com/PyTorchLightning/pytorch-lightning/pull/4458))
- Unify SLURM/TorchElastic under backend plugin ([#4578](https://github.com/PyTorchLightning/pytorch-lightning/pull/4578),
        [#4580](https://github.com/PyTorchLightning/pytorch-lightning/pull/4580),
        [#4581](https://github.com/PyTorchLightning/pytorch-lightning/pull/4581),
        [#4582](https://github.com/PyTorchLightning/pytorch-lightning/pull/4582),
        [#4583](https://github.com/PyTorchLightning/pytorch-lightning/pull/4583))

### Fixed

- Fixed feature-lack in `hpc_load` ([#4526](https://github.com/PyTorchLightning/pytorch-lightning/pull/4526))
- Fixed metrics states being overridden in DDP mode ([#4482](https://github.com/PyTorchLightning/pytorch-lightning/pull/4482))
- Fixed `lightning_getattr`, `lightning_hasattr` not finding the correct attributes in datamodule ([#4347](https://github.com/PyTorchLightning/pytorch-lightning/pull/4347))
- Fixed automatic optimization AMP by `manual_optimization_step` ([#4485](https://github.com/PyTorchLightning/pytorch-lightning/pull/4485))
- Replace `MisconfigurationException` with warning in `ModelCheckpoint` Callback ([#4560](https://github.com/PyTorchLightning/pytorch-lightning/pull/4560))
- Fixed logged keys in mlflow logger ([#4412](https://github.com/PyTorchLightning/pytorch-lightning/pull/4412))
- Fixed `is_picklable` by catching `AttributeError` ([#4508](https://github.com/PyTorchLightning/pytorch-lightning/pull/4508))
- Fixed multi test dataloaders dict `AttributeError` error ([#4480](https://github.com/PyTorchLightning/pytorch-lightning/pull/4480))
- Fixed show progress bar only for `progress_rank 0` on `DDP_SLURM` ([#4437](https://github.com/PyTorchLightning/pytorch-lightning/pull/4437))

## [1.0.5] - 2020-11-03

### Added

- Added PyTorch 1.7 Stable support ([#3821](https://github.com/PyTorchLightning/pytorch-lightning/pull/3821))
- Added timeout for `tpu_device_exists` to ensure process does not hang indefinitely ([#4340](https://github.com/PyTorchLightning/pytorch-lightning/pull/4340))

### Changed

- W&B log in sync with `Trainer` step ([#4405](https://github.com/PyTorchLightning/pytorch-lightning/pull/4405))
- Hook `on_after_backward` is called only when `optimizer_step` is being called ([#4439](https://github.com/PyTorchLightning/pytorch-lightning/pull/4439))
- Moved `track_and_norm_grad` into `training loop` and called only when `optimizer_step` is being called ([#4439](https://github.com/PyTorchLightning/pytorch-lightning/pull/4439))
- Changed type checker with explicit cast of `ref_model` object ([#4457](https://github.com/PyTorchLightning/pytorch-lightning/pull/4457))
- Changed `distributed_backend` -> `accelerator` ([#4429](https://github.com/PyTorchLightning/pytorch-lightning/pull/4429))

### Deprecated

- Deprecated passing `ModelCheckpoint` instance to `checkpoint_callback` Trainer argument ([#4336](https://github.com/PyTorchLightning/pytorch-lightning/pull/4336))

### Fixed

- Disable saving checkpoints if not trained ([#4372](https://github.com/PyTorchLightning/pytorch-lightning/pull/4372))
- Fixed error using `auto_select_gpus=True` with `gpus=-1` ([#4209](https://github.com/PyTorchLightning/pytorch-lightning/pull/4209))
- Disabled training when `limit_train_batches=0` ([#4371](https://github.com/PyTorchLightning/pytorch-lightning/pull/4371))
- Fixed that metrics do not store computational graph for all seen data ([#4313](https://github.com/PyTorchLightning/pytorch-lightning/pull/4313))
- Fixed AMP unscale for `on_after_backward` ([#4439](https://github.com/PyTorchLightning/pytorch-lightning/pull/4439))
- Fixed TorchScript export when module includes Metrics ([#4428](https://github.com/PyTorchLightning/pytorch-lightning/pull/4428))
- Fixed TorchScript trace method's data to device and docstring ([#4360](https://github.com/PyTorchLightning/pytorch-lightning/pull/4360))
- Fixed CSV logger warning ([#4419](https://github.com/PyTorchLightning/pytorch-lightning/pull/4419))
- Fixed skip DDP parameter sync ([#4301](https://github.com/PyTorchLightning/pytorch-lightning/pull/4301))
- Fixed `WandbLogger` _sanitize_callable function ([#4422](https://github.com/PyTorchLightning/pytorch-lightning/pull/4422))
- Fixed `AMP Native` `_unscale` gradient ([#4441](https://github.com/PyTorchLightning/pytorch-lightning/pull/4441))


## [1.0.4] - 2020-10-27

### Added

- Added `dirpath` and `filename` parameter in `ModelCheckpoint` ([#4213](https://github.com/PyTorchLightning/pytorch-lightning/pull/4213))
- Added plugins docs and DDPPlugin to customize ddp across all accelerators ([#4258](https://github.com/PyTorchLightning/pytorch-lightning/pull/4285))
- Added `strict` option to the scheduler dictionary ([#3586](https://github.com/PyTorchLightning/pytorch-lightning/pull/3586))
- Added `fsspec` support for profilers ([#4162](https://github.com/PyTorchLightning/pytorch-lightning/pull/4162))
- Added autogenerated helptext to `Trainer.add_argparse_args` ([#4344](https://github.com/PyTorchLightning/pytorch-lightning/pull/4344))
- Added support for string values in `Trainer`'s `profiler` parameter ([#3656](https://github.com/PyTorchLightning/pytorch-lightning/pull/3656))
- Added `optimizer_closure` to `optimizer.step` when supported ([#4190](https://github.com/PyTorchLightning/pytorch-lightning/pull/4190))
- Added unification of regression metrics ([#4166](https://github.com/PyTorchLightning/pytorch-lightning/pull/4166))
- Added checkpoint load from Bytes ([#4314](https://github.com/PyTorchLightning/pytorch-lightning/pull/4314))

### Changed

- Improved error messages for invalid `configure_optimizers` returns ([#3587](https://github.com/PyTorchLightning/pytorch-lightning/pull/3587))
- Allow changing the logged step value in `validation_step` ([#4130](https://github.com/PyTorchLightning/pytorch-lightning/pull/4130))
- Allow setting `replace_sampler_ddp=True` with a distributed sampler already added ([#4273](https://github.com/PyTorchLightning/pytorch-lightning/pull/4273))
- Fixed santized parameters for `WandbLogger.log_hyperparams` ([#4320](https://github.com/PyTorchLightning/pytorch-lightning/pull/4320))

### Deprecated

- Deprecated `filepath` in `ModelCheckpoint` ([#4213](https://github.com/PyTorchLightning/pytorch-lightning/pull/4213))
- Deprecated `reorder` parameter of the `auc` metric ([#4237](https://github.com/PyTorchLightning/pytorch-lightning/pull/4237))
- Deprecated bool values in `Trainer`'s `profiler` parameter ([#3656](https://github.com/PyTorchLightning/pytorch-lightning/pull/3656))

### Fixed

- Fixed setting device ids in DDP ([#4297](https://github.com/PyTorchLightning/pytorch-lightning/pull/4297))
- Fixed synchronization of best model path in `ddp_accelerator` ([#4323](https://github.com/PyTorchLightning/pytorch-lightning/pull/4323))
- Fixed `WandbLogger` not uploading checkpoint artifacts at the end of training ([#4341](https://github.com/PyTorchLightning/pytorch-lightning/pull/4341))
- Fixed `FBeta` computation ([#4183](https://github.com/PyTorchLightning/pytorch-lightning/pull/4183))
- Fixed `accumulation across batches` has completed `before breaking training loop` ([#4278](https://github.com/PyTorchLightning/pytorch-lightning/pull/4278))
- Fixed `ModelCheckpoint` don't increase current_epoch and global_step when not training ([#4291](https://github.com/PyTorchLightning/pytorch-lightning/pull/4291))
- Fixed `COMET_EXPERIMENT_KEY` environment variable usage in comet logger ([#4230](https://github.com/PyTorchLightning/pytorch-lightning/pull/4230))

## [1.0.3] - 2020-10-20

### Added

- Added persistent flag to `Metric.add_state` ([#4195](https://github.com/PyTorchLightning/pytorch-lightning/pull/4195))

### Changed

- Used `checkpoint_connector.hpc_save` in SLURM ([#4217](https://github.com/PyTorchLightning/pytorch-lightning/pull/4217))
- Moved base req. to root ([#4219](https://github.com/PyTorchLightning/pytorch-lightning/pull/4219))

### Fixed

- Fixed `hparams` assign in init ([#4189](https://github.com/PyTorchLightning/pytorch-lightning/pull/4189))
- Fixed overwrite check for model hooks ([#4010](https://github.com/PyTorchLightning/pytorch-lightning/pull/4010))


## [1.0.2] - 2020-10-15

### Added

- Added trace functionality to the function `to_torchscript` ([#4142](https://github.com/PyTorchLightning/pytorch-lightning/pull/4142))

### Changed

- Called `on_load_checkpoint` before loading `state_dict` ([#4057](https://github.com/PyTorchLightning/pytorch-lightning/pull/4057))

### Removed

- Removed duplicate metric vs step log for train loop ([#4173](https://github.com/PyTorchLightning/pytorch-lightning/pull/4173))

### Fixed

- Fixed the `self.log` problem in `validation_step()` ([#4169](https://github.com/PyTorchLightning/pytorch-lightning/pull/4169))
- Fixed `hparams` saving - save the state when `save_hyperparameters()` is called [in `__init__`] ([#4163](https://github.com/PyTorchLightning/pytorch-lightning/pull/4163))
- Fixed runtime failure while exporting `hparams` to yaml ([#4158](https://github.com/PyTorchLightning/pytorch-lightning/pull/4158))


## [1.0.1] - 2020-10-14

### Added

- Added getstate/setstate method for torch.save serialization ([#4127](https://github.com/PyTorchLightning/pytorch-lightning/pull/4127))


## [1.0.0] - 2020-10-13

### Added

- Added Explained Variance Metric + metric fix ([#4013](https://github.com/PyTorchLightning/pytorch-lightning/pull/4013))
- Added Metric <-> Lightning Module integration tests ([#4008](https://github.com/PyTorchLightning/pytorch-lightning/pull/4008))
- Added parsing OS env vars in `Trainer` ([#4022](https://github.com/PyTorchLightning/pytorch-lightning/pull/4022))
- Added classification metrics ([#4043](https://github.com/PyTorchLightning/pytorch-lightning/pull/4043))
- Updated explained variance metric ([#4024](https://github.com/PyTorchLightning/pytorch-lightning/pull/4024))
- Enabled plugins ([#4041](https://github.com/PyTorchLightning/pytorch-lightning/pull/4041))
- Enabled custom clusters ([#4048](https://github.com/PyTorchLightning/pytorch-lightning/pull/4048))
- Enabled passing in custom accelerators ([#4050](https://github.com/PyTorchLightning/pytorch-lightning/pull/4050))
- Added `LightningModule.toggle_optimizer` ([#4058](https://github.com/PyTorchLightning/pytorch-lightning/pull/4058))
- Added `LightningModule.manual_backward` ([#4063](https://github.com/PyTorchLightning/pytorch-lightning/pull/4063))
- Added `output` argument to `*_batch_end` hooks ([#3965](https://github.com/PyTorchLightning/pytorch-lightning/pull/3965),
    [#3966](https://github.com/PyTorchLightning/pytorch-lightning/pull/3966))
- Added `output` argument to `*_epoch_end` hooks ([#3967](https://github.com/PyTorchLightning/pytorch-lightning/pull/3967))

### Changed

- Integrated metrics API with self.log ([#3961](https://github.com/PyTorchLightning/pytorch-lightning/pull/3961))
- Decoupled Apex ([#4052](https://github.com/PyTorchLightning/pytorch-lightning/pull/4052),
        [#4054](https://github.com/PyTorchLightning/pytorch-lightning/pull/4054),
        [#4055](https://github.com/PyTorchLightning/pytorch-lightning/pull/4055),
        [#4056](https://github.com/PyTorchLightning/pytorch-lightning/pull/4056),
        [#4058](https://github.com/PyTorchLightning/pytorch-lightning/pull/4058),
        [#4060](https://github.com/PyTorchLightning/pytorch-lightning/pull/4060),
        [#4061](https://github.com/PyTorchLightning/pytorch-lightning/pull/4061),
        [#4062](https://github.com/PyTorchLightning/pytorch-lightning/pull/4062),
        [#4063](https://github.com/PyTorchLightning/pytorch-lightning/pull/4063),
        [#4064](https://github.com/PyTorchLightning/pytorch-lightning/pull/4064),
        [#4065](https://github.com/PyTorchLightning/pytorch-lightning/pull/4065))
- Renamed all backends to `Accelerator` ([#4066](https://github.com/PyTorchLightning/pytorch-lightning/pull/4066))
- Enabled manual returns ([#4089](https://github.com/PyTorchLightning/pytorch-lightning/pull/4089))

### Removed

- Removed support for EvalResult and TrainResult ([#3968](https://github.com/PyTorchLightning/pytorch-lightning/pull/3968))
- Removed deprecated trainer flags: `overfit_pct`, `log_save_interval`, `row_log_interval` ([#3969](https://github.com/PyTorchLightning/pytorch-lightning/pull/3969))
- Removed deprecated early_stop_callback ([#3982](https://github.com/PyTorchLightning/pytorch-lightning/pull/3982))
- Removed deprecated model hooks ([#3980](https://github.com/PyTorchLightning/pytorch-lightning/pull/3980))
- Removed deprecated callbacks ([#3979](https://github.com/PyTorchLightning/pytorch-lightning/pull/3979))
- Removed `trainer` argument in `LightningModule.backward` [#4056](https://github.com/PyTorchLightning/pytorch-lightning/pull/4056))

### Fixed

- Fixed `current_epoch` property update to reflect true epoch number inside `LightningDataModule`, when `reload_dataloaders_every_epoch=True`. ([#3974](https://github.com/PyTorchLightning/pytorch-lightning/pull/3974))
- Fixed to print scaler value in progress bar ([#4053](https://github.com/PyTorchLightning/pytorch-lightning/pull/4053))
- Fixed mismatch between docstring and code regarding when `on_load_checkpoint` hook is called ([#3996](https://github.com/PyTorchLightning/pytorch-lightning/pull/3996))


## [0.10.0] - 2020-10-07

### Added

- Added new Metrics API. ([#3868](https://github.com/PyTorchLightning/pytorch-lightning/pull/3868), [#3921](https://github.com/PyTorchLightning/pytorch-lightning/pull/3921))
- Enable PyTorch 1.7 compatibility ([#3541](https://github.com/PyTorchLightning/pytorch-lightning/pull/3541))
- Added `LightningModule.to_torchscript` to support exporting as `ScriptModule` ([#3258](https://github.com/PyTorchLightning/pytorch-lightning/pull/3258))
- Added warning when dropping unpicklable `hparams` ([#2874](https://github.com/PyTorchLightning/pytorch-lightning/pull/2874))
- Added EMB similarity ([#3349](https://github.com/PyTorchLightning/pytorch-lightning/pull/3349))
- Added `ModelCheckpoint.to_yaml` method ([#3048](https://github.com/PyTorchLightning/pytorch-lightning/pull/3048))
- Allow `ModelCheckpoint` monitor to be `None`, meaning it will always save ([#3630](https://github.com/PyTorchLightning/pytorch-lightning/pull/3630))
- Disabled optimizers setup during testing ([#3059](https://github.com/PyTorchLightning/pytorch-lightning/pull/3059))
- Added support for datamodules to save and load checkpoints when training ([#3563](https://github.com/PyTorchLightning/pytorch-lightning/pull/3563))
- Added support for datamodule in learning rate finder ([#3425](https://github.com/PyTorchLightning/pytorch-lightning/pull/3425))
- Added gradient clip test for native AMP ([#3754](https://github.com/PyTorchLightning/pytorch-lightning/pull/3754))
- Added dist lib to enable syncing anything across devices ([#3762](https://github.com/PyTorchLightning/pytorch-lightning/pull/3762))
- Added `broadcast` to `TPUBackend` ([#3814](https://github.com/PyTorchLightning/pytorch-lightning/pull/3814))
- Added `XLADeviceUtils` class to check XLA device type ([#3274](https://github.com/PyTorchLightning/pytorch-lightning/pull/3274))

### Changed

- Refactored accelerator backends:
   * moved TPU `xxx_step` to backend ([#3118](https://github.com/PyTorchLightning/pytorch-lightning/pull/3118))
   * refactored DDP backend `forward` ([#3119](https://github.com/PyTorchLightning/pytorch-lightning/pull/3119))
   * refactored GPU backend `__step` ([#3120](https://github.com/PyTorchLightning/pytorch-lightning/pull/3120))
   * refactored Horovod backend ([#3121](https://github.com/PyTorchLightning/pytorch-lightning/pull/3121),
        [#3122](https://github.com/PyTorchLightning/pytorch-lightning/pull/3122))
   * remove obscure forward call in eval + CPU backend `___step` ([#3123](https://github.com/PyTorchLightning/pytorch-lightning/pull/3123))
   * reduced all simplified forward ([#3126](https://github.com/PyTorchLightning/pytorch-lightning/pull/3126))
   * added hook base method ([#3127](https://github.com/PyTorchLightning/pytorch-lightning/pull/3127))
   * refactor eval loop to use hooks - use `test_mode` for if so we can split later ([#3129](https://github.com/PyTorchLightning/pytorch-lightning/pull/3129))
   * moved `___step_end` hooks ([#3130](https://github.com/PyTorchLightning/pytorch-lightning/pull/3130))
   * training forward refactor ([#3134](https://github.com/PyTorchLightning/pytorch-lightning/pull/3134))
   * training AMP scaling refactor ([#3135](https://github.com/PyTorchLightning/pytorch-lightning/pull/3135))
   * eval step scaling factor ([#3136](https://github.com/PyTorchLightning/pytorch-lightning/pull/3136))
   * add eval loop object to streamline eval loop ([#3138](https://github.com/PyTorchLightning/pytorch-lightning/pull/3138))
   * refactored dataloader process hook ([#3139](https://github.com/PyTorchLightning/pytorch-lightning/pull/3139))
   * refactored inner eval loop ([#3141](https://github.com/PyTorchLightning/pytorch-lightning/pull/3141))
   * final inner eval loop hooks ([#3154](https://github.com/PyTorchLightning/pytorch-lightning/pull/3154))
   * clean up hooks in `run_evaluation` ([#3156](https://github.com/PyTorchLightning/pytorch-lightning/pull/3156))
   * clean up data reset ([#3161](https://github.com/PyTorchLightning/pytorch-lightning/pull/3161))
   * expand eval loop out ([#3165](https://github.com/PyTorchLightning/pytorch-lightning/pull/3165))
   * moved hooks around in eval loop ([#3195](https://github.com/PyTorchLightning/pytorch-lightning/pull/3195))
   * remove `_evaluate` fx ([#3197](https://github.com/PyTorchLightning/pytorch-lightning/pull/3197))
   * `Trainer.fit` hook clean up ([#3198](https://github.com/PyTorchLightning/pytorch-lightning/pull/3198))
   * DDPs train hooks ([#3203](https://github.com/PyTorchLightning/pytorch-lightning/pull/3203))
   * refactor DDP backend ([#3204](https://github.com/PyTorchLightning/pytorch-lightning/pull/3204),
        [#3207](https://github.com/PyTorchLightning/pytorch-lightning/pull/3207),
        [#3208](https://github.com/PyTorchLightning/pytorch-lightning/pull/3208),
        [#3209](https://github.com/PyTorchLightning/pytorch-lightning/pull/3209),
        [#3210](https://github.com/PyTorchLightning/pytorch-lightning/pull/3210))
   * reduced accelerator selection ([#3211](https://github.com/PyTorchLightning/pytorch-lightning/pull/3211))
   * group prepare data hook ([#3212](https://github.com/PyTorchLightning/pytorch-lightning/pull/3212))
   * added data connector ([#3285](https://github.com/PyTorchLightning/pytorch-lightning/pull/3285))
   * modular is_overridden ([#3290](https://github.com/PyTorchLightning/pytorch-lightning/pull/3290))
   * adding `Trainer.tune()` ([#3293](https://github.com/PyTorchLightning/pytorch-lightning/pull/3293))
   * move `run_pretrain_routine` -> `setup_training` ([#3294](https://github.com/PyTorchLightning/pytorch-lightning/pull/3294))
   * move train outside of setup training ([#3297](https://github.com/PyTorchLightning/pytorch-lightning/pull/3297))
   * move `prepare_data` to data connector ([#3307](https://github.com/PyTorchLightning/pytorch-lightning/pull/3307))
   * moved accelerator router ([#3309](https://github.com/PyTorchLightning/pytorch-lightning/pull/3309))
   * train loop refactor - moving train loop to own object ([#3310](https://github.com/PyTorchLightning/pytorch-lightning/pull/3310),
        [#3312](https://github.com/PyTorchLightning/pytorch-lightning/pull/3312),
        [#3313](https://github.com/PyTorchLightning/pytorch-lightning/pull/3313),
        [#3314](https://github.com/PyTorchLightning/pytorch-lightning/pull/3314))
   * duplicate data interface definition up into DataHooks class ([#3344](https://github.com/PyTorchLightning/pytorch-lightning/pull/3344))
   * inner train loop ([#3359](https://github.com/PyTorchLightning/pytorch-lightning/pull/3359),
        [#3361](https://github.com/PyTorchLightning/pytorch-lightning/pull/3361),
        [#3362](https://github.com/PyTorchLightning/pytorch-lightning/pull/3362),
        [#3363](https://github.com/PyTorchLightning/pytorch-lightning/pull/3363),
        [#3365](https://github.com/PyTorchLightning/pytorch-lightning/pull/3365),
        [#3366](https://github.com/PyTorchLightning/pytorch-lightning/pull/3366),
        [#3367](https://github.com/PyTorchLightning/pytorch-lightning/pull/3367),
        [#3368](https://github.com/PyTorchLightning/pytorch-lightning/pull/3368),
        [#3369](https://github.com/PyTorchLightning/pytorch-lightning/pull/3369),
        [#3370](https://github.com/PyTorchLightning/pytorch-lightning/pull/3370),
        [#3371](https://github.com/PyTorchLightning/pytorch-lightning/pull/3371),
        [#3372](https://github.com/PyTorchLightning/pytorch-lightning/pull/3372),
        [#3373](https://github.com/PyTorchLightning/pytorch-lightning/pull/3373),
        [#3374](https://github.com/PyTorchLightning/pytorch-lightning/pull/3374),
        [#3375](https://github.com/PyTorchLightning/pytorch-lightning/pull/3375),
        [#3376](https://github.com/PyTorchLightning/pytorch-lightning/pull/3376),
        [#3385](https://github.com/PyTorchLightning/pytorch-lightning/pull/3385),
        [#3388](https://github.com/PyTorchLightning/pytorch-lightning/pull/3388),
        [#3397](https://github.com/PyTorchLightning/pytorch-lightning/pull/3397))
   * all logging related calls in a connector ([#3395](https://github.com/PyTorchLightning/pytorch-lightning/pull/3395))
   * device parser ([#3400](https://github.com/PyTorchLightning/pytorch-lightning/pull/3400),
        [#3405](https://github.com/PyTorchLightning/pytorch-lightning/pull/3405))
   * added model connector ([#3407](https://github.com/PyTorchLightning/pytorch-lightning/pull/3407))
   * moved eval loop logging to loggers ([#3408](https://github.com/PyTorchLightning/pytorch-lightning/pull/3408))
   * moved eval loop (#3412[#3408](https://github.com/PyTorchLightning/pytorch-lightning/pull/3408))
   * trainer/separate argparse ([#3421](https://github.com/PyTorchLightning/pytorch-lightning/pull/3421),
        [#3428](https://github.com/PyTorchLightning/pytorch-lightning/pull/3428),
        [#3432](https://github.com/PyTorchLightning/pytorch-lightning/pull/3432))
   * move `lr_finder` ([#3434](https://github.com/PyTorchLightning/pytorch-lightning/pull/3434))
   * organize args (#[#3435](https://github.com/PyTorchLightning/pytorch-lightning/pull/3435),
        [#3442](https://github.com/PyTorchLightning/pytorch-lightning/pull/3442),
        [#3447](https://github.com/PyTorchLightning/pytorch-lightning/pull/3447),
        [#3448](https://github.com/PyTorchLightning/pytorch-lightning/pull/3448),
        [#3449](https://github.com/PyTorchLightning/pytorch-lightning/pull/3449),
        [#3456](https://github.com/PyTorchLightning/pytorch-lightning/pull/3456))
   * move specific accelerator code ([#3457](https://github.com/PyTorchLightning/pytorch-lightning/pull/3457))
   * group connectors ([#3472](https://github.com/PyTorchLightning/pytorch-lightning/pull/3472))
   * accelerator connector methods x/n ([#3469](https://github.com/PyTorchLightning/pytorch-lightning/pull/3469),
        [#3470](https://github.com/PyTorchLightning/pytorch-lightning/pull/3470),
        [#3474](https://github.com/PyTorchLightning/pytorch-lightning/pull/3474))
   * merge backends x/n ([#3476](https://github.com/PyTorchLightning/pytorch-lightning/pull/3476),
        [#3477](https://github.com/PyTorchLightning/pytorch-lightning/pull/3477),
        [#3478](https://github.com/PyTorchLightning/pytorch-lightning/pull/3478),
        [#3480](https://github.com/PyTorchLightning/pytorch-lightning/pull/3480),
        [#3482](https://github.com/PyTorchLightning/pytorch-lightning/pull/3482))
   * apex plugin ([#3502](https://github.com/PyTorchLightning/pytorch-lightning/pull/3502))
   * precision plugins ([#3504](https://github.com/PyTorchLightning/pytorch-lightning/pull/3504))
   * Result - make monitor default to `checkpoint_on` to simplify ([#3571](https://github.com/PyTorchLightning/pytorch-lightning/pull/3571))
   * reference to the Trainer on the `LightningDataModule` ([#3684](https://github.com/PyTorchLightning/pytorch-lightning/pull/3684))
   * add `.log` to lightning module ([#3686](https://github.com/PyTorchLightning/pytorch-lightning/pull/3686),
        [#3699](https://github.com/PyTorchLightning/pytorch-lightning/pull/3699),
        [#3701](https://github.com/PyTorchLightning/pytorch-lightning/pull/3701),
        [#3704](https://github.com/PyTorchLightning/pytorch-lightning/pull/3704),
        [#3715](https://github.com/PyTorchLightning/pytorch-lightning/pull/3715))
   * enable tracking original metric when step and epoch are both true ([#3685](https://github.com/PyTorchLightning/pytorch-lightning/pull/3685))
   * deprecated results obj, added support for simpler comms ([#3681](https://github.com/PyTorchLightning/pytorch-lightning/pull/3681))
   * move backends back to individual files ([#3712](https://github.com/PyTorchLightning/pytorch-lightning/pull/3712))
   * fixes logging for eval steps ([#3763](https://github.com/PyTorchLightning/pytorch-lightning/pull/3763))
   * decoupled DDP, DDP spawn ([#3733](https://github.com/PyTorchLightning/pytorch-lightning/pull/3733),
        [#3766](https://github.com/PyTorchLightning/pytorch-lightning/pull/3766),
        [#3767](https://github.com/PyTorchLightning/pytorch-lightning/pull/3767),
        [#3774](https://github.com/PyTorchLightning/pytorch-lightning/pull/3774),
        [#3802](https://github.com/PyTorchLightning/pytorch-lightning/pull/3802),
        [#3806](https://github.com/PyTorchLightning/pytorch-lightning/pull/3806),
        [#3817](https://github.com/PyTorchLightning/pytorch-lightning/pull/3817),
        [#3819](https://github.com/PyTorchLightning/pytorch-lightning/pull/3819),
        [#3927](https://github.com/PyTorchLightning/pytorch-lightning/pull/3927))
   * remove weight loading hack for ddp_cpu ([#3808](https://github.com/PyTorchLightning/pytorch-lightning/pull/3808))
   * separate `torchelastic` from DDP ([#3810](https://github.com/PyTorchLightning/pytorch-lightning/pull/3810))
   * separate SLURM from DDP ([#3809](https://github.com/PyTorchLightning/pytorch-lightning/pull/3809))
   * decoupled DDP2 ([#3816](https://github.com/PyTorchLightning/pytorch-lightning/pull/3816))
   * bug fix with logging val epoch end + monitor ([#3812](https://github.com/PyTorchLightning/pytorch-lightning/pull/3812))
   * callback system and init DDP ([#3836](https://github.com/PyTorchLightning/pytorch-lightning/pull/3836))
   * adding compute environments ([#3837](https://github.com/PyTorchLightning/pytorch-lightning/pull/3837), [#3842](https://github.com/PyTorchLightning/pytorch-lightning/pull/3842))
   * epoch can now log independently ([#3843](https://github.com/PyTorchLightning/pytorch-lightning/pull/3843))
   * test selecting the correct backend. temp backends while slurm and TorchElastic are decoupled ([#3848](https://github.com/PyTorchLightning/pytorch-lightning/pull/3848))
   * fixed `init_slurm_connection` causing hostname errors ([#3856](https://github.com/PyTorchLightning/pytorch-lightning/pull/3856))
   * moves init apex from LM to apex connector ([#3923](https://github.com/PyTorchLightning/pytorch-lightning/pull/3923))
   * moves sync bn to each backend ([#3925](https://github.com/PyTorchLightning/pytorch-lightning/pull/3925))
   * moves configure ddp to each backend ([#3924](https://github.com/PyTorchLightning/pytorch-lightning/pull/3924))
- Deprecation warning ([#3844](https://github.com/PyTorchLightning/pytorch-lightning/pull/3844))
- Changed `LearningRateLogger` to `LearningRateMonitor` ([#3251](https://github.com/PyTorchLightning/pytorch-lightning/pull/3251))
- Used `fsspec` instead of `gfile` for all IO ([#3320](https://github.com/PyTorchLightning/pytorch-lightning/pull/3320))
    * Swaped `torch.load` for `fsspec` load in DDP spawn backend ([#3787](https://github.com/PyTorchLightning/pytorch-lightning/pull/3787))
    * Swaped `torch.load` for `fsspec` load in cloud_io loading ([#3692](https://github.com/PyTorchLightning/pytorch-lightning/pull/3692))
    * Added support for `to_disk()` to use remote filepaths with `fsspec` ([#3930](https://github.com/PyTorchLightning/pytorch-lightning/pull/3930))
    * Updated model_checkpoint's to_yaml to use `fsspec` open ([#3801](https://github.com/PyTorchLightning/pytorch-lightning/pull/3801))
    * Fixed `fsspec` is inconsistent when doing `fs.ls` ([#3805](https://github.com/PyTorchLightning/pytorch-lightning/pull/3805))
- Refactor `GPUStatsMonitor` to improve training speed ([#3257](https://github.com/PyTorchLightning/pytorch-lightning/pull/3257))
- Changed IoU score behavior for classes absent in target and pred ([#3098](https://github.com/PyTorchLightning/pytorch-lightning/pull/3098))
- Changed IoU `remove_bg` bool to `ignore_index` optional int ([#3098](https://github.com/PyTorchLightning/pytorch-lightning/pull/3098))
- Changed defaults of `save_top_k` and `save_last` to `None` in ModelCheckpoint ([#3680](https://github.com/PyTorchLightning/pytorch-lightning/pull/3680))
- `row_log_interval` and `log_save_interval` are now based on training loop's `global_step` instead of epoch-internal batch index ([#3667](https://github.com/PyTorchLightning/pytorch-lightning/pull/3667))
- Silenced some warnings. verified ddp refactors ([#3483](https://github.com/PyTorchLightning/pytorch-lightning/pull/3483))
- Cleaning up stale logger tests ([#3490](https://github.com/PyTorchLightning/pytorch-lightning/pull/3490))
- Allow `ModelCheckpoint` monitor to be `None` ([#3633](https://github.com/PyTorchLightning/pytorch-lightning/pull/3633))
- Enable `None` model checkpoint default ([#3669](https://github.com/PyTorchLightning/pytorch-lightning/pull/3669))
- Skipped `best_model_path` if `checkpoint_callback` is `None` ([#2962](https://github.com/PyTorchLightning/pytorch-lightning/pull/2962))
- Used `raise .. from ..` to explicitly chain exceptions ([#3750](https://github.com/PyTorchLightning/pytorch-lightning/pull/3750))
-  Mocking loggers ([#3596](https://github.com/PyTorchLightning/pytorch-lightning/pull/3596),
    [#3617](https://github.com/PyTorchLightning/pytorch-lightning/pull/3617),
    [#3851](https://github.com/PyTorchLightning/pytorch-lightning/pull/3851),
    [#3859](https://github.com/PyTorchLightning/pytorch-lightning/pull/3859),
    [#3884](https://github.com/PyTorchLightning/pytorch-lightning/pull/3884),
    [#3853](https://github.com/PyTorchLightning/pytorch-lightning/pull/3853),
    [#3910](https://github.com/PyTorchLightning/pytorch-lightning/pull/3910),
    [#3889](https://github.com/PyTorchLightning/pytorch-lightning/pull/3889),
    [#3926](https://github.com/PyTorchLightning/pytorch-lightning/pull/3926))
- Write predictions in LightningModule instead of EvalResult [#3882](https://github.com/PyTorchLightning/pytorch-lightning/pull/3882)

### Deprecated

- Deprecated `TrainResult` and `EvalResult`, use `self.log` and `self.write` from the `LightningModule` to log metrics and write predictions. `training_step` can now only return a scalar (for the loss) or a dictionary with anything you want. ([#3681](https://github.com/PyTorchLightning/pytorch-lightning/pull/3681))
- Deprecate `early_stop_callback` Trainer argument ([#3845](https://github.com/PyTorchLightning/pytorch-lightning/pull/3845))
- Rename Trainer arguments `row_log_interval` >> `log_every_n_steps` and `log_save_interval` >> `flush_logs_every_n_steps` ([#3748](https://github.com/PyTorchLightning/pytorch-lightning/pull/3748))

### Removed

- Removed experimental Metric API ([#3943](https://github.com/PyTorchLightning/pytorch-lightning/pull/3943),
        [#3949](https://github.com/PyTorchLightning/pytorch-lightning/pull/3949),
        [#3946](https://github.com/PyTorchLightning/pytorch-lightning/pull/3946)), listed changes before final removal:
    * Added `EmbeddingSimilarity` metric ([#3349](https://github.com/PyTorchLightning/pytorch-lightning/pull/3349), [#3358](https://github.com/PyTorchLightning/pytorch-lightning/pull/3358))
    * Added hooks to metric module interface ([#2528](https://github.com/PyTorchLightning/pytorch-lightning/pull/2528))
    * Added error when AUROC metric is used for multiclass problems ([#3350](https://github.com/PyTorchLightning/pytorch-lightning/pull/3350))
    * Fixed `ModelCheckpoint` with `save_top_k=-1` option not tracking the best models when a monitor metric is available ([#3735](https://github.com/PyTorchLightning/pytorch-lightning/pull/3735))
    * Fixed counter-intuitive error being thrown in `Accuracy` metric for zero target tensor ([#3764](https://github.com/PyTorchLightning/pytorch-lightning/pull/3764))
    * Fixed aggregation of metrics ([#3517](https://github.com/PyTorchLightning/pytorch-lightning/pull/3517))
    * Fixed Metric aggregation ([#3321](https://github.com/PyTorchLightning/pytorch-lightning/pull/3321))
    * Fixed RMSLE metric ([#3188](https://github.com/PyTorchLightning/pytorch-lightning/pull/3188))
    * Renamed `reduction` to `class_reduction` in classification metrics ([#3322](https://github.com/PyTorchLightning/pytorch-lightning/pull/3322))
    * Changed `class_reduction` similar to sklearn for classification metrics ([#3322](https://github.com/PyTorchLightning/pytorch-lightning/pull/3322))
    * Renaming of precision recall metric ([#3308](https://github.com/PyTorchLightning/pytorch-lightning/pull/3308))

### Fixed

- Fixed `on_train_batch_start` hook to end epoch early ([#3700](https://github.com/PyTorchLightning/pytorch-lightning/pull/3700))
- Fixed `num_sanity_val_steps` is clipped to `limit_val_batches` ([#2917](https://github.com/PyTorchLightning/pytorch-lightning/pull/2917))
- Fixed ONNX model save on GPU ([#3145](https://github.com/PyTorchLightning/pytorch-lightning/pull/3145))
- Fixed `GpuUsageLogger` to work on different platforms ([#3008](https://github.com/PyTorchLightning/pytorch-lightning/pull/3008))
- Fixed auto-scale batch size not dumping `auto_lr_find` parameter ([#3151](https://github.com/PyTorchLightning/pytorch-lightning/pull/3151))
- Fixed `batch_outputs` with optimizer frequencies ([#3229](https://github.com/PyTorchLightning/pytorch-lightning/pull/3229))
- Fixed setting batch size in `LightningModule.datamodule` when using `auto_scale_batch_size` ([#3266](https://github.com/PyTorchLightning/pytorch-lightning/pull/3266))
- Fixed Horovod distributed backend compatibility with native AMP ([#3404](https://github.com/PyTorchLightning/pytorch-lightning/pull/3404))
- Fixed batch size auto scaling exceeding the size of the dataset ([#3271](https://github.com/PyTorchLightning/pytorch-lightning/pull/3271))
- Fixed getting `experiment_id` from MLFlow only once instead of each training loop ([#3394](https://github.com/PyTorchLightning/pytorch-lightning/pull/3394))
- Fixed `overfit_batches` which now correctly disables shuffling for the training loader. ([#3501](https://github.com/PyTorchLightning/pytorch-lightning/pull/3501))
- Fixed gradient norm tracking for `row_log_interval > 1` ([#3489](https://github.com/PyTorchLightning/pytorch-lightning/pull/3489))
- Fixed `ModelCheckpoint` name formatting ([#3164](https://github.com/PyTorchLightning/pytorch-lightning/pull/3163))
- Fixed example implementation of AutoEncoder ([#3190](https://github.com/PyTorchLightning/pytorch-lightning/pull/3190))
- Fixed invalid paths when remote logging with TensorBoard ([#3236](https://github.com/PyTorchLightning/pytorch-lightning/pull/3236))
- Fixed change `t()` to `transpose()` as XLA devices do not support `.t()` on 1-dim tensor ([#3252](https://github.com/PyTorchLightning/pytorch-lightning/pull/3252))
- Fixed (weights only) checkpoints loading without PL ([#3287](https://github.com/PyTorchLightning/pytorch-lightning/pull/3287))
- Fixed `gather_all_tensors` cross GPUs in DDP ([#3319](https://github.com/PyTorchLightning/pytorch-lightning/pull/3319))
- Fixed CometML save dir ([#3419](https://github.com/PyTorchLightning/pytorch-lightning/pull/3419))
- Fixed forward key metrics ([#3467](https://github.com/PyTorchLightning/pytorch-lightning/pull/3467))
- Fixed normalize mode at confusion matrix (replace NaNs with zeros) ([#3465](https://github.com/PyTorchLightning/pytorch-lightning/pull/3465))
- Fixed global step increment in training loop when `training_epoch_end` hook is used ([#3673](https://github.com/PyTorchLightning/pytorch-lightning/pull/3673))
- Fixed dataloader shuffling not getting turned off with `overfit_batches > 0` and `distributed_backend = "ddp"` ([#3534](https://github.com/PyTorchLightning/pytorch-lightning/pull/3534))
- Fixed determinism in `DDPSpawnBackend` when using `seed_everything` in main process ([#3335](https://github.com/PyTorchLightning/pytorch-lightning/pull/3335))
- Fixed `ModelCheckpoint` `period` to actually save every `period` epochs ([#3630](https://github.com/PyTorchLightning/pytorch-lightning/pull/3630))
- Fixed `val_progress_bar` total with `num_sanity_val_steps` ([#3751](https://github.com/PyTorchLightning/pytorch-lightning/pull/3751))
- Fixed Tuner dump: add `current_epoch` to dumped_params ([#3261](https://github.com/PyTorchLightning/pytorch-lightning/pull/3261))
- Fixed `current_epoch` and `global_step` properties mismatch between `Trainer` and `LightningModule` ([#3785](https://github.com/PyTorchLightning/pytorch-lightning/pull/3785))
- Fixed learning rate scheduler for optimizers with internal state ([#3897](https://github.com/PyTorchLightning/pytorch-lightning/pull/3897))
- Fixed `tbptt_reduce_fx` when non-floating tensors are logged ([#3796](https://github.com/PyTorchLightning/pytorch-lightning/pull/3796))
- Fixed model checkpoint frequency ([#3852](https://github.com/PyTorchLightning/pytorch-lightning/pull/3852))
- Fixed logging non-tensor scalar with result breaks subsequent epoch aggregation ([#3855](https://github.com/PyTorchLightning/pytorch-lightning/pull/3855))
- Fixed `TrainerEvaluationLoopMixin` activates `model.train()` at the end ([#3858](https://github.com/PyTorchLightning/pytorch-lightning/pull/3858))
- Fixed `overfit_batches` when using with multiple val/test_dataloaders ([#3857](https://github.com/PyTorchLightning/pytorch-lightning/pull/3857))
- Fixed enables `training_step` to return `None` ([#3862](https://github.com/PyTorchLightning/pytorch-lightning/pull/3862))
- Fixed init nan for checkpointing ([#3863](https://github.com/PyTorchLightning/pytorch-lightning/pull/3863))
- Fixed for `load_from_checkpoint` ([#2776](https://github.com/PyTorchLightning/pytorch-lightning/pull/2776))
- Fixes incorrect `batch_sizes` when Dataloader returns a dict with multiple tensors ([#3668](https://github.com/PyTorchLightning/pytorch-lightning/pull/3668))
- Fixed unexpected signature for `validation_step` ([#3947](https://github.com/PyTorchLightning/pytorch-lightning/pull/3947))

## [0.9.0] - 2020-08-20

### Added

- Added SyncBN for DDP ([#2801](https://github.com/PyTorchLightning/pytorch-lightning/pull/2801),
     [#2838](https://github.com/PyTorchLightning/pytorch-lightning/pull/2838))
- Added basic `CSVLogger` ([#2721](https://github.com/PyTorchLightning/pytorch-lightning/pull/2721))
- Added SSIM metrics ([#2671](https://github.com/PyTorchLightning/pytorch-lightning/pull/2671))
- Added BLEU metrics ([#2535](https://github.com/PyTorchLightning/pytorch-lightning/pull/2535))
- Added support to export a model to ONNX format ([#2596](https://github.com/PyTorchLightning/pytorch-lightning/pull/2596))
- Added support for `Trainer(num_sanity_val_steps=-1)` to check all validation data before training ([#2246](https://github.com/PyTorchLightning/pytorch-lightning/pull/2246))
- Added struct. output:
  * tests for val loop flow ([#2605](https://github.com/PyTorchLightning/pytorch-lightning/pull/2605))
  * `EvalResult` support for train and val. loop ([#2615](https://github.com/PyTorchLightning/pytorch-lightning/pull/2615),
       [#2651](https://github.com/PyTorchLightning/pytorch-lightning/pull/2651))
  * weighted average in results obj ([#2930](https://github.com/PyTorchLightning/pytorch-lightning/pull/2930))
  * fix result obj DP auto reduce ([#3013](https://github.com/PyTorchLightning/pytorch-lightning/pull/3013))
- Added class `LightningDataModule` ([#2668](https://github.com/PyTorchLightning/pytorch-lightning/pull/2668))
- Added support for PyTorch 1.6 ([#2745](https://github.com/PyTorchLightning/pytorch-lightning/pull/2745))
- Added call DataModule hooks implicitly in trainer ([#2755](https://github.com/PyTorchLightning/pytorch-lightning/pull/2755))
- Added support for Mean in DDP Sync ([#2568](https://github.com/PyTorchLightning/pytorch-lightning/pull/2568))
- Added remaining `sklearn` metrics: `AveragePrecision`, `BalancedAccuracy`, `CohenKappaScore`, `DCG`, `Hamming`, `Hinge`, `Jaccard`, `MeanAbsoluteError`, `MeanSquaredError`, `MeanSquaredLogError`, `MedianAbsoluteError`, `R2Score`, `MeanPoissonDeviance`, `MeanGammaDeviance`, `MeanTweedieDeviance`, `ExplainedVariance` ([#2562](https://github.com/PyTorchLightning/pytorch-lightning/pull/2562))
- Added support for `limit_{mode}_batches (int)` to work with infinite dataloader (IterableDataset) ([#2840](https://github.com/PyTorchLightning/pytorch-lightning/pull/2840))
- Added support returning python scalars in DP ([#1935](https://github.com/PyTorchLightning/pytorch-lightning/pull/1935))
- Added support to Tensorboard logger for OmegaConf `hparams` ([#2846](https://github.com/PyTorchLightning/pytorch-lightning/pull/2846))
- Added tracking of basic states in `Trainer` ([#2541](https://github.com/PyTorchLightning/pytorch-lightning/pull/2541))
- Tracks all outputs including TBPTT and multiple optimizers ([#2890](https://github.com/PyTorchLightning/pytorch-lightning/pull/2890))
- Added GPU Usage Logger ([#2932](https://github.com/PyTorchLightning/pytorch-lightning/pull/2932))
- Added `strict=False` for `load_from_checkpoint` ([#2819](https://github.com/PyTorchLightning/pytorch-lightning/pull/2819))
- Added saving test predictions on multiple GPUs ([#2926](https://github.com/PyTorchLightning/pytorch-lightning/pull/2926))
- Auto log the computational graph for loggers that support this ([#3003](https://github.com/PyTorchLightning/pytorch-lightning/pull/3003))
- Added warning when changing monitor and using results obj ([#3014](https://github.com/PyTorchLightning/pytorch-lightning/pull/3014))
- Added a hook `transfer_batch_to_device` to the `LightningDataModule` ([#3038](https://github.com/PyTorchLightning/pytorch-lightning/pull/3038))

### Changed

- Truncated long version numbers in progress bar ([#2594](https://github.com/PyTorchLightning/pytorch-lightning/pull/2594))
- Enabling val/test loop disabling ([#2692](https://github.com/PyTorchLightning/pytorch-lightning/pull/2692))
- Refactored into `accelerator` module:
    * GPU training ([#2704](https://github.com/PyTorchLightning/pytorch-lightning/pull/2704))
    * TPU training ([#2708](https://github.com/PyTorchLightning/pytorch-lightning/pull/2708))
    * DDP(2) backend ([#2796](https://github.com/PyTorchLightning/pytorch-lightning/pull/2796))
    * Retrieve last logged val from result by key ([#3049](https://github.com/PyTorchLightning/pytorch-lightning/pull/3049))
- Using `.comet.config` file for `CometLogger` ([#1913](https://github.com/PyTorchLightning/pytorch-lightning/pull/1913))
- Updated hooks arguments - breaking for `setup` and `teardown` ([#2850](https://github.com/PyTorchLightning/pytorch-lightning/pull/2850))
- Using `gfile` to support remote directories ([#2164](https://github.com/PyTorchLightning/pytorch-lightning/pull/2164))
- Moved optimizer creation after device placement for DDP backends ([#2904](https://github.com/PyTorchLightning/pytorch-lighting/pull/2904))
- Support `**DictConfig` for `hparam` serialization ([#2519](https://github.com/PyTorchLightning/pytorch-lightning/pull/2519))
- Removed callback metrics from test results obj ([#2994](https://github.com/PyTorchLightning/pytorch-lightning/pull/2994))
- Re-enabled naming metrics in ckpt name ([#3060](https://github.com/PyTorchLightning/pytorch-lightning/pull/3060))
- Changed progress bar epoch counting to start from 0 ([#3061](https://github.com/PyTorchLightning/pytorch-lightning/pull/3061))

### Deprecated

- Deprecated Trainer attribute `ckpt_path`, which will now be set by `weights_save_path` ([#2681](https://github.com/PyTorchLightning/pytorch-lightning/pull/2681))

### Removed

- Removed deprecated: ([#2760](https://github.com/PyTorchLightning/pytorch-lightning/pull/2760))
    * core decorator `data_loader`
    * Module hook `on_sanity_check_start` and loading `load_from_metrics`
    * package `pytorch_lightning.logging`
    * Trainer arguments: `show_progress_bar`, `num_tpu_cores`, `use_amp`, `print_nan_grads`
    * LR Finder argument `num_accumulation_steps`

### Fixed

- Fixed `accumulate_grad_batches` for last batch ([#2853](https://github.com/PyTorchLightning/pytorch-lightning/pull/2853))
- Fixed setup call while testing ([#2624](https://github.com/PyTorchLightning/pytorch-lightning/pull/2624))
- Fixed local rank zero casting ([#2640](https://github.com/PyTorchLightning/pytorch-lightning/pull/2640))
- Fixed single scalar return from training ([#2587](https://github.com/PyTorchLightning/pytorch-lightning/pull/2587))
- Fixed Horovod backend to scale LR schedlers with the optimizer ([#2626](https://github.com/PyTorchLightning/pytorch-lightning/pull/2626))
- Fixed `dtype` and `device` properties not getting updated in submodules ([#2657](https://github.com/PyTorchLightning/pytorch-lightning/pull/2657))
- Fixed `fast_dev_run` to run for all dataloaders ([#2581](https://github.com/PyTorchLightning/pytorch-lightning/pull/2581))
- Fixed `save_dir` in loggers getting ignored by default value of `weights_save_path` when user did not specify `weights_save_path` ([#2681](https://github.com/PyTorchLightning/pytorch-lightning/pull/2681))
- Fixed `weights_save_path` getting ignored when `logger=False` is passed to Trainer ([#2681](https://github.com/PyTorchLightning/pytorch-lightning/pull/2681))
- Fixed TPU multi-core and Float16 ([#2632](https://github.com/PyTorchLightning/pytorch-lightning/pull/2632))
- Fixed test metrics not being logged with `LoggerCollection` ([#2723](https://github.com/PyTorchLightning/pytorch-lightning/pull/2723))
- Fixed data transfer to device when using `torchtext.data.Field` and `include_lengths is True` ([#2689](https://github.com/PyTorchLightning/pytorch-lightning/pull/2689))
- Fixed shuffle argument for distributed sampler ([#2789](https://github.com/PyTorchLightning/pytorch-lightning/pull/2789))
- Fixed logging interval ([#2694](https://github.com/PyTorchLightning/pytorch-lightning/pull/2694))
- Fixed loss value in the progress bar is wrong when `accumulate_grad_batches > 1` ([#2738](https://github.com/PyTorchLightning/pytorch-lightning/pull/2738))
- Fixed correct CWD for ddp sub-processes when using Hydra ([#2719](https://github.com/PyTorchLightning/pytorch-lightning/pull/2719))
- Fixed selecting GPUs using `CUDA_VISIBLE_DEVICES` ([#2739](https://github.com/PyTorchLightning/pytorch-lightning/pull/2739))
- Fixed false `num_classes` warning in metrics ([#2781](https://github.com/PyTorchLightning/pytorch-lightning/pull/2781))
- Fixed shell injection vulnerability in subprocess call ([#2786](https://github.com/PyTorchLightning/pytorch-lightning/pull/2786))
- Fixed LR finder and `hparams` compatibility ([#2821](https://github.com/PyTorchLightning/pytorch-lightning/pull/2821))
- Fixed `ModelCheckpoint` not saving the latest information when `save_last=True` ([#2881](https://github.com/PyTorchLightning/pytorch-lightning/pull/2881))
- Fixed ImageNet example: learning rate scheduler, number of workers and batch size when using DDP ([#2889](https://github.com/PyTorchLightning/pytorch-lightning/pull/2889))
- Fixed apex gradient clipping ([#2829](https://github.com/PyTorchLightning/pytorch-lightning/pull/2829))
- Fixed save apex scaler states ([#2828](https://github.com/PyTorchLightning/pytorch-lightning/pull/2828))
- Fixed a model loading issue with inheritance and variable positional arguments ([#2911](https://github.com/PyTorchLightning/pytorch-lightning/pull/2911))
- Fixed passing `non_blocking=True` when transferring a batch object that does not support it ([#2910](https://github.com/PyTorchLightning/pytorch-lightning/pull/2910))
- Fixed checkpointing to remote file paths ([#2925](https://github.com/PyTorchLightning/pytorch-lightning/pull/2925))
- Fixed adding val step argument to metrics ([#2986](https://github.com/PyTorchLightning/pytorch-lightning/pull/2986))
- Fixed an issue that caused `Trainer.test()` to stall in ddp mode ([#2997](https://github.com/PyTorchLightning/pytorch-lightning/pull/2997))
- Fixed gathering of results with tensors of varying shape ([#3020](https://github.com/PyTorchLightning/pytorch-lightning/pull/3020))
- Fixed batch size auto-scaling feature to set the new value on the correct model attribute ([#3043](https://github.com/PyTorchLightning/pytorch-lightning/pull/3043))
- Fixed automatic batch scaling not working with half precision ([#3045](https://github.com/PyTorchLightning/pytorch-lightning/pull/3045))
- Fixed setting device to root gpu ([#3042](https://github.com/PyTorchLightning/pytorch-lightning/pull/3042))

## [0.8.5] - 2020-07-09

### Added

- Added a PSNR metric: peak signal-to-noise ratio ([#2483](https://github.com/PyTorchLightning/pytorch-lightning/pull/2483))
- Added functional regression metrics ([#2492](https://github.com/PyTorchLightning/pytorch-lightning/pull/2492))

### Removed

- Removed auto val reduce ([#2462](https://github.com/PyTorchLightning/pytorch-lightning/pull/2462))

### Fixed

- Flattening Wandb Hyperparameters ([#2459](https://github.com/PyTorchLightning/pytorch-lightning/pull/2459))
- Fixed using the same DDP python interpreter and actually running ([#2482](https://github.com/PyTorchLightning/pytorch-lightning/pull/2482))
- Fixed model summary input type conversion for models that have input dtype different from model parameters ([#2510](https://github.com/PyTorchLightning/pytorch-lightning/pull/2510))
- Made `TensorBoardLogger` and `CometLogger` pickleable ([#2518](https://github.com/PyTorchLightning/pytorch-lightning/pull/2518))
- Fixed a problem with `MLflowLogger` creating multiple run folders ([#2502](https://github.com/PyTorchLightning/pytorch-lightning/pull/2502))
- Fixed global_step increment ([#2455](https://github.com/PyTorchLightning/pytorch-lightning/pull/2455))
- Fixed TPU hanging example ([#2488](https://github.com/PyTorchLightning/pytorch-lightning/pull/2488))
- Fixed `argparse` default value bug ([#2526](https://github.com/PyTorchLightning/pytorch-lightning/pull/2526))
- Fixed Dice and IoU to avoid NaN by adding small eps ([#2545](https://github.com/PyTorchLightning/pytorch-lightning/pull/2545))
- Fixed accumulate gradients schedule at epoch 0 (continued) ([#2513](https://github.com/PyTorchLightning/pytorch-lightning/pull/2513))
- Fixed Trainer `.fit()` returning last not best weights in "ddp_spawn" ([#2565](https://github.com/PyTorchLightning/pytorch-lightning/pull/2565))
- Fixed passing (do not pass) TPU weights back on test ([#2566](https://github.com/PyTorchLightning/pytorch-lightning/pull/2566))
- Fixed DDP tests and `.test()` ([#2512](https://github.com/PyTorchLightning/pytorch-lightning/pull/2512),
     [#2570](https://github.com/PyTorchLightning/pytorch-lightning/pull/2570))

## [0.8.4] - 2020-07-01

### Added

- Added reduce ddp results on eval ([#2434](https://github.com/PyTorchLightning/pytorch-lightning/pull/2434))
- Added a warning when an `IterableDataset` has `__len__` defined ([#2437](https://github.com/PyTorchLightning/pytorch-lightning/pull/2437))

### Changed

- Enabled no returns from eval ([#2446](https://github.com/PyTorchLightning/pytorch-lightning/pull/2446))

### Fixed

- Fixes train outputs ([#2428](https://github.com/PyTorchLightning/pytorch-lightning/pull/2428))
- Fixes Conda dependencies ([#2412](https://github.com/PyTorchLightning/pytorch-lightning/pull/2412))
- Fixed Apex scaling with decoupled backward ([#2433](https://github.com/PyTorchLightning/pytorch-lightning/pull/2433))
- Fixed crashing or wrong displaying progressbar because of missing ipywidgets ([#2417](https://github.com/PyTorchLightning/pytorch-lightning/pull/2417))
- Fixed TPU saving dir ([fc26078e](https://github.com/PyTorchLightning/pytorch-lightning/commit/fc26078e395f8a001f4c6dd7b3fe7ca202f914a3), [04e68f02](https://github.com/PyTorchLightning/pytorch-lightning/commit/04e68f022fc03dd5f1555ee86dea997d42a448ad))
- Fixed logging on rank 0 only ([#2425](https://github.com/PyTorchLightning/pytorch-lightning/pull/2425))


## [0.8.3] - 2020-06-29

### Fixed

- Fixed AMP wrong call ([593837e](https://github.com/PyTorchLightning/pytorch-lightning/commit/593837e1da24ff6c942b24ed803fc1496a304609))
- Fixed batch typo ([92d1e75](https://github.com/PyTorchLightning/pytorch-lightning/commit/92d1e75b2638a493d9d21ed5fe00a22093888285))

## [0.8.2] - 2020-06-28

### Added

- Added TorchText support for moving data to GPU ([#2379](https://github.com/PyTorchLightning/pytorch-lightning/pull/2379))

### Changed

- Changed epoch indexing from 0 instead of 1 ([#2289](https://github.com/PyTorchLightning/pytorch-lightning/pull/2289))
- Refactor Model `backward` ([#2276](https://github.com/PyTorchLightning/pytorch-lightning/pull/2276))
- Refactored `training_batch` + tests to verify correctness ([#2327](https://github.com/PyTorchLightning/pytorch-lightning/pull/2327),
     [#2328](https://github.com/PyTorchLightning/pytorch-lightning/pull/2328))
- Refactored training loop ([#2336](https://github.com/PyTorchLightning/pytorch-lightning/pull/2336))
- Made optimization steps for hooks ([#2363](https://github.com/PyTorchLightning/pytorch-lightning/pull/2363))
- Changed default apex level to 'O2' ([#2362](https://github.com/PyTorchLightning/pytorch-lightning/pull/2362))

### Removed

- Moved `TrainsLogger` to Bolts ([#2384](https://github.com/PyTorchLightning/pytorch-lightning/pull/2384))

### Fixed

- Fixed parsing TPU arguments and TPU tests ([#2094](https://github.com/PyTorchLightning/pytorch-lightning/pull/2094))
- Fixed number batches in case of multiple dataloaders and `limit_{*}_batches` ([#1920](https://github.com/PyTorchLightning/pytorch-lightning/pull/1920),
     [#2226](https://github.com/PyTorchLightning/pytorch-lightning/pull/2226))
- Fixed an issue with forward hooks not being removed after model summary ([#2298](https://github.com/PyTorchLightning/pytorch-lightning/pull/2298))
- Fix for `load_from_checkpoint()` not working with absolute path on Windows ([#2294](https://github.com/PyTorchLightning/pytorch-lightning/pull/2294))
- Fixed an issue how _has_len handles `NotImplementedError` e.g. raised by `torchtext.data.Iterator` ([#2293](https://github.com/PyTorchLightning/pytorch-lightning/pull/2293)), ([#2307](https://github.com/PyTorchLightning/pytorch-lightning/pull/2307))
- Fixed `average_precision` metric ([#2319](https://github.com/PyTorchLightning/pytorch-lightning/pull/2319))
- Fixed ROC metric for CUDA tensors ([#2304](https://github.com/PyTorchLightning/pytorch-lightning/pull/2304))
- Fixed lost compatibility with custom datatypes implementing `.to` ([#2335](https://github.com/PyTorchLightning/pytorch-lightning/pull/2335))
- Fixed loading model with kwargs ([#2387](https://github.com/PyTorchLightning/pytorch-lightning/pull/2387))
- Fixed sum(0) for `trainer.num_val_batches` ([#2268](https://github.com/PyTorchLightning/pytorch-lightning/pull/2268))
- Fixed checking if the parameters are a `DictConfig` Object ([#2216](https://github.com/PyTorchLightning/pytorch-lightning/pull/2216))
- Fixed SLURM weights saving ([#2341](https://github.com/PyTorchLightning/pytorch-lightning/pull/2341))
- Fixed swaps LR scheduler order ([#2356](https://github.com/PyTorchLightning/pytorch-lightning/pull/2356))
- Fixed adding tensorboard `hparams` logging test ([#2342](https://github.com/PyTorchLightning/pytorch-lightning/pull/2342))
- Fixed use model ref for tear down ([#2360](https://github.com/PyTorchLightning/pytorch-lightning/pull/2360))
- Fixed logger crash on DDP ([#2388](https://github.com/PyTorchLightning/pytorch-lightning/pull/2388))
- Fixed several issues with early stopping and checkpoint callbacks ([#1504](https://github.com/PyTorchLightning/pytorch-lightning/pull/1504),
     [#2391](https://github.com/PyTorchLightning/pytorch-lightning/pull/2391))
- Fixed loading past checkpoints from v0.7.x ([#2405](https://github.com/PyTorchLightning/pytorch-lightning/pull/2405))
- Fixed loading model without arguments ([#2403](https://github.com/PyTorchLightning/pytorch-lightning/pull/2403))
- Fixed Windows compatibility issue ([#2358](https://github.com/PyTorchLightning/pytorch-lightning/pull/2358))

## [0.8.1] - 2020-06-19

### Fixed

- Fixed the `load_from_checkpoint` path detected as URL bug ([#2244](https://github.com/PyTorchLightning/pytorch-lightning/pull/2244))
- Fixed hooks - added barrier ([#2245](https://github.com/PyTorchLightning/pytorch-lightning/pull/2245),
     [#2257](https://github.com/PyTorchLightning/pytorch-lightning/pull/2257),
     [#2260](https://github.com/PyTorchLightning/pytorch-lightning/pull/220))
- Fixed `hparams` - remove frame inspection on `self.hparams` ([#2253](https://github.com/PyTorchLightning/pytorch-lightning/pull/2253))
- Fixed setup and on fit calls ([#2252](https://github.com/PyTorchLightning/pytorch-lightning/pull/2252))
- Fixed GPU template ([#2255](https://github.com/PyTorchLightning/pytorch-lightning/pull/2255))

## [0.8.0] - 2020-06-18

### Added

- Added `overfit_batches`, `limit_{val|test}_batches` flags (overfit now uses training set for all three) ([#2213](https://github.com/PyTorchLightning/pytorch-lightning/pull/2213))
- Added metrics
  * Base classes ([#1326](https://github.com/PyTorchLightning/pytorch-lightning/pull/1326),
       [#1877](https://github.com/PyTorchLightning/pytorch-lightning/pull/1877))
  * Sklearn metrics classes ([#1327](https://github.com/PyTorchLightning/pytorch-lightning/pull/1327))
  * Native torch metrics ([#1488](https://github.com/PyTorchLightning/pytorch-lightning/pull/1488),
       [#2062](https://github.com/PyTorchLightning/pytorch-lightning/pull/2062))
  * docs for all Metrics ([#2184](https://github.com/PyTorchLightning/pytorch-lightning/pull/2184),
       [#2209](https://github.com/PyTorchLightning/pytorch-lightning/pull/2209))
  * Regression metrics ([#2221](https://github.com/PyTorchLightning/pytorch-lightning/pull/2221))
- Allow dataloaders without sampler field present ([#1907](https://github.com/PyTorchLightning/pytorch-lightning/pull/1907))
- Added option `save_last` to save the model at the end of every epoch in `ModelCheckpoint` ([#1908](https://github.com/PyTorchLightning/pytorch-lightning/pull/1908))
- Early stopping checks `on_validation_end` ([#1458](https://github.com/PyTorchLightning/pytorch-lightning/pull/1458))
- Speed up single-core TPU training by loading data using `ParallelLoader` ([#2033](https://github.com/PyTorchLightning/pytorch-lightning/pull/2033))
- Added a model hook `transfer_batch_to_device` that enables moving custom data structures to the target device ([#1756](https://github.com/PyTorchLightning/pytorch-lightning/pull/1756))
- Added [black](https://black.readthedocs.io/en/stable/) formatter for the code with code-checker on pull ([#1610](https://github.com/PyTorchLightning/pytorch-lightning/pull/1610))
- Added back the slow spawn ddp implementation as `ddp_spawn` ([#2115](https://github.com/PyTorchLightning/pytorch-lightning/pull/2115))
- Added loading checkpoints from URLs ([#1667](https://github.com/PyTorchLightning/pytorch-lightning/pull/1667))
- Added a callback method `on_keyboard_interrupt` for handling KeyboardInterrupt events during training ([#2134](https://github.com/PyTorchLightning/pytorch-lightning/pull/2134))
- Added a decorator `auto_move_data` that moves data to the correct device when using the LightningModule for inference ([#1905](https://github.com/PyTorchLightning/pytorch-lightning/pull/1905))
- Added `ckpt_path` option to `LightningModule.test(...)` to load particular checkpoint ([#2190](https://github.com/PyTorchLightning/pytorch-lightning/pull/2190))
- Added `setup` and `teardown` hooks for model ([#2229](https://github.com/PyTorchLightning/pytorch-lightning/pull/2229))

### Changed

- Allow user to select individual TPU core to train on ([#1729](https://github.com/PyTorchLightning/pytorch-lightning/pull/1729))
- Removed non-finite values from loss in `LRFinder` ([#1862](https://github.com/PyTorchLightning/pytorch-lightning/pull/1862))
- Allow passing model hyperparameters as complete kwarg list ([#1896](https://github.com/PyTorchLightning/pytorch-lightning/pull/1896))
- Renamed `ModelCheckpoint`'s attributes `best` to `best_model_score` and `kth_best_model` to `kth_best_model_path` ([#1799](https://github.com/PyTorchLightning/pytorch-lightning/pull/1799))
- Re-Enable Logger's `ImportError`s ([#1938](https://github.com/PyTorchLightning/pytorch-lightning/pull/1938))
- Changed the default value of the Trainer argument `weights_summary` from `full` to `top` ([#2029](https://github.com/PyTorchLightning/pytorch-lightning/pull/2029))
- Raise an error when lightning replaces an existing sampler ([#2020](https://github.com/PyTorchLightning/pytorch-lightning/pull/2020))
- Enabled `prepare_data` from correct processes - clarify local vs global rank ([#2166](https://github.com/PyTorchLightning/pytorch-lightning/pull/2166))
- Remove explicit flush from tensorboard logger ([#2126](https://github.com/PyTorchLightning/pytorch-lightning/pull/2126))
- Changed epoch indexing from 1 instead of 0 ([#2206](https://github.com/PyTorchLightning/pytorch-lightning/pull/2206))

### Deprecated

- Deprecated flags: ([#2213](https://github.com/PyTorchLightning/pytorch-lightning/pull/2213))
  * `overfit_pct` in favour of `overfit_batches`
  * `val_percent_check` in favour of `limit_val_batches`
  * `test_percent_check` in favour of `limit_test_batches`
- Deprecated `ModelCheckpoint`'s attributes `best` and `kth_best_model` ([#1799](https://github.com/PyTorchLightning/pytorch-lightning/pull/1799))
- Dropped official support/testing for older PyTorch versions <1.3 ([#1917](https://github.com/PyTorchLightning/pytorch-lightning/pull/1917))
- Deprecated Trainer `proc_rank` in favour of `global_rank` ([#2166](https://github.com/PyTorchLightning/pytorch-lightning/pull/2166),
     [#2269](https://github.com/PyTorchLightning/pytorch-lightning/pull/2269))

### Removed

- Removed unintended Trainer argument `progress_bar_callback`, the callback should be passed in by `Trainer(callbacks=[...])` instead ([#1855](https://github.com/PyTorchLightning/pytorch-lightning/pull/1855))
- Removed obsolete `self._device` in Trainer ([#1849](https://github.com/PyTorchLightning/pytorch-lightning/pull/1849))
- Removed deprecated API ([#2073](https://github.com/PyTorchLightning/pytorch-lightning/pull/2073))
   * Packages: `pytorch_lightning.pt_overrides`, `pytorch_lightning.root_module`
   * Modules: `pytorch_lightning.logging.comet_logger`, `pytorch_lightning.logging.mlflow_logger`, `pytorch_lightning.logging.test_tube_logger`, `pytorch_lightning.overrides.override_data_parallel`, `pytorch_lightning.core.model_saving`, `pytorch_lightning.core.root_module`
   * Trainer arguments: `add_row_log_interval`, `default_save_path`, `gradient_clip`, `nb_gpu_nodes`, `max_nb_epochs`, `min_nb_epochs`, `nb_sanity_val_steps`
   * Trainer attributes: `nb_gpu_nodes`, `num_gpu_nodes`, `gradient_clip`, `max_nb_epochs`, `min_nb_epochs`, `nb_sanity_val_steps`, `default_save_path`, `tng_tqdm_dic`

### Fixed

- Run graceful training teardown on interpreter exit ([#1631](https://github.com/PyTorchLightning/pytorch-lightning/pull/1631))
- Fixed user warning when apex was used together with learning rate schedulers ([#1873](https://github.com/PyTorchLightning/pytorch-lightning/pull/1873))
- Fixed multiple calls of `EarlyStopping` callback ([#1863](https://github.com/PyTorchLightning/pytorch-lightning/pull/1863))
- Fixed an issue with `Trainer.from_argparse_args` when passing in unknown Trainer args ([#1932](https://github.com/PyTorchLightning/pytorch-lightning/pull/1932))
- Fixed bug related to logger not being reset correctly for model after tuner algorithms ([#1933](https://github.com/PyTorchLightning/pytorch-lightning/pull/1933))
- Fixed root node resolution for SLURM cluster with dash in host name ([#1954](https://github.com/PyTorchLightning/pytorch-lightning/pull/1954))
- Fixed `LearningRateLogger` in multi-scheduler setting ([#1944](https://github.com/PyTorchLightning/pytorch-lightning/pull/1944))
- Fixed test configuration check and testing ([#1804](https://github.com/PyTorchLightning/pytorch-lightning/pull/1804))
- Fixed an issue with Trainer constructor silently ignoring unknown/misspelled arguments ([#1820](https://github.com/PyTorchLightning/pytorch-lightning/pull/1820))
- Fixed `save_weights_only` in ModelCheckpoint ([#1780](https://github.com/PyTorchLightning/pytorch-lightning/pull/1780))
- Allow use of same `WandbLogger` instance for multiple training loops ([#2055](https://github.com/PyTorchLightning/pytorch-lightning/pull/2055))
- Fixed an issue with `_auto_collect_arguments` collecting local variables that are not constructor arguments and not working for signatures that have the instance not named `self` ([#2048](https://github.com/PyTorchLightning/pytorch-lightning/pull/2048))
- Fixed mistake in parameters' grad norm tracking ([#2012](https://github.com/PyTorchLightning/pytorch-lightning/pull/2012))
- Fixed CPU and hanging GPU crash ([#2118](https://github.com/PyTorchLightning/pytorch-lightning/pull/2118))
- Fixed an issue with the model summary and `example_input_array` depending on a specific ordering of the submodules in a LightningModule ([#1773](https://github.com/PyTorchLightning/pytorch-lightning/pull/1773))
- Fixed Tpu logging ([#2230](https://github.com/PyTorchLightning/pytorch-lightning/pull/2230))
- Fixed Pid port + duplicate `rank_zero` logging ([#2140](https://github.com/PyTorchLightning/pytorch-lightning/pull/2140),
     [#2231](https://github.com/PyTorchLightning/pytorch-lightning/pull/2231))

## [0.7.6] - 2020-05-16

### Added

- Added callback for logging learning rates ([#1498](https://github.com/PyTorchLightning/pytorch-lightning/pull/1498))
- Added transfer learning example (for a binary classification task in computer vision) ([#1564](https://github.com/PyTorchLightning/pytorch-lightning/pull/1564))
- Added type hints in `Trainer.fit()` and `Trainer.test()` to reflect that also a list of dataloaders can be passed in ([#1723](https://github.com/PyTorchLightning/pytorch-lightning/pull/1723)).
- Added auto scaling of batch size ([#1638](https://github.com/PyTorchLightning/pytorch-lightning/pull/1638))
- The progress bar metrics now also get updated in `training_epoch_end` ([#1724](https://github.com/PyTorchLightning/pytorch-lightning/pull/1724))
- Enable `NeptuneLogger` to work with `distributed_backend=ddp` ([#1753](https://github.com/PyTorchLightning/pytorch-lightning/pull/1753))
- Added option to provide seed to random generators to ensure reproducibility ([#1572](https://github.com/PyTorchLightning/pytorch-lightning/pull/1572))
- Added override for hparams in `load_from_ckpt` ([#1797](https://github.com/PyTorchLightning/pytorch-lightning/pull/1797))
- Added support multi-node distributed execution under `torchelastic` ([#1811](https://github.com/PyTorchLightning/pytorch-lightning/pull/1811),
     [#1818](https://github.com/PyTorchLightning/pytorch-lightning/pull/1818))
- Added using `store_true` for bool args ([#1822](https://github.com/PyTorchLightning/pytorch-lightning/pull/1822),
     [#1842](https://github.com/PyTorchLightning/pytorch-lightning/pull/1842))
- Added dummy logger for internally disabling logging for some features ([#1836](https://github.com/PyTorchLightning/pytorch-lightning/pull/1836))

### Changed

- Enable `non-blocking` for device transfers to GPU ([#1843](https://github.com/PyTorchLightning/pytorch-lightning/pull/1843))
- Replace mata_tags.csv with hparams.yaml ([#1271](https://github.com/PyTorchLightning/pytorch-lightning/pull/1271))
- Reduction when `batch_size < num_gpus` ([#1609](https://github.com/PyTorchLightning/pytorch-lightning/pull/1609))
- Updated LightningTemplateModel to look more like Colab example ([#1577](https://github.com/PyTorchLightning/pytorch-lightning/pull/1577))
- Don't convert `namedtuple` to `tuple` when transferring the batch to target device ([#1589](https://github.com/PyTorchLightning/pytorch-lightning/pull/1589))
- Allow passing hparams as keyword argument to LightningModule when loading from checkpoint ([#1639](https://github.com/PyTorchLightning/pytorch-lightning/pull/1639))
- Args should come after the last positional argument ([#1807](https://github.com/PyTorchLightning/pytorch-lightning/pull/1807))
- Made ddp the default if no backend specified with multiple GPUs ([#1789](https://github.com/PyTorchLightning/pytorch-lightning/pull/1789))

### Deprecated

- Deprecated `tags_csv` in favor of `hparams_file` ([#1271](https://github.com/PyTorchLightning/pytorch-lightning/pull/1271))

### Fixed

- Fixed broken link in PR template ([#1675](https://github.com/PyTorchLightning/pytorch-lightning/pull/1675))
- Fixed ModelCheckpoint not None checking filepath ([#1654](https://github.com/PyTorchLightning/pytorch-lightning/pull/1654))
- Trainer now calls `on_load_checkpoint()` when resuming from a checkpoint ([#1666](https://github.com/PyTorchLightning/pytorch-lightning/pull/1666))
- Fixed sampler logic for ddp with iterable dataset ([#1734](https://github.com/PyTorchLightning/pytorch-lightning/pull/1734))
- Fixed `_reset_eval_dataloader()` for IterableDataset ([#1560](https://github.com/PyTorchLightning/pytorch-lightning/pull/1560))
- Fixed Horovod distributed backend to set the `root_gpu` property ([#1669](https://github.com/PyTorchLightning/pytorch-lightning/pull/1669))
- Fixed wandb logger `global_step` affects other loggers ([#1492](https://github.com/PyTorchLightning/pytorch-lightning/pull/1492))
- Fixed disabling progress bar on non-zero ranks using Horovod backend ([#1709](https://github.com/PyTorchLightning/pytorch-lightning/pull/1709))
- Fixed bugs that prevent lr finder to be used together with early stopping and validation dataloaders ([#1676](https://github.com/PyTorchLightning/pytorch-lightning/pull/1676))
- Fixed a bug in Trainer that prepended the checkpoint path with `version_` when it shouldn't ([#1748](https://github.com/PyTorchLightning/pytorch-lightning/pull/1748))
- Fixed lr key name in case of param groups in LearningRateLogger ([#1719](https://github.com/PyTorchLightning/pytorch-lightning/pull/1719))
- Fixed accumulation parameter and suggestion method for learning rate finder ([#1801](https://github.com/PyTorchLightning/pytorch-lightning/pull/1801))
- Fixed num processes wasn't being set properly and auto sampler was ddp failing ([#1819](https://github.com/PyTorchLightning/pytorch-lightning/pull/1819))
- Fixed bugs in semantic segmentation example ([#1824](https://github.com/PyTorchLightning/pytorch-lightning/pull/1824))
- Fixed saving native AMP scaler state ([#1777](https://github.com/PyTorchLightning/pytorch-lightning/pull/1777))
- Fixed native amp + ddp ([#1788](https://github.com/PyTorchLightning/pytorch-lightning/pull/1788))
- Fixed `hparam` logging with metrics ([#1647](https://github.com/PyTorchLightning/pytorch-lightning/pull/1647))

## [0.7.5] - 2020-04-27

### Changed

- Allow logging of metrics together with `hparams` ([#1630](https://github.com/PyTorchLightning/pytorch-lightning/pull/1630))

### Removed

- Removed Warning from trainer loop ([#1634](https://github.com/PyTorchLightning/pytorch-lightning/pull/1634))

### Fixed

- Fixed ModelCheckpoint not being fixable ([#1632](https://github.com/PyTorchLightning/pytorch-lightning/pull/1632))
- Fixed CPU DDP breaking change and DDP change ([#1635](https://github.com/PyTorchLightning/pytorch-lightning/pull/1635))
- Tested pickling ([#1636](https://github.com/PyTorchLightning/pytorch-lightning/pull/1636))


## [0.7.4] - 2020-04-26

### Added

- Added flag `replace_sampler_ddp` to manually disable sampler replacement in DDP  ([#1513](https://github.com/PyTorchLightning/pytorch-lightning/pull/1513))
- Added `auto_select_gpus` flag to trainer that enables automatic selection of available GPUs on exclusive mode systems.
- Added learning rate finder ([#1347](https://github.com/PyTorchLightning/pytorch-lightning/pull/1347))
- Added support for DDP mode in clusters without SLURM ([#1387](https://github.com/PyTorchLightning/pytorch-lightning/pull/1387))
- Added `test_dataloaders` parameter to `Trainer.test()` ([#1434](https://github.com/PyTorchLightning/pytorch-lightning/pull/1434))
- Added `terminate_on_nan` flag to trainer that performs a NaN check with each training iteration when set to `True` ([#1475](https://github.com/PyTorchLightning/pytorch-lightning/pull/1475))
- Added speed parity tests (max 1 sec difference per epoch)([#1482](https://github.com/PyTorchLightning/pytorch-lightning/pull/1482))
- Added `ddp_cpu` backend for testing ddp without GPUs ([#1158](https://github.com/PyTorchLightning/pytorch-lightning/pull/1158))
- Added [Horovod](http://horovod.ai) support as a distributed backend `Trainer(distributed_backend='horovod')` ([#1529](https://github.com/PyTorchLightning/pytorch-lightning/pull/1529))
- Added support for 8 core distributed training on Kaggle TPU's ([#1568](https://github.com/PyTorchLightning/pytorch-lightning/pull/1568))
- Added support for native AMP ([#1561](https://github.com/PyTorchLightning/pytorch-lightning/pull/1561),
    [#1580](https://github.com/PyTorchLightning/pytorch-lightning/pull/1580))

### Changed

- Changed the default behaviour to no longer include a NaN check with each training iteration ([#1475](https://github.com/PyTorchLightning/pytorch-lightning/pull/1475))
- Decoupled the progress bar from trainer` it is a callback now and can be customized or even be replaced entirely ([#1450](https://github.com/PyTorchLightning/pytorch-lightning/pull/1450)).
- Changed lr schedule step interval behavior to update every backwards pass instead of every forwards pass ([#1477](https://github.com/PyTorchLightning/pytorch-lightning/pull/1477))
- Defines shared proc. rank, remove rank from instances (e.g. loggers) ([#1408](https://github.com/PyTorchLightning/pytorch-lightning/pull/1408))
- Updated semantic segmentation example with custom U-Net and logging ([#1371](https://github.com/PyTorchLightning/pytorch-lightning/pull/1371))
- Disabled val and test shuffling ([#1600](https://github.com/PyTorchLightning/pytorch-lightning/pull/1600))

### Deprecated

- Deprecated `training_tqdm_dict` in favor of `progress_bar_dict` ([#1450](https://github.com/PyTorchLightning/pytorch-lightning/pull/1450)).

### Removed

- Removed `test_dataloaders` parameter from `Trainer.fit()` ([#1434](https://github.com/PyTorchLightning/pytorch-lightning/pull/1434))

### Fixed

- Added the possibility to pass nested metrics dictionaries to loggers ([#1582](https://github.com/PyTorchLightning/pytorch-lightning/pull/1582))
- Fixed memory leak from opt return ([#1528](https://github.com/PyTorchLightning/pytorch-lightning/pull/1528))
- Fixed saving checkpoint before deleting old ones ([#1453](https://github.com/PyTorchLightning/pytorch-lightning/pull/1453))
- Fixed loggers - flushing last logged metrics even before continue, e.g. `trainer.test()` results ([#1459](https://github.com/PyTorchLightning/pytorch-lightning/pull/1459))
- Fixed optimizer configuration when `configure_optimizers` returns dict without `lr_scheduler` ([#1443](https://github.com/PyTorchLightning/pytorch-lightning/pull/1443))
- Fixed `LightningModule` - mixing hparams and arguments in `LightningModule.__init__()` crashes load_from_checkpoint() ([#1505](https://github.com/PyTorchLightning/pytorch-lightning/pull/1505))
- Added a missing call to the `on_before_zero_grad` model hook ([#1493](https://github.com/PyTorchLightning/pytorch-lightning/pull/1493)).
- Allow use of sweeps with `WandbLogger` ([#1512](https://github.com/PyTorchLightning/pytorch-lightning/pull/1512))
- Fixed a bug that caused the `callbacks` Trainer argument to reference a global variable ([#1534](https://github.com/PyTorchLightning/pytorch-lightning/pull/1534)).
- Fixed a bug that set all boolean CLI arguments from `Trainer.add_argparse_args` always to True ([#1571](https://github.com/PyTorchLightning/pytorch-lightning/pull/1571))
- Fixed do not copy the batch when training on a single GPU ([#1576](https://github.com/PyTorchLightning/pytorch-lightning/pull/1576),
    [#1579](https://github.com/PyTorchLightning/pytorch-lightning/pull/1579))
- Fixed soft checkpoint removing on DDP ([#1408](https://github.com/PyTorchLightning/pytorch-lightning/pull/1408))
- Fixed automatic parser bug ([#1585](https://github.com/PyTorchLightning/pytorch-lightning/pull/1585))
- Fixed bool conversion from string ([#1606](https://github.com/PyTorchLightning/pytorch-lightning/pull/1606))

## [0.7.3] - 2020-04-09

### Added

- Added `rank_zero_warn` for warning only in rank 0 ([#1428](https://github.com/PyTorchLightning/pytorch-lightning/pull/1428))

### Fixed

- Fixed default `DistributedSampler` for DDP training ([#1425](https://github.com/PyTorchLightning/pytorch-lightning/pull/1425))
- Fixed workers warning not on windows ([#1430](https://github.com/PyTorchLightning/pytorch-lightning/pull/1430))
- Fixed returning tuple from `run_training_batch` ([#1431](https://github.com/PyTorchLightning/pytorch-lightning/pull/1431))
- Fixed gradient clipping ([#1438](https://github.com/PyTorchLightning/pytorch-lightning/pull/1438))
- Fixed pretty print ([#1441](https://github.com/PyTorchLightning/pytorch-lightning/pull/1441))


## [0.7.2] - 2020-04-07

### Added

- Added same step loggers' metrics aggregation ([#1278](https://github.com/PyTorchLightning/pytorch-lightning/pull/1278))
- Added parity test between a vanilla MNIST model and lightning model ([#1284](https://github.com/PyTorchLightning/pytorch-lightning/pull/1284))
- Added parity test between a vanilla RNN model and lightning model ([#1351](https://github.com/PyTorchLightning/pytorch-lightning/pull/1351))
- Added Reinforcement Learning - Deep Q-network (DQN) lightning example ([#1232](https://github.com/PyTorchLightning/pytorch-lightning/pull/1232))
- Added support for hierarchical `dict` ([#1152](https://github.com/PyTorchLightning/pytorch-lightning/pull/1152))
- Added `TrainsLogger` class ([#1122](https://github.com/PyTorchLightning/pytorch-lightning/pull/1122))
- Added type hints to `pytorch_lightning.core` ([#946](https://github.com/PyTorchLightning/pytorch-lightning/pull/946))
- Added support for `IterableDataset` in validation and testing ([#1104](https://github.com/PyTorchLightning/pytorch-lightning/pull/1104))
- Added support for non-primitive types in `hparams` for `TensorboardLogger` ([#1130](https://github.com/PyTorchLightning/pytorch-lightning/pull/1130))
- Added a check that stops the training when loss or weights contain `NaN` or `inf` values. ([#1097](https://github.com/PyTorchLightning/pytorch-lightning/pull/1097))
- Added support for `IterableDataset` when `val_check_interval=1.0` (default), this will trigger validation at the end of each epoch. ([#1283](https://github.com/PyTorchLightning/pytorch-lightning/pull/1283))
- Added `summary` method to Profilers. ([#1259](https://github.com/PyTorchLightning/pytorch-lightning/pull/1259))
- Added informative errors if user defined dataloader has zero length ([#1280](https://github.com/PyTorchLightning/pytorch-lightning/pull/1280))
- Added testing for python 3.8 ([#915](https://github.com/PyTorchLightning/pytorch-lightning/pull/915))
- Added model configuration checking ([#1199](https://github.com/PyTorchLightning/pytorch-lightning/pull/1199))
- Added support for optimizer frequencies through `LightningModule.configure_optimizers()` ([#1269](https://github.com/PyTorchLightning/pytorch-lightning/pull/1269))
- Added option to run without an optimizer by returning `None` from `configure_optimizers`. ([#1279](https://github.com/PyTorchLightning/pytorch-lightning/pull/1279))
- Added a warning when the number of data loader workers is small. ([#1378](https://github.com/PyTorchLightning/pytorch-lightning/pull/1378))

### Changed

- Changed (renamed and refatored) `TensorRunningMean` -> `TensorRunningAccum`: running accumulations were generalized. ([#1278](https://github.com/PyTorchLightning/pytorch-lightning/pull/1278))
- Changed `progress_bar_refresh_rate` trainer flag to disable progress bar when set to 0. ([#1108](https://github.com/PyTorchLightning/pytorch-lightning/pull/1108))
- Enhanced `load_from_checkpoint` to also forward params to the model ([#1307](https://github.com/PyTorchLightning/pytorch-lightning/pull/1307))
- Updated references to `self.forward()` to instead use the `__call__` interface. ([#1211](https://github.com/PyTorchLightning/pytorch-lightning/pull/1211))
- Changed default behaviour of `configure_optimizers` to use no optimizer rather than Adam. ([#1279](https://github.com/PyTorchLightning/pytorch-lightning/pull/1279))
- Allow to upload models on W&B ([#1339](https://github.com/PyTorchLightning/pytorch-lightning/pull/1339))
- On DP and DDP2 unsqueeze is automated now ([#1319](https://github.com/PyTorchLightning/pytorch-lightning/pull/1319))
- Did not always create a DataLoader during reinstantiation, but the same type as before (if subclass of DataLoader) ([#1346](https://github.com/PyTorchLightning/pytorch-lightning/pull/1346))
- Did not interfere with a default sampler ([#1318](https://github.com/PyTorchLightning/pytorch-lightning/pull/1318))
- Remove default Adam optimizer ([#1317](https://github.com/PyTorchLightning/pytorch-lightning/pull/1317))
- Give warnings for unimplemented required lightning methods ([#1317](https://github.com/PyTorchLightning/pytorch-lightning/pull/1317))
- Made `evaluate` method private >> `Trainer._evaluate(...)`. ([#1260](https://github.com/PyTorchLightning/pytorch-lightning/pull/1260))
- Simplify the PL examples structure (shallower and more readable) ([#1247](https://github.com/PyTorchLightning/pytorch-lightning/pull/1247))
- Changed min max gpu memory to be on their own plots ([#1358](https://github.com/PyTorchLightning/pytorch-lightning/pull/1358))
- Remove `.item` which causes sync issues ([#1254](https://github.com/PyTorchLightning/pytorch-lightning/pull/1254))
- Changed smoothing in TQDM to decrease variability of time remaining between training / eval ([#1194](https://github.com/PyTorchLightning/pytorch-lightning/pull/1194))
- Change default logger to dedicated one ([#1064](https://github.com/PyTorchLightning/pytorch-lightning/pull/1064))

### Deprecated

- Deprecated Trainer argument `print_nan_grads` ([#1097](https://github.com/PyTorchLightning/pytorch-lightning/pull/1097))
- Deprecated Trainer argument `show_progress_bar` ([#1108](https://github.com/PyTorchLightning/pytorch-lightning/pull/1108))

### Removed

- Removed test for no test dataloader in .fit ([#1495](https://github.com/PyTorchLightning/pytorch-lightning/pull/1495))
- Removed duplicated module `pytorch_lightning.utilities.arg_parse` for loading CLI arguments ([#1167](https://github.com/PyTorchLightning/pytorch-lightning/pull/1167))
- Removed wandb logger's `finalize` method ([#1193](https://github.com/PyTorchLightning/pytorch-lightning/pull/1193))
- Dropped `torchvision` dependency in tests and added own MNIST dataset class instead ([#986](https://github.com/PyTorchLightning/pytorch-lightning/pull/986))

### Fixed

- Fixed `model_checkpoint` when saving all models ([#1359](https://github.com/PyTorchLightning/pytorch-lightning/pull/1359))
- `Trainer.add_argparse_args` classmethod fixed. Now it adds a type for the arguments ([#1147](https://github.com/PyTorchLightning/pytorch-lightning/pull/1147))
- Fixed bug related to type checking of `ReduceLROnPlateau` lr schedulers([#1126](https://github.com/PyTorchLightning/pytorch-lightning/pull/1126))
- Fixed a bug to ensure lightning checkpoints to be backward compatible ([#1132](https://github.com/PyTorchLightning/pytorch-lightning/pull/1132))
- Fixed a bug that created an extra dataloader with active `reload_dataloaders_every_epoch` ([#1196](https://github.com/PyTorchLightning/pytorch-lightning/pull/1196))
- Fixed all warnings and errors in the docs build process ([#1191](https://github.com/PyTorchLightning/pytorch-lightning/pull/1191))
- Fixed an issue where `val_percent_check=0` would not disable validation ([#1251](https://github.com/PyTorchLightning/pytorch-lightning/pull/1251))
- Fixed average of incomplete `TensorRunningMean` ([#1309](https://github.com/PyTorchLightning/pytorch-lightning/pull/1309))
- Fixed `WandbLogger.watch` with `wandb.init()` ([#1311](https://github.com/PyTorchLightning/pytorch-lightning/pull/1311))
- Fixed an issue with early stopping that would prevent it from monitoring training metrics when validation is disabled / not implemented ([#1235](https://github.com/PyTorchLightning/pytorch-lightning/pull/1235)).
- Fixed a bug that would cause `trainer.test()` to run on the validation set when overloading `validation_epoch_end` and `test_end` ([#1353](https://github.com/PyTorchLightning/pytorch-lightning/pull/1353))
- Fixed `WandbLogger.watch` - use of the watch method without importing `wandb` ([#1311](https://github.com/PyTorchLightning/pytorch-lightning/pull/1311))
- Fixed `WandbLogger` to be used with 'ddp' - allow reinits in sub-processes ([#1149](https://github.com/PyTorchLightning/pytorch-lightning/pull/1149),
     [#1360](https://github.com/PyTorchLightning/pytorch-lightning/pull/1360))
- Made `training_epoch_end` behave like `validation_epoch_end` ([#1357](https://github.com/PyTorchLightning/pytorch-lightning/pull/1357))
- Fixed `fast_dev_run` running validation twice ([#1365](https://github.com/PyTorchLightning/pytorch-lightning/pull/1365))
- Fixed pickle error from quick patch `__code__` ([#1352](https://github.com/PyTorchLightning/pytorch-lightning/pull/1352))
- Fixed memory leak on GPU0 ([#1094](https://github.com/PyTorchLightning/pytorch-lightning/pull/1094),
     [#1349](https://github.com/PyTorchLightning/pytorch-lightning/pull/1349))
- Fixed checkpointing interval ([#1272](https://github.com/PyTorchLightning/pytorch-lightning/pull/1272))
- Fixed validation and training loops run the partial dataset ([#1192](https://github.com/PyTorchLightning/pytorch-lightning/pull/1192))
- Fixed running `on_validation_end` only on main process in DDP ([#1125](https://github.com/PyTorchLightning/pytorch-lightning/pull/1125))
- Fixed `load_spawn_weights` only in proc rank 0 ([#1385](https://github.com/PyTorchLightning/pytorch-lightning/pull/1385))
- Fixes using deprecated `use_amp` attribute ([#1145](https://github.com/PyTorchLightning/pytorch-lightning/pull/1145))
- Fixed Tensorboard logger error: lightning_logs directory not exists in multi-node DDP on nodes with rank != 0 ([#1377](https://github.com/PyTorchLightning/pytorch-lightning/pull/1377))
- Fixed `Unimplemented backend XLA` error on TPU ([#1387](https://github.com/PyTorchLightning/pytorch-lightning/pull/1387))

## [0.7.1] - 2020-03-07

### Fixed

- Fixes `print` issues and `data_loader` ([#1080](https://github.com/PyTorchLightning/pytorch-lightning/pull/1080))

## [0.7.0] - 2020-03-06

### Added

- Added automatic sampler setup. Depending on DDP or TPU, lightning configures the sampler correctly (user needs to do nothing) ([#926](https://github.com/PyTorchLightning/pytorch-lightning/pull/926))
- Added `reload_dataloaders_every_epoch=False` flag for trainer. Some users require reloading data every epoch ([#926](https://github.com/PyTorchLightning/pytorch-lightning/pull/926))
- Added `progress_bar_refresh_rate=50` flag for trainer. Throttle refresh rate on notebooks ([#926](https://github.com/PyTorchLightning/pytorch-lightning/pull/926))
- Updated governance docs
- Added a check to ensure that the metric used for early stopping exists before training commences ([#542](https://github.com/PyTorchLightning/pytorch-lightning/pull/542))
- Added `optimizer_idx` argument to `backward` hook ([#733](https://github.com/PyTorchLightning/pytorch-lightning/pull/733))
- Added `entity` argument to `WandbLogger` to be passed to `wandb.init` ([#783](https://github.com/PyTorchLightning/pytorch-lightning/pull/783))
- Added a tool for profiling training runs ([#782](https://github.com/PyTorchLightning/pytorch-lightning/pull/782))
- Improved flexibility for naming of TensorBoard logs, can now set `version` to a `str` to just save to that directory, and use `name=''` to prevent experiment-name directory ([#804](https://github.com/PyTorchLightning/pytorch-lightning/pull/804))
- Added option to specify `step` key when logging metrics ([#808](https://github.com/PyTorchLightning/pytorch-lightning/pull/808))
- Added `train_dataloader`, `val_dataloader` and `test_dataloader` arguments to `Trainer.fit()`, for alternative data parsing ([#759](https://github.com/PyTorchLightning/pytorch-lightning/pull/759))
- Added Tensor Processing Unit (TPU) support ([#868](https://github.com/PyTorchLightning/pytorch-lightning/pull/868))
- Added semantic segmentation example ([#751](https://github.com/PyTorchLightning/pytorch-lightning/pull/751),[#876](https://github.com/PyTorchLightning/pytorch-lightning/pull/876),
     [#881](https://github.com/PyTorchLightning/pytorch-lightning/pull/881))
- Split callbacks in multiple files ([#849](https://github.com/PyTorchLightning/pytorch-lightning/pull/849))
- Support for user defined callbacks ([#889](https://github.com/PyTorchLightning/pytorch-lightning/pull/889) and [#950](https://github.com/PyTorchLightning/pytorch-lightning/pull/950))
- Added support for multiple loggers to be passed to `Trainer` as an iterable (e.g. list, tuple, etc.) ([#903](https://github.com/PyTorchLightning/pytorch-lightning/pull/903))
- Added support for step-based learning rate scheduling ([#941](https://github.com/PyTorchLightning/pytorch-lightning/pull/941))
- Added support for logging `hparams` as dict ([#1029](https://github.com/PyTorchLightning/pytorch-lightning/pull/1029))
- Checkpoint and early stopping now work without val. step ([#1041](https://github.com/PyTorchLightning/pytorch-lightning/pull/1041))
- Support graceful training cleanup after Keyboard Interrupt ([#856](https://github.com/PyTorchLightning/pytorch-lightning/pull/856),
     [#1019](https://github.com/PyTorchLightning/pytorch-lightning/pull/1019))
- Added type hints for function arguments ([#912](https://github.com/PyTorchLightning/pytorch-lightning/pull/912), )
- Added default `argparser` for `Trainer` ([#952](https://github.com/PyTorchLightning/pytorch-lightning/pull/1023),
     [#1023](https://github.com/PyTorchLightning/pytorch-lightning/pull/1023))
- Added TPU gradient clipping ([#963](https://github.com/PyTorchLightning/pytorch-lightning/pull/963))
- Added max/min number of steps in `Trainer` ([#728](https://github.com/PyTorchLightning/pytorch-lightning/pull/728))

### Changed

- Improved `NeptuneLogger` by adding `close_after_fit` argument to allow logging after training([#908](https://github.com/PyTorchLightning/pytorch-lightning/pull/1084))
- Changed default TQDM to use `tqdm.auto` for prettier outputs in IPython notebooks ([#752](https://github.com/PyTorchLightning/pytorch-lightning/pull/752))
- Changed `pytorch_lightning.logging` to `pytorch_lightning.loggers` ([#767](https://github.com/PyTorchLightning/pytorch-lightning/pull/767))
- Moved the default `tqdm_dict` definition from Trainer to `LightningModule`, so it can be overridden by the user ([#749](https://github.com/PyTorchLightning/pytorch-lightning/pull/749))
- Moved functionality of `LightningModule.load_from_metrics` into `LightningModule.load_from_checkpoint` ([#995](https://github.com/PyTorchLightning/pytorch-lightning/pull/995))
- Changed Checkpoint path parameter from `filepath` to `dirpath` ([#1016](https://github.com/PyTorchLightning/pytorch-lightning/pull/1016))
- Freezed models `hparams` as `Namespace` property ([#1029](https://github.com/PyTorchLightning/pytorch-lightning/pull/1029))
- Dropped `logging` config in package init ([#1015](https://github.com/PyTorchLightning/pytorch-lightning/pull/1015))
- Renames model steps ([#1051](https://github.com/PyTorchLightning/pytorch-lightning/pull/1051))
  - `training_end` >> `training_epoch_end`
  - `validation_end` >> `validation_epoch_end`
  - `test_end` >> `test_epoch_end`
- Refactor dataloading, supports infinite dataloader ([#955](https://github.com/PyTorchLightning/pytorch-lightning/pull/955))
- Create single file in `TensorBoardLogger` ([#777](https://github.com/PyTorchLightning/pytorch-lightning/pull/777))

### Deprecated

- Deprecated `pytorch_lightning.logging` ([#767](https://github.com/PyTorchLightning/pytorch-lightning/pull/767))
- Deprecated `LightningModule.load_from_metrics` in favour of `LightningModule.load_from_checkpoint` ([#995](https://github.com/PyTorchLightning/pytorch-lightning/pull/995),
     [#1079](https://github.com/PyTorchLightning/pytorch-lightning/pull/1079))
- Deprecated `@data_loader` decorator ([#926](https://github.com/PyTorchLightning/pytorch-lightning/pull/926))
- Deprecated model steps `training_end`, `validation_end` and `test_end` ([#1051](https://github.com/PyTorchLightning/pytorch-lightning/pull/1051),
     [#1056](https://github.com/PyTorchLightning/pytorch-lightning/pull/1056))

### Removed

- Removed dependency on `pandas` ([#736](https://github.com/PyTorchLightning/pytorch-lightning/pull/736))
- Removed dependency on `torchvision` ([#797](https://github.com/PyTorchLightning/pytorch-lightning/pull/797))
- Removed dependency on `scikit-learn` ([#801](https://github.com/PyTorchLightning/pytorch-lightning/pull/801))

### Fixed

- Fixed a bug where early stopping `on_end_epoch` would be called inconsistently when `check_val_every_n_epoch == 0` ([#743](https://github.com/PyTorchLightning/pytorch-lightning/pull/743))
- Fixed a bug where the model checkpointer didn't write to the same directory as the logger ([#771](https://github.com/PyTorchLightning/pytorch-lightning/pull/771))
- Fixed a bug where the `TensorBoardLogger` class would create an additional empty log file during fitting ([#777](https://github.com/PyTorchLightning/pytorch-lightning/pull/777))
- Fixed a bug where `global_step` was advanced incorrectly when using `accumulate_grad_batches > 1` ([#832](https://github.com/PyTorchLightning/pytorch-lightning/pull/832))
- Fixed a bug when calling `self.logger.experiment` with multiple loggers ([#1009](https://github.com/PyTorchLightning/pytorch-lightning/pull/1009))
- Fixed a bug when calling `logger.append_tags` on a `NeptuneLogger` with a single tag ([#1009](https://github.com/PyTorchLightning/pytorch-lightning/pull/1009))
- Fixed sending back data from `.spawn` by saving and loading the trained model in/out of the process ([#1017](https://github.com/PyTorchLightning/pytorch-lightning/pull/1017)
- Fixed port collision on DDP ([#1010](https://github.com/PyTorchLightning/pytorch-lightning/pull/1010))
- Fixed/tested pass overrides ([#918](https://github.com/PyTorchLightning/pytorch-lightning/pull/918))
- Fixed comet logger to log after train ([#892](https://github.com/PyTorchLightning/pytorch-lightning/pull/892))
- Remove deprecated args to learning rate step function ([#890](https://github.com/PyTorchLightning/pytorch-lightning/pull/890))

## [0.6.0] - 2020-01-21

### Added

- Added support for resuming from a specific checkpoint via `resume_from_checkpoint` argument ([#516](https://github.com/PyTorchLightning/pytorch-lightning/pull/516))
- Added support for `ReduceLROnPlateau` scheduler ([#320](https://github.com/PyTorchLightning/pytorch-lightning/pull/320))
- Added support for Apex mode `O2` in conjunction with Data Parallel ([#493](https://github.com/PyTorchLightning/pytorch-lightning/pull/493))
- Added option (`save_top_k`) to save the top k models in the `ModelCheckpoint` class ([#128](https://github.com/PyTorchLightning/pytorch-lightning/pull/128))
- Added `on_train_start` and `on_train_end` hooks to `ModelHooks` ([#598](https://github.com/PyTorchLightning/pytorch-lightning/pull/598))
- Added `TensorBoardLogger` ([#607](https://github.com/PyTorchLightning/pytorch-lightning/pull/607))
- Added support for weight summary of model with multiple inputs ([#543](https://github.com/PyTorchLightning/pytorch-lightning/pull/543))
- Added `map_location` argument to `load_from_metrics` and `load_from_checkpoint` ([#625](https://github.com/PyTorchLightning/pytorch-lightning/pull/625))
- Added option to disable validation by setting `val_percent_check=0` ([#649](https://github.com/PyTorchLightning/pytorch-lightning/pull/649))
- Added `NeptuneLogger` class ([#648](https://github.com/PyTorchLightning/pytorch-lightning/pull/648))
- Added `WandbLogger` class ([#627](https://github.com/PyTorchLightning/pytorch-lightning/pull/627))

### Changed

- Changed the default progress bar to print to stdout instead of stderr ([#531](https://github.com/PyTorchLightning/pytorch-lightning/pull/531))
- Renamed `step_idx` to `step`, `epoch_idx` to `epoch`, `max_num_epochs` to `max_epochs` and `min_num_epochs` to `min_epochs` ([#589](https://github.com/PyTorchLightning/pytorch-lightning/pull/589))
- Renamed `total_batch_nb` to `total_batches`, `nb_val_batches` to `num_val_batches`, `nb_training_batches` to `num_training_batches`, `max_nb_epochs` to `max_epochs`, `min_nb_epochs` to `min_epochs`, `nb_test_batches` to `num_test_batches`, and `nb_val_batches` to `num_val_batches` ([#567](https://github.com/PyTorchLightning/pytorch-lightning/pull/567))
- Changed gradient logging to use parameter names instead of indexes ([#660](https://github.com/PyTorchLightning/pytorch-lightning/pull/660))
- Changed the default logger to `TensorBoardLogger` ([#609](https://github.com/PyTorchLightning/pytorch-lightning/pull/609))
- Changed the directory for tensorboard logging to be the same as model checkpointing ([#706](https://github.com/PyTorchLightning/pytorch-lightning/pull/706))

### Deprecated

- Deprecated `max_nb_epochs` and `min_nb_epochs` ([#567](https://github.com/PyTorchLightning/pytorch-lightning/pull/567))
- Deprecated the `on_sanity_check_start` hook in `ModelHooks` ([#598](https://github.com/PyTorchLightning/pytorch-lightning/pull/598))

### Removed

- Removed the `save_best_only` argument from `ModelCheckpoint`, use `save_top_k=1` instead ([#128](https://github.com/PyTorchLightning/pytorch-lightning/pull/128))

### Fixed

- Fixed a bug which ocurred when using Adagrad with cuda ([#554](https://github.com/PyTorchLightning/pytorch-lightning/pull/554))
- Fixed a bug where training would be on the GPU despite setting `gpus=0` or `gpus=[]` ([#561](https://github.com/PyTorchLightning/pytorch-lightning/pull/561))
- Fixed an error with `print_nan_gradients` when some parameters do not require gradient ([#579](https://github.com/PyTorchLightning/pytorch-lightning/pull/579))
- Fixed a bug where the progress bar would show an incorrect number of total steps during the validation sanity check when using multiple validation data loaders ([#597](https://github.com/PyTorchLightning/pytorch-lightning/pull/597))
- Fixed support for PyTorch 1.1.0 ([#552](https://github.com/PyTorchLightning/pytorch-lightning/pull/552))
- Fixed an issue with early stopping when using a `val_check_interval < 1.0` in `Trainer` ([#492](https://github.com/PyTorchLightning/pytorch-lightning/pull/492))
- Fixed bugs relating to the `CometLogger` object that would cause it to not work properly ([#481](https://github.com/PyTorchLightning/pytorch-lightning/pull/481))
- Fixed a bug that would occur when returning `-1` from `on_batch_start` following an early exit or when the batch was `None` ([#509](https://github.com/PyTorchLightning/pytorch-lightning/pull/509))
- Fixed a potential race condition with several processes trying to create checkpoint directories ([#530](https://github.com/PyTorchLightning/pytorch-lightning/pull/530))
- Fixed a bug where batch 'segments' would remain on the GPU when using `truncated_bptt > 1` ([#532](https://github.com/PyTorchLightning/pytorch-lightning/pull/532))
- Fixed a bug when using `IterableDataset` ([#547](https://github.com/PyTorchLightning/pytorch-lightning/pull/547))
- Fixed a bug where `.item` was called on non-tensor objects ([#602](https://github.com/PyTorchLightning/pytorch-lightning/pull/602))
- Fixed a bug where `Trainer.train` would crash on an uninitialized variable if the trainer was run after resuming from a checkpoint that was already at `max_epochs` ([#608](https://github.com/PyTorchLightning/pytorch-lightning/pull/608))
- Fixed a bug where early stopping would begin two epochs early ([#617](https://github.com/PyTorchLightning/pytorch-lightning/pull/617))
- Fixed a bug where `num_training_batches` and `num_test_batches` would sometimes be rounded down to zero ([#649](https://github.com/PyTorchLightning/pytorch-lightning/pull/649))
- Fixed a bug where an additional batch would be processed when manually setting `num_training_batches` ([#653](https://github.com/PyTorchLightning/pytorch-lightning/pull/653))
- Fixed a bug when batches did not have a `.copy` method ([#701](https://github.com/PyTorchLightning/pytorch-lightning/pull/701))
- Fixed a bug when using `log_gpu_memory=True` in Python 3.6 ([#715](https://github.com/PyTorchLightning/pytorch-lightning/pull/715))
- Fixed a bug where checkpoint writing could exit before completion, giving incomplete checkpoints ([#689](https://github.com/PyTorchLightning/pytorch-lightning/pull/689))
- Fixed a bug where `on_train_end` was not called when ealy stopping ([#723](https://github.com/PyTorchLightning/pytorch-lightning/pull/723))

## [0.5.3] - 2019-11-06

### Added

- Added option to disable default logger, checkpointer, and early stopping by passing `logger=False`, `checkpoint_callback=False` and `early_stop_callback=False` respectively
- Added `CometLogger` for use with Comet.ml
- Added `val_check_interval` argument to `Trainer` allowing validition to be performed at every given number of batches
- Added functionality to save and load hyperparameters using the standard checkpoint mechanism
- Added call to `torch.cuda.empty_cache` before training starts
- Added option for user to override the call t `backward`
- Added support for truncated backprop through time via the `truncated_bptt_steps` argument in `Trainer`
- Added option to operate on all outputs from `training_step` in DDP2
- Added a hook for modifying DDP init
- Added a hook for modifying Apex

### Changed

- Changed experiment version to be padded with zeros (e.g. `/dir/version_9` becomes `/dir/version_0009`)
- Changed callback metrics to include any metrics given in logs or progress bar
- Changed the default for `save_best_only` in `ModelCheckpoint` to `True`
- Added `tng_data_loader` for backwards compatibility
- Renamed `MLFlowLogger.client` to `MLFlowLogger.experiment` for consistency
- Moved `global_step` increment to happen after the batch has been processed
- Changed weights restore to first attempt HPC weights before restoring normally, preventing both weights being restored and running out of memory
- Changed progress bar functionality to add multiple progress bars for train/val/test
- Changed calls to `print` to use `logging` instead

### Deprecated

- Deprecated `tng_dataloader`

### Fixed

- Fixed an issue where the number of batches was off by one during training
- Fixed a bug that occured when setting a ckeckpoint callback and `early_stop_callback=False`
- Fixed an error when importing CometLogger
- Fixed a bug where the `gpus` argument had some unexpected behaviour
- Fixed a bug where the computed total number of batches was sometimes incorrect
- Fixed a bug where the progress bar would sometimes not show the total number of batches in test mode
- Fixed a bug when using the `log_gpu_memory='min_max'` option in `Trainer`
- Fixed a bug where checkpointing would sometimes erase the current directory

## [0.5.2] - 2019-10-10

### Added

- Added `weights_summary` argument to `Trainer` to be set to `full` (full summary), `top` (just top level modules) or other
- Added `tags` argument to `MLFlowLogger`

### Changed

- Changed default for `amp_level` to `O1`

### Removed

- Removed the `print_weights_summary` argument from `Trainer`

### Fixed

- Fixed a bug where logs were not written properly
- Fixed a bug where `logger.finalize` wasn't called after training is complete
- Fixed callback metric errors in DDP
- Fixed a bug where `TestTubeLogger` didn't log to the correct directory

## [0.5.1] - 2019-10-05

### Added

- Added the `LightningLoggerBase` class for experiment loggers
- Added `MLFlowLogger` for logging with `mlflow`
- Added `TestTubeLogger` for logging with `test_tube`
- Added a different implementation of DDP (`distributed_backed='ddp2'`) where every node has one model using all GPUs
- Added support for optimisers which require a closure (e.g. LBFGS)
- Added automatic `MASTER_PORT` defualt for DDP when not set manually
- Added new GPU memory logging options `'min_max'` (log only the min/max utilization) and `'all'` (log all the GPU memory)

### Changed

- Changed schedulers to always be called with the current epoch
- Changed `test_tube` to an optional dependency
- Changed data loaders to internally use a getter instead of a python property
- Disabled auto GPU loading when restoring weights to prevent out of memory errors
- Changed logging, early stopping and checkpointing to occur by default

### Fixed

- Fixed a bug with samplers that do not specify `set_epoch`
- Fixed a bug when using the `MLFlowLogger` with unsupported data types, this will now raise a warning
- Fixed a bug where gradient norms were alwasy zero using `track_grad_norm`
- Fixed a bug which causes a crash when logging memory

## [0.5.0] - 2019-09-26

### Changed

- Changed `data_batch` argument to `batch` throughout
- Changed `batch_i` argument to `batch_idx` throughout
- Changed `tng_dataloader` method to `train_dataloader`
- Changed `on_tng_metrics` method to `on_training_metrics`
- Changed `gradient_clip` argument to `gradient_clip_val`
- Changed `add_log_row_interval` to `row_log_interval`

### Fixed

- Fixed a bug with tensorboard logging in multi-gpu setup

## [0.4.9] - 2019-09-16

### Added

- Added the flag `log_gpu_memory` to `Trainer` to deactivate logging of GPU memory utilization
- Added SLURM resubmit functionality (port from test-tube)
- Added optional weight_save_path to trainer to remove the need for a checkpoint_callback when using cluster training
- Added option to use single gpu per node with `DistributedDataParallel`

### Changed

- Changed functionality of `validation_end` and `test_end` with multiple dataloaders to be given all of the dataloaders at once rather than in seperate calls
- Changed print_nan_grads to only print the parameter value and gradients when they contain NaN
- Changed gpu API to take integers as well (e.g. `gpus=2` instead of `gpus=[0, 1]`)
- All models now loaded on to CPU to avoid device and out of memory issues in PyTorch

### Fixed

- Fixed a bug where data types that implement `.to` but not `.cuda` would not be properly moved onto the GPU
- Fixed a bug where data would not be re-shuffled every epoch when using a `DistributedSampler`

## [0.4.8] - 2019-08-31

### Added

- Added `test_step` and `test_end` methods, used when `Trainer.test` is called
- Added `GradientAccumulationScheduler` callback which can be used to schedule changes to the number of accumulation batches
- Added option to skip the validation sanity check by setting `nb_sanity_val_steps = 0`

### Fixed

- Fixed a bug when setting `nb_sanity_val_steps = 0`

## [0.4.7] - 2019-08-24

### Changed

- Changed the default `val_check_interval` to `1.0`
- Changed defaults for `nb_val_batches`, `nb_tng_batches` and `nb_test_batches` to 0

### Fixed

- Fixed a bug where the full validation set as used despite setting `val_percent_check`
- Fixed a bug where an `Exception` was thrown when using a data set containing a single batch
- Fixed a bug where an `Exception` was thrown if no `val_dataloader` was given
- Fixed a bug where tuples were not properly transfered to the GPU
- Fixed a bug where data of a non standard type was not properly handled by the trainer
- Fixed a bug when loading data as a tuple
- Fixed a bug where `AttributeError` could be suppressed by the `Trainer`

## [0.4.6] - 2019-08-15

### Added

- Added support for data to be given as a `dict` or `list` with a single gpu
- Added support for `configure_optimizers` to return a single optimizer, two list (optimizers and schedulers), or a single list

### Fixed

- Fixed a bug where returning just an optimizer list (i.e. without schedulers) from `configure_optimizers` would throw an `Exception`

## [0.4.5] - 2019-08-13

### Added

- Added `optimizer_step` method that can be overridden to change the standard optimizer behaviour

## [0.4.4] - 2019-08-12

### Added

- Added supoort for multiple validation dataloaders
- Added support for latest test-tube logger (optimised for `torch==1.2.0`)

### Changed

- `validation_step` and `val_dataloader` are now optional
- `lr_scheduler` is now activated after epoch

### Fixed

- Fixed a bug where a warning would show when using `lr_scheduler` in `torch>1.1.0`
- Fixed a bug where an `Exception` would be thrown if using `torch.DistributedDataParallel` without using a `DistributedSampler`, this now throws a `Warning` instead

## [0.4.3] - 2019-08-10

### Fixed

- Fixed a bug where accumulate gradients would scale the loss incorrectly

## [0.4.2] - 2019-08-08

### Changed

- Changed install requirement to `torch==1.2.0`

## [0.4.1] - 2019-08-08

### Changed

- Changed install requirement to `torch==1.1.0`

## [0.4.0] - 2019-08-08

### Added

- Added 16-bit support for a single GPU
- Added support for training continuation (preserves epoch, global step etc.)

### Changed

- Changed `training_step` and `validation_step`, outputs will no longer be automatically reduced

### Removed

- Removed need for `Experiment` object in `Trainer`

### Fixed

- Fixed issues with reducing outputs from generative models (such as images and text)

## [0.3.6] - 2019-07-25

### Added

- Added a decorator to do lazy data loading internally

### Fixed

- Fixed a bug where `Experiment` object was not process safe, potentially causing logs to be overwritten

## [0.3.5] - 2019-07-25

## [0.3.4] - 2019-07-22

## [0.3.3] - 2019-07-22

## [0.3.2] - 2019-07-21

## [0.3.1] - 2019-07-21

## [0.2.x] - 2019-07-09

## [0.1.x] - 2019-06-DD<|MERGE_RESOLUTION|>--- conflicted
+++ resolved
@@ -13,11 +13,8 @@
 
 
 - Fault Tolerant Manual
-<<<<<<< HEAD
     * Add `_is_obj_stateful` utility to detect if user data loading components are stateful ([#10646](https://github.com/PyTorchLightning/pytorch-lightning/issues/10646))
-=======
     * Add `_FaultTolerantMode` enum used to track different supported fault tolerant modes ([#10645](https://github.com/PyTorchLightning/pytorch-lightning/issues/10645))
->>>>>>> 991cd895
 
 
 -
