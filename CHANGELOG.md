--- conflicted
+++ resolved
@@ -32,11 +32,10 @@
 
 - Fixed user warning when apex was used together with learning rate schedulers ([#1873](https://github.com/PyTorchLightning/pytorch-lightning/pull/1873))
 
-<<<<<<< HEAD
 - Fixed an issue with `Trainer.from_argparse_args` when passing in unknown Trainer args ([#1932](https://github.com/PyTorchLightning/pytorch-lightning/pull/1932))
-=======
+
 - Fix bug related to logger not being reset correctly for model after tuner algorithms ([#1933](https://github.com/PyTorchLightning/pytorch-lightning/pull/1933))
->>>>>>> a34eb9e1
+
 
 ## [0.7.6] - 2020-05-16
 
