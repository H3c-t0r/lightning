--- conflicted
+++ resolved
@@ -57,9 +57,6 @@
 Why Fabric?
 ***********
 
-<<<<<<< HEAD
-Fabric differentiates itself from a fully-fledged trainer like Lightning's `Trainer <https://lightning.ai/docs/pytorch/stable/common/trainer.html>`_ in these key aspects:
-=======
 |
 |
 
@@ -71,7 +68,6 @@
 |
 
 Fabric differentiates itself from a fully-fledged trainer like Lightning's `Trainer <https://pytorch-lightning.readthedocs.io/en/stable/common/trainer.html>`_ in these key aspects:
->>>>>>> a8c4d1f5
 
 **Fast to implement**
 There is no need to restructure your code: Just change a few lines in the PyTorch script and you'll be able to leverage Fabric features.
