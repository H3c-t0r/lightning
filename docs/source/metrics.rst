.. testsetup:: *

    import torch
    from torch.nn import Module
    from pytorch_lightning.core.lightning import LightningModule
    from pytorch_lightning.metrics import Metric

.. _metrics:

#######
Metrics
#######

``pytorch_lightning.metrics`` is a Metrics API created for easy metric development and usage in
PyTorch and PyTorch Lightning. It is rigorously tested for all edge cases and includes a growing list of
common metric implementations.

The metrics API provides ``update()``, ``compute()``, ``reset()`` functions to the user. The metric base class inherits
``nn.Module`` which allows us to call ``metric(...)`` directly. The ``forward()`` method of the base ``Metric`` class
serves the dual purpose of calling ``update()`` on its input and simultanously returning the value of the metric over the
provided input.

These metrics work with DDP in PyTorch and PyTorch Lightning by default. When ``.compute()`` is called in
distributed mode, the internal state of each metric is synced and reduced across each process, so that the
logic present in ``.compute()`` is applied to state information from all processes.

The example below shows how to use a metric in your ``LightningModule``:

.. code-block:: python

    def __init__(self):
        ...
        self.accuracy = pl.metrics.Accuracy()

    def training_step(self, batch, batch_idx):
        logits = self(x)
        ...
        # log step metric
        self.log('train_acc_step', self.accuracy(logits, y))
        ...

    def training_epoch_end(self, outs):
        # log epoch metric
        self.log('train_acc_epoch', self.accuracy.compute())


``Metric`` objects can also be directly logged, in which case Lightning will log
the metric based on ``on_step`` and ``on_epoch`` flags present in ``self.log(...)``.
If ``on_epoch`` is True, the logger automatically logs the end of epoch metric value by calling
``.compute()``.

.. note::
    ``sync_dist``, ``sync_dist_op``, ``sync_dist_group``, ``reduce_fx`` and ``tbptt_reduce_fx``
    flags from ``self.log(...)`` don't affect the metric logging in any manner. The metric class
    contains its own distributed synchronization logic.

    This however is only true for metrics that inherit the base class ``Metric``,
    and thus the functional metric API provides no support for in-built distributed synchronization
    or reduction functions.


.. code-block:: python

    def __init__(self):
        ...
        self.train_acc = pl.metrics.Accuracy()
        self.valid_acc = pl.metrics.Accuracy()

    def training_step(self, batch, batch_idx):
        logits = self(x)
        ...
        self.train_acc(logits, y)
        self.log('train_acc', self.train_acc, on_step=True, on_epoch=False)

    def validation_step(self, batch, batch_idx):
        logits = self(x)
        ...
        self.valid_acc(logits, y)
        self.log('valid_acc', self.valid_acc, on_step=True, on_epoch=True)

.. note::
    If using metrics in data parallel mode (dp), the metric update/logging should be done
    in the ``<mode>_step_end`` method (where ``<mode>`` is either ``training``, ``validation``
    or ``test``). This is due to metric states else being destroyed after each forward pass,
    leading to wrong accumulation. In practice do the following:

    .. code-block:: python

        def training_step(self, batch, batch_idx):
            data, target = batch
            pred = self(data)
            ...
            return {'loss' : loss, 'preds' : preds, 'target' : target}

        def training_step_end(self, outputs):
            #update and log
            self.metric(outputs['preds'], outputs['target'])
            self.log('metric', self.metric)


This metrics API is independent of PyTorch Lightning. Metrics can directly be used in PyTorch as shown in the example:

.. code-block:: python

    from pytorch_lightning import metrics

    train_accuracy = metrics.Accuracy()
    valid_accuracy = metrics.Accuracy(compute_on_step=False)

    for epoch in range(epochs):
        for x, y in train_data:
            y_hat = model(x)

            # training step accuracy
            batch_acc = train_accuracy(y_hat, y)

        for x, y in valid_data:
            y_hat = model(x)
            valid_accuracy(y_hat, y)

    # total accuracy over all training batches
    total_train_accuracy = train_accuracy.compute()

    # total accuracy over all validation batches
    total_valid_accuracy = valid_accuracy.compute()

.. note::

    Metrics contain internal states that keep track of the data seen so far.
    Do not mix metric states across training, validation and testing.
    It is highly recommended to re-initialize the metric per mode as
    shown in the examples above.

.. note::

    Metric states are **not** added to the models ``state_dict`` by default.
    To change this, after initializing the metric, the method ``.persistent(mode)`` can
    be used to enable (``mode=True``) or disable (``mode=False``) this behaviour.

*********************
Implementing a Metric
*********************

To implement your custom metric, subclass the base ``Metric`` class and implement the following methods:

- ``__init__()``: Each state variable should be called using ``self.add_state(...)``.
- ``update()``: Any code needed to update the state given any inputs to the metric.
- ``compute()``: Computes a final value from the state of the metric.

All you need to do is call ``add_state`` correctly to implement a custom metric with DDP.
``reset()`` is called on metric state variables added using ``add_state()``.

To see how metric states are synchronized across distributed processes, refer to ``add_state()`` docs
from the base ``Metric`` class.

Example implementation:

.. code-block:: python

    from pytorch_lightning.metrics import Metric

    class MyAccuracy(Metric):
        def __init__(self, dist_sync_on_step=False):
            super().__init__(dist_sync_on_step=dist_sync_on_step)

            self.add_state("correct", default=torch.tensor(0), dist_reduce_fx="sum")
            self.add_state("total", default=torch.tensor(0), dist_reduce_fx="sum")

        def update(self, preds: torch.Tensor, target: torch.Tensor):
            preds, target = self._input_format(preds, target)
            assert preds.shape == target.shape

            self.correct += torch.sum(preds == target)
            self.total += target.numel()

        def compute(self):
            return self.correct.float() / self.total

Metrics support backpropagation, if all computations involved in the metric calculation
are differentiable. However, note that the cached state is detached from the computational
graph and cannot be backpropagated. Not doing this would mean storing the computational
graph for each update call, which can lead to out-of-memory errors.
In practise this means that:

.. code-block:: python

    metric = MyMetric()
    val = metric(pred, target) # this value can be backpropagated
    val = metric.compute() # this value cannot be backpropagated


**********
Metric API
**********

.. autoclass:: pytorch_lightning.metrics.Metric
    :noindex:

***************************
Class vs Functional Metrics
***************************

The functional metrics follow the simple paradigm input in, output out. This means, they don't provide any advanced mechanisms for syncing across DDP nodes or aggregation over batches. They simply compute the metric value based on the given inputs.

<<<<<<< HEAD
Also, the integration within other parts of PyTorch Lightning will never be as tight as with the class-based interface.
If you look for just computing the values, the functional metrics are the way to go. However, if you are looking for the best integration and user experience, please consider also to use the class interface.
=======
Also the integration within other parts of PyTorch Lightning will never be as tight as with the class-based interface.
If you look for just computing the values, the functional metrics are the way to go. However, if you are looking for the best integration and user experience, please consider also using the class interface.
>>>>>>> 201d0deb

**********************
Classification Metrics
**********************

Input types
-----------

For the purposes of classification metrics, inputs (predictions and targets) are split 
into these categories (``N`` stands for the batch size and ``C`` for number of classes):

.. csv-table:: \*dtype ``binary`` means integers that are either 0 or 1
    :header: "Type", "preds shape", "preds dtype", "target shape", "target dtype"
    :widths: 20, 10, 10, 10, 10

    "Binary", "(N,)", "``float``", "(N,)", "``binary``\*"
    "Multi-class", "(N,)", "``int``", "(N,)", "``int``"
    "Multi-class with probabilities", "(N, C)", "``float``", "(N,)", "``int``"
    "Multi-label", "(N, ...)", "``float``", "(N, ...)", "``binary``\*"
    "Multi-dimensional multi-class", "(N, ...)", "``int``", "(N, ...)", "``int``"
    "Multi-dimensional multi-class with probabilities", "(N, C, ...)", "``float``", "(N, ...)", "``int``"

.. note::
    All dimensions of size 1 (except ``N``) are "squeezed out" at the beginning, so 
    that, for example, a tensor of shape ``(N, 1)`` is treated as ``(N, )``.

When predictions or targets are integers, it is assumed that class labels start at 0, i.e. 
the possible class labels are 0, 1, 2, 3, etc. Below are some examples of different input types

.. testcode::

    # Binary inputs
    binary_preds  = torch.tensor([0.6, 0.1, 0.9])
    binary_target = torch.tensor([1, 0, 2])

    # Multi-class inputs
    mc_preds  = torch.tensor([0, 2, 1])
    mc_target = torch.tensor([0, 1, 2])

    # Multi-class inputs with probabilities
    mc_preds_probs  = torch.tensor([[0.8, 0.2, 0], [0.1, 0.2, 0.7], [0.3, 0.6, 0.1]])
    mc_target_probs = torch.tensor([0, 1, 2])

    # Multi-label inputs
    ml_preds  = torch.tensor([[0.2, 0.8, 0.9], [0.5, 0.6, 0.1], [0.3, 0.1, 0.1]])
    ml_target = torch.tensor([[0, 1, 1], [1, 0, 0], [0, 0, 0]])

In some rare cases, you might have inputs which appear to be (multi-dimensional) multi-class
but are actually binary/multi-label. For example, if both predictions and targets are 1d
binary tensors. Or it could be the other way around, you want to treat binary/multi-label
inputs as 2-class (multi-dimensional) multi-class inputs.

For these cases, the metrics where this distinction would make a difference, expose the
``is_multiclass`` argument.

Class Metrics (Classification)
------------------------------

Accuracy
~~~~~~~~

.. autoclass:: pytorch_lightning.metrics.classification.Accuracy
    :noindex:

Precision
~~~~~~~~~

.. autoclass:: pytorch_lightning.metrics.classification.Precision
    :noindex:

Recall
~~~~~~

.. autoclass:: pytorch_lightning.metrics.classification.Recall
    :noindex:

FBeta
~~~~~

.. autoclass:: pytorch_lightning.metrics.classification.FBeta
    :noindex:

F1
~~

.. autoclass:: pytorch_lightning.metrics.classification.F1
    :noindex:

ConfusionMatrix
~~~~~~~~~~~~~~~

.. autoclass:: pytorch_lightning.metrics.classification.ConfusionMatrix
    :noindex:

Functional Metrics (Classification)
-----------------------------------

accuracy [func]
~~~~~~~~~~~~~~~

.. autofunction:: pytorch_lightning.metrics.functional.classification.accuracy
    :noindex:


auc [func]
~~~~~~~~~~

.. autofunction:: pytorch_lightning.metrics.functional.classification.auc
    :noindex:


auroc [func]
~~~~~~~~~~~~

.. autofunction:: pytorch_lightning.metrics.functional.classification.auroc
    :noindex:


multiclass_auroc [func]
~~~~~~~~~~~~~~~~~~~~~~~

.. autofunction:: pytorch_lightning.metrics.functional.classification.multiclass_auroc
    :noindex:


average_precision [func]
~~~~~~~~~~~~~~~~~~~~~~~~

.. autofunction:: pytorch_lightning.metrics.functional.classification.average_precision
    :noindex:


confusion_matrix [func]
~~~~~~~~~~~~~~~~~~~~~~~

.. autofunction:: pytorch_lightning.metrics.functional.confusion_matrix
    :noindex:


dice_score [func]
~~~~~~~~~~~~~~~~~

.. autofunction:: pytorch_lightning.metrics.functional.classification.dice_score
    :noindex:


f1 [func]
~~~~~~~~~~~~~~~

.. autofunction:: pytorch_lightning.metrics.functional.f1
    :noindex:


fbeta [func]
~~~~~~~~~~~~~~~~~~

.. autofunction:: pytorch_lightning.metrics.functional.fbeta
    :noindex:


iou [func]
~~~~~~~~~~

.. autofunction:: pytorch_lightning.metrics.functional.classification.iou
    :noindex:


multiclass_roc [func]
~~~~~~~~~~~~~~~~~~~~~

.. autofunction:: pytorch_lightning.metrics.functional.classification.multiclass_roc
    :noindex:


precision [func]
~~~~~~~~~~~~~~~~

.. autofunction:: pytorch_lightning.metrics.functional.classification.precision
    :noindex:


precision_recall [func]
~~~~~~~~~~~~~~~~~~~~~~~

.. autofunction:: pytorch_lightning.metrics.functional.classification.precision_recall
    :noindex:


precision_recall_curve [func]
~~~~~~~~~~~~~~~~~~~~~~~~~~~~~

.. autofunction:: pytorch_lightning.metrics.functional.classification.precision_recall_curve
    :noindex:


recall [func]
~~~~~~~~~~~~~

.. autofunction:: pytorch_lightning.metrics.functional.classification.recall
    :noindex:


roc [func]
~~~~~~~~~~

.. autofunction:: pytorch_lightning.metrics.functional.classification.roc
    :noindex:


stat_scores [func]
~~~~~~~~~~~~~~~~~~

.. autofunction:: pytorch_lightning.metrics.functional.classification.stat_scores
    :noindex:


stat_scores_multiple_classes [func]
~~~~~~~~~~~~~~~~~~~~~~~~~~~~~~~~~~~

.. autofunction:: pytorch_lightning.metrics.functional.classification.stat_scores_multiple_classes
    :noindex:


to_categorical [func]
~~~~~~~~~~~~~~~~~~~~~

.. autofunction:: pytorch_lightning.metrics.functional.classification.to_categorical
    :noindex:


to_onehot [func]
~~~~~~~~~~~~~~~~

.. autofunction:: pytorch_lightning.metrics.functional.classification.to_onehot
    :noindex:

******************
Regression Metrics
******************

Class Metrics (Regression)
--------------------------

ExplainedVariance
~~~~~~~~~~~~~~~~~

.. autoclass:: pytorch_lightning.metrics.regression.ExplainedVariance
    :noindex:


MeanAbsoluteError
~~~~~~~~~~~~~~~~~

.. autoclass:: pytorch_lightning.metrics.regression.MeanAbsoluteError
    :noindex:


MeanSquaredError
~~~~~~~~~~~~~~~~

.. autoclass:: pytorch_lightning.metrics.regression.MeanSquaredError
    :noindex:


MeanSquaredLogError
~~~~~~~~~~~~~~~~~~~

.. autoclass:: pytorch_lightning.metrics.regression.MeanSquaredLogError
    :noindex:


PSNR
~~~~

.. autoclass:: pytorch_lightning.metrics.regression.PSNR
    :noindex:


SSIM
~~~~

.. autoclass:: pytorch_lightning.metrics.regression.SSIM
    :noindex:


Functional Metrics (Regression)
-------------------------------

explained_variance [func]
~~~~~~~~~~~~~~~~~~~~~~~~~

.. autofunction:: pytorch_lightning.metrics.functional.explained_variance
    :noindex:


mean_absolute_error [func]
~~~~~~~~~~~~~~~~~~~~~~~~~~

.. autofunction:: pytorch_lightning.metrics.functional.mean_absolute_error
    :noindex:


mean_squared_error [func]
~~~~~~~~~~~~~~~~~~~~~~~~~

.. autofunction:: pytorch_lightning.metrics.functional.mean_squared_error
    :noindex:


mean_squared_log_error [func]
~~~~~~~~~~~~~~~~~~~~~~~~~~~~~

.. autofunction:: pytorch_lightning.metrics.functional.mean_squared_log_error
    :noindex:


psnr [func]
~~~~~~~~~~~

.. autofunction:: pytorch_lightning.metrics.functional.psnr
    :noindex:


ssim [func]
~~~~~~~~~~~

.. autofunction:: pytorch_lightning.metrics.functional.ssim
    :noindex:

***
NLP
***

bleu_score [func]
-----------------

.. autofunction:: pytorch_lightning.metrics.functional.nlp.bleu_score
    :noindex:

********
Pairwise
********

embedding_similarity [func]
---------------------------

.. autofunction:: pytorch_lightning.metrics.functional.self_supervised.embedding_similarity
    :noindex:<|MERGE_RESOLUTION|>--- conflicted
+++ resolved
@@ -202,13 +202,8 @@
 
 The functional metrics follow the simple paradigm input in, output out. This means, they don't provide any advanced mechanisms for syncing across DDP nodes or aggregation over batches. They simply compute the metric value based on the given inputs.
 
-<<<<<<< HEAD
 Also, the integration within other parts of PyTorch Lightning will never be as tight as with the class-based interface.
-If you look for just computing the values, the functional metrics are the way to go. However, if you are looking for the best integration and user experience, please consider also to use the class interface.
-=======
-Also the integration within other parts of PyTorch Lightning will never be as tight as with the class-based interface.
 If you look for just computing the values, the functional metrics are the way to go. However, if you are looking for the best integration and user experience, please consider also using the class interface.
->>>>>>> 201d0deb
 
 **********************
 Classification Metrics
