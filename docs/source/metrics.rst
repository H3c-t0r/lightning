--- conflicted
+++ resolved
@@ -202,13 +202,8 @@
 
 The functional metrics follow the simple paradigm input in, output out. This means, they don't provide any advanced mechanisms for syncing across DDP nodes or aggregation over batches. They simply compute the metric value based on the given inputs.
 
-<<<<<<< HEAD
-Also the integration within other parts of PyTorch Lightning will never be as tight as with the class-based interface.
-If you look for just computing the values, the functional metrics are the way to go. However, if you are looking for the best integration and user experience, please consider also to use the class interface.
-=======
 Also, the integration within other parts of PyTorch Lightning will never be as tight as with the class-based interface.
 If you look for just computing the values, the functional metrics are the way to go. However, if you are looking for the best integration and user experience, please consider also using the class interface.
->>>>>>> 7f71ee92
 
 **********************
 Classification Metrics
@@ -229,11 +224,7 @@
     "Multi-class with probabilities", "(N, C)", "``float``", "(N,)", "``int``"
     "Multi-label", "(N, ...)", "``float``", "(N, ...)", "``binary``\*"
     "Multi-dimensional multi-class", "(N, ...)", "``int``", "(N, ...)", "``int``"
-<<<<<<< HEAD
-    "Multi-dimensional multi-class with probabilities", "(N, C, ...) or (N, ..., C)", "``float``", "(N, ...)", "``int``"
-=======
     "Multi-dimensional multi-class with probabilities", "(N, C, ...)", "``float``", "(N, ...)", "``int``"
->>>>>>> 7f71ee92
 
 .. note::
     All dimensions of size 1 (except ``N``) are "squeezed out" at the beginning, so 
@@ -242,11 +233,7 @@
 When predictions or targets are integers, it is assumed that class labels start at 0, i.e. 
 the possible class labels are 0, 1, 2, 3, etc. Below are some examples of different input types
 
-<<<<<<< HEAD
-.. code-block:: python
-=======
 .. testcode::
->>>>>>> 7f71ee92
 
     # Binary inputs
     binary_preds  = torch.tensor([0.6, 0.1, 0.9])
@@ -264,64 +251,6 @@
     ml_preds  = torch.tensor([[0.2, 0.8, 0.9], [0.5, 0.6, 0.1], [0.3, 0.1, 0.1]])
     ml_target = torch.tensor([[0, 1, 1], [1, 0, 0], [0, 0, 0]])
 
-<<<<<<< HEAD
-In some rare cases, you might have inputs which appear to be (multi-dimensional) multi-class,
-but are actually binary/multi-label. For example, if both predictions and targets are 1d
-binary tensors. Or it could be the other way around, you want to treat binary/multi-label
-inputs as 2-class (multi-dimensional) multi-class inputs.
-
-For these cases, the metrics where this distinction would make a difference, expose the
-``is_multiclass`` argument. Let's see how this is used with the 
-:class:`~pytorch_lightning.metrics.classification.StatScores` metric.
-
-.. testcode::
-   :skipif: True
-
-   from pytorch_lightning.metrics import StatScores
-
-   # These inputs are supposed to be binary, but appear as multi-class
-   mc_binary_preds  = torch.tensor([0,1,0])
-   mc_binary_target = torch.tensor([1,1,0])
-
-First, let's check that what happens usually - without setting ``is_multiclass`` flag.
-
-.. testcode::
-   :skipif: True
-
-    # Treating inputs as they appear (multi-class)
-    stat_scores_mc = StatScores(average='none', num_classes=2)
-    stat_scores_mc(mc_binary_preds, mc_binary_target)
-
-Out:
-
-.. testoutput::
-   :skipif: True
-
-   torch.tensor([[1, 1, 1, 0, 1]],
-                [[1, 0, 1, 1, 2]], dtype=torch.int32)
-
-As expected, the metric interpreted the inputs as 2 class multi-class inputs (note that if
-change ``num_classes`` above to anything but 2 we would get an error). Now let's see what
-happens when we set ``is_multiclass=False``:
-
-.. testcode::
-   :skipif: True
-
-    # Treating inputs as binary
-    stat_scores_binary = StatScores(average='none', num_classes=1, 
-                                    is_multiclass=False)
-    stat_scores_binary(mc_binary_preds, mc_binary_target)
-
-Out:
-
-.. testoutput::
-   :skipif: True
-
-   torch.tensor([[1, 0, 1, 1, 2]], dtype=torch.int32)
-
-Now the metric correctly interpreted the inputs as binary, and thus returned result
-only for one class.
-=======
 
 Using the ``is_multiclass`` parameter
 ~~~~~~~~~~~~~~~~~~~~~~~~~~~~~~~~~~~~~
@@ -378,7 +307,6 @@
     tensor([[1, 1, 1, 0, 1],
             [1, 0, 1, 1, 2]])
 
->>>>>>> 7f71ee92
 
 Class Metrics (Classification)
 ------------------------------
@@ -389,11 +317,34 @@
 .. autoclass:: pytorch_lightning.metrics.classification.Accuracy
     :noindex:
 
-<<<<<<< HEAD
-Hamming Loss
-~~~~~~~~~~~~
-
-.. autoclass:: pytorch_lightning.metrics.classification.HammingLoss
+AveragePrecision
+~~~~~~~~~~~~~~~~
+
+.. autoclass:: pytorch_lightning.metrics.classification.AveragePrecision
+    :noindex:
+
+ConfusionMatrix
+~~~~~~~~~~~~~~~
+
+.. autoclass:: pytorch_lightning.metrics.classification.ConfusionMatrix
+    :noindex:
+
+F1
+~~
+
+.. autoclass:: pytorch_lightning.metrics.classification.F1
+    :noindex:
+
+FBeta
+~~~~~
+
+.. autoclass:: pytorch_lightning.metrics.classification.FBeta
+    :noindex:
+
+Hamming Distance
+~~~~~~~~~~~~~~~~
+
+.. autoclass:: pytorch_lightning.metrics.classification.HammingDistance
     :noindex:
 
 Precision
@@ -402,56 +353,14 @@
 .. autoclass:: pytorch_lightning.metrics.classification.Precision
     :noindex:
 
+PrecisionRecallCurve
+~~~~~~~~~~~~~~~~~~~~
+
+.. autoclass:: pytorch_lightning.metrics.classification.PrecisionRecallCurve
+    :noindex:
+
 Recall
 ~~~~~~
-=======
-AveragePrecision
-~~~~~~~~~~~~~~~~
->>>>>>> 7f71ee92
-
-.. autoclass:: pytorch_lightning.metrics.classification.AveragePrecision
-    :noindex:
-
-ConfusionMatrix
-~~~~~~~~~~~~~~~
-
-.. autoclass:: pytorch_lightning.metrics.classification.ConfusionMatrix
-    :noindex:
-
-F1
-~~
-
-.. autoclass:: pytorch_lightning.metrics.classification.F1
-    :noindex:
-
-FBeta
-~~~~~
-
-.. autoclass:: pytorch_lightning.metrics.classification.FBeta
-    :noindex:
-
-<<<<<<< HEAD
-=======
-Hamming Distance
-~~~~~~~~~~~~~~~~
-
-.. autoclass:: pytorch_lightning.metrics.classification.HammingDistance
-    :noindex:
-
-Precision
-~~~~~~~~~
-
-.. autoclass:: pytorch_lightning.metrics.classification.Precision
-    :noindex:
-
-PrecisionRecallCurve
-~~~~~~~~~~~~~~~~~~~~
-
-.. autoclass:: pytorch_lightning.metrics.classification.PrecisionRecallCurve
-    :noindex:
-
-Recall
-~~~~~~
 
 .. autoclass:: pytorch_lightning.metrics.classification.Recall
     :noindex:
@@ -463,7 +372,6 @@
     :noindex:
 
 
->>>>>>> 7f71ee92
 StatScores
 ~~~~~~~~~~
 
@@ -480,15 +388,6 @@
 .. autofunction:: pytorch_lightning.metrics.functional.accuracy
     :noindex:
 
-<<<<<<< HEAD
-hamming_loss [func]
-~~~~~~~~~~~~~~~~~~~
-
-.. autofunction:: pytorch_lightning.metrics.functional.hamming_loss
-    :noindex:
-
-=======
->>>>>>> 7f71ee92
 auc [func]
 ~~~~~~~~~~
 
@@ -595,8 +494,6 @@
 ~~~~~~~~~~~~~~~~~~
 
 .. autofunction:: pytorch_lightning.metrics.functional.stat_scores
-<<<<<<< HEAD
-=======
     :noindex:
 
 
@@ -604,7 +501,6 @@
 ~~~~~~~~~~~~~~~~~~~~~~~~~~~~~~~~~~~
 
 .. autofunction:: pytorch_lightning.metrics.functional.classification.stat_scores_multiple_classes
->>>>>>> 7f71ee92
     :noindex:
 
 
@@ -669,58 +565,7 @@
 .. autoclass:: pytorch_lightning.metrics.regression.SSIM
     :noindex:
 
-******************
-Regression Metrics
-******************
-
-<<<<<<< HEAD
-Class Metrics (Regression)
---------------------------
-
-MeanSquaredError
-~~~~~~~~~~~~~~~~
-
-.. autoclass:: pytorch_lightning.metrics.regression.MeanSquaredError
-    :noindex:
-
-
-MeanAbsoluteError
-~~~~~~~~~~~~~~~~~
-
-.. autoclass:: pytorch_lightning.metrics.regression.MeanAbsoluteError
-    :noindex:
-
-
-MeanSquaredLogError
-~~~~~~~~~~~~~~~~~~~
-
-.. autoclass:: pytorch_lightning.metrics.regression.MeanSquaredLogError
-    :noindex:
-
-
-ExplainedVariance
-~~~~~~~~~~~~~~~~~
-
-.. autoclass:: pytorch_lightning.metrics.regression.ExplainedVariance
-    :noindex:
-
-
-PSNR
-~~~~
-
-.. autoclass:: pytorch_lightning.metrics.regression.PSNR
-    :noindex:
-
-
-SSIM
-~~~~
-
-.. autoclass:: pytorch_lightning.metrics.regression.SSIM
-    :noindex:
-
-
-=======
->>>>>>> 7f71ee92
+
 Functional Metrics (Regression)
 -------------------------------
 
