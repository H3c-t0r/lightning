.. _checkpointing:

#############
Checkpointing
#############

<<<<<<< HEAD
Lightning provides functions to save and load checkpoints.

Checkpointing your training allows you to resume a training process in case it was interrupted, fine-tune a model or use a pre-trained model for inference without having to retrain the model.



*******************
Checkpoint Contents
*******************

A Lightning checkpoint has everything needed to restore a training session including:

- 16-bit scaling factor (if using 16-bit precision training)
- Current epoch
- Global step
- LightningModule's state_dict
- State of all optimizers
- State of all learning rate schedulers
- State of all callbacks (for stateful callbacks)
- State of datamodule (for stateful datamodules)
- The hyperparameters used for that model if passed in as hparams (Argparse.Namespace)
- The hyperparameters used for that datamodule if passed in as hparams (Argparse.Namespace)
- State of Loops (if using Fault-Tolerant training)


Individual Component States
===========================

Each component can save and load its state by implementing the PyTorch ``state_dict``, ``load_state_dict`` stateful protocol.
For details on implementing your own stateful callbacks and datamodules, refer to the individual docs pages at :doc:`callbacks <../extensions/callbacks>` and :doc:`datamodules <../extensions/datamodules>`.


Operating on Global Checkpoint Component States
===============================================

If you need to operate on the global component state (i.e. the entire checkpoint dictionary), you can read/add/delete/modify custom states in your checkpoints before they are being saved or loaded.
For this you can override :meth:`~pytorch_lightning.core.hooks.CheckpointHooks.on_save_checkpoint` and :meth:`~pytorch_lightning.core.hooks.CheckpointHooks.on_load_checkpoint` in your ``LightningModule``
or :meth:`~pytorch_lightning.callbacks.base.Callback.on_save_checkpoint` and :meth:`~pytorch_lightning.callbacks.base.Callback.on_load_checkpoint` methods in your ``Callback``.


*****************
Checkpoint Saving
*****************

Automatic Saving
================

Lightning automatically saves a checkpoint for you in your current working directory, with the state of your last training epoch. This makes sure you can resume training in case it was interrupted.

To change the checkpoint path pass in:

.. code-block:: python

    # saves checkpoints to '/your/path/to/save/checkpoints' at every epoch end
    trainer = Trainer(default_root_dir="/your/path/to/save/checkpoints")

You can retrieve the checkpoint after training by calling:

.. code-block:: python

        checkpoint_callback = ModelCheckpoint(dirpath="my/path/", save_top_k=2, monitor="val_loss")
        trainer = Trainer(callbacks=[checkpoint_callback])
        trainer.fit(model)
        checkpoint_callback.best_model_path


Disabling Checkpoints
=====================

You can disable checkpointing by passing:

.. testcode::

   trainer = Trainer(enable_checkpointing=False)


Manual Saving
=============

You can manually save checkpoints and restore your model from the checkpointed state using :meth:`~pytorch_lightning.trainer.trainer.Trainer.save_checkpoint`
and :meth:`~pytorch_lightning.core.saving.ModelIO.load_from_checkpoint`.

.. code-block:: python

    model = MyLightningModule(hparams)
    trainer.fit(model)
    trainer.save_checkpoint("example.ckpt")
    new_model = MyLightningModule.load_from_checkpoint(checkpoint_path="example.ckpt")


Manual Saving with Distributed Training Strategies
==================================================

Lightning also handles strategies where multiple processes are running, such as DDP. For example, when using the DDP strategy our training script is running across multiple devices at the same time.
Lightning automatically ensures that the model is saved only on the main process, whilst other processes do not interfere with saving checkpoints. This requires no code changes as seen below:

.. code-block:: python

    trainer = Trainer(strategy="ddp")
    model = MyLightningModule(hparams)
    trainer.fit(model)
    # Saves only on the main process
    trainer.save_checkpoint("example.ckpt")

Not using :meth:`~pytorch_lightning.trainer.trainer.Trainer.save_checkpoint` can lead to unexpected behavior and potential deadlock. Using other saving functions will result in all devices attempting to save the checkpoint. As a result, we highly recommend using the Trainer's save functionality.
If using custom saving functions cannot be avoided, we recommend using the :func:`~pytorch_lightning.utilities.rank_zero.rank_zero_only` decorator to ensure saving occurs only on the main process. Note that this will only work if all ranks hold the exact same state and won't work when using
model parallel distributed strategies such as deepspeed or sharded training.


Checkpointing Hyperparameters
=============================

The Lightning checkpoint also saves the arguments passed into the LightningModule init
under the ``"hyper_parameters"`` key in the checkpoint.

.. code-block:: python

    class MyLightningModule(LightningModule):
        def __init__(self, learning_rate, *args, **kwargs):
            super().__init__()
            self.save_hyperparameters()


    # all init args were saved to the checkpoint
    checkpoint = torch.load(CKPT_PATH)
    print(checkpoint["hyper_parameters"])
    # {"learning_rate": the_value}


-----------


******************
Checkpoint Loading
******************

To load a model along with its weights and hyperparameters use the following method:

.. code-block:: python

    model = MyLightningModule.load_from_checkpoint(PATH)

    print(model.learning_rate)
    # prints the learning_rate you used in this checkpoint

    model.eval()
    y_hat = model(x)

But if you don't want to use the hyperparameters saved in the checkpoint, pass in your own here:

.. testcode::

    class LitModel(LightningModule):
        def __init__(self, in_dim, out_dim):
            super().__init__()
            self.save_hyperparameters()
            self.l1 = nn.Linear(self.hparams.in_dim, self.hparams.out_dim)

you can restore the model like this

.. code-block:: python

    # if you train and save the model like this it will use these values when loading
    # the weights. But you can overwrite this
    LitModel(in_dim=32, out_dim=10)

    # uses in_dim=32, out_dim=10
    model = LitModel.load_from_checkpoint(PATH)

    # uses in_dim=128, out_dim=10
    model = LitModel.load_from_checkpoint(PATH, in_dim=128, out_dim=10)


Restoring Training State
========================

If you don't just want to load weights, but instead restore the full training,
do the following:

.. code-block:: python

   model = LitModel()
   trainer = Trainer()

   # automatically restores model, epoch, step, LR schedulers, apex, etc...
   trainer.fit(model, ckpt_path="some/path/to/my_checkpoint.ckpt")
=======
.. raw:: html

    <div class="display-card-container">
        <div class="row">

.. Add callout items below this line

.. displayitem::
   :header: Basic
   :description: Learn to save and load checkpoints
   :col_css: col-md-3
   :button_link: checkpointing_basic.html
   :height: 150
   :tag: basic

.. displayitem::
   :header: Intermediate
   :description: Customize checkpointing behavior
   :col_css: col-md-3
   :button_link: checkpointing_intermediate.html
   :height: 150
   :tag: intermediate

.. displayitem::
   :header: Advanced
   :description: Enable cloud-based checkpointing and composable checkpoints.
   :col_css: col-md-3
   :button_link: checkpointing_advanced.html
   :height: 150
   :tag: advanced

.. displayitem::
   :header: Expert
   :description: Customize checkpointing for custom distributed strategies and accelerators.
   :col_css: col-md-3
   :button_link: checkpointing_expert.html
   :height: 150
   :tag: expert

.. raw:: html

        </div>
    </div>
>>>>>>> ab60cdbd

----

.. raw:: html

    <div class="display-card-container">
        <div class="row">

.. Add callout items below this line

.. displayitem::
   :header: ModelCheckpoint API
   :description: Dig into the ModelCheckpoint API
   :col_css: col-md-4
   :button_link: ../api/pytorch_lightning.callbacks.ModelCheckpoint.html
   :height: 150

.. raw:: html

        </div>
    </div><|MERGE_RESOLUTION|>--- conflicted
+++ resolved
@@ -4,194 +4,6 @@
 Checkpointing
 #############
 
-<<<<<<< HEAD
-Lightning provides functions to save and load checkpoints.
-
-Checkpointing your training allows you to resume a training process in case it was interrupted, fine-tune a model or use a pre-trained model for inference without having to retrain the model.
-
-
-
-*******************
-Checkpoint Contents
-*******************
-
-A Lightning checkpoint has everything needed to restore a training session including:
-
-- 16-bit scaling factor (if using 16-bit precision training)
-- Current epoch
-- Global step
-- LightningModule's state_dict
-- State of all optimizers
-- State of all learning rate schedulers
-- State of all callbacks (for stateful callbacks)
-- State of datamodule (for stateful datamodules)
-- The hyperparameters used for that model if passed in as hparams (Argparse.Namespace)
-- The hyperparameters used for that datamodule if passed in as hparams (Argparse.Namespace)
-- State of Loops (if using Fault-Tolerant training)
-
-
-Individual Component States
-===========================
-
-Each component can save and load its state by implementing the PyTorch ``state_dict``, ``load_state_dict`` stateful protocol.
-For details on implementing your own stateful callbacks and datamodules, refer to the individual docs pages at :doc:`callbacks <../extensions/callbacks>` and :doc:`datamodules <../extensions/datamodules>`.
-
-
-Operating on Global Checkpoint Component States
-===============================================
-
-If you need to operate on the global component state (i.e. the entire checkpoint dictionary), you can read/add/delete/modify custom states in your checkpoints before they are being saved or loaded.
-For this you can override :meth:`~pytorch_lightning.core.hooks.CheckpointHooks.on_save_checkpoint` and :meth:`~pytorch_lightning.core.hooks.CheckpointHooks.on_load_checkpoint` in your ``LightningModule``
-or :meth:`~pytorch_lightning.callbacks.base.Callback.on_save_checkpoint` and :meth:`~pytorch_lightning.callbacks.base.Callback.on_load_checkpoint` methods in your ``Callback``.
-
-
-*****************
-Checkpoint Saving
-*****************
-
-Automatic Saving
-================
-
-Lightning automatically saves a checkpoint for you in your current working directory, with the state of your last training epoch. This makes sure you can resume training in case it was interrupted.
-
-To change the checkpoint path pass in:
-
-.. code-block:: python
-
-    # saves checkpoints to '/your/path/to/save/checkpoints' at every epoch end
-    trainer = Trainer(default_root_dir="/your/path/to/save/checkpoints")
-
-You can retrieve the checkpoint after training by calling:
-
-.. code-block:: python
-
-        checkpoint_callback = ModelCheckpoint(dirpath="my/path/", save_top_k=2, monitor="val_loss")
-        trainer = Trainer(callbacks=[checkpoint_callback])
-        trainer.fit(model)
-        checkpoint_callback.best_model_path
-
-
-Disabling Checkpoints
-=====================
-
-You can disable checkpointing by passing:
-
-.. testcode::
-
-   trainer = Trainer(enable_checkpointing=False)
-
-
-Manual Saving
-=============
-
-You can manually save checkpoints and restore your model from the checkpointed state using :meth:`~pytorch_lightning.trainer.trainer.Trainer.save_checkpoint`
-and :meth:`~pytorch_lightning.core.saving.ModelIO.load_from_checkpoint`.
-
-.. code-block:: python
-
-    model = MyLightningModule(hparams)
-    trainer.fit(model)
-    trainer.save_checkpoint("example.ckpt")
-    new_model = MyLightningModule.load_from_checkpoint(checkpoint_path="example.ckpt")
-
-
-Manual Saving with Distributed Training Strategies
-==================================================
-
-Lightning also handles strategies where multiple processes are running, such as DDP. For example, when using the DDP strategy our training script is running across multiple devices at the same time.
-Lightning automatically ensures that the model is saved only on the main process, whilst other processes do not interfere with saving checkpoints. This requires no code changes as seen below:
-
-.. code-block:: python
-
-    trainer = Trainer(strategy="ddp")
-    model = MyLightningModule(hparams)
-    trainer.fit(model)
-    # Saves only on the main process
-    trainer.save_checkpoint("example.ckpt")
-
-Not using :meth:`~pytorch_lightning.trainer.trainer.Trainer.save_checkpoint` can lead to unexpected behavior and potential deadlock. Using other saving functions will result in all devices attempting to save the checkpoint. As a result, we highly recommend using the Trainer's save functionality.
-If using custom saving functions cannot be avoided, we recommend using the :func:`~pytorch_lightning.utilities.rank_zero.rank_zero_only` decorator to ensure saving occurs only on the main process. Note that this will only work if all ranks hold the exact same state and won't work when using
-model parallel distributed strategies such as deepspeed or sharded training.
-
-
-Checkpointing Hyperparameters
-=============================
-
-The Lightning checkpoint also saves the arguments passed into the LightningModule init
-under the ``"hyper_parameters"`` key in the checkpoint.
-
-.. code-block:: python
-
-    class MyLightningModule(LightningModule):
-        def __init__(self, learning_rate, *args, **kwargs):
-            super().__init__()
-            self.save_hyperparameters()
-
-
-    # all init args were saved to the checkpoint
-    checkpoint = torch.load(CKPT_PATH)
-    print(checkpoint["hyper_parameters"])
-    # {"learning_rate": the_value}
-
-
------------
-
-
-******************
-Checkpoint Loading
-******************
-
-To load a model along with its weights and hyperparameters use the following method:
-
-.. code-block:: python
-
-    model = MyLightningModule.load_from_checkpoint(PATH)
-
-    print(model.learning_rate)
-    # prints the learning_rate you used in this checkpoint
-
-    model.eval()
-    y_hat = model(x)
-
-But if you don't want to use the hyperparameters saved in the checkpoint, pass in your own here:
-
-.. testcode::
-
-    class LitModel(LightningModule):
-        def __init__(self, in_dim, out_dim):
-            super().__init__()
-            self.save_hyperparameters()
-            self.l1 = nn.Linear(self.hparams.in_dim, self.hparams.out_dim)
-
-you can restore the model like this
-
-.. code-block:: python
-
-    # if you train and save the model like this it will use these values when loading
-    # the weights. But you can overwrite this
-    LitModel(in_dim=32, out_dim=10)
-
-    # uses in_dim=32, out_dim=10
-    model = LitModel.load_from_checkpoint(PATH)
-
-    # uses in_dim=128, out_dim=10
-    model = LitModel.load_from_checkpoint(PATH, in_dim=128, out_dim=10)
-
-
-Restoring Training State
-========================
-
-If you don't just want to load weights, but instead restore the full training,
-do the following:
-
-.. code-block:: python
-
-   model = LitModel()
-   trainer = Trainer()
-
-   # automatically restores model, epoch, step, LR schedulers, apex, etc...
-   trainer.fit(model, ckpt_path="some/path/to/my_checkpoint.ckpt")
-=======
 .. raw:: html
 
     <div class="display-card-container">
@@ -235,7 +47,6 @@
 
         </div>
     </div>
->>>>>>> ab60cdbd
 
 ----
 
