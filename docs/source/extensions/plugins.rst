.. _plugins:

#######
Plugins
#######

.. include:: ../links.rst

Plugins allow custom integrations to the internals of the Trainer such as a custom precision or
distributed implementation.

Under the hood, the Lightning Trainer is using plugins in the training routine, added automatically
depending on the provided Trainer arguments. For example:

.. code-block:: python

    # accelerator: GPUAccelerator
    # training type: DDPStrategy
    # precision: NativeMixedPrecisionPlugin
    trainer = Trainer(gpus=4, precision=16)


We expose Accelerators and Plugins mainly for expert users that want to extend Lightning for:

- New hardware (like TPU plugin)
- Distributed backends (e.g. a backend not yet supported by
  `PyTorch <https://pytorch.org/docs/stable/distributed.html#backends>`_ itself)
- Clusters (e.g. customized access to the cluster's environment interface)

There are two types of Plugins in Lightning with different responsibilities:

Strategy
--------

- Launching and teardown of training processes (if applicable)
- Setup communication between processes (NCCL, GLOO, MPI, ...)
- Provide a unified communication interface for reduction, broadcast, etc.
- Provide access to the wrapped LightningModule

PrecisionPlugin
---------------

- Perform pre- and post backward/optimizer step operations such as scaling gradients
- Provide context managers for forward, training_step, etc.
- Gradient clipping


Futhermore, for multi-node training Lightning provides cluster environment plugins that allow the advanced user
to configure Lightning to integrate with a :ref:`custom-cluster`.


.. image:: ../_static/images/accelerator/overview.svg


**********************
Create a custom plugin
**********************

Expert users may choose to extend an existing plugin by overriding its methods ...

.. code-block:: python

    from pytorch_lightning.plugins import DDPStrategy


    class CustomDDPStrategy(DDPStrategy):
        def configure_ddp(self):
            self._model = MyCustomDistributedDataParallel(
                self.model,
                device_ids=...,
            )

or by subclassing the base classes :class:`~pytorch_lightning.plugins.training_type.Strategy` or
:class:`~pytorch_lightning.plugins.precision.PrecisionPlugin` to create new ones. These custom plugins
can then be passed into the Trainer directly or via a (custom) accelerator:

.. code-block:: python

    # custom plugins
    trainer = Trainer(strategy=CustomDDPStrategy(), plugins=[CustomPrecisionPlugin()])

    # fully custom accelerator and plugins
    accelerator = MyAccelerator()
    precision_plugin = MyPrecisionPlugin()
    training_type_plugin = CustomDDPStrategy(accelerator=accelerator, precision_plugin=precision_plugin)
    trainer = Trainer(strategy=training_type_plugin)


The full list of built-in plugins is listed below.


.. warning:: The Plugin API is in beta and subject to change.
    For help setting up custom plugins/accelerators, please reach out to us at **support@pytorchlightning.ai**


----------


Training Type Plugins
---------------------

.. currentmodule:: pytorch_lightning.plugins.training_type

.. autosummary::
    :nosignatures:
    :template: classtemplate.rst

    Strategy
    SingleDevicePlugin
    ParallelPlugin
    DataParallelPlugin
<<<<<<< HEAD
    DDPPlugin
    DDP2Strategy
    DDPShardedPlugin
=======
    DDPStrategy
    DDP2Plugin
    DDPShardedStrategy
>>>>>>> caab69aa
    DDPSpawnShardedPlugin
    DDPSpawnPlugin
    DeepSpeedStrategy
    HorovodStrategy
    SingleTPUPlugin
    TPUSpawnStrategy


Precision Plugins
-----------------

.. currentmodule:: pytorch_lightning.plugins.precision

.. autosummary::
    :nosignatures:
    :template: classtemplate.rst

    PrecisionPlugin
    MixedPrecisionPlugin
    NativeMixedPrecisionPlugin
    ShardedNativeMixedPrecisionPlugin
    ApexMixedPrecisionPlugin
    DeepSpeedPrecisionPlugin
    TPUPrecisionPlugin
    TPUBf16PrecisionPlugin
    DoublePrecisionPlugin
    FullyShardedNativeMixedPrecisionPlugin
    IPUPrecisionPlugin


Cluster Environments
--------------------

.. currentmodule:: pytorch_lightning.plugins.environments

.. autosummary::
    :nosignatures:
    :template: classtemplate.rst

    ClusterEnvironment
    LightningEnvironment
    LSFEnvironment
    TorchElasticEnvironment
    KubeflowEnvironment
    SLURMEnvironment<|MERGE_RESOLUTION|>--- conflicted
+++ resolved
@@ -109,15 +109,9 @@
     SingleDevicePlugin
     ParallelPlugin
     DataParallelPlugin
-<<<<<<< HEAD
-    DDPPlugin
+    DDPStrategy
     DDP2Strategy
-    DDPShardedPlugin
-=======
-    DDPStrategy
-    DDP2Plugin
     DDPShardedStrategy
->>>>>>> caab69aa
     DDPSpawnShardedPlugin
     DDPSpawnPlugin
     DeepSpeedStrategy
