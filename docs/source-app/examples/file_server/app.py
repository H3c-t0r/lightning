--- conflicted
+++ resolved
@@ -216,24 +216,16 @@
         # in the UI using its `/` endpoint.
         return {"name": "File Server", "content": self.file_server}
 
-<<<<<<< HEAD
-from lightning.app.runners import MultiProcessRuntime
-=======
 
 from lightning.app.runners import MultiProcessRuntime  # noqa: E402
->>>>>>> bc6d7357
 
 
 def test_file_server():
     app = LightningApp(Flow())
     MultiProcessRuntime(app).dispatch()
 
-<<<<<<< HEAD
-from lightning.app.testing.testing import run_app_in_cloud
-=======
 
 from lightning.app.testing.testing import run_app_in_cloud  # noqa: E402
->>>>>>> bc6d7357
 
 
 def test_file_server_in_cloud():
