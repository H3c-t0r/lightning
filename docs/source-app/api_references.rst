:orphan:

##############################
Lightning App - API References
##############################

Core
____

.. currentmodule:: lightning_app.core

.. autosummary::
    :toctree: api/
    :nosignatures:
    :template: classtemplate_no_index.rst

    LightningApp
    LightningFlow
    LightningWork

Learn more about :ref:`Lightning Core <core_api>`.

----

Built-in Components
___________________

.. currentmodule:: lightning_app.components

.. autosummary::
    :toctree: generated/
    :nosignatures:
    :template: classtemplate_no_index.rst

    ~database.client.DatabaseClient
    ~database.server.Database
    ~python.popen.PopenPythonScript
    ~python.tracer.TracerPythonScript
    ~training.LightningTrainerScript
    ~serve.gradio.ServeGradio
    ~serve.serve.ModelInferenceAPI
<<<<<<< HEAD
    ~serve.python_server.PythonServer
    ~serve.streamlit.ServeStreamlit
    ~multi_node.base.MultiNode
    ~multi_node.lite.LiteMultiNode
    ~multi_node.pytorch_spawn.PyTorchSpawnMultiNode
    ~multi_node.trainer.LightningTrainerMultiNode
=======
    ~auto_scaler.AutoScaler
>>>>>>> 64b19fb1

----

Frontend's
__________

.. currentmodule:: lightning_app.frontend

.. autosummary::
    :toctree: generated/
    :nosignatures:
    :template: classtemplate_no_index.rst

    ~frontend.Frontend
    ~web.StaticWebFrontend
    ~stream_lit.StreamlitFrontend

Learn more about :ref:`Frontend's <ui_and_frontends>`.

----

Storage
_______

.. currentmodule:: lightning_app.storage

.. autosummary::
    :toctree: generated/
    :nosignatures:
    :template: classtemplate_no_index.rst

    ~path.Path
    ~drive.Drive
    ~payload.Payload

Learn more about :ref:`Storage <storage>`.

----

Runners
_______

.. currentmodule:: lightning_app.runners

.. autosummary::
    :toctree: generated/
    :nosignatures:
    :template: classtemplate_no_index.rst

    ~cloud.CloudRuntime
    ~singleprocess.SingleProcessRuntime
    ~multiprocess.MultiProcessRuntime<|MERGE_RESOLUTION|>--- conflicted
+++ resolved
@@ -39,16 +39,13 @@
     ~training.LightningTrainerScript
     ~serve.gradio.ServeGradio
     ~serve.serve.ModelInferenceAPI
-<<<<<<< HEAD
     ~serve.python_server.PythonServer
     ~serve.streamlit.ServeStreamlit
     ~multi_node.base.MultiNode
     ~multi_node.lite.LiteMultiNode
     ~multi_node.pytorch_spawn.PyTorchSpawnMultiNode
     ~multi_node.trainer.LightningTrainerMultiNode
-=======
     ~auto_scaler.AutoScaler
->>>>>>> 64b19fb1
 
 ----
 
