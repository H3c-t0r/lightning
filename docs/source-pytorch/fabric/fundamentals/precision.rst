:orphan:

################################
Save memory with mixed precision
################################


************************
What is Mixed Precision?
************************

Like most deep learning frameworks, PyTorch trains on 32-bit floating-point (FP32) arithmetic by default.
However, many deep learning models do not require this to reach complete accuracy.
Mixed precision training delivers significant computational speedup by conducting operations in half-precision while keeping minimum information in single-precision to maintain as much information as possible in crucial areas of the network.
Switching to mixed precision has resulted in considerable training speedups since the introduction of Tensor Cores in the Volta and Turing architectures.
It combines FP32 and lower-bit floating points (such as FP16) to reduce memory footprint and increase performance during model training and evaluation.
It accomplishes this by recognizing the steps that require complete accuracy and employing a 32-bit floating point for those steps only while using a 16-bit floating point for the rest.
Compared to complete precision training, mixed precision training delivers all these benefits while ensuring no task-specific accuracy is lost [`1 <https://docs.nvidia.com/deeplearning/performance/mixed-precision-training/index.html>`_].

This is how you select the precision in Fabric:

.. code-block:: python

    from lightning.fabric import Fabric

    # This is the default
    fabric = Fabric(precision="32-true")
<<<<<<< HEAD

=======

    # Also FP32
    fabric = Fabric(precision=32)

    # FP32 as well
    fabric = Fabric(precision="32")

>>>>>>> ac5fa033
    # FP16 mixed precision
    fabric = Fabric(precision="16-mixed)

    # BFloat16 precision (Volta GPUs and later)
    fabric = Fabric(precision="bf16-mixed")

    # Double precision
    fabric = Fabric(precision="64-true")
<<<<<<< HEAD
=======

    # Or
    fabric = Fabric(precision="64")

    # Or
    fabric = Fabric(precision=64)
>>>>>>> ac5fa033


The same values can also be set through the :doc:`command line interface <launch>`:

.. code-block:: bash

    lightning run model train.py --precision=bf16-mixed


.. note::

    In some cases, it is essential to remain in FP32 for numerical stability, so keep this in mind when using mixed precision.
    For example, when running scatter operations during the forward (such as torchpoint3d), the computation must remain in FP32.


----


********************
FP16 Mixed Precision
********************

In most cases, mixed precision uses FP16.
Supported `PyTorch operations <https://pytorch.org/docs/stable/amp.html#op-specific-behavior>`_ automatically run in FP16, saving memory and improving throughput on the supported accelerators.
Since computation happens in FP16, there is a chance of numerical instability during training.
This is handled internally by a dynamic grad scaler which skips invalid steps and adjusts the scaler to ensure subsequent steps fall within a finite range.
For more information `see the autocast docs <https://pytorch.org/docs/stable/amp.html#gradient-scaling>`_.

This is how you enable FP16 in Fabric:

.. code-block:: python

    # Select FP16 mixed precision
    fabric = Fabric(precision="16-mixed")

.. note::

    When using TPUs, setting ``precision="16-mixed"`` will enable bfloat16 based mixed precision, the only supported half-precision type on TPUs.


----


************************
BFloat16 Mixed Precision
************************

BFloat16 Mixed precision is similar to FP16 mixed precision. However, it maintains more of the "dynamic range" that FP32 offers.
This means it can improve numerical stability than FP16 mixed precision.
For more information, see `this TPU performance blog post <https://cloud.google.com/blog/products/ai-machine-learning/bfloat16-the-secret-to-high-performance-on-cloud-tpus>`_.

.. code-block:: python

    # Select BF16 precision
    fabric = Fabric(precision="bf16-mixed")


Under the hood, we use `torch.autocast <https://pytorch.org/docs/stable/amp.html>`__ with the dtype set to ``bfloat16``, with no gradient scaling.
It is also possible to use BFloat16 mixed precision on the CPU, relying on MKLDNN.

.. note::

    BFloat16 is also experimental and may not provide significant speedups or memory improvements, offering better numerical stability.
    For GPUs, the most significant benefits require `Ampere <https://en.wikipedia.org/wiki/Ampere_(microarchitecture)>`_ based GPUs, such as A100s or 3090s.


----


************************************
Control where precision gets applied
************************************

Fabric automatically casts the data type and operations in the ``forward`` of your model:

.. code-block:: python

    fabric = Fabric(precision="bf16-mixed")

    model = ...
    optimizer = ...

    # Here, Fabric sets up the `model.forward` for precision auto-casting
    model, optimizer = fabric.setup(model, optimizer)

    # Precision casting gets handled in your forward, no code changes required
    output = model.forward(input)

    # Precision does NOT get applied here (only in forward)
    loss = loss_function(output, target)

If you want to enable operations in lower bit-precision **outside** your model's ``forward()``, you can use the :meth:`~lightning_fabric.fabric.Fabric.autocast` context manager:

.. code-block:: python

    # Precision now gets also handled in this part of the code:
    with fabric.autocast():
        loss = loss_function(output, target)<|MERGE_RESOLUTION|>--- conflicted
+++ resolved
@@ -25,9 +25,6 @@
 
     # This is the default
     fabric = Fabric(precision="32-true")
-<<<<<<< HEAD
-
-=======
 
     # Also FP32
     fabric = Fabric(precision=32)
@@ -35,7 +32,6 @@
     # FP32 as well
     fabric = Fabric(precision="32")
 
->>>>>>> ac5fa033
     # FP16 mixed precision
     fabric = Fabric(precision="16-mixed)
 
@@ -44,15 +40,12 @@
 
     # Double precision
     fabric = Fabric(precision="64-true")
-<<<<<<< HEAD
-=======
 
     # Or
     fabric = Fabric(precision="64")
 
     # Or
     fabric = Fabric(precision=64)
->>>>>>> ac5fa033
 
 
 The same values can also be set through the :doc:`command line interface <launch>`:
