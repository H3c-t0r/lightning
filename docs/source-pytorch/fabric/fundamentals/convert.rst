:orphan:

##############################
Convert PyTorch code to Fabric
##############################

Here are five easy steps to let :class:`~lightning.fabric.fabric.Fabric` scale your PyTorch models.

**Step 1:** Create the :class:`~lightning.fabric.fabric.Fabric` object at the beginning of your training code.

.. code-block:: python

    from lightning.fabric import Fabric

    fabric = Fabric()

<<<<<<< HEAD
**Step 2:** Call :meth:`~lightning.fabric.fabric.Fabric.setup` on each model and optimizer pair and :meth:`~lightning.fabric.fabric.Fabric.setup_dataloaders` on all your data loaders.
=======
**Step 2:** Call :meth:`~lightning_fabric.fabric.Fabric.launch` if you intend to use multiple devices (e.g., multi-GPU).

.. code-block:: python

    fabric.launch()

**Step 3:** Call :meth:`~lightning_fabric.fabric.Fabric.setup` on each model and optimizer pair and :meth:`~lightning_fabric.fabric.Fabric.setup_dataloaders` on all your data loaders.
>>>>>>> 36c39ea7

.. code-block:: python

    model, optimizer = fabric.setup(model, optimizer)
    dataloader = fabric.setup_dataloaders(dataloader)

<<<<<<< HEAD
**Step 3:** Remove all ``.to`` and ``.cuda`` calls since :class:`~lightning.fabric.fabric.Fabric` will take care of it.
=======
**Step 4:** Remove all ``.to`` and ``.cuda`` calls since :class:`~lightning_fabric.fabric.Fabric` will take care of it.
>>>>>>> 36c39ea7

.. code-block:: diff

  - model.to(device)
  - batch.to(device)

**Step 5:** Replace ``loss.backward()`` by ``fabric.backward(loss)``.

.. code-block:: diff

  - loss.backward()
  + fabric.backward(loss)


These are all code changes required to prepare your script for Fabric.
You can now simply run from the terminal:

.. code-block:: bash

<<<<<<< HEAD
or use the :meth:`~lightning.fabric.fabric.Fabric.launch` method in a notebook.
Learn more about :doc:`launching distributed training <launch>`.
=======
    python path/to/your/script.py
>>>>>>> 36c39ea7

|

All steps combined, this is how your code will change:

.. code-block:: diff

      import torch
      import torch.nn as nn
      from torch.utils.data import DataLoader, Dataset

    + from lightning.fabric import Fabric

      class PyTorchModel(nn.Module):
          ...

      class PyTorchDataset(Dataset):
          ...

    + fabric = Fabric(accelerator="cuda", devices=8, strategy="ddp")
    + fabric.launch()

    - device = "cuda" if torch.cuda.is_available() else "cpu"
      model = PyTorchModel(...)
      optimizer = torch.optim.SGD(model.parameters())
    + model, optimizer = fabric.setup(model, optimizer)
      dataloader = DataLoader(PyTorchDataset(...), ...)
    + dataloader = fabric.setup_dataloaders(dataloader)
      model.train()

      for epoch in range(num_epochs):
          for batch in dataloader:
              input, target = batch
    -         input, target = input.to(device), target.to(device)
              optimizer.zero_grad()
              output = model(input)
              loss = loss_fn(output, target)
    -         loss.backward()
    +         fabric.backward(loss)
              optimizer.step()
              lr_scheduler.step()


That's it! You can now train on any device at any scale with a switch of a flag.
Check out our before-and-after example for `image classification <https://github.com/Lightning-AI/lightning/blob/master/examples/fabric/image_classifier/README.md>`_ and many more :ref:`examples <Fabric Examples>` that use Fabric.

**********
Next steps
**********

.. raw:: html

    <div class="display-card-container">
        <div class="row">

.. displayitem::
    :header: Examples
    :description: See examples across computer vision, NLP, RL, etc.
    :col_css: col-md-4
    :button_link: ../fabric.html#examples
    :height: 150
    :tag: basic

.. displayitem::
    :header: Accelerators
    :description: Take advantage of your hardware with a switch of a flag
    :button_link: accelerators.html
    :col_css: col-md-4
    :height: 150
    :tag: intermediate

.. displayitem::
    :header: Build your own Trainer
    :description: Learn how to build a trainer tailored for you
    :col_css: col-md-4
    :button_link: ../fabric.html#build-your-own-trainer
    :height: 150
    :tag: intermediate

.. raw:: html

        </div>
    </div><|MERGE_RESOLUTION|>--- conflicted
+++ resolved
@@ -14,28 +14,20 @@
 
     fabric = Fabric()
 
-<<<<<<< HEAD
-**Step 2:** Call :meth:`~lightning.fabric.fabric.Fabric.setup` on each model and optimizer pair and :meth:`~lightning.fabric.fabric.Fabric.setup_dataloaders` on all your data loaders.
-=======
-**Step 2:** Call :meth:`~lightning_fabric.fabric.Fabric.launch` if you intend to use multiple devices (e.g., multi-GPU).
+**Step 2:** Call :meth:`~lightning.fabric.fabric.Fabric.launch` if you intend to use multiple devices (e.g., multi-GPU).
 
 .. code-block:: python
 
     fabric.launch()
 
 **Step 3:** Call :meth:`~lightning_fabric.fabric.Fabric.setup` on each model and optimizer pair and :meth:`~lightning_fabric.fabric.Fabric.setup_dataloaders` on all your data loaders.
->>>>>>> 36c39ea7
 
 .. code-block:: python
 
     model, optimizer = fabric.setup(model, optimizer)
     dataloader = fabric.setup_dataloaders(dataloader)
 
-<<<<<<< HEAD
-**Step 3:** Remove all ``.to`` and ``.cuda`` calls since :class:`~lightning.fabric.fabric.Fabric` will take care of it.
-=======
-**Step 4:** Remove all ``.to`` and ``.cuda`` calls since :class:`~lightning_fabric.fabric.Fabric` will take care of it.
->>>>>>> 36c39ea7
+**Step 4:** Remove all ``.to`` and ``.cuda`` calls since :class:`~lightning.fabric.fabric.Fabric` will take care of it.
 
 .. code-block:: diff
 
@@ -55,12 +47,7 @@
 
 .. code-block:: bash
 
-<<<<<<< HEAD
-or use the :meth:`~lightning.fabric.fabric.Fabric.launch` method in a notebook.
-Learn more about :doc:`launching distributed training <launch>`.
-=======
     python path/to/your/script.py
->>>>>>> 36c39ea7
 
 |
 
