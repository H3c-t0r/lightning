.. list-table:: reg. user 1.4
   :widths: 40 40 20
   :header-rows: 1

   * - If
     - Then
     - Ref

   * - relied on the ``outputs`` in your  ``LightningModule.on_train_epoch_end`` or ``Callback.on_train_epoch_end`` hooks
<<<<<<< HEAD
     - rely on either ``on_training_epoch_end`` or set outputs as attributes in your ``LightningModule`` instances and access them from the hook
     - `PR7339`_
=======
     - rely on either ``on_train_epoch_end`` or set outputs as attributes in your ``LightningModule`` instances and access them from the hook
     - #7339
>>>>>>> 1156eb74

   * - accessed ``Trainer.truncated_bptt_steps``
     - swicth to manual optimization
     - `PR7323`_

   * - called  ``LightningModule.write_predictions``  and  ``LightningModule.write_predictions_dict``
     - rely on ``predict_step`` and ``Trainer.predict`` + callbacks to write out predictions
     - `PR7066`_

   * - passed the ``period`` argument to the ``ModelCheckpoint`` callback
     - pass the ``every_n_epochs`` argument to the ``ModelCheckpoint`` callback
     - `PR6146`_

   * - passed the ``output_filename`` argument to ``Profiler``
     - now pass ``dirpath`` and ``filename``, that is  ``Profiler(dirpath=...., filename=...)``
     - `PR6621`_

   * - passed the ``profiled_functions`` argument in  ``PytorchProfiler``
     - now pass the  ``record_functions`` argument
     - `PR6349`_

   * - relied on the ``@auto_move_data`` decorator to use the ``LightningModule`` outside of the ``Trainer`` for inference
     - use ``Trainer.predict``
     - `PR6993`_

   * - implemented ``on_load_checkpoint`` with a ``checkpoint`` only argument, as in ``Callback.on_load_checkpoint(checkpoint)``
     - now update the signature to include ``pl_module`` and ``trainer``, as in ``Callback.on_load_checkpoint(trainer, pl_module, checkpoint)``
     - `PR7253`_

   * - relied on ``pl.metrics``
     - now import separate package ``torchmetrics``
     - `torchmetrics`_

   * - accessed ``datamodule`` attribute of ``LightningModule``, that is ``model.datamodule``
     - now access ``Trainer.datamodule``, that is ``model.trainer.datamodule``
     - `PR7168`_


.. _torchmetrics: https://torchmetrics.readthedocs.io/en/stable
.. _pr7339: https://github.com/Lightning-AI/lightning/pull/7339
.. _pr7323: https://github.com/Lightning-AI/lightning/pull/7323
.. _pr7066: https://github.com/Lightning-AI/lightning/pull/7066
.. _pr6146: https://github.com/Lightning-AI/lightning/pull/6146
.. _pr6621: https://github.com/Lightning-AI/lightning/pull/6621
.. _pr6349: https://github.com/Lightning-AI/lightning/pull/6349
.. _pr6993: https://github.com/Lightning-AI/lightning/pull/6993
.. _pr7253: https://github.com/Lightning-AI/lightning/pull/7253
.. _pr7168: https://github.com/Lightning-AI/lightning/pull/7168<|MERGE_RESOLUTION|>--- conflicted
+++ resolved
@@ -7,13 +7,8 @@
      - Ref
 
    * - relied on the ``outputs`` in your  ``LightningModule.on_train_epoch_end`` or ``Callback.on_train_epoch_end`` hooks
-<<<<<<< HEAD
-     - rely on either ``on_training_epoch_end`` or set outputs as attributes in your ``LightningModule`` instances and access them from the hook
+     - rely on either ``on_train_epoch_end`` or set outputs as attributes in your ``LightningModule`` instances and access them from the hook
      - `PR7339`_
-=======
-     - rely on either ``on_train_epoch_end`` or set outputs as attributes in your ``LightningModule`` instances and access them from the hook
-     - #7339
->>>>>>> 1156eb74
 
    * - accessed ``Trainer.truncated_bptt_steps``
      - swicth to manual optimization
