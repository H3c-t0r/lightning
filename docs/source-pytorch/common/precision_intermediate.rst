:orphan:

.. _precision_intermediate:

##############################
N-Bit Precision (Intermediate)
##############################
**Audience:** Users looking to scale larger models or take advantage of optimized accelerators.

----

************************
What is Mixed Precision?
************************

PyTorch, like most deep learning frameworks, trains on 32-bit floating-point (FP32) arithmetic by default. However, many deep learning models do not require this to reach complete accuracy. By conducting
operations in half-precision format while keeping minimum information in single-precision to maintain as much information as possible in crucial areas of the network, mixed precision training delivers
significant computational speedup. Switching to mixed precision has resulted in considerable training speedups since the introduction of Tensor Cores in the Volta and Turing architectures. It combines
FP32 and lower-bit floating-points (such as FP16) to reduce memory footprint and increase performance during model training and evaluation. It accomplishes this by recognizing the steps that require
complete accuracy and employing a 32-bit floating-point for those steps only, while using a 16-bit floating-point for the rest. When compared to complete precision training, mixed precision training
delivers all of these benefits while ensuring that no task-specific accuracy is lost. [`2 <https://docs.nvidia.com/deeplearning/performance/mixed-precision-training/index.html>`_].

.. note::

    In some cases, it is essential to remain in FP32 for numerical stability, so keep this in mind when using mixed precision.
    For example, when running scatter operations during the forward (such as torchpoint3d), computation must remain in FP32.

.. warning::

    Do not cast anything to other dtypes manually using ``torch.autocast`` or ``tensor.half()`` when using native precision because
    this can bring instability.

    .. code-block:: python

        class LitModel(LightningModule):
            def training_step(self, batch, batch_idx):
                outs = self(batch)

                a_float32 = torch.rand((8, 8), device=self.device, dtype=self.dtype)
                b_float32 = torch.rand((8, 4), device=self.device, dtype=self.dtype)

                # casting to float16 manually
                with torch.autocast(device_type=self.device.type):
                    c_float16 = torch.mm(a_float32, b_float32)
                    target = self.layer(c_float16.flatten()[None])

                # here outs is of type float32 and target is of type float16
                loss = torch.mm(target @ outs).float()
                return loss


        trainer = Trainer(accelerator="gpu", devices=1, precision=32)

----


************************
BFloat16 Mixed Precision
************************

.. warning::

    BFloat16 may not provide significant speedups or memory improvements or offer better numerical stability.
    For GPUs, the most significant benefits require `Ampere <https://en.wikipedia.org/wiki/Ampere_(microarchitecture)>`__ based GPUs or newer, such as A100s or 3090s.

BFloat16 Mixed precision is similar to FP16 mixed precision, however, it maintains more of the "dynamic range" that FP32 offers. This means it is able to improve numerical stability than FP16 mixed precision. For more information, see `this TPU performance blogpost <https://cloud.google.com/blog/products/ai-machine-learning/bfloat16-the-secret-to-high-performance-on-cloud-tpus>`__.

Under the hood, we use `torch.autocast <https://pytorch.org/docs/stable/amp.html>`__ with the dtype set to ``bfloat16``, with no gradient scaling.

.. testcode::
    :skipif: not torch.cuda.is_available()

    Trainer(accelerator="gpu", devices=1, precision="bf16-mixed")

It is also possible to use BFloat16 mixed precision on the CPU, relying on MKLDNN under the hood.

.. testcode::

    Trainer(precision="bf16-mixed")


----


*******************
True Half Precision
*******************

As mentioned before, for numerical stability mixed precision keeps the model weights in full float32 precision while casting only supported operations to lower bit precision.
However, in some cases it is indeed possible to train completely in half precision. Similarly, for inference the model weights can often be cast to half precision without a loss in accuracy (even when trained with mixed precision).

.. code-block:: python

    # Select FP16 precision
    trainer = Trainer(precision="16-true")
    trainer.fit(model)  # model gets cast to torch.float16

    # Select BF16 precision
    trainer = Trainer(precision="bf16-true")
    trainer.fit(model)  # model gets cast to torch.bfloat16

Tip: For faster initialization, you can create model parameters with the desired dtype directly on the device:

.. code-block:: python

    trainer = Trainer(precision="bf16-true")

    # init the model directly on the device and with parameters in half-precision
    with trainer.init_module():
        model = MyModel()

    trainer.fit(model)


See also: :doc:`../advanced/model_init`


----


*****************************************************
Float8 Mixed Precision via Nvidia's TransformerEngine
*****************************************************

`Transformer Engine <https://github.com/NVIDIA/TransformerEngine>`__ (TE) is a library for accelerating models on the
latest NVIDIA GPUs using 8-bit floating point (FP8) precision on Hopper GPUs, to provide better performance with lower
memory utilization in both training and inference. It offers improved performance over half precision with no degradation in accuracy.

Using TE requires replacing some of the layers in your model. Fabric automatically replaces the :class:`torch.nn.Linear`
and :class:`torch.nn.LayerNorm` layers in your model with their TE alternatives, however, TE also offers
`fused layers <https://docs.nvidia.com/deeplearning/transformer-engine/user-guide/api/pytorch.html>`__
to squeeze out all the possible performance. If Fabric detects that any layer has been replaced already, automatic
replacement is not done.

This plugin is a combination of "mixed" and "true" precision. The computation is downcasted to FP8 precision on the fly, but
the model and inputs can be kept in true full or half precision.

.. code-block:: python

    # Select 8bit mixed precision via TransformerEngine, with model weights in bfloat16
    trainer = Trainer(precision="transformer-engine")

    # Select 8bit mixed precision via TransformerEngine, with model weights in float16
    trainer = Trainer(precision="transformer-engine-float16")

    # Customize the fp8 recipe or set a different base precision:
    from lightning.trainer.plugins import TransformerEnginePrecision

    recipe = {"fp8_format": "HYBRID", "amax_history_len": 16, "amax_compute_algo": "max"}
    precision = TransformerEnginePrecision(dtype=torch.bfloat16, recipe=recipe)
    trainer = Trainer(plugins=precision)


Under the hood, we use `transformer_engine.pytorch.fp8_autocast <https://docs.nvidia.com/deeplearning/transformer-engine/user-guide/api/pytorch.html#transformer_engine.pytorch.fp8_autocast>`__ with the default fp8 recipe.

.. note::

    This requires `Hopper <https://en.wikipedia.org/wiki/Hopper_(microarchitecture)>`_ based GPUs or newer, such the H100.


----


*****************************
Quantization via Bitsandbytes
*****************************

`bitsandbytes <https://github.com/TimDettmers/bitsandbytes>`__ (BNB) is a library that supports quantizing :class:`torch.nn.Linear` weights.

Both 4-bit (`paper reference <https://arxiv.org/abs/2305.14314v1>`__) and 8-bit (`paper reference <https://arxiv.org/abs/2110.02861>`__) quantization is supported.
Specifically, we support the following modes:

* **nf4**: Uses the normalized float 4-bit data type. This is recommended over "fp4" based on the paper's experimental results and theoretical analysis.
* **nf4-dq**: "dq" stands for "Double Quantization" which reduces the average memory footprint by quantizing the quantization constants. In average, this amounts to about 0.37 bits per parameter (approximately 3 GB for a 65B model).
* **fp4**: Uses regular float 4-bit data type.
* **fp4-dq**: "dq" stands for "Double Quantization" which reduces the average memory footprint by quantizing the quantization constants. In average, this amounts to about 0.37 bits per parameter (approximately 3 GB for a 65B model).
* **int8**: Uses unsigned int8 data type.
* **int8-training**: Meant for int8 activations with fp16 precision weights.

While these techniques store weights in 4 or 8 bit, the computation still happens in 16 or 32-bit (float16, bfloat16, float32).
This is configurable via the dtype argument in the plugin.
If your model weights can fit on a single device with 16 bit precision, it's recommended that this plugin is not used as it will slow down training.

Quantizing the model will dramatically reduce the weight's memory requirements but  may have a negative impact on the model's performance or runtime.

The :class:`~lightning.pytorch.plugins.precision.bitsandbytes.BitsandbytesPrecision` automatically replaces the :class:`torch.nn.Linear` layers in your model with their BNB alternatives.

.. code-block:: python

    from lightning.pytorch.plugins import BitsandbytesPrecision

    # this will pick out the compute dtype automatically, by default `bfloat16`
<<<<<<< HEAD
    precision = BitsandbytesPrecisionPlugin(mode="nf4-dq")
    trainer = Trainer(plugins=precision)

    # Customize the dtype, or skip some modules
    precision = BitsandbytesPrecisionPlugin(mode="int8-training", dtype=torch.float16, ignore_modules={"lm_head"})
=======
    precision = BitsandbytesPrecision("nf4-dq")
    trainer = Trainer(plugins=precision)

    # Customize the dtype, or skip some modules
    precision = BitsandbytesPrecision("int8-training", dtype=torch.float16, ignore_modules={"lm_head"})
>>>>>>> 31b87773
    trainer = Trainer(plugins=precision)


    class MyModel(LightningModule):
        def configure_model(self):
            # instantiate your model in this hook
            self.model = MyModel()


.. note::

    Only supports CUDA devices and the Linux operating system. Windows users should use
    `WSL2 <https://learn.microsoft.com/en-us/windows/ai/directml/gpu-cuda-in-wsl>`__.


This plugin does not take care of replacing your optimizer with an 8-bit optimizer e.g. ``bitsandbytes.optim.Adam8bit``.
You might want to do this for extra memory savings.

.. code-block:: python

    import bitsandbytes as bnb


    class MyModel(LightningModule):
        def configure_optimizers(self):
            optimizer = bnb.optim.Adam8bit(model.parameters(), lr=0.001, betas=(0.9, 0.995))

            # (optional) force embedding layers to use 32 bit for numerical stability
            # https://github.com/huggingface/transformers/issues/14819#issuecomment-1003445038
            for module in model.modules():
                if isinstance(module, torch.nn.Embedding):
                    bnb.optim.GlobalOptimManager.get_instance().register_module_override(
                        module, "weight", {"optim_bits": 32}
                    )

            return optimizer<|MERGE_RESOLUTION|>--- conflicted
+++ resolved
@@ -190,19 +190,11 @@
     from lightning.pytorch.plugins import BitsandbytesPrecision
 
     # this will pick out the compute dtype automatically, by default `bfloat16`
-<<<<<<< HEAD
-    precision = BitsandbytesPrecisionPlugin(mode="nf4-dq")
+    precision = BitsandbytesPrecision(mode="nf4-dq")
     trainer = Trainer(plugins=precision)
 
     # Customize the dtype, or skip some modules
-    precision = BitsandbytesPrecisionPlugin(mode="int8-training", dtype=torch.float16, ignore_modules={"lm_head"})
-=======
-    precision = BitsandbytesPrecision("nf4-dq")
-    trainer = Trainer(plugins=precision)
-
-    # Customize the dtype, or skip some modules
-    precision = BitsandbytesPrecision("int8-training", dtype=torch.float16, ignore_modules={"lm_head"})
->>>>>>> 31b87773
+    precision = BitsandbytesPrecision(mode="int8-training", dtype=torch.float16, ignore_modules={"lm_head"})
     trainer = Trainer(plugins=precision)
 
 
