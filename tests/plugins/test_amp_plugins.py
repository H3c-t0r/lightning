# Copyright The PyTorch Lightning team.
#
# Licensed under the Apache License, Version 2.0 (the "License");
# you may not use this file except in compliance with the License.
# You may obtain a copy of the License at
#
#     http://www.apache.org/licenses/LICENSE-2.0
#
# Unless required by applicable law or agreed to in writing, software
# distributed under the License is distributed on an "AS IS" BASIS,
# WITHOUT WARRANTIES OR CONDITIONS OF ANY KIND, either express or implied.
# See the License for the specific language governing permissions and
# limitations under the License.

import os
from unittest import mock

import pytest
import torch

from pytorch_lightning import Trainer
from pytorch_lightning.plugins import ApexMixedPrecisionPlugin, NativeMixedPrecisionPlugin
from pytorch_lightning.plugins.precision import MixedPrecisionPlugin
from pytorch_lightning.utilities import _TORCH_GREATER_EQUAL_DEV_1_10
from pytorch_lightning.utilities.exceptions import MisconfigurationException
from tests.helpers import BoringModel
from tests.helpers.runif import RunIf


class MyNativeAMP(NativeMixedPrecisionPlugin):
    pass


class MyApexPlugin(ApexMixedPrecisionPlugin):
    pass


@mock.patch.dict(
    os.environ,
    {
        "CUDA_VISIBLE_DEVICES": "0,1",
        "SLURM_NTASKS": "2",
        "SLURM_JOB_NAME": "SOME_NAME",
        "SLURM_NODEID": "0",
        "LOCAL_RANK": "0",
        "SLURM_PROCID": "0",
        "SLURM_LOCALID": "0",
    },
)
@mock.patch("torch.cuda.device_count", return_value=2)
@pytest.mark.parametrize("strategy,gpus", [("ddp", 2), ("ddp2", 2), ("ddp_spawn", 2)])
@pytest.mark.parametrize(
    "amp,custom_plugin,plugin_cls",
    [
        ("native", False, NativeMixedPrecisionPlugin),
        ("native", True, MyNativeAMP),
        pytest.param("apex", False, ApexMixedPrecisionPlugin, marks=RunIf(amp_apex=True)),
        pytest.param("apex", True, MyApexPlugin, marks=RunIf(amp_apex=True)),
    ],
)
def test_amp_apex_ddp(
    mocked_device_count, strategy: str, gpus: int, amp: str, custom_plugin: bool, plugin_cls: MixedPrecisionPlugin
):

    trainer = Trainer(
        fast_dev_run=True,
        precision=16,
        amp_backend=amp,
        gpus=gpus,
        strategy=strategy,
        plugins=[plugin_cls(16, "cpu")] if custom_plugin else None,
    )
    assert isinstance(trainer.precision_plugin, plugin_cls)


class GradientUnscaleBoringModel(BoringModel):
    def on_before_optimizer_step(self, *_):
        norm = torch.nn.utils.clip_grad_norm_(self.parameters(), 2)
        if not (torch.isinf(norm) or torch.isnan(norm)):
            assert norm.item() < 15.0


@RunIf(min_gpus=2)
@pytest.mark.parametrize("accum", [1, 2])
def test_amp_gradient_unscale(tmpdir, accum: int):
    model = GradientUnscaleBoringModel()

    trainer = Trainer(
        max_epochs=2,
        default_root_dir=tmpdir,
        limit_train_batches=2,
        limit_test_batches=2,
        limit_val_batches=2,
        amp_backend="native",
        strategy="ddp_spawn",
        gpus=2,
        precision=16,
        track_grad_norm=2,
        log_every_n_steps=1,
        accumulate_grad_batches=accum,
    )
    trainer.fit(model)


@RunIf(min_gpus=1)
def test_amp_skip_optimizer(tmpdir):
    """Test that optimizers can be skipped when using amp."""

    class CustomBoringModel(BoringModel):
        def __init__(self):
            super().__init__()
            self.layer1 = torch.nn.Linear(32, 32)
            self.layer2 = torch.nn.Linear(32, 2)

        def forward(self, x: torch.Tensor):
            x = self.layer1(x)
            x = self.layer2(x)
            return x

        def training_step(self, batch, batch_idx, optimizer_idx):
            if optimizer_idx == 1:
                return None
            output = self(batch)
            return self.loss(batch, output)

        def configure_optimizers(self):
            return [
                torch.optim.SGD(self.layer1.parameters(), lr=0.1),
                torch.optim.SGD(self.layer2.parameters(), lr=0.1),
            ]

    trainer = Trainer(default_root_dir=tmpdir, gpus=1, fast_dev_run=1, amp_backend="native", precision=16)
    model = CustomBoringModel()
    trainer.fit(model)


@RunIf(min_gpus=2, amp_apex=True, special=True)
@pytest.mark.parametrize("amp_level", ["O2"])
def test_amp_apex_ddp_fit(amp_level, tmpdir):
    class CustomBoringModel(BoringModel):
        def training_step(self, batch, batch_idx):
            assert self.layer.weight.dtype == torch.float16
            assert self.trainer.precision_plugin._connected
            return super().training_step(batch, batch_idx)

    trainer = Trainer(
        default_root_dir=tmpdir,
        fast_dev_run=True,
        precision=16,
        amp_backend="apex",
        gpus=2,
        strategy="ddp",
        plugins=ApexMixedPrecisionPlugin(amp_level=amp_level),
    )
    assert isinstance(trainer.precision_plugin, ApexMixedPrecisionPlugin)
    model = CustomBoringModel()
    trainer.fit(model)
    trainer.test(model)


@RunIf(min_gpus=2, amp_apex=True)
@pytest.mark.parametrize("amp_level", ["O2"])
def test_amp_apex_ddp_spawn_fit(amp_level, tmpdir):

    trainer = Trainer(
        default_root_dir=tmpdir,
        fast_dev_run=True,
        precision=16,
        amp_backend="apex",
        gpus=2,
        strategy="ddp_spawn",
        plugins=ApexMixedPrecisionPlugin(amp_level=amp_level),
    )
    assert isinstance(trainer.precision_plugin, ApexMixedPrecisionPlugin)
    model = BoringModel()
    trainer.fit(model)


@pytest.mark.skipif(not _TORCH_GREATER_EQUAL_DEV_1_10, reason="Torch CPU AMP is not available.")
def test_cpu_amp_precision_context_manager(tmpdir):
<<<<<<< HEAD
    """Test to ensure that the context manager correctly is set to CPU + bfloat16."""
    plugin = NativeMixedPrecisionPlugin("bf16", "cpu")
    assert plugin.device == "cpu"
    assert plugin.scaler is None
=======
    """Test to ensure that the context manager correctly is set to CPU + bfloat16, and a scaler isn't set."""
    plugin = NativeMixedPrecisionPlugin(precision="bf16", use_cpu=True)
    assert plugin.use_cpu
    assert not hasattr(plugin, "scaler")
>>>>>>> 47e7a286
    context_manager = plugin.autocast_context_manager()
    assert isinstance(context_manager, torch.autocast)
    assert context_manager.fast_dtype == torch.bfloat16


def test_precision_selection_raises(monkeypatch):
    with pytest.raises(
        MisconfigurationException, match=r"precision=16, amp_type='apex'\)` but apex AMP not supported on CPU"
    ):
        Trainer(amp_backend="apex", precision=16)

    import pytorch_lightning.plugins.precision.native_amp as amp

    monkeypatch.setattr(amp, "_TORCH_GREATER_EQUAL_DEV_1_10", False)
    with pytest.warns(
        UserWarning, match=r"precision=16\)` but native AMP is not supported on CPU. Using `precision='bf16"
    ), pytest.raises(MisconfigurationException, match="must install torch greater or equal to 1.10"):
        Trainer(precision=16)

    with pytest.raises(MisconfigurationException, match="must install torch greater or equal to 1.10"):
        Trainer(precision="bf16")

    with pytest.raises(MisconfigurationException, match=r"amp_type='apex', precision='bf16'\)` but it's not supported"):
        Trainer(amp_backend="apex", precision="bf16")

    with mock.patch("torch.cuda.device_count", return_value=1), pytest.raises(
        MisconfigurationException, match="Sharded plugins are not supported with apex"
    ):
        Trainer(amp_backend="apex", precision=16, gpus=1, accelerator="ddp_fully_sharded")

    import pytorch_lightning.plugins.precision.apex_amp as apex

    monkeypatch.setattr(apex, "_APEX_AVAILABLE", False)
    with mock.patch("torch.cuda.device_count", return_value=1), pytest.raises(
        MisconfigurationException, match="asked for Apex AMP but you have not installed it"
    ):
        Trainer(amp_backend="apex", precision=16, gpus=1)<|MERGE_RESOLUTION|>--- conflicted
+++ resolved
@@ -178,17 +178,10 @@
 
 @pytest.mark.skipif(not _TORCH_GREATER_EQUAL_DEV_1_10, reason="Torch CPU AMP is not available.")
 def test_cpu_amp_precision_context_manager(tmpdir):
-<<<<<<< HEAD
     """Test to ensure that the context manager correctly is set to CPU + bfloat16."""
     plugin = NativeMixedPrecisionPlugin("bf16", "cpu")
     assert plugin.device == "cpu"
     assert plugin.scaler is None
-=======
-    """Test to ensure that the context manager correctly is set to CPU + bfloat16, and a scaler isn't set."""
-    plugin = NativeMixedPrecisionPlugin(precision="bf16", use_cpu=True)
-    assert plugin.use_cpu
-    assert not hasattr(plugin, "scaler")
->>>>>>> 47e7a286
     context_manager = plugin.autocast_context_manager()
     assert isinstance(context_manager, torch.autocast)
     assert context_manager.fast_dtype == torch.bfloat16
