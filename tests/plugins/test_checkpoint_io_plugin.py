# Copyright The PyTorch Lightning team.
#
# Licensed under the Apache License, Version 2.0 (the "License");
# you may not use this file except in compliance with the License.
# You may obtain a copy of the License at
#
#     http://www.apache.org/licenses/LICENSE-2.0
#
# Unless required by applicable law or agreed to in writing, software
# distributed under the License is distributed on an "AS IS" BASIS,
# WITHOUT WARRANTIES OR CONDITIONS OF ANY KIND, either express or implied.
# See the License for the specific language governing permissions and
# limitations under the License.
import os
from typing import Any, Dict, Optional
from unittest.mock import MagicMock

import torch

from pytorch_lightning import Trainer
from pytorch_lightning.callbacks import ModelCheckpoint
<<<<<<< HEAD
from pytorch_lightning.plugins import CheckpointIO, SingleDevicePlugin
=======
from pytorch_lightning.plugins import CheckpointIO, SingleDevicePlugin, TPUSpawnStrategy
from pytorch_lightning.utilities.exceptions import MisconfigurationException
>>>>>>> 9da78a94
from pytorch_lightning.utilities.types import _PATH
from tests.helpers.boring_model import BoringModel


class CustomCheckpointIO(CheckpointIO):
    def save_checkpoint(self, checkpoint: Dict[str, Any], path: _PATH, storage_options: Optional[Any] = None) -> None:
        torch.save(checkpoint, path)

    def load_checkpoint(self, path: _PATH, storage_options: Optional[Any] = None) -> Dict[str, Any]:
        return torch.load(path)

    def remove_checkpoint(self, path: _PATH) -> None:
        os.remove(path)


def test_checkpoint_plugin_called(tmpdir):
    """Ensure that the custom checkpoint IO plugin and torch checkpoint IO plugin is called when saving/loading."""
    checkpoint_plugin = CustomCheckpointIO()
    checkpoint_plugin = MagicMock(wraps=checkpoint_plugin, spec=CustomCheckpointIO)

    ck = ModelCheckpoint(dirpath=tmpdir, save_last=True)

    model = BoringModel()
    device = torch.device("cpu")
    trainer = Trainer(
        default_root_dir=tmpdir,
        strategy=SingleDevicePlugin(device, checkpoint_io=checkpoint_plugin),
        callbacks=ck,
        max_epochs=2,
    )
    trainer.fit(model)

    assert checkpoint_plugin.save_checkpoint.call_count == 5
    assert checkpoint_plugin.remove_checkpoint.call_count == 1

    trainer.test(model, ckpt_path=ck.last_model_path)
    checkpoint_plugin.load_checkpoint.assert_called_with(tmpdir / "last.ckpt")

    checkpoint_plugin.reset_mock()
    ck = ModelCheckpoint(dirpath=tmpdir, save_last=True)

    model = BoringModel()
    device = torch.device("cpu")
    trainer = Trainer(
        default_root_dir=tmpdir,
        strategy=SingleDevicePlugin(device),
        plugins=[checkpoint_plugin],
        callbacks=ck,
        max_epochs=2,
    )
    trainer.fit(model)

    assert checkpoint_plugin.save_checkpoint.call_count == 5
    assert checkpoint_plugin.remove_checkpoint.call_count == 1

    trainer.test(model, ckpt_path=ck.last_model_path)
    checkpoint_plugin.load_checkpoint.assert_called_once()
<<<<<<< HEAD
    checkpoint_plugin.load_checkpoint.assert_called_with(tmpdir / "last.ckpt")
=======
    checkpoint_plugin.load_checkpoint.assert_called_with(tmpdir / "last.ckpt")


def test_no_checkpoint_io_plugin_support():
    with pytest.raises(MisconfigurationException, match="must be a `XLA"):
        TPUSpawnStrategy(checkpoint_io=CustomCheckpointIO())

    with pytest.raises(MisconfigurationException, match="must be a `XLA"):
        TPUSpawnStrategy().checkpoint_io = CustomCheckpointIO()
>>>>>>> 9da78a94
<|MERGE_RESOLUTION|>--- conflicted
+++ resolved
@@ -19,12 +19,8 @@
 
 from pytorch_lightning import Trainer
 from pytorch_lightning.callbacks import ModelCheckpoint
-<<<<<<< HEAD
 from pytorch_lightning.plugins import CheckpointIO, SingleDevicePlugin
-=======
-from pytorch_lightning.plugins import CheckpointIO, SingleDevicePlugin, TPUSpawnStrategy
 from pytorch_lightning.utilities.exceptions import MisconfigurationException
->>>>>>> 9da78a94
 from pytorch_lightning.utilities.types import _PATH
 from tests.helpers.boring_model import BoringModel
 
@@ -82,16 +78,4 @@
 
     trainer.test(model, ckpt_path=ck.last_model_path)
     checkpoint_plugin.load_checkpoint.assert_called_once()
-<<<<<<< HEAD
-    checkpoint_plugin.load_checkpoint.assert_called_with(tmpdir / "last.ckpt")
-=======
-    checkpoint_plugin.load_checkpoint.assert_called_with(tmpdir / "last.ckpt")
-
-
-def test_no_checkpoint_io_plugin_support():
-    with pytest.raises(MisconfigurationException, match="must be a `XLA"):
-        TPUSpawnStrategy(checkpoint_io=CustomCheckpointIO())
-
-    with pytest.raises(MisconfigurationException, match="must be a `XLA"):
-        TPUSpawnStrategy().checkpoint_io = CustomCheckpointIO()
->>>>>>> 9da78a94
+    checkpoint_plugin.load_checkpoint.assert_called_with(tmpdir / "last.ckpt")