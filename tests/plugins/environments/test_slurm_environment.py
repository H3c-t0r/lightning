--- conflicted
+++ resolved
@@ -27,11 +27,9 @@
     assert env.creates_processes_externally
     assert env.main_address == "127.0.0.1"
     assert env.main_port == 12910
-<<<<<<< HEAD
     assert env.job_name() is None
-=======
     assert env.job_id() is None
->>>>>>> 8e1b9b30
+
     with pytest.raises(KeyError):
         # world size is required to be passed as env variable
         env.world_size()
