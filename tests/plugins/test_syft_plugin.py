--- conflicted
+++ resolved
@@ -78,14 +78,9 @@
     trainer.test()
     trainer.test(model)
 
-<<<<<<< HEAD
-    model = LiftSyLightningModule.load_from_checkpoint(trainer.checkpoint_callback.best_model_path, module=module)
+    model = LiftSyLightningModule.load_from_checkpoint(
+        trainer.checkpoint_callback.best_model_path, module=module, duet=duet)
     trainer.fit(model)
 
     del sy.client_cache["duet"]
-    assert not is_syft_initialized()
-=======
-    model = LiftSyLightningModule.load_from_checkpoint(
-        trainer.checkpoint_callback.best_model_path, module=module, duet=duet)
-    trainer.fit(model)
->>>>>>> c3d8430f
+    assert not is_syft_initialized()