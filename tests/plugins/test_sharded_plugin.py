--- conflicted
+++ resolved
@@ -258,48 +258,31 @@
     trainer.fit(model)
 
 
-<<<<<<< HEAD
-@pytest.mark.skipif(platform.system() == "Windows",
-                    reason="Distributed training is not supported on Windows")
-@pytest.mark.skipif(not _FAIRSCALE_AVAILABLE, reason="Fairscale is not available")
-def test_ddp_sharded_plugin_evaluate(tmpdir):
-=======
 @RunIf(skip_windows=True, special=True, fairscale=True)
 def test_ddp_sharded_plugin_test(tmpdir):
->>>>>>> 0e9d69c3
-    """
-        Test to ensure we can use validate and test without fit
-    """
-    model = BoringModel()
-    trainer = Trainer(
-        accelerator='ddp_sharded_spawn',
-        num_processes=2,
-        fast_dev_run=True,
-    )
-
-    trainer.validate(model)
+    """
+        Test to ensure we can use test without fit
+    """
+    model = BoringModel()
+    trainer = Trainer(
+        accelerator='ddp_sharded_spawn',
+        num_processes=2,
+        fast_dev_run=True,
+    )
+
     trainer.test(model)
 
 
-<<<<<<< HEAD
-@pytest.mark.skipif(torch.cuda.device_count() < 2, reason="test requires multi-GPU machine")
-@pytest.mark.skipif(platform.system() == "Windows",
-                    reason="Distributed training is not supported on Windows")
-@pytest.mark.skipif(not _FAIRSCALE_AVAILABLE, reason="Fairscale is not available")
-def test_ddp_sharded_plugin_evaluate_multigpu(tmpdir):
-=======
 @RunIf(min_gpus=2, skip_windows=True, fairscale=True)
 def test_ddp_sharded_plugin_test_multigpu(tmpdir):
->>>>>>> 0e9d69c3
-    """
-        Test to ensure we can use validate and test without fit
-    """
-    model = BoringModel()
-    trainer = Trainer(
-        accelerator='ddp_sharded_spawn',
-        gpus=2,
-        fast_dev_run=True,
-    )
-
-    trainer.validate(model)
+    """
+        Test to ensure we can use test without fit
+    """
+    model = BoringModel()
+    trainer = Trainer(
+        accelerator='ddp_sharded_spawn',
+        gpus=2,
+        fast_dev_run=True,
+    )
+
     trainer.test(model)