# Copyright The PyTorch Lightning team.
#
# Licensed under the Apache License, Version 2.0 (the "License");
# you may not use this file except in compliance with the License.
# You may obtain a copy of the License at
#
#     http://www.apache.org/licenses/LICENSE-2.0
#
# Unless required by applicable law or agreed to in writing, software
# distributed under the License is distributed on an "AS IS" BASIS,
# WITHOUT WARRANTIES OR CONDITIONS OF ANY KIND, either express or implied.
# See the License for the specific language governing permissions and
# limitations under the License.
import os
from typing import Any, Mapping

import pytest
import torch

from pytorch_lightning import Trainer
from pytorch_lightning.plugins import DDPPlugin, SingleDevicePlugin
from tests.helpers import BoringModel
from tests.helpers.runif import RunIf


class CustomParallelPlugin(DDPPlugin):
    def __init__(self, **kwargs):
        super().__init__(**kwargs)
        # Set to None so it will be overwritten by the accelerator connector.
        self.sync_batchnorm = None


@RunIf(skip_windows=True)
def test_sync_batchnorm_set(tmpdir):
    """Tests if sync_batchnorm is automatically set for custom plugin."""
    model = BoringModel()
    plugin = CustomParallelPlugin()
    assert plugin.sync_batchnorm is None
    trainer = Trainer(max_epochs=1, strategy=plugin, default_root_dir=tmpdir, sync_batchnorm=True)
    trainer.fit(model)
    assert plugin.sync_batchnorm is True


@pytest.mark.parametrize("restore_optimizer_and_schedulers", [True, False])
def test_plugin_lightning_restore_optimizer_and_schedulers(tmpdir, restore_optimizer_and_schedulers):
    class TestPlugin(SingleDevicePlugin):
        load_optimizer_state_dict_called = False

        @property
        def lightning_restore_optimizer_and_schedulers(self) -> bool:
            return restore_optimizer_and_schedulers

        def load_optimizer_state_dict(self, checkpoint: Mapping[str, Any]) -> None:
            self.load_optimizer_state_dict_called = True

    # create ckpt to resume from
    checkpoint_path = os.path.join(tmpdir, "model.ckpt")
    model = BoringModel()
    trainer = Trainer(default_root_dir=tmpdir, fast_dev_run=True)
    trainer.fit(model)
    trainer.save_checkpoint(checkpoint_path)

    model = BoringModel()
    plugin = TestPlugin(torch.device("cpu"))
<<<<<<< HEAD
    trainer = Trainer(
        default_root_dir=tmpdir, fast_dev_run=True, strategy=plugin, resume_from_checkpoint=checkpoint_path
    )
    trainer.fit(model)
=======
    trainer = Trainer(default_root_dir=tmpdir, fast_dev_run=True, plugins=plugin)
    trainer.fit(model, ckpt_path=checkpoint_path)
>>>>>>> d5069ecd
    assert plugin.load_optimizer_state_dict_called == restore_optimizer_and_schedulers<|MERGE_RESOLUTION|>--- conflicted
+++ resolved
@@ -62,13 +62,8 @@
 
     model = BoringModel()
     plugin = TestPlugin(torch.device("cpu"))
-<<<<<<< HEAD
     trainer = Trainer(
-        default_root_dir=tmpdir, fast_dev_run=True, strategy=plugin, resume_from_checkpoint=checkpoint_path
+        default_root_dir=tmpdir, fast_dev_run=True, strategy=plugin
     )
-    trainer.fit(model)
-=======
-    trainer = Trainer(default_root_dir=tmpdir, fast_dev_run=True, plugins=plugin)
     trainer.fit(model, ckpt_path=checkpoint_path)
->>>>>>> d5069ecd
     assert plugin.load_optimizer_state_dict_called == restore_optimizer_and_schedulers