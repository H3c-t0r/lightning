--- conflicted
+++ resolved
@@ -402,13 +402,9 @@
 
 @RunIf(min_gpus=2, deepspeed=True, special=True)
 def test_deepspeed_stage_3_save_warning(tmpdir):
-<<<<<<< HEAD
     """
     Test to ensure that DeepSpeed Stage 3 gives a warning when saving on rank zero.
     """
-=======
-    """Test to ensure that DeepSpeed Stage 3 gives a warning when saving."""
->>>>>>> 6e124e72
     model = BoringModel()
     trainer = Trainer(
         default_root_dir=tmpdir, plugins=[DeepSpeedPlugin(stage=3)], gpus=2, fast_dev_run=True, precision=16
