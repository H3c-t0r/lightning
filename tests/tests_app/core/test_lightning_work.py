from queue import Empty
from re import escape
from unittest.mock import MagicMock, Mock

import pytest

from lightning_app import LightningApp
from lightning_app.core.flow import LightningFlow
from lightning_app.core.work import LightningWork
from lightning_app.runners import MultiProcessRuntime
from lightning_app.storage import Path
from lightning_app.testing.helpers import _MockQueue, EmptyFlow, EmptyWork
from lightning_app.testing.testing import LightningTestApp
from lightning_app.utilities.enum import make_status, WorkStageStatus
from lightning_app.utilities.exceptions import LightningWorkException
from lightning_app.utilities.packaging.build_config import BuildConfig
from lightning_app.utilities.proxies import ProxyWorkRun, WorkRunner


def test_lightning_work_run_method_required():
    """Test that a helpful exception is raised when the user did not implement the `LightningWork.run()` method."""

    with pytest.raises(TypeError, match=escape("The work `LightningWork` is missing the `run()` method")):
        LightningWork()

    class WorkWithoutRun(LightningWork):
        def __init__(self):
            super().__init__()
            self.started = False

    with pytest.raises(TypeError, match=escape("The work `WorkWithoutRun` is missing the `run()` method")):
        WorkWithoutRun()

    class WorkWithRun(WorkWithoutRun):
        def run(self, *args, **kwargs):
            self.started = True

    work = WorkWithRun()
    work.run()
    assert work.started


def test_lightning_work_no_children_allowed():
    """Test that a LightningWork can't have any children (work or flow)."""

    class ChildWork(EmptyWork):
        pass

    class ParentWork(LightningWork):
        def __init__(self):
            super().__init__()
            self.work_b = ChildWork()

        def run(self, *args, **kwargs):
            pass

    with pytest.raises(LightningWorkException, match="isn't allowed to take any children such as"):
        ParentWork()

    class ParentWork(LightningWork):
        def __init__(self):
            super().__init__()
            self.flow = LightningFlow()

        def run(self, *args, **kwargs):
            pass

    with pytest.raises(LightningWorkException, match="LightningFlow"):
        ParentWork()


def test_forgot_to_call_init():
    """This test validates the error message for user registering state without calling __init__ is
    comprehensible."""

    class W(LightningWork):
        def __init__(self):
            self.var_a = None

        def run(self):
            pass

    with pytest.raises(AttributeError, match="Did you forget to call"):
        W()


@pytest.mark.parametrize(
    "name,value",
    [
        ("x", 1),
        ("f", EmptyFlow()),
        ("w", EmptyWork()),
        ("run", lambda _: _),
    ],
)
def test_unsupported_attribute_declaration_outside_init(name, value):
    """Test that LightningWork attributes (with a few exceptions) are not allowed to be set outside __init__."""
    flow = EmptyFlow()
    with pytest.raises(AttributeError, match=f"Cannot set attributes that were not defined in __init__: {name}"):
        setattr(flow, name, value)
    assert name == "run" or not hasattr(flow, name)


@pytest.mark.parametrize(
    "name,value",
    [
        ("_name", "name"),
        ("_changes", {"change": 1}),
        ("run", ProxyWorkRun(work_run=Mock(), work_name="any", work=Mock(), caller_queue=Mock())),
    ],
)
def test_supported_attribute_declaration_outside_init(name, value):
    """Test the custom LightningWork setattr implementation for the few reserved attributes that are allowed to be
    set from outside __init__."""
    flow = EmptyWork()
    setattr(flow, name, value)
    assert getattr(flow, name) == value


def test_supported_attribute_declaration_inside_init():
    """Test that the custom LightningWork setattr can identify the __init__ call in the stack frames above."""

    class Work(EmptyWork):
        def __init__(self):
            super().__init__()
            self.directly_in_init = "init"
            self.method_under_init()

        def method_under_init(self):
            self.attribute = "test"

    work = Work()
    assert work.directly_in_init == "init"
    assert work.attribute == "test"


@pytest.mark.parametrize("replacement", [EmptyFlow(), EmptyWork(), None])
def test_fixing_flows_and_works(replacement):
    class FlowFixed(LightningFlow):
        def run(self):
            self.empty_flow = EmptyFlow()
            self.empty_flow = replacement

    with pytest.raises(AttributeError, match="Cannot set attributes as"):
        FlowFixed().run()


@pytest.mark.parametrize("enable_exception", [False, True])
@pytest.mark.parametrize("raise_exception", [False, True])
def test_lightning_status(enable_exception, raise_exception):
    class Work(EmptyWork):
        def __init__(self, raise_exception, enable_exception=True):
            super().__init__(raise_exception=raise_exception)
            self.enable_exception = enable_exception
            self.dummy_path = Path("test")

        def run(self):
            if self.enable_exception:
                raise Exception("Custom Exception")

    work = Work(raise_exception, enable_exception=enable_exception)
    work._name = "root.w"
    assert work.status.stage == WorkStageStatus.NOT_STARTED
    caller_queue = _MockQueue("caller_queue")
    delta_queue = _MockQueue("delta_queue")
    readiness_queue = _MockQueue("readiness_queue")
    error_queue = _MockQueue("error_queue")
    request_queue = _MockQueue("request_queue")
    response_queue = _MockQueue("response_queue")
    copy_request_queue = _MockQueue("copy_request_queue")
    copy_response_queue = _MockQueue("copy_response_queue")
    call_hash = "fe3fa0f"
    work._calls[call_hash] = {
        "args": (),
        "kwargs": {},
        "call_hash": call_hash,
        "run_started_counter": 1,
        "statuses": [],
    }
    caller_queue.put(
        {
            "args": (),
            "kwargs": {},
            "call_hash": call_hash,
            "state": work.state,
        }
    )
    work_runner = WorkRunner(
        work,
        work.name,
        caller_queue,
        delta_queue,
        readiness_queue,
        error_queue,
        request_queue,
        response_queue,
        copy_request_queue,
        copy_response_queue,
    )
    try:
        work_runner()
    except (Exception, Empty):
        pass

    res = delta_queue._queue[0].delta.to_dict()["iterable_item_added"]
    res_end = delta_queue._queue[1].delta.to_dict()["iterable_item_added"]
    if enable_exception:
        exception_cls = Exception if raise_exception else Empty
        assert isinstance(error_queue._queue[0], exception_cls)
        res_end[f"root['calls']['{call_hash}']['statuses'][1]"]["stage"] == "failed"
        res_end[f"root['calls']['{call_hash}']['statuses'][1]"]["message"] == "Custom Exception"
    else:
        assert res[f"root['calls']['{call_hash}']['statuses'][0]"]["stage"] == "running"
        assert res_end[f"root['calls']['{call_hash}']['statuses'][1]"]["stage"] == "succeeded"

    # Stop blocking and let the thread join
    work_runner.copier.join()


def test_lightning_work_url():
    class ExposedWork(LightningWork):
        def run(self):
            pass

    work = ExposedWork(port=8000)
    work._name = "root.work"
    assert work.state["vars"]["_url"] == ""


def test_work_path_assignment():
    """Test that paths in the lit format lit:// get converted to a proper lightning_app.storage.Path object."""

    class Work(LightningWork):
        def __init__(self):
            super().__init__()
            self.no_path = "a/b/c"
            self.path = Path("lit://x/y/z")
            self.lit_path = "lit://x/y/z"

        def run(self):
            pass

    work = Work()
    assert isinstance(work.no_path, str)
    assert isinstance(work.path, Path)
    assert isinstance(work.lit_path, Path)
    assert work.path == work.lit_path


def test_work_state_change_with_path():
    """Test that type changes to a Path attribute are properly reflected within the state."""

    class Work(LightningFlow):
        def __init__(self):
            super().__init__()
            self.none_to_path = None
            self.path_to_none = Path()
            self.path_to_path = Path()

        def run(self):
            self.none_to_path = "lit://none/to/path"
            self.path_to_none = None
            self.path_to_path = "lit://path/to/path"

    class Flow(LightningFlow):
        def __init__(self):
            super().__init__()
            self.work = Work()

        def run(self):
            self.work.run()
            self._exit()

    flow = Flow()
    MultiProcessRuntime(LightningApp(flow)).dispatch()
    assert flow.work.none_to_path == Path("lit://none/to/path")
    assert flow.work.path_to_none is None
    assert flow.work.path_to_path == Path("lit://path/to/path")

    assert "path_to_none" not in flow.work._paths
    assert "path_to_none" in flow.work._state
    assert flow.work._paths["none_to_path"] == Path("lit://none/to/path").to_dict()
    assert flow.work._paths["path_to_path"] == Path("lit://path/to/path").to_dict()
    assert flow.work.state["vars"]["none_to_path"] == Path("lit://none/to/path")
    assert flow.work.state["vars"]["path_to_none"] is None
    assert flow.work.state["vars"]["path_to_path"] == Path("lit://path/to/path")


def test_lightning_work_calls():
    class W(LightningWork):
        def run(self, *args, **kwargs):
            pass

    w = W()
    assert len(w._calls) == 1
    w.run(1, [2], (3, 4), {"1": "3"})
    assert len(w._calls) == 2
    assert w._calls["0d824f7"] == {"ret": None}


def test_work_cloud_build_config_provided():

    assert isinstance(LightningWork.cloud_build_config, property)
    assert LightningWork.cloud_build_config.fset is not None

    class Work(LightningWork):
        def __init__(self):
            super().__init__()
            self.cloud_build_config = BuildConfig(image="ghcr.io/gridai/base-images:v1.8-cpu")

        def run(self, *args, **kwargs):
            pass

    w = Work()
    w.run()


def test_work_local_build_config_provided():

    assert isinstance(LightningWork.local_build_config, property)
    assert LightningWork.local_build_config.fset is not None

    class Work(LightningWork):
        def __init__(self):
            super().__init__()
            self.local_build_config = BuildConfig(image="ghcr.io/gridai/base-images:v1.8-cpu")

        def run(self, *args, **kwargs):
            pass

    w = Work()
    w.run()


class WorkCounter(LightningWork):
    def run(self):
        pass


class LightningTestAppWithWork(LightningTestApp):
    def on_before_run_once(self):
        if self.root.work.has_succeeded:
            return True
        return super().on_before_run_once()


def test_lightning_app_with_work():
    app = LightningTestAppWithWork(WorkCounter())
    MultiProcessRuntime(app, start_server=False).dispatch()


class WorkStart(LightningWork):
    def __init__(self, cache_calls, parallel):
        super().__init__(cache_calls=cache_calls, parallel=parallel)
        self.counter = 0

    def run(self):
        self.counter += 1


class FlowStart(LightningFlow):
    def __init__(self, cache_calls, parallel):
        super().__init__()
        self.w = WorkStart(cache_calls, parallel)
        self.finish = False

    def run(self):
        if self.finish:
            self._exit()
        if self.w.status.stage == WorkStageStatus.STOPPED:
            with pytest.raises(Exception, match="A work can be started only once for now."):
                self.w.start()
            self.finish = True
        if self.w.status.stage == WorkStageStatus.NOT_STARTED:
            self.w.start()
        if self.w.status.stage == WorkStageStatus.STARTED:
            self.w.run()
        if self.w.counter == 1:
            self.w.stop()


@pytest.mark.parametrize("cache_calls", [False, True])
@pytest.mark.parametrize("parallel", [False, True])
def test_lightning_app_work_start(cache_calls, parallel):
    app = LightningApp(FlowStart(cache_calls, parallel))
    MultiProcessRuntime(app, start_server=False).dispatch()


<<<<<<< HEAD
def test_lightning_work_delete():
    work = WorkCounter()

    with pytest.raises(Exception, match="Can't delete the work"):
        work.delete()

    mock = MagicMock()
    work._backend = mock
    work.delete()
    assert work == mock.delete_work._mock_call_args_list[0].args[1]
=======
class WorkDisplay(LightningWork):
    def __init__(self):
        super().__init__()

    def run(self):
        pass


def test_lightning_work_display_name():
    work = WorkDisplay()
    assert work.state_vars["vars"]["_display_name"] == ""
    work.display_name = "Hello"
    assert work.state_vars["vars"]["_display_name"] == "Hello"

    work._calls["latest_call_hash"] = "test"
    work._calls["test"] = {"statuses": [make_status(WorkStageStatus.PENDING)]}
    with pytest.raises(RuntimeError, match="The display name can be set only before the work has started."):
        work.display_name = "HELLO"
    work.display_name = "Hello"
>>>>>>> 22b254f4
<|MERGE_RESOLUTION|>--- conflicted
+++ resolved
@@ -386,7 +386,6 @@
     MultiProcessRuntime(app, start_server=False).dispatch()
 
 
-<<<<<<< HEAD
 def test_lightning_work_delete():
     work = WorkCounter()
 
@@ -397,7 +396,8 @@
     work._backend = mock
     work.delete()
     assert work == mock.delete_work._mock_call_args_list[0].args[1]
-=======
+
+
 class WorkDisplay(LightningWork):
     def __init__(self):
         super().__init__()
@@ -416,5 +416,4 @@
     work._calls["test"] = {"statuses": [make_status(WorkStageStatus.PENDING)]}
     with pytest.raises(RuntimeError, match="The display name can be set only before the work has started."):
         work.display_name = "HELLO"
-    work.display_name = "Hello"
->>>>>>> 22b254f4
+    work.display_name = "Hello"