import os
from unittest import mock

import pytest
from click.testing import CliRunner
from lightning_cloud.openapi import Externalv1LightningappInstance

<<<<<<< HEAD
from lightning_app.cli.lightning_cli import (
    get_app_url,
    login,
    logout,
    main,
    run,
    clusters,
    create_cluster,
    list_clusters,
    delete_cluster,
)
=======
from lightning_app.cli.lightning_cli import _main, get_app_url, login, logout, run
>>>>>>> 4c35867b
from lightning_app.runners.runtime_type import RuntimeType


@pytest.mark.parametrize(
    "runtime_type, extra_args, lightning_cloud_url, expected_url",
    [
        (
            RuntimeType.CLOUD,
            (Externalv1LightningappInstance(id="test-app-id"),),
            "https://b975913c4b22eca5f0f9e8eff4c4b1c315340a0d.staging.lightning.ai",
            "https://b975913c4b22eca5f0f9e8eff4c4b1c315340a0d.staging.lightning.ai/me/apps/test-app-id",
        ),
        (
            RuntimeType.CLOUD,
            (Externalv1LightningappInstance(id="test-app-id"),),
            "http://localhost:9800",
            "http://localhost:9800/me/apps/test-app-id",
        ),
        (RuntimeType.SINGLEPROCESS, tuple(), "", "http://127.0.0.1:7501/view"),
        (RuntimeType.SINGLEPROCESS, tuple(), "http://localhost:9800", "http://127.0.0.1:7501/view"),
        (RuntimeType.MULTIPROCESS, tuple(), "", "http://127.0.0.1:7501/view"),
        (RuntimeType.MULTIPROCESS, tuple(), "http://localhost:9800", "http://127.0.0.1:7501/view"),
    ],
)
def test_start_target_url(runtime_type, extra_args, lightning_cloud_url, expected_url):
    with mock.patch(
        "lightning_app.cli.lightning_cli.get_lightning_cloud_url", mock.MagicMock(return_value=lightning_cloud_url)
    ):
        assert get_app_url(runtime_type, *extra_args) == expected_url


<<<<<<< HEAD
@pytest.mark.parametrize("command", [main, run, clusters])
=======
@pytest.mark.parametrize("command", [_main, run])
>>>>>>> 4c35867b
def test_commands(command):
    runner = CliRunner()
    result = runner.invoke(command)
    assert result.exit_code == 0


def test_main_lightning_cli_help():
    """Validate the Lightning CLI."""
    res = os.popen("python -m lightning --help").read()
    assert "login   " in res
    assert "logout  " in res
    assert "run     " in res
    assert "clusters" in res

    res = os.popen("python -m lightning run --help").read()
    assert "app  " in res

    # hidden run commands should not appear in the help text
    assert "server" not in res
    assert "flow" not in res
    assert "work" not in res
    assert "frontend" not in res


@mock.patch("lightning_app.cli.cmd_clusters.AWSClusterManager.create")
def test_clusters_create(create: mock.MagicMock):
    runner = CliRunner()
    runner.invoke(create_cluster, ["test-7",
                                   "--provider", "aws",
                                   "--external-id", "dummy",
                                   "--role-arn", "arn:aws:iam::1234567890:role/lai-byoc",
                                   "--instance-types", "t2.small"])

    create.assert_called_once_with(
        cluster_name='test-7',
        region='us-east-1',
        role_arn='arn:aws:iam::1234567890:role/lai-byoc',
        external_id='dummy',
        instance_types=['t2.small'],
        edit_before_creation=False,
        cost_savings=False,
        wait=False)


@mock.patch("lightning_app.cli.cmd_clusters.AWSClusterManager.list")
def test_clusters_list(list: mock.MagicMock):
    runner = CliRunner()
    runner.invoke(list_clusters)

    list.assert_called_once_with()


@mock.patch("lightning_app.cli.cmd_clusters.AWSClusterManager.delete")
def test_clusters_delete(delete: mock.MagicMock):
    runner = CliRunner()
    runner.invoke(delete_cluster, ["test-7"])

    delete.assert_called_once_with(cluster_id='test-7', force=False, wait=False)


@mock.patch("lightning_app.utilities.login.Auth._run_server")
@mock.patch("lightning_app.utilities.login.Auth.clear")
def test_cli_login(clear: mock.MagicMock, run_server: mock.MagicMock):
    runner = CliRunner()
    runner.invoke(login)

    clear.assert_called_once_with()
    run_server.assert_called_once()


@mock.patch("pathlib.Path.unlink")
@mock.patch("pathlib.Path.exists")
@pytest.mark.parametrize("creds", [True, False])
def test_cli_logout(exists: mock.MagicMock, unlink: mock.MagicMock, creds: bool):
    exists.return_value = creds
    runner = CliRunner()
    runner.invoke(logout)

    exists.assert_called_once_with()
    if creds:
        unlink.assert_called_once_with()
    else:
        unlink.assert_not_called()<|MERGE_RESOLUTION|>--- conflicted
+++ resolved
@@ -5,21 +5,17 @@
 from click.testing import CliRunner
 from lightning_cloud.openapi import Externalv1LightningappInstance
 
-<<<<<<< HEAD
 from lightning_app.cli.lightning_cli import (
+    _main,
+    clusters,
+    create_cluster,
+    delete_cluster,
     get_app_url,
+    list_clusters,
     login,
     logout,
-    main,
     run,
-    clusters,
-    create_cluster,
-    list_clusters,
-    delete_cluster,
 )
-=======
-from lightning_app.cli.lightning_cli import _main, get_app_url, login, logout, run
->>>>>>> 4c35867b
 from lightning_app.runners.runtime_type import RuntimeType
 
 
@@ -51,11 +47,7 @@
         assert get_app_url(runtime_type, *extra_args) == expected_url
 
 
-<<<<<<< HEAD
-@pytest.mark.parametrize("command", [main, run, clusters])
-=======
-@pytest.mark.parametrize("command", [_main, run])
->>>>>>> 4c35867b
+@pytest.mark.parametrize("command", [_main, run, clusters])
 def test_commands(command):
     runner = CliRunner()
     result = runner.invoke(command)
@@ -83,21 +75,31 @@
 @mock.patch("lightning_app.cli.cmd_clusters.AWSClusterManager.create")
 def test_clusters_create(create: mock.MagicMock):
     runner = CliRunner()
-    runner.invoke(create_cluster, ["test-7",
-                                   "--provider", "aws",
-                                   "--external-id", "dummy",
-                                   "--role-arn", "arn:aws:iam::1234567890:role/lai-byoc",
-                                   "--instance-types", "t2.small"])
+    runner.invoke(
+        create_cluster,
+        [
+            "test-7",
+            "--provider",
+            "aws",
+            "--external-id",
+            "dummy",
+            "--role-arn",
+            "arn:aws:iam::1234567890:role/lai-byoc",
+            "--instance-types",
+            "t2.small",
+        ],
+    )
 
     create.assert_called_once_with(
-        cluster_name='test-7',
-        region='us-east-1',
-        role_arn='arn:aws:iam::1234567890:role/lai-byoc',
-        external_id='dummy',
-        instance_types=['t2.small'],
+        cluster_name="test-7",
+        region="us-east-1",
+        role_arn="arn:aws:iam::1234567890:role/lai-byoc",
+        external_id="dummy",
+        instance_types=["t2.small"],
         edit_before_creation=False,
         cost_savings=False,
-        wait=False)
+        wait=False,
+    )
 
 
 @mock.patch("lightning_app.cli.cmd_clusters.AWSClusterManager.list")
@@ -113,7 +115,7 @@
     runner = CliRunner()
     runner.invoke(delete_cluster, ["test-7"])
 
-    delete.assert_called_once_with(cluster_id='test-7', force=False, wait=False)
+    delete.assert_called_once_with(cluster_id="test-7", force=False, wait=False)
 
 
 @mock.patch("lightning_app.utilities.login.Auth._run_server")
