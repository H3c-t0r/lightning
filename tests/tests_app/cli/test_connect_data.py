from unittest.mock import MagicMock

import pytest
<<<<<<< HEAD
from lightning_cloud.openapi import Create, V1AwsDataConnection, V1ListMembershipsResponse, V1Membership
=======
>>>>>>> 2906a629

from lightning.app.cli.connect import data


@pytest.mark.skipif(True, reason="In progress")
def test_connect_data_no_project(monkeypatch):

    from lightning_cloud.openapi import V1ListMembershipsResponse, V1Membership

    client = MagicMock()
    client.projects_service_list_memberships.return_value = V1ListMembershipsResponse(memberships=[])
    monkeypatch.setattr(data, "LightningClient", MagicMock(return_value=client))

    _error_and_exit = MagicMock()
    monkeypatch.setattr(data, "_error_and_exit", _error_and_exit)

    _get_project = MagicMock()
    _get_project.return_value = V1Membership(name="project-0", project_id="project-id-0")
    monkeypatch.setattr(data, "_get_project", _get_project)

    data.connect_data("imagenet", region="us-east-1", source="imagenet", destination="", project_name="project-0")

    _get_project.assert_called()


@pytest.mark.skipif(True, reason="In progress")
def test_connect_data(monkeypatch):

    from lightning_cloud.openapi import ProjectIdDataConnectionsBody, V1ListMembershipsResponse, V1Membership

    client = MagicMock()
    client.projects_service_list_memberships.return_value = V1ListMembershipsResponse(
        memberships=[
            V1Membership(name="project-0", project_id="project-id-0"),
            V1Membership(name="project-1", project_id="project-id-1"),
            V1Membership(name="project 2", project_id="project-id-2"),
        ]
    )
    monkeypatch.setattr(data, "LightningClient", MagicMock(return_value=client))

    _error_and_exit = MagicMock()
    monkeypatch.setattr(data, "_error_and_exit", _error_and_exit)
    data.connect_data("imagenet", region="us-east-1", source="imagenet", destination="", project_name="project-0")

    _error_and_exit.assert_called_with(
        "Only public S3 folders are supported for now. Please, open a Github issue with your use case."
    )

    data.connect_data("imagenet", region="us-east-1", source="s3://imagenet", destination="", project_name="project-0")

    client.data_connection_service_create_data_connection.assert_called_with(
        project_id="project-id-0",
        body=Create(
            name="imagenet",
            aws=V1AwsDataConnection(destination="", region="us-east-1", source="s3://imagenet", secret_arn_name=""),
        ),
    )<|MERGE_RESOLUTION|>--- conflicted
+++ resolved
@@ -1,10 +1,6 @@
 from unittest.mock import MagicMock
 
 import pytest
-<<<<<<< HEAD
-from lightning_cloud.openapi import Create, V1AwsDataConnection, V1ListMembershipsResponse, V1Membership
-=======
->>>>>>> 2906a629
 
 from lightning.app.cli.connect import data
 
@@ -33,7 +29,7 @@
 @pytest.mark.skipif(True, reason="In progress")
 def test_connect_data(monkeypatch):
 
-    from lightning_cloud.openapi import ProjectIdDataConnectionsBody, V1ListMembershipsResponse, V1Membership
+    from lightning_cloud.openapi import Create, V1AwsDataConnection, V1ListMembershipsResponse, V1Membership
 
     client = MagicMock()
     client.projects_service_list_memberships.return_value = V1ListMembershipsResponse(
