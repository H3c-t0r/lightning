import json
import os
import sys
from unittest.mock import MagicMock

import click
import psutil
import pytest

from lightning_app import _PROJECT_ROOT
from lightning_app.cli.commands.connection import (
    _list_app_commands,
    _resolve_command_path,
    _retrieve_connection_to_an_app,
    connect,
    disconnect,
)
from lightning_app.utilities import cli_helpers
from lightning_app.utilities.commands import base


<<<<<<< HEAD
def test_connect_disconnect_local(monkeypatch):
=======
def monkeypatch_connection(monkeypatch, tmpdir, ppid):
    connection_path = os.path.join(tmpdir, ppid)
    try:
        monkeypatch.setattr("lightning_app.cli.commands.connection._clean_lightning_connection", MagicMock())
        monkeypatch.setattr("lightning_app.cli.commands.connection._PPID", ppid)
        monkeypatch.setattr("lightning_app.cli.commands.connection._LIGHTNING_CONNECTION", tmpdir)
        monkeypatch.setattr("lightning_app.cli.commands.connection._LIGHTNING_CONNECTION_FOLDER", connection_path)
    except ModuleNotFoundError:
        monkeypatch.setattr("lightning.app.cli.commands.connection._clean_lightning_connection", MagicMock())
        monkeypatch.setattr("lightning_app.cli.commands.connection._PPID", ppid)
        monkeypatch.setattr("lightning.app.cli.commands.connection._LIGHTNING_CONNECTION", tmpdir)
        monkeypatch.setattr("lightning.app.cli.commands.connection._LIGHTNING_CONNECTION_FOLDER", connection_path)
    return connection_path


def test_connect_disconnect_local(tmpdir, monkeypatch):
>>>>>>> 32470540
    disconnect()

    ppid = str(psutil.Process(os.getpid()).ppid())
    connection_path = monkeypatch_connection(monkeypatch, tmpdir, ppid=ppid)

    with pytest.raises(Exception, match="The commands weren't found. Is your app localhost running ?"):
        connect("localhost", True)

    with open(os.path.join(os.path.dirname(__file__), "jsons/connect_1.json")) as f:
        data = json.load(f)

    data["paths"]["/command/command_with_client"]["post"]["cls_path"] = os.path.join(
        _PROJECT_ROOT,
        data["paths"]["/command/command_with_client"]["post"]["cls_path"],
    )

    messages = []

    disconnect()

    def fn(msg):
        messages.append(msg)

    monkeypatch.setattr(click, "echo", fn)

    response = MagicMock()
    response.status_code = 200
    response.json.return_value = data
    monkeypatch.setattr(cli_helpers.requests, "get", MagicMock(return_value=response))
    connect("localhost", True)
    assert _retrieve_connection_to_an_app() == ("localhost", None)
    command_path = _resolve_command_path("nested_command")
    assert not os.path.exists(command_path)
    command_path = _resolve_command_path("command_with_client")
    assert os.path.exists(command_path)
    s = "/" if sys.platform != "win32" else "\\"
    command_folder_path = f"{connection_path}{s}commands"
    expected = [
        f"Storing `command with client` at {command_folder_path}{s}command_with_client.py",
        f"You can review all the downloaded commands at {command_folder_path}",
        "You are connected to the local Lightning App.",
    ]
    assert messages == expected

    messages = []
    connect("localhost", True)
    assert messages == ["You are connected to the local Lightning App."]

    messages = []
    disconnect()
    assert messages == ["You are disconnected from the local Lightning App."]
    messages = []
    disconnect()
    assert messages == [
        "You aren't connected to any Lightning App. Please use `lightning connect app_name_or_id` to connect to one."
    ]

    assert _retrieve_connection_to_an_app() == (None, None)


<<<<<<< HEAD
def test_connect_disconnect_cloud(monkeypatch):
=======
def test_connect_disconnect_cloud(tmpdir, monkeypatch):
>>>>>>> 32470540
    disconnect()

    ppid_1 = str(psutil.Process(os.getpid()).ppid())
    ppid_2 = "222"

    connection_path = monkeypatch_connection(monkeypatch, tmpdir, ppid=ppid_1)

    target_file = _resolve_command_path("command_with_client")

    if os.path.exists(target_file):
        os.remove(target_file)

    with open(os.path.join(os.path.dirname(__file__), "jsons/connect_1.json")) as f:
        data = json.load(f)

    data["paths"]["/command/command_with_client"]["post"]["cls_path"] = os.path.join(
        _PROJECT_ROOT,
        data["paths"]["/command/command_with_client"]["post"]["cls_path"],
    )

    messages = []

    def fn(msg):
        messages.append(msg)

    monkeypatch.setattr(click, "echo", fn)

    response = MagicMock()
    response.status_code = 200
    response.json.return_value = data
    monkeypatch.setattr(cli_helpers.requests, "get", MagicMock(return_value=response))
    project = MagicMock()
    project.project_id = "custom_project_name"
    monkeypatch.setattr(cli_helpers, "_get_project", MagicMock(return_value=project))
    client = MagicMock()
    lightningapps = MagicMock()

    app = MagicMock()
    app.name = "example"
    app.id = "1234"

    lightningapps.lightningapps = [app]
    client.lightningapp_instance_service_list_lightningapp_instances.return_value = lightningapps
    monkeypatch.setattr(cli_helpers, "LightningClient", MagicMock(return_value=client))

    monkeypatch.setattr(base, "_get_project", MagicMock(return_value=project))

    artifact = MagicMock()
    artifact.filename = "commands/command_with_client.py"
    artifacts = MagicMock()
    artifacts.artifacts = [artifact]
    client.lightningapp_instance_service_list_lightningapp_instance_artifacts.return_value = artifacts
    monkeypatch.setattr(base, "LightningClient", MagicMock(return_value=client))

    with open(data["paths"]["/command/command_with_client"]["post"]["cls_path"], "rb") as f:
        response.content = f.read()

    connect("example", True)
    assert _retrieve_connection_to_an_app() == ("example", "1234")
    commands = _list_app_commands()
    assert commands == ["command with client", "command without client", "nested command"]
    command_path = _resolve_command_path("nested_command")
    assert not os.path.exists(command_path)
    command_path = _resolve_command_path("command_with_client")
    assert os.path.exists(command_path)
    s = "/" if sys.platform != "win32" else "\\"
    command_folder_path = f"{connection_path}{s}commands"
    expected = [
        f"Storing `command with client` at {command_folder_path}{s}command_with_client.py",
        f"You can review all the downloaded commands at {command_folder_path}",
        " ",
        "The client interface has been successfully installed. ",
        "You can now run the following commands:",
        "    lightning command without client",
        "    lightning command with client",
        "    lightning nested command",
        " ",
        "You are connected to the cloud Lightning App: example.",
        "Usage: lightning [OPTIONS] COMMAND [ARGS]...",
        "",
        "  --help     Show this message and exit.",
        "",
        "Lightning App Commands",
        "  command with client    A command with a client.",
        "  command without client A command without a client.",
        "  nested command         A nested command.",
    ]
    assert messages == expected

    messages = []
    connect("example", True)
    assert messages == ["You are already connected to the cloud Lightning App: example."]

    _ = monkeypatch_connection(monkeypatch, tmpdir, ppid=ppid_2)

    messages = []
    connect("example", True)
    assert messages[0] == "Found existing connection, reusing cached commands"

    messages = []
    disconnect()
    print(messages)
    assert messages == ["You are disconnected from the cloud Lightning App: example."]

    _ = monkeypatch_connection(monkeypatch, tmpdir, ppid=ppid_1)

    messages = []
    disconnect()
    assert messages == ["You are disconnected from the cloud Lightning App: example."]

    messages = []
    disconnect()
    assert messages == [
        "You aren't connected to any Lightning App. Please use `lightning connect app_name_or_id` to connect to one."
    ]

    assert _retrieve_connection_to_an_app() == (None, None)<|MERGE_RESOLUTION|>--- conflicted
+++ resolved
@@ -19,9 +19,6 @@
 from lightning_app.utilities.commands import base
 
 
-<<<<<<< HEAD
-def test_connect_disconnect_local(monkeypatch):
-=======
 def monkeypatch_connection(monkeypatch, tmpdir, ppid):
     connection_path = os.path.join(tmpdir, ppid)
     try:
@@ -38,7 +35,6 @@
 
 
 def test_connect_disconnect_local(tmpdir, monkeypatch):
->>>>>>> 32470540
     disconnect()
 
     ppid = str(psutil.Process(os.getpid()).ppid())
@@ -99,11 +95,7 @@
     assert _retrieve_connection_to_an_app() == (None, None)
 
 
-<<<<<<< HEAD
-def test_connect_disconnect_cloud(monkeypatch):
-=======
 def test_connect_disconnect_cloud(tmpdir, monkeypatch):
->>>>>>> 32470540
     disconnect()
 
     ppid_1 = str(psutil.Process(os.getpid()).ppid())
