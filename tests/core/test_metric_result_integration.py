--- conflicted
+++ resolved
@@ -235,11 +235,7 @@
             state_dict = result.state_dict()
 
             result = ResultCollection(True, torch.device("cpu"))
-<<<<<<< HEAD
-            result.load_state_dict(state_dict)
-=======
             result.load_state_dict(state_dict, sync_fn=_result['training_step.a'].meta.sync.fn)
->>>>>>> c453994d
 
             assert _result.items() == result.items()
             assert _result["training_step.c_1"].meta == result["training_step.c_1"].meta
