# Copyright The PyTorch Lightning team.
#
# Licensed under the Apache License, Version 2.0 (the "License");
# you may not use this file except in compliance with the License.
# You may obtain a copy of the License at
#
#     http://www.apache.org/licenses/LICENSE-2.0
#
# Unless required by applicable law or agreed to in writing, software
# distributed under the License is distributed on an "AS IS" BASIS,
# WITHOUT WARRANTIES OR CONDITIONS OF ANY KIND, either express or implied.
# See the License for the specific language governing permissions and
# limitations under the License.
import pickle
from argparse import ArgumentParser
<<<<<<< HEAD
from typing import Optional
from unittest.mock import MagicMock

import pytest
import torch
from torch.utils.data import DataLoader, random_split

from pytorch_lightning import LightningDataModule, seed_everything, Trainer
from pytorch_lightning.accelerators.gpu_accelerator import GPUAccelerator
from pytorch_lightning.callbacks import ModelCheckpoint
from pytorch_lightning.utilities.model_utils import is_overridden
from tests.base import EvalModelTemplate
from tests.base.datamodules import TrialMNISTDataModule
from tests.base.datasets import TrialMNIST
from tests.base.develop_utils import reset_seed
=======
from typing import Any, Dict
from unittest import mock
from unittest.mock import PropertyMock

import pytest
import torch
import torch.nn.functional as F

from pytorch_lightning import LightningDataModule, Trainer
from pytorch_lightning.callbacks import ModelCheckpoint
from pytorch_lightning.trainer.states import TrainerState
from pytorch_lightning.utilities.model_helpers import is_overridden
from tests.helpers import BoringDataModule, BoringModel
from tests.helpers.datamodules import ClassifDataModule
from tests.helpers.simple_models import ClassificationModel
from tests.helpers.utils import reset_seed, set_random_master_port
>>>>>>> 863a70c2


@mock.patch("pytorch_lightning.trainer.trainer.Trainer.node_rank", new_callable=PropertyMock)
@mock.patch("pytorch_lightning.trainer.trainer.Trainer.local_rank", new_callable=PropertyMock)
def test_can_prepare_data(local_rank, node_rank):

    dm = BoringDataModule()
    trainer = Trainer()
    trainer.datamodule = dm

    # 1 no DM
    # prepare_data_per_node = True
    # local rank = 0   (True)
    trainer.prepare_data_per_node = True

    local_rank.return_value = 0
    assert trainer.local_rank == 0
    assert trainer.data_connector.can_prepare_data()

    # local rank = 1   (False)
    local_rank.return_value = 1
    assert trainer.local_rank == 1
    assert not trainer.data_connector.can_prepare_data()

    # prepare_data_per_node = False (prepare across all nodes)
    # global rank = 0   (True)
    trainer.prepare_data_per_node = False
    node_rank.return_value = 0
    local_rank.return_value = 0
    assert trainer.data_connector.can_prepare_data()

    # global rank = 1   (False)
    node_rank.return_value = 1
    local_rank.return_value = 0
    assert not trainer.data_connector.can_prepare_data()
    node_rank.return_value = 0
    local_rank.return_value = 1
    assert not trainer.data_connector.can_prepare_data()

    # 2 dm
    # prepar per node = True
    # local rank = 0 (True)
    trainer.prepare_data_per_node = True
    local_rank.return_value = 0

    # is_overridden prepare data = True
    # has been called
    # False
    dm._has_prepared_data = True
    assert not trainer.data_connector.can_prepare_data()

    # has not been called
    # True
    dm._has_prepared_data = False
    assert trainer.data_connector.can_prepare_data()

    # is_overridden prepare data = False
    # True
    dm.prepare_data = None
    assert trainer.data_connector.can_prepare_data()


def test_hooks_no_recursion_error(tmpdir):
    # hooks were appended in cascade every tine a new data module was instantiated leading to a recursion error.
    # See https://github.com/PyTorchLightning/pytorch-lightning/issues/3652
    class DummyDM(LightningDataModule):

        def setup(self, *args, **kwargs):
            pass

        def prepare_data(self, *args, **kwargs):
            pass

    for i in range(1005):
        dm = DummyDM()
        dm.setup()
        dm.prepare_data()


def test_base_datamodule(tmpdir):
    dm = BoringDataModule()
    dm.prepare_data()
    dm.setup()


def test_base_datamodule_with_verbose_setup(tmpdir):
    dm = BoringDataModule()
    dm.prepare_data()
    dm.setup('fit')
    dm.setup('test')


def test_data_hooks_called(tmpdir):
    dm = BoringDataModule()
    assert dm.has_prepared_data is False
    assert dm.has_setup_fit is False
    assert dm.has_setup_test is False

    dm.prepare_data()
    assert dm.has_prepared_data is True
    assert dm.has_setup_fit is False
    assert dm.has_setup_test is False

    dm.setup()
    assert dm.has_prepared_data is True
    assert dm.has_setup_fit is True
    assert dm.has_setup_test is True


def test_data_hooks_called_verbose(tmpdir):
    dm = BoringDataModule()
    assert dm.has_prepared_data is False
    assert dm.has_setup_fit is False
    assert dm.has_setup_test is False

    dm.prepare_data()
    assert dm.has_prepared_data is True
    assert dm.has_setup_fit is False
    assert dm.has_setup_test is False

    dm.setup('fit')
    assert dm.has_prepared_data is True
    assert dm.has_setup_fit is True
    assert dm.has_setup_test is False

    dm.setup('test')
    assert dm.has_prepared_data is True
    assert dm.has_setup_fit is True
    assert dm.has_setup_test is True


def test_data_hooks_called_with_stage_kwarg(tmpdir):
    dm = BoringDataModule()
    dm.prepare_data()
    assert dm.has_prepared_data is True

    dm.setup(stage='fit')
    assert dm.has_setup_fit is True
    assert dm.has_setup_test is False

    dm.setup(stage='test')
    assert dm.has_setup_fit is True
    assert dm.has_setup_test is True


def test_dm_add_argparse_args(tmpdir):
    parser = ArgumentParser()
<<<<<<< HEAD
    parser = TrialMNISTDataModule.add_argparse_args(parser)
=======
    parser = BoringDataModule.add_argparse_args(parser)
>>>>>>> 863a70c2
    args = parser.parse_args(['--data_dir', str(tmpdir)])
    assert args.data_dir == str(tmpdir)


def test_dm_init_from_argparse_args(tmpdir):
    parser = ArgumentParser()
<<<<<<< HEAD
    parser = TrialMNISTDataModule.add_argparse_args(parser)
    args = parser.parse_args(['--data_dir', str(tmpdir)])
    dm = TrialMNISTDataModule.from_argparse_args(args)
=======
    parser = BoringDataModule.add_argparse_args(parser)
    args = parser.parse_args(['--data_dir', str(tmpdir)])
    dm = BoringDataModule.from_argparse_args(args)
>>>>>>> 863a70c2
    dm.prepare_data()
    dm.setup()
    assert dm.data_dir == args.data_dir == str(tmpdir)


def test_dm_pickle_after_init(tmpdir):
    dm = BoringDataModule()
    pickle.dumps(dm)


def test_train_loop_only(tmpdir):
    reset_seed()

    dm = ClassifDataModule()
    model = ClassificationModel()

    model.validation_step = None
    model.validation_step_end = None
    model.validation_epoch_end = None
    model.test_step = None
    model.test_step_end = None
    model.test_epoch_end = None

    trainer = Trainer(
        default_root_dir=tmpdir,
        max_epochs=1,
        weights_summary=None,
    )

    # fit model
    result = trainer.fit(model, datamodule=dm)
    assert trainer.state == TrainerState.FINISHED, f"Training failed with {trainer.state}"
    assert result
    assert trainer.callback_metrics['train_loss'] < 1.0


def test_train_val_loop_only(tmpdir):
    reset_seed()

    dm = ClassifDataModule()
    model = ClassificationModel()

    model.validation_step = None
    model.validation_step_end = None
    model.validation_epoch_end = None

    trainer = Trainer(
        default_root_dir=tmpdir,
        max_epochs=1,
        weights_summary=None,
    )

    # fit model
    result = trainer.fit(model, datamodule=dm)
    assert trainer.state == TrainerState.FINISHED, f"Training failed with {trainer.state}"
    assert result
    assert trainer.callback_metrics['train_loss'] < 1.0


def test_dm_checkpoint_save(tmpdir):

    class CustomBoringModel(BoringModel):

        def validation_step(self, batch, batch_idx):
            out = super().validation_step(batch, batch_idx)
            self.log('early_stop_on', out['x'])
            return out

    class CustomBoringDataModule(BoringDataModule):

        def on_save_checkpoint(self, checkpoint: Dict[str, Any]) -> None:
            checkpoint[self.__class__.__name__] = self.__class__.__name__

        def on_load_checkpoint(self, checkpoint: Dict[str, Any]) -> None:
            self.checkpoint_state = checkpoint.get(self.__class__.__name__)

    reset_seed()
    dm = CustomBoringDataModule()
    model = CustomBoringModel()

    trainer = Trainer(
        default_root_dir=tmpdir,
        max_epochs=1,
        limit_train_batches=2,
        limit_val_batches=1,
        weights_summary=None,
        callbacks=[ModelCheckpoint(dirpath=tmpdir, monitor='early_stop_on')],
    )

    # fit model
    trainer.fit(model, dm)
    assert trainer.state == TrainerState.FINISHED, f"Training failed with {trainer.state}"
    checkpoint_path = list(trainer.checkpoint_callback.best_k_models.keys())[0]
    checkpoint = torch.load(checkpoint_path)
    assert dm.__class__.__name__ in checkpoint
    assert checkpoint[dm.__class__.__name__] == dm.__class__.__name__


def test_test_loop_only(tmpdir):
    reset_seed()

    dm = BoringDataModule()
    model = BoringModel()

    trainer = Trainer(
        default_root_dir=tmpdir,
        max_epochs=1,
        weights_summary=None,
    )
    trainer.test(model, datamodule=dm)


def test_full_loop(tmpdir):
    reset_seed()

    dm = ClassifDataModule()
    model = ClassificationModel()

    trainer = Trainer(
        default_root_dir=tmpdir,
        max_epochs=1,
        weights_summary=None,
        deterministic=True,
    )

    # fit model
    result = trainer.fit(model, dm)
    assert trainer.state == TrainerState.FINISHED, f"Training failed with {trainer.state}"
    assert result

    # test
    result = trainer.test(datamodule=dm)
    assert result[0]['test_acc'] > 0.6


def test_trainer_attached_to_dm(tmpdir):
    reset_seed()

    dm = BoringDataModule()
    model = BoringModel()

    trainer = Trainer(
        default_root_dir=tmpdir,
        max_epochs=1,
        limit_train_batches=2,
        limit_val_batches=2,
        limit_test_batches=2,
        weights_summary=None,
        deterministic=True,
    )

    # fit model
    trainer.fit(model, dm)
    assert trainer.state == TrainerState.FINISHED, f"Training failed with {trainer.state}"
    assert dm.trainer is not None

    # test
    result = trainer.test(datamodule=dm)
    result = result[0]
    assert dm.trainer is not None


@pytest.mark.skipif(not torch.cuda.is_available(), reason="test requires GPU machine")
def test_full_loop_single_gpu(tmpdir):
    reset_seed()

    dm = ClassifDataModule()
    model = ClassificationModel()

    trainer = Trainer(
        default_root_dir=tmpdir,
        max_epochs=1,
        weights_summary=None,
        gpus=1,
        deterministic=True,
    )

    # fit model
    result = trainer.fit(model, dm)
    assert trainer.state == TrainerState.FINISHED, f"Training failed with {trainer.state}"
    assert result

    # test
    result = trainer.test(datamodule=dm)
    assert result[0]['test_acc'] > 0.6


@pytest.mark.skipif(torch.cuda.device_count() < 2, reason="test requires multi-GPU machine")
def test_full_loop_dp(tmpdir):
    set_random_master_port()

    class CustomClassificationModelDP(ClassificationModel):

        def _step(self, batch, batch_idx):
            x, y = batch
            logits = self(x)
            return {'logits': logits, 'y': y}

        def training_step(self, batch, batch_idx):
            _, y = batch
            out = self._step(batch, batch_idx)
            loss = F.cross_entropy(out['logits'], y)
            return loss

        def validation_step(self, batch, batch_idx):
            return self._step(batch, batch_idx)

        def test_step(self, batch, batch_idx):
            return self._step(batch, batch_idx)

        def test_step_end(self, outputs):
            self.log('test_acc', self.test_acc(outputs['logits'], outputs['y']))

    dm = ClassifDataModule()
    model = CustomClassificationModelDP()

    trainer = Trainer(
        default_root_dir=tmpdir,
        max_epochs=1,
        weights_summary=None,
        accelerator='dp',
        gpus=2,
        deterministic=True,
    )

    # fit model
    result = trainer.fit(model, datamodule=dm)
    assert trainer.state == TrainerState.FINISHED, f"Training failed with {trainer.state}"
    assert result

    # test
    result = trainer.test(datamodule=dm)
    assert result[0]['test_acc'] > 0.6


@pytest.mark.skipif(not torch.cuda.is_available(), reason="test requires GPU machine")
@mock.patch("pytorch_lightning.accelerators.accelerator.Accelerator.lightning_module", new_callable=PropertyMock)
def test_dm_apply_batch_transfer_handler(get_module_mock):
    expected_device = torch.device('cuda', 0)

    class CustomBatch:

        def __init__(self, data):
            self.samples = data[0]
            self.targets = data[1]

    class CurrentTestDM(LightningDataModule):
        rank = 0
        transfer_batch_to_device_hook_rank = None
        on_before_batch_transfer_hook_rank = None
        on_after_batch_transfer_hook_rank = None

        def on_before_batch_transfer(self, batch, dataloader_idx):
            self.on_before_batch_transfer_hook_rank = self.rank
            self.rank += 1
            batch.samples += 1
            return batch

        def on_after_batch_transfer(self, batch, dataloader_idx):
            assert batch.samples.device == batch.targets.device == expected_device
            self.on_after_batch_transfer_hook_rank = self.rank
            self.rank += 1
            batch.targets *= 2
            return batch

        def transfer_batch_to_device(self, batch, device):
            self.transfer_batch_to_device_hook_rank = self.rank
            self.rank += 1
            batch.samples = batch.samples.to(device)
            batch.targets = batch.targets.to(device)
            return batch

    dm = CurrentTestDM()
    model = BoringModel()

    batch = CustomBatch((torch.zeros(5, 32), torch.ones(5, 1, dtype=torch.long)))

    trainer = Trainer(gpus=1)
    # running .fit() would require us to implement custom data loaders, we mock the model reference instead
    get_module_mock.return_value = model
    if is_overridden('transfer_batch_to_device', dm):
        model.transfer_batch_to_device = dm.transfer_batch_to_device

    model.on_before_batch_transfer = dm.on_before_batch_transfer
    model.transfer_batch_to_device = dm.transfer_batch_to_device
    model.on_after_batch_transfer = dm.on_after_batch_transfer

    batch_gpu = trainer.accelerator.batch_to_device(batch, expected_device)

    assert dm.on_before_batch_transfer_hook_rank == 0
    assert dm.transfer_batch_to_device_hook_rank == 1
    assert dm.on_after_batch_transfer_hook_rank == 2
    assert batch_gpu.samples.device == batch_gpu.targets.device == expected_device
    assert torch.allclose(batch_gpu.samples.cpu(), torch.ones(5, 32))
    assert torch.allclose(batch_gpu.targets.cpu(), torch.ones(5, 1, dtype=torch.long) * 2)


def test_dm_reload_dataloaders_every_epoch(tmpdir):
    """Test datamodule, where trainer argument
    reload_dataloaders_every_epoch is set to True/False"""

    class CustomBoringDataModule(BoringDataModule):

        def __init__(self):
            super().__init__()
            self._epochs_called_for = []

        def train_dataloader(self):
            assert self.trainer.current_epoch not in self._epochs_called_for
            self._epochs_called_for.append(self.trainer.current_epoch)
            return super().train_dataloader()

    dm = CustomBoringDataModule()
    model = BoringModel()

    model.validation_step = None
    model.validation_step_end = None
    model.validation_epoch_end = None
    model.test_step = None
    model.test_step_end = None
    model.test_epoch_end = None

    trainer = Trainer(
        default_root_dir=tmpdir,
        max_epochs=2,
        limit_train_batches=0.01,
        reload_dataloaders_every_epoch=True,
    )
    trainer.fit(model, dm)


class DummyDS(torch.utils.data.Dataset):

    def __getitem__(self, index):
        return 1

    def __len__(self):
        return 100


def test_dm_init_from_datasets(tmpdir):

    train_ds = DummyDS()
    valid_ds = DummyDS()
    test_ds = DummyDS()

    valid_dss = [DummyDS(), DummyDS()]
    test_dss = [DummyDS(), DummyDS()]

    dm = LightningDataModule.from_datasets(train_ds, batch_size=4, num_workers=0)
    assert torch.all(next(iter(dm.train_dataloader())) == torch.ones(4))
    assert dm.val_dataloader() is None
    assert dm.test_dataloader() is None

    dm = LightningDataModule.from_datasets(train_ds, valid_ds, test_ds, batch_size=4, num_workers=0)
    assert torch.all(next(iter(dm.val_dataloader())) == torch.ones(4))
    assert torch.all(next(iter(dm.test_dataloader())) == torch.ones(4))

    dm = LightningDataModule.from_datasets(train_ds, valid_dss, test_dss, batch_size=4, num_workers=0)
    assert torch.all(next(iter(dm.val_dataloader()[0])) == torch.ones(4))
    assert torch.all(next(iter(dm.val_dataloader()[1])) == torch.ones(4))
    assert torch.all(next(iter(dm.test_dataloader()[0])) == torch.ones(4))
    assert torch.all(next(iter(dm.test_dataloader()[1])) == torch.ones(4))<|MERGE_RESOLUTION|>--- conflicted
+++ resolved
@@ -13,23 +13,6 @@
 # limitations under the License.
 import pickle
 from argparse import ArgumentParser
-<<<<<<< HEAD
-from typing import Optional
-from unittest.mock import MagicMock
-
-import pytest
-import torch
-from torch.utils.data import DataLoader, random_split
-
-from pytorch_lightning import LightningDataModule, seed_everything, Trainer
-from pytorch_lightning.accelerators.gpu_accelerator import GPUAccelerator
-from pytorch_lightning.callbacks import ModelCheckpoint
-from pytorch_lightning.utilities.model_utils import is_overridden
-from tests.base import EvalModelTemplate
-from tests.base.datamodules import TrialMNISTDataModule
-from tests.base.datasets import TrialMNIST
-from tests.base.develop_utils import reset_seed
-=======
 from typing import Any, Dict
 from unittest import mock
 from unittest.mock import PropertyMock
@@ -46,7 +29,6 @@
 from tests.helpers.datamodules import ClassifDataModule
 from tests.helpers.simple_models import ClassificationModel
 from tests.helpers.utils import reset_seed, set_random_master_port
->>>>>>> 863a70c2
 
 
 @mock.patch("pytorch_lightning.trainer.trainer.Trainer.node_rank", new_callable=PropertyMock)
@@ -194,26 +176,16 @@
 
 def test_dm_add_argparse_args(tmpdir):
     parser = ArgumentParser()
-<<<<<<< HEAD
-    parser = TrialMNISTDataModule.add_argparse_args(parser)
-=======
     parser = BoringDataModule.add_argparse_args(parser)
->>>>>>> 863a70c2
     args = parser.parse_args(['--data_dir', str(tmpdir)])
     assert args.data_dir == str(tmpdir)
 
 
 def test_dm_init_from_argparse_args(tmpdir):
     parser = ArgumentParser()
-<<<<<<< HEAD
-    parser = TrialMNISTDataModule.add_argparse_args(parser)
-    args = parser.parse_args(['--data_dir', str(tmpdir)])
-    dm = TrialMNISTDataModule.from_argparse_args(args)
-=======
     parser = BoringDataModule.add_argparse_args(parser)
     args = parser.parse_args(['--data_dir', str(tmpdir)])
     dm = BoringDataModule.from_argparse_args(args)
->>>>>>> 863a70c2
     dm.prepare_data()
     dm.setup()
     assert dm.data_dir == args.data_dir == str(tmpdir)
