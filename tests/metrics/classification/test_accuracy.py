--- conflicted
+++ resolved
@@ -28,63 +28,6 @@
 def _sk_accuracy(preds, target, subset_accuracy):
     sk_preds, sk_target, mode = _input_format_classification(preds, target, threshold=THRESHOLD)
     sk_preds, sk_target = sk_preds.numpy(), sk_target.numpy()
-<<<<<<< HEAD
-
-    if mode == "multi-dim multi-class" and not subset_accuracy:
-        sk_preds, sk_target = np.transpose(sk_preds, (0, 2, 1)), np.transpose(sk_target, (0, 2, 1))
-        sk_preds, sk_target = sk_preds.reshape(-1, sk_preds.shape[2]), sk_target.reshape(-1, sk_target.shape[2])
-    elif mode == mode == "multi-dim multi-class" and subset_accuracy:
-        return np.all(sk_preds == sk_target, axis=(1, 2)).mean()
-    elif mode == "multi-label" and not subset_accuracy:
-        sk_preds, sk_target = sk_preds.reshape(-1), sk_target.reshape(-1)
-
-    return sk_accuracy(y_true=sk_target, y_pred=sk_preds)
-
-
-@pytest.mark.parametrize(
-    "preds, target, subset_accuracy",
-    [
-        (_binary_prob_inputs.preds, _binary_prob_inputs.target, False),
-        (_binary_inputs.preds, _binary_inputs.target, False),
-        (_multilabel_prob_inputs.preds, _multilabel_prob_inputs.target, True),
-        (_multilabel_prob_inputs.preds, _multilabel_prob_inputs.target, False),
-        (_multilabel_inputs.preds, _multilabel_inputs.target, True),
-        (_multilabel_inputs.preds, _multilabel_inputs.target, False),
-        (_multiclass_prob_inputs.preds, _multiclass_prob_inputs.target, False),
-        (_multiclass_inputs.preds, _multiclass_inputs.target, False),
-        (_multidim_multiclass_prob_inputs.preds, _multidim_multiclass_prob_inputs.target, False),
-        (_multidim_multiclass_prob_inputs.preds, _multidim_multiclass_prob_inputs.target, True),
-        (_multidim_multiclass_inputs.preds, _multidim_multiclass_inputs.target, False),
-        (_multidim_multiclass_inputs.preds, _multidim_multiclass_inputs.target, True),
-        (_multilabel_multidim_prob_inputs.preds, _multilabel_multidim_prob_inputs.target, True),
-        (_multilabel_multidim_prob_inputs.preds, _multilabel_multidim_prob_inputs.target, False),
-        (_multilabel_multidim_inputs.preds, _multilabel_multidim_inputs.target, True),
-        (_multilabel_multidim_inputs.preds, _multilabel_multidim_inputs.target, False),
-    ],
-)
-class TestAccuracies(MetricTester):
-    @pytest.mark.parametrize("ddp", [False, True])
-    @pytest.mark.parametrize("dist_sync_on_step", [False, True])
-    def test_accuracy_class(self, ddp, dist_sync_on_step, preds, target, subset_accuracy):
-        self.run_class_metric_test(
-            ddp=ddp,
-            preds=preds,
-            target=target,
-            metric_class=Accuracy,
-            sk_metric=partial(_sk_accuracy, subset_accuracy=subset_accuracy),
-            dist_sync_on_step=dist_sync_on_step,
-            metric_args={"threshold": THRESHOLD, "subset_accuracy": subset_accuracy},
-        )
-
-    def test_accuracy_fn(self, preds, target, subset_accuracy):
-        self.run_functional_metric_test(
-            preds,
-            target,
-            metric_functional=accuracy,
-            sk_metric=partial(_sk_accuracy, subset_accuracy=subset_accuracy),
-            metric_args={"threshold": THRESHOLD, "subset_accuracy": subset_accuracy},
-        )
-=======
 
     if mode == "multi-dim multi-class" and not subset_accuracy:
         sk_preds, sk_target = np.transpose(sk_preds, (0, 2, 1)), np.transpose(sk_target, (0, 2, 1))
@@ -179,125 +122,5 @@
 
     for batch in range(preds.shape[0]):
         topk(preds[batch], target[batch])
->>>>>>> ccffc344
 
     assert topk.compute() == exp_result
-
-<<<<<<< HEAD
-l1to4 = [0.1, 0.2, 0.3, 0.4]
-l1to4t3 = np.array([l1to4, l1to4, l1to4])
-l1to4t3_mc = [l1to4t3.T, l1to4t3.T, l1to4t3.T]
-
-# The preds in these examples always put highest probability on class 3, second highest on class 2,
-# third highest on class 1, and lowest on class 0
-topk_preds_mc = torch.tensor([l1to4t3, l1to4t3]).float()
-topk_target_mc = torch.tensor([[1, 2, 3], [2, 1, 0]])
-
-# This is like for MC case, but one sample in each batch is sabotaged with 0 class prediction :)
-topk_preds_mdmc = torch.tensor([l1to4t3_mc, l1to4t3_mc]).float()
-topk_target_mdmc = torch.tensor([[[1, 1, 0], [2, 2, 2], [3, 3, 3]], [[2, 2, 0], [1, 1, 1], [0, 0, 0]]])
-
-
-# Replace with a proper sk_metric test once sklearn 0.24 hits :)
-@pytest.mark.parametrize(
-    "preds, target, exp_result, k, subset_accuracy",
-    [
-        (topk_preds_mc, topk_target_mc, 1 / 6, 1, False),
-        (topk_preds_mc, topk_target_mc, 3 / 6, 2, False),
-        (topk_preds_mc, topk_target_mc, 5 / 6, 3, False),
-        (topk_preds_mc, topk_target_mc, 1 / 6, 1, True),
-        (topk_preds_mc, topk_target_mc, 3 / 6, 2, True),
-        (topk_preds_mc, topk_target_mc, 5 / 6, 3, True),
-        (topk_preds_mdmc, topk_target_mdmc, 1 / 6, 1, False),
-        (topk_preds_mdmc, topk_target_mdmc, 8 / 18, 2, False),
-        (topk_preds_mdmc, topk_target_mdmc, 13 / 18, 3, False),
-        (topk_preds_mdmc, topk_target_mdmc, 1 / 6, 1, True),
-        (topk_preds_mdmc, topk_target_mdmc, 2 / 6, 2, True),
-        (topk_preds_mdmc, topk_target_mdmc, 3 / 6, 3, True),
-    ],
-)
-def test_topk_accuracy(preds, target, exp_result, k, subset_accuracy):
-    topk = Accuracy(top_k=k, subset_accuracy=subset_accuracy)
-
-    for batch in range(preds.shape[0]):
-        topk(preds[batch], target[batch])
-
-    assert topk.compute() == exp_result
-
-    # Test functional
-    total_samples = target.shape[0] * target.shape[1]
-
-    preds = preds.view(total_samples, 4, -1)
-    target = target.view(total_samples, -1)
-
-    assert accuracy(preds, target, top_k=k, subset_accuracy=subset_accuracy) == exp_result
-
-
-# Only MC and MDMC with probs input type should be accepted for top_k
-@pytest.mark.parametrize(
-    "preds, target",
-    [
-        (_binary_prob_inputs.preds, _binary_prob_inputs.target),
-        (_binary_inputs.preds, _binary_inputs.target),
-        (_multilabel_prob_inputs.preds, _multilabel_prob_inputs.target),
-        (_multilabel_inputs.preds, _multilabel_inputs.target),
-        (_multiclass_inputs.preds, _multiclass_inputs.target),
-        (_multidim_multiclass_inputs.preds, _multidim_multiclass_inputs.target),
-        (_multilabel_multidim_prob_inputs.preds, _multilabel_multidim_prob_inputs.target),
-        (_multilabel_multidim_inputs.preds, _multilabel_multidim_inputs.target),
-    ],
-)
-def test_topk_accuracy_wrong_input_types(preds, target):
-    topk = Accuracy(top_k=1)
-
-    with pytest.raises(ValueError):
-        topk(preds[0], target[0])
-
-    with pytest.raises(ValueError):
-        accuracy(preds[0], target[0], top_k=1)
-=======
-    # Test functional
-    total_samples = target.shape[0] * target.shape[1]
-
-    preds = preds.view(total_samples, 4, -1)
-    target = target.view(total_samples, -1)
-
-    assert accuracy(preds, target, top_k=k, subset_accuracy=subset_accuracy) == exp_result
-
-
-# Only MC and MDMC with probs input type should be accepted for top_k
-@pytest.mark.parametrize(
-    "preds, target",
-    [
-        (_binary_prob_inputs.preds, _binary_prob_inputs.target),
-        (_binary_inputs.preds, _binary_inputs.target),
-        (_multilabel_prob_inputs.preds, _multilabel_prob_inputs.target),
-        (_multilabel_inputs.preds, _multilabel_inputs.target),
-        (_multiclass_inputs.preds, _multiclass_inputs.target),
-        (_multidim_multiclass_inputs.preds, _multidim_multiclass_inputs.target),
-        (_multilabel_multidim_prob_inputs.preds, _multilabel_multidim_prob_inputs.target),
-        (_multilabel_multidim_inputs.preds, _multilabel_multidim_inputs.target),
-    ],
-)
-def test_topk_accuracy_wrong_input_types(preds, target):
-    topk = Accuracy(top_k=1)
-
-    with pytest.raises(ValueError):
-        topk(preds[0], target[0])
-
-    with pytest.raises(ValueError):
-        accuracy(preds[0], target[0], top_k=1)
-
-
-@pytest.mark.parametrize("top_k, threshold", [(0, 0.5), (None, 1.5)])
-def test_wrong_params(top_k, threshold):
-    preds, target = _multiclass_prob_inputs.preds, _multiclass_prob_inputs.target
-
-    with pytest.raises(ValueError):
-        acc = Accuracy(threshold=threshold, top_k=top_k)
-        acc(preds, target)
-        acc.compute()
-
-    with pytest.raises(ValueError):
-        accuracy(preds, target, threshold=threshold, top_k=top_k)
->>>>>>> ccffc344
