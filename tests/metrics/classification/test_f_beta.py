from functools import partial

import numpy as np
import pytest
import torch
from sklearn.metrics import fbeta_score

from pytorch_lightning.metrics import F1, FBeta
from pytorch_lightning.metrics.functional import f1, fbeta
<<<<<<< HEAD
from tests.metrics.classification.inputs import (
    _binary_inputs,
    _binary_prob_inputs,
    _multiclass_inputs,
    _multiclass_prob_inputs,
    _multidim_multiclass_inputs,
    _multidim_multiclass_prob_inputs,
    _multilabel_inputs,
    _multilabel_inputs_no_match,
    _multilabel_prob_inputs,
)
=======
from tests.metrics.classification.inputs import _input_binary, _input_binary_prob
from tests.metrics.classification.inputs import _input_multiclass as _input_mcls
from tests.metrics.classification.inputs import _input_multiclass_prob as _input_mcls_prob
from tests.metrics.classification.inputs import _input_multidim_multiclass as _input_mdmc
from tests.metrics.classification.inputs import _input_multidim_multiclass_prob as _input_mdmc_prob
from tests.metrics.classification.inputs import _input_multilabel as _input_mlb
from tests.metrics.classification.inputs import _input_multilabel_no_match as _input_mlb_nomatch
from tests.metrics.classification.inputs import _input_multilabel_prob as _mlb_prob_inputs
>>>>>>> 863a70c2
from tests.metrics.utils import MetricTester, NUM_CLASSES, THRESHOLD

torch.manual_seed(42)


def _sk_fbeta_binary_prob(preds, target, average='micro', beta=1.0):
    sk_preds = (preds.view(-1).numpy() >= THRESHOLD).astype(np.uint8)
    sk_target = target.view(-1).numpy()

    return fbeta_score(y_true=sk_target, y_pred=sk_preds, average='binary', beta=beta)


def _sk_fbeta_binary(preds, target, average='micro', beta=1.0):
    sk_preds = preds.view(-1).numpy()
    sk_target = target.view(-1).numpy()

    return fbeta_score(y_true=sk_target, y_pred=sk_preds, average='binary', beta=beta)


def _sk_fbeta_multilabel_prob(preds, target, average='micro', beta=1.0):
    sk_preds = (preds.view(-1, NUM_CLASSES).numpy() >= THRESHOLD).astype(np.uint8)
    sk_target = target.view(-1, NUM_CLASSES).numpy()

    return fbeta_score(y_true=sk_target, y_pred=sk_preds, average=average, beta=beta)


def _sk_fbeta_multilabel(preds, target, average='micro', beta=1.0):
    sk_preds = preds.view(-1, NUM_CLASSES).numpy()
    sk_target = target.view(-1, NUM_CLASSES).numpy()

    return fbeta_score(y_true=sk_target, y_pred=sk_preds, average=average, beta=beta)


def _sk_fbeta_multiclass_prob(preds, target, average='micro', beta=1.0):
    sk_preds = torch.argmax(preds, dim=len(preds.shape) - 1).view(-1).numpy()
    sk_target = target.view(-1).numpy()

    return fbeta_score(y_true=sk_target, y_pred=sk_preds, average=average, beta=beta)


def _sk_fbeta_multiclass(preds, target, average='micro', beta=1.0):
    sk_preds = preds.view(-1).numpy()
    sk_target = target.view(-1).numpy()

    return fbeta_score(y_true=sk_target, y_pred=sk_preds, average=average, beta=beta)


def _sk_fbeta_multidim_multiclass_prob(preds, target, average='micro', beta=1.0):
    sk_preds = torch.argmax(preds, dim=len(preds.shape) - 2).view(-1).numpy()
    sk_target = target.view(-1).numpy()

    return fbeta_score(y_true=sk_target, y_pred=sk_preds, average=average, beta=beta)


def _sk_fbeta_multidim_multiclass(preds, target, average='micro', beta=1.0):
    sk_preds = preds.view(-1).numpy()
    sk_target = target.view(-1).numpy()

    return fbeta_score(y_true=sk_target, y_pred=sk_preds, average=average, beta=beta)


@pytest.mark.parametrize(
    "preds, target, sk_metric, num_classes, multilabel",
    [
        (_input_binary_prob.preds, _input_binary_prob.target, _sk_fbeta_binary_prob, 1, False),
        (_input_binary.preds, _input_binary.target, _sk_fbeta_binary, 1, False),
        (_mlb_prob_inputs.preds, _mlb_prob_inputs.target, _sk_fbeta_multilabel_prob, NUM_CLASSES, True),
        (_input_mlb.preds, _input_mlb.target, _sk_fbeta_multilabel, NUM_CLASSES, True),
        (_input_mlb_nomatch.preds, _input_mlb_nomatch.target, _sk_fbeta_multilabel, NUM_CLASSES, True),
        (_input_mcls_prob.preds, _input_mcls_prob.target, _sk_fbeta_multiclass_prob, NUM_CLASSES, False),
        (_input_mcls.preds, _input_mcls.target, _sk_fbeta_multiclass, NUM_CLASSES, False),
        (_input_mdmc_prob.preds, _input_mdmc_prob.target, _sk_fbeta_multidim_multiclass_prob, NUM_CLASSES, False),
        (_input_mdmc.preds, _input_mdmc.target, _sk_fbeta_multidim_multiclass, NUM_CLASSES, False),
    ],
)
@pytest.mark.parametrize("average", ['micro', 'macro', 'weighted', None])
@pytest.mark.parametrize("beta", [0.5, 1.0, 2.0])
class TestFBeta(MetricTester):

    @pytest.mark.parametrize("ddp", [True, False])
    @pytest.mark.parametrize("dist_sync_on_step", [True, False])
<<<<<<< HEAD
    def test_fbeta(
        self, preds, target, sk_metric, num_classes, multilabel, average, beta, ddp, dist_sync_on_step
    ):
=======
    def test_fbeta(self, preds, target, sk_metric, num_classes, multilabel, average, beta, ddp, dist_sync_on_step):
>>>>>>> 863a70c2
        metric_class = F1 if beta == 1.0 else partial(FBeta, beta=beta)

        self.run_class_metric_test(
            ddp=ddp,
            preds=preds,
            target=target,
            metric_class=metric_class,
            sk_metric=partial(sk_metric, average=average, beta=beta),
            dist_sync_on_step=dist_sync_on_step,
            metric_args={
                "num_classes": num_classes,
                "average": average,
                "multilabel": multilabel,
                "threshold": THRESHOLD,
            },
            check_dist_sync_on_step=False,
            check_batch=False,
        )

<<<<<<< HEAD
    def test_fbeta_functional(
        self, preds, target, sk_metric, num_classes, multilabel, average, beta
    ):
        metric_functional = f1 if beta == 1.0 else partial(fbeta, beta=beta)

        self.run_functional_metric_test(preds=preds,
                                        target=target,
                                        metric_functional=metric_functional,
                                        sk_metric=partial(sk_metric, average=average, beta=beta),
                                        metric_args={
                                            "num_classes": num_classes,
                                            "average": average,
                                            "multilabel": multilabel,
                                            "threshold": THRESHOLD}
                                        )
=======
    def test_fbeta_functional(self, preds, target, sk_metric, num_classes, multilabel, average, beta):
        metric_functional = f1 if beta == 1.0 else partial(fbeta, beta=beta)

        self.run_functional_metric_test(
            preds=preds,
            target=target,
            metric_functional=metric_functional,
            sk_metric=partial(sk_metric, average=average, beta=beta),
            metric_args={
                "num_classes": num_classes,
                "average": average,
                "multilabel": multilabel,
                "threshold": THRESHOLD
            }
        )
>>>>>>> 863a70c2


@pytest.mark.parametrize(['pred', 'target', 'beta', 'exp_score'], [
    pytest.param([1., 0., 1., 0.], [0., 1., 1., 0.], 0.5, [0.5, 0.5]),
    pytest.param([1., 0., 1., 0.], [0., 1., 1., 0.], 1, [0.5, 0.5]),
    pytest.param([1., 0., 1., 0.], [0., 1., 1., 0.], 2, [0.5, 0.5]),
])
def test_fbeta_score(pred, target, beta, exp_score):
    score = fbeta(torch.tensor(pred), torch.tensor(target), num_classes=1, beta=beta, average='none')
    assert torch.allclose(score, torch.tensor(exp_score))


@pytest.mark.parametrize(['pred', 'target', 'exp_score'], [
    pytest.param([0., 0., 0., 0.], [1., 1., 1., 1.], [0.0, 0.0]),
    pytest.param([1., 0., 1., 0.], [0., 1., 1., 0.], [0.5, 0.5]),
    pytest.param([1., 0., 1., 0.], [1., 0., 1., 0.], [1.0, 1.0]),
])
def test_f1_score(pred, target, exp_score):
    score = f1(torch.tensor(pred), torch.tensor(target), num_classes=1, average='none')
    assert torch.allclose(score, torch.tensor(exp_score))<|MERGE_RESOLUTION|>--- conflicted
+++ resolved
@@ -7,19 +7,6 @@
 
 from pytorch_lightning.metrics import F1, FBeta
 from pytorch_lightning.metrics.functional import f1, fbeta
-<<<<<<< HEAD
-from tests.metrics.classification.inputs import (
-    _binary_inputs,
-    _binary_prob_inputs,
-    _multiclass_inputs,
-    _multiclass_prob_inputs,
-    _multidim_multiclass_inputs,
-    _multidim_multiclass_prob_inputs,
-    _multilabel_inputs,
-    _multilabel_inputs_no_match,
-    _multilabel_prob_inputs,
-)
-=======
 from tests.metrics.classification.inputs import _input_binary, _input_binary_prob
 from tests.metrics.classification.inputs import _input_multiclass as _input_mcls
 from tests.metrics.classification.inputs import _input_multiclass_prob as _input_mcls_prob
@@ -28,7 +15,6 @@
 from tests.metrics.classification.inputs import _input_multilabel as _input_mlb
 from tests.metrics.classification.inputs import _input_multilabel_no_match as _input_mlb_nomatch
 from tests.metrics.classification.inputs import _input_multilabel_prob as _mlb_prob_inputs
->>>>>>> 863a70c2
 from tests.metrics.utils import MetricTester, NUM_CLASSES, THRESHOLD
 
 torch.manual_seed(42)
@@ -110,13 +96,7 @@
 
     @pytest.mark.parametrize("ddp", [True, False])
     @pytest.mark.parametrize("dist_sync_on_step", [True, False])
-<<<<<<< HEAD
-    def test_fbeta(
-        self, preds, target, sk_metric, num_classes, multilabel, average, beta, ddp, dist_sync_on_step
-    ):
-=======
     def test_fbeta(self, preds, target, sk_metric, num_classes, multilabel, average, beta, ddp, dist_sync_on_step):
->>>>>>> 863a70c2
         metric_class = F1 if beta == 1.0 else partial(FBeta, beta=beta)
 
         self.run_class_metric_test(
@@ -136,23 +116,6 @@
             check_batch=False,
         )
 
-<<<<<<< HEAD
-    def test_fbeta_functional(
-        self, preds, target, sk_metric, num_classes, multilabel, average, beta
-    ):
-        metric_functional = f1 if beta == 1.0 else partial(fbeta, beta=beta)
-
-        self.run_functional_metric_test(preds=preds,
-                                        target=target,
-                                        metric_functional=metric_functional,
-                                        sk_metric=partial(sk_metric, average=average, beta=beta),
-                                        metric_args={
-                                            "num_classes": num_classes,
-                                            "average": average,
-                                            "multilabel": multilabel,
-                                            "threshold": THRESHOLD}
-                                        )
-=======
     def test_fbeta_functional(self, preds, target, sk_metric, num_classes, multilabel, average, beta):
         metric_functional = f1 if beta == 1.0 else partial(fbeta, beta=beta)
 
@@ -168,7 +131,6 @@
                 "threshold": THRESHOLD
             }
         )
->>>>>>> 863a70c2
 
 
 @pytest.mark.parametrize(['pred', 'target', 'beta', 'exp_score'], [
