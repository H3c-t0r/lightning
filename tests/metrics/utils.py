import os
import pickle
import sys
from functools import partial
from typing import Callable

import numpy as np
import pytest
import torch
from torch.multiprocessing import Pool, set_start_method

from pytorch_lightning.metrics import Metric

try:
    set_start_method("spawn")
except RuntimeError:
    pass

NUM_PROCESSES = 2
NUM_BATCHES = 10
BATCH_SIZE = 32
NUM_CLASSES = 5
EXTRA_DIM = 3
THRESHOLD = 0.5


def setup_ddp(rank, world_size):
    """ Setup ddp enviroment """
    os.environ["MASTER_ADDR"] = "localhost"
    os.environ["MASTER_PORT"] = "8088"

    if torch.distributed.is_available() and sys.platform not in ("win32", "cygwin"):
        torch.distributed.init_process_group("gloo", rank=rank, world_size=world_size)


def _assert_allclose(pl_result, sk_result, atol: float = 1e-8):
    """ Utility function for recursively asserting that two results are within
        a certain tolerance
    """
    # single output compare
    if isinstance(pl_result, torch.Tensor):
        assert np.allclose(pl_result.numpy(), sk_result, atol=atol, equal_nan=True)
    # multi output compare
    elif isinstance(pl_result, (tuple, list)):
        for pl_res, sk_res in zip(pl_result, sk_result):
            _assert_allclose(pl_res, sk_res, atol=atol)
    else:
        raise ValueError('Unknown format for comparison')


def _assert_tensor(pl_result):
    """ Utility function for recursively checking that some input only consist of
        torch tensors
    """
    if isinstance(pl_result, (list, tuple)):
        for plr in pl_result:
            _assert_tensor(plr)
    else:
        assert isinstance(pl_result, torch.Tensor)


def _class_test(
    rank: int,
    worldsize: int,
    preds: torch.Tensor,
    target: torch.Tensor,
    metric_class: Metric,
    sk_metric: Callable,
    dist_sync_on_step: bool,
    metric_args: dict = {},
    check_dist_sync_on_step: bool = True,
    check_batch: bool = True,
    atol: float = 1e-8,
):
    """Utility function doing the actual comparison between lightning class metric
    and reference metric.

    Args:
        rank: rank of current process
        worldsize: number of processes
        preds: torch tensor with predictions
        target: torch tensor with targets
        metric_class: lightning metric class that should be tested
        sk_metric: callable function that is used for comparison
        dist_sync_on_step: bool, if true will synchronize metric state across
            processes at each ``forward()``
        metric_args: dict with additional arguments used for class initialization
        check_dist_sync_on_step: bool, if true will check if the metric is also correctly
            calculated per batch per device (and not just at the end)
        check_batch: bool, if true will check if the metric is also correctly
            calculated across devices for each batch (and not just at the end)
    """
    # Instanciate lightning metric
    metric = metric_class(compute_on_step=True, dist_sync_on_step=dist_sync_on_step, **metric_args)

    # verify metrics work after being loaded from pickled state
    pickled_metric = pickle.dumps(metric)
    metric = pickle.loads(pickled_metric)

    for i in range(rank, NUM_BATCHES, worldsize):
        batch_result = metric(preds[i], target[i])

        if metric.dist_sync_on_step:
            if rank == 0:
                ddp_preds = torch.cat([preds[i + r] for r in range(worldsize)])
                ddp_target = torch.cat([target[i + r] for r in range(worldsize)])
                sk_batch_result = sk_metric(ddp_preds, ddp_target)
                # assert for dist_sync_on_step
                if check_dist_sync_on_step:
<<<<<<< HEAD
                    assert np.allclose(batch_result.numpy(), sk_batch_result, atol=atol, equal_nan=True)
=======
                    _assert_allclose(batch_result, sk_batch_result, atol=atol)
>>>>>>> 7f71ee92
        else:
            sk_batch_result = sk_metric(preds[i], target[i])
            # assert for batch
            if check_batch:
<<<<<<< HEAD
                assert np.allclose(batch_result.numpy(), sk_batch_result, atol=atol, equal_nan=True)
=======
                _assert_allclose(batch_result, sk_batch_result, atol=atol)
>>>>>>> 7f71ee92

    # check on all batches on all ranks
    result = metric.compute()
    _assert_tensor(result)

    total_preds = torch.cat([preds[i] for i in range(NUM_BATCHES)])
    total_target = torch.cat([target[i] for i in range(NUM_BATCHES)])
    sk_result = sk_metric(total_preds, total_target)

    # assert after aggregation
<<<<<<< HEAD
    assert np.allclose(result.numpy(), sk_result, atol=atol, equal_nan=True)
=======
    _assert_allclose(result, sk_result, atol=atol)
>>>>>>> 7f71ee92


def _functional_test(
    preds: torch.Tensor,
    target: torch.Tensor,
    metric_functional: Callable,
    sk_metric: Callable,
    metric_args: dict = {},
    atol: float = 1e-8,
):
    """Utility function doing the actual comparison between lightning functional metric
    and reference metric.

    Args:
        preds: torch tensor with predictions
        target: torch tensor with targets
        metric_functional: lightning metric functional that should be tested
        sk_metric: callable function that is used for comparison
        metric_args: dict with additional arguments used for class initialization
    """
    metric = partial(metric_functional, **metric_args)

    for i in range(NUM_BATCHES):
        lightning_result = metric(preds[i], target[i])
        sk_result = sk_metric(preds[i], target[i])

        # assert its the same
<<<<<<< HEAD
        assert np.allclose(lightning_result.numpy(), sk_result, atol=atol, equal_nan=True)
=======
        _assert_allclose(lightning_result, sk_result, atol=atol)
>>>>>>> 7f71ee92


class MetricTester:
    """Class used for efficiently run alot of parametrized tests in ddp mode.
    Makes sure that ddp is only setup once and that pool of processes are
    used for all tests.

    All tests should subclass from this and implement a new method called
        `test_metric_name`
    where the method `self.run_metric_test` is called inside.
    """

    atol = 1e-8

    def setup_class(self):
        """Setup the metric class. This will spawn the pool of workers that are
        used for metric testing and setup_ddp
        """
<<<<<<< HEAD
        try:
            set_start_method("spawn")
        except RuntimeError:
            pass
=======

>>>>>>> 7f71ee92
        self.poolSize = NUM_PROCESSES
        self.pool = Pool(processes=self.poolSize)
        self.pool.starmap(setup_ddp, [(rank, self.poolSize) for rank in range(self.poolSize)])

    def teardown_class(self):
        """ Close pool of workers """
        self.pool.close()
        self.pool.join()

    def run_functional_metric_test(
        self,
        preds: torch.Tensor,
        target: torch.Tensor,
        metric_functional: Callable,
        sk_metric: Callable,
        metric_args: dict = {},
    ):
        """Main method that should be used for testing functions. Call this inside
        testing method

        Args:
            preds: torch tensor with predictions
            target: torch tensor with targets
            metric_functional: lightning metric class that should be tested
            sk_metric: callable function that is used for comparison
            metric_args: dict with additional arguments used for class initialization
        """
        _functional_test(
            preds=preds,
            target=target,
            metric_functional=metric_functional,
            sk_metric=sk_metric,
            metric_args=metric_args,
            atol=self.atol,
        )

    def run_class_metric_test(
        self,
        ddp: bool,
        preds: torch.Tensor,
        target: torch.Tensor,
        metric_class: Metric,
        sk_metric: Callable,
        dist_sync_on_step: bool,
        metric_args: dict = {},
        check_dist_sync_on_step: bool = True,
        check_batch: bool = True,
    ):
        """Main method that should be used for testing class. Call this inside testing
        methods.

        Args:
            ddp: bool, if running in ddp mode or not
            preds: torch tensor with predictions
            target: torch tensor with targets
            metric_class: lightning metric class that should be tested
            sk_metric: callable function that is used for comparison
            dist_sync_on_step: bool, if true will synchronize metric state across
                processes at each ``forward()``
            metric_args: dict with additional arguments used for class initialization
            check_dist_sync_on_step: bool, if true will check if the metric is also correctly
                calculated per batch per device (and not just at the end)
            check_batch: bool, if true will check if the metric is also correctly
                calculated across devices for each batch (and not just at the end)
        """
        if ddp:
            if sys.platform == "win32":
                pytest.skip("DDP not supported on windows")

            self.pool.starmap(
                partial(
                    _class_test,
                    preds=preds,
                    target=target,
                    metric_class=metric_class,
                    sk_metric=sk_metric,
                    dist_sync_on_step=dist_sync_on_step,
                    metric_args=metric_args,
                    check_dist_sync_on_step=check_dist_sync_on_step,
                    check_batch=check_batch,
                    atol=self.atol,
                ),
                [(rank, self.poolSize) for rank in range(self.poolSize)],
            )
        else:
            _class_test(
                0,
                1,
                preds=preds,
                target=target,
                metric_class=metric_class,
                sk_metric=sk_metric,
                dist_sync_on_step=dist_sync_on_step,
                metric_args=metric_args,
                check_dist_sync_on_step=check_dist_sync_on_step,
                check_batch=check_batch,
                atol=self.atol,
            )<|MERGE_RESOLUTION|>--- conflicted
+++ resolved
@@ -107,20 +107,12 @@
                 sk_batch_result = sk_metric(ddp_preds, ddp_target)
                 # assert for dist_sync_on_step
                 if check_dist_sync_on_step:
-<<<<<<< HEAD
-                    assert np.allclose(batch_result.numpy(), sk_batch_result, atol=atol, equal_nan=True)
-=======
                     _assert_allclose(batch_result, sk_batch_result, atol=atol)
->>>>>>> 7f71ee92
         else:
             sk_batch_result = sk_metric(preds[i], target[i])
             # assert for batch
             if check_batch:
-<<<<<<< HEAD
-                assert np.allclose(batch_result.numpy(), sk_batch_result, atol=atol, equal_nan=True)
-=======
                 _assert_allclose(batch_result, sk_batch_result, atol=atol)
->>>>>>> 7f71ee92
 
     # check on all batches on all ranks
     result = metric.compute()
@@ -131,11 +123,7 @@
     sk_result = sk_metric(total_preds, total_target)
 
     # assert after aggregation
-<<<<<<< HEAD
-    assert np.allclose(result.numpy(), sk_result, atol=atol, equal_nan=True)
-=======
     _assert_allclose(result, sk_result, atol=atol)
->>>>>>> 7f71ee92
 
 
 def _functional_test(
@@ -163,11 +151,7 @@
         sk_result = sk_metric(preds[i], target[i])
 
         # assert its the same
-<<<<<<< HEAD
-        assert np.allclose(lightning_result.numpy(), sk_result, atol=atol, equal_nan=True)
-=======
         _assert_allclose(lightning_result, sk_result, atol=atol)
->>>>>>> 7f71ee92
 
 
 class MetricTester:
@@ -186,14 +170,6 @@
         """Setup the metric class. This will spawn the pool of workers that are
         used for metric testing and setup_ddp
         """
-<<<<<<< HEAD
-        try:
-            set_start_method("spawn")
-        except RuntimeError:
-            pass
-=======
-
->>>>>>> 7f71ee92
         self.poolSize = NUM_PROCESSES
         self.pool = Pool(processes=self.poolSize)
         self.pool.starmap(setup_ddp, [(rank, self.poolSize) for rank in range(self.poolSize)])
