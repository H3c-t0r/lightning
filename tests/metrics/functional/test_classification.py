--- conflicted
+++ resolved
@@ -284,11 +284,9 @@
     assert score == expected
 
 
-<<<<<<< HEAD
 @pytest.mark.parametrize(['max_fpr'], [
     pytest.param(None),
-    pytest.param(None),
-    pytest.param(1.0),
+    pytest.param(1),
     pytest.param(0.99),
     pytest.param(0.98),
     pytest.param(0.8),
@@ -307,7 +305,11 @@
                                 pred.cpu().detach().numpy(),
                                 max_fpr=max_fpr)
     pl_score = auroc(pred, target, max_fpr=max_fpr)
-=======
+
+    sk_score = torch.tensor(sk_score, dtype=torch.float, device=device)
+    assert torch.allclose(sk_score, pl_score)
+
+
 def test_multiclass_auroc():
     with pytest.raises(ValueError,
                        match=r".*probabilities, i.e. they should sum up to 1.0 over classes"):
@@ -344,7 +346,6 @@
     sk_score = sk_roc_auc_score(target.cpu().detach().numpy(),
                                 pred.cpu().detach().numpy(),
                                 multi_class="ovr")
->>>>>>> 4de568a5
 
     sk_score = torch.tensor(sk_score, dtype=torch.float, device=device)
     assert torch.allclose(sk_score, pl_score)
