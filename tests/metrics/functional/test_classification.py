<<<<<<< HEAD
import pytest
import torch
from distutils.version import LooseVersion
from sklearn.metrics import (
    roc_auc_score as sk_roc_auc_score,
)

from pytorch_lightning import seed_everything
from pytorch_lightning.metrics.functional.classification import (
    dice_score,
=======
from distutils.version import LooseVersion
from functools import partial

import pytest
import torch
from sklearn.metrics import precision_score as sk_precision
from sklearn.metrics import recall_score as sk_recall
from sklearn.metrics import roc_auc_score as sk_roc_auc_score

from pytorch_lightning import seed_everything
from pytorch_lightning.metrics.functional.classification import (
    auc,
>>>>>>> ac531ec9
    auroc,
    dice_score,
    multiclass_auroc,
    precision,
    recall,
    stat_scores,
    stat_scores_multiple_classes,
)
from pytorch_lightning.metrics.functional.precision_recall_curve import _binary_clf_curve
from pytorch_lightning.metrics.utils import get_num_classes, to_categorical, to_onehot


@pytest.mark.parametrize(['sklearn_metric', 'torch_metric', 'only_binary'], [
    pytest.param(sk_roc_auc_score, auroc, True, id='auroc')
])
def test_against_sklearn(sklearn_metric, torch_metric, only_binary):
    """Compare PL metrics to sklearn version. """
    device = 'cuda' if torch.cuda.is_available() else 'cpu'

    # for metrics with only_binary=False, we try out different combinations of number
    # of labels in pred and target (also test binary)
    # for metrics with only_binary=True, target is always binary and pred will be
    # (unnormalized) class probabilities
    class_comb = [(5, 2)] if only_binary else [(10, 10), (5, 10), (10, 5), (2, 2)]
    for n_cls_pred, n_cls_target in class_comb:
        pred = torch.randint(n_cls_pred, (300,), device=device)
        target = torch.randint(n_cls_target, (300,), device=device)

        sk_score = sklearn_metric(target.cpu().detach().numpy(),
                                  pred.cpu().detach().numpy())
        pl_score = torch_metric(pred, target)

        # if multi output
        if isinstance(sk_score, tuple):
            sk_score = [torch.tensor(sk_s.copy(), dtype=torch.float, device=device) for sk_s in sk_score]
            for sk_s, pl_s in zip(sk_score, pl_score):
                assert torch.allclose(sk_s, pl_s.float())
        else:
            sk_score = torch.tensor(sk_score, dtype=torch.float, device=device)
            assert torch.allclose(sk_score, pl_score)


def test_onehot():
    test_tensor = torch.tensor([[0, 1, 2, 3, 4], [5, 6, 7, 8, 9]])
    expected = torch.stack([
        torch.cat([torch.eye(5, dtype=int), torch.zeros((5, 5), dtype=int)]),
        torch.cat([torch.zeros((5, 5), dtype=int), torch.eye(5, dtype=int)])
    ])

    assert test_tensor.shape == (2, 5)
    assert expected.shape == (2, 10, 5)

    onehot_classes = to_onehot(test_tensor, num_classes=10)
    onehot_no_classes = to_onehot(test_tensor)

    assert torch.allclose(onehot_classes, onehot_no_classes)

    assert onehot_classes.shape == expected.shape
    assert onehot_no_classes.shape == expected.shape

    assert torch.allclose(expected.to(onehot_no_classes), onehot_no_classes)
    assert torch.allclose(expected.to(onehot_classes), onehot_classes)


def test_to_categorical():
    test_tensor = torch.stack([
        torch.cat([torch.eye(5, dtype=int), torch.zeros((5, 5), dtype=int)]),
        torch.cat([torch.zeros((5, 5), dtype=int), torch.eye(5, dtype=int)])
    ]).to(torch.float)

    expected = torch.tensor([[0, 1, 2, 3, 4], [5, 6, 7, 8, 9]])
    assert expected.shape == (2, 5)
    assert test_tensor.shape == (2, 10, 5)

    result = to_categorical(test_tensor)

    assert result.shape == expected.shape
    assert torch.allclose(result, expected.to(result.dtype))


@pytest.mark.parametrize(['pred', 'target', 'num_classes', 'expected_num_classes'], [
    pytest.param(torch.rand(32, 10, 28, 28), torch.randint(10, (32, 28, 28)), 10, 10),
    pytest.param(torch.rand(32, 10, 28, 28), torch.randint(10, (32, 28, 28)), None, 10),
    pytest.param(torch.rand(32, 28, 28), torch.randint(10, (32, 28, 28)), None, 10),
])
def test_get_num_classes(pred, target, num_classes, expected_num_classes):
    assert get_num_classes(pred, target, num_classes) == expected_num_classes


@pytest.mark.parametrize(['sample_weight', 'pos_label', "exp_shape"], [
    pytest.param(1, 1., 42),
    pytest.param(None, 1., 42),
])
def test_binary_clf_curve(sample_weight, pos_label, exp_shape):
    # TODO: move back the pred and target to test func arguments
    #  if you fix the array inside the function, you'd also have fix the shape,
    #  because when the array changes, you also have to fix the shape
    seed_everything(0)
    pred = torch.randint(low=51, high=99, size=(100,), dtype=torch.float) / 100
    target = torch.tensor([0, 1] * 50, dtype=torch.int)
    if sample_weight is not None:
        sample_weight = torch.ones_like(pred) * sample_weight

    fps, tps, thresh = _binary_clf_curve(preds=pred, target=target, sample_weights=sample_weight, pos_label=pos_label)

    assert isinstance(tps, torch.Tensor)
    assert isinstance(fps, torch.Tensor)
    assert isinstance(thresh, torch.Tensor)
    assert tps.shape == (exp_shape,)
    assert fps.shape == (exp_shape,)
    assert thresh.shape == (exp_shape,)


@pytest.mark.parametrize(['pred', 'target', 'max_fpr', 'expected'], [
    pytest.param([0, 1, 0, 1], [0, 1, 0, 1], None, 1.),
    pytest.param([1, 1, 0, 0], [0, 0, 1, 1], None, 0.),
    pytest.param([1, 1, 1, 1], [1, 1, 0, 0], 0.8, 0.5),
    pytest.param([0.5, 0.5, 0.5, 0.5], [1, 1, 0, 0], 0.2, 0.5),
    pytest.param([1, 1, 0, 0], [1, 1, 0, 0], 0.5, 1.),
])
def test_auroc(pred, target, max_fpr, expected):
    if max_fpr is not None and LooseVersion(torch.__version__) < LooseVersion('1.6.0'):
        pytest.skip('requires torch v1.6 or higher to test max_fpr argument')

    score = auroc(torch.tensor(pred), torch.tensor(target), max_fpr=max_fpr).item()
    assert score == expected


@pytest.mark.skipif(LooseVersion(torch.__version__) < LooseVersion('1.6.0'),
                    reason='requires torch v1.6 or higher to test max_fpr argument')
@pytest.mark.parametrize('max_fpr', [
    None, 1, 0.99, 0.9, 0.75, 0.5, 0.25, 0.1, 0.01, 0.001,
])
def test_auroc_with_max_fpr_against_sklearn(max_fpr):
    device = 'cuda' if torch.cuda.is_available() else 'cpu'

    pred = torch.rand((300,), device=device)
    # Supports only binary classification
    target = torch.randint(2, (300,), dtype=torch.float64, device=device)
    sk_score = sk_roc_auc_score(target.cpu().detach().numpy(),
                                pred.cpu().detach().numpy(),
                                max_fpr=max_fpr)
    pl_score = auroc(pred, target, max_fpr=max_fpr)

    sk_score = torch.tensor(sk_score, dtype=torch.float, device=device)
    assert torch.allclose(sk_score, pl_score)


def test_multiclass_auroc():
    with pytest.raises(ValueError,
                       match=r".*probabilities, i.e. they should sum up to 1.0 over classes"):
        _ = multiclass_auroc(pred=torch.tensor([[0.9, 0.9],
                                                [1.0, 0]]),
                             target=torch.tensor([0, 1]))

    with pytest.raises(ValueError,
                       match=r".*not defined when all of the classes do not occur in the target.*"):
        _ = multiclass_auroc(pred=torch.rand((4, 3)).softmax(dim=1),
                             target=torch.tensor([1, 0, 1, 0]))

    with pytest.raises(ValueError,
                       match=r".*does not equal the number of classes passed in 'num_classes'.*"):
        _ = multiclass_auroc(pred=torch.rand((5, 4)).softmax(dim=1),
                             target=torch.tensor([0, 1, 2, 2, 3]),
                             num_classes=6)


@pytest.mark.parametrize('n_cls', [2, 5, 10, 50])
def test_multiclass_auroc_against_sklearn(n_cls):
    device = 'cuda' if torch.cuda.is_available() else 'cpu'

    n_samples = 300
    pred = torch.rand(n_samples, n_cls, device=device).softmax(dim=1)
    target = torch.randint(n_cls, (n_samples,), device=device)
    # Make sure target includes all class labels so that multiclass AUROC is defined
    target[10:10 + n_cls] = torch.arange(n_cls)

    pl_score = multiclass_auroc(pred, target)
    # For the binary case, sklearn expects an (n_samples,) array of probabilities of
    # the positive class
    pred = pred[:, 1] if n_cls == 2 else pred
    sk_score = sk_roc_auc_score(target.cpu().detach().numpy(),
                                pred.cpu().detach().numpy(),
                                multi_class="ovr")

    sk_score = torch.tensor(sk_score, dtype=torch.float, device=device)
    assert torch.allclose(sk_score, pl_score)


@pytest.mark.parametrize(['x', 'y', 'expected'], [
    pytest.param([0, 1], [0, 1], 0.5),
    pytest.param([1, 0], [0, 1], 0.5),
    pytest.param([1, 0, 0], [0, 1, 1], 0.5),
    pytest.param([0, 1], [1, 1], 1),
    pytest.param([0, 0.5, 1], [0, 0.5, 1], 0.5),
])
def test_auc(x, y, expected):
    # Test Area Under Curve (AUC) computation
    assert auc(torch.tensor(x), torch.tensor(y)) == expected


@pytest.mark.parametrize(['pred', 'target', 'expected'], [
    pytest.param([[0, 0], [1, 1]], [[0, 0], [1, 1]], 1.),
    pytest.param([[1, 1], [0, 0]], [[0, 0], [1, 1]], 0.),
    pytest.param([[1, 1], [1, 1]], [[1, 1], [0, 0]], 2 / 3),
    pytest.param([[1, 1], [0, 0]], [[1, 1], [0, 0]], 1.),
])
def test_dice_score(pred, target, expected):
    score = dice_score(torch.tensor(pred), torch.tensor(target))
    assert score == expected


@pytest.mark.parametrize('metric', [auroc])
def test_error_on_multiclass_input(metric):
    """ check that these metrics raise an error if they are used for multiclass problems  """
    pred = torch.randint(0, 10, (100,))
    target = torch.randint(0, 10, (100,))
    with pytest.raises(ValueError, match="AUROC metric is meant for binary classification"):
        _ = metric(pred, target)<|MERGE_RESOLUTION|>--- conflicted
+++ resolved
@@ -1,15 +1,3 @@
-<<<<<<< HEAD
-import pytest
-import torch
-from distutils.version import LooseVersion
-from sklearn.metrics import (
-    roc_auc_score as sk_roc_auc_score,
-)
-
-from pytorch_lightning import seed_everything
-from pytorch_lightning.metrics.functional.classification import (
-    dice_score,
-=======
 from distutils.version import LooseVersion
 from functools import partial
 
@@ -22,7 +10,6 @@
 from pytorch_lightning import seed_everything
 from pytorch_lightning.metrics.functional.classification import (
     auc,
->>>>>>> ac531ec9
     auroc,
     dice_score,
     multiclass_auroc,
