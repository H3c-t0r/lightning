from distutils.version import LooseVersion
from functools import partial

import pytest
import torch
<<<<<<< HEAD
from sklearn.metrics import (
    precision_score as sk_precision,
    recall_score as sk_recall,
)

from pytorch_lightning import seed_everything
from pytorch_lightning.metrics.functional.classification import (
    stat_scores,
    stat_scores_multiple_classes,
    precision,
    recall,
    dice_score,
=======
from sklearn.metrics import precision_score as sk_precision
from sklearn.metrics import recall_score as sk_recall
from sklearn.metrics import roc_auc_score as sk_roc_auc_score

from pytorch_lightning import seed_everything
from pytorch_lightning.metrics.functional.classification import (
    auc,
    auroc,
    dice_score,
    multiclass_auroc,
    precision,
    recall,
    stat_scores,
    stat_scores_multiple_classes,
>>>>>>> d8a0c7d8
)
from pytorch_lightning.metrics.functional.precision_recall_curve import _binary_clf_curve
from pytorch_lightning.metrics.utils import get_num_classes, to_categorical, to_onehot


@pytest.mark.parametrize(['sklearn_metric', 'torch_metric', 'only_binary'], [
    pytest.param(partial(sk_precision, average='micro'), precision, False, id='precision'),
    pytest.param(partial(sk_recall, average='micro'), recall, False, id='recall'),
])
def test_against_sklearn(sklearn_metric, torch_metric, only_binary):
    """Compare PL metrics to sklearn version. """
    device = 'cuda' if torch.cuda.is_available() else 'cpu'

    # for metrics with only_binary=False, we try out different combinations of number
    # of labels in pred and target (also test binary)
    # for metrics with only_binary=True, target is always binary and pred will be
    # (unnormalized) class probabilities
    class_comb = [(5, 2)] if only_binary else [(10, 10), (5, 10), (10, 5), (2, 2)]
    for n_cls_pred, n_cls_target in class_comb:
        pred = torch.randint(n_cls_pred, (300,), device=device)
        target = torch.randint(n_cls_target, (300,), device=device)

        sk_score = sklearn_metric(target.cpu().detach().numpy(),
                                  pred.cpu().detach().numpy())
        pl_score = torch_metric(pred, target)

        # if multi output
        if isinstance(sk_score, tuple):
            sk_score = [torch.tensor(sk_s.copy(), dtype=torch.float, device=device) for sk_s in sk_score]
            for sk_s, pl_s in zip(sk_score, pl_score):
                assert torch.allclose(sk_s, pl_s.float())
        else:
            sk_score = torch.tensor(sk_score, dtype=torch.float, device=device)
            assert torch.allclose(sk_score, pl_score)


@pytest.mark.parametrize('class_reduction', ['micro', 'macro', 'weighted'])
@pytest.mark.parametrize(['sklearn_metric', 'torch_metric'], [
    pytest.param(sk_precision, precision, id='precision'),
    pytest.param(sk_recall, recall, id='recall'),
])
def test_different_reduction_against_sklearn(class_reduction, sklearn_metric, torch_metric):
    """ Test metrics where the class_reduction parameter have a correponding
        value in sklearn """
    device = 'cuda' if torch.cuda.is_available() else 'cpu'
    pred = torch.randint(10, (300,), device=device)
    target = torch.randint(10, (300,), device=device)
    sk_score = sklearn_metric(target.cpu().detach().numpy(),
                              pred.cpu().detach().numpy(),
                              average=class_reduction)
    sk_score = torch.tensor(sk_score, dtype=torch.float, device=device)
    pl_score = torch_metric(pred, target, class_reduction=class_reduction)
    assert torch.allclose(sk_score, pl_score)


def test_onehot():
    test_tensor = torch.tensor([[0, 1, 2, 3, 4], [5, 6, 7, 8, 9]])
    expected = torch.stack([
        torch.cat([torch.eye(5, dtype=int), torch.zeros((5, 5), dtype=int)]),
        torch.cat([torch.zeros((5, 5), dtype=int), torch.eye(5, dtype=int)])
    ])

    assert test_tensor.shape == (2, 5)
    assert expected.shape == (2, 10, 5)

    onehot_classes = to_onehot(test_tensor, num_classes=10)
    onehot_no_classes = to_onehot(test_tensor)

    assert torch.allclose(onehot_classes, onehot_no_classes)

    assert onehot_classes.shape == expected.shape
    assert onehot_no_classes.shape == expected.shape

    assert torch.allclose(expected.to(onehot_no_classes), onehot_no_classes)
    assert torch.allclose(expected.to(onehot_classes), onehot_classes)


def test_to_categorical():
    test_tensor = torch.stack([
        torch.cat([torch.eye(5, dtype=int), torch.zeros((5, 5), dtype=int)]),
        torch.cat([torch.zeros((5, 5), dtype=int), torch.eye(5, dtype=int)])
    ]).to(torch.float)

    expected = torch.tensor([[0, 1, 2, 3, 4], [5, 6, 7, 8, 9]])
    assert expected.shape == (2, 5)
    assert test_tensor.shape == (2, 10, 5)

    result = to_categorical(test_tensor)

    assert result.shape == expected.shape
    assert torch.allclose(result, expected.to(result.dtype))


@pytest.mark.parametrize(['pred', 'target', 'num_classes', 'expected_num_classes'], [
    pytest.param(torch.rand(32, 10, 28, 28), torch.randint(10, (32, 28, 28)), 10, 10),
    pytest.param(torch.rand(32, 10, 28, 28), torch.randint(10, (32, 28, 28)), None, 10),
    pytest.param(torch.rand(32, 28, 28), torch.randint(10, (32, 28, 28)), None, 10),
])
def test_get_num_classes(pred, target, num_classes, expected_num_classes):
    assert get_num_classes(pred, target, num_classes) == expected_num_classes


@pytest.mark.parametrize(['pred', 'target', 'expected_tp', 'expected_fp',
                          'expected_tn', 'expected_fn', 'expected_support'], [
    pytest.param(torch.tensor([0., 2., 4., 4.]), torch.tensor([0., 4., 3., 4.]), 1, 1, 1, 1, 2),
    pytest.param(to_onehot(torch.tensor([0., 2., 4., 4.])), torch.tensor([0., 4., 3., 4.]), 1, 1, 1, 1, 2)
])
def test_stat_scores(pred, target, expected_tp, expected_fp, expected_tn, expected_fn, expected_support):
    tp, fp, tn, fn, sup = stat_scores(pred, target, class_index=4)

    assert tp.item() == expected_tp
    assert fp.item() == expected_fp
    assert tn.item() == expected_tn
    assert fn.item() == expected_fn
    assert sup.item() == expected_support


@pytest.mark.parametrize(['pred', 'target', 'reduction', 'expected_tp', 'expected_fp',
                          'expected_tn', 'expected_fn', 'expected_support'], [
    pytest.param(torch.tensor([0., 2., 4., 4.]), torch.tensor([0., 4., 3., 4.]), 'none',
                 [1, 0, 0, 0, 1], [0, 0, 1, 0, 1], [3, 4, 3, 3, 1], [0, 0, 0, 1, 1], [1, 0, 0, 1, 2]),
    pytest.param(to_onehot(torch.tensor([0., 2., 4., 4.])), torch.tensor([0., 4., 3., 4.]), 'none',
                 [1, 0, 0, 0, 1], [0, 0, 1, 0, 1], [3, 4, 3, 3, 1], [0, 0, 0, 1, 1], [1, 0, 0, 1, 2]),
    pytest.param(to_onehot(torch.tensor([0., 2., 4., 4.])), torch.tensor([0., 4., 3., 4.]), 'sum',
                 torch.tensor(2), torch.tensor(2), torch.tensor(14), torch.tensor(2), torch.tensor(4)),
    pytest.param(to_onehot(torch.tensor([0., 2., 4., 4.])), torch.tensor([0., 4., 3., 4.]), 'elementwise_mean',
                 torch.tensor(0.4), torch.tensor(0.4), torch.tensor(2.8), torch.tensor(0.4), torch.tensor(0.8))
])
def test_stat_scores_multiclass(pred, target, reduction,
                                expected_tp, expected_fp, expected_tn, expected_fn, expected_support):
    tp, fp, tn, fn, sup = stat_scores_multiple_classes(pred, target, reduction=reduction)

    assert torch.allclose(torch.tensor(expected_tp).to(tp), tp)
    assert torch.allclose(torch.tensor(expected_fp).to(fp), fp)
    assert torch.allclose(torch.tensor(expected_tn).to(tn), tn)
    assert torch.allclose(torch.tensor(expected_fn).to(fn), fn)
    assert torch.allclose(torch.tensor(expected_support).to(sup), sup)


@pytest.mark.parametrize(['pred', 'target', 'expected_prec', 'expected_rec'], [
    pytest.param(torch.tensor([1., 0., 1., 0.]), torch.tensor([0., 1., 1., 0.]), [0.5, 0.5], [0.5, 0.5]),
    pytest.param(to_onehot(torch.tensor([1., 0., 1., 0.])), torch.tensor([0., 1., 1., 0.]), [0.5, 0.5], [0.5, 0.5])
])
def test_precision_recall(pred, target, expected_prec, expected_rec):
    prec = precision(pred, target, class_reduction='none')
    rec = recall(pred, target, class_reduction='none')

    assert torch.allclose(torch.tensor(expected_prec).to(prec), prec)
    assert torch.allclose(torch.tensor(expected_rec).to(rec), rec)


@pytest.mark.parametrize(['sample_weight', 'pos_label', "exp_shape"], [
    pytest.param(1, 1., 42),
    pytest.param(None, 1., 42),
])
def test_binary_clf_curve(sample_weight, pos_label, exp_shape):
    # TODO: move back the pred and target to test func arguments
    #  if you fix the array inside the function, you'd also have fix the shape,
    #  because when the array changes, you also have to fix the shape
    seed_everything(0)
    pred = torch.randint(low=51, high=99, size=(100,), dtype=torch.float) / 100
    target = torch.tensor([0, 1] * 50, dtype=torch.int)
    if sample_weight is not None:
        sample_weight = torch.ones_like(pred) * sample_weight

    fps, tps, thresh = _binary_clf_curve(preds=pred, target=target, sample_weights=sample_weight, pos_label=pos_label)

    assert isinstance(tps, torch.Tensor)
    assert isinstance(fps, torch.Tensor)
    assert isinstance(thresh, torch.Tensor)
    assert tps.shape == (exp_shape,)
    assert fps.shape == (exp_shape,)
    assert thresh.shape == (exp_shape,)


@pytest.mark.parametrize(['pred', 'target', 'expected'], [
    pytest.param([[0, 0], [1, 1]], [[0, 0], [1, 1]], 1.),
    pytest.param([[1, 1], [0, 0]], [[0, 0], [1, 1]], 0.),
    pytest.param([[1, 1], [1, 1]], [[1, 1], [0, 0]], 2 / 3),
    pytest.param([[1, 1], [0, 0]], [[1, 1], [0, 0]], 1.),
])
def test_dice_score(pred, target, expected):
    score = dice_score(torch.tensor(pred), torch.tensor(target))
    assert score == expected<|MERGE_RESOLUTION|>--- conflicted
+++ resolved
@@ -3,11 +3,9 @@
 
 import pytest
 import torch
-<<<<<<< HEAD
-from sklearn.metrics import (
-    precision_score as sk_precision,
-    recall_score as sk_recall,
-)
+
+from sklearn.metrics import precision_score as sk_precision
+from sklearn.metrics import recall_score as sk_recall
 
 from pytorch_lightning import seed_everything
 from pytorch_lightning.metrics.functional.classification import (
@@ -16,22 +14,6 @@
     precision,
     recall,
     dice_score,
-=======
-from sklearn.metrics import precision_score as sk_precision
-from sklearn.metrics import recall_score as sk_recall
-from sklearn.metrics import roc_auc_score as sk_roc_auc_score
-
-from pytorch_lightning import seed_everything
-from pytorch_lightning.metrics.functional.classification import (
-    auc,
-    auroc,
-    dice_score,
-    multiclass_auroc,
-    precision,
-    recall,
-    stat_scores,
-    stat_scores_multiple_classes,
->>>>>>> d8a0c7d8
 )
 from pytorch_lightning.metrics.functional.precision_recall_curve import _binary_clf_curve
 from pytorch_lightning.metrics.utils import get_num_classes, to_categorical, to_onehot
