--- conflicted
+++ resolved
@@ -374,73 +374,7 @@
     actual = str(pbar.postfix)
     assert actual.endswith("foo=0.123, bar={'baz': tensor([1])}")
 
-
-<<<<<<< HEAD
-class PrintModel(BoringModel):
-
-    def training_step(self, *args, **kwargs):
-        self.print("training_step", end="")
-        return super().training_step(*args, **kwargs)
-
-    def validation_step(self, *args, **kwargs):
-        self.print("validation_step", file=sys.stderr)
-        return super().validation_step(*args, **kwargs)
-
-    def test_step(self, *args, **kwargs):
-        self.print("test_step")
-        return super().test_step(*args, **kwargs)
-
-
-@mock.patch("pytorch_lightning.callbacks.progress.tqdm.write")
-def test_progress_bar_print(tqdm_write, tmpdir):
-    """ Test that printing in the LightningModule redirects arguments to the progress bar. """
-    model = PrintModel()
-    bar = ProgressBar()
-    trainer = Trainer(
-        default_root_dir=tmpdir,
-        num_sanity_val_steps=0,
-        limit_train_batches=1,
-        limit_val_batches=1,
-        limit_test_batches=1,
-        max_steps=1,
-        callbacks=[bar],
-    )
-    trainer.fit(model)
-    trainer.test(model)
-    assert tqdm_write.call_count == 3
-    assert tqdm_write.call_args_list == [
-        call("training_step", end="", file=None, nolock=False),
-        call("validation_step", end=os.linesep, file=sys.stderr, nolock=False),
-        call("test_step", end=os.linesep, file=None, nolock=False),
-    ]
-
-
-@mock.patch('builtins.print')
-@mock.patch("pytorch_lightning.callbacks.progress.tqdm.write")
-def test_progress_bar_print_disabled(tqdm_write, mock_print, tmpdir):
-    """ Test that printing in LightningModule goes through built-in print functin when progress bar is disabled. """
-    model = PrintModel()
-    bar = ProgressBar()
-    trainer = Trainer(
-        default_root_dir=tmpdir,
-        num_sanity_val_steps=0,
-        limit_train_batches=1,
-        limit_val_batches=1,
-        limit_test_batches=1,
-        max_steps=1,
-        callbacks=[bar],
-    )
-    bar.disable()
-    trainer.fit(model)
-    trainer.test(model)
-
-    mock_print.assert_has_calls([
-        call("training_step", end=""),
-        call("validation_step", file=ANY),
-        call("test_step"),
-    ])
-    tqdm_write.assert_not_called()
-=======
+    
 @pytest.mark.parametrize(
     "input_num, expected", [[1, '1'], [1.0, '1.000'], [0.1, '0.100'], [1e-3, '0.001'], [1e-5, '1e-5'], ['1.0', '1.000'],
                             ['10000', '10000'], ['abc', 'abc']]
@@ -448,4 +382,69 @@
 def test_tqdm_format_num(input_num, expected):
     """ Check that the specialized tqdm.format_num appends 0 to floats and strings """
     assert tqdm.format_num(input_num) == expected
->>>>>>> 115e58af
+
+
+class PrintModel(BoringModel):
+
+    def training_step(self, *args, **kwargs):
+        self.print("training_step", end="")
+        return super().training_step(*args, **kwargs)
+
+    def validation_step(self, *args, **kwargs):
+        self.print("validation_step", file=sys.stderr)
+        return super().validation_step(*args, **kwargs)
+
+    def test_step(self, *args, **kwargs):
+        self.print("test_step")
+        return super().test_step(*args, **kwargs)
+
+
+@mock.patch("pytorch_lightning.callbacks.progress.tqdm.write")
+def test_progress_bar_print(tqdm_write, tmpdir):
+    """ Test that printing in the LightningModule redirects arguments to the progress bar. """
+    model = PrintModel()
+    bar = ProgressBar()
+    trainer = Trainer(
+        default_root_dir=tmpdir,
+        num_sanity_val_steps=0,
+        limit_train_batches=1,
+        limit_val_batches=1,
+        limit_test_batches=1,
+        max_steps=1,
+        callbacks=[bar],
+    )
+    trainer.fit(model)
+    trainer.test(model)
+    assert tqdm_write.call_count == 3
+    assert tqdm_write.call_args_list == [
+        call("training_step", end="", file=None, nolock=False),
+        call("validation_step", end=os.linesep, file=sys.stderr, nolock=False),
+        call("test_step", end=os.linesep, file=None, nolock=False),
+    ]
+
+
+@mock.patch('builtins.print')
+@mock.patch("pytorch_lightning.callbacks.progress.tqdm.write")
+def test_progress_bar_print_disabled(tqdm_write, mock_print, tmpdir):
+    """ Test that printing in LightningModule goes through built-in print functin when progress bar is disabled. """
+    model = PrintModel()
+    bar = ProgressBar()
+    trainer = Trainer(
+        default_root_dir=tmpdir,
+        num_sanity_val_steps=0,
+        limit_train_batches=1,
+        limit_val_batches=1,
+        limit_test_batches=1,
+        max_steps=1,
+        callbacks=[bar],
+    )
+    bar.disable()
+    trainer.fit(model)
+    trainer.test(model)
+
+    mock_print.assert_has_calls([
+        call("training_step", end=""),
+        call("validation_step", file=ANY),
+        call("test_step"),
+    ])
+    tqdm_write.assert_not_called()