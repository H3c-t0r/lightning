<<<<<<< HEAD
from pathlib import Path
import os

import pytest
import torch

import tests.base.develop_utils as tutils
=======
>>>>>>> 4d0406ec
from pytorch_lightning import Callback
from pytorch_lightning import Trainer, LightningModule
from tests.base import EvalModelTemplate


<<<<<<< HEAD
def test_early_stopping_functionality(tmpdir):
    class CurrentModel(EvalModelTemplate):
        def validation_epoch_end(self, outputs):
            losses = [8, 4, 2, 3, 4, 5, 8, 10]
            val_loss = losses[self.current_epoch]
            return {"val_loss": torch.tensor(val_loss)}

    model = CurrentModel()

    trainer = Trainer(default_root_dir=tmpdir, early_stop_callback=True, overfit_batches=0.20, max_epochs=20,)
    result = trainer.fit(model)
    print(trainer.current_epoch)

    assert trainer.current_epoch == 5, "early_stopping failed"


=======
>>>>>>> 4d0406ec
def test_trainer_callback_system(tmpdir):
    """Test the callback system."""

    hparams = EvalModelTemplate.get_default_hparams()
    model = EvalModelTemplate(**hparams)

    def _check_args(trainer, pl_module):
        assert isinstance(trainer, Trainer)
        assert isinstance(pl_module, LightningModule)

    class TestCallback(Callback):
        def __init__(self):
            super().__init__()
            self.setup_called = False
            self.teardown_called = False
            self.on_init_start_called = False
            self.on_init_end_called = False
            self.on_fit_start_called = False
            self.on_fit_end_called = False
            self.on_sanity_check_start_called = False
            self.on_sanity_check_end_called = False
            self.on_epoch_start_called = False
            self.on_epoch_end_called = False
            self.on_batch_start_called = False
            self.on_batch_end_called = False
            self.on_train_batch_start_called = False
            self.on_train_batch_end_called = False
            self.on_validation_batch_start_called = False
            self.on_validation_batch_end_called = False
            self.on_test_batch_start_called = False
            self.on_test_batch_end_called = False
            self.on_train_start_called = False
            self.on_train_end_called = False
            self.on_pretrain_routine_start_called = False
            self.on_pretrain_routine_end_called = False
            self.on_validation_start_called = False
            self.on_validation_end_called = False
            self.on_test_start_called = False
            self.on_test_end_called = False

        def setup(self, trainer, pl_module, stage: str):
            assert isinstance(trainer, Trainer)
            self.setup_called = True

        def teardown(self, trainer, pl_module, step: str):
            assert isinstance(trainer, Trainer)
            self.teardown_called = True

        def on_init_start(self, trainer):
            assert isinstance(trainer, Trainer)
            self.on_init_start_called = True

        def on_init_end(self, trainer):
            assert isinstance(trainer, Trainer)
            self.on_init_end_called = True

        def on_fit_start(self, trainer, pl_module):
            assert isinstance(trainer, Trainer)
            self.on_fit_start_called = True

        def on_fit_end(self, trainer, pl_module):
            assert isinstance(trainer, Trainer)
            self.on_fit_end_called = True

        def on_sanity_check_start(self, trainer, pl_module):
            _check_args(trainer, pl_module)
            self.on_sanity_check_start_called = True

        def on_sanity_check_end(self, trainer, pl_module):
            _check_args(trainer, pl_module)
            self.on_sanity_check_end_called = True

        def on_epoch_start(self, trainer, pl_module):
            _check_args(trainer, pl_module)
            self.on_epoch_start_called = True

        def on_epoch_end(self, trainer, pl_module):
            _check_args(trainer, pl_module)
            self.on_epoch_end_called = True

        def on_batch_start(self, trainer, pl_module):
            _check_args(trainer, pl_module)
            self.on_batch_start_called = True

        def on_batch_end(self, trainer, pl_module):
            _check_args(trainer, pl_module)
            self.on_batch_end_called = True

        def on_train_batch_start(self, trainer, pl_module, batch, batch_idx, dataloader_idx):
            _check_args(trainer, pl_module)
            self.on_train_batch_start_called = True

        def on_train_batch_end(self, trainer, pl_module, batch, batch_idx, dataloader_idx):
            _check_args(trainer, pl_module)
            self.on_train_batch_end_called = True

        def on_validation_batch_start(self, trainer, pl_module, batch, batch_idx, dataloader_idx):
            _check_args(trainer, pl_module)
            self.on_validation_batch_start_called = True

        def on_validation_batch_end(self, trainer, pl_module, batch, batch_idx, dataloader_idx):
            _check_args(trainer, pl_module)
            self.on_validation_batch_end_called = True

        def on_test_batch_start(self, trainer, pl_module, batch, batch_idx, dataloader_idx):
            _check_args(trainer, pl_module)
            self.on_test_batch_start_called = True

        def on_test_batch_end(self, trainer, pl_module, batch, batch_idx, dataloader_idx):
            _check_args(trainer, pl_module)
            self.on_test_batch_end_called = True

        def on_train_start(self, trainer, pl_module):
            _check_args(trainer, pl_module)
            self.on_train_start_called = True

        def on_train_end(self, trainer, pl_module):
            _check_args(trainer, pl_module)
            self.on_train_end_called = True

        def on_pretrain_routine_start(self, trainer, pl_module):
            _check_args(trainer, pl_module)
            self.on_pretrain_routine_start_called = True

        def on_pretrain_routine_end(self, trainer, pl_module):
            _check_args(trainer, pl_module)
            self.on_pretrain_routine_end_called = True

        def on_validation_start(self, trainer, pl_module):
            _check_args(trainer, pl_module)
            self.on_validation_start_called = True

        def on_validation_end(self, trainer, pl_module):
            _check_args(trainer, pl_module)
            self.on_validation_end_called = True

        def on_test_start(self, trainer, pl_module):
            _check_args(trainer, pl_module)
            self.on_test_start_called = True

        def on_test_end(self, trainer, pl_module):
            _check_args(trainer, pl_module)
            self.on_test_end_called = True

    test_callback = TestCallback()

    trainer_options = dict(
        default_root_dir=tmpdir,
        callbacks=[test_callback],
        max_epochs=1,
        limit_val_batches=0.1,
        limit_train_batches=0.2,
        progress_bar_refresh_rate=0,
    )

    assert not test_callback.setup_called
    assert not test_callback.teardown_called
    assert not test_callback.on_init_start_called
    assert not test_callback.on_init_end_called
    assert not test_callback.on_fit_start_called
    assert not test_callback.on_fit_end_called
    assert not test_callback.on_sanity_check_start_called
    assert not test_callback.on_sanity_check_end_called
    assert not test_callback.on_epoch_start_called
    assert not test_callback.on_epoch_start_called
    assert not test_callback.on_batch_start_called
    assert not test_callback.on_batch_end_called
    assert not test_callback.on_train_batch_start_called
    assert not test_callback.on_train_batch_end_called
    assert not test_callback.on_validation_batch_start_called
    assert not test_callback.on_validation_batch_end_called
    assert not test_callback.on_test_batch_start_called
    assert not test_callback.on_test_batch_end_called
    assert not test_callback.on_train_start_called
    assert not test_callback.on_train_end_called
    assert not test_callback.on_pretrain_routine_start_called
    assert not test_callback.on_pretrain_routine_end_called
    assert not test_callback.on_validation_start_called
    assert not test_callback.on_validation_end_called
    assert not test_callback.on_test_start_called
    assert not test_callback.on_test_end_called

    # fit model
    trainer = Trainer(**trainer_options)

    assert trainer.callbacks[0] == test_callback
    assert test_callback.on_init_start_called
    assert test_callback.on_init_end_called
    assert not test_callback.setup_called
    assert not test_callback.teardown_called
    assert not test_callback.on_fit_start_called
    assert not test_callback.on_fit_end_called
    assert not test_callback.on_sanity_check_start_called
    assert not test_callback.on_sanity_check_end_called
    assert not test_callback.on_epoch_start_called
    assert not test_callback.on_epoch_start_called
    assert not test_callback.on_batch_start_called
    assert not test_callback.on_batch_end_called
    assert not test_callback.on_train_batch_start_called
    assert not test_callback.on_train_batch_end_called
    assert not test_callback.on_validation_batch_start_called
    assert not test_callback.on_validation_batch_end_called
    assert not test_callback.on_test_batch_start_called
    assert not test_callback.on_test_batch_end_called
    assert not test_callback.on_train_start_called
    assert not test_callback.on_train_end_called
    assert not test_callback.on_pretrain_routine_start_called
    assert not test_callback.on_pretrain_routine_end_called
    assert not test_callback.on_validation_start_called
    assert not test_callback.on_validation_end_called
    assert not test_callback.on_test_start_called
    assert not test_callback.on_test_end_called

    trainer.fit(model)

    assert test_callback.setup_called
    assert test_callback.teardown_called
    assert test_callback.on_init_start_called
    assert test_callback.on_init_end_called
    assert test_callback.on_fit_start_called
    assert test_callback.on_fit_end_called
    assert test_callback.on_sanity_check_start_called
    assert test_callback.on_sanity_check_end_called
    assert test_callback.on_epoch_start_called
    assert test_callback.on_epoch_start_called
    assert test_callback.on_batch_start_called
    assert test_callback.on_batch_end_called
    assert test_callback.on_train_batch_start_called
    assert test_callback.on_train_batch_end_called
    assert test_callback.on_validation_batch_start_called
    assert test_callback.on_validation_batch_end_called
    assert test_callback.on_train_start_called
    assert test_callback.on_train_end_called
    assert test_callback.on_pretrain_routine_start_called
    assert test_callback.on_pretrain_routine_end_called
    assert test_callback.on_validation_start_called
    assert test_callback.on_validation_end_called
    assert not test_callback.on_test_batch_start_called
    assert not test_callback.on_test_batch_end_called
    assert not test_callback.on_test_start_called
    assert not test_callback.on_test_end_called

    # reset setup teardown callback
    test_callback.teardown_called = False
    test_callback.setup_called = False

    test_callback = TestCallback()
    trainer_options.update(callbacks=[test_callback])
    trainer = Trainer(**trainer_options)
    trainer.test(model)

    assert test_callback.setup_called
    assert test_callback.teardown_called
    assert test_callback.on_test_batch_start_called
    assert test_callback.on_test_batch_end_called
    assert test_callback.on_test_start_called
    assert test_callback.on_test_end_called
    assert not test_callback.on_validation_start_called
    assert not test_callback.on_validation_end_called
    assert not test_callback.on_validation_batch_end_called
<<<<<<< HEAD
    assert not test_callback.on_validation_batch_start_called


class TestCallback(Callback):
    def __init__(self):
        super().__init__()
        self.a = 0
        self.b = "test"
        self.c = 0.0

    def on_train_start(self, trainer, pl_module):
        # change values to be different than object initialization
        self.a = 1
        self.b = "changed"
        self.c = 99.99

    def on_save_checkpoint(self, trainer, pl_module):
        return {"a": self.a, "b": self.b, "c": self.c}

    def on_load_checkpoint(self, checkpointed_state):
        self.a = checkpointed_state["a"]
        self.b = checkpointed_state["b"]
        self.c = checkpointed_state["c"]


def test_callback_checkpointing(tmpdir):
    """Test persisting callback state in checkpoints."""

    test_callback = TestCallback()

    hparams = EvalModelTemplate.get_default_hparams()
    model = EvalModelTemplate(**hparams)

    trainer_options = dict(
        default_root_dir=tmpdir,
        callbacks=[test_callback],
        max_epochs=1,
        limit_val_batches=0.1,
        limit_train_batches=0.2,
        progress_bar_refresh_rate=0,
    )
    trainer = Trainer(**trainer_options)

    trainer.fit(model)
    checkpoint_path = os.path.join(tmpdir, "model.ckpt")
    trainer.save_checkpoint(checkpoint_path)

    new_trainer = Trainer(**trainer_options, resume_from_checkpoint=checkpoint_path)
    assert vars(new_trainer.callbacks[0]) == {"a": 1, "b": "changed", "c": 99.99}


def test_early_stopping_no_val_step(tmpdir):
    """Test that early stopping callback falls back to training metrics when no validation defined."""

    class CurrentModel(EvalModelTemplate):
        def training_step(self, *args, **kwargs):
            output = super().training_step(*args, **kwargs)
            output.update({"my_train_metric": output["loss"]})  # could be anything else
            return output

    model = CurrentModel()
    model.validation_step = None
    model.val_dataloader = None

    stopping = EarlyStopping(monitor="my_train_metric", min_delta=0.1)
    trainer = Trainer(default_root_dir=tmpdir, early_stop_callback=stopping, overfit_batches=0.20, max_epochs=2,)
    result = trainer.fit(model)

    assert result == 1, "training failed to complete"
    assert trainer.current_epoch < trainer.max_epochs


def test_pickling(tmpdir):
    import pickle

    early_stopping = EarlyStopping()
    ckpt = ModelCheckpoint(tmpdir)

    early_stopping_pickled = pickle.dumps(early_stopping)
    ckpt_pickled = pickle.dumps(ckpt)

    early_stopping_loaded = pickle.loads(early_stopping_pickled)
    ckpt_loaded = pickle.loads(ckpt_pickled)

    assert vars(early_stopping) == vars(early_stopping_loaded)
    assert vars(ckpt) == vars(ckpt_loaded)


@pytest.mark.parametrize("save_top_k", [-1, 0, 1, 2])
def test_model_checkpoint_with_non_string_input(tmpdir, save_top_k):
    """ Test that None in checkpoint callback is valid and that chkp_path is set correctly """
    tutils.reset_seed()
    model = EvalModelTemplate()

    checkpoint = ModelCheckpoint(filepath=None, save_top_k=save_top_k)

    trainer = Trainer(default_root_dir=tmpdir, checkpoint_callback=checkpoint, overfit_batches=0.20, max_epochs=2,)
    trainer.fit(model)

    # These should be different if the dirpath has be overridden
    assert trainer.ckpt_path != trainer.default_root_dir


@pytest.mark.parametrize(
    "logger_version,expected", [(None, "version_0"), (1, "version_1"), ("awesome", "awesome")],
)
def test_model_checkpoint_path(tmpdir, logger_version, expected):
    """Test that "version_" prefix is only added when logger's version is an integer"""
    tutils.reset_seed()
    model = EvalModelTemplate()
    logger = TensorBoardLogger(str(tmpdir), version=logger_version)

    trainer = Trainer(default_root_dir=tmpdir, overfit_batches=0.2, max_epochs=2, logger=logger,)
    trainer.fit(model)

    ckpt_version = Path(trainer.ckpt_path).parent.name
    assert ckpt_version == expected
=======
    assert not test_callback.on_validation_batch_start_called
>>>>>>> 4d0406ec
<|MERGE_RESOLUTION|>--- conflicted
+++ resolved
@@ -1,4 +1,3 @@
-<<<<<<< HEAD
 from pathlib import Path
 import os
 
@@ -6,32 +5,11 @@
 import torch
 
 import tests.base.develop_utils as tutils
-=======
->>>>>>> 4d0406ec
 from pytorch_lightning import Callback
 from pytorch_lightning import Trainer, LightningModule
 from tests.base import EvalModelTemplate
 
 
-<<<<<<< HEAD
-def test_early_stopping_functionality(tmpdir):
-    class CurrentModel(EvalModelTemplate):
-        def validation_epoch_end(self, outputs):
-            losses = [8, 4, 2, 3, 4, 5, 8, 10]
-            val_loss = losses[self.current_epoch]
-            return {"val_loss": torch.tensor(val_loss)}
-
-    model = CurrentModel()
-
-    trainer = Trainer(default_root_dir=tmpdir, early_stop_callback=True, overfit_batches=0.20, max_epochs=20,)
-    result = trainer.fit(model)
-    print(trainer.current_epoch)
-
-    assert trainer.current_epoch == 5, "early_stopping failed"
-
-
-=======
->>>>>>> 4d0406ec
 def test_trainer_callback_system(tmpdir):
     """Test the callback system."""
 
@@ -292,124 +270,4 @@
     assert not test_callback.on_validation_start_called
     assert not test_callback.on_validation_end_called
     assert not test_callback.on_validation_batch_end_called
-<<<<<<< HEAD
-    assert not test_callback.on_validation_batch_start_called
-
-
-class TestCallback(Callback):
-    def __init__(self):
-        super().__init__()
-        self.a = 0
-        self.b = "test"
-        self.c = 0.0
-
-    def on_train_start(self, trainer, pl_module):
-        # change values to be different than object initialization
-        self.a = 1
-        self.b = "changed"
-        self.c = 99.99
-
-    def on_save_checkpoint(self, trainer, pl_module):
-        return {"a": self.a, "b": self.b, "c": self.c}
-
-    def on_load_checkpoint(self, checkpointed_state):
-        self.a = checkpointed_state["a"]
-        self.b = checkpointed_state["b"]
-        self.c = checkpointed_state["c"]
-
-
-def test_callback_checkpointing(tmpdir):
-    """Test persisting callback state in checkpoints."""
-
-    test_callback = TestCallback()
-
-    hparams = EvalModelTemplate.get_default_hparams()
-    model = EvalModelTemplate(**hparams)
-
-    trainer_options = dict(
-        default_root_dir=tmpdir,
-        callbacks=[test_callback],
-        max_epochs=1,
-        limit_val_batches=0.1,
-        limit_train_batches=0.2,
-        progress_bar_refresh_rate=0,
-    )
-    trainer = Trainer(**trainer_options)
-
-    trainer.fit(model)
-    checkpoint_path = os.path.join(tmpdir, "model.ckpt")
-    trainer.save_checkpoint(checkpoint_path)
-
-    new_trainer = Trainer(**trainer_options, resume_from_checkpoint=checkpoint_path)
-    assert vars(new_trainer.callbacks[0]) == {"a": 1, "b": "changed", "c": 99.99}
-
-
-def test_early_stopping_no_val_step(tmpdir):
-    """Test that early stopping callback falls back to training metrics when no validation defined."""
-
-    class CurrentModel(EvalModelTemplate):
-        def training_step(self, *args, **kwargs):
-            output = super().training_step(*args, **kwargs)
-            output.update({"my_train_metric": output["loss"]})  # could be anything else
-            return output
-
-    model = CurrentModel()
-    model.validation_step = None
-    model.val_dataloader = None
-
-    stopping = EarlyStopping(monitor="my_train_metric", min_delta=0.1)
-    trainer = Trainer(default_root_dir=tmpdir, early_stop_callback=stopping, overfit_batches=0.20, max_epochs=2,)
-    result = trainer.fit(model)
-
-    assert result == 1, "training failed to complete"
-    assert trainer.current_epoch < trainer.max_epochs
-
-
-def test_pickling(tmpdir):
-    import pickle
-
-    early_stopping = EarlyStopping()
-    ckpt = ModelCheckpoint(tmpdir)
-
-    early_stopping_pickled = pickle.dumps(early_stopping)
-    ckpt_pickled = pickle.dumps(ckpt)
-
-    early_stopping_loaded = pickle.loads(early_stopping_pickled)
-    ckpt_loaded = pickle.loads(ckpt_pickled)
-
-    assert vars(early_stopping) == vars(early_stopping_loaded)
-    assert vars(ckpt) == vars(ckpt_loaded)
-
-
-@pytest.mark.parametrize("save_top_k", [-1, 0, 1, 2])
-def test_model_checkpoint_with_non_string_input(tmpdir, save_top_k):
-    """ Test that None in checkpoint callback is valid and that chkp_path is set correctly """
-    tutils.reset_seed()
-    model = EvalModelTemplate()
-
-    checkpoint = ModelCheckpoint(filepath=None, save_top_k=save_top_k)
-
-    trainer = Trainer(default_root_dir=tmpdir, checkpoint_callback=checkpoint, overfit_batches=0.20, max_epochs=2,)
-    trainer.fit(model)
-
-    # These should be different if the dirpath has be overridden
-    assert trainer.ckpt_path != trainer.default_root_dir
-
-
-@pytest.mark.parametrize(
-    "logger_version,expected", [(None, "version_0"), (1, "version_1"), ("awesome", "awesome")],
-)
-def test_model_checkpoint_path(tmpdir, logger_version, expected):
-    """Test that "version_" prefix is only added when logger's version is an integer"""
-    tutils.reset_seed()
-    model = EvalModelTemplate()
-    logger = TensorBoardLogger(str(tmpdir), version=logger_version)
-
-    trainer = Trainer(default_root_dir=tmpdir, overfit_batches=0.2, max_epochs=2, logger=logger,)
-    trainer.fit(model)
-
-    ckpt_version = Path(trainer.ckpt_path).parent.name
-    assert ckpt_version == expected
-=======
-    assert not test_callback.on_validation_batch_start_called
->>>>>>> 4d0406ec
+    assert not test_callback.on_validation_batch_start_called