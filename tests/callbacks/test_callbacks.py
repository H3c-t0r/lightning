--- conflicted
+++ resolved
@@ -3,29 +3,6 @@
 from tests.base import EvalModelTemplate
 
 
-<<<<<<< HEAD
-def test_early_stopping_functionality(tmpdir):
-
-    class CurrentModel(EvalModelTemplate):
-        def validation_epoch_end(self, outputs):
-            losses = [8, 4, 2, 3, 4, 5, 8, 10]
-            val_loss = losses[self.current_epoch]
-            return {'val_loss': torch.tensor(val_loss)}
-
-    model = CurrentModel()
-
-    trainer = Trainer(
-        default_root_dir=tmpdir,
-        early_stop_callback=True,
-        overfit_batches=0.20,
-        max_epochs=20,
-    )
-    trainer.fit(model)
-    assert trainer.current_epoch == 5, 'early_stopping failed'
-
-
-=======
->>>>>>> dd3ee408
 def test_trainer_callback_system(tmpdir):
     """Test the callback system."""
 
@@ -254,89 +231,4 @@
     assert not test_callback.on_validation_start_called
     assert not test_callback.on_validation_end_called
     assert not test_callback.on_validation_batch_end_called
-<<<<<<< HEAD
-    assert not test_callback.on_validation_batch_start_called
-
-
-def test_early_stopping_no_val_step(tmpdir):
-    """Test that early stopping callback falls back to training metrics when no validation defined."""
-
-    class CurrentModel(EvalModelTemplate):
-        def training_step(self, *args, **kwargs):
-            output = super().training_step(*args, **kwargs)
-            output.update({'my_train_metric': output['loss']})  # could be anything else
-            return output
-
-    model = CurrentModel()
-    model.validation_step = None
-    model.val_dataloader = None
-
-    stopping = EarlyStopping(monitor='my_train_metric', min_delta=0.1)
-    trainer = Trainer(
-        default_root_dir=tmpdir,
-        early_stop_callback=stopping,
-        overfit_batches=0.20,
-        max_epochs=2,
-    )
-    result = trainer.fit(model)
-
-    assert result == 1, 'training failed to complete'
-    assert trainer.current_epoch < trainer.max_epochs
-
-
-def test_pickling(tmpdir):
-    import pickle
-    early_stopping = EarlyStopping()
-    ckpt = ModelCheckpoint(tmpdir)
-
-    early_stopping_pickled = pickle.dumps(early_stopping)
-    ckpt_pickled = pickle.dumps(ckpt)
-
-    early_stopping_loaded = pickle.loads(early_stopping_pickled)
-    ckpt_loaded = pickle.loads(ckpt_pickled)
-
-    assert vars(early_stopping) == vars(early_stopping_loaded)
-    assert vars(ckpt) == vars(ckpt_loaded)
-
-
-@pytest.mark.parametrize('save_top_k', [-1, 0, 1, 2])
-def test_model_checkpoint_with_non_string_input(tmpdir, save_top_k):
-    """ Test that None in checkpoint callback is valid and that chkp_path is set correctly """
-    tutils.reset_seed()
-    model = EvalModelTemplate()
-
-    checkpoint = ModelCheckpoint(filepath=None, save_top_k=save_top_k)
-
-    trainer = Trainer(
-        default_root_dir=tmpdir,
-        checkpoint_callback=checkpoint,
-        overfit_batches=0.20,
-        max_epochs=2,
-    )
-    trainer.fit(model)
-    assert checkpoint.dirpath == tmpdir / trainer.logger.name / f'version_0' / 'checkpoints'
-
-
-@pytest.mark.parametrize(
-    'logger_version,expected',
-    [(None, 'version_0'), (1, 'version_1'), ('awesome', 'awesome')],
-)
-def test_model_checkpoint_path(tmpdir, logger_version, expected):
-    """Test that "version_" prefix is only added when logger's version is an integer"""
-    tutils.reset_seed()
-    model = EvalModelTemplate()
-    logger = TensorBoardLogger(str(tmpdir), version=logger_version)
-
-    trainer = Trainer(
-        default_root_dir=tmpdir,
-        overfit_batches=0.2,
-        max_epochs=2,
-        logger=logger,
-    )
-    trainer.fit(model)
-
-    ckpt_version = Path(trainer.checkpoint_callback.dirpath).parent.name
-    assert ckpt_version == expected
-=======
-    assert not test_callback.on_validation_batch_start_called
->>>>>>> dd3ee408
+    assert not test_callback.on_validation_batch_start_called