--- conflicted
+++ resolved
@@ -779,8 +779,15 @@
         strategy=strategy,
         plugins=plugin,
     )
-<<<<<<< HEAD
-    assert isinstance(trainer.precision_plugin, plugin_cls)
+    assert isinstance(connector.precision_plugin, plugin_cls)
+
+
+@pytest.mark.parametrize(
+    ["strategy", "strategy_cls"], [("DDP", DDPStrategy), ("DDP_FIND_UNUSED_PARAMETERS_FALSE", DDPStrategy)]
+)
+def test_strategy_str_passed_being_case_insensitive(strategy, strategy_cls):
+    connector = _Connector(strategy=strategy)
+    assert isinstance(connector.strategy, strategy_cls)
 
 
 @pytest.mark.parametrize("precision", ["64", "32", "16", pytest.param("bf16", marks=RunIf(min_torch="1.10"))])
@@ -855,15 +862,4 @@
         with pytest.raises(
             ValueError, match=escape("Your code has `LightningLite(precision=64, ...)` but it conflicts")
         ):
-            _Connector(precision=64)
-=======
-    assert isinstance(connector.precision_plugin, plugin_cls)
-
-
-@pytest.mark.parametrize(
-    ["strategy", "strategy_cls"], [("DDP", DDPStrategy), ("DDP_FIND_UNUSED_PARAMETERS_FALSE", DDPStrategy)]
-)
-def test_strategy_str_passed_being_case_insensitive(strategy, strategy_cls):
-    connector = _Connector(strategy=strategy)
-    assert isinstance(connector.strategy, strategy_cls)
->>>>>>> c76a95ea
+            _Connector(precision=64)