# Copyright The PyTorch Lightning team.
#
# Licensed under the Apache License, Version 2.0 (the "License");
# you may not use this file except in compliance with the License.
# You may obtain a copy of the License at
#
#     http://www.apache.org/licenses/LICENSE-2.0
#
# Unless required by applicable law or agreed to in writing, software
# distributed under the License is distributed on an "AS IS" BASIS,
# WITHOUT WARRANTIES OR CONDITIONS OF ANY KIND, either express or implied.
# See the License for the specific language governing permissions and
# limitations under the License.
<<<<<<< HEAD
import inspect
from functools import partial
=======
from functools import partial
from inspect import getmembers, isfunction
>>>>>>> 906de2a7
from unittest import mock
from unittest.mock import ANY, PropertyMock

import pytest
import torch
from torch.utils.data import DataLoader

from pytorch_lightning import __version__, Callback, LightningDataModule, LightningModule, Trainer
from tests.helpers import BoringDataModule, BoringModel, RandomDataset
from tests.helpers.runif import RunIf


@pytest.mark.parametrize('max_steps', [1, 2, 3])
def test_on_before_zero_grad_called(tmpdir, max_steps):

    class CurrentTestModel(BoringModel):
        on_before_zero_grad_called = 0

        def on_before_zero_grad(self, optimizer):
            self.on_before_zero_grad_called += 1

    model = CurrentTestModel()

    trainer = Trainer(
        default_root_dir=tmpdir,
        max_steps=max_steps,
        max_epochs=2,
    )
    assert 0 == model.on_before_zero_grad_called
    trainer.fit(model)
    assert max_steps == model.on_before_zero_grad_called

    model.on_before_zero_grad_called = 0
    trainer.test(model)
    assert 0 == model.on_before_zero_grad_called


def test_training_epoch_end_metrics_collection(tmpdir):
    """ Test that progress bar metrics also get collected at the end of an epoch. """
    num_epochs = 3

    class CurrentModel(BoringModel):

        def training_step(self, *args, **kwargs):
            output = super().training_step(*args, **kwargs)
            self.log_dict({'step_metric': torch.tensor(-1), 'shared_metric': 100}, logger=False, prog_bar=True)
            return output

        def training_epoch_end(self, outputs):
            epoch = self.current_epoch
            # both scalar tensors and Python numbers are accepted
            self.log_dict(
                {
                    f'epoch_metric_{epoch}': torch.tensor(epoch),
                    'shared_metric': 111
                },
                logger=False,
                prog_bar=True,
            )

    model = CurrentModel()
    trainer = Trainer(
        max_epochs=num_epochs,
        default_root_dir=tmpdir,
        overfit_batches=2,
    )
    trainer.fit(model)
    assert trainer.state.finished, f"Training failed with {trainer.state}"
    metrics = trainer.progress_bar_dict

    # metrics added in training step should be unchanged by epoch end method
    assert metrics['step_metric'] == -1
    # a metric shared in both methods gets overwritten by epoch_end
    assert metrics['shared_metric'] == 111
    # metrics are kept after each epoch
    for i in range(num_epochs):
        assert metrics[f'epoch_metric_{i}'] == i


def test_training_epoch_end_metrics_collection_on_override(tmpdir):
    """ Test that batch end metrics are collected when training_epoch_end is overridden at the end of an epoch. """

    class OverriddenModel(BoringModel):

        def __init__(self):
            super().__init__()
            self.len_outputs = 0

        def on_train_epoch_start(self):
            self.num_train_batches = 0

        def training_epoch_end(self, outputs):
            self.len_outputs = len(outputs)

        def on_train_batch_end(self, outputs, batch, batch_idx, dataloader_idx):
            self.num_train_batches += 1

    class NotOverriddenModel(BoringModel):

        def on_train_epoch_start(self):
            self.num_train_batches = 0

        def on_train_batch_end(self, outputs, batch, batch_idx, dataloader_idx):
            self.num_train_batches += 1

    overridden_model = OverriddenModel()
    not_overridden_model = NotOverriddenModel()
    not_overridden_model.training_epoch_end = None

    trainer = Trainer(
        max_epochs=1,
        default_root_dir=tmpdir,
        overfit_batches=2,
    )

    trainer.fit(overridden_model)
    assert overridden_model.len_outputs == overridden_model.num_train_batches


@RunIf(min_gpus=1)
@mock.patch("pytorch_lightning.accelerators.accelerator.Accelerator.lightning_module", new_callable=PropertyMock)
def test_apply_batch_transfer_handler(model_getter_mock):
    expected_device = torch.device('cuda', 0)

    class CustomBatch:

        def __init__(self, data):
            self.samples = data[0]
            self.targets = data[1]

    class CurrentTestModel(BoringModel):
        rank = 0
        transfer_batch_to_device_hook_rank = None
        on_before_batch_transfer_hook_rank = None
        on_after_batch_transfer_hook_rank = None

        def on_before_batch_transfer(self, batch, dataloader_idx):
            assert dataloader_idx is None
            self.on_before_batch_transfer_hook_rank = self.rank
            self.rank += 1
            batch.samples += 1
            return batch

        def on_after_batch_transfer(self, batch, dataloader_idx):
            assert dataloader_idx is None
            assert batch.samples.device == batch.targets.device == expected_device
            self.on_after_batch_transfer_hook_rank = self.rank
            self.rank += 1
            batch.targets *= 2
            return batch

        def transfer_batch_to_device(self, batch, device, dataloader_idx):
            assert dataloader_idx is None
            self.transfer_batch_to_device_hook_rank = self.rank
            self.rank += 1
            batch.samples = batch.samples.to(device)
            batch.targets = batch.targets.to(device)
            return batch

    model = CurrentTestModel()
    batch = CustomBatch((torch.zeros(5, 32), torch.ones(5, 1, dtype=torch.long)))

    trainer = Trainer(gpus=1)
    # running .fit() would require us to implement custom data loaders, we mock the model reference instead

    model_getter_mock.return_value = model
    batch_gpu = trainer.accelerator.batch_to_device(batch, expected_device)

    assert model.on_before_batch_transfer_hook_rank == 0
    assert model.transfer_batch_to_device_hook_rank == 1
    assert model.on_after_batch_transfer_hook_rank == 2
    assert batch_gpu.samples.device == batch_gpu.targets.device == expected_device
    assert torch.allclose(batch_gpu.samples.cpu(), torch.ones(5, 32))
    assert torch.allclose(batch_gpu.targets.cpu(), torch.ones(5, 1, dtype=torch.long) * 2)


@RunIf(min_gpus=2, special=True)
def test_transfer_batch_hook_ddp(tmpdir):
    """
    Test custom data are properly moved to the right device using ddp
    """

    class CustomBatch:

        def __init__(self, data):
            self.samples = data[0]

        def to(self, device, **kwargs):
            self.samples = self.samples.to(device, **kwargs)
            return self

    def collate_fn(batch):
        return CustomBatch(batch)

    class TestModel(BoringModel):

        def training_step(self, batch, batch_idx):
            assert batch.samples.device == self.device
            assert isinstance(batch_idx, int)

        def train_dataloader(self):
            return torch.utils.data.DataLoader(RandomDataset(32, 64), collate_fn=collate_fn)

    model = TestModel()
    model.validation_step = None
    model.training_epoch_end = None
    trainer = Trainer(
        default_root_dir=tmpdir,
        limit_train_batches=2,
        limit_val_batches=0,
        max_epochs=1,
        weights_summary=None,
        accelerator="ddp",
        gpus=2,
    )
    trainer.fit(model)


<<<<<<< HEAD
=======
def get_members(cls):
    return {h for h, _ in getmembers(cls, predicate=isfunction) if not h.startswith('_')}


>>>>>>> 906de2a7
class HookedCallback(Callback):

    def __init__(self, called):

        def call(hook, *args, **kwargs):
            d = {'name': f'Callback.{hook}'}
            if args:
                d['args'] = args
            if kwargs:
                d['kwargs'] = kwargs
            called.append(d)

<<<<<<< HEAD
        hooks = {h for h, _ in inspect.getmembers(Callback, predicate=inspect.isfunction)}
        for h in hooks:
=======
        for h in get_members(Callback):
>>>>>>> 906de2a7
            setattr(self, h, partial(call, h))


class HookedModel(BoringModel):

    def __init__(self, called):
        super().__init__()
<<<<<<< HEAD

        def get_members(cls):
            return {h for h, _ in inspect.getmembers(cls, predicate=inspect.isfunction) if not h.startswith('_')}

        pl_module_hooks = get_members(LightningModule)
        # remove `nn.Module` hooks
        module_hooks = get_members(torch.nn.Module)
        pl_module_hooks.difference_update(module_hooks)

        def call(hook, fn):

            def add(*args, **kwargs):
                out = fn(*args, **kwargs)
                d = {'name': hook}
                if args:
                    d['args'] = args
                if kwargs:
                    d['kwargs'] = kwargs
                called.append(d)
                return out

            return add

        for h in pl_module_hooks:
            attr = getattr(self, h)
            # can't use partial here because `is_overridden` fails with
            # AttributeError: 'functools.partial' object has no attribute '__code__'
            setattr(self, h, call(h, attr))
=======
        pl_module_hooks = get_members(LightningModule)
        # remove most `nn.Module` hooks
        module_hooks = get_members(torch.nn.Module)
        pl_module_hooks.difference_update(module_hooks - {'forward', 'zero_grad', 'train'})

        def call(hook, fn, *args, **kwargs):
            out = fn(*args, **kwargs)
            d = {'name': hook}
            if args:
                d['args'] = args
            if kwargs:
                d['kwargs'] = kwargs
            called.append(d)
            return out

        for h in pl_module_hooks:
            attr = getattr(self, h)
            setattr(self, h, partial(call, h, attr))
>>>>>>> 906de2a7

    def validation_epoch_end(self, *args, **kwargs):
        # `BoringModel` does not have a return for `validation_step_end` so this would fail
        pass

    def test_epoch_end(self, *args, **kwargs):
        # `BoringModel` does not have a return for `test_step_end` so this would fail
        pass

    @staticmethod
<<<<<<< HEAD
    def _train_batch(trainer, model, batches):
        out = []
        for i in range(batches):
            out.extend([
                # TODO: `{,Callback}.on_batch_{start,end}`
                dict(name='Callback.on_batch_start', args=(trainer, model)),
                dict(name='Callback.on_train_batch_start', args=(trainer, model, ANY, i, 0)),
                dict(name='on_train_batch_start', args=(ANY, i, 0)),
                dict(name='on_before_batch_transfer', args=(ANY, None)),
                dict(name='transfer_batch_to_device', args=(ANY, torch.device('cpu'), None)),
                dict(name='on_after_batch_transfer', args=(ANY, None)),
                dict(name='training_step', args=(ANY, i)),
                dict(name='training_step_end', args=(dict(loss=ANY), )),
                dict(name='Callback.on_before_zero_grad', args=(trainer, model, ANY)),
                dict(name='on_before_zero_grad', args=(ANY, )),
                dict(name='optimizer_zero_grad', args=(0, i, ANY, 0)),
                # TODO: `on_before_backward`
                dict(name='backward', args=(ANY, ANY, 0)),
                dict(name='Callback.on_after_backward', args=(trainer, model)),
                dict(name='on_after_backward'),
                # TODO: `on_before_optimizer_step`
                dict(
                    name='optimizer_step',
                    args=(0, i, ANY, 0, ANY),
                    kwargs=dict(on_tpu=False, using_lbfgs=False, using_native_amp=False)
                ),
                dict(name='Callback.on_train_batch_end', args=(trainer, model, dict(loss=ANY), ANY, i, 0)),
                dict(name='on_train_batch_end', args=(dict(loss=ANY), ANY, i, 0)),
                dict(name='Callback.on_batch_end', args=(trainer, model)),
            ])
        return out

    @staticmethod
    def _eval_epoch(fn, trainer, model, batches, key):
        return [
            dict(name='Callback.on_epoch_start', args=(trainer, model)),
            dict(name='on_epoch_start'),
            dict(name=f'Callback.on_{fn}_epoch_start', args=(trainer, model)),
            dict(name=f'on_{fn}_epoch_start'),
            *HookedModel._eval_batch(fn, trainer, model, batches, key),
            dict(name=f'{fn}_epoch_end', args=([{
                key: ANY
            }] * batches, )),
            dict(name=f'Callback.on_{fn}_epoch_end', args=(trainer, model)),
            dict(name=f'on_{fn}_epoch_end'),
            dict(name='Callback.on_epoch_end', args=(trainer, model)),
            dict(name='on_epoch_end'),
        ]

    @staticmethod
    def _eval_batch(fn, trainer, model, batches, key):
        out = []
        for i in range(batches):
            out.extend([
                # TODO: `{,Callback}.on_batch_{start,end}`
                dict(name=f'Callback.on_{fn}_batch_start', args=(trainer, model, ANY, i, 0)),
                dict(name=f'on_{fn}_batch_start', args=(ANY, i, 0)),
                dict(name='on_before_batch_transfer', args=(ANY, None)),
                dict(name='transfer_batch_to_device', args=(ANY, torch.device('cpu'), None)),
                dict(name='on_after_batch_transfer', args=(ANY, None)),
                dict(name=f'{fn}_step', args=(ANY, i)),
                dict(name=f'{fn}_step_end', args=({
                    key: ANY
                }, )),
                dict(name=f'Callback.on_{fn}_batch_end', args=(trainer, model, {
                    key: ANY
                }, ANY, i, 0)),
                dict(name=f'on_{fn}_batch_end', args=({
                    key: ANY
                }, ANY, i, 0)),
            ])
        return out

    @staticmethod
=======
    def _train_batch():
        return [
            'on_train_batch_start',
            'on_before_batch_transfer',
            'transfer_batch_to_device',
            'on_after_batch_transfer',
            'forward',
            'training_step',
            'training_step_end',
            'on_before_zero_grad',
            'optimizer_zero_grad',
            'backward',
            'on_after_backward',
            'optimizer_step',
            'on_train_batch_end',
        ]

    @staticmethod
    def _val_batch():
        return [
            'on_validation_batch_start',
            'on_before_batch_transfer',
            'transfer_batch_to_device',
            'on_after_batch_transfer',
            'forward',
            'validation_step',
            'validation_step_end',
            'on_validation_batch_end',
        ]

    @staticmethod
    def _test_batch():
        return [
            'on_test_batch_start',
            'on_before_batch_transfer',
            'transfer_batch_to_device',
            'on_after_batch_transfer',
            'forward',
            'test_step',
            'test_step_end',
            'on_test_batch_end',
        ]

    @staticmethod
>>>>>>> 906de2a7
    def _predict_batch(trainer, model, batches):
        out = []
        for i in range(batches):
            out.extend([
                # TODO: `{,Callback}.on_batch_{start,end}`
                dict(name='Callback.on_predict_batch_start', args=(trainer, model, ANY, i, 0)),
                dict(name='on_predict_batch_start', args=(ANY, i, 0)),
<<<<<<< HEAD
                # TODO: `dataloader_idx` shouldn't be passed for the following 3
                dict(name='on_before_batch_transfer', args=(ANY, 0)),
                dict(name='transfer_batch_to_device', args=(ANY, torch.device('cpu'), 0)),
                dict(name='on_after_batch_transfer', args=(ANY, 0)),
                dict(name='predict_step', args=(ANY, i, 0)),
=======
                dict(name='on_before_batch_transfer', args=(ANY, None)),
                dict(name='transfer_batch_to_device', args=(ANY, torch.device('cpu'), None)),
                dict(name='on_after_batch_transfer', args=(ANY, None)),
                dict(name='forward', args=(ANY, )),
                dict(name='predict_step', args=(ANY, i)),
>>>>>>> 906de2a7
                # TODO: `predict_step_end`
                dict(name='Callback.on_predict_batch_end', args=(trainer, model, ANY, ANY, i, 0)),
                dict(name='on_predict_batch_end', args=(ANY, ANY, i, 0)),
            ])
        return out


def test_trainer_model_hook_system_fit(tmpdir):
    called = []
    model = HookedModel(called)
<<<<<<< HEAD
    callback = HookedCallback(called)
=======
>>>>>>> 906de2a7
    train_batches = 2
    val_batches = 2
    trainer = Trainer(
        default_root_dir=tmpdir,
        max_epochs=1,
        limit_train_batches=train_batches,
        limit_val_batches=val_batches,
        progress_bar_refresh_rate=0,
        weights_summary=None,
        callbacks=[callback]
    )
<<<<<<< HEAD
    assert called == [
        dict(name='Callback.on_init_start', args=(trainer, )),
        dict(name='Callback.on_init_end', args=(trainer, )),
    ]
    trainer.fit(model)
    expected = [
        dict(name='Callback.on_init_start', args=(trainer, )),
        dict(name='Callback.on_init_end', args=(trainer, )),
        dict(name='prepare_data'),
        dict(name='configure_callbacks'),
        dict(name='Callback.on_before_accelerator_backend_setup', args=(trainer, model)),
        dict(name='Callback.setup', args=(trainer, model), kwargs=dict(stage='fit')),
        dict(name='setup', kwargs=dict(stage='fit')),
        dict(name='configure_sharded_model'),
        dict(name='Callback.on_configure_sharded_model', args=(trainer, model)),
        dict(name='configure_optimizers'),
        dict(name='Callback.on_fit_start', args=(trainer, model)),
        dict(name='on_fit_start'),
        dict(name='Callback.on_pretrain_routine_start', args=(trainer, model)),
        dict(name='on_pretrain_routine_start'),
        dict(name='Callback.on_pretrain_routine_end', args=(trainer, model)),
        dict(name='on_pretrain_routine_end'),
        dict(name='Callback.on_sanity_check_start', args=(trainer, model)),
        dict(name='on_val_dataloader'),
        dict(name='val_dataloader'),
        dict(name='on_validation_model_eval'),
        dict(name='Callback.on_validation_start', args=(trainer, model)),
        dict(name='on_validation_start'),
        *model._eval_epoch('validation', trainer, model, val_batches, 'x'),
        dict(name='Callback.on_validation_end', args=(trainer, model)),
        dict(name='on_validation_end'),
        dict(name='on_validation_model_train'),
        dict(name='Callback.on_sanity_check_end', args=(trainer, model)),
        dict(name='on_train_dataloader'),
        dict(name='train_dataloader'),
        dict(name='Callback.on_train_start', args=(trainer, model)),
        dict(name='on_train_start'),
        dict(name='Callback.on_epoch_start', args=(trainer, model)),
        dict(name='on_epoch_start'),
        dict(name='Callback.on_train_epoch_start', args=(trainer, model)),
        dict(name='on_train_epoch_start'),
        *model._train_batch(trainer, model, train_batches),
        dict(name='on_validation_model_eval'),
        dict(name='Callback.on_validation_start', args=(trainer, model)),
        dict(name='on_validation_start'),
        *model._eval_epoch('validation', trainer, model, val_batches, 'x'),
        # FIXME: order correct?
        dict(name='Callback.on_validation_end', args=(trainer, model)),
        dict(name='Callback.on_save_checkpoint', args=(trainer, model)),
        dict(
            name='on_save_checkpoint',
            args=({
                'callbacks': ANY,
                'epoch': 1,
                'global_step': 2,
                'lr_schedulers': ANY,
                'optimizer_states': ANY,
                'pytorch-lightning_version': __version__,
                'state_dict': ANY
            }, )
        ),  # from train epoch end  # FIXME
        dict(name='on_validation_end'),
        dict(name='on_validation_model_train'),
        dict(name='training_epoch_end', args=([dict(loss=ANY), dict(loss=ANY)], )),
        dict(name='Callback.on_train_epoch_end', args=(trainer, model, [dict(loss=ANY), dict(loss=ANY)])),
        dict(name='on_train_epoch_end', args=([dict(loss=ANY), dict(loss=ANY)], )),
        dict(name='Callback.on_epoch_end', args=(trainer, model)),
        dict(name='on_epoch_end'),
        dict(name='Callback.on_train_end', args=(trainer, model)),
        dict(name='on_train_end'),
        dict(name='Callback.on_fit_end', args=(trainer, model)),
        dict(name='on_fit_end'),
        dict(name='Callback.teardown', args=(trainer, model), kwargs=dict(stage='fit')),
        dict(name='teardown', kwargs=dict(stage='fit')),
    ]
=======
    assert called == []
    trainer.fit(model)
    expected = [
        'prepare_data',
        'configure_callbacks',
        'setup',
        'configure_sharded_model',
        'configure_optimizers',
        'on_fit_start',
        'on_pretrain_routine_start',
        'on_pretrain_routine_end',
        'on_val_dataloader',
        'val_dataloader',
        'train',  # eval() == train(False)
        'on_validation_model_eval',
        'zero_grad',
        'on_validation_start',
        'on_epoch_start',
        'on_validation_epoch_start',
        *(HookedModel._val_batch() * val_batches),
        'validation_epoch_end',
        'on_validation_epoch_end',
        'on_epoch_end',
        'on_validation_end',
        'train',
        'on_validation_model_train',
        # duplicate `train` because `_run_train` calls it again in case validation wasn't run
        'train',
        'on_train_dataloader',
        'train_dataloader',
        'on_train_start',
        'on_epoch_start',
        'on_train_epoch_start',
        *(HookedModel._train_batch() * train_batches),
        'train',  # eval() == train(False)
        'on_validation_model_eval',
        'zero_grad',
        'on_validation_start',
        'on_epoch_start',
        'on_validation_epoch_start',
        *(HookedModel._val_batch() * val_batches),
        'validation_epoch_end',
        'on_validation_epoch_end',
        'on_epoch_end',
        'on_save_checkpoint',
        'on_validation_end',
        'train',
        'on_validation_model_train',
        'training_epoch_end',
        'on_train_epoch_end',
        'on_epoch_end',
        'on_train_end',
        'on_fit_end',
        'teardown',
    ]
    called = [c['name'] for c in called]
>>>>>>> 906de2a7
    assert called == expected


def test_trainer_model_hook_system_fit_no_val(tmpdir):
    called = []
    model = HookedModel(called)
<<<<<<< HEAD
    callback = HookedCallback(called)
=======
>>>>>>> 906de2a7
    train_batches = 2
    trainer = Trainer(
        default_root_dir=tmpdir,
        max_epochs=1,
        limit_val_batches=0,
        limit_train_batches=train_batches,
        progress_bar_refresh_rate=0,
        weights_summary=None,
        callbacks=[callback],
    )
<<<<<<< HEAD
    assert called == [
        dict(name='Callback.on_init_start', args=(trainer, )),
        dict(name='Callback.on_init_end', args=(trainer, )),
    ]
    trainer.fit(model)
    expected = [
        dict(name='Callback.on_init_start', args=(trainer, )),
        dict(name='Callback.on_init_end', args=(trainer, )),
        dict(name='prepare_data'),
        dict(name='configure_callbacks'),
        dict(name='Callback.on_before_accelerator_backend_setup', args=(trainer, model)),
        dict(name='Callback.setup', args=(trainer, model), kwargs=dict(stage='fit')),
        dict(name='setup', kwargs=dict(stage='fit')),
        dict(name='configure_sharded_model'),
        dict(name='Callback.on_configure_sharded_model', args=(trainer, model)),
        dict(name='configure_optimizers'),
        dict(name='Callback.on_fit_start', args=(trainer, model)),
        dict(name='on_fit_start'),
        dict(name='Callback.on_pretrain_routine_start', args=(trainer, model)),
        dict(name='on_pretrain_routine_start'),
        dict(name='Callback.on_pretrain_routine_end', args=(trainer, model)),
        dict(name='on_pretrain_routine_end'),
        dict(name='on_train_dataloader'),
        dict(name='train_dataloader'),
        # TODO: `{,on}_va_dataloader` shouldn't get called
        dict(name='on_val_dataloader'),
        dict(name='val_dataloader'),
        dict(name='Callback.on_train_start', args=(trainer, model)),
        dict(name='on_train_start'),
        dict(name='Callback.on_epoch_start', args=(trainer, model)),
        dict(name='on_epoch_start'),
        dict(name='Callback.on_train_epoch_start', args=(trainer, model)),
        dict(name='on_train_epoch_start'),
        *model._train_batch(trainer, model, train_batches),
        dict(name='training_epoch_end', args=([dict(loss=ANY), dict(loss=ANY)], )),
        dict(name='Callback.on_train_epoch_end', args=(trainer, model, [dict(loss=ANY), dict(loss=ANY)])),
        dict(name='on_train_epoch_end', args=([dict(loss=ANY), dict(loss=ANY)], )),
        dict(name='Callback.on_epoch_end', args=(trainer, model)),
        dict(name='on_epoch_end'),
        dict(name='Callback.on_save_checkpoint', args=(trainer, model)),
        dict(
            name='on_save_checkpoint',
            args=({
                'callbacks': ANY,
                'epoch': 1,
                'global_step': 2,
                'lr_schedulers': ANY,
                'optimizer_states': ANY,
                'pytorch-lightning_version': __version__,
                'state_dict': ANY
            }, )
        ),  # from train epoch end  # FIXME check
        dict(name='Callback.on_train_end', args=(trainer, model)),
        dict(name='on_train_end'),
        dict(name='Callback.on_fit_end', args=(trainer, model)),
        dict(name='on_fit_end'),
        dict(name='Callback.teardown', args=(trainer, model), kwargs=dict(stage='fit')),
        dict(name='teardown', kwargs=dict(stage='fit')),
    ]
    assert called == expected


@pytest.mark.parametrize(['verb', 'noun', 'dataloader', 'key'], [
    ('validate', 'validation', 'val', 'x'),
    ('test', 'test', 'test', 'y'),
])
def test_trainer_model_hook_system_eval(tmpdir, verb, noun, dataloader, key):
    called = []
    model = HookedModel(called)
    callback = HookedCallback(called)
    batches = 2
    trainer = Trainer(
        default_root_dir=tmpdir,
        limit_val_batches=batches,
        limit_test_batches=batches,
=======
    assert called == []
    trainer.fit(model)
    expected = [
        'prepare_data',
        'configure_callbacks',
        'setup',
        'configure_sharded_model',
        'configure_optimizers',
        'on_fit_start',
        'on_pretrain_routine_start',
        'on_pretrain_routine_end',
        'train',
        'on_train_dataloader',
        'train_dataloader',
        # even though no validation runs, we initialize the val dataloader for properties like `num_val_batches`
        'on_val_dataloader',
        'val_dataloader',
        'on_train_start',
        'on_epoch_start',
        'on_train_epoch_start',
        *(HookedModel._train_batch() * train_batches),
        'training_epoch_end',
        'on_train_epoch_end',
        'on_epoch_end',
        'on_save_checkpoint',  # from train epoch end
        'on_train_end',
        'on_fit_end',
        'teardown',
    ]
    called = [c['name'] for c in called]
    assert called == expected


@pytest.mark.parametrize('batches', (0, 2))
def test_trainer_model_hook_system_validate(tmpdir, batches):
    called = []
    model = HookedModel(called)
    trainer = Trainer(
        default_root_dir=tmpdir,
        max_epochs=1,
        limit_val_batches=batches,
>>>>>>> 906de2a7
        progress_bar_refresh_rate=0,
        weights_summary=None,
        callbacks=[callback],
    )
<<<<<<< HEAD
    assert called == [
        dict(name='Callback.on_init_start', args=(trainer, )),
        dict(name='Callback.on_init_end', args=(trainer, )),
    ]
    fn = getattr(trainer, verb)
    fn(model, verbose=False)
    expected = [
        dict(name='Callback.on_init_start', args=(trainer, )),
        dict(name='Callback.on_init_end', args=(trainer, )),
        dict(name='prepare_data'),
        dict(name='configure_callbacks'),
        dict(name='Callback.on_before_accelerator_backend_setup', args=(trainer, model)),
        dict(name='Callback.setup', args=(trainer, model), kwargs=dict(stage=verb)),
        dict(name='setup', kwargs=dict(stage=verb)),
        dict(name='configure_sharded_model'),
        dict(name='Callback.on_configure_sharded_model', args=(trainer, model)),
        dict(name=f'on_{dataloader}_dataloader'),
        dict(name=f'{dataloader}_dataloader'),
        dict(name=f'on_{noun}_model_eval'),
        dict(name=f'Callback.on_{noun}_start', args=(trainer, model)),
        dict(name=f'on_{noun}_start'),
        *model._eval_epoch(noun, trainer, model, batches, key),
        dict(name=f'Callback.on_{noun}_end', args=(trainer, model)),
        dict(name=f'on_{noun}_end'),
        dict(name=f'on_{noun}_model_train'),
        dict(name='Callback.teardown', args=(trainer, model), kwargs=dict(stage=verb)),
        dict(name='teardown', kwargs=dict(stage=verb)),
    ]
    assert called == expected


def test_trainer_model_hook_system_predict(tmpdir):
    called = []
    model = HookedModel(called)
    callback = HookedCallback(called)
    batches = 2
    trainer = Trainer(
        default_root_dir=tmpdir,
        limit_predict_batches=batches,
=======
    assert called == []
    trainer.validate(model, verbose=False)
    hooks = [
        'train',  # eval() == train(False)
        'on_validation_model_eval',
        'zero_grad',
        'on_validation_start',
        'on_epoch_start',
        'on_validation_epoch_start',
        *(HookedModel._val_batch() * batches),
        'validation_epoch_end',
        'on_validation_epoch_end',
        'on_epoch_end',
        'on_validation_end',
        'train',
        'on_validation_model_train'
    ]
    expected = [
        'prepare_data',
        'configure_callbacks',
        'setup',
        'configure_sharded_model',
        'on_val_dataloader',
        'val_dataloader',
        *(hooks if batches else []),
        'teardown',
    ]
    called = [c['name'] for c in called]
    assert called == expected


def test_trainer_model_hook_system_test(tmpdir):
    called = []
    model = HookedModel(called)
    batches = 2
    trainer = Trainer(
        default_root_dir=tmpdir,
        max_epochs=1,
        limit_test_batches=batches,
>>>>>>> 906de2a7
        progress_bar_refresh_rate=0,
        callbacks=[callback],
    )
<<<<<<< HEAD
    assert called == [
        dict(name='Callback.on_init_start', args=(trainer, )),
        dict(name='Callback.on_init_end', args=(trainer, )),
    ]
    trainer.predict(model)
    expected = [
        dict(name='Callback.on_init_start', args=(trainer, )),
        dict(name='Callback.on_init_end', args=(trainer, )),
        dict(name='prepare_data'),
        dict(name='configure_callbacks'),
        dict(name='Callback.on_before_accelerator_backend_setup', args=(trainer, model)),
        dict(name='Callback.setup', args=(trainer, model), kwargs=dict(stage='predict')),
        dict(name='setup', kwargs=dict(stage='predict')),
        dict(name='configure_sharded_model'),
        dict(name='Callback.on_configure_sharded_model', args=(trainer, model)),
        dict(name='on_predict_dataloader'),
        dict(name='predict_dataloader'),
        dict(name='on_predict_model_eval'),
        dict(name='Callback.on_predict_start', args=(trainer, model)),
        dict(name='on_predict_start'),
        # TODO: `{,Callback}.on_epoch_{start,end}`
        dict(name='Callback.on_predict_epoch_start', args=(trainer, model)),
        dict(name='on_predict_epoch_start'),
        *model._predict_batch(trainer, model, batches),
        # TODO: `predict_epoch_end`
        dict(name='Callback.on_predict_epoch_end', args=(trainer, model, [[ANY] * batches])),
        dict(name='on_predict_epoch_end', args=([[ANY] * batches], )),
        dict(name='Callback.on_predict_end', args=(trainer, model)),
        dict(name='on_predict_end'),
        # TODO: `on_predict_model_train`
        dict(name='Callback.teardown', args=(trainer, model), kwargs=dict(stage='predict')),
        dict(name='teardown', kwargs=dict(stage='predict')),
    ]
    assert called == expected


# FIXME: add test with accumulate_grad_batches
=======
    assert called == []
    trainer.test(model, verbose=False)
    expected = [
        'prepare_data',
        'configure_callbacks',
        'setup',
        'configure_sharded_model',
        'on_test_dataloader',
        'test_dataloader',
        'train',  # eval() == train(False)
        'on_test_model_eval',
        'zero_grad',
        'on_test_start',
        'on_epoch_start',
        'on_test_epoch_start',
        *(HookedModel._test_batch() * batches),
        'test_epoch_end',
        'on_test_epoch_end',
        'on_epoch_end',
        'on_test_end',
        'train',
        'on_test_model_train',
        'teardown',
    ]
    called = [c['name'] for c in called]
    assert called == expected


def test_trainer_model_hook_system_predict(tmpdir):
    called = []
    model = HookedModel(called)
    callback = HookedCallback(called)
    batches = 2
    trainer = Trainer(
        default_root_dir=tmpdir,
        limit_predict_batches=batches,
        progress_bar_refresh_rate=0,
        callbacks=[callback],
    )
    assert called == [
        dict(name='Callback.on_init_start', args=(trainer, )),
        dict(name='Callback.on_init_end', args=(trainer, )),
    ]
    trainer.predict(model)
    expected = [
        dict(name='Callback.on_init_start', args=(trainer, )),
        dict(name='Callback.on_init_end', args=(trainer, )),
        dict(name='prepare_data'),
        dict(name='configure_callbacks'),
        dict(name='Callback.on_before_accelerator_backend_setup', args=(trainer, model)),
        dict(name='Callback.setup', args=(trainer, model), kwargs=dict(stage='predict')),
        dict(name='setup', kwargs=dict(stage='predict')),
        dict(name='configure_sharded_model'),
        dict(name='Callback.on_configure_sharded_model', args=(trainer, model)),
        dict(name='on_predict_dataloader'),
        dict(name='predict_dataloader'),
        dict(name='train', args=(False, )),
        dict(name='on_predict_model_eval'),
        dict(name='zero_grad'),
        dict(name='Callback.on_predict_start', args=(trainer, model)),
        dict(name='on_predict_start'),
        # TODO: `{,Callback}.on_epoch_{start,end}`
        dict(name='Callback.on_predict_epoch_start', args=(trainer, model)),
        dict(name='on_predict_epoch_start'),
        *model._predict_batch(trainer, model, batches),
        # TODO: `predict_epoch_end`
        dict(name='Callback.on_predict_epoch_end', args=(trainer, model, [[ANY] * batches])),
        dict(name='on_predict_epoch_end', args=([[ANY] * batches], )),
        dict(name='Callback.on_predict_end', args=(trainer, model)),
        dict(name='on_predict_end'),
        # TODO: `on_predict_model_train`
        dict(name='Callback.teardown', args=(trainer, model), kwargs=dict(stage='predict')),
        dict(name='teardown', kwargs=dict(stage='predict')),
    ]
    assert called == expected


>>>>>>> 906de2a7
# TODO: add test for tune


def test_hooks_with_different_argument_names(tmpdir):
    """
    Test that argument names can be anything in the hooks
    """

    class CustomBoringModel(BoringModel):

        def assert_args(self, x, batch_nb):
            assert isinstance(x, torch.Tensor)
            assert x.size() == (1, 32)
            assert isinstance(batch_nb, int)

        def training_step(self, x1, batch_nb1):
            self.assert_args(x1, batch_nb1)
            return super().training_step(x1, batch_nb1)

        def validation_step(self, x2, batch_nb2):
            self.assert_args(x2, batch_nb2)
            return super().validation_step(x2, batch_nb2)

        def test_step(self, x3, batch_nb3, dl_idx3):
            self.assert_args(x3, batch_nb3)
            assert isinstance(dl_idx3, int)
            return super().test_step(x3, batch_nb3)

        def predict(self, x4, batch_nb4, dl_idx4):
            self.assert_args(x4, batch_nb4)
            assert isinstance(dl_idx4, int)
            return super().predict(x4, batch_nb4, dl_idx4)

        def test_dataloader(self):
            return [DataLoader(RandomDataset(32, 64)), DataLoader(RandomDataset(32, 64))]

        def predict_dataloader(self):
            return [DataLoader(RandomDataset(32, 64)), DataLoader(RandomDataset(32, 64))]

    model = CustomBoringModel()
    model.test_epoch_end = None

    trainer = Trainer(
        default_root_dir=tmpdir,
        fast_dev_run=5,
    )

    trainer.fit(model)
    assert trainer.state.finished, f"Training failed with {trainer.state}"
    trainer.test(ckpt_path=None)

    preds = trainer.predict(model)
    assert len(preds) == 2
    assert all(len(x) == 5 for x in preds)


def test_trainer_datamodule_hook_system(tmpdir):
    """Test the LightningDataModule hook system."""

    class HookedDataModule(BoringDataModule):

        def __init__(self, called):
            super().__init__()

<<<<<<< HEAD
            def call(hook, fn):

                def add(*args, **kwargs):
                    out = fn(*args, **kwargs)
                    d = {'name': hook}
                    if args:
                        d['args'] = args
                    if kwargs:
                        d['kwargs'] = kwargs
                    called.append(d)
                    return out

                return add

            hooks = {h for h, _ in inspect.getmembers(LightningDataModule, predicate=inspect.isfunction)}
            for h in hooks:
                attr = getattr(self, h)
                setattr(self, h, call(h, attr))
=======
            def call(hook, fn, *args, **kwargs):
                out = fn(*args, **kwargs)
                d = {'name': hook}
                if args:
                    d['args'] = args
                if kwargs:
                    d['kwargs'] = kwargs
                called.append(d)
                return out

            for h in get_members(LightningDataModule):
                attr = getattr(self, h)
                setattr(self, h, partial(call, h, attr))
>>>>>>> 906de2a7

    model = BoringModel()
    batches = 2
    trainer = Trainer(
        default_root_dir=tmpdir,
        max_epochs=1,
        limit_train_batches=batches,
        limit_val_batches=batches,
        limit_test_batches=batches,
        limit_predict_batches=batches,
        progress_bar_refresh_rate=0,
        weights_summary=None,
        reload_dataloaders_every_epoch=True,
    )

    called = []
    dm = HookedDataModule(called)
    trainer.fit(model, datamodule=dm)
    batch_transfer = [
        dict(name='on_before_batch_transfer', args=(ANY, None)),
        dict(name='transfer_batch_to_device', args=(ANY, torch.device('cpu'), None)),
        dict(name='on_after_batch_transfer', args=(ANY, None)),
    ]
    expected = [
        dict(name='prepare_data'),
        dict(name='setup', kwargs=dict(stage='fit')),
        dict(name='val_dataloader'),
        *batch_transfer * batches,
        dict(name='train_dataloader'),
        *batch_transfer * batches,
        dict(name='val_dataloader'),
        *batch_transfer * batches,
        dict(
            name='on_save_checkpoint',
            args=({
                'callbacks': ANY,
                'epoch': 1,
                'global_step': 2,
                'lr_schedulers': ANY,
                'optimizer_states': ANY,
                'pytorch-lightning_version': __version__,
                'state_dict': ANY
            }, )
        ),
        dict(name='teardown', kwargs=dict(stage='fit')),
    ]
    assert called == expected

    called = []
    dm = HookedDataModule(called)
    trainer.validate(model, datamodule=dm, verbose=False)
    expected = [
        dict(name='prepare_data'),
        dict(name='setup', kwargs=dict(stage='validate')),
        dict(name='val_dataloader'),
        *batch_transfer * batches,
        dict(name='teardown', kwargs=dict(stage='validate')),
    ]
    assert called == expected

    called = []
    dm = HookedDataModule(called)
    trainer.test(model, datamodule=dm, verbose=False)
    expected = [
        dict(name='prepare_data'),
        dict(name='setup', kwargs=dict(stage='test')),
        dict(name='test_dataloader'),
        *batch_transfer * batches,
        dict(name='teardown', kwargs=dict(stage='test')),
    ]
    assert called == expected

    called = []
    dm = HookedDataModule(called)
    trainer.predict(model, datamodule=dm)
    expected = [
        dict(name='prepare_data'),
        dict(name='setup', kwargs=dict(stage='predict')),
        dict(name='predict_dataloader'),
<<<<<<< HEAD
        # TODO: the batch transfer hooks don't get called
=======
        *batch_transfer * batches,
>>>>>>> 906de2a7
        dict(name='teardown', kwargs=dict(stage='predict')),
    ]
    assert called == expected<|MERGE_RESOLUTION|>--- conflicted
+++ resolved
@@ -11,13 +11,8 @@
 # WITHOUT WARRANTIES OR CONDITIONS OF ANY KIND, either express or implied.
 # See the License for the specific language governing permissions and
 # limitations under the License.
-<<<<<<< HEAD
-import inspect
-from functools import partial
-=======
 from functools import partial
 from inspect import getmembers, isfunction
->>>>>>> 906de2a7
 from unittest import mock
 from unittest.mock import ANY, PropertyMock
 
@@ -236,13 +231,10 @@
     trainer.fit(model)
 
 
-<<<<<<< HEAD
-=======
 def get_members(cls):
     return {h for h, _ in getmembers(cls, predicate=isfunction) if not h.startswith('_')}
 
 
->>>>>>> 906de2a7
 class HookedCallback(Callback):
 
     def __init__(self, called):
@@ -255,12 +247,7 @@
                 d['kwargs'] = kwargs
             called.append(d)
 
-<<<<<<< HEAD
-        hooks = {h for h, _ in inspect.getmembers(Callback, predicate=inspect.isfunction)}
-        for h in hooks:
-=======
         for h in get_members(Callback):
->>>>>>> 906de2a7
             setattr(self, h, partial(call, h))
 
 
@@ -268,36 +255,6 @@
 
     def __init__(self, called):
         super().__init__()
-<<<<<<< HEAD
-
-        def get_members(cls):
-            return {h for h, _ in inspect.getmembers(cls, predicate=inspect.isfunction) if not h.startswith('_')}
-
-        pl_module_hooks = get_members(LightningModule)
-        # remove `nn.Module` hooks
-        module_hooks = get_members(torch.nn.Module)
-        pl_module_hooks.difference_update(module_hooks)
-
-        def call(hook, fn):
-
-            def add(*args, **kwargs):
-                out = fn(*args, **kwargs)
-                d = {'name': hook}
-                if args:
-                    d['args'] = args
-                if kwargs:
-                    d['kwargs'] = kwargs
-                called.append(d)
-                return out
-
-            return add
-
-        for h in pl_module_hooks:
-            attr = getattr(self, h)
-            # can't use partial here because `is_overridden` fails with
-            # AttributeError: 'functools.partial' object has no attribute '__code__'
-            setattr(self, h, call(h, attr))
-=======
         pl_module_hooks = get_members(LightningModule)
         # remove most `nn.Module` hooks
         module_hooks = get_members(torch.nn.Module)
@@ -316,7 +273,6 @@
         for h in pl_module_hooks:
             attr = getattr(self, h)
             setattr(self, h, partial(call, h, attr))
->>>>>>> 906de2a7
 
     def validation_epoch_end(self, *args, **kwargs):
         # `BoringModel` does not have a return for `validation_step_end` so this would fail
@@ -327,7 +283,6 @@
         pass
 
     @staticmethod
-<<<<<<< HEAD
     def _train_batch(trainer, model, batches):
         out = []
         for i in range(batches):
@@ -402,52 +357,6 @@
         return out
 
     @staticmethod
-=======
-    def _train_batch():
-        return [
-            'on_train_batch_start',
-            'on_before_batch_transfer',
-            'transfer_batch_to_device',
-            'on_after_batch_transfer',
-            'forward',
-            'training_step',
-            'training_step_end',
-            'on_before_zero_grad',
-            'optimizer_zero_grad',
-            'backward',
-            'on_after_backward',
-            'optimizer_step',
-            'on_train_batch_end',
-        ]
-
-    @staticmethod
-    def _val_batch():
-        return [
-            'on_validation_batch_start',
-            'on_before_batch_transfer',
-            'transfer_batch_to_device',
-            'on_after_batch_transfer',
-            'forward',
-            'validation_step',
-            'validation_step_end',
-            'on_validation_batch_end',
-        ]
-
-    @staticmethod
-    def _test_batch():
-        return [
-            'on_test_batch_start',
-            'on_before_batch_transfer',
-            'transfer_batch_to_device',
-            'on_after_batch_transfer',
-            'forward',
-            'test_step',
-            'test_step_end',
-            'on_test_batch_end',
-        ]
-
-    @staticmethod
->>>>>>> 906de2a7
     def _predict_batch(trainer, model, batches):
         out = []
         for i in range(batches):
@@ -455,19 +364,11 @@
                 # TODO: `{,Callback}.on_batch_{start,end}`
                 dict(name='Callback.on_predict_batch_start', args=(trainer, model, ANY, i, 0)),
                 dict(name='on_predict_batch_start', args=(ANY, i, 0)),
-<<<<<<< HEAD
-                # TODO: `dataloader_idx` shouldn't be passed for the following 3
-                dict(name='on_before_batch_transfer', args=(ANY, 0)),
-                dict(name='transfer_batch_to_device', args=(ANY, torch.device('cpu'), 0)),
-                dict(name='on_after_batch_transfer', args=(ANY, 0)),
-                dict(name='predict_step', args=(ANY, i, 0)),
-=======
                 dict(name='on_before_batch_transfer', args=(ANY, None)),
                 dict(name='transfer_batch_to_device', args=(ANY, torch.device('cpu'), None)),
                 dict(name='on_after_batch_transfer', args=(ANY, None)),
                 dict(name='forward', args=(ANY, )),
                 dict(name='predict_step', args=(ANY, i)),
->>>>>>> 906de2a7
                 # TODO: `predict_step_end`
                 dict(name='Callback.on_predict_batch_end', args=(trainer, model, ANY, ANY, i, 0)),
                 dict(name='on_predict_batch_end', args=(ANY, ANY, i, 0)),
@@ -478,10 +379,7 @@
 def test_trainer_model_hook_system_fit(tmpdir):
     called = []
     model = HookedModel(called)
-<<<<<<< HEAD
     callback = HookedCallback(called)
-=======
->>>>>>> 906de2a7
     train_batches = 2
     val_batches = 2
     trainer = Trainer(
@@ -493,7 +391,6 @@
         weights_summary=None,
         callbacks=[callback]
     )
-<<<<<<< HEAD
     assert called == [
         dict(name='Callback.on_init_start', args=(trainer, )),
         dict(name='Callback.on_init_end', args=(trainer, )),
@@ -569,74 +466,13 @@
         dict(name='Callback.teardown', args=(trainer, model), kwargs=dict(stage='fit')),
         dict(name='teardown', kwargs=dict(stage='fit')),
     ]
-=======
-    assert called == []
-    trainer.fit(model)
-    expected = [
-        'prepare_data',
-        'configure_callbacks',
-        'setup',
-        'configure_sharded_model',
-        'configure_optimizers',
-        'on_fit_start',
-        'on_pretrain_routine_start',
-        'on_pretrain_routine_end',
-        'on_val_dataloader',
-        'val_dataloader',
-        'train',  # eval() == train(False)
-        'on_validation_model_eval',
-        'zero_grad',
-        'on_validation_start',
-        'on_epoch_start',
-        'on_validation_epoch_start',
-        *(HookedModel._val_batch() * val_batches),
-        'validation_epoch_end',
-        'on_validation_epoch_end',
-        'on_epoch_end',
-        'on_validation_end',
-        'train',
-        'on_validation_model_train',
-        # duplicate `train` because `_run_train` calls it again in case validation wasn't run
-        'train',
-        'on_train_dataloader',
-        'train_dataloader',
-        'on_train_start',
-        'on_epoch_start',
-        'on_train_epoch_start',
-        *(HookedModel._train_batch() * train_batches),
-        'train',  # eval() == train(False)
-        'on_validation_model_eval',
-        'zero_grad',
-        'on_validation_start',
-        'on_epoch_start',
-        'on_validation_epoch_start',
-        *(HookedModel._val_batch() * val_batches),
-        'validation_epoch_end',
-        'on_validation_epoch_end',
-        'on_epoch_end',
-        'on_save_checkpoint',
-        'on_validation_end',
-        'train',
-        'on_validation_model_train',
-        'training_epoch_end',
-        'on_train_epoch_end',
-        'on_epoch_end',
-        'on_train_end',
-        'on_fit_end',
-        'teardown',
-    ]
-    called = [c['name'] for c in called]
->>>>>>> 906de2a7
     assert called == expected
 
 
 def test_trainer_model_hook_system_fit_no_val(tmpdir):
     called = []
     model = HookedModel(called)
-<<<<<<< HEAD
     callback = HookedCallback(called)
-=======
->>>>>>> 906de2a7
     train_batches = 2
     trainer = Trainer(
         default_root_dir=tmpdir,
@@ -647,7 +483,6 @@
         weights_summary=None,
         callbacks=[callback],
     )
-<<<<<<< HEAD
     assert called == [
         dict(name='Callback.on_init_start', args=(trainer, )),
         dict(name='Callback.on_init_end', args=(trainer, )),
@@ -723,54 +558,10 @@
         default_root_dir=tmpdir,
         limit_val_batches=batches,
         limit_test_batches=batches,
-=======
-    assert called == []
-    trainer.fit(model)
-    expected = [
-        'prepare_data',
-        'configure_callbacks',
-        'setup',
-        'configure_sharded_model',
-        'configure_optimizers',
-        'on_fit_start',
-        'on_pretrain_routine_start',
-        'on_pretrain_routine_end',
-        'train',
-        'on_train_dataloader',
-        'train_dataloader',
-        # even though no validation runs, we initialize the val dataloader for properties like `num_val_batches`
-        'on_val_dataloader',
-        'val_dataloader',
-        'on_train_start',
-        'on_epoch_start',
-        'on_train_epoch_start',
-        *(HookedModel._train_batch() * train_batches),
-        'training_epoch_end',
-        'on_train_epoch_end',
-        'on_epoch_end',
-        'on_save_checkpoint',  # from train epoch end
-        'on_train_end',
-        'on_fit_end',
-        'teardown',
-    ]
-    called = [c['name'] for c in called]
-    assert called == expected
-
-
-@pytest.mark.parametrize('batches', (0, 2))
-def test_trainer_model_hook_system_validate(tmpdir, batches):
-    called = []
-    model = HookedModel(called)
-    trainer = Trainer(
-        default_root_dir=tmpdir,
-        max_epochs=1,
-        limit_val_batches=batches,
->>>>>>> 906de2a7
         progress_bar_refresh_rate=0,
         weights_summary=None,
         callbacks=[callback],
     )
-<<<<<<< HEAD
     assert called == [
         dict(name='Callback.on_init_start', args=(trainer, )),
         dict(name='Callback.on_init_end', args=(trainer, )),
@@ -799,125 +590,6 @@
         dict(name='Callback.teardown', args=(trainer, model), kwargs=dict(stage=verb)),
         dict(name='teardown', kwargs=dict(stage=verb)),
     ]
-    assert called == expected
-
-
-def test_trainer_model_hook_system_predict(tmpdir):
-    called = []
-    model = HookedModel(called)
-    callback = HookedCallback(called)
-    batches = 2
-    trainer = Trainer(
-        default_root_dir=tmpdir,
-        limit_predict_batches=batches,
-=======
-    assert called == []
-    trainer.validate(model, verbose=False)
-    hooks = [
-        'train',  # eval() == train(False)
-        'on_validation_model_eval',
-        'zero_grad',
-        'on_validation_start',
-        'on_epoch_start',
-        'on_validation_epoch_start',
-        *(HookedModel._val_batch() * batches),
-        'validation_epoch_end',
-        'on_validation_epoch_end',
-        'on_epoch_end',
-        'on_validation_end',
-        'train',
-        'on_validation_model_train'
-    ]
-    expected = [
-        'prepare_data',
-        'configure_callbacks',
-        'setup',
-        'configure_sharded_model',
-        'on_val_dataloader',
-        'val_dataloader',
-        *(hooks if batches else []),
-        'teardown',
-    ]
-    called = [c['name'] for c in called]
-    assert called == expected
-
-
-def test_trainer_model_hook_system_test(tmpdir):
-    called = []
-    model = HookedModel(called)
-    batches = 2
-    trainer = Trainer(
-        default_root_dir=tmpdir,
-        max_epochs=1,
-        limit_test_batches=batches,
->>>>>>> 906de2a7
-        progress_bar_refresh_rate=0,
-        callbacks=[callback],
-    )
-<<<<<<< HEAD
-    assert called == [
-        dict(name='Callback.on_init_start', args=(trainer, )),
-        dict(name='Callback.on_init_end', args=(trainer, )),
-    ]
-    trainer.predict(model)
-    expected = [
-        dict(name='Callback.on_init_start', args=(trainer, )),
-        dict(name='Callback.on_init_end', args=(trainer, )),
-        dict(name='prepare_data'),
-        dict(name='configure_callbacks'),
-        dict(name='Callback.on_before_accelerator_backend_setup', args=(trainer, model)),
-        dict(name='Callback.setup', args=(trainer, model), kwargs=dict(stage='predict')),
-        dict(name='setup', kwargs=dict(stage='predict')),
-        dict(name='configure_sharded_model'),
-        dict(name='Callback.on_configure_sharded_model', args=(trainer, model)),
-        dict(name='on_predict_dataloader'),
-        dict(name='predict_dataloader'),
-        dict(name='on_predict_model_eval'),
-        dict(name='Callback.on_predict_start', args=(trainer, model)),
-        dict(name='on_predict_start'),
-        # TODO: `{,Callback}.on_epoch_{start,end}`
-        dict(name='Callback.on_predict_epoch_start', args=(trainer, model)),
-        dict(name='on_predict_epoch_start'),
-        *model._predict_batch(trainer, model, batches),
-        # TODO: `predict_epoch_end`
-        dict(name='Callback.on_predict_epoch_end', args=(trainer, model, [[ANY] * batches])),
-        dict(name='on_predict_epoch_end', args=([[ANY] * batches], )),
-        dict(name='Callback.on_predict_end', args=(trainer, model)),
-        dict(name='on_predict_end'),
-        # TODO: `on_predict_model_train`
-        dict(name='Callback.teardown', args=(trainer, model), kwargs=dict(stage='predict')),
-        dict(name='teardown', kwargs=dict(stage='predict')),
-    ]
-    assert called == expected
-
-
-# FIXME: add test with accumulate_grad_batches
-=======
-    assert called == []
-    trainer.test(model, verbose=False)
-    expected = [
-        'prepare_data',
-        'configure_callbacks',
-        'setup',
-        'configure_sharded_model',
-        'on_test_dataloader',
-        'test_dataloader',
-        'train',  # eval() == train(False)
-        'on_test_model_eval',
-        'zero_grad',
-        'on_test_start',
-        'on_epoch_start',
-        'on_test_epoch_start',
-        *(HookedModel._test_batch() * batches),
-        'test_epoch_end',
-        'on_test_epoch_end',
-        'on_epoch_end',
-        'on_test_end',
-        'train',
-        'on_test_model_train',
-        'teardown',
-    ]
-    called = [c['name'] for c in called]
     assert called == expected
 
 
@@ -970,7 +642,6 @@
     assert called == expected
 
 
->>>>>>> 906de2a7
 # TODO: add test for tune
 
 
@@ -1035,26 +706,6 @@
         def __init__(self, called):
             super().__init__()
 
-<<<<<<< HEAD
-            def call(hook, fn):
-
-                def add(*args, **kwargs):
-                    out = fn(*args, **kwargs)
-                    d = {'name': hook}
-                    if args:
-                        d['args'] = args
-                    if kwargs:
-                        d['kwargs'] = kwargs
-                    called.append(d)
-                    return out
-
-                return add
-
-            hooks = {h for h, _ in inspect.getmembers(LightningDataModule, predicate=inspect.isfunction)}
-            for h in hooks:
-                attr = getattr(self, h)
-                setattr(self, h, call(h, attr))
-=======
             def call(hook, fn, *args, **kwargs):
                 out = fn(*args, **kwargs)
                 d = {'name': hook}
@@ -1068,7 +719,6 @@
             for h in get_members(LightningDataModule):
                 attr = getattr(self, h)
                 setattr(self, h, partial(call, h, attr))
->>>>>>> 906de2a7
 
     model = BoringModel()
     batches = 2
@@ -1148,11 +798,7 @@
         dict(name='prepare_data'),
         dict(name='setup', kwargs=dict(stage='predict')),
         dict(name='predict_dataloader'),
-<<<<<<< HEAD
-        # TODO: the batch transfer hooks don't get called
-=======
         *batch_transfer * batches,
->>>>>>> 906de2a7
         dict(name='teardown', kwargs=dict(stage='predict')),
     ]
     assert called == expected