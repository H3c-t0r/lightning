# Copyright The PyTorch Lightning team.
#
# Licensed under the Apache License, Version 2.0 (the "License");
# you may not use this file except in compliance with the License.
# You may obtain a copy of the License at
#
#     http://www.apache.org/licenses/LICENSE-2.0
#
# Unless required by applicable law or agreed to in writing, software
# distributed under the License is distributed on an "AS IS" BASIS,
# WITHOUT WARRANTIES OR CONDITIONS OF ANY KIND, either express or implied.
# See the License for the specific language governing permissions and
# limitations under the License.
from unittest import mock
from unittest.mock import PropertyMock

import pytest
import torch
from torch.utils.data import DataLoader

from pytorch_lightning import Trainer
from tests.helpers import BoringDataModule, BoringModel, RandomDataset
from tests.helpers.runif import RunIf


@pytest.mark.parametrize('max_steps', [1, 2, 3])
def test_on_before_zero_grad_called(tmpdir, max_steps):

    class CurrentTestModel(BoringModel):
        on_before_zero_grad_called = 0

        def on_before_zero_grad(self, optimizer):
            self.on_before_zero_grad_called += 1

    model = CurrentTestModel()

    trainer = Trainer(
        default_root_dir=tmpdir,
        max_steps=max_steps,
        max_epochs=2,
    )
    assert 0 == model.on_before_zero_grad_called
    trainer.fit(model)
    assert max_steps == model.on_before_zero_grad_called

    model.on_before_zero_grad_called = 0
    trainer.test(model)
    assert 0 == model.on_before_zero_grad_called


def test_training_epoch_end_metrics_collection(tmpdir):
    """ Test that progress bar metrics also get collected at the end of an epoch. """
    num_epochs = 3

    class CurrentModel(BoringModel):

        def training_step(self, *args, **kwargs):
            output = super().training_step(*args, **kwargs)
            self.log_dict({'step_metric': torch.tensor(-1), 'shared_metric': 100}, logger=False, prog_bar=True)
            return output

        def training_epoch_end(self, outputs):
            epoch = self.current_epoch
            # both scalar tensors and Python numbers are accepted
            self.log_dict(
                {
                    f'epoch_metric_{epoch}': torch.tensor(epoch),
                    'shared_metric': 111
                },
                logger=False,
                prog_bar=True,
            )

    model = CurrentModel()
    trainer = Trainer(
        max_epochs=num_epochs,
        default_root_dir=tmpdir,
        overfit_batches=2,
    )
    trainer.fit(model)
    assert trainer.state.finished, f"Training failed with {trainer.state}"
    metrics = trainer.progress_bar_dict

    # metrics added in training step should be unchanged by epoch end method
    assert metrics['step_metric'] == -1
    # a metric shared in both methods gets overwritten by epoch_end
    assert metrics['shared_metric'] == 111
    # metrics are kept after each epoch
    for i in range(num_epochs):
        assert metrics[f'epoch_metric_{i}'] == i


def test_training_epoch_end_metrics_collection_on_override(tmpdir):
    """ Test that batch end metrics are collected when training_epoch_end is overridden at the end of an epoch. """

    class OverriddenModel(BoringModel):

        def __init__(self):
            super().__init__()
            self.len_outputs = 0

        def on_train_epoch_start(self):
            self.num_train_batches = 0

        def training_epoch_end(self, outputs):
            self.len_outputs = len(outputs)

        def on_train_batch_end(self, outputs, batch, batch_idx, dataloader_idx):
            self.num_train_batches += 1

    class NotOverriddenModel(BoringModel):

        def on_train_epoch_start(self):
            self.num_train_batches = 0

        def on_train_batch_end(self, outputs, batch, batch_idx, dataloader_idx):
            self.num_train_batches += 1

    overridden_model = OverriddenModel()
    not_overridden_model = NotOverriddenModel()
    not_overridden_model.training_epoch_end = None

    trainer = Trainer(
        max_epochs=1,
        default_root_dir=tmpdir,
        overfit_batches=2,
    )

    trainer.fit(overridden_model)
    assert overridden_model.len_outputs == overridden_model.num_train_batches


@RunIf(min_gpus=1)
@mock.patch("pytorch_lightning.accelerators.accelerator.Accelerator.lightning_module", new_callable=PropertyMock)
def test_apply_batch_transfer_handler(model_getter_mock):
    expected_device = torch.device('cuda', 0)

    class CustomBatch:

        def __init__(self, data):
            self.samples = data[0]
            self.targets = data[1]

    class CurrentTestModel(BoringModel):
        rank = 0
        transfer_batch_to_device_hook_rank = None
        on_before_batch_transfer_hook_rank = None
        on_after_batch_transfer_hook_rank = None

        def on_before_batch_transfer(self, batch, dataloader_idx):
            assert dataloader_idx is None
            self.on_before_batch_transfer_hook_rank = self.rank
            self.rank += 1
            batch.samples += 1
            return batch

        def on_after_batch_transfer(self, batch, dataloader_idx):
            assert dataloader_idx is None
            assert batch.samples.device == batch.targets.device == expected_device
            self.on_after_batch_transfer_hook_rank = self.rank
            self.rank += 1
            batch.targets *= 2
            return batch

        def transfer_batch_to_device(self, batch, device, dataloader_idx):
            assert dataloader_idx is None
            self.transfer_batch_to_device_hook_rank = self.rank
            self.rank += 1
            batch.samples = batch.samples.to(device)
            batch.targets = batch.targets.to(device)
            return batch

    model = CurrentTestModel()
    batch = CustomBatch((torch.zeros(5, 32), torch.ones(5, 1, dtype=torch.long)))

    trainer = Trainer(gpus=1)
    # running .fit() would require us to implement custom data loaders, we mock the model reference instead

    model_getter_mock.return_value = model
    batch_gpu = trainer.accelerator.batch_to_device(batch, expected_device)

    assert model.on_before_batch_transfer_hook_rank == 0
    assert model.transfer_batch_to_device_hook_rank == 1
    assert model.on_after_batch_transfer_hook_rank == 2
    assert batch_gpu.samples.device == batch_gpu.targets.device == expected_device
    assert torch.allclose(batch_gpu.samples.cpu(), torch.ones(5, 32))
    assert torch.allclose(batch_gpu.targets.cpu(), torch.ones(5, 1, dtype=torch.long) * 2)


@RunIf(min_gpus=2, special=True)
def test_transfer_batch_hook_ddp(tmpdir):
    """
    Test custom data are properly moved to the right device using ddp
    """

    class CustomBatch:

        def __init__(self, data):
            self.samples = data[0]

        def to(self, device, **kwargs):
            self.samples = self.samples.to(device, **kwargs)
            return self

    def collate_fn(batch):
        return CustomBatch(batch)

    class TestModel(BoringModel):

        def training_step(self, batch, batch_idx):
            assert batch.samples.device == self.device
            assert isinstance(batch_idx, int)

        def train_dataloader(self):
            return torch.utils.data.DataLoader(RandomDataset(32, 64), collate_fn=collate_fn)

    model = TestModel()
    model.validation_step = None
    model.training_epoch_end = None
    trainer = Trainer(
        default_root_dir=tmpdir,
        limit_train_batches=2,
        limit_val_batches=0,
        max_epochs=1,
        weights_summary=None,
        accelerator="ddp",
        gpus=2,
    )
    trainer.fit(model)


<<<<<<< HEAD
@pytest.mark.parametrize('max_epochs,batch_idx_', [(2, 5), (3, 8), (4, 12)])
def test_on_train_batch_start_hook(max_epochs, batch_idx_):

    class CurrentModel(BoringModel):

        def on_train_batch_start(self, batch, batch_idx, dataloader_idx):
            if batch_idx == batch_idx_:
                return -1

    model = CurrentModel()
    trainer = Trainer(max_epochs=max_epochs)
    trainer.fit(model)
    if batch_idx_ > len(model.val_dataloader()) - 1:
        assert trainer.train_loop.batch_idx == len(model.val_dataloader()) - 1
        assert trainer.global_step == len(model.val_dataloader()) * max_epochs
    else:
        assert trainer.train_loop.batch_idx == batch_idx_
        assert trainer.global_step == (batch_idx_ + 1) * max_epochs


class HookedModel(BoringModel):

    def __init__(self):
        super().__init__()
        self.called = []
        self.train_batch = [
            'on_train_batch_start',
            'on_before_batch_transfer',
            'transfer_batch_to_device',
            'on_after_batch_transfer',
            'training_step',
            'on_before_zero_grad',
            'optimizer_zero_grad',
            'backward',
            'on_after_backward',
            'optimizer_step',
            'on_train_batch_end',
        ]
        self.val_batch = [
            'on_validation_batch_start',
            'on_before_batch_transfer',
            'transfer_batch_to_device',
            'on_after_batch_transfer',
            'on_validation_batch_end',
        ]

    def training_step(self, *args, **kwargs):
        self.called.append("training_step")
        return super().training_step(*args, **kwargs)

    def on_before_zero_grad(self, *args, **kwargs):
        self.called.append("on_before_zero_grad")
        super().on_before_zero_grad(*args, **kwargs)

    def optimizer_zero_grad(self, *args, **kwargs):
        self.called.append("optimizer_zero_grad")
        super().optimizer_zero_grad(*args, **kwargs)

    def training_epoch_end(self, *args, **kwargs):
        self.called.append("training_epoch_end")
        super().training_epoch_end(*args, **kwargs)

    def backward(self, *args, **kwargs):
        self.called.append("backward")
        super().backward(*args, **kwargs)

    def on_after_backward(self):
        self.called.append("on_after_backward")
        super().on_after_backward()

    def optimizer_step(self, *args, **kwargs):
        super().optimizer_step(*args, **kwargs)
        self.called.append("optimizer_step")  # append after as closure calls other methods

    def validation_epoch_end(self, *args, **kwargs):
        self.called.append("validation_epoch_end")
        super().validation_epoch_end(*args, **kwargs)

    def on_epoch_start(self):
        self.called.append("on_epoch_start")
        super().on_epoch_start()

    def on_epoch_end(self):
        self.called.append("on_epoch_end")
        super().on_epoch_end()

    def on_fit_start(self):
        self.called.append("on_fit_start")
        super().on_fit_start()

    def on_fit_end(self):
        self.called.append("on_fit_end")
        super().on_fit_end()

    def on_hpc_load(self, *args, **kwargs):
        self.called.append("on_hpc_load")
        super().on_hpc_load(*args, **kwargs)

    def on_hpc_save(self, *args, **kwargs):
        self.called.append("on_hpc_save")
        super().on_hpc_save(*args, **kwargs)

    def on_load_checkpoint(self, *args, **kwargs):
        self.called.append("on_load_checkpoint")
        super().on_load_checkpoint(*args, **kwargs)

    def on_save_checkpoint(self, *args, **kwargs):
        self.called.append("on_save_checkpoint")
        super().on_save_checkpoint(*args, **kwargs)

    def on_pretrain_routine_start(self):
        self.called.append("on_pretrain_routine_start")
        super().on_pretrain_routine_start()

    def on_pretrain_routine_end(self):
        self.called.append("on_pretrain_routine_end")
        super().on_pretrain_routine_end()

    def on_train_start(self):
        self.called.append("on_train_start")
        super().on_train_start()

    def on_train_end(self):
        self.called.append("on_train_end")
        super().on_train_end()

    def on_before_batch_transfer(self, *args, **kwargs):
        self.called.append("on_before_batch_transfer")
        return super().on_before_batch_transfer(*args, **kwargs)

    def transfer_batch_to_device(self, *args, **kwargs):
        self.called.append("transfer_batch_to_device")
        return super().transfer_batch_to_device(*args, **kwargs)

    def on_after_batch_transfer(self, *args, **kwargs):
        self.called.append("on_after_batch_transfer")
        return super().on_after_batch_transfer(*args, **kwargs)
=======
def test_trainer_model_hook_system(tmpdir):
    """Test the LightningModule hook system."""

    class HookedModel(BoringModel):

        def __init__(self):
            super().__init__()
            self.called = []

        def on_after_backward(self):
            self.called.append("on_after_backward")
            super().on_after_backward()

        def on_before_zero_grad(self, *args, **kwargs):
            self.called.append("on_before_zero_grad")
            super().on_before_zero_grad(*args, **kwargs)

        def on_epoch_start(self):
            self.called.append("on_epoch_start")
            super().on_epoch_start()

        def on_epoch_end(self):
            self.called.append("on_epoch_end")
            super().on_epoch_end()

        def on_fit_start(self):
            self.called.append("on_fit_start")
            super().on_fit_start()

        def on_fit_end(self):
            self.called.append("on_fit_end")
            super().on_fit_end()

        def on_hpc_load(self, *args, **kwargs):
            self.called.append("on_hpc_load")
            super().on_hpc_load(*args, **kwargs)

        def on_hpc_save(self, *args, **kwargs):
            self.called.append("on_hpc_save")
            super().on_hpc_save(*args, **kwargs)

        def on_load_checkpoint(self, *args, **kwargs):
            self.called.append("on_load_checkpoint")
            super().on_load_checkpoint(*args, **kwargs)

        def on_save_checkpoint(self, *args, **kwargs):
            self.called.append("on_save_checkpoint")
            super().on_save_checkpoint(*args, **kwargs)

        def on_pretrain_routine_start(self):
            self.called.append("on_pretrain_routine_start")
            super().on_pretrain_routine_start()
>>>>>>> 8b01497e

    def on_train_batch_start(self, *args, **kwargs):
        self.called.append("on_train_batch_start")
        super().on_train_batch_start(*args, **kwargs)

    def on_train_batch_end(self, *args, **kwargs):
        self.called.append("on_train_batch_end")
        super().on_train_batch_end(*args, **kwargs)

    def on_train_epoch_start(self):
        self.called.append("on_train_epoch_start")
        super().on_train_epoch_start()

    def on_train_epoch_end(self):
        self.called.append("on_train_epoch_end")
        super().on_train_epoch_end()

    def on_validation_start(self):
        self.called.append("on_validation_start")
        super().on_validation_start()

    def on_validation_end(self):
        self.called.append("on_validation_end")
        super().on_validation_end()

    def on_validation_batch_start(self, *args, **kwargs):
        self.called.append("on_validation_batch_start")
        super().on_validation_batch_start(*args, **kwargs)

    def on_validation_batch_end(self, *args, **kwargs):
        self.called.append("on_validation_batch_end")
        super().on_validation_batch_end(*args, **kwargs)

    def on_validation_epoch_start(self):
        self.called.append("on_validation_epoch_start")
        super().on_validation_epoch_start()

    def on_validation_epoch_end(self, *args, **kwargs):
        self.called.append("on_validation_epoch_end")
        super().on_validation_epoch_end(*args, **kwargs)

    def on_test_start(self):
        self.called.append("on_test_start")
        super().on_test_start()

    def on_test_batch_start(self, *args, **kwargs):
        self.called.append("on_test_batch_start")
        super().on_test_batch_start(*args, **kwargs)

    def on_test_batch_end(self, *args, **kwargs):
        self.called.append("on_test_batch_end")
        super().on_test_batch_end(*args, **kwargs)

    def on_test_epoch_start(self):
        self.called.append("on_test_epoch_start")
        super().on_test_epoch_start()

    def on_test_epoch_end(self, *args, **kwargs):
        self.called.append("on_test_epoch_end")
        super().on_test_epoch_end(*args, **kwargs)

    def on_validation_model_eval(self):
        self.called.append("on_validation_model_eval")
        super().on_validation_model_eval()

    def on_validation_model_train(self):
        self.called.append("on_validation_model_train")
        super().on_validation_model_train()

    def on_test_model_eval(self):
        self.called.append("on_test_model_eval")
        super().on_test_model_eval()

    def on_test_model_train(self):
        self.called.append("on_test_model_train")
        super().on_test_model_train()

    def on_test_end(self):
        self.called.append("on_test_end")
        super().on_test_end()

    def setup(self, stage=None):
        self.called.append(f"setup_{stage}")
        super().setup(stage=stage)

    def teardown(self, stage=None):
        self.called.append(f"teardown_{stage}")
        super().teardown(stage)


def test_trainer_model_hook_system_fit(tmpdir):
    """Test the LightningModule hook system."""
    model = HookedModel()
    train_batches = 2
    val_batches = 2
    trainer = Trainer(
        default_root_dir=tmpdir,
        max_epochs=1,
        limit_train_batches=train_batches,
        limit_val_batches=val_batches,
        progress_bar_refresh_rate=0,
        weights_summary=None,
    )
    assert model.called == []
    trainer.fit(model)
    expected = [
        'setup_fit',
        'on_fit_start',
        'on_pretrain_routine_start',
        'on_pretrain_routine_end',
        'on_validation_model_eval',
        'on_validation_start',
        'on_epoch_start',
        'on_validation_epoch_start',
        *(model.val_batch * val_batches),
        'validation_epoch_end',
        'on_validation_epoch_end',
        'on_epoch_end',
        'on_validation_end',
        'on_validation_model_train',
        'on_train_start',
        'on_epoch_start',
        'on_train_epoch_start',
        *(model.train_batch * train_batches),
        'training_epoch_end',
        'on_train_epoch_end',
        'on_epoch_end',
        'on_validation_model_eval',
        'on_validation_start',
        'on_epoch_start',
        'on_validation_epoch_start',
        *(model.val_batch * val_batches),
        'validation_epoch_end',
        'on_validation_epoch_end',
        'on_epoch_end',
        'on_save_checkpoint',
        'on_validation_end',
        'on_validation_model_train',
        'on_train_end',
        'on_fit_end',
        'teardown_fit',
    ]
    assert model.called == expected


def test_trainer_model_hook_system_fit_no_val(tmpdir):
    model = HookedModel()
    train_batches = 2
    trainer = Trainer(
        default_root_dir=tmpdir,
        max_epochs=1,
        limit_val_batches=0,
        limit_train_batches=train_batches,
        progress_bar_refresh_rate=0,
        weights_summary=None,
    )
    assert model.called == []

    trainer.fit(model)
    expected = [
        'setup_fit',
        'on_fit_start',
        'on_pretrain_routine_start',
        'on_pretrain_routine_end',
        'on_train_start',
        'on_epoch_start',
        'on_train_epoch_start',
        *(model.train_batch * train_batches),
        'training_epoch_end',
        'on_train_epoch_end',
        'on_epoch_end',
        'on_save_checkpoint',  # from train epoch end
        'on_train_end',
        'on_fit_end',
        'teardown_fit',
    ]
    assert model.called == expected


def test_trainer_model_hook_system_validate(tmpdir):
    model = HookedModel()
    trainer = Trainer(
        default_root_dir=tmpdir,
        max_epochs=1,
        limit_val_batches=1,
        progress_bar_refresh_rate=0,
        weights_summary=None,
    )
    assert model.called == []
    trainer.validate(model, verbose=False)
    expected = [
        'setup_validate',
        'on_validation_model_eval',
        'on_validation_start',
        'on_epoch_start',
        'on_validation_epoch_start',
        'on_validation_batch_start',
        'on_before_batch_transfer',
        'transfer_batch_to_device',
        'on_after_batch_transfer',
        'on_validation_batch_end',
        'validation_epoch_end',
        'on_validation_epoch_end',
        'on_epoch_end',
        'on_validation_end',
        'on_validation_model_train',
        'teardown_validate',
    ]
    assert model.called == expected


def test_trainer_model_hook_system_test(tmpdir):
    model = HookedModel()
    trainer = Trainer(
        default_root_dir=tmpdir,
        max_epochs=1,
        limit_test_batches=1,
        progress_bar_refresh_rate=0,
        weights_summary=None,
    )
    assert model.called == []
    trainer.test(model, verbose=False)
    expected = [
        'setup_test',
        'on_test_model_eval',
        'on_test_start',
        'on_epoch_start',
        'on_test_epoch_start',
        'on_test_batch_start',
        'on_before_batch_transfer',
        'transfer_batch_to_device',
        'on_after_batch_transfer',
        'on_test_batch_end',
        'on_test_epoch_end',
        'on_epoch_end',
        'on_test_end',
        'on_test_model_train',
        'teardown_test',
    ]
    assert model.called == expected


def test_hooks_with_different_argument_names(tmpdir):
    """
    Test that argument names can be anything in the hooks
    """

    class CustomBoringModel(BoringModel):

        def assert_args(self, x, batch_nb):
            assert isinstance(x, torch.Tensor)
            assert x.size() == (1, 32)
            assert isinstance(batch_nb, int)

        def training_step(self, x1, batch_nb1):
            self.assert_args(x1, batch_nb1)
            return super().training_step(x1, batch_nb1)

        def validation_step(self, x2, batch_nb2):
            self.assert_args(x2, batch_nb2)
            return super().validation_step(x2, batch_nb2)

        def test_step(self, x3, batch_nb3, dl_idx3):
            self.assert_args(x3, batch_nb3)
            assert isinstance(dl_idx3, int)
            return super().test_step(x3, batch_nb3)

        def predict(self, x4, batch_nb4, dl_idx4):
            self.assert_args(x4, batch_nb4)
            assert isinstance(dl_idx4, int)
            return super().predict(x4, batch_nb4, dl_idx4)

        def test_dataloader(self):
            return [DataLoader(RandomDataset(32, 64)), DataLoader(RandomDataset(32, 64))]

        def predict_dataloader(self):
            return [DataLoader(RandomDataset(32, 64)), DataLoader(RandomDataset(32, 64))]

    model = CustomBoringModel()
    model.test_epoch_end = None

    trainer = Trainer(
        default_root_dir=tmpdir,
        fast_dev_run=5,
    )

    trainer.fit(model)
    assert trainer.state.finished, f"Training failed with {trainer.state}"
    trainer.test(ckpt_path=None)

    preds = trainer.predict(model)
    assert len(preds) == 2
    assert all(len(x) == 5 for x in preds)


def test_trainer_datamodule_hook_system(tmpdir):
    """Test the LightningDataModule hook system."""

    class HookedDataModule(BoringDataModule):

        def __init__(self):
            super().__init__()
            self.called = []

        def prepare_data(self):
            self.called.append("prepare_data")
            super().prepare_data()

        def setup(self, stage=None):
            self.called.append(f"setup_{stage}")
            super().setup(stage=stage)

        def teardown(self, stage=None):
            self.called.append(f"teardown_{stage}")
            super().teardown(stage=stage)

        def train_dataloader(self):
            self.called.append("train_dataloader")
            return super().train_dataloader()

        def test_dataloader(self):
            self.called.append("test_dataloader")
            return super().test_dataloader()

        def val_dataloader(self):
            self.called.append("val_dataloader")
            return super().val_dataloader()

        def predict_dataloader(self):
            self.called.append("predict_dataloader")

        def transfer_batch_to_device(self, *args, **kwargs):
            self.called.append("transfer_batch_to_device")
            return super().transfer_batch_to_device(*args, **kwargs)

        def on_before_batch_transfer(self, *args, **kwargs):
            self.called.append("on_before_batch_transfer")
            return super().on_before_batch_transfer(*args, **kwargs)

        def on_after_batch_transfer(self, *args, **kwargs):
            self.called.append("on_after_batch_transfer")
            return super().on_after_batch_transfer(*args, **kwargs)

    model = BoringModel()
    dm = HookedDataModule()

    trainer = Trainer(
        default_root_dir=tmpdir,
        max_epochs=1,
        limit_val_batches=1,
        limit_train_batches=2,
        limit_test_batches=1,
        progress_bar_refresh_rate=0,
        weights_summary=None,
        reload_dataloaders_every_epoch=True,
    )
    trainer.fit(model, datamodule=dm)
    expected = [
        'prepare_data',
        'setup_fit',
        'val_dataloader',
        'on_before_batch_transfer',
        'transfer_batch_to_device',
        'on_after_batch_transfer',
        'train_dataloader',
        'on_before_batch_transfer',
        'transfer_batch_to_device',
        'on_after_batch_transfer',
        'on_before_batch_transfer',
        'transfer_batch_to_device',
        'on_after_batch_transfer',
        'val_dataloader',
        'on_before_batch_transfer',
        'transfer_batch_to_device',
        'on_after_batch_transfer',
        'teardown_fit',
    ]
    assert dm.called == expected

    dm = HookedDataModule()
    trainer.validate(model, datamodule=dm, verbose=False)
    expected = [
        'prepare_data',
        'setup_validate',
        'val_dataloader',
        'on_before_batch_transfer',
        'transfer_batch_to_device',
        'on_after_batch_transfer',
        'teardown_validate',
    ]
    assert dm.called == expected

    dm = HookedDataModule()
    trainer.test(model, datamodule=dm, verbose=False)
    expected = [
        'prepare_data',
        'setup_test',
        'test_dataloader',
        'on_before_batch_transfer',
        'transfer_batch_to_device',
        'on_after_batch_transfer',
        'teardown_test',
    ]
    assert dm.called == expected<|MERGE_RESOLUTION|>--- conflicted
+++ resolved
@@ -229,145 +229,6 @@
     trainer.fit(model)
 
 
-<<<<<<< HEAD
-@pytest.mark.parametrize('max_epochs,batch_idx_', [(2, 5), (3, 8), (4, 12)])
-def test_on_train_batch_start_hook(max_epochs, batch_idx_):
-
-    class CurrentModel(BoringModel):
-
-        def on_train_batch_start(self, batch, batch_idx, dataloader_idx):
-            if batch_idx == batch_idx_:
-                return -1
-
-    model = CurrentModel()
-    trainer = Trainer(max_epochs=max_epochs)
-    trainer.fit(model)
-    if batch_idx_ > len(model.val_dataloader()) - 1:
-        assert trainer.train_loop.batch_idx == len(model.val_dataloader()) - 1
-        assert trainer.global_step == len(model.val_dataloader()) * max_epochs
-    else:
-        assert trainer.train_loop.batch_idx == batch_idx_
-        assert trainer.global_step == (batch_idx_ + 1) * max_epochs
-
-
-class HookedModel(BoringModel):
-
-    def __init__(self):
-        super().__init__()
-        self.called = []
-        self.train_batch = [
-            'on_train_batch_start',
-            'on_before_batch_transfer',
-            'transfer_batch_to_device',
-            'on_after_batch_transfer',
-            'training_step',
-            'on_before_zero_grad',
-            'optimizer_zero_grad',
-            'backward',
-            'on_after_backward',
-            'optimizer_step',
-            'on_train_batch_end',
-        ]
-        self.val_batch = [
-            'on_validation_batch_start',
-            'on_before_batch_transfer',
-            'transfer_batch_to_device',
-            'on_after_batch_transfer',
-            'on_validation_batch_end',
-        ]
-
-    def training_step(self, *args, **kwargs):
-        self.called.append("training_step")
-        return super().training_step(*args, **kwargs)
-
-    def on_before_zero_grad(self, *args, **kwargs):
-        self.called.append("on_before_zero_grad")
-        super().on_before_zero_grad(*args, **kwargs)
-
-    def optimizer_zero_grad(self, *args, **kwargs):
-        self.called.append("optimizer_zero_grad")
-        super().optimizer_zero_grad(*args, **kwargs)
-
-    def training_epoch_end(self, *args, **kwargs):
-        self.called.append("training_epoch_end")
-        super().training_epoch_end(*args, **kwargs)
-
-    def backward(self, *args, **kwargs):
-        self.called.append("backward")
-        super().backward(*args, **kwargs)
-
-    def on_after_backward(self):
-        self.called.append("on_after_backward")
-        super().on_after_backward()
-
-    def optimizer_step(self, *args, **kwargs):
-        super().optimizer_step(*args, **kwargs)
-        self.called.append("optimizer_step")  # append after as closure calls other methods
-
-    def validation_epoch_end(self, *args, **kwargs):
-        self.called.append("validation_epoch_end")
-        super().validation_epoch_end(*args, **kwargs)
-
-    def on_epoch_start(self):
-        self.called.append("on_epoch_start")
-        super().on_epoch_start()
-
-    def on_epoch_end(self):
-        self.called.append("on_epoch_end")
-        super().on_epoch_end()
-
-    def on_fit_start(self):
-        self.called.append("on_fit_start")
-        super().on_fit_start()
-
-    def on_fit_end(self):
-        self.called.append("on_fit_end")
-        super().on_fit_end()
-
-    def on_hpc_load(self, *args, **kwargs):
-        self.called.append("on_hpc_load")
-        super().on_hpc_load(*args, **kwargs)
-
-    def on_hpc_save(self, *args, **kwargs):
-        self.called.append("on_hpc_save")
-        super().on_hpc_save(*args, **kwargs)
-
-    def on_load_checkpoint(self, *args, **kwargs):
-        self.called.append("on_load_checkpoint")
-        super().on_load_checkpoint(*args, **kwargs)
-
-    def on_save_checkpoint(self, *args, **kwargs):
-        self.called.append("on_save_checkpoint")
-        super().on_save_checkpoint(*args, **kwargs)
-
-    def on_pretrain_routine_start(self):
-        self.called.append("on_pretrain_routine_start")
-        super().on_pretrain_routine_start()
-
-    def on_pretrain_routine_end(self):
-        self.called.append("on_pretrain_routine_end")
-        super().on_pretrain_routine_end()
-
-    def on_train_start(self):
-        self.called.append("on_train_start")
-        super().on_train_start()
-
-    def on_train_end(self):
-        self.called.append("on_train_end")
-        super().on_train_end()
-
-    def on_before_batch_transfer(self, *args, **kwargs):
-        self.called.append("on_before_batch_transfer")
-        return super().on_before_batch_transfer(*args, **kwargs)
-
-    def transfer_batch_to_device(self, *args, **kwargs):
-        self.called.append("transfer_batch_to_device")
-        return super().transfer_batch_to_device(*args, **kwargs)
-
-    def on_after_batch_transfer(self, *args, **kwargs):
-        self.called.append("on_after_batch_transfer")
-        return super().on_after_batch_transfer(*args, **kwargs)
-=======
 def test_trainer_model_hook_system(tmpdir):
     """Test the LightningModule hook system."""
 
@@ -420,7 +281,6 @@
         def on_pretrain_routine_start(self):
             self.called.append("on_pretrain_routine_start")
             super().on_pretrain_routine_start()
->>>>>>> 8b01497e
 
     def on_train_batch_start(self, *args, **kwargs):
         self.called.append("on_train_batch_start")
