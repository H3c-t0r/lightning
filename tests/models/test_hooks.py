--- conflicted
+++ resolved
@@ -283,19 +283,11 @@
         pass
 
     @staticmethod
-<<<<<<< HEAD
     def _train_batch(trainer, model, batches, current_epoch=0):
         out = []
         for i in range(batches):
             out.extend([
-                # TODO: `{,Callback}.on_batch_{start,end}`
-=======
-    def _train_batch(trainer, model, batches):
-        out = []
-        for i in range(batches):
-            out.extend([
                 # TODO: `on_batch_{start,end}`
->>>>>>> f1fa4c47
                 dict(name='Callback.on_batch_start', args=(trainer, model)),
                 dict(name='Callback.on_train_batch_start', args=(trainer, model, ANY, i, 0)),
                 dict(name='on_train_batch_start', args=(ANY, i, 0)),
@@ -307,11 +299,7 @@
                 dict(name='training_step_end', args=(dict(loss=ANY), )),
                 dict(name='Callback.on_before_zero_grad', args=(trainer, model, ANY)),
                 dict(name='on_before_zero_grad', args=(ANY, )),
-<<<<<<< HEAD
                 dict(name='optimizer_zero_grad', args=(current_epoch, i, ANY, 0)),
-=======
-                dict(name='optimizer_zero_grad', args=(0, i, ANY, 0)),
->>>>>>> f1fa4c47
                 # TODO: `on_before_backward`
                 dict(name='backward', args=(ANY, ANY, 0)),
                 dict(name='Callback.on_after_backward', args=(trainer, model)),
@@ -319,11 +307,7 @@
                 # TODO: `on_before_optimizer_step`
                 dict(
                     name='optimizer_step',
-<<<<<<< HEAD
                     args=(current_epoch, i, ANY, 0, ANY),
-=======
-                    args=(0, i, ANY, 0, ANY),
->>>>>>> f1fa4c47
                     kwargs=dict(on_tpu=False, using_lbfgs=False, using_native_amp=False)
                 ),
                 dict(name='Callback.on_train_batch_end', args=(trainer, model, dict(loss=ANY), ANY, i, 0)),
@@ -465,28 +449,10 @@
         dict(name='Callback.on_validation_start', args=(trainer, model)),
         dict(name='on_validation_start'),
         *model._eval_epoch('validation', trainer, model, val_batches, 'x'),
-<<<<<<< HEAD
-        # FIXME: order correct?
-        dict(name='Callback.on_validation_end', args=(trainer, model)),
-        dict(name='Callback.on_save_checkpoint', args=(trainer, model)),
-        dict(
-            name='on_save_checkpoint',
-            args=({
-                'callbacks': ANY,
-                'epoch': 1,
-                'global_step': train_batches,
-                'lr_schedulers': ANY,
-                'optimizer_states': ANY,
-                'pytorch-lightning_version': __version__,
-                'state_dict': ANY
-            }, )
-        ),  # from train epoch end  # FIXME
-=======
         dict(name='Callback.on_validation_end', args=(trainer, model)),
         # `ModelCheckpoint.save_checkpoint` is called here from `Callback.on_validation_end`
         dict(name='Callback.on_save_checkpoint', args=(trainer, model, saved_ckpt)),
         dict(name='on_save_checkpoint', args=(saved_ckpt, )),
->>>>>>> f1fa4c47
         dict(name='on_validation_end'),
         dict(name='train'),
         dict(name='on_validation_model_train'),
@@ -571,7 +537,6 @@
         dict(name='on_train_dataloader'),
         dict(name='train_dataloader'),
         # even though no validation runs, we initialize the val dataloader for properties like `num_val_batches`
-<<<<<<< HEAD
         dict(name='on_val_dataloader'),
         dict(name='val_dataloader'),
         dict(name='Callback.on_train_start', args=(trainer, model)),
@@ -612,24 +577,6 @@
         dict(name='on_fit_end'),
         dict(name='Callback.teardown', args=(trainer, model), kwargs=dict(stage='fit')),
         dict(name='teardown', kwargs=dict(stage='fit')),
-=======
-        'on_val_dataloader',
-        'val_dataloader',
-        'on_train_start',
-        'on_epoch_start',
-        'on_train_epoch_start',
-        *[
-            h['name']
-            for h in HookedModel._train_batch(trainer, model, train_batches) if not h['name'].startswith('Callback')
-        ],
-        'training_epoch_end',
-        'on_train_epoch_end',
-        'on_epoch_end',
-        'on_save_checkpoint',  # from train epoch end
-        'on_train_end',
-        'on_fit_end',
-        'teardown',
->>>>>>> f1fa4c47
     ]
     assert called == expected
 
