# Copyright The PyTorch Lightning team.
#
# Licensed under the Apache License, Version 2.0 (the "License");
# you may not use this file except in compliance with the License.
# You may obtain a copy of the License at
#
#     http://www.apache.org/licenses/LICENSE-2.0
#
# Unless required by applicable law or agreed to in writing, software
# distributed under the License is distributed on an "AS IS" BASIS,
# WITHOUT WARRANTIES OR CONDITIONS OF ANY KIND, either express or implied.
# See the License for the specific language governing permissions and
# limitations under the License.
from collections import namedtuple
from unittest.mock import patch

import torch

import tests.helpers.pipelines as tpipes
import tests.helpers.utils as tutils
from pytorch_lightning import Trainer
from tests.helpers.datamodules import ClassifDataModule
from tests.helpers.imports import Batch, Dataset, Example, Field, LabelField
from tests.helpers.runif import RunIf
from tests.helpers.simple_models import ClassificationModel


@RunIf(min_gpus=2)
def test_multi_gpu_none_backend(tmpdir):
    """Make sure when using multiple GPUs the user can't use `accelerator = None`."""
    tutils.set_random_main_port()
    trainer_options = dict(
        default_root_dir=tmpdir,
        enable_progress_bar=False,
        max_epochs=1,
        limit_train_batches=0.2,
        limit_val_batches=0.2,
        gpus=2,
    )

    dm = ClassifDataModule()
    model = ClassificationModel()
    tpipes.run_model_test(trainer_options, model, dm)


<<<<<<< HEAD
=======
@RunIf(min_gpus=2)
@pytest.mark.parametrize("gpus", [1, [0], [1]])
def test_single_gpu_model(tmpdir, gpus):
    """Make sure single GPU works (DP mode)."""
    trainer_options = dict(
        default_root_dir=tmpdir,
        enable_progress_bar=False,
        max_epochs=1,
        limit_train_batches=0.1,
        limit_val_batches=0.1,
        gpus=gpus,
    )

    model = BoringModel()
    tpipes.run_model_test(trainer_options, model)


@pytest.fixture
def mocked_device_count(monkeypatch):
    def device_count():
        return PRETEND_N_OF_GPUS

    def is_available():
        return True

    monkeypatch.setattr(torch.cuda, "is_available", is_available)
    monkeypatch.setattr(torch.cuda, "device_count", device_count)


@pytest.fixture
def mocked_device_count_0(monkeypatch):
    def device_count():
        return 0

    monkeypatch.setattr(torch.cuda, "device_count", device_count)


@pytest.mark.parametrize(
    ["gpus", "expected_num_gpus", "strategy"],
    [
        pytest.param(None, 0, None, id="None - expect 0 gpu to use."),
        pytest.param(0, 0, None, id="Oth gpu, expect 1 gpu to use."),
        pytest.param(1, 1, None, id="1st gpu, expect 1 gpu to use."),
        pytest.param(-1, PRETEND_N_OF_GPUS, "ddp", id="-1 - use all gpus"),
        pytest.param("-1", PRETEND_N_OF_GPUS, "ddp", id="'-1' - use all gpus"),
        pytest.param(3, 3, "ddp", id="3rd gpu - 1 gpu to use (backend:ddp)"),
    ],
)
def test_trainer_gpu_parse(mocked_device_count, gpus, expected_num_gpus, strategy):
    assert Trainer(gpus=gpus, strategy=strategy).num_gpus == expected_num_gpus


@pytest.mark.parametrize(
    ["gpus", "expected_num_gpus", "strategy"],
    [
        pytest.param(None, 0, None, id="None - expect 0 gpu to use."),
        pytest.param(None, 0, "ddp", id="None - expect 0 gpu to use."),
    ],
)
def test_trainer_num_gpu_0(mocked_device_count_0, gpus, expected_num_gpus, strategy):
    assert Trainer(gpus=gpus, strategy=strategy).num_gpus == expected_num_gpus


@pytest.mark.parametrize(
    ["gpus", "expected_root_gpu", "strategy"],
    [
        pytest.param(None, None, "ddp", id="None is None"),
        pytest.param(0, None, "ddp", id="O gpus, expect gpu root device to be None."),
        pytest.param(1, 0, "ddp", id="1 gpu, expect gpu root device to be 0."),
        pytest.param(-1, 0, "ddp", id="-1 - use all gpus, expect gpu root device to be 0."),
        pytest.param("-1", 0, "ddp", id="'-1' - use all gpus, expect gpu root device to be 0."),
        pytest.param(3, 0, "ddp", id="3 gpus, expect gpu root device to be 0.(backend:ddp)"),
    ],
)
def test_root_gpu_property(mocked_device_count, gpus, expected_root_gpu, strategy):
    assert Trainer(gpus=gpus, strategy=strategy).root_gpu == expected_root_gpu


@pytest.mark.parametrize(
    ["gpus", "expected_root_gpu", "strategy"],
    [
        pytest.param(None, None, None, id="None is None"),
        pytest.param(None, None, "ddp", id="None is None"),
        pytest.param(0, None, "ddp", id="None is None"),
    ],
)
def test_root_gpu_property_0_passing(mocked_device_count_0, gpus, expected_root_gpu, strategy):
    assert Trainer(gpus=gpus, strategy=strategy).root_gpu == expected_root_gpu


# Asking for a gpu when non are available will result in a MisconfigurationException
@pytest.mark.parametrize(
    ["gpus", "expected_root_gpu", "strategy"],
    [
        (1, None, "ddp"),
        (3, None, "ddp"),
        (3, None, "ddp"),
        ([1, 2], None, "ddp"),
        ([0, 1], None, "ddp"),
        (-1, None, "ddp"),
        ("-1", None, "ddp"),
    ],
)
def test_root_gpu_property_0_raising(mocked_device_count_0, gpus, expected_root_gpu, strategy):
    with pytest.raises(MisconfigurationException):
        Trainer(gpus=gpus, strategy=strategy)


@pytest.mark.parametrize(
    ["gpus", "expected_root_gpu"],
    [
        pytest.param(None, None, id="No gpus, expect gpu root device to be None"),
        pytest.param([0], 0, id="Oth gpu, expect gpu root device to be 0."),
        pytest.param([1], 1, id="1st gpu, expect gpu root device to be 1."),
        pytest.param([3], 3, id="3rd gpu, expect gpu root device to be 3."),
        pytest.param([1, 2], 1, id="[1, 2] gpus, expect gpu root device to be 1."),
    ],
)
def test_determine_root_gpu_device(gpus, expected_root_gpu):
    assert device_parser.determine_root_gpu_device(gpus) == expected_root_gpu


@pytest.mark.parametrize(
    ["gpus", "expected_gpu_ids"],
    [
        (None, None),
        (0, None),
        (1, [0]),
        (3, [0, 1, 2]),
        pytest.param(-1, list(range(PRETEND_N_OF_GPUS)), id="-1 - use all gpus"),
        ([0], [0]),
        ([1, 3], [1, 3]),
        ((1, 3), [1, 3]),
        ("0", None),
        ("3", [0, 1, 2]),
        ("1, 3", [1, 3]),
        ("2,", [2]),
        pytest.param("-1", list(range(PRETEND_N_OF_GPUS)), id="'-1' - use all gpus"),
    ],
)
def test_parse_gpu_ids(mocked_device_count, gpus, expected_gpu_ids):
    assert device_parser.parse_gpu_ids(gpus) == expected_gpu_ids


@pytest.mark.parametrize("gpus", [0.1, -2, False, [], [-1], [None], ["0"], [0, 0]])
def test_parse_gpu_fail_on_unsupported_inputs(mocked_device_count, gpus):
    with pytest.raises(MisconfigurationException):
        device_parser.parse_gpu_ids(gpus)


@pytest.mark.parametrize("gpus", [[1, 2, 19], -1, "-1"])
def test_parse_gpu_fail_on_non_existent_id(mocked_device_count_0, gpus):
    with pytest.raises(MisconfigurationException):
        device_parser.parse_gpu_ids(gpus)


def test_parse_gpu_fail_on_non_existent_id_2(mocked_device_count):
    with pytest.raises(MisconfigurationException):
        device_parser.parse_gpu_ids([1, 2, 19])


@pytest.mark.parametrize("gpus", [-1, "-1"])
def test_parse_gpu_returns_none_when_no_devices_are_available(mocked_device_count_0, gpus):
    with pytest.raises(MisconfigurationException):
        device_parser.parse_gpu_ids(gpus)


@mock.patch.dict(
    os.environ,
    {
        "CUDA_VISIBLE_DEVICES": "0",
        "LOCAL_RANK": "1",
        "GROUP_RANK": "1",
        "RANK": "3",
        "WORLD_SIZE": "4",
        "LOCAL_WORLD_SIZE": "2",
    },
)
@mock.patch("torch.cuda.device_count", return_value=1)
@pytest.mark.parametrize("gpus", [[0, 1, 2], 2, "0"])
def test_torchelastic_gpu_parsing(mocked_device_count, gpus):
    """Ensure when using torchelastic and nproc_per_node is set to the default of 1 per GPU device That we omit
    sanitizing the gpus as only one of the GPUs is visible."""
    trainer = Trainer(gpus=gpus)
    assert isinstance(trainer._accelerator_connector.cluster_environment, TorchElasticEnvironment)
    assert trainer._accelerator_connector.parallel_device_ids == device_parser.parse_gpu_ids(gpus)
    assert trainer.gpus == gpus


>>>>>>> c33df263
@RunIf(min_gpus=1)
def test_single_gpu_batch_parse():
    trainer = Trainer(gpus=1)

    # non-transferrable types
    primitive_objects = [None, {}, [], 1.0, "x", [None, 2], {"x": (1, 2), "y": None}]
    for batch in primitive_objects:
        data = trainer.accelerator.batch_to_device(batch, torch.device("cuda:0"))
        assert data == batch

    # batch is just a tensor
    batch = torch.rand(2, 3)
    batch = trainer.accelerator.batch_to_device(batch, torch.device("cuda:0"))
    assert batch.device.index == 0 and batch.type() == "torch.cuda.FloatTensor"

    # tensor list
    batch = [torch.rand(2, 3), torch.rand(2, 3)]
    batch = trainer.accelerator.batch_to_device(batch, torch.device("cuda:0"))
    assert batch[0].device.index == 0 and batch[0].type() == "torch.cuda.FloatTensor"
    assert batch[1].device.index == 0 and batch[1].type() == "torch.cuda.FloatTensor"

    # tensor list of lists
    batch = [[torch.rand(2, 3), torch.rand(2, 3)]]
    batch = trainer.accelerator.batch_to_device(batch, torch.device("cuda:0"))
    assert batch[0][0].device.index == 0 and batch[0][0].type() == "torch.cuda.FloatTensor"
    assert batch[0][1].device.index == 0 and batch[0][1].type() == "torch.cuda.FloatTensor"

    # tensor dict
    batch = [{"a": torch.rand(2, 3), "b": torch.rand(2, 3)}]
    batch = trainer.accelerator.batch_to_device(batch, torch.device("cuda:0"))
    assert batch[0]["a"].device.index == 0 and batch[0]["a"].type() == "torch.cuda.FloatTensor"
    assert batch[0]["b"].device.index == 0 and batch[0]["b"].type() == "torch.cuda.FloatTensor"

    # tuple of tensor list and list of tensor dict
    batch = ([torch.rand(2, 3) for _ in range(2)], [{"a": torch.rand(2, 3), "b": torch.rand(2, 3)} for _ in range(2)])
    batch = trainer.accelerator.batch_to_device(batch, torch.device("cuda:0"))
    assert batch[0][0].device.index == 0 and batch[0][0].type() == "torch.cuda.FloatTensor"

    assert batch[1][0]["a"].device.index == 0
    assert batch[1][0]["a"].type() == "torch.cuda.FloatTensor"

    assert batch[1][0]["b"].device.index == 0
    assert batch[1][0]["b"].type() == "torch.cuda.FloatTensor"

    # namedtuple of tensor
    BatchType = namedtuple("BatchType", ["a", "b"])
    batch = [BatchType(a=torch.rand(2, 3), b=torch.rand(2, 3)) for _ in range(2)]
    batch = trainer.accelerator.batch_to_device(batch, torch.device("cuda:0"))
    assert batch[0].a.device.index == 0
    assert batch[0].a.type() == "torch.cuda.FloatTensor"

    # non-Tensor that has `.to()` defined
    class CustomBatchType:
        def __init__(self):
            self.a = torch.rand(2, 2)

        def to(self, *args, **kwargs):
            self.a = self.a.to(*args, **kwargs)
            return self

    batch = trainer.accelerator.batch_to_device(CustomBatchType(), torch.device("cuda:0"))
    assert batch.a.type() == "torch.cuda.FloatTensor"

    # torchtext.data.Batch
    samples = [
        {"text": "PyTorch Lightning is awesome!", "label": 0},
        {"text": "Please make it work with torchtext", "label": 1},
    ]

    text_field = Field()
    label_field = LabelField()
    fields = {"text": ("text", text_field), "label": ("label", label_field)}

    examples = [Example.fromdict(sample, fields) for sample in samples]
    dataset = Dataset(examples=examples, fields=fields.values())

    # Batch runs field.process() that numericalizes tokens, but it requires to build dictionary first
    text_field.build_vocab(dataset)
    label_field.build_vocab(dataset)

    batch = Batch(data=examples, dataset=dataset)
    batch = trainer.accelerator.batch_to_device(batch, torch.device("cuda:0"))

    assert batch.text.type() == "torch.cuda.LongTensor"
    assert batch.label.type() == "torch.cuda.LongTensor"


@RunIf(min_gpus=1)
def test_non_blocking():
    """Tests that non_blocking=True only gets passed on torch.Tensor.to, but not on other objects."""
    trainer = Trainer()

    batch = torch.zeros(2, 3)
    with patch.object(batch, "to", wraps=batch.to) as mocked:
        batch = trainer.accelerator.batch_to_device(batch, torch.device("cuda:0"))
        mocked.assert_called_with(torch.device("cuda", 0), non_blocking=True)

    class BatchObject:
        def to(self, *args, **kwargs):
            pass

    batch = BatchObject()
    with patch.object(batch, "to", wraps=batch.to) as mocked:
        batch = trainer.accelerator.batch_to_device(batch, torch.device("cuda:0"))
        mocked.assert_called_with(torch.device("cuda", 0))<|MERGE_RESOLUTION|>--- conflicted
+++ resolved
@@ -43,198 +43,6 @@
     tpipes.run_model_test(trainer_options, model, dm)
 
 
-<<<<<<< HEAD
-=======
-@RunIf(min_gpus=2)
-@pytest.mark.parametrize("gpus", [1, [0], [1]])
-def test_single_gpu_model(tmpdir, gpus):
-    """Make sure single GPU works (DP mode)."""
-    trainer_options = dict(
-        default_root_dir=tmpdir,
-        enable_progress_bar=False,
-        max_epochs=1,
-        limit_train_batches=0.1,
-        limit_val_batches=0.1,
-        gpus=gpus,
-    )
-
-    model = BoringModel()
-    tpipes.run_model_test(trainer_options, model)
-
-
-@pytest.fixture
-def mocked_device_count(monkeypatch):
-    def device_count():
-        return PRETEND_N_OF_GPUS
-
-    def is_available():
-        return True
-
-    monkeypatch.setattr(torch.cuda, "is_available", is_available)
-    monkeypatch.setattr(torch.cuda, "device_count", device_count)
-
-
-@pytest.fixture
-def mocked_device_count_0(monkeypatch):
-    def device_count():
-        return 0
-
-    monkeypatch.setattr(torch.cuda, "device_count", device_count)
-
-
-@pytest.mark.parametrize(
-    ["gpus", "expected_num_gpus", "strategy"],
-    [
-        pytest.param(None, 0, None, id="None - expect 0 gpu to use."),
-        pytest.param(0, 0, None, id="Oth gpu, expect 1 gpu to use."),
-        pytest.param(1, 1, None, id="1st gpu, expect 1 gpu to use."),
-        pytest.param(-1, PRETEND_N_OF_GPUS, "ddp", id="-1 - use all gpus"),
-        pytest.param("-1", PRETEND_N_OF_GPUS, "ddp", id="'-1' - use all gpus"),
-        pytest.param(3, 3, "ddp", id="3rd gpu - 1 gpu to use (backend:ddp)"),
-    ],
-)
-def test_trainer_gpu_parse(mocked_device_count, gpus, expected_num_gpus, strategy):
-    assert Trainer(gpus=gpus, strategy=strategy).num_gpus == expected_num_gpus
-
-
-@pytest.mark.parametrize(
-    ["gpus", "expected_num_gpus", "strategy"],
-    [
-        pytest.param(None, 0, None, id="None - expect 0 gpu to use."),
-        pytest.param(None, 0, "ddp", id="None - expect 0 gpu to use."),
-    ],
-)
-def test_trainer_num_gpu_0(mocked_device_count_0, gpus, expected_num_gpus, strategy):
-    assert Trainer(gpus=gpus, strategy=strategy).num_gpus == expected_num_gpus
-
-
-@pytest.mark.parametrize(
-    ["gpus", "expected_root_gpu", "strategy"],
-    [
-        pytest.param(None, None, "ddp", id="None is None"),
-        pytest.param(0, None, "ddp", id="O gpus, expect gpu root device to be None."),
-        pytest.param(1, 0, "ddp", id="1 gpu, expect gpu root device to be 0."),
-        pytest.param(-1, 0, "ddp", id="-1 - use all gpus, expect gpu root device to be 0."),
-        pytest.param("-1", 0, "ddp", id="'-1' - use all gpus, expect gpu root device to be 0."),
-        pytest.param(3, 0, "ddp", id="3 gpus, expect gpu root device to be 0.(backend:ddp)"),
-    ],
-)
-def test_root_gpu_property(mocked_device_count, gpus, expected_root_gpu, strategy):
-    assert Trainer(gpus=gpus, strategy=strategy).root_gpu == expected_root_gpu
-
-
-@pytest.mark.parametrize(
-    ["gpus", "expected_root_gpu", "strategy"],
-    [
-        pytest.param(None, None, None, id="None is None"),
-        pytest.param(None, None, "ddp", id="None is None"),
-        pytest.param(0, None, "ddp", id="None is None"),
-    ],
-)
-def test_root_gpu_property_0_passing(mocked_device_count_0, gpus, expected_root_gpu, strategy):
-    assert Trainer(gpus=gpus, strategy=strategy).root_gpu == expected_root_gpu
-
-
-# Asking for a gpu when non are available will result in a MisconfigurationException
-@pytest.mark.parametrize(
-    ["gpus", "expected_root_gpu", "strategy"],
-    [
-        (1, None, "ddp"),
-        (3, None, "ddp"),
-        (3, None, "ddp"),
-        ([1, 2], None, "ddp"),
-        ([0, 1], None, "ddp"),
-        (-1, None, "ddp"),
-        ("-1", None, "ddp"),
-    ],
-)
-def test_root_gpu_property_0_raising(mocked_device_count_0, gpus, expected_root_gpu, strategy):
-    with pytest.raises(MisconfigurationException):
-        Trainer(gpus=gpus, strategy=strategy)
-
-
-@pytest.mark.parametrize(
-    ["gpus", "expected_root_gpu"],
-    [
-        pytest.param(None, None, id="No gpus, expect gpu root device to be None"),
-        pytest.param([0], 0, id="Oth gpu, expect gpu root device to be 0."),
-        pytest.param([1], 1, id="1st gpu, expect gpu root device to be 1."),
-        pytest.param([3], 3, id="3rd gpu, expect gpu root device to be 3."),
-        pytest.param([1, 2], 1, id="[1, 2] gpus, expect gpu root device to be 1."),
-    ],
-)
-def test_determine_root_gpu_device(gpus, expected_root_gpu):
-    assert device_parser.determine_root_gpu_device(gpus) == expected_root_gpu
-
-
-@pytest.mark.parametrize(
-    ["gpus", "expected_gpu_ids"],
-    [
-        (None, None),
-        (0, None),
-        (1, [0]),
-        (3, [0, 1, 2]),
-        pytest.param(-1, list(range(PRETEND_N_OF_GPUS)), id="-1 - use all gpus"),
-        ([0], [0]),
-        ([1, 3], [1, 3]),
-        ((1, 3), [1, 3]),
-        ("0", None),
-        ("3", [0, 1, 2]),
-        ("1, 3", [1, 3]),
-        ("2,", [2]),
-        pytest.param("-1", list(range(PRETEND_N_OF_GPUS)), id="'-1' - use all gpus"),
-    ],
-)
-def test_parse_gpu_ids(mocked_device_count, gpus, expected_gpu_ids):
-    assert device_parser.parse_gpu_ids(gpus) == expected_gpu_ids
-
-
-@pytest.mark.parametrize("gpus", [0.1, -2, False, [], [-1], [None], ["0"], [0, 0]])
-def test_parse_gpu_fail_on_unsupported_inputs(mocked_device_count, gpus):
-    with pytest.raises(MisconfigurationException):
-        device_parser.parse_gpu_ids(gpus)
-
-
-@pytest.mark.parametrize("gpus", [[1, 2, 19], -1, "-1"])
-def test_parse_gpu_fail_on_non_existent_id(mocked_device_count_0, gpus):
-    with pytest.raises(MisconfigurationException):
-        device_parser.parse_gpu_ids(gpus)
-
-
-def test_parse_gpu_fail_on_non_existent_id_2(mocked_device_count):
-    with pytest.raises(MisconfigurationException):
-        device_parser.parse_gpu_ids([1, 2, 19])
-
-
-@pytest.mark.parametrize("gpus", [-1, "-1"])
-def test_parse_gpu_returns_none_when_no_devices_are_available(mocked_device_count_0, gpus):
-    with pytest.raises(MisconfigurationException):
-        device_parser.parse_gpu_ids(gpus)
-
-
-@mock.patch.dict(
-    os.environ,
-    {
-        "CUDA_VISIBLE_DEVICES": "0",
-        "LOCAL_RANK": "1",
-        "GROUP_RANK": "1",
-        "RANK": "3",
-        "WORLD_SIZE": "4",
-        "LOCAL_WORLD_SIZE": "2",
-    },
-)
-@mock.patch("torch.cuda.device_count", return_value=1)
-@pytest.mark.parametrize("gpus", [[0, 1, 2], 2, "0"])
-def test_torchelastic_gpu_parsing(mocked_device_count, gpus):
-    """Ensure when using torchelastic and nproc_per_node is set to the default of 1 per GPU device That we omit
-    sanitizing the gpus as only one of the GPUs is visible."""
-    trainer = Trainer(gpus=gpus)
-    assert isinstance(trainer._accelerator_connector.cluster_environment, TorchElasticEnvironment)
-    assert trainer._accelerator_connector.parallel_device_ids == device_parser.parse_gpu_ids(gpus)
-    assert trainer.gpus == gpus
-
-
->>>>>>> c33df263
 @RunIf(min_gpus=1)
 def test_single_gpu_batch_parse():
     trainer = Trainer(gpus=1)
