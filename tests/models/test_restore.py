# Copyright The PyTorch Lightning team.
#
# Licensed under the Apache License, Version 2.0 (the "License");
# you may not use this file except in compliance with the License.
# You may obtain a copy of the License at
#
#     http://www.apache.org/licenses/LICENSE-2.0
#
# Unless required by applicable law or agreed to in writing, software
# distributed under the License is distributed on an "AS IS" BASIS,
# WITHOUT WARRANTIES OR CONDITIONS OF ANY KIND, either express or implied.
# See the License for the specific language governing permissions and
# limitations under the License.
from copy import deepcopy
import glob
import logging as log
import os
import pickle
<<<<<<< HEAD
=======
from copy import deepcopy
from typing import Generic, TypeVar
>>>>>>> e7298b5d

import cloudpickle
import pytest
import torch
import torch.nn.functional as F

<<<<<<< HEAD
from pytorch_lightning import Callback, LightningModule, seed_everything, Trainer
from pytorch_lightning.callbacks import ModelCheckpoint
import tests.base.develop_pipelines as tpipes
import tests.base.develop_utils as tutils
from tests.base import BoringModel, EvalModelTemplate, GenericEvalModelTemplate, TrialMNIST
=======
import tests.helpers.pipelines as tpipes
import tests.helpers.utils as tutils
from pytorch_lightning import Callback, Trainer
from pytorch_lightning.callbacks import ModelCheckpoint
from pytorch_lightning.trainer.states import RunningStage, TrainerState
from tests.helpers import BoringModel
from tests.helpers.datamodules import ClassifDataModule
from tests.helpers.simple_models import ClassificationModel
>>>>>>> e7298b5d


class ModelTrainerPropertyParity(Callback):

    def _check_properties(self, trainer, pl_module):
        assert trainer.global_step == pl_module.global_step
        assert trainer.current_epoch == pl_module.current_epoch

    def on_train_start(self, trainer, pl_module):
        self._check_properties(trainer, pl_module)

    def on_train_batch_start(self, trainer, pl_module, *args, **kwargs):
        self._check_properties(trainer, pl_module)

    def on_train_batch_end(self, trainer, pl_module, *args, **kwargs):
        self._check_properties(trainer, pl_module)

    def on_epoch_end(self, trainer, pl_module):
        self._check_properties(trainer, pl_module)

    def on_train_end(self, trainer, pl_module):
        self._check_properties(trainer, pl_module)


<<<<<<< HEAD
def test_model_properties_resume_from_checkpoint(tmpdir):
    """ Test that properties like `current_epoch` and `global_step`
    in model and trainer are always the same. """
    model = EvalModelTemplate()
    checkpoint_callback = ModelCheckpoint(dirpath=tmpdir, monitor="early_stop_on", save_last=True)
=======
class ValTestLossBoringModel(BoringModel):

    def __init__(self, batch_size=4):
        super().__init__()
        self.save_hyperparameters()

    def validation_step(self, batch, batch_idx):
        out = super().validation_step(batch, batch_idx)
        self.log('val_loss', out['x'])
        return out

    def test_step(self, batch, batch_idx):
        out = super().test_step(batch, batch_idx)
        self.log('test_loss', out['y'])
        return out


T = TypeVar('T')


class GenericParentValTestLossBoringModel(Generic[T], ValTestLossBoringModel):

    def __init__(self, batch_size: int = 4):
        super().__init__(batch_size=batch_size)


class GenericValTestLossBoringModel(GenericParentValTestLossBoringModel[int]):
    pass


class CustomClassificationModelDP(ClassificationModel):

    def _step(self, batch, batch_idx):
        x, y = batch
        logits = self(x)
        return {'logits': logits, 'y': y}

    def training_step(self, batch, batch_idx):
        out = self._step(batch, batch_idx)
        loss = F.cross_entropy(out['logits'], out['y'])
        return loss

    def validation_step(self, batch, batch_idx):
        return self._step(batch, batch_idx)

    def test_step(self, batch, batch_idx):
        return self._step(batch, batch_idx)

    def validation_step_end(self, outputs):
        self.log('val_acc', self.valid_acc(outputs['logits'], outputs['y']))


def test_model_properties_resume_from_checkpoint(tmpdir):
    """
    Test that properties like `current_epoch` and `global_step`
    in model and trainer are always the same.
    """
    model = BoringModel()
    checkpoint_callback = ModelCheckpoint(dirpath=tmpdir, monitor="val_loss", save_last=True)
>>>>>>> e7298b5d
    trainer_args = dict(
        default_root_dir=tmpdir,
        max_epochs=1,
        limit_train_batches=2,
        limit_val_batches=2,
        logger=False,
        callbacks=[checkpoint_callback, ModelTrainerPropertyParity()],  # this performs the assertions
    )
    trainer = Trainer(**trainer_args)
    trainer.fit(model)

    trainer_args.update(max_epochs=2)
    trainer = Trainer(**trainer_args, resume_from_checkpoint=str(tmpdir / "last.ckpt"))
    trainer.fit(model)


def test_try_resume_from_non_existing_checkpoint(tmpdir):
    """ Test that trying to resume from non-existing `resume_from_checkpoint` fail without error."""
<<<<<<< HEAD
    model = BoringModel()
    checkpoint_cb = ModelCheckpoint(dirpath=tmpdir, monitor="early_stop_on", save_last=True)
=======
    dm = ClassifDataModule()
    model = ClassificationModel()
    checkpoint_cb = ModelCheckpoint(dirpath=tmpdir, monitor="val_loss", save_last=True)
>>>>>>> e7298b5d
    trainer = Trainer(
        default_root_dir=tmpdir,
        max_epochs=1,
        logger=False,
        callbacks=[checkpoint_cb],
<<<<<<< HEAD
        limit_train_batches=0.1,
        limit_val_batches=0.1,
    )
    # Generate checkpoint `last.ckpt` with BoringModel
    trainer.fit(model)
=======
        limit_train_batches=2,
        limit_val_batches=2,
    )
    # Generate checkpoint `last.ckpt` with BoringModel
    trainer.fit(model, datamodule=dm)
>>>>>>> e7298b5d
    # `True` if resume/restore successfully else `False`
    assert trainer.checkpoint_connector.restore(str(tmpdir / "last.ckpt"), trainer.on_gpu)
    assert not trainer.checkpoint_connector.restore(str(tmpdir / "last_non_existing.ckpt"), trainer.on_gpu)


class CaptureCallbacksBeforeTraining(Callback):
    callbacks = []

    def on_train_start(self, trainer, pl_module):
        self.callbacks = deepcopy(trainer.callbacks)


def test_callbacks_state_resume_from_checkpoint(tmpdir):
    """ Test that resuming from a checkpoint restores callbacks that persist state. """
    dm = ClassifDataModule()
    model = ClassificationModel()
    callback_capture = CaptureCallbacksBeforeTraining()

    def get_trainer_args():
        checkpoint = ModelCheckpoint(dirpath=tmpdir, monitor="val_loss", save_last=True)
        trainer_args = dict(
<<<<<<< HEAD
            default_root_dir=tmpdir,
            max_steps=1,
            logger=False,
            callbacks=[
=======
            default_root_dir=tmpdir, max_steps=1, logger=False, callbacks=[
>>>>>>> e7298b5d
                checkpoint,
                callback_capture,
            ]
        )
        assert checkpoint.best_model_path == ""
        assert checkpoint.best_model_score is None
        return trainer_args

    # initial training
    trainer = Trainer(**get_trainer_args())
    trainer.fit(model, datamodule=dm)
    callbacks_before_resume = deepcopy(trainer.callbacks)

    # resumed training
    trainer = Trainer(**get_trainer_args(), resume_from_checkpoint=str(tmpdir / "last.ckpt"))
    trainer.fit(model, datamodule=dm)

    assert len(callbacks_before_resume) == len(callback_capture.callbacks)

    for before, after in zip(callbacks_before_resume, callback_capture.callbacks):
        if isinstance(before, ModelCheckpoint):
            assert before.best_model_path == after.best_model_path
            assert before.best_model_score == after.best_model_score


def test_callbacks_references_resume_from_checkpoint(tmpdir):
    """ Test that resuming from a checkpoint sets references as expected. """
<<<<<<< HEAD
    model = EvalModelTemplate()
=======
    dm = ClassifDataModule()
    model = ClassificationModel()
>>>>>>> e7298b5d
    args = {'default_root_dir': tmpdir, 'max_steps': 1, 'logger': False}

    # initial training
    checkpoint = ModelCheckpoint(dirpath=tmpdir, monitor="val_loss", save_last=True)
    trainer = Trainer(**args, callbacks=[checkpoint])
    assert checkpoint is trainer.callbacks[-1] is trainer.checkpoint_callback
    trainer.fit(model, datamodule=dm)

    # resumed training
    new_checkpoint = ModelCheckpoint(dirpath=tmpdir, monitor="val_loss", save_last=True)
    # pass in a new checkpoint object, which should take
    # precedence over the one in the last.ckpt file
    trainer = Trainer(**args, callbacks=[new_checkpoint], resume_from_checkpoint=str(tmpdir / "last.ckpt"))
    assert checkpoint is not new_checkpoint
    assert new_checkpoint is trainer.callbacks[-1] is trainer.checkpoint_callback
    trainer.fit(model, datamodule=dm)


@pytest.mark.skipif(torch.cuda.device_count() < 2, reason="test requires multi-GPU machine")
def test_running_test_pretrained_model_distrib_dp(tmpdir):
    """Verify `test()` on pretrained model."""

    tutils.set_random_master_port()

    dm = ClassifDataModule()
    model = CustomClassificationModelDP(lr=0.1)

    # exp file to get meta
    logger = tutils.get_default_logger(tmpdir)

    # exp file to get weights
    checkpoint = tutils.init_checkpoint_callback(logger)

    trainer_options = dict(
        progress_bar_refresh_rate=0,
        max_epochs=2,
        limit_train_batches=5,
        limit_val_batches=5,
        callbacks=[checkpoint],
        logger=logger,
        gpus=[0, 1],
        accelerator='dp',
        default_root_dir=tmpdir,
    )

    # fit model
    trainer = Trainer(**trainer_options)
    trainer.fit(model, datamodule=dm)

    # correct result and ok accuracy
    assert trainer.state == TrainerState.FINISHED, f"Training failed with {trainer.state}"
    pretrained_model = ClassificationModel.load_from_checkpoint(trainer.checkpoint_callback.best_model_path)

    # run test set
    new_trainer = Trainer(**trainer_options)
    new_trainer.test(pretrained_model)
    pretrained_model.cpu()

    dataloaders = model.test_dataloader()
    if not isinstance(dataloaders, list):
        dataloaders = [dataloaders]

    for dataloader in dataloaders:
        tpipes.run_prediction_eval_model_template(pretrained_model, dataloader)


@pytest.mark.skipif(torch.cuda.device_count() < 2, reason="test requires multi-GPU machine")
def test_running_test_pretrained_model_distrib_ddp_spawn(tmpdir):
    """Verify `test()` on pretrained model."""
    tutils.set_random_master_port()
    dm = ClassifDataModule()
    model = ClassificationModel()

    # exp file to get meta
    logger = tutils.get_default_logger(tmpdir)

    # exp file to get weights
    checkpoint = tutils.init_checkpoint_callback(logger)

    trainer_options = dict(
        progress_bar_refresh_rate=0,
        max_epochs=2,
        limit_train_batches=2,
        limit_val_batches=2,
        callbacks=[checkpoint],
        logger=logger,
        gpus=[0, 1],
        accelerator='ddp_spawn',
        default_root_dir=tmpdir,
    )

    # fit model
    trainer = Trainer(**trainer_options)
    trainer.fit(model, datamodule=dm)

    log.info(os.listdir(tutils.get_data_path(logger, path_dir=tmpdir)))

    # correct result and ok accuracy
    assert trainer.state == TrainerState.FINISHED, f"Training failed with {trainer.state}"
    pretrained_model = ClassificationModel.load_from_checkpoint(trainer.checkpoint_callback.best_model_path)

    # run test set
    new_trainer = Trainer(**trainer_options)
    new_trainer.test(pretrained_model)
    pretrained_model.cpu()

    dataloaders = dm.test_dataloader()
    if not isinstance(dataloaders, list):
        dataloaders = [dataloaders]

    for dataloader in dataloaders:
        tpipes.run_prediction_eval_model_template(pretrained_model, dataloader, min_acc=0.1)


def test_running_test_pretrained_model_cpu(tmpdir):
    """Verify test() on pretrained model."""
    tutils.reset_seed()
    dm = ClassifDataModule()
    model = ClassificationModel()

    # logger file to get meta
    logger = tutils.get_default_logger(tmpdir)

    # logger file to get weights
    checkpoint = tutils.init_checkpoint_callback(logger)

    trainer_options = dict(
        progress_bar_refresh_rate=0,
        max_epochs=2,
        limit_train_batches=2,
        limit_val_batches=2,
        limit_test_batches=2,
        callbacks=[checkpoint],
        logger=logger,
        default_root_dir=tmpdir,
    )

    # fit model
    trainer = Trainer(**trainer_options)
    trainer.fit(model, datamodule=dm)

    # correct result and ok accuracy
    assert trainer.state == TrainerState.FINISHED, f"Training failed with {trainer.state}"
    pretrained_model = ClassificationModel.load_from_checkpoint(trainer.checkpoint_callback.best_model_path)

    new_trainer = Trainer(**trainer_options)
    new_trainer.test(pretrained_model, datamodule=dm)

    # test we have good test accuracy
    tutils.assert_ok_model_acc(new_trainer, key='test_acc', thr=0.45)


@pytest.mark.parametrize('model_template', [ValTestLossBoringModel, GenericValTestLossBoringModel])
def test_load_model_from_checkpoint(tmpdir, model_template):
    """Verify test() on pretrained model."""
    tutils.reset_seed()
    model = model_template()

    trainer_options = dict(
        progress_bar_refresh_rate=0,
        max_epochs=2,
        limit_train_batches=2,
        limit_val_batches=2,
        limit_test_batches=2,
        callbacks=[ModelCheckpoint(dirpath=tmpdir, monitor='val_loss', save_top_k=-1)],
        default_root_dir=tmpdir,
    )

    # fit model
    trainer = Trainer(**trainer_options)
    trainer.fit(model)
    trainer.test(ckpt_path=None)

    # correct result and ok accuracy
    assert trainer.state == TrainerState.FINISHED, f"Training failed with {trainer.state}"

    # load last checkpoint
    last_checkpoint = sorted(glob.glob(os.path.join(trainer.checkpoint_callback.dirpath, "*.ckpt")))[-1]

    # Since `BoringModel` has `_save_hparams = True` by default, check that ckpt has hparams
    ckpt = torch.load(last_checkpoint)
    assert model_template.CHECKPOINT_HYPER_PARAMS_KEY in ckpt.keys(), 'hyper_parameters missing from checkpoints'

    # Ensure that model can be correctly restored from checkpoint
    pretrained_model = model_template.load_from_checkpoint(last_checkpoint)

    # test that hparams loaded correctly
    for k, v in model.hparams.items():
        assert getattr(pretrained_model.hparams, k) == v

    # assert weights are the same
    for (old_name, old_p), (new_name, new_p) in zip(model.named_parameters(), pretrained_model.named_parameters()):
        assert torch.all(torch.eq(old_p, new_p)), 'loaded weights are not the same as the saved weights'

    # Check `test` on pretrained model:
    new_trainer = Trainer(**trainer_options)
    new_trainer.test(pretrained_model)


@pytest.mark.skipif(torch.cuda.device_count() < 2, reason="test requires multi-GPU machine")
def test_dp_resume(tmpdir):
    """Make sure DP continues training correctly."""
    model = CustomClassificationModelDP(lr=0.1)
    dm = ClassifDataModule()

    trainer_options = dict(max_epochs=1, gpus=2, accelerator='dp', default_root_dir=tmpdir)

    # get logger
    logger = tutils.get_default_logger(tmpdir)

    # exp file to get weights
    # logger file to get weights
    checkpoint = tutils.init_checkpoint_callback(logger)

    # add these to the trainer options
    trainer_options['logger'] = logger
    trainer_options['callbacks'] = [checkpoint]

    # fit model
    trainer = Trainer(**trainer_options)
    trainer.is_slurm_managing_tasks = True
    trainer.fit(model, datamodule=dm)

    # track epoch before saving. Increment since we finished the current epoch, don't want to rerun
    real_global_epoch = trainer.current_epoch + 1

    # correct result and ok accuracy
    assert trainer.state == TrainerState.FINISHED, f"Training failed with {trainer.state}"

    # ---------------------------
    # HPC LOAD/SAVE
    # ---------------------------
    # save
    trainer.checkpoint_connector.hpc_save(tmpdir, logger)

    # init new trainer
    new_logger = tutils.get_default_logger(tmpdir, version=logger.version)
    trainer_options['logger'] = new_logger
    trainer_options['callbacks'] = [ModelCheckpoint(dirpath=tmpdir)]
    trainer_options['limit_train_batches'] = 0.5
    trainer_options['limit_val_batches'] = 0.2
    trainer_options['max_epochs'] = 1
    new_trainer = Trainer(**trainer_options)

    class CustomModel(CustomClassificationModelDP):

        def __init__(self):
            super().__init__()
            self.on_train_start_called = False

        # set the epoch start hook so we can predict before the model does the full training
        def on_train_start(self):
            assert self.trainer.current_epoch == real_global_epoch and self.trainer.current_epoch > 0

            # if model and state loaded correctly, predictions will be good even though we
            # haven't trained with the new loaded model
            new_trainer._running_stage = RunningStage.EVALUATING

            dataloader = self.train_dataloader()
            tpipes.run_prediction_eval_model_template(self.trainer.lightning_module, dataloader=dataloader)
            self.on_train_start_called = True

    # new model
    model = CustomModel()

    # fit new model which should load hpc weights
    new_trainer.fit(model, datamodule=dm)
    assert model.on_train_start_called

    # test freeze on gpu
    model.freeze()
    model.unfreeze()


def test_model_saving_loading(tmpdir):
    """Tests use case where trainer saves the model, and user loads it from tags independently."""
    model = BoringModel()

    # logger file to get meta
    logger = tutils.get_default_logger(tmpdir)

    # fit model
    trainer = Trainer(
        max_epochs=1,
        limit_train_batches=2,
        limit_val_batches=2,
        logger=logger,
        callbacks=[ModelCheckpoint(dirpath=tmpdir)],
        default_root_dir=tmpdir,
    )
    trainer.fit(model)

    # traning complete
    assert trainer.state == TrainerState.FINISHED, f"Training failed with {trainer.state}"

    # make a prediction
    dataloaders = model.test_dataloader()
    if not isinstance(dataloaders, list):
        dataloaders = [dataloaders]

    batch = next(iter(dataloaders[0]))

    # generate preds before saving model
    model.eval()
    pred_before_saving = model(batch)

    # save model
    new_weights_path = os.path.join(tmpdir, 'save_test.ckpt')
    trainer.save_checkpoint(new_weights_path)

    # load new model
    hparams_path = tutils.get_data_path(logger, path_dir=tmpdir)
    hparams_path = os.path.join(hparams_path, 'hparams.yaml')
    model_2 = BoringModel.load_from_checkpoint(
        checkpoint_path=new_weights_path,
        hparams_file=hparams_path,
    )
    model_2.eval()

    # make prediction
    # assert that both predictions are the same
    new_pred = model_2(batch)
    assert torch.all(torch.eq(pred_before_saving, new_pred)).item() == 1


@pytest.mark.parametrize('url_ckpt', [True, False])
def test_strict_model_load_more_params(monkeypatch, tmpdir, tmpdir_server, url_ckpt):
    """Tests use case where trainer saves the model, and user loads it from tags independently."""
    # set $TORCH_HOME, which determines torch hub's cache path, to tmpdir
    monkeypatch.setenv('TORCH_HOME', tmpdir)

    model = BoringModel()
    # Extra layer
    model.c_d3 = torch.nn.Linear(32, 32)

    # logger file to get meta
    logger = tutils.get_default_logger(tmpdir)

    # fit model
    trainer = Trainer(
        default_root_dir=tmpdir,
        max_epochs=1,
        limit_train_batches=2,
        limit_val_batches=2,
        logger=logger,
        callbacks=[ModelCheckpoint(dirpath=tmpdir)],
    )
    trainer.fit(model)

    # traning complete
    assert trainer.state == TrainerState.FINISHED, f"Training failed with {trainer.state}"

    # save model
    new_weights_path = os.path.join(tmpdir, 'save_test.ckpt')
    trainer.save_checkpoint(new_weights_path)

    # load new model
    hparams_path = os.path.join(tutils.get_data_path(logger, path_dir=tmpdir), 'hparams.yaml')
    hparams_url = f'http://{tmpdir_server[0]}:{tmpdir_server[1]}/{os.path.basename(new_weights_path)}'
    ckpt_path = hparams_url if url_ckpt else new_weights_path

    BoringModel.load_from_checkpoint(
        checkpoint_path=ckpt_path,
        hparams_file=hparams_path,
        strict=False,
    )

    with pytest.raises(RuntimeError, match=r'Unexpected key\(s\) in state_dict: "c_d3.weight", "c_d3.bias"'):
        BoringModel.load_from_checkpoint(
            checkpoint_path=ckpt_path,
            hparams_file=hparams_path,
            strict=True,
        )


@pytest.mark.parametrize('url_ckpt', [True, False])
def test_strict_model_load_less_params(monkeypatch, tmpdir, tmpdir_server, url_ckpt):
    """Tests use case where trainer saves the model, and user loads it from tags independently."""
    # set $TORCH_HOME, which determines torch hub's cache path, to tmpdir
    monkeypatch.setenv('TORCH_HOME', tmpdir)

    model = BoringModel()

    # logger file to get meta
    logger = tutils.get_default_logger(tmpdir)

    # fit model
    trainer = Trainer(
        default_root_dir=tmpdir,
        max_epochs=1,
        limit_train_batches=2,
        limit_val_batches=2,
        logger=logger,
        callbacks=[ModelCheckpoint(dirpath=tmpdir)],
    )
    trainer.fit(model)

    # traning complete
    assert trainer.state == TrainerState.FINISHED, f"Training failed with {trainer.state}"

    # save model
    new_weights_path = os.path.join(tmpdir, 'save_test.ckpt')
    trainer.save_checkpoint(new_weights_path)

    # load new model
    hparams_path = os.path.join(tutils.get_data_path(logger, path_dir=tmpdir), 'hparams.yaml')
    hparams_url = f'http://{tmpdir_server[0]}:{tmpdir_server[1]}/{os.path.basename(new_weights_path)}'
    ckpt_path = hparams_url if url_ckpt else new_weights_path

    class CurrentModel(BoringModel):

        def __init__(self):
            super().__init__()
            self.c_d3 = torch.nn.Linear(7, 7)

    CurrentModel.load_from_checkpoint(
        checkpoint_path=ckpt_path,
        hparams_file=hparams_path,
        strict=False,
    )

    with pytest.raises(RuntimeError, match=r'Missing key\(s\) in state_dict: "c_d3.weight", "c_d3.bias"'):
        CurrentModel.load_from_checkpoint(
            checkpoint_path=ckpt_path,
            hparams_file=hparams_path,
            strict=True,
        )


def test_model_pickle(tmpdir):
    model = BoringModel()
    pickle.dumps(model)
    cloudpickle.dumps(model)<|MERGE_RESOLUTION|>--- conflicted
+++ resolved
@@ -11,29 +11,18 @@
 # WITHOUT WARRANTIES OR CONDITIONS OF ANY KIND, either express or implied.
 # See the License for the specific language governing permissions and
 # limitations under the License.
-from copy import deepcopy
 import glob
 import logging as log
 import os
 import pickle
-<<<<<<< HEAD
-=======
 from copy import deepcopy
 from typing import Generic, TypeVar
->>>>>>> e7298b5d
 
 import cloudpickle
 import pytest
 import torch
 import torch.nn.functional as F
 
-<<<<<<< HEAD
-from pytorch_lightning import Callback, LightningModule, seed_everything, Trainer
-from pytorch_lightning.callbacks import ModelCheckpoint
-import tests.base.develop_pipelines as tpipes
-import tests.base.develop_utils as tutils
-from tests.base import BoringModel, EvalModelTemplate, GenericEvalModelTemplate, TrialMNIST
-=======
 import tests.helpers.pipelines as tpipes
 import tests.helpers.utils as tutils
 from pytorch_lightning import Callback, Trainer
@@ -42,7 +31,6 @@
 from tests.helpers import BoringModel
 from tests.helpers.datamodules import ClassifDataModule
 from tests.helpers.simple_models import ClassificationModel
->>>>>>> e7298b5d
 
 
 class ModelTrainerPropertyParity(Callback):
@@ -67,13 +55,6 @@
         self._check_properties(trainer, pl_module)
 
 
-<<<<<<< HEAD
-def test_model_properties_resume_from_checkpoint(tmpdir):
-    """ Test that properties like `current_epoch` and `global_step`
-    in model and trainer are always the same. """
-    model = EvalModelTemplate()
-    checkpoint_callback = ModelCheckpoint(dirpath=tmpdir, monitor="early_stop_on", save_last=True)
-=======
 class ValTestLossBoringModel(BoringModel):
 
     def __init__(self, batch_size=4):
@@ -133,7 +114,6 @@
     """
     model = BoringModel()
     checkpoint_callback = ModelCheckpoint(dirpath=tmpdir, monitor="val_loss", save_last=True)
->>>>>>> e7298b5d
     trainer_args = dict(
         default_root_dir=tmpdir,
         max_epochs=1,
@@ -152,32 +132,19 @@
 
 def test_try_resume_from_non_existing_checkpoint(tmpdir):
     """ Test that trying to resume from non-existing `resume_from_checkpoint` fail without error."""
-<<<<<<< HEAD
-    model = BoringModel()
-    checkpoint_cb = ModelCheckpoint(dirpath=tmpdir, monitor="early_stop_on", save_last=True)
-=======
     dm = ClassifDataModule()
     model = ClassificationModel()
     checkpoint_cb = ModelCheckpoint(dirpath=tmpdir, monitor="val_loss", save_last=True)
->>>>>>> e7298b5d
     trainer = Trainer(
         default_root_dir=tmpdir,
         max_epochs=1,
         logger=False,
         callbacks=[checkpoint_cb],
-<<<<<<< HEAD
-        limit_train_batches=0.1,
-        limit_val_batches=0.1,
+        limit_train_batches=2,
+        limit_val_batches=2,
     )
     # Generate checkpoint `last.ckpt` with BoringModel
-    trainer.fit(model)
-=======
-        limit_train_batches=2,
-        limit_val_batches=2,
-    )
-    # Generate checkpoint `last.ckpt` with BoringModel
-    trainer.fit(model, datamodule=dm)
->>>>>>> e7298b5d
+    trainer.fit(model, datamodule=dm)
     # `True` if resume/restore successfully else `False`
     assert trainer.checkpoint_connector.restore(str(tmpdir / "last.ckpt"), trainer.on_gpu)
     assert not trainer.checkpoint_connector.restore(str(tmpdir / "last_non_existing.ckpt"), trainer.on_gpu)
@@ -199,14 +166,7 @@
     def get_trainer_args():
         checkpoint = ModelCheckpoint(dirpath=tmpdir, monitor="val_loss", save_last=True)
         trainer_args = dict(
-<<<<<<< HEAD
-            default_root_dir=tmpdir,
-            max_steps=1,
-            logger=False,
-            callbacks=[
-=======
             default_root_dir=tmpdir, max_steps=1, logger=False, callbacks=[
->>>>>>> e7298b5d
                 checkpoint,
                 callback_capture,
             ]
@@ -234,12 +194,8 @@
 
 def test_callbacks_references_resume_from_checkpoint(tmpdir):
     """ Test that resuming from a checkpoint sets references as expected. """
-<<<<<<< HEAD
-    model = EvalModelTemplate()
-=======
     dm = ClassifDataModule()
     model = ClassificationModel()
->>>>>>> e7298b5d
     args = {'default_root_dir': tmpdir, 'max_steps': 1, 'logger': False}
 
     # initial training
