# Copyright The PyTorch Lightning team.
#
# Licensed under the Apache License, Version 2.0 (the "License");
# you may not use this file except in compliance with the License.
# You may obtain a copy of the License at
#
#     http://www.apache.org/licenses/LICENSE-2.0
#
# Unless required by applicable law or agreed to in writing, software
# distributed under the License is distributed on an "AS IS" BASIS,
# WITHOUT WARRANTIES OR CONDITIONS OF ANY KIND, either express or implied.
# See the License for the specific language governing permissions and
# limitations under the License.

import inspect
import json
import os
import pickle
import sys
from argparse import Namespace
from contextlib import redirect_stdout
from io import StringIO
from typing import List, Optional, Union
from unittest import mock
from unittest.mock import ANY

import numpy as np
import pytest
import torch
import yaml
from jsonargparse import ParserError
from packaging import version
from torch.optim import SGD
from torch.optim.lr_scheduler import ReduceLROnPlateau, StepLR

from pytorch_lightning import __version__, Callback, LightningDataModule, LightningModule, Trainer
from pytorch_lightning.callbacks import LearningRateMonitor, ModelCheckpoint
from pytorch_lightning.loggers import Logger, TensorBoardLogger
from pytorch_lightning.plugins.environments import SLURMEnvironment
from pytorch_lightning.trainer.states import TrainerFn
from pytorch_lightning.utilities import _TPU_AVAILABLE
from pytorch_lightning.utilities.cli import (
    _populate_registries,
    CALLBACK_REGISTRY,
    DATAMODULE_REGISTRY,
    instantiate_class,
    LightningArgumentParser,
    LightningCLI,
    LOGGER_REGISTRY,
    LR_SCHEDULER_REGISTRY,
    MODEL_REGISTRY,
    OPTIMIZER_REGISTRY,
    SaveConfigCallback,
)
from pytorch_lightning.utilities.exceptions import MisconfigurationException
from pytorch_lightning.utilities.imports import _TORCHVISION_AVAILABLE
from tests.helpers import BoringDataModule, BoringModel
from tests.helpers.runif import RunIf
from tests.helpers.utils import no_warning_call

torchvision_version = version.parse("0")
if _TORCHVISION_AVAILABLE:
    torchvision_version = version.parse(__import__("torchvision").__version__)


@mock.patch("argparse.ArgumentParser.parse_args")
def test_default_args(mock_argparse):
    """Tests default argument parser for Trainer."""
    mock_argparse.return_value = Namespace(**Trainer.default_attributes())

    parser = LightningArgumentParser(add_help=False, parse_as_dict=False)
    args = parser.parse_args([])

    args.max_epochs = 5
    trainer = Trainer.from_argparse_args(args)

    assert isinstance(trainer, Trainer)
    assert trainer.max_epochs == 5


@pytest.mark.parametrize("cli_args", [["--accumulate_grad_batches=22"], []])
def test_add_argparse_args_redefined(cli_args):
    """Redefines some default Trainer arguments via the cli and tests the Trainer initialization correctness."""
    parser = LightningArgumentParser(add_help=False, parse_as_dict=False)
    parser.add_lightning_class_args(Trainer, None)

    args = parser.parse_args(cli_args)

    # make sure we can pickle args
    pickle.dumps(args)

    # Check few deprecated args are not in namespace:
    for depr_name in ("gradient_clip", "nb_gpu_nodes", "max_nb_epochs"):
        assert depr_name not in args

    trainer = Trainer.from_argparse_args(args=args)
    pickle.dumps(trainer)

    assert isinstance(trainer, Trainer)


@pytest.mark.parametrize("cli_args", [["--callbacks=1", "--logger"], ["--foo", "--bar=1"]])
def test_add_argparse_args_redefined_error(cli_args, monkeypatch):
    """Asserts error raised in case of passing not default cli arguments."""

    class _UnkArgError(Exception):
        pass

    def _raise():
        raise _UnkArgError

    parser = LightningArgumentParser(add_help=False, parse_as_dict=False)
    parser.add_lightning_class_args(Trainer, None)

    monkeypatch.setattr(parser, "exit", lambda *args: _raise(), raising=True)

    with pytest.raises(_UnkArgError):
        parser.parse_args(cli_args)


@pytest.mark.parametrize(
    ["cli_args", "expected"],
    [
        ("--auto_lr_find=True --auto_scale_batch_size=power", dict(auto_lr_find=True, auto_scale_batch_size="power")),
        (
            "--auto_lr_find any_string --auto_scale_batch_size ON",
            dict(auto_lr_find="any_string", auto_scale_batch_size=True),
        ),
        ("--auto_lr_find=Yes --auto_scale_batch_size=On", dict(auto_lr_find=True, auto_scale_batch_size=True)),
        ("--auto_lr_find Off --auto_scale_batch_size No", dict(auto_lr_find=False, auto_scale_batch_size=False)),
        ("--auto_lr_find TRUE --auto_scale_batch_size FALSE", dict(auto_lr_find=True, auto_scale_batch_size=False)),
        ("--tpu_cores=8", dict(tpu_cores=8)),
        ("--tpu_cores=1,", dict(tpu_cores="1,")),
        ("--limit_train_batches=100", dict(limit_train_batches=100)),
        ("--limit_train_batches 0.8", dict(limit_train_batches=0.8)),
        ("--enable_model_summary FALSE", dict(enable_model_summary=False)),
        (
            "",
            dict(
                # These parameters are marked as Optional[...] in Trainer.__init__,
                # with None as default. They should not be changed by the argparse
                # interface.
                min_steps=None,
                accelerator=None,
                profiler=None,
            ),
        ),
    ],
)
def test_parse_args_parsing(cli_args, expected):
    """Test parsing simple types and None optionals not modified."""
    cli_args = cli_args.split(" ") if cli_args else []
    with mock.patch("sys.argv", ["any.py"] + cli_args):
        parser = LightningArgumentParser(add_help=False, parse_as_dict=False)
        parser.add_lightning_class_args(Trainer, None)
        args = parser.parse_args()

    for k, v in expected.items():
        assert getattr(args, k) == v
    if "tpu_cores" not in expected or _TPU_AVAILABLE:
        assert Trainer.from_argparse_args(args)


@pytest.mark.parametrize(
    ["cli_args", "expected", "instantiate"],
    [
        (["--gpus", "[0, 2]"], dict(gpus=[0, 2]), False),
        (["--tpu_cores=[1,3]"], dict(tpu_cores=[1, 3]), False),
        (['--accumulate_grad_batches={"5":3,"10":20}'], dict(accumulate_grad_batches={5: 3, 10: 20}), True),
    ],
)
def test_parse_args_parsing_complex_types(cli_args, expected, instantiate):
    """Test parsing complex types."""
    with mock.patch("sys.argv", ["any.py"] + cli_args):
        parser = LightningArgumentParser(add_help=False, parse_as_dict=False)
        parser.add_lightning_class_args(Trainer, None)
        args = parser.parse_args()

    for k, v in expected.items():
        assert getattr(args, k) == v
    if instantiate:
        assert Trainer.from_argparse_args(args)


@pytest.mark.parametrize(
    ["cli_args", "expected_gpu"],
    [
        ("--accelerator gpu --devices 1", [0]),
        ("--accelerator gpu --devices 0,", [0]),
        ("--accelerator gpu --devices 1,", [1]),
        ("--accelerator gpu --devices 0,1", [0, 1]),
    ],
)
def test_parse_args_parsing_gpus(monkeypatch, cli_args, expected_gpu):
    """Test parsing of gpus and instantiation of Trainer."""
    monkeypatch.setattr("torch.cuda.device_count", lambda: 2)
    monkeypatch.setattr("torch.cuda.is_available", lambda: True)
    cli_args = cli_args.split(" ") if cli_args else []
    with mock.patch("sys.argv", ["any.py"] + cli_args):
        parser = LightningArgumentParser(add_help=False, parse_as_dict=False)
        parser.add_lightning_class_args(Trainer, None)
        args = parser.parse_args()

    trainer = Trainer.from_argparse_args(args)
    assert trainer.device_ids == expected_gpu


@pytest.mark.skipif(
    sys.version_info < (3, 7),
    reason="signature inspection while mocking is not working in Python < 3.7 despite autospec",
)
@pytest.mark.parametrize(
    ["cli_args", "extra_args"],
    [
        ({}, {}),
        (dict(logger=False), {}),
        (dict(logger=False), dict(logger=True)),
        (dict(logger=False), dict(enable_checkpointing=True)),
    ],
)
def test_init_from_argparse_args(cli_args, extra_args):
    unknown_args = dict(unknown_arg=0)

    # unknown args in the argparser/namespace should be ignored
    with mock.patch("pytorch_lightning.Trainer.__init__", autospec=True, return_value=None) as init:
        trainer = Trainer.from_argparse_args(Namespace(**cli_args, **unknown_args), **extra_args)
        expected = dict(cli_args)
        expected.update(extra_args)  # extra args should override any cli arg
        init.assert_called_with(trainer, **expected)

    # passing in unknown manual args should throw an error
    with pytest.raises(TypeError, match=r"__init__\(\) got an unexpected keyword argument 'unknown_arg'"):
        Trainer.from_argparse_args(Namespace(**cli_args), **extra_args, **unknown_args)


class Model(LightningModule):
    def __init__(self, model_param: int):
        super().__init__()
        self.model_param = model_param


def _model_builder(model_param: int) -> Model:
    return Model(model_param)


def _trainer_builder(
    limit_train_batches: int, fast_dev_run: bool = False, callbacks: Optional[Union[List[Callback], Callback]] = None
) -> Trainer:
    return Trainer(limit_train_batches=limit_train_batches, fast_dev_run=fast_dev_run, callbacks=callbacks)


@pytest.mark.parametrize(["trainer_class", "model_class"], [(Trainer, Model), (_trainer_builder, _model_builder)])
def test_lightning_cli(trainer_class, model_class, monkeypatch):
    """Test that LightningCLI correctly instantiates model, trainer and calls fit."""

    expected_model = dict(model_param=7)
    expected_trainer = dict(limit_train_batches=100)

    def fit(trainer, model):
        for k, v in expected_model.items():
            assert getattr(model, k) == v
        for k, v in expected_trainer.items():
            assert getattr(trainer, k) == v
        save_callback = [x for x in trainer.callbacks if isinstance(x, SaveConfigCallback)]
        assert len(save_callback) == 1
        save_callback[0].on_train_start(trainer, model)

    def on_train_start(callback, trainer, _):
        config_dump = callback.parser.dump(callback.config, skip_none=False)
        for k, v in expected_model.items():
            assert f"  {k}: {v}" in config_dump
        for k, v in expected_trainer.items():
            assert f"  {k}: {v}" in config_dump
        trainer.ran_asserts = True

    monkeypatch.setattr(Trainer, "fit", fit)
    monkeypatch.setattr(SaveConfigCallback, "on_train_start", on_train_start)

    with mock.patch("sys.argv", ["any.py", "fit", "--model.model_param=7", "--trainer.limit_train_batches=100"]):
        cli = LightningCLI(model_class, trainer_class=trainer_class, save_config_callback=SaveConfigCallback)
        assert hasattr(cli.trainer, "ran_asserts") and cli.trainer.ran_asserts


def test_lightning_cli_args_callbacks(tmpdir):

    callbacks = [
        dict(
            class_path="pytorch_lightning.callbacks.LearningRateMonitor",
            init_args=dict(logging_interval="epoch", log_momentum=True),
        ),
        dict(class_path="pytorch_lightning.callbacks.ModelCheckpoint", init_args=dict(monitor="NAME")),
    ]

    class TestModel(BoringModel):
        def on_fit_start(self):
            callback = [c for c in self.trainer.callbacks if isinstance(c, LearningRateMonitor)]
            assert len(callback) == 1
            assert callback[0].logging_interval == "epoch"
            assert callback[0].log_momentum is True
            callback = [c for c in self.trainer.callbacks if isinstance(c, ModelCheckpoint)]
            assert len(callback) == 1
            assert callback[0].monitor == "NAME"
            self.trainer.ran_asserts = True

    with mock.patch("sys.argv", ["any.py", "fit", f"--trainer.callbacks={json.dumps(callbacks)}"]):
        cli = LightningCLI(TestModel, trainer_defaults=dict(default_root_dir=str(tmpdir), fast_dev_run=True))

    assert cli.trainer.ran_asserts


@pytest.mark.parametrize("run", (False, True))
def test_lightning_cli_configurable_callbacks(tmpdir, run):
    class MyLightningCLI(LightningCLI):
        def add_arguments_to_parser(self, parser):
            parser.add_lightning_class_args(LearningRateMonitor, "learning_rate_monitor")

        def fit(self, **_):
            pass

    cli_args = ["fit"] if run else []
    cli_args += [f"--trainer.default_root_dir={tmpdir}", "--learning_rate_monitor.logging_interval=epoch"]

    with mock.patch("sys.argv", ["any.py"] + cli_args):
        cli = MyLightningCLI(BoringModel, run=run)

    callback = [c for c in cli.trainer.callbacks if isinstance(c, LearningRateMonitor)]
    assert len(callback) == 1
    assert callback[0].logging_interval == "epoch"


def test_lightning_cli_args_cluster_environments(tmpdir):
    plugins = [dict(class_path="pytorch_lightning.plugins.environments.SLURMEnvironment")]

    class TestModel(BoringModel):
        def on_fit_start(self):
            # Ensure SLURMEnvironment is set, instead of default LightningEnvironment
            assert isinstance(self.trainer._accelerator_connector.cluster_environment, SLURMEnvironment)
            self.trainer.ran_asserts = True

    with mock.patch("sys.argv", ["any.py", "fit", f"--trainer.plugins={json.dumps(plugins)}"]):
        cli = LightningCLI(TestModel, trainer_defaults=dict(default_root_dir=str(tmpdir), fast_dev_run=True))

    assert cli.trainer.ran_asserts


def test_lightning_cli_args(tmpdir):

    cli_args = [
        "fit",
        f"--data.data_dir={tmpdir}",
        f"--trainer.default_root_dir={tmpdir}",
        "--trainer.max_epochs=1",
        "--trainer.enable_model_summary=False",
        "--seed_everything=1234",
    ]

    with mock.patch("sys.argv", ["any.py"] + cli_args):
        cli = LightningCLI(BoringModel, BoringDataModule, trainer_defaults={"callbacks": [LearningRateMonitor()]})

    config_path = tmpdir / "lightning_logs" / "version_0" / "config.yaml"
    assert os.path.isfile(config_path)
    with open(config_path) as f:
        loaded_config = yaml.safe_load(f.read())

    cli_config = cli.config["fit"].as_dict()
    assert cli_config["seed_everything"] == 1234
    assert "model" not in loaded_config and "model" not in cli_config  # no arguments to include
    assert loaded_config["data"] == cli_config["data"]
    assert loaded_config["trainer"] == cli_config["trainer"]


def test_lightning_cli_save_config_cases(tmpdir):

    config_path = tmpdir / "config.yaml"
    cli_args = ["fit", f"--trainer.default_root_dir={tmpdir}", "--trainer.logger=False", "--trainer.fast_dev_run=1"]

    # With fast_dev_run!=False config should not be saved
    with mock.patch("sys.argv", ["any.py"] + cli_args):
        LightningCLI(BoringModel)
    assert not os.path.isfile(config_path)

    # With fast_dev_run==False config should be saved
    cli_args[-1] = "--trainer.max_epochs=1"
    with mock.patch("sys.argv", ["any.py"] + cli_args):
        LightningCLI(BoringModel)
    assert os.path.isfile(config_path)

    # If run again on same directory exception should be raised since config file already exists
    with mock.patch("sys.argv", ["any.py"] + cli_args), pytest.raises(RuntimeError):
        LightningCLI(BoringModel)


def test_lightning_cli_config_and_subclass_mode(tmpdir):
    input_config = {
        "fit": {
            "model": {"class_path": "tests.helpers.BoringModel"},
            "data": {"class_path": "tests.helpers.BoringDataModule", "init_args": {"data_dir": str(tmpdir)}},
            "trainer": {"default_root_dir": str(tmpdir), "max_epochs": 1, "enable_model_summary": False},
        }
    }
    config_path = tmpdir / "config.yaml"
    with open(config_path, "w") as f:
        f.write(yaml.dump(input_config))

    with mock.patch("sys.argv", ["any.py", "--config", str(config_path)]):
        cli = LightningCLI(
            BoringModel,
            BoringDataModule,
            subclass_mode_model=True,
            subclass_mode_data=True,
            trainer_defaults={"callbacks": LearningRateMonitor()},
        )

    config_path = tmpdir / "lightning_logs" / "version_0" / "config.yaml"
    assert os.path.isfile(config_path)
    with open(config_path) as f:
        loaded_config = yaml.safe_load(f.read())

    cli_config = cli.config["fit"].as_dict()
    assert loaded_config["model"] == cli_config["model"]
    assert loaded_config["data"] == cli_config["data"]
    assert loaded_config["trainer"] == cli_config["trainer"]


def any_model_any_data_cli():
    LightningCLI(LightningModule, LightningDataModule, subclass_mode_model=True, subclass_mode_data=True)


def test_lightning_cli_help():

    cli_args = ["any.py", "fit", "--help"]
    out = StringIO()
    with mock.patch("sys.argv", cli_args), redirect_stdout(out), pytest.raises(SystemExit):
        any_model_any_data_cli()
    out = out.getvalue()

    assert "--print_config" in out
    assert "--config" in out
    assert "--seed_everything" in out
    assert "--model.help" in out
    assert "--data.help" in out

    skip_params = {"self"}
    for param in inspect.signature(Trainer.__init__).parameters.keys():
        if param not in skip_params:
            assert f"--trainer.{param}" in out

    cli_args = ["any.py", "fit", "--data.help=tests.helpers.BoringDataModule"]
    out = StringIO()
    with mock.patch("sys.argv", cli_args), redirect_stdout(out), pytest.raises(SystemExit):
        any_model_any_data_cli()

    assert "--data.init_args.data_dir" in out.getvalue()


def test_lightning_cli_print_config():
    cli_args = [
        "any.py",
        "predict",
        "--seed_everything=1234",
        "--model=tests.helpers.BoringModel",
        "--data=tests.helpers.BoringDataModule",
        "--print_config",
    ]
    out = StringIO()
    with mock.patch("sys.argv", cli_args), redirect_stdout(out), pytest.raises(SystemExit):
        any_model_any_data_cli()

    text = out.getvalue()
    # test dump_header
    assert text.startswith(f"# pytorch_lightning=={__version__}")

    outval = yaml.safe_load(text)
    assert outval["seed_everything"] == 1234
    assert outval["model"]["class_path"] == "tests.helpers.BoringModel"
    assert outval["data"]["class_path"] == "tests.helpers.BoringDataModule"
    assert outval["ckpt_path"] is None


def test_lightning_cli_submodules(tmpdir):
    class MainModule(BoringModel):
        def __init__(self, submodule1: LightningModule, submodule2: LightningModule, main_param: int = 1):
            super().__init__()
            self.submodule1 = submodule1
            self.submodule2 = submodule2

    config = """model:
        main_param: 2
        submodule1:
            class_path: tests.helpers.BoringModel
        submodule2:
            class_path: tests.helpers.BoringModel
    """
    config_path = tmpdir / "config.yaml"
    with open(config_path, "w") as f:
        f.write(config)

    cli_args = [f"--trainer.default_root_dir={tmpdir}", f"--config={str(config_path)}"]

    with mock.patch("sys.argv", ["any.py"] + cli_args):
        cli = LightningCLI(MainModule, run=False)

    assert cli.config["model"]["main_param"] == 2
    assert isinstance(cli.model.submodule1, BoringModel)
    assert isinstance(cli.model.submodule2, BoringModel)


@pytest.mark.skipif(torchvision_version < version.parse("0.8.0"), reason="torchvision>=0.8.0 is required")
def test_lightning_cli_torch_modules(tmpdir):
    class TestModule(BoringModel):
        def __init__(self, activation: torch.nn.Module = None, transform: Optional[List[torch.nn.Module]] = None):
            super().__init__()
            self.activation = activation
            self.transform = transform

    config = """model:
        activation:
          class_path: torch.nn.LeakyReLU
          init_args:
            negative_slope: 0.2
        transform:
          - class_path: torchvision.transforms.Resize
            init_args:
              size: 64
          - class_path: torchvision.transforms.CenterCrop
            init_args:
              size: 64
    """
    config_path = tmpdir / "config.yaml"
    with open(config_path, "w") as f:
        f.write(config)

    cli_args = [f"--trainer.default_root_dir={tmpdir}", f"--config={str(config_path)}"]

    with mock.patch("sys.argv", ["any.py"] + cli_args):
        cli = LightningCLI(TestModule, run=False)

    assert isinstance(cli.model.activation, torch.nn.LeakyReLU)
    assert cli.model.activation.negative_slope == 0.2
    assert len(cli.model.transform) == 2
    assert all(isinstance(v, torch.nn.Module) for v in cli.model.transform)


class BoringModelRequiredClasses(BoringModel):
    def __init__(self, num_classes: int, batch_size: int = 8):
        super().__init__()
        self.num_classes = num_classes
        self.batch_size = batch_size


class BoringDataModuleBatchSizeAndClasses(BoringDataModule):
    def __init__(self, batch_size: int = 8):
        super().__init__()
        self.batch_size = batch_size
        self.num_classes = 5  # only available after instantiation


def test_lightning_cli_link_arguments(tmpdir):
    class MyLightningCLI(LightningCLI):
        def add_arguments_to_parser(self, parser):
            parser.link_arguments("data.batch_size", "model.batch_size")
            parser.link_arguments("data.num_classes", "model.num_classes", apply_on="instantiate")

    cli_args = [f"--trainer.default_root_dir={tmpdir}", "--data.batch_size=12"]

    with mock.patch("sys.argv", ["any.py"] + cli_args):
        cli = MyLightningCLI(BoringModelRequiredClasses, BoringDataModuleBatchSizeAndClasses, run=False)

    assert cli.model.batch_size == 12
    assert cli.model.num_classes == 5

    class MyLightningCLI(LightningCLI):
        def add_arguments_to_parser(self, parser):
            parser.link_arguments("data.batch_size", "model.init_args.batch_size")
            parser.link_arguments("data.num_classes", "model.init_args.num_classes", apply_on="instantiate")

    cli_args[-1] = "--model=tests.utilities.test_cli.BoringModelRequiredClasses"

    with mock.patch("sys.argv", ["any.py"] + cli_args):
        cli = MyLightningCLI(
            BoringModelRequiredClasses, BoringDataModuleBatchSizeAndClasses, subclass_mode_model=True, run=False
        )

    assert cli.model.batch_size == 8
    assert cli.model.num_classes == 5


class EarlyExitTestModel(BoringModel):
    def on_fit_start(self):
        raise MisconfigurationException("Error on fit start")


@RunIf(skip_windows=True)
@pytest.mark.parametrize("logger", (False, True))
@pytest.mark.parametrize("strategy", ("ddp_spawn", "ddp"))
def test_cli_distributed_save_config_callback(tmpdir, logger, strategy):
    from torch.multiprocessing import ProcessRaisedException

    with mock.patch("sys.argv", ["any.py", "fit"]), pytest.raises(
        (MisconfigurationException, ProcessRaisedException), match=r"Error on fit start"
    ):
        LightningCLI(
            EarlyExitTestModel,
            trainer_defaults={
                "default_root_dir": str(tmpdir),
                "logger": logger,
                "max_steps": 1,
                "max_epochs": 1,
                "strategy": strategy,
                "accelerator": "auto",
                "devices": 1,
            },
        )
    if logger:
        config_dir = tmpdir / "lightning_logs"
        # no more version dirs should get created
        assert os.listdir(config_dir) == ["version_0"]
        config_path = config_dir / "version_0" / "config.yaml"
    else:
        config_path = tmpdir / "config.yaml"
    assert os.path.isfile(config_path)


def test_cli_config_overwrite(tmpdir):
    trainer_defaults = {"default_root_dir": str(tmpdir), "logger": False, "max_steps": 1, "max_epochs": 1}

    argv = ["any.py", "fit"]
    with mock.patch("sys.argv", argv):
        LightningCLI(BoringModel, trainer_defaults=trainer_defaults)
    with mock.patch("sys.argv", argv), pytest.raises(RuntimeError, match="Aborting to avoid overwriting"):
        LightningCLI(BoringModel, trainer_defaults=trainer_defaults)
    with mock.patch("sys.argv", argv):
        LightningCLI(BoringModel, save_config_overwrite=True, trainer_defaults=trainer_defaults)


@pytest.mark.parametrize("run", (False, True))
def test_lightning_cli_optimizer(tmpdir, run):
    class MyLightningCLI(LightningCLI):
        def add_arguments_to_parser(self, parser):
            parser.add_optimizer_args(torch.optim.Adam)

    match = "BoringModel.configure_optimizers` will be overridden by " "`MyLightningCLI.configure_optimizers`"
    argv = ["fit", f"--trainer.default_root_dir={tmpdir}", "--trainer.fast_dev_run=1"] if run else []
    with mock.patch("sys.argv", ["any.py"] + argv), pytest.warns(UserWarning, match=match):
        cli = MyLightningCLI(BoringModel, run=run)

    assert cli.model.configure_optimizers is not BoringModel.configure_optimizers

    if not run:
        optimizer = cli.model.configure_optimizers()
        assert isinstance(optimizer, torch.optim.Adam)
    else:
        assert len(cli.trainer.optimizers) == 1
        assert isinstance(cli.trainer.optimizers[0], torch.optim.Adam)
        assert len(cli.trainer.lr_scheduler_configs) == 0


def test_lightning_cli_optimizer_and_lr_scheduler(tmpdir):
    class MyLightningCLI(LightningCLI):
        def add_arguments_to_parser(self, parser):
            parser.add_optimizer_args(torch.optim.Adam)
            parser.add_lr_scheduler_args(torch.optim.lr_scheduler.ExponentialLR)

    cli_args = ["fit", f"--trainer.default_root_dir={tmpdir}", "--trainer.fast_dev_run=1", "--lr_scheduler.gamma=0.8"]

    with mock.patch("sys.argv", ["any.py"] + cli_args):
        cli = MyLightningCLI(BoringModel)

    assert cli.model.configure_optimizers is not BoringModel.configure_optimizers
    assert len(cli.trainer.optimizers) == 1
    assert isinstance(cli.trainer.optimizers[0], torch.optim.Adam)
    assert len(cli.trainer.lr_scheduler_configs) == 1
    assert isinstance(cli.trainer.lr_scheduler_configs[0].scheduler, torch.optim.lr_scheduler.ExponentialLR)
    assert cli.trainer.lr_scheduler_configs[0].scheduler.gamma == 0.8


def test_cli_no_need_configure_optimizers():
    class BoringModel(LightningModule):
        def __init__(self):
            super().__init__()
            self.layer = torch.nn.Linear(32, 2)

        def training_step(self, *_):
            ...

        def train_dataloader(self):
            ...

        # did not define `configure_optimizers`

    from pytorch_lightning.trainer.configuration_validator import __verify_train_val_loop_configuration

    with mock.patch("sys.argv", ["any.py", "fit", "--optimizer=Adam"]), mock.patch(
        "pytorch_lightning.Trainer._run_train"
    ) as run, mock.patch(
        "pytorch_lightning.trainer.configuration_validator.__verify_train_val_loop_configuration",
        wraps=__verify_train_val_loop_configuration,
    ) as verify:
        cli = LightningCLI(BoringModel)
    run.assert_called_once()
    verify.assert_called_once_with(cli.trainer, cli.model)


def test_lightning_cli_optimizer_and_lr_scheduler_subclasses(tmpdir):
    class MyLightningCLI(LightningCLI):
        def add_arguments_to_parser(self, parser):
            parser.add_optimizer_args((torch.optim.SGD, torch.optim.Adam))
            parser.add_lr_scheduler_args((torch.optim.lr_scheduler.StepLR, torch.optim.lr_scheduler.ExponentialLR))

    optimizer_arg = dict(class_path="torch.optim.Adam", init_args=dict(lr=0.01))
    lr_scheduler_arg = dict(class_path="torch.optim.lr_scheduler.StepLR", init_args=dict(step_size=50))
    cli_args = [
        "fit",
        f"--trainer.default_root_dir={tmpdir}",
        "--trainer.max_epochs=1",
        f"--optimizer={json.dumps(optimizer_arg)}",
        f"--lr_scheduler={json.dumps(lr_scheduler_arg)}",
    ]

    with mock.patch("sys.argv", ["any.py"] + cli_args):
        cli = MyLightningCLI(BoringModel)

    assert len(cli.trainer.optimizers) == 1
    assert isinstance(cli.trainer.optimizers[0], torch.optim.Adam)
    assert len(cli.trainer.lr_scheduler_configs) == 1
    assert isinstance(cli.trainer.lr_scheduler_configs[0].scheduler, torch.optim.lr_scheduler.StepLR)
    assert cli.trainer.lr_scheduler_configs[0].scheduler.step_size == 50


@pytest.mark.parametrize("use_registries", [False, True])
def test_lightning_cli_optimizers_and_lr_scheduler_with_link_to(use_registries, tmpdir):
    class MyLightningCLI(LightningCLI):
        def add_arguments_to_parser(self, parser):
            parser.add_optimizer_args(
                OPTIMIZER_REGISTRY.classes if use_registries else torch.optim.Adam,
                nested_key="optim1",
                link_to="model.optim1",
            )
            parser.add_optimizer_args((torch.optim.ASGD, torch.optim.SGD), nested_key="optim2", link_to="model.optim2")
            parser.add_lr_scheduler_args(
                LR_SCHEDULER_REGISTRY.classes if use_registries else torch.optim.lr_scheduler.ExponentialLR,
                link_to="model.scheduler",
            )

    class TestModel(BoringModel):
        def __init__(self, optim1: dict, optim2: dict, scheduler: dict):
            super().__init__()
            self.optim1 = instantiate_class(self.parameters(), optim1)
            self.optim2 = instantiate_class(self.parameters(), optim2)
            self.scheduler = instantiate_class(self.optim1, scheduler)

    cli_args = ["fit", f"--trainer.default_root_dir={tmpdir}", "--trainer.max_epochs=1"]
    if use_registries:
        cli_args += [
            "--optim1",
            "Adam",
            "--optim1.weight_decay",
            "0.001",
            "--optim2=SGD",
            "--optim2.lr=0.01",
            "--lr_scheduler=ExponentialLR",
        ]
    else:
        cli_args += ["--optim2.class_path=torch.optim.SGD", "--optim2.init_args.lr=0.01"]
    cli_args += ["--lr_scheduler.gamma=0.2"]

    with mock.patch("sys.argv", ["any.py"] + cli_args):
        cli = MyLightningCLI(TestModel)

    assert isinstance(cli.model.optim1, torch.optim.Adam)
    assert isinstance(cli.model.optim2, torch.optim.SGD)
    assert cli.model.optim2.param_groups[0]["lr"] == 0.01
    assert isinstance(cli.model.scheduler, torch.optim.lr_scheduler.ExponentialLR)


@pytest.mark.parametrize("fn", [fn.value for fn in TrainerFn])
def test_lightning_cli_trainer_fn(fn):
    class TestCLI(LightningCLI):
        def __init__(self, *args, **kwargs):
            self.called = []
            super().__init__(*args, **kwargs)

        def before_fit(self):
            self.called.append("before_fit")

        def fit(self, **_):
            self.called.append("fit")

        def after_fit(self):
            self.called.append("after_fit")

        def before_validate(self):
            self.called.append("before_validate")

        def validate(self, **_):
            self.called.append("validate")

        def after_validate(self):
            self.called.append("after_validate")

        def before_test(self):
            self.called.append("before_test")

        def test(self, **_):
            self.called.append("test")

        def after_test(self):
            self.called.append("after_test")

        def before_predict(self):
            self.called.append("before_predict")

        def predict(self, **_):
            self.called.append("predict")

        def after_predict(self):
            self.called.append("after_predict")

        def before_tune(self):
            self.called.append("before_tune")

        def tune(self, **_):
            self.called.append("tune")

        def after_tune(self):
            self.called.append("after_tune")

    with mock.patch("sys.argv", ["any.py", fn]):
        cli = TestCLI(BoringModel)
    assert cli.called == [f"before_{fn}", fn, f"after_{fn}"]


def test_lightning_cli_subcommands():
    subcommands = LightningCLI.subcommands()
    trainer = Trainer()
    for subcommand, exclude in subcommands.items():
        fn = getattr(trainer, subcommand)
        parameters = list(inspect.signature(fn).parameters)
        for e in exclude:
            # if this fails, it's because the parameter has been removed from the associated `Trainer` function
            # and the `LightningCLI` subcommand exclusion list needs to be updated
            assert e in parameters


def test_lightning_cli_custom_subcommand():
    class TestTrainer(Trainer):
        def foo(self, model: LightningModule, x: int, y: float = 1.0):
            """Sample extra function.

            Args:
                model: A model
                x: The x
                y: The y
            """

    class TestCLI(LightningCLI):
        @staticmethod
        def subcommands():
            subcommands = LightningCLI.subcommands()
            subcommands["foo"] = {"model"}
            return subcommands

    out = StringIO()
    with mock.patch("sys.argv", ["any.py", "-h"]), redirect_stdout(out), pytest.raises(SystemExit):
        TestCLI(BoringModel, trainer_class=TestTrainer)
    out = out.getvalue()
    assert "Sample extra function." in out
    assert "{fit,validate,test,predict,tune,foo}" in out

    out = StringIO()
    with mock.patch("sys.argv", ["any.py", "foo", "-h"]), redirect_stdout(out), pytest.raises(SystemExit):
        TestCLI(BoringModel, trainer_class=TestTrainer)
    out = out.getvalue()
    assert "A model" not in out
    assert "Sample extra function:" in out
    assert "--x X" in out
    assert "The x (required, type: int)" in out
    assert "--y Y" in out
    assert "The y (type: float, default: 1.0)" in out


def test_lightning_cli_run():
    with mock.patch("sys.argv", ["any.py"]):
        cli = LightningCLI(BoringModel, run=False)
    assert cli.trainer.global_step == 0
    assert isinstance(cli.trainer, Trainer)
    assert isinstance(cli.model, LightningModule)

    with mock.patch("sys.argv", ["any.py", "fit"]):
        cli = LightningCLI(BoringModel, trainer_defaults={"max_steps": 1, "max_epochs": 1})
    assert cli.trainer.global_step == 1
    assert isinstance(cli.trainer, Trainer)
    assert isinstance(cli.model, LightningModule)


@pytest.fixture(autouse=True)
def clear_registries():
    # since the registries are global, it's good to clear them after each test to avoid unwanted interactions
    yield
    OPTIMIZER_REGISTRY.clear()
    LR_SCHEDULER_REGISTRY.clear()
    CALLBACK_REGISTRY.clear()
    MODEL_REGISTRY.clear()
    DATAMODULE_REGISTRY.clear()
    LOGGER_REGISTRY.clear()


def test_registries():
    # the registries are global so this is only necessary when this test is run standalone
    _populate_registries(False)

    @OPTIMIZER_REGISTRY
    class CustomAdam(torch.optim.Adam):
        pass

    @LR_SCHEDULER_REGISTRY
    class CustomCosineAnnealingLR(torch.optim.lr_scheduler.CosineAnnealingLR):
        pass

    @CALLBACK_REGISTRY
    class CustomCallback(Callback):
        pass

    @LOGGER_REGISTRY
    class CustomLogger(Logger):
        pass

    assert "SGD" in OPTIMIZER_REGISTRY.names
    assert "RMSprop" in OPTIMIZER_REGISTRY.names
    assert "CustomAdam" in OPTIMIZER_REGISTRY.names

    assert "CosineAnnealingLR" in LR_SCHEDULER_REGISTRY.names
    assert "CosineAnnealingWarmRestarts" in LR_SCHEDULER_REGISTRY.names
    assert "CustomCosineAnnealingLR" in LR_SCHEDULER_REGISTRY.names
    assert "ReduceLROnPlateau" in LR_SCHEDULER_REGISTRY.names

    assert "EarlyStopping" in CALLBACK_REGISTRY.names
    assert "CustomCallback" in CALLBACK_REGISTRY.names

    class Foo:
        ...

    OPTIMIZER_REGISTRY(Foo, key="SGD")  # not overridden by default
    assert OPTIMIZER_REGISTRY["SGD"] is torch.optim.SGD
    OPTIMIZER_REGISTRY(Foo, key="SGD", override=True)
    assert OPTIMIZER_REGISTRY["SGD"] is Foo

    # test `_Registry.__call__` returns the class
    assert isinstance(CustomCallback(), CustomCallback)

    assert "WandbLogger" in LOGGER_REGISTRY
    assert "CustomLogger" in LOGGER_REGISTRY


def test_registries_register_automatically():
    assert "SaveConfigCallback" not in CALLBACK_REGISTRY
    with mock.patch("sys.argv", ["any.py"]):
        LightningCLI(BoringModel, run=False, auto_registry=True)
    assert "SaveConfigCallback" in CALLBACK_REGISTRY


class TestModel(BoringModel):
    def __init__(self, foo, bar=5):
        super().__init__()
        self.foo = foo
        self.bar = bar


def test_lightning_cli_model_choices():
    MODEL_REGISTRY(cls=TestModel)
    MODEL_REGISTRY(cls=BoringModel)

    with mock.patch("sys.argv", ["any.py", "fit", "--model=BoringModel"]), mock.patch(
        "pytorch_lightning.Trainer._fit_impl"
    ) as run:
        cli = LightningCLI(trainer_defaults={"fast_dev_run": 1})
        assert isinstance(cli.model, BoringModel)
        run.assert_called_once_with(cli.model, ANY, ANY, ANY, ANY)

    with mock.patch("sys.argv", ["any.py", "--model=TestModel", "--model.foo", "123"]):
        cli = LightningCLI(run=False)
        assert isinstance(cli.model, TestModel)
        assert cli.model.foo == 123
        assert cli.model.bar == 5


class MyDataModule(BoringDataModule):
    def __init__(self, foo, bar=5):
        super().__init__()
        self.foo = foo
        self.bar = bar


def test_lightning_cli_datamodule_choices():
    MODEL_REGISTRY(cls=BoringModel)
    DATAMODULE_REGISTRY(cls=MyDataModule)
    DATAMODULE_REGISTRY(cls=BoringDataModule)

    # with set model
    with mock.patch("sys.argv", ["any.py", "fit", "--data=BoringDataModule"]), mock.patch(
        "pytorch_lightning.Trainer._fit_impl"
    ) as run:
        cli = LightningCLI(BoringModel, trainer_defaults={"fast_dev_run": 1})
        assert isinstance(cli.datamodule, BoringDataModule)
        run.assert_called_once_with(ANY, ANY, ANY, cli.datamodule, ANY)

    with mock.patch("sys.argv", ["any.py", "--data=MyDataModule", "--data.foo", "123"]):
        cli = LightningCLI(BoringModel, run=False)
        assert isinstance(cli.datamodule, MyDataModule)
        assert cli.datamodule.foo == 123
        assert cli.datamodule.bar == 5

    # with configurable model
    with mock.patch("sys.argv", ["any.py", "fit", "--model", "BoringModel", "--data=BoringDataModule"]), mock.patch(
        "pytorch_lightning.Trainer._fit_impl"
    ) as run:
        cli = LightningCLI(trainer_defaults={"fast_dev_run": 1})
        assert isinstance(cli.model, BoringModel)
        assert isinstance(cli.datamodule, BoringDataModule)
        run.assert_called_once_with(cli.model, ANY, ANY, cli.datamodule, ANY)

    with mock.patch("sys.argv", ["any.py", "--model", "BoringModel", "--data=MyDataModule"]):
        cli = LightningCLI(run=False)
        assert isinstance(cli.model, BoringModel)
        assert isinstance(cli.datamodule, MyDataModule)

    assert len(DATAMODULE_REGISTRY)  # needs a value initially added
    with mock.patch("sys.argv", ["any.py"]):
        cli = LightningCLI(BoringModel, run=False)
        # data was not passed but we are adding it automatically because there are datamodules registered
        assert "data" in cli.parser.groups
        assert not hasattr(cli.parser.groups["data"], "group_class")

    with mock.patch("sys.argv", ["any.py"]), mock.patch.dict(DATAMODULE_REGISTRY, clear=True):
        cli = LightningCLI(BoringModel, run=False, auto_registry=False)
        # no registered classes so not added automatically
        assert "data" not in cli.parser.groups
    assert len(DATAMODULE_REGISTRY)  # check state was not modified

    with mock.patch("sys.argv", ["any.py"]):
        cli = LightningCLI(BoringModel, BoringDataModule, run=False)
        # since we are passing the DataModule, that's whats added to the parser
        assert cli.parser.groups["data"].group_class is BoringDataModule


@pytest.mark.parametrize("use_class_path_callbacks", [False, True])
def test_registries_resolution(use_class_path_callbacks):
    MODEL_REGISTRY(cls=BoringModel)

    """This test validates registries are used when simplified command line are being used."""
    cli_args = [
        "--optimizer",
        "Adam",
        "--optimizer.lr",
        "0.0001",
        "--trainer.callbacks=LearningRateMonitor",
        "--trainer.callbacks.logging_interval=epoch",
        "--trainer.callbacks.log_momentum=True",
        "--model=BoringModel",
        "--trainer.callbacks=ModelCheckpoint",
        "--trainer.callbacks.monitor=loss",
        "--lr_scheduler",
        "StepLR",
        "--lr_scheduler.step_size=50",
    ]

    extras = []
    if use_class_path_callbacks:
        callbacks = [
            {"class_path": "pytorch_lightning.callbacks.Callback"},
            {"class_path": "pytorch_lightning.callbacks.Callback", "init_args": {}},
        ]
        cli_args += [f"--trainer.callbacks={json.dumps(callbacks)}"]
        extras = [Callback, Callback]

    with mock.patch("sys.argv", ["any.py"] + cli_args):
        cli = LightningCLI(run=False)

    assert isinstance(cli.model, BoringModel)
    optimizers, lr_scheduler = cli.model.configure_optimizers()
    assert isinstance(optimizers[0], torch.optim.Adam)
    assert optimizers[0].param_groups[0]["lr"] == 0.0001
    assert lr_scheduler[0].step_size == 50

    callback_types = [type(c) for c in cli.trainer.callbacks]
    expected = [LearningRateMonitor, SaveConfigCallback, ModelCheckpoint] + extras
    assert all(t in callback_types for t in expected)


def test_argv_transformation_noop():
    base = ["any.py", "--trainer.max_epochs=1"]
    argv = LightningArgumentParser._convert_argv_issue_85(CALLBACK_REGISTRY.classes, "trainer.callbacks", base)
    assert argv == base


def test_argv_transformation_single_callback():
    base = ["any.py", "--trainer.max_epochs=1"]
    input = base + ["--trainer.callbacks=ModelCheckpoint", "--trainer.callbacks.monitor=val_loss"]
    callbacks = [
        {
            "class_path": "pytorch_lightning.callbacks.model_checkpoint.ModelCheckpoint",
            "init_args": {"monitor": "val_loss"},
        }
    ]
    expected = base + ["--trainer.callbacks", str(callbacks)]
    _populate_registries(False)
    argv = LightningArgumentParser._convert_argv_issue_85(CALLBACK_REGISTRY.classes, "trainer.callbacks", input)
    assert argv == expected


def test_argv_transformation_multiple_callbacks():
    base = ["any.py", "--trainer.max_epochs=1"]
    input = base + [
        "--trainer.callbacks=ModelCheckpoint",
        "--trainer.callbacks.monitor=val_loss",
        "--trainer.callbacks=ModelCheckpoint",
        "--trainer.callbacks.monitor=val_acc",
    ]
    callbacks = [
        {
            "class_path": "pytorch_lightning.callbacks.model_checkpoint.ModelCheckpoint",
            "init_args": {"monitor": "val_loss"},
        },
        {
            "class_path": "pytorch_lightning.callbacks.model_checkpoint.ModelCheckpoint",
            "init_args": {"monitor": "val_acc"},
        },
    ]
    expected = base + ["--trainer.callbacks", str(callbacks)]
    _populate_registries(False)
    argv = LightningArgumentParser._convert_argv_issue_85(CALLBACK_REGISTRY.classes, "trainer.callbacks", input)
    assert argv == expected


def test_argv_transformation_multiple_callbacks_with_config():
    base = ["any.py", "--trainer.max_epochs=1"]
    nested_key = "trainer.callbacks"
    input = base + [
        f"--{nested_key}=ModelCheckpoint",
        f"--{nested_key}.monitor=val_loss",
        f"--{nested_key}=ModelCheckpoint",
        f"--{nested_key}.monitor=val_acc",
        f"--{nested_key}=[{{'class_path': 'pytorch_lightning.callbacks.Callback'}}]",
    ]
    callbacks = [
        {
            "class_path": "pytorch_lightning.callbacks.model_checkpoint.ModelCheckpoint",
            "init_args": {"monitor": "val_loss"},
        },
        {
            "class_path": "pytorch_lightning.callbacks.model_checkpoint.ModelCheckpoint",
            "init_args": {"monitor": "val_acc"},
        },
        {"class_path": "pytorch_lightning.callbacks.Callback"},
    ]
    expected = base + ["--trainer.callbacks", str(callbacks)]
    nested_key = "trainer.callbacks"
    _populate_registries(False)
    argv = LightningArgumentParser._convert_argv_issue_85(CALLBACK_REGISTRY.classes, nested_key, input)
    assert argv == expected


@pytest.mark.parametrize(
    ["args", "expected", "nested_key", "registry"],
    [
        (
            ["--optimizer", "Adadelta"],
            {"class_path": "torch.optim.adadelta.Adadelta", "init_args": {}},
            "optimizer",
            OPTIMIZER_REGISTRY,
        ),
        (
            ["--optimizer", "Adadelta", "--optimizer.lr", "10"],
            {"class_path": "torch.optim.adadelta.Adadelta", "init_args": {"lr": "10"}},
            "optimizer",
            OPTIMIZER_REGISTRY,
        ),
        (
            ["--lr_scheduler", "OneCycleLR"],
            {"class_path": "torch.optim.lr_scheduler.OneCycleLR", "init_args": {}},
            "lr_scheduler",
            LR_SCHEDULER_REGISTRY,
        ),
        (
            ["--lr_scheduler", "OneCycleLR", "--lr_scheduler.anneal_strategy=linear"],
            {"class_path": "torch.optim.lr_scheduler.OneCycleLR", "init_args": {"anneal_strategy": "linear"}},
            "lr_scheduler",
            LR_SCHEDULER_REGISTRY,
        ),
    ],
)
def test_argv_transformations_with_optimizers_and_lr_schedulers(args, expected, nested_key, registry):
    base = ["any.py", "--trainer.max_epochs=1"]
    argv = base + args
    _populate_registries(False)
    new_argv = LightningArgumentParser._convert_argv_issue_84(registry.classes, nested_key, argv)
    assert new_argv == base + [f"--{nested_key}", str(expected)]


def test_optimizers_and_lr_schedulers_reload(tmpdir):
    base = ["any.py", "--trainer.max_epochs=1"]
    input = base + [
        "--lr_scheduler",
        "OneCycleLR",
        "--lr_scheduler.total_steps=10",
        "--lr_scheduler.max_lr=1",
        "--optimizer",
        "Adam",
        "--optimizer.lr=0.1",
    ]

    # save config
    out = StringIO()
    with mock.patch("sys.argv", input + ["--print_config"]), redirect_stdout(out), pytest.raises(SystemExit):
        LightningCLI(BoringModel, run=False)

    # validate yaml
    yaml_config = out.getvalue()
    dict_config = yaml.safe_load(yaml_config)
    assert dict_config["optimizer"]["class_path"] == "torch.optim.Adam"
    assert dict_config["optimizer"]["init_args"]["lr"] == 0.1
    assert dict_config["lr_scheduler"]["class_path"] == "torch.optim.lr_scheduler.OneCycleLR"

    # reload config
    yaml_config_file = tmpdir / "config.yaml"
    yaml_config_file.write_text(yaml_config, "utf-8")
    with mock.patch("sys.argv", base + [f"--config={yaml_config_file}"]):
        LightningCLI(BoringModel, run=False)


def test_optimizers_and_lr_schedulers_add_arguments_to_parser_implemented_reload(tmpdir):
    class TestLightningCLI(LightningCLI):
        def __init__(self, *args):
            super().__init__(*args, run=False)

        def add_arguments_to_parser(self, parser):
            parser.add_optimizer_args(OPTIMIZER_REGISTRY.classes, nested_key="opt1", link_to="model.opt1_config")
            parser.add_optimizer_args(
                (torch.optim.ASGD, torch.optim.SGD), nested_key="opt2", link_to="model.opt2_config"
            )
            parser.add_lr_scheduler_args(LR_SCHEDULER_REGISTRY.classes, link_to="model.sch_config")
            parser.add_argument("--something", type=str, nargs="+")

    class TestModel(BoringModel):
        def __init__(self, opt1_config: dict, opt2_config: dict, sch_config: dict):
            super().__init__()
            self.opt1_config = opt1_config
            self.opt2_config = opt2_config
            self.sch_config = sch_config
            opt1 = instantiate_class(self.parameters(), opt1_config)
            assert isinstance(opt1, torch.optim.Adam)
            opt2 = instantiate_class(self.parameters(), opt2_config)
            assert isinstance(opt2, torch.optim.ASGD)
            sch = instantiate_class(opt1, sch_config)
            assert isinstance(sch, torch.optim.lr_scheduler.OneCycleLR)

    base = ["any.py", "--trainer.max_epochs=1"]
    input = base + [
        "--lr_scheduler",
        "OneCycleLR",
        "--lr_scheduler.total_steps=10",
        "--lr_scheduler.max_lr=1",
        "--opt1",
        "Adam",
        "--opt2=ASGD",
        "--opt2.lr=0.1",
        "--lr_scheduler.anneal_strategy=linear",
        "--something",
        "a",
        "b",
        "c",
    ]

    # save config
    out = StringIO()
    with mock.patch("sys.argv", input + ["--print_config"]), redirect_stdout(out), pytest.raises(SystemExit):
        TestLightningCLI(TestModel)

    # validate yaml
    yaml_config = out.getvalue()
    dict_config = yaml.safe_load(yaml_config)
    assert dict_config["opt1"]["class_path"] == "torch.optim.Adam"
    assert dict_config["opt2"]["class_path"] == "torch.optim.ASGD"
    assert dict_config["opt2"]["init_args"]["lr"] == 0.1
    assert dict_config["lr_scheduler"]["class_path"] == "torch.optim.lr_scheduler.OneCycleLR"
    assert dict_config["lr_scheduler"]["init_args"]["anneal_strategy"] == "linear"
    assert dict_config["something"] == ["a", "b", "c"]

    # reload config
    yaml_config_file = tmpdir / "config.yaml"
    yaml_config_file.write_text(yaml_config, "utf-8")
    with mock.patch("sys.argv", base + [f"--config={yaml_config_file}"]):
        cli = TestLightningCLI(TestModel)

    assert cli.model.opt1_config["class_path"] == "torch.optim.Adam"
    assert cli.model.opt2_config["class_path"] == "torch.optim.ASGD"
    assert cli.model.opt2_config["init_args"]["lr"] == 0.1
    assert cli.model.sch_config["class_path"] == "torch.optim.lr_scheduler.OneCycleLR"
    assert cli.model.sch_config["init_args"]["anneal_strategy"] == "linear"


def test_lightning_cli_config_with_subcommand():
    config = {"test": {"trainer": {"limit_test_batches": 1}, "verbose": True, "ckpt_path": "foobar"}}
    with mock.patch("sys.argv", ["any.py", f"--config={config}"]), mock.patch(
        "pytorch_lightning.Trainer.test", autospec=True
    ) as test_mock:
        cli = LightningCLI(BoringModel)

    test_mock.assert_called_once_with(cli.trainer, cli.model, verbose=True, ckpt_path="foobar")
    assert cli.trainer.limit_test_batches == 1


def test_lightning_cli_config_before_subcommand():
    config = {
        "validate": {"trainer": {"limit_val_batches": 1}, "verbose": False, "ckpt_path": "barfoo"},
        "test": {"trainer": {"limit_test_batches": 1}, "verbose": True, "ckpt_path": "foobar"},
    }

    with mock.patch("sys.argv", ["any.py", f"--config={config}", "test"]), mock.patch(
        "pytorch_lightning.Trainer.test", autospec=True
    ) as test_mock:
        cli = LightningCLI(BoringModel)

    test_mock.assert_called_once_with(cli.trainer, model=cli.model, verbose=True, ckpt_path="foobar")
    assert cli.trainer.limit_test_batches == 1

    save_config_callback = cli.trainer.callbacks[0]
    assert save_config_callback.config.trainer.limit_test_batches == 1
    assert save_config_callback.parser.subcommand == "test"

    with mock.patch("sys.argv", ["any.py", f"--config={config}", "validate"]), mock.patch(
        "pytorch_lightning.Trainer.validate", autospec=True
    ) as validate_mock:
        cli = LightningCLI(BoringModel)

    validate_mock.assert_called_once_with(cli.trainer, cli.model, verbose=False, ckpt_path="barfoo")
    assert cli.trainer.limit_val_batches == 1

    save_config_callback = cli.trainer.callbacks[0]
    assert save_config_callback.config.trainer.limit_val_batches == 1
    assert save_config_callback.parser.subcommand == "validate"


def test_lightning_cli_config_before_subcommand_two_configs():
    config1 = {"validate": {"trainer": {"limit_val_batches": 1}, "verbose": False, "ckpt_path": "barfoo"}}
    config2 = {"test": {"trainer": {"limit_test_batches": 1}, "verbose": True, "ckpt_path": "foobar"}}

    with mock.patch("sys.argv", ["any.py", f"--config={config1}", f"--config={config2}", "test"]), mock.patch(
        "pytorch_lightning.Trainer.test", autospec=True
    ) as test_mock:
        cli = LightningCLI(BoringModel)

    test_mock.assert_called_once_with(cli.trainer, model=cli.model, verbose=True, ckpt_path="foobar")
    assert cli.trainer.limit_test_batches == 1

    with mock.patch("sys.argv", ["any.py", f"--config={config1}", f"--config={config2}", "validate"]), mock.patch(
        "pytorch_lightning.Trainer.validate", autospec=True
    ) as validate_mock:
        cli = LightningCLI(BoringModel)

    validate_mock.assert_called_once_with(cli.trainer, cli.model, verbose=False, ckpt_path="barfoo")
    assert cli.trainer.limit_val_batches == 1


def test_lightning_cli_config_after_subcommand():
    config = {"trainer": {"limit_test_batches": 1}, "verbose": True, "ckpt_path": "foobar"}
    with mock.patch("sys.argv", ["any.py", "test", f"--config={config}"]), mock.patch(
        "pytorch_lightning.Trainer.test", autospec=True
    ) as test_mock:
        cli = LightningCLI(BoringModel)

    test_mock.assert_called_once_with(cli.trainer, cli.model, verbose=True, ckpt_path="foobar")
    assert cli.trainer.limit_test_batches == 1


def test_lightning_cli_config_before_and_after_subcommand():
    config1 = {"test": {"trainer": {"limit_test_batches": 1}, "verbose": True, "ckpt_path": "foobar"}}
    config2 = {"trainer": {"fast_dev_run": 1}, "verbose": False, "ckpt_path": "foobar"}
    with mock.patch("sys.argv", ["any.py", f"--config={config1}", "test", f"--config={config2}"]), mock.patch(
        "pytorch_lightning.Trainer.test", autospec=True
    ) as test_mock:
        cli = LightningCLI(BoringModel)

    test_mock.assert_called_once_with(cli.trainer, model=cli.model, verbose=False, ckpt_path="foobar")
    assert cli.trainer.limit_test_batches == 1
    assert cli.trainer.fast_dev_run == 1


def test_lightning_cli_parse_kwargs_with_subcommands(tmpdir):
    fit_config = {"trainer": {"limit_train_batches": 2}}
    fit_config_path = tmpdir / "fit.yaml"
    fit_config_path.write_text(str(fit_config), "utf8")

    validate_config = {"trainer": {"limit_val_batches": 3}}
    validate_config_path = tmpdir / "validate.yaml"
    validate_config_path.write_text(str(validate_config), "utf8")

    parser_kwargs = {
        "fit": {"default_config_files": [str(fit_config_path)]},
        "validate": {"default_config_files": [str(validate_config_path)]},
    }

    with mock.patch("sys.argv", ["any.py", "fit"]), mock.patch(
        "pytorch_lightning.Trainer.fit", autospec=True
    ) as fit_mock:
        cli = LightningCLI(BoringModel, parser_kwargs=parser_kwargs)
    fit_mock.assert_called()
    assert cli.trainer.limit_train_batches == 2
    assert cli.trainer.limit_val_batches == 1.0

    with mock.patch("sys.argv", ["any.py", "validate"]), mock.patch(
        "pytorch_lightning.Trainer.validate", autospec=True
    ) as validate_mock:
        cli = LightningCLI(BoringModel, parser_kwargs=parser_kwargs)
    validate_mock.assert_called()
    assert cli.trainer.limit_train_batches == 1.0
    assert cli.trainer.limit_val_batches == 3


def test_lightning_cli_subcommands_common_default_config_files(tmpdir):
    class Model(BoringModel):
        def __init__(self, foo: int, *args, **kwargs):
            super().__init__(*args, **kwargs)
            self.foo = foo

    config = {"fit": {"model": {"foo": 123}}}
    config_path = tmpdir / "default.yaml"
    config_path.write_text(str(config), "utf8")
    parser_kwargs = {"default_config_files": [str(config_path)]}

    with mock.patch("sys.argv", ["any.py", "fit"]), mock.patch(
        "pytorch_lightning.Trainer.fit", autospec=True
    ) as fit_mock:
        cli = LightningCLI(Model, parser_kwargs=parser_kwargs)
    fit_mock.assert_called()
    assert cli.model.foo == 123


def test_lightning_cli_reinstantiate_trainer():
    with mock.patch("sys.argv", ["any.py"]):
        cli = LightningCLI(BoringModel, run=False)
    assert cli.trainer.max_epochs == 1000

    class TestCallback(Callback):
        ...

    # make sure a new trainer can be easily created
    trainer = cli.instantiate_trainer(max_epochs=123, callbacks=[TestCallback()])
    # the new config is used
    assert trainer.max_epochs == 123
    assert {c.__class__ for c in trainer.callbacks} == {c.__class__ for c in cli.trainer.callbacks}.union(
        {TestCallback}
    )
    # the existing config is not updated
    assert cli.config_init["trainer"]["max_epochs"] is None


def test_cli_configure_optimizers_warning():
    match = "configure_optimizers` will be overridden by `LightningCLI"
    with mock.patch("sys.argv", ["any.py"]), no_warning_call(UserWarning, match=match):
        LightningCLI(BoringModel, run=False)
    with mock.patch("sys.argv", ["any.py", "--optimizer=Adam"]), pytest.warns(UserWarning, match=match):
        LightningCLI(BoringModel, run=False)


def test_cli_help_message():
    # full class path
    cli_args = ["any.py", "--optimizer.help=torch.optim.Adam"]
    classpath_help = StringIO()
    with mock.patch("sys.argv", cli_args), redirect_stdout(classpath_help), pytest.raises(SystemExit):
        LightningCLI(BoringModel, run=False)

    cli_args = ["any.py", "--optimizer.help=Adam"]
    shorthand_help = StringIO()
    with mock.patch("sys.argv", cli_args), redirect_stdout(shorthand_help), pytest.raises(SystemExit):
        LightningCLI(BoringModel, run=False)

    # the help messages should match
    assert shorthand_help.getvalue() == classpath_help.getvalue()
    # make sure it's not empty
    assert "Implements Adam" in shorthand_help.getvalue()


def test_cli_reducelronplateau():
    with mock.patch(
        "sys.argv", ["any.py", "--optimizer=Adam", "--lr_scheduler=ReduceLROnPlateau", "--lr_scheduler.monitor=foo"]
    ):
        cli = LightningCLI(BoringModel, run=False)
    config = cli.model.configure_optimizers()
    assert isinstance(config["lr_scheduler"]["scheduler"], ReduceLROnPlateau)
    assert config["lr_scheduler"]["scheduler"].monitor == "foo"


def test_cli_configureoptimizers_can_be_overridden():
    class MyCLI(LightningCLI):
        def __init__(self):
            super().__init__(BoringModel, run=False)

        @staticmethod
        def configure_optimizers(self, optimizer, lr_scheduler=None):
            assert isinstance(self, BoringModel)
            assert lr_scheduler is None
            return 123

    with mock.patch("sys.argv", ["any.py", "--optimizer=Adam"]):
        cli = MyCLI()
    assert cli.model.configure_optimizers() == 123

    # with no optimization config, we don't override
    with mock.patch("sys.argv", ["any.py"]):
        cli = MyCLI()
    [optimizer], [scheduler] = cli.model.configure_optimizers()
    assert isinstance(optimizer, SGD)
    assert isinstance(scheduler, StepLR)
    with mock.patch("sys.argv", ["any.py", "--lr_scheduler=StepLR"]):
        cli = MyCLI()
    [optimizer], [scheduler] = cli.model.configure_optimizers()
    assert isinstance(optimizer, SGD)
    assert isinstance(scheduler, StepLR)


def test_cli_parameter_with_lazy_instance_default():
    from jsonargparse import lazy_instance

    class TestModel(BoringModel):
        def __init__(self, activation: torch.nn.Module = lazy_instance(torch.nn.LeakyReLU, negative_slope=0.05)):
            super().__init__()
            self.activation = activation

    model = TestModel()
    assert isinstance(model.activation, torch.nn.LeakyReLU)

    with mock.patch("sys.argv", ["any.py"]):
        cli = LightningCLI(TestModel, run=False)
        assert isinstance(cli.model.activation, torch.nn.LeakyReLU)
        assert cli.model.activation.negative_slope == 0.05
        assert cli.model.activation is not model.activation


def test_cli_logger_shorthand():
    with mock.patch("sys.argv", ["any.py"]):
        cli = LightningCLI(TestModel, run=False, trainer_defaults={"logger": False})
    assert cli.trainer.logger is None

    with mock.patch("sys.argv", ["any.py", "--trainer.logger=TensorBoardLogger", "--trainer.logger.save_dir=foo"]):
        cli = LightningCLI(TestModel, run=False, trainer_defaults={"logger": False})
    assert isinstance(cli.trainer.logger, TensorBoardLogger)

    with mock.patch("sys.argv", ["any.py", "--trainer.logger=False"]):
        cli = LightningCLI(TestModel, run=False)
    assert cli.trainer.logger is None


def test_cli_auto_seeding():
<<<<<<< HEAD

    with mock.patch("sys.argv", ["any.py"]):
        with pytest.raises(ParserError):
            cli = LightningCLI(
                TestModel,
                run=False,
                seed_everything_default=int(np.iinfo(np.uint32).max + 1),
                parser_kwargs={"error_handler": None},
            )
            assert cli.seed_everything_default is False

    with mock.patch("sys.argv", ["any.py"]):
        with pytest.raises(ParserError):
            cli = LightningCLI(
                TestModel,
                run=False,
                seed_everything_default=int(np.iinfo(np.uint32).min - 1),
                parser_kwargs={"error_handler": None},
            )
            assert cli.seed_everything_default is False

    with mock.patch("sys.argv", ["any.py"]):
        cli = LightningCLI(TestModel, run=False, seed_everything_default=False)
        assert cli.seed_everything_default is False
        assert cli.config["seed_everything"] is False

    with mock.patch("sys.argv", ["any.py"]):
        cli = LightningCLI(TestModel, run=False, seed_everything_default=True)
        assert cli.seed_everything_default is True
        assert isinstance(cli.config["seed_everything"], int)

    with mock.patch("sys.argv", ["any.py", "--seed_everything", "3"]):
        cli = LightningCLI(TestModel, run=False, seed_everything_default=False)
        assert cli.seed_everything_default is False
        assert cli.config["seed_everything"] == 3

    with mock.patch("sys.argv", ["any.py", "--seed_everything", "3"]):
        cli = LightningCLI(TestModel, run=False, seed_everything_default=True)
        assert cli.seed_everything_default is True
        assert cli.config["seed_everything"] == 3

    with mock.patch("sys.argv", ["any.py", "--seed_everything", "3"]):
        cli = LightningCLI(TestModel, run=False, seed_everything_default=10)
        assert cli.seed_everything_default == 10
        assert cli.config["seed_everything"] == 3

    with mock.patch("sys.argv", ["any.py", "--seed_everything", "false"]):
        cli = LightningCLI(TestModel, run=False, seed_everything_default=10)
        assert cli.seed_everything_default == 10
        assert cli.config["seed_everything"] is False

    with mock.patch("sys.argv", ["any.py", "--seed_everything", "false"]):
        cli = LightningCLI(TestModel, run=False, seed_everything_default=True)
        assert cli.seed_everything_default is True
        assert cli.config["seed_everything"] is False

    with mock.patch("sys.argv", ["any.py", "--seed_everything", "true"]):
        cli = LightningCLI(TestModel, run=False, seed_everything_default=False)
        assert cli.seed_everything_default is False
        assert isinstance(cli.config["seed_everything"], int)
=======
    with mock.patch("sys.argv", ["any.py"]), pytest.raises(ParserError, match="seed_everything.*does not validate"):
        LightningCLI(
            TestModel,
            run=False,
            seed_everything_default=int(np.iinfo(np.uint32).max + 1),
            trainer_defaults={"logger": False},
            parser_kwargs={"error_handler": None},
        )
    with mock.patch("sys.argv", ["any.py"]), pytest.raises(ParserError, match="seed_everything.*does not validate"):
        LightningCLI(
            TestModel,
            run=False,
            seed_everything_default=int(np.iinfo(np.uint32).min - 1),
            trainer_defaults={"logger": False},
            parser_kwargs={"error_handler": None},
        )

    with mock.patch("sys.argv", ["any.py"]):
        cli = LightningCLI(TestModel, run=False, seed_everything_default=False, trainer_defaults={"logger": False})
    assert cli.seed_everything_default is False
    assert cli.config["seed_everything"] is False

    with mock.patch("sys.argv", ["any.py"]):
        cli = LightningCLI(TestModel, run=False, seed_everything_default=True, trainer_defaults={"logger": False})
    assert cli.seed_everything_default is True
    assert isinstance(cli.config["seed_everything"], int)

    with mock.patch("sys.argv", ["any.py", "--seed_everything", "3"]):
        cli = LightningCLI(TestModel, run=False, seed_everything_default=False, trainer_defaults={"logger": False})
    assert cli.seed_everything_default is False
    assert cli.config["seed_everything"] == 3

    with mock.patch("sys.argv", ["any.py", "--seed_everything", "3"]):
        cli = LightningCLI(TestModel, run=False, seed_everything_default=True, trainer_defaults={"logger": False})
    assert cli.seed_everything_default is True
    assert cli.config["seed_everything"] == 3

    with mock.patch("sys.argv", ["any.py", "--seed_everything", "3"]):
        cli = LightningCLI(TestModel, run=False, seed_everything_default=10, trainer_defaults={"logger": False})
    assert cli.seed_everything_default == 10
    assert cli.config["seed_everything"] == 3

    with mock.patch("sys.argv", ["any.py", "--seed_everything", "false"]):
        cli = LightningCLI(TestModel, run=False, seed_everything_default=10, trainer_defaults={"logger": False})
    assert cli.seed_everything_default == 10
    assert cli.config["seed_everything"] is False

    with mock.patch("sys.argv", ["any.py", "--seed_everything", "false"]):
        cli = LightningCLI(TestModel, run=False, seed_everything_default=True, trainer_defaults={"logger": False})
    assert cli.seed_everything_default is True
    assert cli.config["seed_everything"] is False

    with mock.patch("sys.argv", ["any.py", "--seed_everything", "true"]):
        cli = LightningCLI(TestModel, run=False, seed_everything_default=False, trainer_defaults={"logger": False})
    assert cli.seed_everything_default is False
    assert isinstance(cli.config["seed_everything"], int)
>>>>>>> 34a19adb
<|MERGE_RESOLUTION|>--- conflicted
+++ resolved
@@ -1552,7 +1552,6 @@
 
 
 def test_cli_auto_seeding():
-<<<<<<< HEAD
 
     with mock.patch("sys.argv", ["any.py"]):
         with pytest.raises(ParserError):
@@ -1613,61 +1612,3 @@
         cli = LightningCLI(TestModel, run=False, seed_everything_default=False)
         assert cli.seed_everything_default is False
         assert isinstance(cli.config["seed_everything"], int)
-=======
-    with mock.patch("sys.argv", ["any.py"]), pytest.raises(ParserError, match="seed_everything.*does not validate"):
-        LightningCLI(
-            TestModel,
-            run=False,
-            seed_everything_default=int(np.iinfo(np.uint32).max + 1),
-            trainer_defaults={"logger": False},
-            parser_kwargs={"error_handler": None},
-        )
-    with mock.patch("sys.argv", ["any.py"]), pytest.raises(ParserError, match="seed_everything.*does not validate"):
-        LightningCLI(
-            TestModel,
-            run=False,
-            seed_everything_default=int(np.iinfo(np.uint32).min - 1),
-            trainer_defaults={"logger": False},
-            parser_kwargs={"error_handler": None},
-        )
-
-    with mock.patch("sys.argv", ["any.py"]):
-        cli = LightningCLI(TestModel, run=False, seed_everything_default=False, trainer_defaults={"logger": False})
-    assert cli.seed_everything_default is False
-    assert cli.config["seed_everything"] is False
-
-    with mock.patch("sys.argv", ["any.py"]):
-        cli = LightningCLI(TestModel, run=False, seed_everything_default=True, trainer_defaults={"logger": False})
-    assert cli.seed_everything_default is True
-    assert isinstance(cli.config["seed_everything"], int)
-
-    with mock.patch("sys.argv", ["any.py", "--seed_everything", "3"]):
-        cli = LightningCLI(TestModel, run=False, seed_everything_default=False, trainer_defaults={"logger": False})
-    assert cli.seed_everything_default is False
-    assert cli.config["seed_everything"] == 3
-
-    with mock.patch("sys.argv", ["any.py", "--seed_everything", "3"]):
-        cli = LightningCLI(TestModel, run=False, seed_everything_default=True, trainer_defaults={"logger": False})
-    assert cli.seed_everything_default is True
-    assert cli.config["seed_everything"] == 3
-
-    with mock.patch("sys.argv", ["any.py", "--seed_everything", "3"]):
-        cli = LightningCLI(TestModel, run=False, seed_everything_default=10, trainer_defaults={"logger": False})
-    assert cli.seed_everything_default == 10
-    assert cli.config["seed_everything"] == 3
-
-    with mock.patch("sys.argv", ["any.py", "--seed_everything", "false"]):
-        cli = LightningCLI(TestModel, run=False, seed_everything_default=10, trainer_defaults={"logger": False})
-    assert cli.seed_everything_default == 10
-    assert cli.config["seed_everything"] is False
-
-    with mock.patch("sys.argv", ["any.py", "--seed_everything", "false"]):
-        cli = LightningCLI(TestModel, run=False, seed_everything_default=True, trainer_defaults={"logger": False})
-    assert cli.seed_everything_default is True
-    assert cli.config["seed_everything"] is False
-
-    with mock.patch("sys.argv", ["any.py", "--seed_everything", "true"]):
-        cli = LightningCLI(TestModel, run=False, seed_everything_default=False, trainer_defaults={"logger": False})
-    assert cli.seed_everything_default is False
-    assert isinstance(cli.config["seed_everything"], int)
->>>>>>> 34a19adb
