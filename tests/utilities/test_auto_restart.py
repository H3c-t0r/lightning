# Copyright The PyTorch Lightning team.
#
# Licensed under the Apache License, Version 2.0 (the "License");
# you may not use this file except in compliance with the License.
# You may obtain a copy of the License at
#
#     http://www.apache.org/licenses/LICENSE-2.0
#
# Unless required by applicable law or agreed to in writing, software
# distributed under the License is distributed on an "AS IS" BASIS,
# WITHOUT WARRANTIES OR CONDITIONS OF ANY KIND, either express or implied.
# See the License for the specific language governing permissions and
# limitations under the License.
import math
import os
import random
import random as python_random
from collections import defaultdict
from collections.abc import Iterable
from contextlib import suppress
from copy import deepcopy
from typing import Iterator, List, Optional
from unittest import mock
from unittest.mock import ANY

import numpy as np
import pytest
import torch
import torch.distributed as dist
import torch.multiprocessing as mp
from torch.utils.data import BatchSampler, DistributedSampler, RandomSampler, SequentialSampler
from torch.utils.data._utils.worker import get_worker_info
from torch.utils.data.dataloader import DataLoader, default_collate
from torch.utils.data.dataset import Dataset, IterableDataset

import tests.helpers.utils as tutils
from pytorch_lightning import Callback, LightningModule, seed_everything, Trainer
from pytorch_lightning.trainer.states import TrainerState
from pytorch_lightning.utilities.auto_restart import (
    _add_capture_metadata_collate,
    _dataloader_load_state_dict,
    _dataloader_to_state_dict,
    _MultiProcessingDataLoaderIterStateful,
    _patch_dataloader_get_iterators,
    _SingleProcessDataLoaderIterStateful,
    _SupportsStateDict,
    _teardown_dataloader_get_iterators,
    CaptureIterableDataset,
    CaptureMapDataset,
    FastForwardSampler,
    MergedIteratorState,
)
<<<<<<< HEAD
from pytorch_lightning.utilities.enums import AutoRestartBatchKeys, FaultTolerantTrainingMode
=======
from pytorch_lightning.utilities.enums import _FaultTolerantMode, AutoRestartBatchKeys
>>>>>>> cb27e305
from pytorch_lightning.utilities.exceptions import ExitGracefullyException, MisconfigurationException
from pytorch_lightning.utilities.fetching import DataFetcher
from pytorch_lightning.utilities.imports import _fault_tolerant_training
from tests.helpers.boring_model import BoringModel, RandomDataset
from tests.helpers.runif import RunIf


# Credit to PyTorch Team.
# Taken from:
# https://github.com/pytorch/pytorch/blob/3b977a0d2834d300c0301a0c6af98c8e939019ce/torch/utils/data/_utils/worker.py#L151
# Not available until torch 1.9.0
def _generate_state(base_seed, worker_id):
    INIT_A = 0x43B0D7E5
    MULT_A = 0x931E8875
    INIT_B = 0x8B51F9DD
    MULT_B = 0x58F38DED
    MIX_MULT_L = 0xCA01F9DD
    MIX_MULT_R = 0x4973F715
    XSHIFT = 4 * 8 // 2
    MASK32 = 0xFFFFFFFF

    entropy = [worker_id, base_seed & MASK32, base_seed >> 32, 0]
    pool = [0] * 4

    hash_const_A = INIT_A

    def hash(value):
        nonlocal hash_const_A
        value = (value ^ hash_const_A) & MASK32
        hash_const_A = (hash_const_A * MULT_A) & MASK32
        value = (value * hash_const_A) & MASK32
        value = (value ^ (value >> XSHIFT)) & MASK32
        return value

    def mix(x, y):
        result_x = (MIX_MULT_L * x) & MASK32
        result_y = (MIX_MULT_R * y) & MASK32
        result = (result_x - result_y) & MASK32
        result = (result ^ (result >> XSHIFT)) & MASK32
        return result

    # Add in the entropy to the pool.
    for i in range(len(pool)):
        pool[i] = hash(entropy[i])

    # Mix all bits together so late bits can affect earlier bits.
    for i_src in range(len(pool)):
        for i_dst in range(len(pool)):
            if i_src != i_dst:
                pool[i_dst] = mix(pool[i_dst], hash(pool[i_src]))

    hash_const_B = INIT_B
    state = []
    for i_dst in range(4):
        data_val = pool[i_dst]
        data_val = (data_val ^ hash_const_B) & MASK32
        hash_const_B = (hash_const_B * MULT_B) & MASK32
        data_val = (data_val * hash_const_B) & MASK32
        data_val = (data_val ^ (data_val >> XSHIFT)) & MASK32
        state.append(data_val)
    return state


def test_fast_forward_getattr():
    dataset = range(15)
    sampler = SequentialSampler(dataset)
    batch_sampler = BatchSampler(sampler, 3, False)
    index_batch_sampler = FastForwardSampler(batch_sampler)

    assert index_batch_sampler.batch_size == 3
    assert index_batch_sampler.sampler == sampler


def test_fast_forward_on_batch_sampler():
    """This test ensures ``FastForwardSampler`` applied to ``BatchSampler`` correctly retrived the right next batch
    on restart."""
    dataset = range(15)
    sampler = SequentialSampler(dataset)
    batch_sampler = BatchSampler(sampler, 3, False)
    index_batch_sampler = FastForwardSampler(batch_sampler)

    assert isinstance(index_batch_sampler, Iterable)

    index_batch_sampler_iter = iter(index_batch_sampler)

    assert next(index_batch_sampler_iter) == [0, 1, 2]
    assert next(index_batch_sampler_iter) == [3, 4, 5]

    state_dict = index_batch_sampler.state_dict(2)

    index_batch_sampler = FastForwardSampler(batch_sampler)
    index_batch_sampler.load_state_dict(state_dict)

    index_batch_sampler_iter = iter(index_batch_sampler)
    assert next(index_batch_sampler_iter) == [6, 7, 8]


def test_fast_forward_on_sequential_sampler():
    """This test ensures ``FastForwardSampler`` applied to ``SequentialSampler`` correctly retrived the right next
    batch on restart."""
    dataset = range(15)
    sequential_sampler = SequentialSampler(dataset)
    sampler = FastForwardSampler(sequential_sampler)
    sampler.setup(3)
    batch_sampler = BatchSampler(sampler, 3, False)

    batch_sampler_iter = iter(batch_sampler)

    assert next(batch_sampler_iter) == [0, 1, 2]
    assert next(batch_sampler_iter) == [3, 4, 5]

    state_dict = sampler.state_dict(2)
    assert state_dict[0]["current_iteration"] == 6

    sampler.load_state_dict(state_dict)

    batch_sampler_iter = iter(batch_sampler)
    assert next(batch_sampler_iter) == [6, 7, 8]


@pytest.mark.skipif(torch.cuda.is_available(), reason="todo (tchaton) Need more investigation")
def test_fast_forward_on_random_sampler():
    """This test ensures ``FastForwardSampler`` applied to ``RandomSampler`` correctly retrived the right next
    batch on restart."""
    seed = 42
    seed_everything(42)

    dataset = range(15)
    generator = torch.Generator().manual_seed(seed)
    values = list(RandomSampler(dataset, generator=generator))

    generator = torch.Generator().manual_seed(seed)
    random_sampler = RandomSampler(dataset, generator=generator)
    sampler = FastForwardSampler(random_sampler)
    sampler.setup(3)
    batch_sampler = BatchSampler(sampler, 3, False)

    batch_sampler_iter = iter(batch_sampler)

    assert next(batch_sampler_iter) == values[:3]
    assert next(batch_sampler_iter) == values[3:6]
    assert next(batch_sampler_iter) == values[6:9]

    state_dict = sampler.state_dict(3)
    assert state_dict[0]["current_iteration"] == 9
    state_dict[0]["current_iteration"] = 6

    seed_everything(42)
    generator = torch.Generator().manual_seed(seed)
    random_sampler = RandomSampler(dataset, generator=generator)
    sampler = FastForwardSampler(random_sampler)
    sampler.setup(3)
    batch_sampler = BatchSampler(sampler, 3, False)
    sampler.load_state_dict(state_dict)

    batch_sampler_iter = iter(batch_sampler)
    assert next(batch_sampler_iter) == values[6:9]
    has_raised = False
    try:
        for _ in range(5):
            next(batch_sampler_iter)
    except StopIteration:
        has_raised = True
        assert sampler._current_iteration == 0
        sampler.load_state_dict(sampler.state_dict(0))
    assert has_raised


class RangeIterableDataset(IterableDataset):
    def __init__(self, data, num_workers: int, batch_size: int, state_dict=None, attr_name: str = "iter_sampler"):
        self.data = list(data)
        self.batch_size = batch_size
        self.num_workers = num_workers
        self.state_dict = state_dict
        self.attr_name = attr_name

    def __iter__(self):
        worker_info = get_worker_info()
        if worker_info and self.num_workers == 2:
            id = worker_info.id
            num_samples = len(self.data)
            if id == 0:
                self.data = list(self.data)[: num_samples // 2]
            else:
                self.data = list(self.data)[num_samples // 2 :]
            self.user_sampler = RandomSampler(self.data)
        else:
            self.user_sampler = RandomSampler(self.data)

        setattr(self, self.attr_name, iter(self.user_sampler))
        return self

    def __next__(self):
        iter_sampler = getattr(self, self.attr_name)
        return self.data[next(iter_sampler)]


@mock.patch.dict(os.environ, {"PL_FAULT_TOLERANT_TRAINING": "1"})
@pytest.mark.skipif(torch.cuda.is_available(), reason="This test takes around 30 sec and should be skipped in Azure CI")
@pytest.mark.parametrize("num_workers", [0, 1, 2])
def test_fast_forward_sampler_over_iterable_dataset(num_workers):
    """This test ensures ``FastForwardSampler`` and ``CaptureIterableDataset`` are properly being used to capture
    workers states."""
    batch_size = 3
    initial_seed = seed_everything(42)
    generator = torch.Generator()
    generator.manual_seed(initial_seed)
    dataset = RangeIterableDataset(range(20), num_workers, batch_size, True)
    dataset = CaptureIterableDataset(dataset)

    dataloader = DataLoader(dataset, batch_size=batch_size, num_workers=num_workers, generator=generator)
    _add_capture_metadata_collate(dataloader)

    iter_dataloader = iter(dataloader)
    batches = []
    for _ in range(5):
        batches.append(next(iter_dataloader))

    # restarting on batch_1 and getting 3 extra batches

    state_dict = {"iter_sampler": {}}
    for batch in batches[:2]:
        batch, _state_dict = batch["data"], batch[AutoRestartBatchKeys.PL_RESTART_META]
        for k, v in _state_dict.items():
            state_dict[k].update(v)

    assert len(state_dict["iter_sampler"]) == (num_workers if num_workers > 1 else 1)

    initial_seed = seed_everything(42)
    generator.manual_seed(initial_seed)
    dataset = RangeIterableDataset(range(20), num_workers, batch_size, state_dict=state_dict)
    dataset = CaptureIterableDataset(dataset)
    dataset.load_state_dict(state_dict)
    dataloader = DataLoader(dataset, batch_size=batch_size, num_workers=num_workers, generator=generator)
    _add_capture_metadata_collate(dataloader)

    iter_dataloader = iter(dataloader)
    batches_restart = []
    for _ in range(3):
        batches_restart.append(next(iter_dataloader))

    assert torch.equal(batches_restart[0]["data"], batches[2]["data"])
    assert torch.equal(batches_restart[1]["data"], batches[3]["data"])
    assert torch.equal(batches_restart[2]["data"], batches[4]["data"])


def _setup_ddp(rank, worldsize):
    os.environ["MASTER_ADDR"] = "localhost"

    # initialize the process group
    dist.init_process_group("gloo", rank=rank, world_size=worldsize)


def _test_fast_forward_sampler_with_distributed_sampler(rank, worldsize):
    _setup_ddp(rank, worldsize)

    initial_seed = seed_everything(42)

    generator = torch.Generator()
    generator.manual_seed(initial_seed)

    num_workers = 2
    batch_size = 4

    dataset = range(30)
    sampler = FastForwardSampler(DistributedSampler(dataset, num_replicas=worldsize, rank=rank, seed=initial_seed))
    sampler.setup(batch_size)
    dataloader = DataLoader(
        dataset, batch_size=batch_size, num_workers=num_workers, generator=generator, sampler=sampler
    )

    iter_dataloader = iter(dataloader)

    num_yielded = 0
    batches = []
    while True:
        try:
            batches.append(next(iter_dataloader))
            num_yielded += 1
        except StopIteration:
            break

    expected = torch.tensor([17, 27, 24]) if rank == 0 else torch.tensor([19, 5, 3])
    assert torch.equal(batches[-1], expected)

    assert sampler.state_dict(num_yielded)[0]["current_iteration"] == 16

    reload_state_dict = sampler.state_dict(num_yielded - 1)
    assert reload_state_dict[0]["current_iteration"] == 12

    sampler = FastForwardSampler(DistributedSampler(dataset, num_replicas=worldsize, rank=rank, seed=initial_seed))
    sampler.setup(batch_size)
    sampler.load_state_dict(reload_state_dict)
    dataloader = DataLoader(
        dataset, batch_size=batch_size, num_workers=num_workers, generator=generator, sampler=sampler
    )

    iter_dataloader = iter(dataloader)

    batches = []
    while True:
        try:
            batches.append(next(iter_dataloader))
        except StopIteration:
            break

    assert torch.equal(batches[-1], expected)
    assert sampler.state_dict(num_yielded)[0]["current_iteration"] == 16


@pytest.mark.skipif(torch.cuda.is_available(), reason="This test takes around 25 sec and should be skipped in Azure CI")
@RunIf(skip_windows=True)
def test_fast_forward_sampler_with_distributed_sampler():
    """Make sure result logging works with DDP."""
    tutils.set_random_main_port()
    worldsize = 2
    mp.spawn(_test_fast_forward_sampler_with_distributed_sampler, args=(worldsize,), nprocs=worldsize)


class MetaLearningDataset(IterableDataset):
    def __init__(
        self,
        dataset: Dataset,
        batch_size: int,
        drop_last: bool,
        task_num_classes: int = 5,
        num_workers: Optional[int] = None,
        global_rank: Optional[int] = None,
        world_size: Optional[int] = None,
        initial_seed: Optional[int] = None,
        shuffle: bool = True,
        debugging: bool = False,
    ):
        self.dataset = dataset
        self.batch_size = batch_size
        self.drop_last = drop_last
        self.num_workers = num_workers or 1
        self.global_rank = global_rank
        self.world_size = world_size
        self.task_num_classes = task_num_classes
        self.labels = labels = getattr(dataset, "labels")
        self.initial_seed = initial_seed
        self.generator: Optional[torch.Generator] = None
        self.current_task_iteration = 0
        self.shuffle = shuffle
        self.debugging = debugging

        if labels is None:
            raise MisconfigurationException(f"Provided {self.dataset} should have an attribute labels.")

        if len(labels) != len(dataset):
            raise MisconfigurationException("Found provided ``labels`` don't match the dataset length.")

        if (isinstance(global_rank, int) and world_size is None) or (
            isinstance(world_size, int) and global_rank is None
        ):
            raise MisconfigurationException("Both ``world_size`` and ``global_rank`` should be provided !")

        self.unique_labels = np.unique(self.labels)

    @property
    def worker_id(self) -> int:
        worker_info = get_worker_info()
        return worker_info.id if worker_info else 0

    @property
    def is_distributed(self) -> bool:
        return self.world_size is not None and self.world_size > 1

    def set_seed(self, shared: bool = False):
        initial_seed = self.initial_seed + self.current_task_iteration
        if shared:
            seed = initial_seed
            np_seed = _generate_state(initial_seed, 0)
        else:
            seed = initial_seed + self.worker_id + self.global_rank + self.current_task_iteration
            np_seed = _generate_state(initial_seed, self.worker_id + self.global_rank)

        random.seed(seed)
        torch.manual_seed(seed)
        np.random.seed(np_seed)

    def sample_task_indices(self):
        self.set_seed(shared=True)
        self.selected_indexes = np.random.choice(self.unique_labels, self.task_num_classes, replace=False)
        self.selected_indexes.sort()

        # subset of indices from the entire dataset where the labels are actually among the
        # task_num_classes selected_indexes

        self.task_indices = np.arange(len(self.dataset))[np.in1d(self.labels, self.selected_indexes)]
        self.task_length = len(self.task_indices)
        self.set_seed(shared=False)

    @property
    def worker_rank(self) -> int:
        worker_id = self.worker_id
        is_global_zero = self.global_rank == 0
        return self.global_rank + worker_id + int(not is_global_zero)

    def create_sampler(self):
        data = range(self.task_length)
        if self.world_size == 1 and self.num_workers in (0, 1):
            if self.shuffle:
                self.sampler = RandomSampler(data, generator=self.generator)
            else:
                self.sampler = SequentialSampler(data)
        else:
            num_workers = 1 if self.num_workers in (None, 0) else self.num_workers
            num_replicas = num_workers * self.world_size
            current_seed = self.initial_seed + self.current_task_iteration
            self.sampler = DistributedSampler(
                data, num_replicas=num_replicas, rank=self.worker_rank, shuffle=self.shuffle, seed=current_seed
            )

    def __iter__(self):
        if self.generator is None:
            self.generator = torch.Generator().manual_seed(self.initial_seed)
        self.sample_task_indices()
        self.create_sampler()
        self.batch_sampler = BatchSampler(self.sampler, batch_size=self.batch_size, drop_last=self.drop_last)
        self.iter_sampler = iter(self.batch_sampler)
        self.is_first_batch = True
        self.current_task_iteration += 1
        return self

    def increment_iteration(self):
        self.current_task_iteration += 1

    def __next__(self):
        # this is optional, but useful to accumulate gradient over the entire task.
        is_first_batch = self.is_first_batch if self.debugging else (self.is_first_batch and self.worker_id == 0)
        if is_first_batch:
            self.is_first_batch = False
            return {"task_length": len(self.batch_sampler), "selected_indexes": self.selected_indexes}

        random_indices = next(self.iter_sampler)
        task_indices = [self.task_indices[idx] for idx in random_indices]
        return default_collate([self.dataset[idx] for idx in task_indices])


class ClassificationDataset(Dataset):
    def __init__(self, inputs, labels):
        self.inputs = inputs
        self.labels = labels
        assert len(self.inputs) == len(self.labels)

    def __getitem__(self, index):
        return (self.inputs[index], self.labels[index])

    def __len__(self):
        return len(self.inputs)


def _test_fast_forward_sampler_with_distributed_sampler_and_iterative_dataset(rank, worldsize):
    if worldsize > 1:
        _setup_ddp(rank, worldsize)

    def all_gather(tensor, world_size):
        tensor_list = [torch.zeros_like(tensor, dtype=torch.int64) for _ in range(world_size)]
        torch.distributed.all_gather(tensor_list, tensor)
        return tensor_list

    initial_seed = seed_everything(42)

    generator = torch.Generator()
    generator.manual_seed(initial_seed)

    num_workers = 2
    batch_size = 4
    dataset_length = 60
    num_classes = 10

    labels = np.random.randint(0, num_classes, dataset_length)

    dataset = ClassificationDataset(range(dataset_length), labels)
    dataset = MetaLearningDataset(
        dataset,
        batch_size=batch_size,
        drop_last=True,
        num_workers=num_workers,
        global_rank=rank,
        world_size=worldsize,
        initial_seed=initial_seed,
        debugging=True,
        shuffle=True,
    )
    dataset = CaptureIterableDataset(dataset)
    dataloader = DataLoader(dataset, num_workers=num_workers, batch_size=1, generator=generator)
    _add_capture_metadata_collate(dataloader)

    epoch_results = []
    for _ in range(2):
        iter_dataloader = iter(dataloader)
        batches = []
        while True:
            try:
                batches.append(next(iter_dataloader))
            except StopIteration:
                break
        epoch_results.append(batches)
        dataloader.dataset.dataset.current_task_iteration += 1

    assert len(epoch_results) == 2

    assert len(epoch_results[0]) == math.ceil((dataset_length / (num_workers * worldsize)) / batch_size) + 2

    if worldsize == 1:
        assert epoch_results[0][0]["data"]["task_length"] == epoch_results[0][1]["data"]["task_length"]
        assert torch.equal(
            epoch_results[0][0]["data"]["selected_indexes"], epoch_results[0][1]["data"]["selected_indexes"]
        )
        assert 0 in epoch_results[0][2][AutoRestartBatchKeys.PL_RESTART_META]["iter_sampler"]  # worker id 0
        assert 1 in epoch_results[0][3][AutoRestartBatchKeys.PL_RESTART_META]["iter_sampler"]  # worker id 1
        assert not torch.equal(epoch_results[0][2]["data"][0], epoch_results[0][3]["data"][0])
    else:
        first_task_metadata = all_gather(epoch_results[0][0]["data"]["task_length"], worldsize)
        second_task_metadata = all_gather(epoch_results[0][1]["data"]["task_length"], worldsize)
        assert torch.equal(first_task_metadata[0], first_task_metadata[1])
        assert torch.equal(second_task_metadata[0], second_task_metadata[1])
        assert torch.equal(first_task_metadata[0], second_task_metadata[1])

        first_batch_list = all_gather(epoch_results[0][2]["data"][0], worldsize)
        assert not torch.equal(first_batch_list[0], first_batch_list[1])
        second_batch_list = all_gather(epoch_results[0][3]["data"][0], worldsize)
        assert not torch.equal(second_batch_list[0], second_batch_list[1])

    # restarting on epoch 0 / real batch 2
    state_dict = {"iter_sampler": {}}
    for batch in epoch_results[0][2:4]:
        batch, _state_dict = batch["data"], batch[AutoRestartBatchKeys.PL_RESTART_META]
        for k, v in _state_dict.items():
            state_dict[k].update(v)

    dataset = ClassificationDataset(range(dataset_length), labels)
    dataset = MetaLearningDataset(
        dataset,
        batch_size=batch_size,
        drop_last=True,
        num_workers=num_workers,
        global_rank=rank,
        world_size=worldsize,
        initial_seed=initial_seed,
        debugging=True,
        shuffle=True,
    )

    dataset = CaptureIterableDataset(dataset)
    dataset.load_state_dict(state_dict)
    dataloader = DataLoader(dataset, num_workers=num_workers, batch_size=1, generator=generator)
    _add_capture_metadata_collate(dataloader)

    epoch_results_restart = []
    for _ in range(2):
        iter_dataloader = iter(dataloader)
        batches = []
        while True:
            try:
                batches.append(next(iter_dataloader))
            except StopIteration:
                break
        epoch_results_restart.append(batches)
        dataloader.dataset.dataset.increment_iteration()
        dataloader.dataset.reset_on_epoch()

    assert len(epoch_results_restart[0]) + 2 == len(epoch_results[0])
    epoch_tensors = [e["data"][0] for e in epoch_results[0][4:]]
    epoch_tensors_restart = [e["data"][0] for e in epoch_results_restart[0][2:]]

    for t, tr in zip(epoch_tensors, epoch_tensors_restart):
        assert torch.equal(t, tr)

    epoch_tensors = [e["data"][0] for e in epoch_results[1][2:]]
    epoch_tensors_restart = [e["data"][0] for e in epoch_results_restart[1][2:]]

    for t, tr in zip(epoch_tensors, epoch_tensors_restart):
        assert torch.equal(t, tr)


@mock.patch.dict(os.environ, {"PL_FAULT_TOLERANT_TRAINING": "1"})
@pytest.mark.skipif(torch.cuda.is_available(), reason="This test takes around 45 sec and should be skipped in Azure CI")
def test_fast_forward_sampler_iterative_dataset():
    _test_fast_forward_sampler_with_distributed_sampler_and_iterative_dataset(0, 1)


@mock.patch.dict(os.environ, {"PL_FAULT_TOLERANT_TRAINING": "1"})
@pytest.mark.skipif(torch.cuda.is_available(), reason="This test takes around 55 sec and should be skipped in Azure CI")
@RunIf(skip_windows=True)
def test_fast_forward_sampler_with_distributed_sampler_and_iterative_dataset():
    """Make sure result logging works with DDP."""
    tutils.set_random_main_port()
    worldsize = 2
    mp.spawn(
        _test_fast_forward_sampler_with_distributed_sampler_and_iterative_dataset, args=(worldsize,), nprocs=worldsize
    )


@mock.patch.dict(os.environ, {"PL_FAULT_TOLERANT_TRAINING": "1"})
@RunIf(max_torch="1.7")
def test_fault_tolerant_not_supported():
    assert not _fault_tolerant_training()


def create_iterable_dataset(batch_size, num_workers, attr_name="iter_sampler", wrap: bool = True):
    dataset = RangeIterableDataset(range(50), num_workers=num_workers, batch_size=batch_size, attr_name=attr_name)
    if wrap:
        dataset = CaptureIterableDataset(dataset)
    return dataset


def test_dataloader_to_state_dict_and_reload():
    """
    Note: Those utilities are used only with DataLoader wrapping a ``mapping`` based dataset.
    """

    def create_dataloader():
        dataset = range(50)
        batch_size = 8
        sampler = FastForwardSampler(SequentialSampler(dataset))
        sampler.setup(batch_size)

        return DataLoader(dataset, sampler=sampler, batch_size=batch_size)

    dataloader = create_dataloader()
    iter_dataloader = iter(dataloader)
    _ = next(iter_dataloader)
    _ = next(iter_dataloader)

    state_dict = _dataloader_to_state_dict(dataloader, iter_dataloader)
    assert state_dict == {
        "num_workers": 0,
        "previous_worker": None,
        0: {"current_iteration": 16},
    }

    dataloader = create_dataloader()
    dataloader = _dataloader_load_state_dict(dataloader, state_dict)
    iter_dataloader = iter(dataloader)
    _ = next(iter_dataloader)

    state_dict = _dataloader_to_state_dict(dataloader, iter_dataloader)
    assert state_dict == {
        "num_workers": 0,
        "previous_worker": None,
        0: {"current_iteration": 24},
    }


@pytest.mark.parametrize("use_fault_tolerant", ["0", "1"])
def test_data_loading_wraps_dataset_and_samplers(use_fault_tolerant, tmpdir):
    """This test ensures the dataset and sampler are properly wrapped when fault tolerant is enabled."""

    class CustomBatchSampler(BatchSampler):
        pass

    dataset = range(50)

    class TestModel(BoringModel):
        def train_dataloader(self):
            return {
                "a": [
                    DataLoader(create_iterable_dataset(3, 1, wrap=False), num_workers=0, batch_size=3),
                    DataLoader(dataset, batch_size=8),
                    DataLoader(
                        dataset,
                        batch_sampler=CustomBatchSampler(SequentialSampler(dataset), batch_size=8, drop_last=False),
                    ),
                ],
                "b": DataLoader(
                    create_iterable_dataset(2, num_workers=1, attr_name="custom_sampler", wrap=False),
                    num_workers=0,
                    batch_size=2,
                ),
            }

        def training_step(self, batch, batch_idx):
            assert batch == {
                "a": [ANY, ANY, ANY],
                "b": ANY,
            }

        def validation_step(self, batch, batch_idx):
            assert isinstance(batch, torch.Tensor)

        validation_epoch_end = None

    class Check(Callback):
        def on_train_batch_start(self, trainer, *_) -> None:
            loaders = trainer.train_dataloader.loaders
            if use_fault_tolerant == "1":
                assert isinstance(loaders["a"][0].loader.dataset, CaptureIterableDataset)
                assert isinstance(loaders["a"][1].loader.sampler, FastForwardSampler)
                assert isinstance(loaders["a"][1].loader.dataset, CaptureMapDataset)
                assert isinstance(loaders["a"][2].loader.batch_sampler, FastForwardSampler)
                assert isinstance(loaders["a"][2].loader.dataset, CaptureMapDataset)
                assert isinstance(loaders["b"].loader.dataset, CaptureIterableDataset)
            else:
                assert isinstance(loaders["a"][0].loader.dataset, RangeIterableDataset)
                assert isinstance(loaders["a"][1].loader.sampler, SequentialSampler)
                assert not isinstance(loaders["a"][1].loader.dataset, CaptureMapDataset)
                assert isinstance(loaders["a"][2].loader.batch_sampler, CustomBatchSampler)
                assert not isinstance(loaders["a"][2].loader.dataset, CaptureMapDataset)
                assert isinstance(loaders["b"].loader.dataset, RangeIterableDataset)

    with mock.patch.dict(os.environ, {"PL_FAULT_TOLERANT_TRAINING": use_fault_tolerant}):
        model = TestModel()
        model.training_epoch_end = None
        trainer = Trainer(default_root_dir=tmpdir, max_epochs=1, limit_train_batches=1, callbacks=Check())
        trainer.fit(model)


class SequentialGetItemDataset(Dataset):
    def __init__(self, length, *_):
        self.len = length

    def __getitem__(self, index):
        return torch.tensor([index]).float()

    def __len__(self):
        return self.len


class RandomGetItemDataset(Dataset):
    """A dataset with random elements generated using global rng from torch, numpy and python."""

    def __init__(self, length, size):
        self.size = size
        self.len = length

    def __getitem__(self, index):
        t = torch.rand(self.size)
        n = torch.from_numpy(np.random.rand(self.size))
        p = torch.tensor([python_random.random() for _ in range(self.size)])
        sample = (index + (t + n + p) / 10).float()
        return sample

    def __len__(self):
        return self.len


# TODO: test with `RandomGeneratorGetItemDataset`
@mock.patch.dict(os.environ, {"PL_FAULT_TOLERANT_TRAINING": "1"})
@pytest.mark.parametrize(
    "dataset_class",
    [
        SequentialGetItemDataset,
        RandomGetItemDataset,
        # RandomGeneratorGetItemDataset,
    ],
)
@pytest.mark.parametrize("num_workers", [0])
@pytest.mark.parametrize("batch_size", [1, 2, 3])
def test_dataset_rng_states_restart(dataset_class, num_workers, batch_size):
    """Test that the sequence of batches coming from a random number generator continues with the correct sequence
    after reloading the state."""

    def create_dataset_sampler():
        dset = CaptureMapDataset(dataset_class(16, 8))
        random_sampler = RandomSampler(dset, generator=torch.Generator())
        return dset, random_sampler

    def create_dataloader_sampler(dset, sampler):
        sampler = FastForwardSampler(sampler)
        sampler.setup(batch_size)
        dl = DataLoader(dset, num_workers=num_workers, sampler=sampler, batch_size=batch_size)
        _add_capture_metadata_collate(dl)
        return dl, sampler

    def fetch(fetcher, prefetch_iter, num_batches_fetched):
        batch, _ = next(prefetch_iter)

        state: List[MergedIteratorState] = fetcher.state
        assert len(state) == 1
        assert isinstance(state[0], MergedIteratorState)

        assert len(fetcher.dataloader_iter.cache_states) == 1
        if num_workers == 0:
            assert state[0].state[0].num_batches_fetched == num_batches_fetched
        return state

    dataset, random_sampler = create_dataset_sampler()
    dataloader, ff_sampler = create_dataloader_sampler(dataset, random_sampler)

    fetcher = DataFetcher()
    fetcher.setup(dataloader)
    prefetch_iter = iter(fetcher)

    # fetch 4 batches
    fetch(fetcher, prefetch_iter, 1)
    fetch(fetcher, prefetch_iter, 2)
    fetch(fetcher, prefetch_iter, 3)

    # (A) capture the state after fetching 4 batches
    state = fetch(fetcher, prefetch_iter, 4)
    state = deepcopy(state[0])

    # (B) simulate 2 additional batches
    batch05, _ = next(prefetch_iter)
    batch06, _ = next(prefetch_iter)

    # start reloading
    dataset, random_sampler = create_dataset_sampler()
    dataloader, ff_sampler = create_dataloader_sampler(dataset, random_sampler)

    # load the state dict saved at (A)
    ff_sampler.load_state_dict(state.sampler_states)
    dataset.load_state_dict(state.dataset_states, latest_worker_id=state.latest_worker_id, num_workers=num_workers)

    prefetcher = DataFetcher()
    prefetcher.setup(dataloader)
    prefetch_iter = iter(prefetcher)

    # fetch 2 random batches, these should match exactly the batches seen at (B)
    batch05_restart, _ = next(prefetch_iter)
    batch06_restart, _ = next(prefetch_iter)

    assert torch.equal(batch05, batch05_restart)
    assert torch.equal(batch06, batch06_restart)


class CustomException(Exception):
    pass


class SequentialIterableDataset(IterableDataset):
    def __init__(self, length, *_):
        self.len = length
        self.sampler = SequentialSampler(range(self.len))

    def __iter__(self):
        self.sampler_iter = iter(self.sampler)
        return self

    def __next__(self):
        indices = next(self.sampler_iter)
        return torch.tensor([indices]).float()


class SequentialDictIterableDataset(SequentialIterableDataset):
    def __next__(self):
        indices = next(self.sampler_iter)
        return {"data": torch.tensor([indices]).float()}


class TestModel(LightningModule):
    def __init__(self, fail_on_step: int = -1):
        super().__init__()
        self.layer = torch.nn.Linear(1, 2)
        self.seen_batches = []
        self.fail_on_step = fail_on_step

    def training_step(self, batch, batch_idx):
        if self.global_step == self.fail_on_step:
            raise CustomException()
        batch = batch["data"] if isinstance(batch, dict) else batch
        self.seen_batches.append(torch.stack(batch) if isinstance(batch, list) else batch)
        loss = sum(self.layer(b).sum() for b in batch)
        return loss

    def configure_optimizers(self):
        return torch.optim.SGD(self.layer.parameters(), lr=0.1)


def _run_training(trainer_kwargs, dataset_classes, fail_on_step: int = -1, ckpt_path=None):
    seed_everything(1)
    train_dataloader = [
        DataLoader(dataset_class(3, 1), batch_size=1, num_workers=0) for dataset_class in dataset_classes
    ]
    train_dataloader = train_dataloader[0] if len(train_dataloader) == 1 else train_dataloader
    model = TestModel(fail_on_step=fail_on_step)
    trainer = Trainer(**trainer_kwargs)
    with suppress(CustomException):
        trainer.fit(model, train_dataloaders=train_dataloader, ckpt_path=ckpt_path)
    return model.seen_batches, model.parameters()


@mock.patch.dict(os.environ, {"PL_FAULT_TOLERANT_TRAINING": "1"})
@pytest.mark.parametrize(
    "dataset_classes",
    [
        # single training dataset
        [RandomGetItemDataset],
        [SequentialIterableDataset],
        [SequentialDictIterableDataset],
        # multiple training datasets (combinded dataloader)
        [SequentialGetItemDataset, SequentialIterableDataset],
        [SequentialIterableDataset, SequentialIterableDataset],
        # [RandomGetItemDataset, RandomGetItemDataset],  # TODO: support in the future
    ],
)
@pytest.mark.parametrize("multiple_trainloader_mode", ["min_size", "max_size_cycle"])
def test_dataset_rng_states_restart_with_lightning(tmpdir, dataset_classes, multiple_trainloader_mode):
    """Test that the Trainer can resume from a failed run in the case of several types of datasets."""
    trainer_kwargs = dict(
        default_root_dir=tmpdir,
        max_epochs=3,
        enable_progress_bar=False,
        enable_model_summary=False,
        multiple_trainloader_mode=multiple_trainloader_mode,
    )

    all_batches, weights0 = _run_training(trainer_kwargs, dataset_classes)
    all_batches = torch.stack(all_batches)
    assert len(all_batches) == 9

    # Simulate 1st failure
    complete_batches, _ = _run_training(trainer_kwargs, dataset_classes, fail_on_step=4)
    assert len(complete_batches) == 4

    checkpoint_path = os.path.join(tmpdir, ".pl_auto_save.ckpt")
    assert os.path.exists(checkpoint_path)

    # Resume after failure
    resumed_batches, weights1 = _run_training(
        trainer_kwargs, dataset_classes, fail_on_step=-1, ckpt_path=checkpoint_path
    )
    assert len(resumed_batches) == 5

    # the resumed batches should match the batches of the successful training
    all_batches_resumed = torch.stack(complete_batches + resumed_batches)
    assert len(all_batches_resumed) == 9
    assert torch.equal(all_batches, all_batches_resumed)

    # the final weights of a resumed training should equal the weights of an uninterrupted training
    for w0, w1 in zip(weights0, weights1):
        assert w0 is not w1
        assert torch.allclose(w0, w1)


@mock.patch.dict(os.environ, {"PL_FAULT_TOLERANT_TRAINING": "1"})
@pytest.mark.parametrize(
    ["train_datasets", "val_datasets"],
    [
        ([RandomGetItemDataset], [RandomGetItemDataset]),
        ([RandomGetItemDataset], [RandomGetItemDataset, RandomGetItemDataset]),
    ],
)
@pytest.mark.parametrize(
    "val_check_interval",
    [
        pytest.param(
            0.5,
            marks=pytest.mark.xfail(
                reason=(
                    "TODO: the `train_dataloader` random state overrides the validation state when restarting training"
                )
            ),
        ),
        1.0,
    ],
)
def test_auto_restart_within_validation_loop(train_datasets, val_datasets, val_check_interval, tmpdir):
    n_val_dataloaders = len(val_datasets)
    stop_dataloader = n_val_dataloaders - 1
    stop_batch = 1

    class ValidationLoopTestModel(LightningModule):
        def __init__(self, should_fail):
            super().__init__()
            self.layer = torch.nn.Linear(1, 2)
            self.should_fail = should_fail
            self.training_batches = []
            self.validation_batches = defaultdict(list)

        def step(self, batch):
            return sum(self.layer(b).sum() for b in batch)

        def training_step(self, batch, batch_idx):
            self.training_batches.append(batch)
            return self.step(batch)

        def validation_step(self, batch, batch_idx, dataloader_idx=0):
            if self.should_fail and stop_dataloader == dataloader_idx and batch_idx == stop_batch:
                raise CustomException
            self.validation_batches[dataloader_idx].append(batch)
            return self.step(batch)

        def configure_optimizers(self):
            return torch.optim.SGD(self.layer.parameters(), lr=0.1)

        def train_dataloader(self):
            return [DataLoader(cls(4, 1)) for cls in train_datasets]

        def val_dataloader(self):
            return [DataLoader(cls(4, 1)) for cls in val_datasets]

    def run(should_fail, resume):
        if not resume:
            seed_everything(42)

        model = ValidationLoopTestModel(should_fail)

        ckpt_path = str(tmpdir / ".pl_auto_save.ckpt") if resume else None
        trainer = Trainer(
            default_root_dir=tmpdir,
            max_epochs=1,
            val_check_interval=val_check_interval,
            num_sanity_val_steps=0,
        )
        if should_fail:
            with pytest.raises(CustomException):
                trainer.fit(model, ckpt_path=ckpt_path)
        else:
            trainer.fit(model, ckpt_path=ckpt_path)

        return model.training_batches, model.validation_batches

    total_train_batches, total_val_batches = run(should_fail=False, resume=False)
    pre_fail_train_batches, pre_fail_val_batches = run(should_fail=True, resume=False)
    post_fail_train_batches, post_fail_val_batches = run(should_fail=False, resume=True)

    torch.testing.assert_allclose(total_train_batches, pre_fail_train_batches + post_fail_train_batches)
    for k in total_val_batches:
        torch.testing.assert_allclose(total_val_batches[k], pre_fail_val_batches[k] + post_fail_val_batches[k])


class TestAutoRestartModelUnderSignal(BoringModel):
    def __init__(self, should_signal: bool, failure_on_step: bool, failure_on_training: bool, on_last_batch: bool):
        super().__init__()
        self.should_signal = should_signal
        self.failure_on_step = failure_on_step
        self.failure_on_training = failure_on_training
        self.on_last_batch = on_last_batch
        self.seen_train_batches = []

    def _signal(self):
        if self.should_signal:
            # simulate `os.kill(os.getpid(), signal.SIGUSR1)`
            self.trainer._terminate_gracefully = True

    def training_step(self, batch, batch_idx):
        self.seen_train_batches.append(batch)
        should_signal = self.trainer.fit_loop.epoch_loop._is_training_done if self.on_last_batch else batch_idx == 2
        if self.failure_on_step and self.failure_on_training and should_signal:
            self._signal()
        return super().training_step(batch, batch_idx)

    def validation_step(self, batch, batch_idx):
        should_signal = (
            self.trainer.fit_loop.epoch_loop.val_loop.epoch_loop.batch_progress.is_last_batch
            if self.on_last_batch
            else batch_idx == 2
        )
        if self.failure_on_step and not self.failure_on_training and should_signal:
            self._signal()
        return super().validation_step(batch, batch_idx)

    def training_epoch_end(self, outputs) -> None:
        if not self.failure_on_step and self.failure_on_training:
            self._signal()

    def validation_epoch_end(self, outputs) -> None:
        if not self.failure_on_step and not self.failure_on_training:
            self._signal()

    def train_dataloader(self):
        return DataLoader(RandomDataset(32, 4))

    def val_dataloader(self):
        return DataLoader(RandomDataset(32, 4))


def _fit_model(
    tmpdir, should_signal, val_check_interval, failure_on_step, failure_on_training, on_last_batch, status=None
):
    seed_everything(42)
    model = TestAutoRestartModelUnderSignal(should_signal, failure_on_step, failure_on_training, on_last_batch)

    trainer_kwargs = dict(
        default_root_dir=tmpdir,
        max_epochs=1,
        limit_train_batches=4,
        limit_val_batches=4,
        val_check_interval=val_check_interval,
        num_sanity_val_steps=0,
    )

    trainer = Trainer(**trainer_kwargs)
    if should_signal:
        with pytest.raises(ExitGracefullyException, match=status):
            trainer.fit(model)
    else:
        trainer.fit(model)
    assert trainer._terminate_gracefully == should_signal

    return model


@pytest.mark.parametrize("on_last_batch", [False, True])
@pytest.mark.parametrize("val_check_interval", [0.5, 1.0])
@pytest.mark.parametrize("failure_on_training", [False, True])
@pytest.mark.parametrize("failure_on_step", [False, True])
@mock.patch.dict(os.environ, {"PL_FAULT_TOLERANT_TRAINING": "1"})
@RunIf(skip_windows=True)
def test_auto_restart_under_signal(on_last_batch, val_check_interval, failure_on_training, failure_on_step, tmpdir):
    """This test asserts that if a signal is being sent during the training / validation phase, the model should
    restart in a reproducible way."""

    model_total = _fit_model(tmpdir, False, val_check_interval, failure_on_step, failure_on_training, on_last_batch)

    if failure_on_step:
        if on_last_batch:
            if failure_on_training:
                # Breaking on first validation batch.
                # This is done to capture the random state of the validation dataloader.
                status = "EvaluationEpochLoop:advance"
            else:
                # when breaking on last batch of validation, we should exist on `run_end` val_check_interval == 1.0
                status = (
                    "TrainingEpochLoop:on_run_end" if val_check_interval == 1.0 else "TrainingEpochLoop:on_advance_end"
                )
        else:
            status = "TrainingEpochLoop:on_advance_end" if failure_on_training else "EvaluationEpochLoop:advance"
    else:
        if val_check_interval == 1.0:
            status = "TrainingEpochLoop:on_run_end"
        else:
            # `training_epoch_end` happens after `validation_epoch_end` since Lightning v1.4
            status = "TrainingEpochLoop:on_run_end" if failure_on_training else "TrainingEpochLoop:on_advance_end"

    model_signaled = _fit_model(
        tmpdir, True, val_check_interval, failure_on_step, failure_on_training, on_last_batch, status=status
    )
    checkpoint_path = str(tmpdir / ".pl_auto_save.ckpt")
    assert os.path.exists(checkpoint_path)
    model_restarted = _fit_model(tmpdir, False, val_check_interval, failure_on_step, failure_on_training, on_last_batch)

    # check the batches
    actual = torch.cat(model_signaled.seen_train_batches + model_restarted.seen_train_batches)
    expected = torch.cat(model_total.seen_train_batches)
    assert torch.equal(actual, expected)

    # FIXME: why `on_last_batch` doesn't work ?
    if failure_on_step and failure_on_training and not on_last_batch:
        assert not torch.equal(model_total.layer.weight, model_signaled.layer.weight)
    assert torch.equal(model_restarted.layer.weight, model_total.layer.weight)

    checkpoint = torch.load(checkpoint_path)["loops"]["fit_loop"]
    p = checkpoint["epoch_loop.batch_progress"]
    if p["is_last_batch"] and p["current"]["completed"] == 4:
        assert "dataloader_state_dict" not in checkpoint["epoch_loop.state_dict"]
    else:
        assert "dataloader_state_dict" in checkpoint["epoch_loop.state_dict"]

    state_dict = checkpoint["epoch_loop.val_loop.epoch_loop.state_dict"]
    p = checkpoint["epoch_loop.val_loop.epoch_loop.batch_progress"]
    if (p["is_last_batch"] and p["current"]["completed"] == 4) or p["current"]["ready"] == 0:
        assert "dataloader_state_dict" not in state_dict
    else:
        assert "dataloader_state_dict" in state_dict


<<<<<<< HEAD
class RandomFaultTolerantDataset(RandomGetItemDataset):
    def __init__(self, *args, seed: int, **kwargs):
        super().__init__(*args, **kwargs)
        self.seed = seed
        self._cache_state_dict = None
        self.generator = None
        self.counter_debug = 0

    @property
    def worker_id(self):
        info = get_worker_info()
        return info.id if info else 0

    def __getitem__(self, index):
        if self._cache_state_dict:
            state_dict = self._cache_state_dict[self.worker_id]
            self.generator = random.Random()
            self.generator.setstate(state_dict["random_state"])
            self._cache_state_dict = None

        if not self.generator:
            self.generator = random.Random(self.seed + self.worker_id)
        return torch.tensor(index + self.generator.random())

    def state_dict(self):
        return {self.worker_id: {"random_state": self.generator.getstate()}}

    def load_state_dict(self, state_dict):
        self._cache_state_dict = state_dict


class RandomSamplerStateful(RandomSampler):
    def __init__(self, *args, seed: int = 0, generator=None, **kwargs):
        generator = torch.Generator().manual_seed(seed)
        super().__init__(*args, generator=generator, **kwargs)
        self.counter = 0
        self.restarting = False

    def state_dict(self):
        return {"random_state": self.state, "counter": self.counter}

    def load_state_dict(self, state_dict):
        self.generator.set_state(state_dict.get("random_state"))
        self.counter = state_dict["counter"]
        self.restarting = True

    def __len__(self):
        return len(self.data_source) - self.counter

    def __iter__(self) -> Iterator[int]:
        n = len(self.data_source)

        self.state = self.generator.get_state()
        indices = torch.randperm(n, generator=self.generator).tolist()

        if not self.restarting:
            self.counter = 0
        else:
            indices = indices[self.counter :]
            self.restarting = False

        for index in indices:
            self.counter += 1
            yield index

        self.counter = 0


def test_fault_tolerant_manual_mode_enum():
    mode = FaultTolerantTrainingMode("0")
    assert not mode.is_enabled

    mode = FaultTolerantTrainingMode("1")
    assert mode.is_automatic
    assert not mode.is_elastic

    mode = FaultTolerantTrainingMode("2")
    assert mode.is_manual
    assert not mode.is_elastic

    mode = FaultTolerantTrainingMode("3")
    assert mode.is_automatic
    assert mode.is_elastic

    mode = FaultTolerantTrainingMode("4")
    assert mode.is_manual
    assert mode.is_elastic


@pytest.mark.skipif(torch.cuda.is_available(), reason="This test takes around 22 sec and should be skipped in Azure CI")
@pytest.mark.parametrize(
    ["train_dataset_cls", "val_dataset_cls"],
    [
        ([RandomFaultTolerantDataset, RandomFaultTolerantDataset], [RandomFaultTolerantDataset]),
    ],
)
@pytest.mark.parametrize("val_check_interval", [0.5, 1.0])
@mock.patch.dict(os.environ, {"PL_FAULT_TOLERANT_TRAINING": "2"})
def test_fault_tolerant_manual_mode(val_check_interval, train_dataset_cls, val_dataset_cls, tmpdir):
    class TestModel(BoringModel):
        def __init__(self, should_fail: bool = False):
            super().__init__()
            self.layer = torch.nn.Linear(1, 2)
            self.should_fail = should_fail
            self.batches = []

        def training_step(self, batch, batch_idx):
            if self.should_fail and batch_idx == 7:
                raise CustomException
            self.batches.append(batch)
            losses = []
            for b in batch:
                losses.append(super().training_step(b, batch_idx)["loss"])
            return torch.stack(losses).mean()

        def validation_step(self, batch, batch_idx, dataloader_idx=0):
            pass

        validation_epoch_end = None

        def _create_dataloader_kwargs(self, dataset_class, dataset_len, seed, num_workers):
            dl_kwargs = {}
            dl_kwargs["dataset"] = dataset_class(dataset_len, 1, seed=seed)
            dl_kwargs["sampler"] = RandomSamplerStateful(dl_kwargs["dataset"], seed=seed)
            dl_kwargs["num_workers"] = num_workers
            dl_kwargs["batch_size"] = 1
            return dl_kwargs

        def train_dataloader(self):
            return [
                DataLoader(
                    **self._create_dataloader_kwargs(
                        dataset_class, 10, seed, seed + 1 if val_check_interval == 1.0 else 0
                    )
                )
                for seed, dataset_class in enumerate(train_dataset_cls)
            ]

        def val_dataloader(self):
            return [
                DataLoader(**self._create_dataloader_kwargs(dataset_class, 1, seed, 0))
                for seed, dataset_class in enumerate(val_dataset_cls)
            ]

        def configure_optimizers(self):
            optimizer = torch.optim.SGD(self.layer.parameters(), lr=0.001)
            lr_scheduler = torch.optim.lr_scheduler.StepLR(optimizer, step_size=1)
            return [optimizer], [lr_scheduler]

    seed_everything(42)
    model = TestModel()
    trainer = Trainer(default_root_dir=tmpdir, max_epochs=1, val_check_interval=val_check_interval)
    trainer.fit(model)
    total_batches = model.batches
    total_weight = deepcopy(model.layer.weight)
    trainer.train_dataloader = None

    seed_everything(42)
    model = TestModel(should_fail=True)
    trainer = Trainer(default_root_dir=tmpdir, max_epochs=1, val_check_interval=val_check_interval)
    with suppress(CustomException):
        trainer.fit(model)
    trainer.train_dataloader = None
    failed_batches = model.batches
    failed_weight = deepcopy(model.layer.weight)

    checkpoint_path = str(tmpdir / ".pl_auto_save.ckpt")
    assert os.path.exists(checkpoint_path)

    seed_everything(42)
    model = TestModel()
    trainer = Trainer(default_root_dir=tmpdir, max_epochs=1, val_check_interval=val_check_interval)
    trainer.fit(model, ckpt_path=checkpoint_path)
    trainer.train_dataloader = None
    restart_batches = model.batches

    torch.testing.assert_allclose(total_batches, failed_batches + restart_batches)
    assert not torch.equal(total_weight, failed_weight)
    assert torch.equal(total_weight, model.layer.weight)
=======
def test_supports_state_dict_protocol():
    class StatefulClass:
        def state_dict(self):
            pass

        def load_state_dict(self, state_dict):
            pass

    assert isinstance(StatefulClass(), _SupportsStateDict)

    class NotStatefulClass:
        def state_dict(self):
            pass

    assert not isinstance(NotStatefulClass(), _SupportsStateDict)

    class NotStateful2Class:
        def load_state_dict(self, state_dict):
            pass

    assert not isinstance(NotStateful2Class(), _SupportsStateDict)


def test_fault_tolerant_mode_enum():
    with mock.patch.dict(os.environ, {"PL_FAULT_TOLERANT_TRAINING": "0"}):
        assert _FaultTolerantMode.DISABLED == _FaultTolerantMode.detect_current_mode()
        assert not TrainerState()._fault_tolerant_mode.is_enabled

    with mock.patch.dict(os.environ, {"PL_FAULT_TOLERANT_TRAINING": "1"}):
        assert _FaultTolerantMode.AUTOMATIC == _FaultTolerantMode.detect_current_mode()
        assert TrainerState()._fault_tolerant_mode.is_automatic

    with mock.patch.dict(os.environ, {"PL_FAULT_TOLERANT_TRAINING": "MANUAL"}):
        assert _FaultTolerantMode.MANUAL == _FaultTolerantMode.detect_current_mode()
        assert TrainerState()._fault_tolerant_mode.is_manual

    with pytest.raises(
        MisconfigurationException, match="The environment flag `PL_FAULT_TOLERANT_TRAINING` should be either"
    ):
        with mock.patch.dict(os.environ, {"PL_FAULT_TOLERANT_TRAINING": "3"}):
            _FaultTolerantMode.detect_current_mode()


class StatefulRandomSampler(RandomSampler):

    counter = 0

    def state_dict(self):
        self.counter += 1
        return {"counter": self.counter}

    def load_state_dict(self, state_dict):
        self.counter = state_dict["counter"]


class StatefulRandomDataset(RandomDataset):
    def __init__(self, *args, **kwargs):
        super().__init__(*args, **kwargs)
        self.counter = 0

    def __getitem__(self, index):
        self.counter += 1
        return super().__getitem__(index)

    def state_dict(self):
        info = get_worker_info()
        if info:
            return {info.id: {"counter": self.counter}}
        return {"counter": self.counter}

    def load_state_dict(self, state_dict):
        self.counter = state_dict["counter"]


@pytest.mark.parametrize("num_workers", [0])
@mock.patch.dict(os.environ, {"PL_FAULT_TOLERANT_TRAINING": "2"})
def test_stateful_workers(num_workers):

    seed_everything(42)

    _get_iterator_fn = DataLoader._get_iterator
    _patch_dataloader_get_iterators()
    assert DataLoader._ori_get_iterator is not None

    data_fetcher = DataFetcher()
    dataset = StatefulRandomDataset(1, 64)
    dataloader = DataLoader(dataset, sampler=StatefulRandomSampler(dataset), num_workers=num_workers)

    with pytest.raises(MisconfigurationException, match="A stateful iterator should be used"):
        iter(dataloader)

    # This would attach the `data_fetcher` to the DataLoader.
    data_fetcher.setup(dataloader)

    data_fetcher_iter = iter(data_fetcher)

    dataloader_iter = data_fetcher.dataloader_iter
    worker_type = _SingleProcessDataLoaderIterStateful if num_workers == 0 else _MultiProcessingDataLoaderIterStateful
    assert isinstance(dataloader_iter, worker_type)

    next(data_fetcher_iter)
    state = data_fetcher.dataloader_iter.state.state
    assert state[0].dataset_state == {0: {"counter": 1}}
    assert state[0].sampler_state["sampler"] == {"counter": 1}

    next(data_fetcher_iter)
    previous_state = data_fetcher.dataloader_iter.previous_state.state
    state = data_fetcher.dataloader_iter.state.state
    assert previous_state[0].dataset_state == {0: {"counter": 1}}
    assert previous_state[0].sampler_state["sampler"] == {"counter": 1}
    # TODO: Resolve the previous `sampler_state` associated to `worker_id: 0`.
    worker_id = 1 if num_workers else 0
    assert state[worker_id].sampler_state["sampler"] == {"counter": 2}

    # each worker has its own copy of the dataset
    assert state[0].dataset_state == ({0: {"counter": 2}} if num_workers == 0 else {0: {"counter": 1}})
    target_previous_state = deepcopy(state)

    next(data_fetcher_iter)
    latest_worker_id = data_fetcher.dataloader_iter.state.latest_worker_id
    assert latest_worker_id == 0
    previous_state = data_fetcher.dataloader_iter.previous_state.state
    state = data_fetcher.dataloader_iter.state.state

    assert target_previous_state == previous_state
    assert state[0].sampler_state["sampler"] == {"counter": 3}
    assert state[0].dataset_state == ({0: {"counter": 3}} if num_workers == 0 else {0: {"counter": 2}})

    _teardown_dataloader_get_iterators()
    assert not hasattr(DataLoader, "_ori_get_iterator")
    assert DataLoader._get_iterator == _get_iterator_fn

    data_fetcher.teardown()
>>>>>>> cb27e305
<|MERGE_RESOLUTION|>--- conflicted
+++ resolved
@@ -50,11 +50,7 @@
     FastForwardSampler,
     MergedIteratorState,
 )
-<<<<<<< HEAD
-from pytorch_lightning.utilities.enums import AutoRestartBatchKeys, FaultTolerantTrainingMode
-=======
 from pytorch_lightning.utilities.enums import _FaultTolerantMode, AutoRestartBatchKeys
->>>>>>> cb27e305
 from pytorch_lightning.utilities.exceptions import ExitGracefullyException, MisconfigurationException
 from pytorch_lightning.utilities.fetching import DataFetcher
 from pytorch_lightning.utilities.imports import _fault_tolerant_training
@@ -1207,7 +1203,141 @@
         assert "dataloader_state_dict" in state_dict
 
 
-<<<<<<< HEAD
+def test_supports_state_dict_protocol():
+    class StatefulClass:
+        def state_dict(self):
+            pass
+
+        def load_state_dict(self, state_dict):
+            pass
+
+    assert isinstance(StatefulClass(), _SupportsStateDict)
+
+    class NotStatefulClass:
+        def state_dict(self):
+            pass
+
+    assert not isinstance(NotStatefulClass(), _SupportsStateDict)
+
+    class NotStateful2Class:
+        def load_state_dict(self, state_dict):
+            pass
+
+    assert not isinstance(NotStateful2Class(), _SupportsStateDict)
+
+
+def test_fault_tolerant_mode_enum():
+    with mock.patch.dict(os.environ, {"PL_FAULT_TOLERANT_TRAINING": "0"}):
+        assert _FaultTolerantMode.DISABLED == _FaultTolerantMode.detect_current_mode()
+        assert not TrainerState()._fault_tolerant_mode.is_enabled
+
+    with mock.patch.dict(os.environ, {"PL_FAULT_TOLERANT_TRAINING": "1"}):
+        assert _FaultTolerantMode.AUTOMATIC == _FaultTolerantMode.detect_current_mode()
+        assert TrainerState()._fault_tolerant_mode.is_automatic
+
+    with mock.patch.dict(os.environ, {"PL_FAULT_TOLERANT_TRAINING": "MANUAL"}):
+        assert _FaultTolerantMode.MANUAL == _FaultTolerantMode.detect_current_mode()
+        assert TrainerState()._fault_tolerant_mode.is_manual
+
+    with pytest.raises(
+        MisconfigurationException, match="The environment flag `PL_FAULT_TOLERANT_TRAINING` should be either"
+    ):
+        with mock.patch.dict(os.environ, {"PL_FAULT_TOLERANT_TRAINING": "3"}):
+            _FaultTolerantMode.detect_current_mode()
+
+
+class StatefulRandomSampler(RandomSampler):
+
+    counter = 0
+
+    def state_dict(self):
+        self.counter += 1
+        return {"counter": self.counter}
+
+    def load_state_dict(self, state_dict):
+        self.counter = state_dict["counter"]
+
+
+class StatefulRandomDataset(RandomDataset):
+    def __init__(self, *args, **kwargs):
+        super().__init__(*args, **kwargs)
+        self.counter = 0
+
+    def __getitem__(self, index):
+        self.counter += 1
+        return super().__getitem__(index)
+
+    def state_dict(self):
+        info = get_worker_info()
+        if info:
+            return {info.id: {"counter": self.counter}}
+        return {"counter": self.counter}
+
+    def load_state_dict(self, state_dict):
+        self.counter = state_dict["counter"]
+
+
+@pytest.mark.parametrize("num_workers", [0])
+@mock.patch.dict(os.environ, {"PL_FAULT_TOLERANT_TRAINING": "2"})
+def test_stateful_workers(num_workers):
+
+    seed_everything(42)
+
+    _get_iterator_fn = DataLoader._get_iterator
+    _patch_dataloader_get_iterators()
+    assert DataLoader._ori_get_iterator is not None
+
+    data_fetcher = DataFetcher()
+    dataset = StatefulRandomDataset(1, 64)
+    dataloader = DataLoader(dataset, sampler=StatefulRandomSampler(dataset), num_workers=num_workers)
+
+    with pytest.raises(MisconfigurationException, match="A stateful iterator should be used"):
+        iter(dataloader)
+
+    # This would attach the `data_fetcher` to the DataLoader.
+    data_fetcher.setup(dataloader)
+
+    data_fetcher_iter = iter(data_fetcher)
+
+    dataloader_iter = data_fetcher.dataloader_iter
+    worker_type = _SingleProcessDataLoaderIterStateful if num_workers == 0 else _MultiProcessingDataLoaderIterStateful
+    assert isinstance(dataloader_iter, worker_type)
+
+    next(data_fetcher_iter)
+    state = data_fetcher.dataloader_iter.state.state
+    assert state[0].dataset_state == {0: {"counter": 1}}
+    assert state[0].sampler_state["sampler"] == {"counter": 1}
+
+    next(data_fetcher_iter)
+    previous_state = data_fetcher.dataloader_iter.previous_state.state
+    state = data_fetcher.dataloader_iter.state.state
+    assert previous_state[0].dataset_state == {0: {"counter": 1}}
+    assert previous_state[0].sampler_state["sampler"] == {"counter": 1}
+    # TODO: Resolve the previous `sampler_state` associated to `worker_id: 0`.
+    worker_id = 1 if num_workers else 0
+    assert state[worker_id].sampler_state["sampler"] == {"counter": 2}
+
+    # each worker has its own copy of the dataset
+    assert state[0].dataset_state == ({0: {"counter": 2}} if num_workers == 0 else {0: {"counter": 1}})
+    target_previous_state = deepcopy(state)
+
+    next(data_fetcher_iter)
+    latest_worker_id = data_fetcher.dataloader_iter.state.latest_worker_id
+    assert latest_worker_id == 0
+    previous_state = data_fetcher.dataloader_iter.previous_state.state
+    state = data_fetcher.dataloader_iter.state.state
+
+    assert target_previous_state == previous_state
+    assert state[0].sampler_state["sampler"] == {"counter": 3}
+    assert state[0].dataset_state == ({0: {"counter": 3}} if num_workers == 0 else {0: {"counter": 2}})
+
+    _teardown_dataloader_get_iterators()
+    assert not hasattr(DataLoader, "_ori_get_iterator")
+    assert DataLoader._get_iterator == _get_iterator_fn
+
+    data_fetcher.teardown()
+
+
 class RandomFaultTolerantDataset(RandomGetItemDataset):
     def __init__(self, *args, seed: int, **kwargs):
         super().__init__(*args, **kwargs)
@@ -1274,27 +1404,6 @@
             yield index
 
         self.counter = 0
-
-
-def test_fault_tolerant_manual_mode_enum():
-    mode = FaultTolerantTrainingMode("0")
-    assert not mode.is_enabled
-
-    mode = FaultTolerantTrainingMode("1")
-    assert mode.is_automatic
-    assert not mode.is_elastic
-
-    mode = FaultTolerantTrainingMode("2")
-    assert mode.is_manual
-    assert not mode.is_elastic
-
-    mode = FaultTolerantTrainingMode("3")
-    assert mode.is_automatic
-    assert mode.is_elastic
-
-    mode = FaultTolerantTrainingMode("4")
-    assert mode.is_manual
-    assert mode.is_elastic
 
 
 @pytest.mark.skipif(torch.cuda.is_available(), reason="This test takes around 22 sec and should be skipped in Azure CI")
@@ -1386,139 +1495,4 @@
 
     torch.testing.assert_allclose(total_batches, failed_batches + restart_batches)
     assert not torch.equal(total_weight, failed_weight)
-    assert torch.equal(total_weight, model.layer.weight)
-=======
-def test_supports_state_dict_protocol():
-    class StatefulClass:
-        def state_dict(self):
-            pass
-
-        def load_state_dict(self, state_dict):
-            pass
-
-    assert isinstance(StatefulClass(), _SupportsStateDict)
-
-    class NotStatefulClass:
-        def state_dict(self):
-            pass
-
-    assert not isinstance(NotStatefulClass(), _SupportsStateDict)
-
-    class NotStateful2Class:
-        def load_state_dict(self, state_dict):
-            pass
-
-    assert not isinstance(NotStateful2Class(), _SupportsStateDict)
-
-
-def test_fault_tolerant_mode_enum():
-    with mock.patch.dict(os.environ, {"PL_FAULT_TOLERANT_TRAINING": "0"}):
-        assert _FaultTolerantMode.DISABLED == _FaultTolerantMode.detect_current_mode()
-        assert not TrainerState()._fault_tolerant_mode.is_enabled
-
-    with mock.patch.dict(os.environ, {"PL_FAULT_TOLERANT_TRAINING": "1"}):
-        assert _FaultTolerantMode.AUTOMATIC == _FaultTolerantMode.detect_current_mode()
-        assert TrainerState()._fault_tolerant_mode.is_automatic
-
-    with mock.patch.dict(os.environ, {"PL_FAULT_TOLERANT_TRAINING": "MANUAL"}):
-        assert _FaultTolerantMode.MANUAL == _FaultTolerantMode.detect_current_mode()
-        assert TrainerState()._fault_tolerant_mode.is_manual
-
-    with pytest.raises(
-        MisconfigurationException, match="The environment flag `PL_FAULT_TOLERANT_TRAINING` should be either"
-    ):
-        with mock.patch.dict(os.environ, {"PL_FAULT_TOLERANT_TRAINING": "3"}):
-            _FaultTolerantMode.detect_current_mode()
-
-
-class StatefulRandomSampler(RandomSampler):
-
-    counter = 0
-
-    def state_dict(self):
-        self.counter += 1
-        return {"counter": self.counter}
-
-    def load_state_dict(self, state_dict):
-        self.counter = state_dict["counter"]
-
-
-class StatefulRandomDataset(RandomDataset):
-    def __init__(self, *args, **kwargs):
-        super().__init__(*args, **kwargs)
-        self.counter = 0
-
-    def __getitem__(self, index):
-        self.counter += 1
-        return super().__getitem__(index)
-
-    def state_dict(self):
-        info = get_worker_info()
-        if info:
-            return {info.id: {"counter": self.counter}}
-        return {"counter": self.counter}
-
-    def load_state_dict(self, state_dict):
-        self.counter = state_dict["counter"]
-
-
-@pytest.mark.parametrize("num_workers", [0])
-@mock.patch.dict(os.environ, {"PL_FAULT_TOLERANT_TRAINING": "2"})
-def test_stateful_workers(num_workers):
-
-    seed_everything(42)
-
-    _get_iterator_fn = DataLoader._get_iterator
-    _patch_dataloader_get_iterators()
-    assert DataLoader._ori_get_iterator is not None
-
-    data_fetcher = DataFetcher()
-    dataset = StatefulRandomDataset(1, 64)
-    dataloader = DataLoader(dataset, sampler=StatefulRandomSampler(dataset), num_workers=num_workers)
-
-    with pytest.raises(MisconfigurationException, match="A stateful iterator should be used"):
-        iter(dataloader)
-
-    # This would attach the `data_fetcher` to the DataLoader.
-    data_fetcher.setup(dataloader)
-
-    data_fetcher_iter = iter(data_fetcher)
-
-    dataloader_iter = data_fetcher.dataloader_iter
-    worker_type = _SingleProcessDataLoaderIterStateful if num_workers == 0 else _MultiProcessingDataLoaderIterStateful
-    assert isinstance(dataloader_iter, worker_type)
-
-    next(data_fetcher_iter)
-    state = data_fetcher.dataloader_iter.state.state
-    assert state[0].dataset_state == {0: {"counter": 1}}
-    assert state[0].sampler_state["sampler"] == {"counter": 1}
-
-    next(data_fetcher_iter)
-    previous_state = data_fetcher.dataloader_iter.previous_state.state
-    state = data_fetcher.dataloader_iter.state.state
-    assert previous_state[0].dataset_state == {0: {"counter": 1}}
-    assert previous_state[0].sampler_state["sampler"] == {"counter": 1}
-    # TODO: Resolve the previous `sampler_state` associated to `worker_id: 0`.
-    worker_id = 1 if num_workers else 0
-    assert state[worker_id].sampler_state["sampler"] == {"counter": 2}
-
-    # each worker has its own copy of the dataset
-    assert state[0].dataset_state == ({0: {"counter": 2}} if num_workers == 0 else {0: {"counter": 1}})
-    target_previous_state = deepcopy(state)
-
-    next(data_fetcher_iter)
-    latest_worker_id = data_fetcher.dataloader_iter.state.latest_worker_id
-    assert latest_worker_id == 0
-    previous_state = data_fetcher.dataloader_iter.previous_state.state
-    state = data_fetcher.dataloader_iter.state.state
-
-    assert target_previous_state == previous_state
-    assert state[0].sampler_state["sampler"] == {"counter": 3}
-    assert state[0].dataset_state == ({0: {"counter": 3}} if num_workers == 0 else {0: {"counter": 2}})
-
-    _teardown_dataloader_get_iterators()
-    assert not hasattr(DataLoader, "_ori_get_iterator")
-    assert DataLoader._get_iterator == _get_iterator_fn
-
-    data_fetcher.teardown()
->>>>>>> cb27e305
+    assert torch.equal(total_weight, model.layer.weight)