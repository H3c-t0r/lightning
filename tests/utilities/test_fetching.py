# Copyright The PyTorch Lightning team.
#
# Licensed under the Apache License, Version 2.0 (the "License");
# you may not use this file except in compliance with the License.
# You may obtain a copy of the License at
#
#     http://www.apache.org/licenses/LICENSE-2.0
#
# Unless required by applicable law or agreed to in writing, software
# distributed under the License is distributed on an "AS IS" BASIS,
# WITHOUT WARRANTIES OR CONDITIONS OF ANY KIND, either express or implied.
# See the License for the specific language governing permissions and
# limitations under the License.
import os
from time import time
from typing import Any, Iterator
from unittest import mock

import pytest
import torch
from torch.utils.data import DataLoader, Dataset, IterableDataset

from pytorch_lightning import Callback, LightningDataModule, Trainer
from pytorch_lightning.trainer.supporters import CombinedLoader
from pytorch_lightning.utilities.exceptions import MisconfigurationException
from pytorch_lightning.utilities.fetching import DataFetcher, DataLoaderIterDataFetcher, InterBatchParallelDataFetcher
from pytorch_lightning.utilities.types import STEP_OUTPUT
from tests.helpers import BoringModel, RandomDataset
from tests.helpers.runif import RunIf


class IterDataset(IterableDataset):
    def __iter__(self):
        yield 1
        yield 2
        yield 3


class SizedDataset(Dataset):
    def __len__(self):
        return 3

    def __getitem__(self, idx):
        return idx + 1


@pytest.mark.parametrize("use_combined_loader", [False, True])
<<<<<<< HEAD
@pytest.mark.parametrize("dataset_cls", [IterDataset, SizedDataset])
@pytest.mark.parametrize("prefetch_batches", list(range(5)))
def test_prefetch_iterator(use_combined_loader, dataset_cls, prefetch_batches):
    fetcher = DataFetcher(prefetch_batches=prefetch_batches)
    assert fetcher.prefetch_batches == prefetch_batches

    if use_combined_loader:
        loader = CombinedLoader([DataLoader(dataset_cls()), DataLoader(dataset_cls())])
    else:
        loader = DataLoader(dataset_cls())
    fetcher.setup(loader)

    def generate():
        generated = [(fetcher.fetched, *data) for data in fetcher]
        assert fetcher.fetched == 3
        assert fetcher.done
        return generated

    # we can only know the last batch with sized iterables or when we prefetch
    is_last_batch = [False, False, prefetch_batches > 0 or dataset_cls is SizedDataset]
    fetched = list(range(prefetch_batches + 1, 4))
    fetched += [3] * (3 - len(fetched))
    batches = [[1, 1], [2, 2], [3, 3]] if use_combined_loader else [1, 2, 3]
    expected = list(zip(fetched, batches, is_last_batch))
    assert len(expected) == 3

    assert generate() == expected
    # validate reset works properly.
    assert generate() == expected
    assert fetcher.fetched == 3


class EmptyIterDataset(IterableDataset):
    def __iter__(self):
        return iter([])


class EmptySizedDataset(Dataset):
    def __len__(self):
        return 0


@pytest.mark.parametrize("dataset_cls", [EmptyIterDataset, EmptySizedDataset])
@pytest.mark.parametrize("prefetch_batches", list(range(2)))
def test_empty_prefetch_iterator(dataset_cls, prefetch_batches):
    loader = DataLoader(dataset_cls())
    fetcher = DataFetcher(prefetch_batches=prefetch_batches)
    fetcher.setup(loader)

    assert not fetcher.done
    assert not list(fetcher)
    assert fetcher.done
=======
def test_prefetch_iterator(use_combined_loader):
    """Test the DataFetcher with PyTorch IterableDataset."""

    class IterDataset(IterableDataset):
        def __iter__(self):
            yield 1
            yield 2
            yield 3

    for prefetch_batches in range(5):
        iterator = DataFetcher(prefetch_batches=prefetch_batches)
        assert iterator.prefetch_batches == prefetch_batches

        if use_combined_loader:
            loader = CombinedLoader([DataLoader(IterDataset()), DataLoader(IterDataset())])
        else:
            loader = DataLoader(IterDataset())
        iterator.setup(loader)

        def generate():
            generated = [
                (iterator.fetched, data, iterator.done) for i, data in enumerate(iterator, prefetch_batches + 1)
            ]
            assert iterator.fetched == 3
            assert iterator.done
            return generated

        is_last_batch = [False, False, prefetch_batches > 0]
        fetched = list(range(prefetch_batches + 1, 4))
        fetched += [3] * (3 - len(fetched))
        if use_combined_loader:
            batches = [[tensor(1), tensor(1)], [tensor(2), tensor(2)], [tensor(3), tensor(3)]]
        else:
            batches = [1, 2, 3]
        expected = list(zip(fetched, batches, is_last_batch))
        assert len(expected) == 3

        assert generate() == expected
        # validate reset works properly.
        assert generate() == expected
        assert iterator.fetched == 3

    class EmptyIterDataset(IterableDataset):
        def __iter__(self):
            return iter([])

    loader = DataLoader(EmptyIterDataset())
    iterator = DataFetcher()
    iterator.setup(loader)
    assert not list(iterator)
>>>>>>> db1c7095


def test_misconfiguration_error():

    fetcher = DataFetcher()
    with pytest.raises(
        MisconfigurationException, match="The `dataloader_iter` isn't available outside the __iter__ context."
    ):
        loader = DataLoader(range(10))
        fetcher.setup(loader)
        assert fetcher.loaders[0] == loader
        fetcher.loader_iters

    iter(fetcher)
    assert fetcher.loader_iters


def get_cycles_per_ms() -> float:
    """Get 10 values and remove the 2 max and 2 min and return the avg.

    This is to avoid system disturbance that skew the results, e.g. the very first cuda call likely does a bunch of
    init, which takes much longer than subsequent calls.
    """

    def measure() -> float:
        """Measure and return approximate number of cycles per millisecond for `torch.cuda._sleep` Copied from:

        https://github.com/pytorch/pytorch/blob/v1.9.0/test/test_cuda.py#L81.
        """
        start = torch.cuda.Event(enable_timing=True)
        end = torch.cuda.Event(enable_timing=True)
        start.record()
        torch.cuda._sleep(1000000)
        end.record()
        end.synchronize()
        cycles_per_ms = 1000000 / start.elapsed_time(end)
        return cycles_per_ms

    num = 10
    vals = []
    for _ in range(num):
        vals.append(measure())
    vals = sorted(vals)
    stats = vals[2 : num - 2]
    return sum(stats) / len(stats)


BATCH_SIZE = 32
DATASET_LEN = 64
EMB_SZ = 100
EMB_DIM = 64


class RandomIndicesDataset(Dataset):
    def __getitem__(self, index):
        return torch.randint(EMB_DIM, [BATCH_SIZE])

    def __len__(self):
        return 16


class RecommenderModel(BoringModel):
    def __init__(self):
        super().__init__()
        self.layer = None
        self.local_embedding = torch.nn.Embedding(EMB_SZ, EMB_DIM)
        self.CYCLES_PER_MS = int(get_cycles_per_ms())

    def forward(self, indices: torch.Tensor):
        result = self.local_embedding(indices)
        return result

    def on_after_batch_transfer(self, batch: Any, dataloader_idx: int) -> Any:
        # emulate heavy routine
        torch.cuda._sleep(self.CYCLES_PER_MS * 50)
        return batch

    def training_step_end(self, training_step_outputs):
        # emulate heavy routine
        torch.cuda._sleep(self.CYCLES_PER_MS * 50)
        return training_step_outputs

    def configure_optimizers(self):
        return torch.optim.SGD(self.parameters(), lr=0.1)

    def train_dataloader(self):
        return DataLoader(RandomIndicesDataset(), batch_size=4)

    def val_dataloader(self):
        return DataLoader(RandomIndicesDataset(), batch_size=4)

    def test_dataloader(self):
        return DataLoader(RandomIndicesDataset(), batch_size=4)


@RunIf(min_gpus=1, min_torch="1.8.0")
def test_trainer_num_prefetch_batches(tmpdir):

    model = RecommenderModel()

    class AssertFetcher(Callback):
        def __init__(self, check_inter_batch):
            self._check_inter_batch = check_inter_batch

        def on_train_epoch_end(self, trainer, lightning_module):
            fetcher = trainer.fit_loop._data_fetcher
            assert isinstance(fetcher, InterBatchParallelDataFetcher if self._check_inter_batch else DataFetcher)
            assert fetcher.prefetch_batches == int(self._check_inter_batch)

    trainer_kwargs = dict(
        default_root_dir=tmpdir,
        max_epochs=1,
        accelerator="gpu",
        devices=1,
        limit_train_batches=4,
        limit_val_batches=0,
        num_sanity_val_steps=0,
        enable_progress_bar=0,
    )

    trainer = Trainer(**trainer_kwargs, callbacks=AssertFetcher(check_inter_batch=True))
    with mock.patch.dict(os.environ, {"PL_INTER_BATCH_PARALLELISM": "1"}):
        t0 = time()
        trainer.fit(model)
        t1 = time()
        inter_batch_duration = t1 - t0
    global_step = trainer.global_step

    torch.cuda.synchronize()

    trainer = Trainer(**trainer_kwargs, callbacks=AssertFetcher(check_inter_batch=False))
    t2 = time()
    trainer.fit(model)
    t3 = time()
    regular_duration = t3 - t2

    assert global_step == trainer.global_step == 4
    ratio = regular_duration / inter_batch_duration
    assert ratio > 1.1, (regular_duration, inter_batch_duration, ratio)


@pytest.mark.parametrize("automatic_optimization", [False, True])
@RunIf(min_torch="1.8.0")
def test_fetching_dataloader_iter_opt(automatic_optimization, tmpdir):
    class TestModel(BoringModel):
        def __init__(self, *args, automatic_optimization: bool = False, **kwargs):
            super().__init__(*args, **kwargs)
            self.automatic_optimization = automatic_optimization
            self.count = 0
            self.batches = []

        def training_step(self, dataloader_iter, batch_idx):
            assert self.count == batch_idx
            assert isinstance(self.trainer.fit_loop._data_fetcher, DataLoaderIterDataFetcher)
            # fetch 2 batches
            self.batches.append(next(dataloader_iter))
            self.batches.append(next(dataloader_iter))

            batch = self.batches.pop(0)
            assert isinstance(batch, torch.Tensor) or batch is None
            self.count += 2
            if self.automatic_optimization:
                loss = super().training_step(batch, 0)
                with pytest.raises(MisconfigurationException, match="dataloader_iter"):
                    self.log("train_loss", loss["loss"])
                self.log("train_loss", loss["loss"], batch_size=1)
            else:
                opt = self.optimizers()
                output = self(batch)
                loss = self.loss(batch, output)
                opt.zero_grad()
                loss.backward()
                opt.step()

        def training_epoch_end(self, *_):
            assert self.trainer.fit_loop.epoch_loop.batch_progress.current.ready == 33
            assert self.trainer.fit_loop._data_fetcher.fetched == 64
            assert self.count == 64

    model = TestModel(automatic_optimization=automatic_optimization)
    trainer = Trainer(default_root_dir=tmpdir, max_epochs=1)
    trainer.fit(model)


@pytest.mark.parametrize("fn", ("validate", "test"))
@RunIf(min_torch="1.8.0")
def test_fetching_dataloader_iter_running_stages(fn, tmpdir):
    class TestModel(BoringModel):
        def fetch(self, data_fetcher, dataloader_iter, batch_idx):
            assert isinstance(data_fetcher, DataLoaderIterDataFetcher)
            assert data_fetcher.fetched == batch_idx
            batch = next(dataloader_iter)
            assert data_fetcher.fetched == batch_idx + 1
            return batch

        def validation_step(self, dataloader_iter, batch_idx):
            batch = self.fetch(self.trainer.validate_loop._data_fetcher, dataloader_iter, batch_idx)
            return super().validation_step(batch, batch_idx)

        def test_step(self, dataloader_iter, batch_idx):
            batch = self.fetch(self.trainer.test_loop._data_fetcher, dataloader_iter, batch_idx)
            return super().test_step(batch, batch_idx)

    model = TestModel()
    trainer = Trainer(default_root_dir=tmpdir, max_epochs=1)
    if fn == "validate":
        trainer.validate(model)
    elif fn == "test":
        trainer.test(model)


class DummyWaitable:
    def __init__(self, val: Any) -> None:
        self.val = val

    def wait(self) -> Any:
        return self.val


class AsyncBoringModel(BoringModel):
    def __init__(self) -> None:
        super().__init__()
        self.automatic_optimization = False
        self.batch_i_handle = None
        self.num_batches_processed = 0

    def _async_op(self, batch: Any) -> DummyWaitable:
        return DummyWaitable(val=batch)

    def training_step(self, dataloader_iter: Iterator) -> STEP_OUTPUT:
        if self.batch_i_handle is None:
            batch_i_raw = next(dataloader_iter)
            self.batch_i_handle = self._async_op(batch_i_raw)

        # Invariant: _async_op for batch[i] has been initiated
        batch_ip1_handle = None
        is_last = False
        try:
            batch_ip1_raw = next(dataloader_iter)
            batch_ip1_handle = self._async_op(batch_ip1_raw)
        except StopIteration:
            is_last = True

        batch_i = self.batch_i_handle.wait()

        pred = self.layer(batch_i)
        loss = self.loss(batch_i, pred)
        loss.backward()
        self.optimizers().step()
        self.optimizers().zero_grad()

        self.batch_i_handle = batch_ip1_handle
        self.num_batches_processed += 1

        return {"loss": loss, "is_last": is_last}

    def train_dataloader(self):
        return DataLoader(RandomDataset(BATCH_SIZE, DATASET_LEN))


def test_training_step_with_dataloader_access(tmpdir) -> None:
    """A baseline functional test for `training_step` with dataloader access."""
    trainer = Trainer(max_epochs=1, default_root_dir=tmpdir)
    m = AsyncBoringModel()
    trainer.fit(m)
    assert m.num_batches_processed == DATASET_LEN, f"Expect all {DATASET_LEN} batches to be processed."


@pytest.mark.parametrize("trigger_stop_iteration", [False, True])
def test_stop_iteration(trigger_stop_iteration, tmpdir):
    """Verify that StopIteration properly terminates the training when this is triggered from the current
    `dataloader_iter`"""
    EXPECT_NUM_BATCHES_PROCESSED = 2

    class TestModel(AsyncBoringModel):
        def __init__(self, trigger_stop_iteration) -> None:
            super().__init__()
            self.trigger_stop_iteration = trigger_stop_iteration

        def training_step(self, dataloader_iter: Iterator, *args) -> STEP_OUTPUT:
            output = super().training_step(dataloader_iter)
            if self.trigger_stop_iteration and args[0] == EXPECT_NUM_BATCHES_PROCESSED:
                raise StopIteration
            return output

        def train_dataloader(self):
            if self.trigger_stop_iteration:
                return DataLoader(RandomDataset(BATCH_SIZE, 2 * EXPECT_NUM_BATCHES_PROCESSED))
            return DataLoader(RandomDataset(BATCH_SIZE, EXPECT_NUM_BATCHES_PROCESSED))

    trainer = Trainer(max_epochs=1, default_root_dir=tmpdir)
    m = TestModel(trigger_stop_iteration)
    trainer.fit(m)
    expected = EXPECT_NUM_BATCHES_PROCESSED
    if trigger_stop_iteration:
        expected *= 2
    assert m.num_batches_processed == expected


def test_on_train_batch_start_overridden(tmpdir) -> None:
    """Verify that a `MisconfigurationException` is raised when `on_train_batch_start` is overridden on the
    `LightningModule`."""

    class InvalidModel(AsyncBoringModel):
        def on_train_batch_start(self, batch, batch_idx):
            pass

    trainer = Trainer(max_epochs=1, default_root_dir=tmpdir)
    m = InvalidModel()
    with pytest.raises(MisconfigurationException, match="The model hook `on_train_batch_start` is not compatible with"):
        trainer.fit(m)


def test_on_train_batch_end_overridden(tmpdir) -> None:
    """Verify that a `MisconfigurationException` is raised when `on_train_batch_end` is overridden on the
    `LightningModule`."""

    class InvalidModel(AsyncBoringModel):
        def on_train_batch_end(self, outputs, batch, batch_idx):
            pass

    trainer = Trainer(max_epochs=1, default_root_dir=tmpdir)
    m = InvalidModel()
    with pytest.raises(MisconfigurationException, match="The model hook `on_train_batch_end` is not compatible with"):
        trainer.fit(m)


def test_tbptt_split_batch_overridden(tmpdir) -> None:
    """Verify that a `MisconfigurationException` is raised when `tbptt_split_batch` is overridden on the
    `LightningModule`."""

    class InvalidModel(AsyncBoringModel):
        def __init__(self) -> None:
            super().__init__()
            self.truncated_bptt_steps = 2

    trainer = Trainer(max_epochs=1, default_root_dir=tmpdir)
    m = InvalidModel()
    with pytest.raises(MisconfigurationException, match="is incompatible with `truncated_bptt_steps > 0`."):
        trainer.fit(m)


def test_transfer_hooks_with_unpacking(tmpdir):

    """This test asserts the `transfer_batch` hooks are called only once per batch."""

    class RandomDictDataset(RandomDataset):
        def __getitem__(self, index):
            return {"x": self.data[index], "y_true": torch.ones((2,)), "other": torch.ones((1,))}

    class BoringDataModule(LightningDataModule):

        count_called_on_before_batch_transfer = 0
        count_called_transfer_batch_to_device = 0
        count_called_on_after_batch_transfer = 0

        def train_dataloader(self):
            return DataLoader(RandomDictDataset(32, 2))

        def val_dataloader(self):
            return DataLoader(RandomDictDataset(32, 2))

        def on_before_batch_transfer(self, batch, dataloader_idx: int):
            self.count_called_on_before_batch_transfer += 1
            return batch["x"], batch["y_true"]

        def transfer_batch_to_device(self, *args, **kwargs):
            self.count_called_transfer_batch_to_device += 1
            return super().transfer_batch_to_device(*args, **kwargs)

        def on_after_batch_transfer(self, batch, dataloader_idx: int):
            self.count_called_on_after_batch_transfer += 1
            return super().on_after_batch_transfer(batch, dataloader_idx)

    class TestModel(BoringModel):
        def training_step(self, batch, batch_idx):
            x, _ = batch
            return super().training_step(x, batch_idx)

        def validation_step(self, batch, batch_idx):
            x, _ = batch
            return super().validation_step(x, batch_idx)

    trainer = Trainer(default_root_dir=tmpdir, max_epochs=1, num_sanity_val_steps=0)
    dm = BoringDataModule()
    trainer.fit(TestModel(), datamodule=dm)
    assert dm.count_called_on_before_batch_transfer == 4
    assert dm.count_called_transfer_batch_to_device == 4
    assert dm.count_called_on_after_batch_transfer == 4<|MERGE_RESOLUTION|>--- conflicted
+++ resolved
@@ -45,7 +45,6 @@
 
 
 @pytest.mark.parametrize("use_combined_loader", [False, True])
-<<<<<<< HEAD
 @pytest.mark.parametrize("dataset_cls", [IterDataset, SizedDataset])
 @pytest.mark.parametrize("prefetch_batches", list(range(5)))
 def test_prefetch_iterator(use_combined_loader, dataset_cls, prefetch_batches):
@@ -59,7 +58,7 @@
     fetcher.setup(loader)
 
     def generate():
-        generated = [(fetcher.fetched, *data) for data in fetcher]
+        generated = [(fetcher.fetched, data, fetcher.done) for data in fetcher]
         assert fetcher.fetched == 3
         assert fetcher.done
         return generated
@@ -98,58 +97,6 @@
     assert not fetcher.done
     assert not list(fetcher)
     assert fetcher.done
-=======
-def test_prefetch_iterator(use_combined_loader):
-    """Test the DataFetcher with PyTorch IterableDataset."""
-
-    class IterDataset(IterableDataset):
-        def __iter__(self):
-            yield 1
-            yield 2
-            yield 3
-
-    for prefetch_batches in range(5):
-        iterator = DataFetcher(prefetch_batches=prefetch_batches)
-        assert iterator.prefetch_batches == prefetch_batches
-
-        if use_combined_loader:
-            loader = CombinedLoader([DataLoader(IterDataset()), DataLoader(IterDataset())])
-        else:
-            loader = DataLoader(IterDataset())
-        iterator.setup(loader)
-
-        def generate():
-            generated = [
-                (iterator.fetched, data, iterator.done) for i, data in enumerate(iterator, prefetch_batches + 1)
-            ]
-            assert iterator.fetched == 3
-            assert iterator.done
-            return generated
-
-        is_last_batch = [False, False, prefetch_batches > 0]
-        fetched = list(range(prefetch_batches + 1, 4))
-        fetched += [3] * (3 - len(fetched))
-        if use_combined_loader:
-            batches = [[tensor(1), tensor(1)], [tensor(2), tensor(2)], [tensor(3), tensor(3)]]
-        else:
-            batches = [1, 2, 3]
-        expected = list(zip(fetched, batches, is_last_batch))
-        assert len(expected) == 3
-
-        assert generate() == expected
-        # validate reset works properly.
-        assert generate() == expected
-        assert iterator.fetched == 3
-
-    class EmptyIterDataset(IterableDataset):
-        def __iter__(self):
-            return iter([])
-
-    loader = DataLoader(EmptyIterDataset())
-    iterator = DataFetcher()
-    iterator.setup(loader)
-    assert not list(iterator)
->>>>>>> db1c7095
 
 
 def test_misconfiguration_error():
