# Copyright The PyTorch Lightning team.
#
# Licensed under the Apache License, Version 2.0 (the "License");
# you may not use this file except in compliance with the License.
# You may obtain a copy of the License at
#
#     http://www.apache.org/licenses/LICENSE-2.0
#
# Unless required by applicable law or agreed to in writing, software
# distributed under the License is distributed on an "AS IS" BASIS,
# WITHOUT WARRANTIES OR CONDITIONS OF ANY KIND, either express or implied.
# See the License for the specific language governing permissions and
# limitations under the License.
import torch
import torch.nn.functional as F

import pytorch_lightning as pl
import tests.helpers.pipelines as tpipes
import tests.helpers.utils as tutils
from pytorch_lightning.callbacks import EarlyStopping
from pytorch_lightning.core import memory
from tests.helpers import BoringModel
from tests.helpers.datamodules import ClassifDataModule
from tests.helpers.runif import RunIf
from tests.helpers.simple_models import ClassificationModel

PRETEND_N_OF_GPUS = 16


class CustomClassificationModelDP(ClassificationModel):

    def _step(self, batch, batch_idx):
        x, y = batch
        logits = self(x)
        return {'logits': logits, 'y': y}

    def training_step(self, batch, batch_idx):
        out = self._step(batch, batch_idx)
        loss = F.cross_entropy(out['logits'], out['y'])
        return loss

    def validation_step(self, batch, batch_idx):
        return self._step(batch, batch_idx)

    def test_step(self, batch, batch_idx):
        return self._step(batch, batch_idx)

    def validation_step_end(self, outputs):
        self.log('val_acc', self.valid_acc(outputs['logits'], outputs['y']))

    def test_step_end(self, outputs):
        self.log('test_acc', self.test_acc(outputs['logits'], outputs['y']))


@RunIf(min_gpus=2)
def test_multi_gpu_early_stop_dp(tmpdir):
    """Make sure DDP works. with early stopping"""
    tutils.set_random_master_port()

    dm = ClassifDataModule()
    model = CustomClassificationModelDP()

    trainer_options = dict(
        default_root_dir=tmpdir,
        callbacks=[EarlyStopping(monitor='val_acc')],
        max_epochs=50,
        limit_train_batches=10,
        limit_val_batches=10,
        gpus=[0, 1],
        accelerator='dp',
    )

    tpipes.run_model_test(trainer_options, model, dm)


@RunIf(min_gpus=2)
def test_multi_gpu_model_dp(tmpdir):
    tutils.set_random_master_port()

    trainer_options = dict(
        default_root_dir=tmpdir,
        max_epochs=1,
        limit_train_batches=10,
        limit_val_batches=10,
        gpus=[0, 1],
        accelerator='dp',
        progress_bar_refresh_rate=0,
    )

    model = BoringModel()

    tpipes.run_model_test(trainer_options, model)

    # test memory helper functions
    memory.get_memory_profile('min_max')


@RunIf(min_gpus=2)
def test_dp_test(tmpdir):
    tutils.set_random_master_port()

    dm = ClassifDataModule()
    model = CustomClassificationModelDP()
    trainer = pl.Trainer(
        default_root_dir=tmpdir,
        max_epochs=2,
        limit_train_batches=10,
        limit_val_batches=10,
        gpus=[0, 1],
        accelerator='dp',
    )
    trainer.fit(model, datamodule=dm)
    assert 'ckpt' in trainer.checkpoint_callback.best_model_path
    results = trainer.test(datamodule=dm)
    assert 'test_acc' in results[0]

    old_weights = model.layer_0.weight.clone().detach().cpu()

    results = trainer.test(model, datamodule=dm)
    assert 'test_acc' in results[0]

    # make sure weights didn't change
    new_weights = model.layer_0.weight.clone().detach().cpu()

    assert torch.all(torch.eq(old_weights, new_weights))


@RunIf(min_gpus=2)
def test_dp_training_step_dict(tmpdir):
    """
<<<<<<< HEAD
    This test verify dp properly reduce dictionaries  
    """
    class TestModel(BoringModel):

        def training_step(self, batch, batch_idx):
            return super().training_step(batch, batch_idx)

    model = TestModel()
=======
    This test verify dp properly reduce dictionaries
    """
    model = BoringModel()
>>>>>>> 1a2039d7
    model.training_step_end = None
    trainer = pl.Trainer(
        default_root_dir=tmpdir,
        max_epochs=1,
        limit_train_batches=2,
        limit_val_batches=0,
        gpus=2,
<<<<<<< HEAD
        plugins='dp',
=======
        accelerator='dp',
>>>>>>> 1a2039d7
    )
    trainer.fit(model)<|MERGE_RESOLUTION|>--- conflicted
+++ resolved
@@ -128,7 +128,6 @@
 @RunIf(min_gpus=2)
 def test_dp_training_step_dict(tmpdir):
     """
-<<<<<<< HEAD
     This test verify dp properly reduce dictionaries  
     """
     class TestModel(BoringModel):
@@ -137,11 +136,6 @@
             return super().training_step(batch, batch_idx)
 
     model = TestModel()
-=======
-    This test verify dp properly reduce dictionaries
-    """
-    model = BoringModel()
->>>>>>> 1a2039d7
     model.training_step_end = None
     trainer = pl.Trainer(
         default_root_dir=tmpdir,
@@ -149,10 +143,6 @@
         limit_train_batches=2,
         limit_val_batches=0,
         gpus=2,
-<<<<<<< HEAD
-        plugins='dp',
-=======
         accelerator='dp',
->>>>>>> 1a2039d7
     )
     trainer.fit(model)