--- conflicted
+++ resolved
@@ -617,7 +617,6 @@
         Trainer(accelerator="cpu", devices="1,3")
 
 
-<<<<<<< HEAD
 def test_exception_when_training_type_used_with_distributed_backend():
     with pytest.raises(MisconfigurationException, match="but have also passed"):
         Trainer(distributed_backend="ddp_cpu", training_type="ddp_spawn")
@@ -678,7 +677,8 @@
 def test_training_type_choice_gpu_plugin(tmpdir, plugin):
     trainer = Trainer(training_type=plugin(), accelerator="gpu", devices=2)
     assert isinstance(trainer.training_type_plugin, plugin)
-=======
+
+
 @pytest.mark.parametrize("training_type", ["ddp2", "dp"])
 def test_unsupported_distrib_types_on_cpu(training_type):
 
@@ -691,5 +691,4 @@
 def test_accelerator_ddp_for_cpu(tmpdir):
     trainer = Trainer(accelerator="ddp", num_processes=2)
     assert isinstance(trainer.accelerator, CPUAccelerator)
-    assert isinstance(trainer.training_type_plugin, DDPPlugin)
->>>>>>> e5d9e21d
+    assert isinstance(trainer.training_type_plugin, DDPPlugin)