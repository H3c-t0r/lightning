--- conflicted
+++ resolved
@@ -50,12 +50,7 @@
 def test_accelerator_choice_cpu(tmpdir):
     trainer = Trainer(default_root_dir=tmpdir, fast_dev_run=True)
     assert isinstance(trainer.accelerator, CPUAccelerator)
-<<<<<<< HEAD
-    assert isinstance(trainer.strategy, SingleDevicePlugin)
-=======
-    assert isinstance(trainer.training_type_plugin, SingleDeviceStrategy)
->>>>>>> 28ce9105
-
+    assert isinstance(trainer.strategy, SingleDeviceStrategy)
 
 @pytest.mark.parametrize(("num_processes", "num_nodes"), ([(1, 1), (1, 2), (2, 1), (2, 2)]))
 def test_accelerator_choice_ddp_cpu(tmpdir, num_processes: int, num_nodes: int):
