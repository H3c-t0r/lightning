--- conflicted
+++ resolved
@@ -628,13 +628,8 @@
         ("ddp", DDPStrategy),
         ("ddp_find_unused_parameters_false", DDPStrategy),
         ("ddp2", DDP2Plugin),
-<<<<<<< HEAD
         ("dp", DataParallelStrategy),
-        ("ddp_sharded", DDPShardedPlugin),
-=======
-        ("dp", DataParallelPlugin),
         ("ddp_sharded", DDPShardedStrategy),
->>>>>>> ac8dc2c2
         ("ddp_sharded_spawn", DDPSpawnShardedPlugin),
         pytest.param("deepspeed", DeepSpeedStrategy, marks=RunIf(deepspeed=True)),
     ],
