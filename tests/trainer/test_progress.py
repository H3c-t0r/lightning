# Copyright The PyTorch Lightning team.
#
# Licensed under the Apache License, Version 2.0 (the "License");
# you may not use this file except in compliance with the License.
# You may obtain a copy of the License at
#
#     http://www.apache.org/licenses/LICENSE-2.0
#
# Unless required by applicable law or agreed to in writing, software
# distributed under the License is distributed on an "AS IS" BASIS,
# WITHOUT WARRANTIES OR CONDITIONS OF ANY KIND, either express or implied.
# See the License for the specific language governing permissions and
# limitations under the License.
import pytest
import torch

<<<<<<< HEAD
from pytorch_lightning import Trainer
from pytorch_lightning.callbacks import ModelCheckpoint
from pytorch_lightning.trainer.progress import FitLoopProgress, LoopProgress, Progress, Tracker, TrainingLoopProgress
from tests.helpers import BoringModel
=======
from pytorch_lightning.trainer.progress import (
    BatchProgress,
    EpochLoopProgress,
    EpochProgress,
    FitLoopProgress,
    OptimizerProgress,
    Progress,
    Tracker,
)
>>>>>>> 571a810a


def test_progress_geattr_setattr():
    p = Tracker(ready=10, completed=None)
    # can read
    assert p.completed is None
    # can't read non-existing attr
    with pytest.raises(AttributeError, match="object has no attribute 'non_existing_attr'"):
        p.non_existing_attr  # noqa
    # can set new attr
    p.non_existing_attr = 10
    # can't write unused attr
    with pytest.raises(AttributeError, match="'completed' attribute is meant to be unused"):
        p.completed = 10
    with pytest.raises(TypeError, match="unsupported operand type"):
        # default python error, would need to override `__getattribute__`
        # but we want to allow reading the `None` value
        p.completed += 10


def test_progress_reset():
    p = Tracker(ready=1, started=2, completed=None)
    p.reset()
    assert p == Tracker(completed=None)


def test_progress_repr():
    assert repr(Tracker(ready=None, started=None)) == "Tracker(processed=0, completed=0)"


@pytest.mark.parametrize("attr", ("ready", "started", "processed", "completed"))
def test_base_progress_increment(attr):
    p = Progress()
    fn = getattr(p, f"increment_{attr}")
    fn()
    expected = Tracker(**{attr: 1})
    assert p.total == expected
    assert p.current == expected


def test_base_progress_from_defaults():
    actual = Progress.from_defaults(completed=5, started=None)
    expected = Progress(total=Tracker(started=None, completed=5), current=Tracker(started=None, completed=5))
    assert actual == expected


def test_epoch_loop_progress_increment_epoch():
    p = EpochLoopProgress()
    p.increment_epoch_completed()
    p.increment_epoch_completed()
    assert p.epoch.total == Tracker(completed=2)
    assert p.epoch.current == Tracker()
<<<<<<< HEAD
    assert p.batch.current == Tracker()


def test_loop_progress_increment_sequence():
    """ Test sequences for incrementing batches reads and epochs. """
    p = LoopProgress(batch=Progress(total=Tracker(started=None)))

    p.batch.increment_ready()
    assert p.batch.total == Tracker(ready=1, started=None)
    assert p.batch.current == Tracker(ready=1)

    p.batch.increment_started()
    assert p.batch.total == Tracker(ready=1, started=None)
    assert p.batch.current == Tracker(ready=1)

    p.batch.increment_processed()
    assert p.batch.total == Tracker(ready=1, started=None, processed=1)
    assert p.batch.current == Tracker(ready=1, processed=1)

    p.batch.increment_completed()
    assert p.batch.total == Tracker(ready=1, started=None, processed=1, completed=1)
    assert p.batch.current == Tracker(ready=1, processed=1, completed=1)

    assert p.epoch.total == Tracker()
    assert p.epoch.current == Tracker()
    p.increment_epoch_completed()
    assert p.batch.total == Tracker(ready=1, started=None, processed=1, completed=1)
    assert p.batch.current == Tracker()
    assert p.epoch.total == Tracker(completed=1)
    assert p.epoch.current == Tracker()

    p.batch.increment_ready()
    assert p.batch.total == Tracker(ready=2, started=None, processed=1, completed=1)
    assert p.batch.current == Tracker(ready=1)
    assert p.epoch.total == Tracker(completed=1)
    assert p.epoch.current == Tracker()

    p.reset_on_epoch()
    assert p.batch.total == Tracker(ready=2, started=None, processed=1, completed=1)
    assert p.batch.current == Tracker()
    assert p.epoch.total == Tracker(completed=1)
    assert p.epoch.current == Tracker()


@pytest.mark.parametrize("use_multiple_optimizers", [False, True])
def test_progress_tracking(use_multiple_optimizers, tmpdir):
    """
    This test verify that progress is correctly incremented during using FitLoop.
    """

    class TestModel(BoringModel):

        def __init__(self):
            super().__init__()
            if use_multiple_optimizers:
                self.configure_optimizers = self.configure_optimizers_3

        def training_step(self, batch, batch_idx, optimizer_idx: int = None):
            return super().training_step(batch, batch_idx)

        def configure_optimizers_3(self):
            optimizer = torch.optim.SGD(self.layer.parameters(), lr=0.1)
            lr_scheduler = torch.optim.lr_scheduler.StepLR(optimizer, step_size=1)
            optimizer_1 = torch.optim.Adam(self.layer.parameters(), lr=0.1)
            lr_scheduler_1 = torch.optim.lr_scheduler.StepLR(optimizer_1, step_size=1)
            optimizer_2 = torch.optim.Adam(self.layer.parameters(), lr=0.1)
            return [optimizer, optimizer_1, optimizer_2], \
                   [lr_scheduler, {"scheduler": lr_scheduler_1, "interval": "step"}]

    model = TestModel()
    model.training_epoch_end = None

    chk = ModelCheckpoint(dirpath=tmpdir, save_last=True)
    trainer = Trainer(default_root_dir=tmpdir, max_epochs=2, limit_train_batches=3, limit_val_batches=0, callbacks=chk)
    trainer.fit(model)

    assert isinstance(trainer.fit_loop.progress, FitLoopProgress)
    assert isinstance(trainer.fit_loop.epoch_loop.progress, TrainingLoopProgress)
    assert trainer.fit_loop.epoch_loop.progress is trainer.fit_loop.progress.train

    pr = trainer.fit_loop.epoch_loop.progress

    assert pr.epoch.total == Tracker(ready=2, started=2, processed=2, completed=2)
    assert pr.epoch.current == Tracker(ready=2, started=2, processed=2, completed=2)

    pr = trainer.fit_loop.epoch_loop.progress

    assert pr.batch.total == Tracker(ready=6, started=6, processed=6, completed=6)
    assert pr.batch.current == Tracker(ready=3, started=3, processed=3, completed=3)

    num_optimizers = 3 if use_multiple_optimizers else 1
    for _ in range(num_optimizers):

        total = 6 * num_optimizers
        current = 3 * num_optimizers

        pr.epoch.optimization.optimizer.total = Tracker(ready=total, started=total, processed=None, completed=total)
        pr.epoch.optimization.optimizer.current = Tracker(
            ready=current, started=current, processed=None, completed=current
        )

        pr.epoch.optimization.scheduler.total = Tracker(ready=total, started=total, processed=None, completed=total)
        pr.epoch.optimization.scheduler.current = Tracker(
            ready=current, started=current, processed=None, completed=current
        )

        pr.epoch.optimization.zero_grad.total = Tracker(ready=total, started=total, processed=None, completed=total)
        pr.epoch.optimization.zero_grad.current = Tracker(
            ready=current, started=current, processed=None, completed=current
        )

    assert pr.batch.optimizer_idx == (2 if use_multiple_optimizers else 0)

    progress = trainer.fit_loop.progress

    trainer = Trainer(
        default_root_dir=tmpdir,
        max_epochs=3,
        limit_train_batches=3,
        limit_val_batches=0,
        resume_from_checkpoint=chk.last_model_path
    )

    # TODO(@tchaton): Update this when restore progress is supported.
    trainer.fit_loop.progress = progress
    trainer.fit_loop.epoch_loop.progress = progress.train

    trainer.fit(model)

    pr = trainer.fit_loop.epoch_loop.progress

    assert pr.epoch.total == Tracker(ready=3, started=3, processed=3, completed=3)
    assert pr.epoch.current == Tracker(ready=1, started=1, processed=1, completed=1)
=======
    assert p.epoch.batch.current == Tracker()


def test_epoch_loop_progress_increment_sequence():
    """Test sequences for incrementing batches reads and epochs."""
    batch = BatchProgress(total=Tracker(started=None))
    epoch = EpochProgress(batch=batch)
    loop = EpochLoopProgress(epoch=epoch)

    batch.increment_ready()
    assert batch.total == Tracker(ready=1, started=None)
    assert batch.current == Tracker(ready=1)

    batch.increment_started()
    assert batch.total == Tracker(ready=1, started=None)
    assert batch.current == Tracker(ready=1)

    batch.increment_processed()
    assert batch.total == Tracker(ready=1, started=None, processed=1)
    assert batch.current == Tracker(ready=1, processed=1)

    batch.increment_completed()
    assert batch.total == Tracker(ready=1, started=None, processed=1, completed=1)
    assert batch.current == Tracker(ready=1, processed=1, completed=1)

    assert epoch.total == Tracker()
    assert epoch.current == Tracker()
    loop.increment_epoch_completed()
    assert batch.total == Tracker(ready=1, started=None, processed=1, completed=1)
    assert batch.current == Tracker()
    assert epoch.total == Tracker(completed=1)
    assert epoch.current == Tracker()

    batch.increment_ready()
    assert batch.total == Tracker(ready=2, started=None, processed=1, completed=1)
    assert batch.current == Tracker(ready=1)
    assert epoch.total == Tracker(completed=1)
    assert epoch.current == Tracker()

    loop.reset_on_epoch()
    assert batch.total == Tracker(ready=2, started=None, processed=1, completed=1)
    assert batch.current == Tracker()
    assert epoch.total == Tracker(completed=1)
    assert epoch.current == Tracker()


def test_optimizer_progress_default_factory():
    """
    Ensure that the defaults are created appropiately. If `default_factory` was not used, the default would
    be shared between instances.
    """
    p1 = OptimizerProgress()
    p2 = OptimizerProgress()
    p1.step.increment_completed()
    assert p1.step.total.completed == p1.step.current.completed
    assert p1.step.total.completed == 1
    assert p2.step.total.completed == 0


def test_fit_loop_progress_serialization():
    fit_loop = FitLoopProgress()
    state_dict = fit_loop.state_dict()
    # yapf: disable
    assert state_dict == {
        'epoch': {
            # number of epochs across `fit` calls
            'total': {'completed': 0, 'processed': 0, 'ready': 0, 'started': 0},
            # number of epochs this `fit` call
            'current': {'completed': 0, 'processed': 0, 'ready': 0, 'started': 0},
            'batch': {
                # number of batches across `fit` calls
                'total': {'completed': 0, 'processed': 0, 'ready': 0, 'started': 0},
                # number of batches this epoch
                'current': {'completed': 0, 'processed': 0, 'ready': 0, 'started': 0},
            },
            # `fit` optimization progress
            'optim': {
                # optimizers progress
                'optimizer': {
                    'step': {
                        # `optimizer.step` calls across `fit` calls
                        'total': {'completed': 0, 'processed': None, 'ready': 0, 'started': 0},
                        # `optimizer.step` calls this epoch
                        'current': {'completed': 0, 'processed': None, 'ready': 0, 'started': 0},
                    },
                    'zero_grad': {
                        # `optimizer.zero_grad` calls across `fit` calls
                        'total': {'completed': 0, 'processed': None, 'ready': 0, 'started': 0},
                        # `optimizer.zero_grad` calls this epoch
                        'current': {'completed': 0, 'processed': None, 'ready': 0, 'started': 0},
                    },
                },
                'scheduler': {
                    # `scheduler.step` calls across `fit` calls
                    'total': {'completed': 0, 'processed': None, 'ready': 0, 'started': None},
                    # `scheduler.step` calls this epoch
                    'current': {'completed': 0, 'processed': None, 'ready': 0, 'started': None},
                },
            },
            # `fit` validation progress
            'val': {
                'epoch': {
                    # number of `validation` calls across `fit` calls
                    'total': {'completed': 0, 'processed': 0, 'ready': 0, 'started': 0},
                    # number of `validation` calls this `fit` call
                    'current': {'completed': 0, 'processed': 0, 'ready': 0, 'started': 0},
                    'batch': {
                        # number of batches across `fit` `validation` calls
                        'total': {'completed': 0, 'processed': 0, 'ready': 0, 'started': 0},
                        # number of batches this `fit` `validation` call
                        'current': {'completed': 0, 'processed': 0, 'ready': 0, 'started': 0},
                    },
                }
            },
        }
    }
    # yapf: enable
    new_loop = FitLoopProgress.from_state_dict(state_dict)
    assert fit_loop == new_loop


def test_epoch_loop_progress_serialization():
    loop = EpochLoopProgress()
    state_dict = loop.state_dict()
    # yapf: disable
    assert state_dict == {
        'epoch': {
            # number of times `validate` has been called
            'total': {'completed': 0, 'processed': 0, 'ready': 0, 'started': 0},
            # either 0 or 1 as `max_epochs` does not apply to the `validate` loop
            'current': {'completed': 0, 'processed': 0, 'ready': 0, 'started': 0},
            'batch': {
                # number of batches across `validate` calls
                'total': {'completed': 0, 'processed': 0, 'ready': 0, 'started': 0},
                # number of batches this `validate` call
                'current': {'completed': 0, 'processed': 0, 'ready': 0, 'started': 0},
            },
        }
    }
    # yapf: enable
    new_loop = EpochLoopProgress.from_state_dict(state_dict)
    assert loop == new_loop
>>>>>>> 571a810a
<|MERGE_RESOLUTION|>--- conflicted
+++ resolved
@@ -14,12 +14,9 @@
 import pytest
 import torch
 
-<<<<<<< HEAD
+from pl_examples.bug_report_model import BoringModel
 from pytorch_lightning import Trainer
 from pytorch_lightning.callbacks import ModelCheckpoint
-from pytorch_lightning.trainer.progress import FitLoopProgress, LoopProgress, Progress, Tracker, TrainingLoopProgress
-from tests.helpers import BoringModel
-=======
 from pytorch_lightning.trainer.progress import (
     BatchProgress,
     EpochLoopProgress,
@@ -28,8 +25,8 @@
     OptimizerProgress,
     Progress,
     Tracker,
+    TrainingLoopProgress,
 )
->>>>>>> 571a810a
 
 
 def test_progress_geattr_setattr():
@@ -82,141 +79,6 @@
     p.increment_epoch_completed()
     assert p.epoch.total == Tracker(completed=2)
     assert p.epoch.current == Tracker()
-<<<<<<< HEAD
-    assert p.batch.current == Tracker()
-
-
-def test_loop_progress_increment_sequence():
-    """ Test sequences for incrementing batches reads and epochs. """
-    p = LoopProgress(batch=Progress(total=Tracker(started=None)))
-
-    p.batch.increment_ready()
-    assert p.batch.total == Tracker(ready=1, started=None)
-    assert p.batch.current == Tracker(ready=1)
-
-    p.batch.increment_started()
-    assert p.batch.total == Tracker(ready=1, started=None)
-    assert p.batch.current == Tracker(ready=1)
-
-    p.batch.increment_processed()
-    assert p.batch.total == Tracker(ready=1, started=None, processed=1)
-    assert p.batch.current == Tracker(ready=1, processed=1)
-
-    p.batch.increment_completed()
-    assert p.batch.total == Tracker(ready=1, started=None, processed=1, completed=1)
-    assert p.batch.current == Tracker(ready=1, processed=1, completed=1)
-
-    assert p.epoch.total == Tracker()
-    assert p.epoch.current == Tracker()
-    p.increment_epoch_completed()
-    assert p.batch.total == Tracker(ready=1, started=None, processed=1, completed=1)
-    assert p.batch.current == Tracker()
-    assert p.epoch.total == Tracker(completed=1)
-    assert p.epoch.current == Tracker()
-
-    p.batch.increment_ready()
-    assert p.batch.total == Tracker(ready=2, started=None, processed=1, completed=1)
-    assert p.batch.current == Tracker(ready=1)
-    assert p.epoch.total == Tracker(completed=1)
-    assert p.epoch.current == Tracker()
-
-    p.reset_on_epoch()
-    assert p.batch.total == Tracker(ready=2, started=None, processed=1, completed=1)
-    assert p.batch.current == Tracker()
-    assert p.epoch.total == Tracker(completed=1)
-    assert p.epoch.current == Tracker()
-
-
-@pytest.mark.parametrize("use_multiple_optimizers", [False, True])
-def test_progress_tracking(use_multiple_optimizers, tmpdir):
-    """
-    This test verify that progress is correctly incremented during using FitLoop.
-    """
-
-    class TestModel(BoringModel):
-
-        def __init__(self):
-            super().__init__()
-            if use_multiple_optimizers:
-                self.configure_optimizers = self.configure_optimizers_3
-
-        def training_step(self, batch, batch_idx, optimizer_idx: int = None):
-            return super().training_step(batch, batch_idx)
-
-        def configure_optimizers_3(self):
-            optimizer = torch.optim.SGD(self.layer.parameters(), lr=0.1)
-            lr_scheduler = torch.optim.lr_scheduler.StepLR(optimizer, step_size=1)
-            optimizer_1 = torch.optim.Adam(self.layer.parameters(), lr=0.1)
-            lr_scheduler_1 = torch.optim.lr_scheduler.StepLR(optimizer_1, step_size=1)
-            optimizer_2 = torch.optim.Adam(self.layer.parameters(), lr=0.1)
-            return [optimizer, optimizer_1, optimizer_2], \
-                   [lr_scheduler, {"scheduler": lr_scheduler_1, "interval": "step"}]
-
-    model = TestModel()
-    model.training_epoch_end = None
-
-    chk = ModelCheckpoint(dirpath=tmpdir, save_last=True)
-    trainer = Trainer(default_root_dir=tmpdir, max_epochs=2, limit_train_batches=3, limit_val_batches=0, callbacks=chk)
-    trainer.fit(model)
-
-    assert isinstance(trainer.fit_loop.progress, FitLoopProgress)
-    assert isinstance(trainer.fit_loop.epoch_loop.progress, TrainingLoopProgress)
-    assert trainer.fit_loop.epoch_loop.progress is trainer.fit_loop.progress.train
-
-    pr = trainer.fit_loop.epoch_loop.progress
-
-    assert pr.epoch.total == Tracker(ready=2, started=2, processed=2, completed=2)
-    assert pr.epoch.current == Tracker(ready=2, started=2, processed=2, completed=2)
-
-    pr = trainer.fit_loop.epoch_loop.progress
-
-    assert pr.batch.total == Tracker(ready=6, started=6, processed=6, completed=6)
-    assert pr.batch.current == Tracker(ready=3, started=3, processed=3, completed=3)
-
-    num_optimizers = 3 if use_multiple_optimizers else 1
-    for _ in range(num_optimizers):
-
-        total = 6 * num_optimizers
-        current = 3 * num_optimizers
-
-        pr.epoch.optimization.optimizer.total = Tracker(ready=total, started=total, processed=None, completed=total)
-        pr.epoch.optimization.optimizer.current = Tracker(
-            ready=current, started=current, processed=None, completed=current
-        )
-
-        pr.epoch.optimization.scheduler.total = Tracker(ready=total, started=total, processed=None, completed=total)
-        pr.epoch.optimization.scheduler.current = Tracker(
-            ready=current, started=current, processed=None, completed=current
-        )
-
-        pr.epoch.optimization.zero_grad.total = Tracker(ready=total, started=total, processed=None, completed=total)
-        pr.epoch.optimization.zero_grad.current = Tracker(
-            ready=current, started=current, processed=None, completed=current
-        )
-
-    assert pr.batch.optimizer_idx == (2 if use_multiple_optimizers else 0)
-
-    progress = trainer.fit_loop.progress
-
-    trainer = Trainer(
-        default_root_dir=tmpdir,
-        max_epochs=3,
-        limit_train_batches=3,
-        limit_val_batches=0,
-        resume_from_checkpoint=chk.last_model_path
-    )
-
-    # TODO(@tchaton): Update this when restore progress is supported.
-    trainer.fit_loop.progress = progress
-    trainer.fit_loop.epoch_loop.progress = progress.train
-
-    trainer.fit(model)
-
-    pr = trainer.fit_loop.epoch_loop.progress
-
-    assert pr.epoch.total == Tracker(ready=3, started=3, processed=3, completed=3)
-    assert pr.epoch.current == Tracker(ready=1, started=1, processed=1, completed=1)
-=======
     assert p.epoch.batch.current == Tracker()
 
 
@@ -359,4 +221,92 @@
     # yapf: enable
     new_loop = EpochLoopProgress.from_state_dict(state_dict)
     assert loop == new_loop
->>>>>>> 571a810a
+
+
+@pytest.mark.parametrize("use_multiple_optimizers", [False, True])
+def test_progress_tracking_fit_loop(use_multiple_optimizers, tmpdir):
+
+    class TestModel(BoringModel):
+
+        def __init__(self):
+            super().__init__()
+            if use_multiple_optimizers:
+                self.configure_optimizers = self.configure_optimizers_3
+
+        def training_step(self, batch, batch_idx, optimizer_idx: int = None):
+            return super().training_step(batch, batch_idx)
+
+        def configure_optimizers_3(self):
+            optimizer = torch.optim.SGD(self.layer.parameters(), lr=0.1)
+            lr_scheduler = torch.optim.lr_scheduler.StepLR(optimizer, step_size=1)
+            optimizer_1 = torch.optim.Adam(self.layer.parameters(), lr=0.1)
+            lr_scheduler_1 = torch.optim.lr_scheduler.StepLR(optimizer_1, step_size=1)
+            optimizer_2 = torch.optim.Adam(self.layer.parameters(), lr=0.1)
+            return [optimizer, optimizer_1, optimizer_2], \
+                   [lr_scheduler, {"scheduler": lr_scheduler_1, "interval": "step"}]
+
+    model = TestModel()
+    model.training_epoch_end = None
+
+    chk = ModelCheckpoint(dirpath=tmpdir, save_last=True)
+    trainer = Trainer(default_root_dir=tmpdir, max_epochs=2, limit_train_batches=3, limit_val_batches=0, callbacks=chk)
+    trainer.fit(model)
+
+    assert isinstance(trainer.fit_loop.progress, FitLoopProgress)
+    assert isinstance(trainer.fit_loop.epoch_loop.progress, TrainingLoopProgress)
+    assert trainer.fit_loop.epoch_loop.progress is trainer.fit_loop.progress.train
+
+    pr = trainer.fit_loop.epoch_loop.progress
+
+    assert pr.epoch.total == Tracker(ready=2, started=2, processed=2, completed=2)
+    assert pr.epoch.current == Tracker(ready=2, started=2, processed=2, completed=2)
+
+    pr = trainer.fit_loop.epoch_loop.progress
+
+    assert pr.batch.total == Tracker(ready=6, started=6, processed=6, completed=6)
+    assert pr.batch.current == Tracker(ready=3, started=3, processed=3, completed=3)
+
+    num_optimizers = 3 if use_multiple_optimizers else 1
+    for _ in range(num_optimizers):
+
+        total = 6 * num_optimizers
+        current = 3 * num_optimizers
+
+        pr.epoch.optimization.optimizer.total = Tracker(ready=total, started=total, processed=None, completed=total)
+        pr.epoch.optimization.optimizer.current = Tracker(
+            ready=current, started=current, processed=None, completed=current
+        )
+
+        pr.epoch.optimization.scheduler.total = Tracker(ready=total, started=total, processed=None, completed=total)
+        pr.epoch.optimization.scheduler.current = Tracker(
+            ready=current, started=current, processed=None, completed=current
+        )
+
+        pr.epoch.optimization.zero_grad.total = Tracker(ready=total, started=total, processed=None, completed=total)
+        pr.epoch.optimization.zero_grad.current = Tracker(
+            ready=current, started=current, processed=None, completed=current
+        )
+
+    assert pr.batch.optimizer_idx == (2 if use_multiple_optimizers else 0)
+
+    progress = trainer.fit_loop.progress
+
+    trainer = Trainer(
+        default_root_dir=tmpdir,
+        max_epochs=3,
+        limit_train_batches=3,
+        limit_val_batches=0,
+        resume_from_checkpoint=chk.last_model_path
+    )
+
+    # TODO(@tchaton): Update this when restore progress is supported.
+    trainer.fit_loop.progress = progress
+    trainer.fit_loop.epoch_loop.progress = progress.train
+
+    trainer.fit(model)
+
+    pr = trainer.fit_loop.epoch_loop.progress
+
+    assert pr.epoch.total == Tracker(ready=3, started=3, processed=3, completed=3)
+    assert pr.epoch.current == Tracker(ready=1, started=1, processed=1, completed=1)
+    assert pr.epoch.batch.current == Tracker()