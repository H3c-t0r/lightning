--- conflicted
+++ resolved
@@ -147,14 +147,11 @@
 
 def test_fit_loop_progress_serialization():
     fit_loop = FitLoopProgress()
-<<<<<<< HEAD
     fit_loop.epoch.optim.optimizer_idx = 1
     fit_loop.epoch.dataloader_idx = 2
     fit_loop.epoch.val.should_check_val = True
-=======
     _ = deepcopy(fit_loop)
     fit_loop.epoch.increment_completed()  # check `TrainingEpochProgress.load_state_dict` calls `super`
->>>>>>> bca5adf6
 
     state_dict = fit_loop.state_dict()
     # yapf: disable
