# Copyright The PyTorch Lightning team.
#
# Licensed under the Apache License, Version 2.0 (the "License");
# you may not use this file except in compliance with the License.
# You may obtain a copy of the License at
#
#     http://www.apache.org/licenses/LICENSE-2.0
#
# Unless required by applicable law or agreed to in writing, software
# distributed under the License is distributed on an "AS IS" BASIS,
# WITHOUT WARRANTIES OR CONDITIONS OF ANY KIND, either express or implied.
# See the License for the specific language governing permissions and
# limitations under the License.
"""
Test logging in the training loop
"""

import collections
import itertools
from re import escape

import numpy as np
import pytest
import torch

import pytorch_lightning as pl
from pytorch_lightning import callbacks, Trainer
from pytorch_lightning.callbacks import EarlyStopping, ModelCheckpoint
from pytorch_lightning.utilities.exceptions import MisconfigurationException
from tests.helpers.boring_model import BoringModel, RandomDictDataset
from tests.helpers.runif import RunIf


def test__training_step__log(tmpdir):
    """
    Tests that only training_step can be used
    """

    class TestModel(BoringModel):

        def training_step(self, batch, batch_idx):
            out = super().training_step(batch, batch_idx)
            loss = out['loss']

            # -----------
            # default
            # -----------
            self.log('default', loss)

            # -----------
            # logger
            # -----------
            # on_step T on_epoch F
            self.log('l_s', loss, on_step=True, on_epoch=False, prog_bar=False, logger=True)

            # on_step F on_epoch T
            self.log('l_e', loss, on_step=False, on_epoch=True, prog_bar=False, logger=True)

            # on_step T on_epoch T
            self.log('l_se', loss, on_step=True, on_epoch=True, prog_bar=False, logger=True)

            # -----------
            # pbar
            # -----------
            # on_step T on_epoch F
            self.log('p_s', loss, on_step=True, on_epoch=False, prog_bar=True, logger=False)

            # on_step F on_epoch T
            self.log('p_e', loss, on_step=False, on_epoch=True, prog_bar=True, logger=False)

            # on_step T on_epoch T
            self.log('p_se', loss, on_step=True, on_epoch=True, prog_bar=True, logger=False)

            return loss

    model = TestModel()
    model.val_dataloader = None

    trainer = Trainer(
        default_root_dir=tmpdir,
        limit_train_batches=2,
        limit_val_batches=2,
        max_epochs=2,
        log_every_n_steps=1,
        weights_summary=None,
        callbacks=[ModelCheckpoint(monitor='l_se')],
    )
    trainer.fit(model)

    logged_metrics = set(trainer.logged_metrics)
    assert logged_metrics == {
        'epoch',
        'default',
        'l_e',
        'l_s',
        'l_se_step',
        'l_se_epoch',
    }

    pbar_metrics = set(trainer.progress_bar_metrics)
    assert pbar_metrics == {
        'p_e',
        'p_s',
        'p_se_step',
        'p_se_epoch',
    }

    assert set(trainer.callback_metrics) == (logged_metrics | pbar_metrics | {'p_se', 'l_se'}) - {'epoch'}


def test__training_step__epoch_end__log(tmpdir):
    """
    Tests that training_epoch_end can log
    """

    class TestModel(BoringModel):

        def training_step(self, batch, batch_idx):
            out = super().training_step(batch, batch_idx)
            loss = out['loss']
            self.log('a', loss, on_step=True, on_epoch=True)
            self.log_dict({'a1': loss, 'a2': loss})
            return out

        def training_epoch_end(self, outputs):
            self.log('b1', outputs[0]['loss'])
            self.log('b', outputs[0]['loss'], on_epoch=True, prog_bar=True, logger=True)

    model = TestModel()
    model.val_dataloader = None

    trainer = Trainer(
        default_root_dir=tmpdir,
        limit_train_batches=2,
        limit_val_batches=2,
        max_epochs=2,
        log_every_n_steps=1,
        weights_summary=None,
    )
    trainer.fit(model)

    logged_metrics = set(trainer.logged_metrics)
    assert logged_metrics == {'epoch', 'a_step', 'a_epoch', 'b', 'b1', 'a1', 'a2'}

    pbar_metrics = set(trainer.progress_bar_metrics)
    assert pbar_metrics == {'b'}

    assert set(trainer.callback_metrics) == (logged_metrics | pbar_metrics | {'a'}) - {'epoch'}


@pytest.mark.parametrize(['batches', 'log_interval', 'max_epochs'], [(1, 1, 1), (64, 32, 2)])
def test__training_step__step_end__epoch_end__log(tmpdir, batches, log_interval, max_epochs):
    """
    Tests that training_step_end and training_epoch_end can log
    """

    class TestModel(BoringModel):

        def training_step(self, batch, batch_idx):
            loss = self.step(batch[0])
            self.log('a', loss, on_step=True, on_epoch=True)
            return loss

        def training_step_end(self, out):
            self.log('b', out, on_step=True, on_epoch=True, prog_bar=True, logger=True)
            return out

        def training_epoch_end(self, outputs):
            self.log('c', outputs[0]['loss'], on_epoch=True, prog_bar=True, logger=True)
            self.log('d/e/f', 2)

    model = TestModel()
    model.val_dataloader = None

    trainer = Trainer(
        default_root_dir=tmpdir,
        limit_train_batches=batches,
        limit_val_batches=batches,
        max_epochs=max_epochs,
        log_every_n_steps=log_interval,
        weights_summary=None,
    )
    trainer.fit(model)

    # make sure all the metrics are available for callbacks
    logged_metrics = set(trainer.logged_metrics)
    assert logged_metrics == {'a_step', 'a_epoch', 'b_step', 'b_epoch', 'c', 'd/e/f', 'epoch'}

    pbar_metrics = set(trainer.progress_bar_metrics)
    assert pbar_metrics == {'c', 'b_epoch', 'b_step'}

    assert set(trainer.callback_metrics) == (logged_metrics | pbar_metrics | {'a', 'b'}) - {'epoch'}


@pytest.mark.parametrize(['batches', 'fx', 'result'], [
    (3, min, 0),
    (3, torch.max, 2),
    (11, max, 10),
    (5, 'avg', 2),
    (5, 'SUM', 10),
])
def test__training_step__log_max_reduce_fx(tmpdir, batches, fx, result):
    """
    Tests that log works correctly with different tensor types
    """

    class TestModel(BoringModel):

        def training_step(self, batch, batch_idx):
            acc = self.step(batch[0])
            self.log('foo', torch.tensor(batch_idx, dtype=torch.long), on_step=False, on_epoch=True, reduce_fx=fx)
            return acc

        def validation_step(self, batch, batch_idx):
            output = self.layer(batch)
            loss = self.loss(batch, output)
            self.log('bar', torch.tensor(batch_idx).float(), on_step=False, on_epoch=True, reduce_fx=fx)
            return {"x": loss}

    model = TestModel()
    trainer = Trainer(
        default_root_dir=tmpdir,
        limit_train_batches=batches,
        limit_val_batches=batches,
        max_epochs=2,
        weights_summary=None,
    )
    trainer.fit(model)

    # make sure types are correct
    assert trainer.logged_metrics['foo'] == result
    assert trainer.logged_metrics['bar'] == result


def test_tbptt_log(tmpdir):
    """
    Tests that only training_step can be used
    """
    truncated_bptt_steps = 2
    sequence_size = 30
    batch_size = 30

    x_seq = torch.rand(batch_size, sequence_size, 1)
    y_seq_list = torch.rand(batch_size, sequence_size, 1).tolist()

    class MockSeq2SeqDataset(torch.utils.data.Dataset):

        def __getitem__(self, i):
            return x_seq, y_seq_list

        def __len__(self):
            return 1

    class TestModel(BoringModel):

        def __init__(self):
            super().__init__()
            self.test_hidden = None
            self.layer = torch.nn.Linear(2, 2)

        def training_step(self, batch, batch_idx, hiddens):
            assert hiddens == self.test_hidden, "Hidden state not persistent between tbptt steps"
            self.test_hidden = torch.rand(1)

            x_tensor, y_list = batch
            assert x_tensor.shape[1] == truncated_bptt_steps, "tbptt split Tensor failed"

            y_tensor = torch.tensor(y_list, dtype=x_tensor.dtype)
            assert y_tensor.shape[1] == truncated_bptt_steps, "tbptt split list failed"

            pred = self(x_tensor.view(batch_size, truncated_bptt_steps))
            loss = torch.nn.functional.mse_loss(pred, y_tensor.view(batch_size, truncated_bptt_steps))

            self.log('a', loss, on_epoch=True)

            return {'loss': loss, 'hiddens': self.test_hidden}

        def on_train_epoch_start(self) -> None:
            self.test_hidden = None

        def train_dataloader(self):
            return torch.utils.data.DataLoader(
                dataset=MockSeq2SeqDataset(),
                batch_size=batch_size,
                shuffle=False,
                sampler=None,
            )

    model = TestModel()
    model.training_epoch_end = None

    trainer = Trainer(
        default_root_dir=tmpdir,
        limit_train_batches=10,
        limit_val_batches=0,
        truncated_bptt_steps=truncated_bptt_steps,
        max_epochs=2,
        log_every_n_steps=2,
        weights_summary=None,
    )
    trainer.fit(model)

    assert set(trainer.logged_metrics) == {'a_step', 'a_epoch', 'epoch'}


def test_different_batch_types_for_sizing(tmpdir):

    class TestModel(BoringModel):

        def training_step(self, batch, batch_idx):
            assert isinstance(batch, dict)
            a = batch['a']
            acc = self.step(a)
            self.log('a', {'d1': 2, 'd2': torch.tensor(1)}, on_step=True, on_epoch=True)
            return acc

        def validation_step(self, batch, batch_idx):
            assert isinstance(batch, dict)
            a = batch['a']
            output = self.layer(a)
            loss = self.loss(batch, output)
            self.log('n', {'d3': 2, 'd4': torch.tensor(1)}, on_step=True, on_epoch=True)
            return {"x": loss}

        def train_dataloader(self):
            return torch.utils.data.DataLoader(RandomDictDataset(32, 64), batch_size=32)

        def val_dataloader(self):
            return torch.utils.data.DataLoader(RandomDictDataset(32, 64), batch_size=32)

    model = TestModel()
    trainer = Trainer(
        default_root_dir=tmpdir,
        limit_train_batches=1,
        limit_val_batches=2,
        max_epochs=1,
        weights_summary=None,
        fast_dev_run=True,
    )
    trainer.fit(model)

    assert set(trainer.logged_metrics) == {'a_step', 'a_epoch', 'n_step', 'n_epoch', 'epoch'}


def test_log_works_in_train_callback(tmpdir):
    """
    Tests that log can be called within callback
    """

    class TestCallback(callbacks.Callback):

        count = 0
        choices = [False, True]

        # used to compute expected values
        logged_values = collections.defaultdict(list)
        call_counter = collections.Counter()
        logged_arguments = {}

        def make_logging(self, pl_module, func_name, on_steps, on_epochs, prob_bars):
            self.call_counter.update([func_name])

            for idx, (on_step, on_epoch, prog_bar) in enumerate(itertools.product(on_steps, on_epochs, prob_bars)):
                fx = f"{func_name}_{idx}"
                pl_module.log(fx, self.count, on_step=on_step, on_epoch=on_epoch, prog_bar=prog_bar)
                self.logged_values[fx].append(self.count)
                self.logged_arguments[fx] = {"on_step": on_step, "on_epoch": on_epoch, "prog_bar": prog_bar}
                self.count += 1

        def on_train_start(self, _, pl_module):
            self.make_logging(pl_module, 'on_train_start', on_steps=[False], on_epochs=[True], prob_bars=self.choices)

        def on_epoch_start(self, _, pl_module):
            self.make_logging(
                pl_module, 'on_epoch_start', on_steps=self.choices, on_epochs=[True], prob_bars=self.choices
            )

        def on_train_epoch_start(self, _, pl_module):
            self.make_logging(
                pl_module, 'on_train_epoch_start', on_steps=self.choices, on_epochs=[True], prob_bars=self.choices
            )

        def on_batch_end(self, _, pl_module):
            self.make_logging(
                pl_module, 'on_batch_end', on_steps=self.choices, on_epochs=self.choices, prob_bars=self.choices
            )

        def on_train_batch_end(self, _, pl_module, *__):
            self.make_logging(
                pl_module, 'on_train_batch_end', on_steps=self.choices, on_epochs=self.choices, prob_bars=self.choices
            )

        def on_train_epoch_end(self, _, pl_module):
            self.make_logging(
                pl_module, 'on_train_epoch_end', on_steps=[False], on_epochs=[True], prob_bars=self.choices
            )

        def on_epoch_end(self, _, pl_module):
            self.make_logging(pl_module, 'on_epoch_end', on_steps=[False], on_epochs=[True], prob_bars=self.choices)

    class TestModel(BoringModel):
        seen_losses = []

        def training_step(self, batch, batch_idx):
            loss = super().training_step(batch, batch_idx)['loss']
            self.seen_losses.append(loss)
            self.log('train_loss', loss, prog_bar=True)
            return {"loss": loss}

    model = TestModel()
    cb = TestCallback()
    trainer = Trainer(
        default_root_dir=tmpdir,
        limit_train_batches=2,
        limit_val_batches=0,
        num_sanity_val_steps=0,
        max_epochs=1,
        callbacks=[cb]
    )
    trainer.fit(model)

    # Make sure the func_name output equals the average from all logged values when on_epoch true
    assert trainer.progress_bar_dict["train_loss"] == model.seen_losses[-1]
    assert trainer.callback_metrics["train_loss"] == model.seen_losses[-1]

    assert cb.call_counter == {
        'on_train_start': 1,
        'on_epoch_start': 1,
        'on_train_epoch_start': 1,
        'on_train_batch_end': 2,
        'on_batch_end': 2,
        'on_train_epoch_end': 1,
        'on_epoch_end': 1
    }

    def get_expected(on_epoch, values):
        reduction = np.mean if on_epoch else np.max
        return reduction(values)

    for fx, value in trainer.callback_metrics.items():
        actual = value.item()
        if fx not in cb.logged_arguments:
            continue
        on_epoch = cb.logged_arguments[fx]['on_epoch']
        values = cb.logged_values[fx]
        expected = get_expected(on_epoch, values)
        assert actual == expected

    for fx, attrs in cb.logged_arguments.items():
        should_include = attrs["prog_bar"] and attrs["on_step"] ^ attrs["on_epoch"]
        is_included = fx in trainer.logger_connector.progress_bar_metrics
        assert is_included if should_include else not is_included


@pytest.mark.parametrize('gpus', [None, pytest.param(1, marks=RunIf(min_gpus=1))])
def test_logging_sync_dist_true(tmpdir, gpus):
    """
    Tests to ensure that the sync_dist flag works (should just return the original value)
    """
    fake_result = 1

    class TestModel(BoringModel):

        def training_step(self, batch, batch_idx):
            self.log('foo', fake_result, on_step=False, on_epoch=True, sync_dist=True, reduce_fx='sum')
            self.log('foo_2', 2, on_step=False, on_epoch=True, sync_dist=True, reduce_fx='sum')
            return super().training_step(batch, batch_idx)

        def validation_step(self, batch, batch_idx):
            self.log('bar', fake_result, on_step=False, on_epoch=True, sync_dist=True, reduce_fx='sum')
            return super().validation_step(batch, batch_idx)

    model = TestModel()
    trainer = Trainer(
        default_root_dir=tmpdir,
        limit_train_batches=1,
        limit_val_batches=1,
        max_epochs=2,
        weights_summary=None,
        gpus=gpus,
    )
    trainer.fit(model)

    assert trainer.logged_metrics['foo'] == fake_result
    assert trainer.logged_metrics['foo_2'] == 2
    assert trainer.logged_metrics['bar'] == fake_result


@RunIf(min_gpus=2, special=True)
def test_logging_sync_dist_true_ddp(tmpdir):
    """
    Tests to ensure that the sync_dist flag works with ddp
    """

    class TestLoggingSyncDistModel(BoringModel):

        def training_step(self, batch, batch_idx):
            acc = self.step(batch[0])
            self.log('foo', 1, on_step=False, on_epoch=True, sync_dist=True, reduce_fx='SUM')
            self.log('cho', acc, on_step=False, on_epoch=True)
            return acc

        def validation_step(self, batch, batch_idx):
            output = self.layer(batch)
            loss = self.loss(batch, output)
            self.log('bar', 2, on_step=False, on_epoch=True, sync_dist=True, reduce_fx='AVG')
            return {"x": loss}

    model = TestLoggingSyncDistModel()
    trainer = Trainer(
        default_root_dir=tmpdir,
        limit_train_batches=1,
        limit_val_batches=1,
        max_epochs=2,
        weights_summary=None,
        accelerator="ddp",
        gpus=2,
        profiler="pytorch"
    )
    trainer.fit(model)

    assert trainer.logged_metrics['foo'] == 2
    assert trainer.logged_metrics['bar'] == 2


def test_progress_bar_dict_contains_values_on_train_epoch_end(tmpdir):

    class TestModel(BoringModel):

        def training_step(self, *args):
            self.log("foo", torch.tensor(self.current_epoch), on_step=False, on_epoch=True, prog_bar=True)
            return super().training_step(*args)

        def on_train_epoch_end(self, *_):
            self.log(
                'foo_2',
                torch.tensor(self.current_epoch),
                prog_bar=True,
                on_epoch=True,
                sync_dist=True,
                reduce_fx='sum'
            )
            self.on_train_epoch_end_called = True

        def on_epoch_end(self):
            assert self.trainer.progress_bar_dict["foo"] == self.current_epoch
            assert self.trainer.progress_bar_dict["foo_2"] == self.current_epoch
            self.on_epoch_end_called = True

    trainer = Trainer(
        default_root_dir=tmpdir,
        max_epochs=2,
        limit_train_batches=1,
        limit_val_batches=0,
        checkpoint_callback=False,
        logger=False,
        weights_summary=None,
        progress_bar_refresh_rate=0,
    )
    model = TestModel()
    trainer.fit(model)
    assert model.on_train_epoch_end_called
    assert model.on_epoch_end_called


def test_logging_in_callbacks_with_log_function(tmpdir):
    """
    Tests ensure self.log can be used directly in callbacks.
    """

    class LoggingCallback(callbacks.Callback):

        def on_train_start(self, trainer, pl_module):
            self.log("on_train_start", 1)

        def on_train_epoch_start(self, trainer, pl_module):
            self.log("on_train_epoch_start", 2)

        def on_train_batch_end(self, trainer, pl_module, outputs, batch, batch_idx, dataloader_idx):
            self.log("on_train_batch_end", 3)

        def on_batch_end(self, trainer, pl_module):
            self.log("on_batch_end", 4)

        def on_epoch_end(self, trainer, pl_module):
            self.log("on_epoch_end", 5)

        def on_train_epoch_end(self, trainer, pl_module, outputs):
            self.log("on_train_epoch_end", 6)
            self.callback_metrics = trainer.logger_connector.callback_metrics

    model = BoringModel()
    trainer = Trainer(
        default_root_dir=tmpdir,
        limit_train_batches=1,
        limit_val_batches=1,
        max_epochs=1,
        weights_summary=None,
        callbacks=[LoggingCallback()]
    )
    trainer.fit(model)

    expected = {
        'on_train_start': 1,
        'on_train_epoch_start': 2,
        'on_train_batch_end': 3,
        'on_batch_end': 4,
        'on_epoch_end': 5,
        'on_train_epoch_end': 6
    }
    assert trainer.callback_metrics == expected


@RunIf(min_gpus=1)
def test_metric_are_properly_reduced(tmpdir):

    class TestingModel(BoringModel):

        def __init__(self, *args, **kwargs) -> None:
            super().__init__()
            self.val_acc = pl.metrics.Accuracy()

        def training_step(self, batch, batch_idx):
            output = super().training_step(batch, batch_idx)
            self.log("train_loss", output["loss"])
            return output

        def validation_step(self, batch, batch_idx):
            preds = torch.tensor([[0.9, 0.1]], device=self.device)
            targets = torch.tensor([1], device=self.device)
            if batch_idx < 8:
                preds = torch.tensor([[0.1, 0.9]], device=self.device)
            self.val_acc(preds, targets)
            self.log('val_acc', self.val_acc, on_step=True, on_epoch=True)
            return super().validation_step(batch, batch_idx)

    early_stop = EarlyStopping(monitor='val_acc', mode='max')

    checkpoint = ModelCheckpoint(
        monitor='val_acc',
        save_last=True,
        save_top_k=2,
        mode='max',
    )

    model = TestingModel()
    trainer = Trainer(
        default_root_dir=tmpdir,
        gpus=1,
        max_epochs=2,
        limit_train_batches=5,
        limit_val_batches=32,
        callbacks=[early_stop, checkpoint]
    )
    trainer.fit(model)

    assert trainer.callback_metrics["val_acc"] == 8 / 32.
    assert "train_loss" in trainer.callback_metrics


@pytest.mark.parametrize(
    'value',
    [None, dict(a=None),
     dict(a=dict(b=None)),
     dict(a=dict(b=1)), 'foo', [1, 2, 3], (1, 2, 3), [[1, 2], 3]]
)
def test_log_none_raises(tmpdir, value):

    class TestModel(BoringModel):

        def training_step(self, *args):
            self.log("foo", value)

    trainer = Trainer(default_root_dir=tmpdir, fast_dev_run=1)
    model = TestModel()
    match = escape(f"self.log(foo, {value})` was called")
    with pytest.raises(ValueError, match=match):
        trainer.fit(model)


def test_logging_raises(tmpdir):

    class TestModel(BoringModel):

        def training_step(self, batch, batch_idx):
            self.log('foo/dataloader_idx_0', -1)

    trainer = Trainer(default_root_dir=tmpdir)
    model = TestModel()
    with pytest.raises(MisconfigurationException, match='`self.log` with the key `foo/dataloader_idx_0`'):
        trainer.fit(model)

    # class TestModel(BoringModel):

<<<<<<< HEAD
    #     def training_step(self, *args):
    #         loss = super().training_step(*args)['loss']
    #         return {"loss": loss, 'foo': loss}

    # trainer = Trainer(default_root_dir=tmpdir)
    # model = TestModel()
    # with pytest.raises(MisconfigurationException, match='You returned a tensor with `grad_fn`'):
    #     trainer.fit(model)

    class TestModel(BoringModel):

=======
>>>>>>> a23a6996
        def training_step(self, *args):
            self.log('foo', -1, prog_bar=False)
            self.log('foo', -1, prog_bar=True)
            return super().training_step(*args)

    trainer = Trainer(default_root_dir=tmpdir)
    model = TestModel()
    with pytest.raises(MisconfigurationException, match=r'self.log\(foo, ...\)` twice in `training_step`'):
        trainer.fit(model)

    class TestModel(BoringModel):

        def training_step(self, *args):
            self.log('foo', -1, reduce_fx=torch.argmax)
            return super().training_step(*args)

    trainer = Trainer(default_root_dir=tmpdir)
    model = TestModel()
    with pytest.raises(MisconfigurationException, match=r'reduce_fx={min,max,mean,sum}\)` are currently supported'):
        trainer.fit(model)<|MERGE_RESOLUTION|>--- conflicted
+++ resolved
@@ -690,22 +690,8 @@
     with pytest.raises(MisconfigurationException, match='`self.log` with the key `foo/dataloader_idx_0`'):
         trainer.fit(model)
 
-    # class TestModel(BoringModel):
-
-<<<<<<< HEAD
-    #     def training_step(self, *args):
-    #         loss = super().training_step(*args)['loss']
-    #         return {"loss": loss, 'foo': loss}
-
-    # trainer = Trainer(default_root_dir=tmpdir)
-    # model = TestModel()
-    # with pytest.raises(MisconfigurationException, match='You returned a tensor with `grad_fn`'):
-    #     trainer.fit(model)
-
-    class TestModel(BoringModel):
-
-=======
->>>>>>> a23a6996
+    class TestModel(BoringModel):
+
         def training_step(self, *args):
             self.log('foo', -1, prog_bar=False)
             self.log('foo', -1, prog_bar=True)
