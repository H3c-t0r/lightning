--- conflicted
+++ resolved
@@ -691,15 +691,10 @@
     trainer.fit(model)
 
 
-<<<<<<< HEAD
 @pytest.mark.parametrize(
-    "accelerator", [pytest.param("gpu", marks=RunIf(min_cuda_gpus=1)), pytest.param("mps", marks=RunIf(mps=True))]
+    "accelerator", [pytest.param("gpu", marks=RunIf(min_cuda_gpus=1)), pytest.param("mps", marks=RunIf(mps=True)),]
 )
 def test_evaluation_move_metrics_to_cpu_and_outputs(tmpdir, accelerator):
-=======
-@RunIf(min_cuda_gpus=1)
-def test_evaluation_move_metrics_to_cpu_and_outputs(tmpdir):
->>>>>>> fbd887df
     class TestModel(BoringModel):
         def validation_step(self, *args):
             x = torch.tensor(2.0, requires_grad=True, device=self.device)
