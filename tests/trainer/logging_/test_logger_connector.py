--- conflicted
+++ resolved
@@ -77,14 +77,9 @@
         "on_predict_epoch_end",
         "on_predict_epoch_start",
         "on_predict_start",
-<<<<<<< HEAD
         'setup',
         "state_id",
         'teardown',
-=======
-        "setup",
-        "teardown",
->>>>>>> a64cc373
     ]
 
     not_supported = [
