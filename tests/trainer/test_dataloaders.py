# Copyright The PyTorch Lightning team.
#
# Licensed under the Apache License, Version 2.0 (the "License");
# you may not use this file except in compliance with the License.
# You may obtain a copy of the License at
#
#     http://www.apache.org/licenses/LICENSE-2.0
#
# Unless required by applicable law or agreed to in writing, software
# distributed under the License is distributed on an "AS IS" BASIS,
# WITHOUT WARRANTIES OR CONDITIONS OF ANY KIND, either express or implied.
# See the License for the specific language governing permissions and
# limitations under the License.
import os
from unittest import mock
from unittest.mock import Mock, patch

import numpy
import pytest
import torch
from torch.utils.data.dataloader import DataLoader
from torch.utils.data.dataset import Dataset, IterableDataset, Subset
from torch.utils.data.distributed import DistributedSampler

import tests.helpers.pipelines as tpipes
from pytorch_lightning import Callback, seed_everything, Trainer
from pytorch_lightning.callbacks import ModelCheckpoint
from pytorch_lightning.utilities.data import has_iterable_dataset, has_len
from pytorch_lightning.utilities.exceptions import MisconfigurationException
from tests.base import EvalModelTemplate
from tests.helpers.boring_model import BoringModel, RandomDataset, RandomIterableDataset, RandomIterableDatasetWithLen
from tests.helpers.runif import RunIf


def test_fit_train_loader_only(tmpdir):
    model = EvalModelTemplate()
    train_dataloader = model.train_dataloader()

    model.train_dataloader = None
    model.val_dataloader = None
    model.test_dataloader = None

    model.validation_step = None
    model.validation_epoch_end = None

    model.test_step = None
    model.test_epoch_end = None

    trainer = Trainer(fast_dev_run=True, default_root_dir=tmpdir)
    trainer.fit(model, train_dataloader=train_dataloader)


def test_fit_val_loader_only(tmpdir):
    model = EvalModelTemplate()
    train_dataloader = model.train_dataloader()
    val_dataloader = model.val_dataloader()

    model.train_dataloader = None
    model.val_dataloader = None
    model.test_dataloader = None

    model.test_step = None
    model.test_epoch_end = None

    trainer = Trainer(fast_dev_run=True, default_root_dir=tmpdir)
    trainer.fit(model, train_dataloader=train_dataloader, val_dataloaders=val_dataloader)


@pytest.mark.parametrize("dataloader_options", [dict(val_check_interval=10000)])
def test_dataloader_config_errors_runtime(tmpdir, dataloader_options):
    model = EvalModelTemplate()
    trainer = Trainer(default_root_dir=tmpdir, max_epochs=1, **dataloader_options)
    with pytest.raises(ValueError):
        # fit model
        trainer.fit(model)


@pytest.mark.parametrize(
    "dataloader_options",
    [
        dict(limit_train_batches=-0.1),
        dict(limit_train_batches=1.2),
        dict(limit_val_batches=-0.1),
        dict(limit_val_batches=1.2),
        dict(limit_test_batches=-0.1),
        dict(limit_test_batches=1.2),
        dict(val_check_interval=-0.1),
        dict(val_check_interval=1.2),
        dict(overfit_batches=-0.1),
        dict(overfit_batches=1.2),
    ],
)
def test_dataloader_config_errors_init(tmpdir, dataloader_options):
    with pytest.raises(MisconfigurationException, match="passed invalid value"):
        Trainer(default_root_dir=tmpdir, max_epochs=1, **dataloader_options)


def test_multiple_val_dataloader(tmpdir):
    """Verify multiple val_dataloader."""

    model = EvalModelTemplate()
    model.val_dataloader = model.val_dataloader__multiple
    model.validation_step = model.validation_step__multiple_dataloaders
    model.validation_epoch_end = model.validation_epoch_end__multiple_dataloaders

    # fit model
    trainer = Trainer(default_root_dir=tmpdir, max_epochs=1, limit_val_batches=0.1, limit_train_batches=1.0)
    trainer.fit(model)

    # verify training completed
    assert trainer.state.finished, f"Training failed with {trainer.state}"

    # verify there are 2 val loaders
    assert len(trainer.val_dataloaders) == 2, "Multiple val_dataloaders not initiated properly"

    # make sure predictions are good for each val set
    for dataloader in trainer.val_dataloaders:
        tpipes.run_prediction_eval_model_template(trained_model=model, dataloader=dataloader)


@pytest.mark.parametrize("ckpt_path", [None, "best", "specific"])
def test_multiple_eval_dataloader(tmpdir, ckpt_path):
    """Verify multiple evaluation dataloaders."""

    class MultipleTestDataloaderModel(EvalModelTemplate):
        def test_dataloader(self):
            return [self.dataloader(train=False), self.dataloader(train=False)]

        def test_step(self, *args, **kwargs):
            return super().test_step__multiple_dataloaders(*args, **kwargs)

        def val_dataloader(self):
            return self.test_dataloader()

        def validation_step(self, *args, **kwargs):
            output = self.test_step(*args, **kwargs)
            return {k.replace("test_", "val_"): v for k, v in output.items()}

    model = MultipleTestDataloaderModel()

    # fit model
    trainer = Trainer(default_root_dir=tmpdir, max_epochs=1, limit_val_batches=10, limit_train_batches=100)
    trainer.fit(model)
    if ckpt_path == "specific":
        ckpt_path = trainer.checkpoint_callback.best_model_path

    trainer.validate(ckpt_path=ckpt_path, verbose=False)
    # verify there are 2 loaders
    assert len(trainer.val_dataloaders) == 2
    # make sure predictions are good for each dl
    for dataloader in trainer.val_dataloaders:
        tpipes.run_prediction_eval_model_template(trainer.model, dataloader)

    trainer.test(ckpt_path=ckpt_path, verbose=False)
    assert len(trainer.test_dataloaders) == 2
    for dataloader in trainer.test_dataloaders:
        tpipes.run_prediction_eval_model_template(trainer.model, dataloader)


def test_train_dataloader_passed_to_fit(tmpdir):
    """Verify that train dataloader can be passed to fit"""

    # only train passed to fit
    model = EvalModelTemplate()
    trainer = Trainer(default_root_dir=tmpdir, max_epochs=1, limit_val_batches=0.1, limit_train_batches=0.2)
    fit_options = dict(train_dataloader=model.dataloader(train=True))
    trainer.fit(model, **fit_options)

    assert trainer.state.finished, f"Training failed with {trainer.state}"


@pytest.mark.parametrize("ckpt_path", [None, "best", "specific"])
@pytest.mark.parametrize("n", (1, 2))
def test_dataloaders_passed_to_fn(tmpdir, ckpt_path, n):
    """Verify that dataloaders can be passed."""

    model = EvalModelTemplate()
    if n == 1:
        dataloaders = model.dataloader(train=False)
    else:
        dataloaders = [model.dataloader(train=False)] * 2
        model.validation_step = model.validation_step__multiple_dataloaders
        model.validation_epoch_end = model.validation_epoch_end__multiple_dataloaders
        model.test_step = model.test_step__multiple_dataloaders

    # train, multiple val and multiple test passed to fit
    trainer = Trainer(default_root_dir=tmpdir, max_epochs=1, limit_val_batches=0.1, limit_train_batches=0.2)
    trainer.fit(model, train_dataloader=model.dataloader(train=True), val_dataloaders=dataloaders)

    assert trainer.state.finished, f"Training failed with {trainer.state}"
    assert len(trainer.val_dataloaders) == n

    if ckpt_path == "specific":
        ckpt_path = trainer.checkpoint_callback.best_model_path

    trainer.test(test_dataloaders=dataloaders, ckpt_path=ckpt_path)
    trainer.validate(val_dataloaders=dataloaders, ckpt_path=ckpt_path)

    assert len(trainer.val_dataloaders) == n
    assert len(trainer.test_dataloaders) == n


class DummyModel(BoringModel):
    def training_step(self, batch, batch_idx):
        self.log("loss", self.global_step)
        return super().training_step(batch, batch_idx)

    def validation_epoch_end(self, outputs):
        self.log("val_log", self.current_epoch)


class Counter(Callback):
    def __init__(self):
        super().__init__()
        self.train_epoch_count = 0
        self.val_epoch_count = 0
        self.test_epoch_count = 0
        self.train_batches_seen = 0
        self.val_batches_seen = 0
        self.test_batches_seen = 0

    def on_train_batch_start(self, trainer, pl_module, batch, batch_idx, dataloader_idx):
        self.train_batches_seen += 1

    def on_train_epoch_start(self, trainer, pl_module):
        self.train_epoch_count += 1

    def on_validation_batch_start(self, trainer, pl_module, batch, batch_idx, dataloader_idx):
        self.val_batches_seen += 1

    def on_test_batch_start(self, trainer, pl_module, batch, batch_idx, dataloader_idx):
        self.test_batches_seen += 1

    def on_validation_epoch_start(self, trainer, pl_module):
        self.val_epoch_count += 1

    def on_test_epoch_start(self, trainer, pl_module):
        self.test_epoch_count += 1


@pytest.mark.parametrize(
    ["limit_train_batches", "limit_val_batches", "limit_test_batches"], [(0.0, 0.0, 0.0), (1.0, 1.0, 1.0)]
)
def test_inf_dataloaders_with_limit_percent_batches(tmpdir, limit_train_batches, limit_val_batches, limit_test_batches):
    """Verify inf train, val & test dataloaders (e.g. IterableDataset) passed with batch limit in percent"""

    ckpt_callback = ModelCheckpoint(monitor="val_log", save_top_k=1, mode="max", verbose=False)
    epoch_cb = Counter()
    trainer = Trainer(
        default_root_dir=tmpdir,
        num_sanity_val_steps=0,
        max_epochs=1,
        callbacks=[epoch_cb, ckpt_callback],
        limit_train_batches=limit_train_batches,
        limit_val_batches=limit_val_batches,
        limit_test_batches=limit_test_batches,
    )
    model = DummyModel()

    batch_size = 8
    train_dl = DataLoader(dataset=RandomIterableDataset(32, 128), batch_size=batch_size)
    val_dl = DataLoader(dataset=RandomIterableDataset(32, 128), batch_size=batch_size)
    test_dl = DataLoader(dataset=RandomIterableDataset(32, 128), batch_size=batch_size)

    num_batches = 128 / batch_size
    for dl in (train_dl, val_dl, test_dl):
        if has_len(dl):
            assert len(dl) == num_batches
        else:
            assert sum(1 for _ in dl) == num_batches

    trainer.fit(model, train_dataloader=train_dl, val_dataloaders=val_dl)
    assert trainer.state.finished, f"Training failed with {trainer.state}"
    assert trainer.num_training_batches == (0 if limit_train_batches == 0.0 else float("inf"))
    assert epoch_cb.train_epoch_count == int(limit_train_batches > 0)
    assert trainer.num_val_batches[0] == (0 if limit_val_batches == 0.0 else float("inf"))
    assert epoch_cb.val_epoch_count == int(limit_val_batches > 0)

    trainer.test(model, test_dataloaders=test_dl)
    assert trainer.num_test_batches[0] == (0 if limit_test_batches == 0.0 else float("inf"))
    assert epoch_cb.test_epoch_count == int(limit_test_batches > 0)


@pytest.mark.parametrize(
    ["dataset", "limit_train_batches"],
    [
        (RandomDataset(32, 128), 0),
        (RandomDataset(32, 128), 10),
        (RandomIterableDataset(32, 128), 0),
        (RandomIterableDataset(32, 128), 10),
        (RandomIterableDatasetWithLen(32, 128), 0),
        (RandomIterableDatasetWithLen(32, 128), 10),
    ],
)
def test_dataloaders_with_limit_train_batches(tmpdir, dataset, limit_train_batches):
    """Verify inf train, val & test dataloaders (e.g. IterableDataset) passed with batch limit as number"""

    ckpt_callback = ModelCheckpoint(monitor="val_log", save_top_k=1, mode="max", verbose=False)
    epoch_cb = Counter()
    epochs = 2
    trainer = Trainer(
        default_root_dir=tmpdir,
        num_sanity_val_steps=0,
        max_epochs=epochs,
        callbacks=[epoch_cb, ckpt_callback],
        limit_train_batches=limit_train_batches,
    )
    model = DummyModel()

    batch_size = 8
    train_dl = DataLoader(dataset=dataset, batch_size=batch_size)
    val_dl = DataLoader(dataset=dataset, batch_size=batch_size)

    trainer.fit(model, train_dataloader=train_dl, val_dataloaders=val_dl)
    assert trainer.state.finished, f"Training failed with {trainer.state}"
    assert trainer.num_training_batches == limit_train_batches
    assert epoch_cb.train_epoch_count == (epochs if limit_train_batches > 0 else 0)
    assert epoch_cb.train_batches_seen == limit_train_batches * epochs


@pytest.mark.parametrize(
    ["dataset", "limit_val_batches"],
    [
        (RandomDataset(32, 128), 0),
        (RandomDataset(32, 128), 10),
        (RandomIterableDataset(32, 128), 0),
        (RandomIterableDataset(32, 128), 10),
        (RandomIterableDatasetWithLen(32, 128), 0),
        # TODO: enable this after #6671 is merged
        # (RandomIterableDatasetWithLen(32, 128), 10),
    ],
)
def test_dataloaders_with_limit_val_batches(tmpdir, dataset, limit_val_batches):
    """Verify inf train, val & test dataloaders (e.g. IterableDataset) passed with batch limit as number"""

    epoch_cb = Counter()
    callbacks = [epoch_cb]
    checkpoint_callback = True
    if limit_val_batches > 0:
        callbacks.append(ModelCheckpoint(monitor="val_log", save_top_k=1, mode="max", verbose=False))
    else:
        checkpoint_callback = False
    epochs = 2
    trainer = Trainer(
        default_root_dir=tmpdir,
        num_sanity_val_steps=0,
        max_epochs=epochs,
        callbacks=callbacks,
        limit_val_batches=limit_val_batches,
        checkpoint_callback=checkpoint_callback,
    )
    model = DummyModel()

    batch_size = 8
    train_dl = DataLoader(dataset=dataset, batch_size=batch_size)
    val_dl = DataLoader(dataset=dataset, batch_size=batch_size)

    trainer.fit(model, train_dataloader=train_dl, val_dataloaders=val_dl)
    assert trainer.state.finished, f"Training failed with {trainer.state}"
    assert trainer.num_val_batches[0] == limit_val_batches
    assert epoch_cb.val_epoch_count == (epochs if limit_val_batches > 0 else 0)
    assert epoch_cb.val_batches_seen == limit_val_batches * epochs


@pytest.mark.parametrize(
    ["dataset", "limit_train_batches", "limit_val_batches", "limit_test_batches"],
    [
        (RandomDataset(32, 128), 0, 0, 0),
        (RandomDataset(32, 128), 10, 10, 10),
        (RandomIterableDataset(32, 128), 0, 0, 0),
        (RandomIterableDataset(32, 128), 10, 10, 10),
        (RandomIterableDatasetWithLen(32, 128), 0, 0, 0),
        (RandomIterableDatasetWithLen(32, 128), 10, 10, 10),
    ],
)
def test_datasets_dataloaders_with_limit_num_batches(
    tmpdir, dataset, limit_train_batches, limit_val_batches, limit_test_batches
):
    """Verify inf train, val & test dataloaders (e.g. IterableDataset) passed with batch limit as number"""

    ckpt_callback = ModelCheckpoint(monitor="val_log", save_top_k=1, mode="max", verbose=False)
    epoch_cb = Counter()
    epochs = 2
    trainer = Trainer(
        default_root_dir=tmpdir,
        num_sanity_val_steps=0,
        max_epochs=epochs,
        callbacks=[epoch_cb, ckpt_callback],
        limit_train_batches=limit_train_batches,
        limit_val_batches=limit_val_batches,
        limit_test_batches=limit_test_batches,
    )
    model = DummyModel()

    batch_size = 8
    train_dl = DataLoader(dataset=dataset, batch_size=batch_size)
    val_dl = DataLoader(dataset=dataset, batch_size=batch_size)
    test_dl = DataLoader(dataset=dataset, batch_size=batch_size)

    trainer.fit(model, train_dataloader=train_dl, val_dataloaders=val_dl)
    assert trainer.state.finished, f"Training failed with {trainer.state}"
    assert trainer.num_training_batches == limit_train_batches
    assert trainer.num_val_batches[0] == limit_val_batches
    assert epoch_cb.train_epoch_count == (epochs if limit_train_batches > 0 else 0)
    assert epoch_cb.train_batches_seen == limit_train_batches * epochs
    assert epoch_cb.val_epoch_count == (epochs if limit_val_batches > 0 else 0)
    assert epoch_cb.val_batches_seen == limit_val_batches * epochs

    trainer.test(model, test_dataloaders=test_dl)
    assert trainer.num_test_batches[0] == limit_test_batches
    assert epoch_cb.test_epoch_count == int(limit_test_batches > 0)


@pytest.mark.parametrize(
    ["limit_train_batches", "limit_val_batches", "limit_test_batches"],
    [(0.0, 0.0, 0.0), (0, 0, 0.5), (1.0, 1.0, 1.0), (0.2, 0.4, 0.4)],
)
def test_dataloaders_with_limit_percent_batches(tmpdir, limit_train_batches, limit_val_batches, limit_test_batches):
    """Verify num_batches for train, val & test dataloaders passed with batch limit in percent"""
    model = EvalModelTemplate()
    model.val_dataloader = model.val_dataloader__multiple_mixed_length
    model.test_dataloader = model.test_dataloader__multiple_mixed_length
    model.validation_step = model.validation_step__multiple_dataloaders
    model.validation_epoch_end = model.validation_epoch_end__multiple_dataloaders
    model.test_step = model.test_step__multiple_dataloaders
    model.test_epoch_end = model.test_epoch_end__multiple_dataloaders

    # train, multiple val and multiple test passed with percent_check
    trainer = Trainer(
        default_root_dir=tmpdir,
        max_epochs=1,
        limit_train_batches=limit_train_batches,
        limit_val_batches=limit_val_batches,
        limit_test_batches=limit_test_batches,
    )
    trainer.fit(model)
    expected_train_batches = int(len(trainer.train_dataloader) * limit_train_batches)
    expected_val_batches = [int(len(dataloader) * limit_val_batches) for dataloader in trainer.val_dataloaders]
    assert trainer.num_training_batches == expected_train_batches
    assert trainer.num_val_batches == expected_val_batches

    trainer.test(model)
    expected_test_batches = [int(len(dataloader) * limit_test_batches) for dataloader in trainer.test_dataloaders]
    assert trainer.num_test_batches == expected_test_batches


@pytest.mark.parametrize(
    ["limit_train_batches", "limit_val_batches", "limit_test_batches"], [(0, 0, 0), (1, 2, 3), (1, 2, 1e50)]
)
@mock.patch.dict(os.environ, {"PL_DEV_DEBUG": "1"})
def test_dataloaders_with_limit_num_batches(tmpdir, limit_train_batches, limit_val_batches, limit_test_batches):
    """Verify num_batches for train, val & test dataloaders passed with batch limit as number"""

    model = EvalModelTemplate()
    model.val_dataloader = model.val_dataloader__multiple_mixed_length
    model.test_dataloader = model.test_dataloader__multiple_mixed_length
    model.validation_step = model.validation_step__multiple_dataloaders
    model.validation_epoch_end = model.validation_epoch_end__multiple_dataloaders
    model.test_step = model.test_step__multiple_dataloaders
    model.test_epoch_end = model.test_epoch_end__multiple_dataloaders

    # train, multiple val and multiple test passed with percent_check
    trainer = Trainer(
        default_root_dir=tmpdir,
        max_epochs=1,
        limit_train_batches=limit_train_batches,
        limit_val_batches=limit_val_batches,
        limit_test_batches=limit_test_batches,
    )
    trainer.fit(model)

    # -------------------------------------------
    # MAKE SURE THE TRAINER SET THE CORRECT VALUES
    # -------------------------------------------
    assert trainer.num_training_batches == limit_train_batches
    assert trainer.num_val_batches == [limit_val_batches] * len(trainer.val_dataloaders)
    trainer.test(model)

    # when the limit is greater than the number of test batches it should be the num in loaders
    test_dataloader_lengths = [len(x) for x in model.test_dataloader()]
    if limit_test_batches > 1e10:
        assert trainer.num_test_batches == test_dataloader_lengths
    else:
        assert trainer.num_test_batches == [limit_test_batches] * len(trainer.test_dataloaders)

    # -------------------------------------------
    # make sure we actually saw the expected num of batches
    # -------------------------------------------
    num_val_dataloaders = len(model.val_dataloader())
    num_test_dataloaders = len(model.test_dataloader())
    if limit_train_batches > 0:

        # make sure val batches are as expected
        assert len(trainer.dev_debugger.num_seen_val_check_batches) == num_val_dataloaders
        for dataloader_idx, num_batches in trainer.dev_debugger.num_seen_val_check_batches.items():
            assert num_batches == limit_val_batches

        # make sure test batches are as expected
        assert len(trainer.dev_debugger.num_seen_test_check_batches) == num_test_dataloaders
        for dataloader_idx, num_batches in trainer.dev_debugger.num_seen_test_check_batches.items():
            if limit_test_batches > 1e10:
                assert num_batches == test_dataloader_lengths[dataloader_idx]
            else:
                assert num_batches == limit_test_batches


@mock.patch.dict(os.environ, {"PL_DEV_DEBUG": "1"})
@pytest.mark.parametrize("fast_dev_run", [True, 1, 3, -1, "temp"])
def test_dataloaders_with_fast_dev_run(tmpdir, fast_dev_run):
    """
    Verify num_batches for train, val & test dataloaders passed with fast_dev_run
    """
    model = EvalModelTemplate()
    model.val_dataloader = model.val_dataloader__multiple_mixed_length
    model.test_dataloader = model.test_dataloader__multiple_mixed_length
    model.validation_step = model.validation_step__multiple_dataloaders
    model.validation_epoch_end = model.validation_epoch_end__multiple_dataloaders
    model.test_step = model.test_step__multiple_dataloaders
    model.test_epoch_end = model.test_epoch_end__multiple_dataloaders

    trainer_options = dict(default_root_dir=tmpdir, max_epochs=2, fast_dev_run=fast_dev_run)

    if fast_dev_run == "temp":
        with pytest.raises(MisconfigurationException, match="either a bool or an int"):
            Trainer(**trainer_options)
    elif fast_dev_run == -1:
        with pytest.raises(MisconfigurationException, match="should be >= 0"):
            Trainer(**trainer_options)
    else:
        trainer = Trainer(**trainer_options)

        # fast_dev_run is set to True when it is 1
        if fast_dev_run == 1:
            fast_dev_run = True

        assert trainer.fast_dev_run is fast_dev_run

        if fast_dev_run is True:
            fast_dev_run = 1

        assert trainer.limit_train_batches == fast_dev_run
        assert trainer.limit_val_batches == fast_dev_run
        assert trainer.limit_test_batches == fast_dev_run
        assert trainer.num_sanity_val_steps == 0
        assert trainer.max_epochs == 1

        trainer.fit(model)
        assert trainer.enable_validation
        assert trainer.num_training_batches == fast_dev_run
        assert trainer.num_val_batches == [fast_dev_run] * len(trainer.val_dataloaders)

        trainer.test(model)
        assert trainer.num_test_batches == [fast_dev_run] * len(trainer.test_dataloaders)

        # verify sanity check batches match as expected
        num_val_dataloaders = len(model.val_dataloader())
        assert trainer.dev_debugger.num_seen_sanity_check_batches == trainer.num_sanity_val_steps * num_val_dataloaders


@pytest.mark.parametrize("ckpt_path", [None, "best", "specific"])
def test_mixing_of_dataloader_options(tmpdir, ckpt_path):
    """Verify that dataloaders can be passed to fit"""

    model = EvalModelTemplate()

    trainer_options = dict(default_root_dir=tmpdir, max_epochs=1, limit_val_batches=0.1, limit_train_batches=0.2)

    # fit model
    trainer = Trainer(**trainer_options)
    trainer.fit(model, val_dataloaders=model.dataloader(train=False))
    assert trainer.state.finished, f"Training failed with {trainer.state}"

    # fit model
    trainer = Trainer(**trainer_options)
    trainer.fit(model, val_dataloaders=model.dataloader(train=False))
    assert trainer.state.finished, f"Training failed with {trainer.state}"
    if ckpt_path == "specific":
        ckpt_path = trainer.checkpoint_callback.best_model_path
    trainer.test(test_dataloaders=model.dataloader(train=False), ckpt_path=ckpt_path)

    assert len(trainer.val_dataloaders) == 1, f"`val_dataloaders` not initiated properly, got {trainer.val_dataloaders}"
    assert (
        len(trainer.test_dataloaders) == 1
    ), f"`test_dataloaders` not initiated properly, got {trainer.test_dataloaders}"


def test_train_inf_dataloader_error(tmpdir):
    """Test inf train data loader (e.g. IterableDataset)"""
    model = EvalModelTemplate()
    model.train_dataloader = model.train_dataloader__infinite

    trainer = Trainer(default_root_dir=tmpdir, max_epochs=1, val_check_interval=0.5)

    with pytest.raises(MisconfigurationException, match="using an IterableDataset"):
        trainer.fit(model)


def test_val_inf_dataloader_error(tmpdir):
    """Test inf train data loader (e.g. IterableDataset)"""
    model = EvalModelTemplate()
    model.val_dataloader = model.val_dataloader__infinite

    trainer = Trainer(default_root_dir=tmpdir, max_epochs=1, limit_val_batches=0.5)

    with pytest.raises(MisconfigurationException, match="using an IterableDataset"):
        trainer.fit(model)


def test_test_inf_dataloader_error(tmpdir):
    """Test inf train data loader (e.g. IterableDataset)"""
    model = EvalModelTemplate()
    model.test_dataloader = model.test_dataloader__infinite

    trainer = Trainer(default_root_dir=tmpdir, max_epochs=1, limit_test_batches=0.5)

    with pytest.raises(MisconfigurationException, match="using an IterableDataset"):
        trainer.test(model)


@pytest.mark.parametrize("check_interval", [50, 1.0])
def test_inf_train_dataloader(tmpdir, check_interval):
    """Test inf train data loader (e.g. IterableDataset)"""

    model = EvalModelTemplate()
    model.train_dataloader = model.train_dataloader__infinite

    trainer = Trainer(default_root_dir=tmpdir, max_epochs=1, val_check_interval=check_interval)
    trainer.fit(model)
    # verify training completed
    assert trainer.state.finished, f"Training failed with {trainer.state}"


@pytest.mark.parametrize("check_interval", [1.0])
def test_inf_val_dataloader(tmpdir, check_interval):
    """Test inf val data loader (e.g. IterableDataset)"""

    model = EvalModelTemplate()
    model.val_dataloader = model.val_dataloader__infinite

    # logger file to get meta
    trainer = Trainer(default_root_dir=tmpdir, max_epochs=1, val_check_interval=check_interval)
    trainer.fit(model)

    # verify training completed
    assert trainer.state.finished, f"Training failed with {trainer.state}"


def test_error_on_zero_len_dataloader(tmpdir):
    """Test that error is raised if a zero-length dataloader is defined"""

    model = EvalModelTemplate()
    model.train_dataloader = model.train_dataloader__zero_length

    # fit model
    with pytest.raises(ValueError):
        trainer = Trainer(
            default_root_dir=tmpdir,
            max_epochs=1,
            limit_train_batches=0.1,
            limit_val_batches=0.1,
            limit_test_batches=0.1,
        )
        trainer.fit(model)


@RunIf(skip_windows=True)
@pytest.mark.parametrize("ckpt_path", (None, "best", "specific"))
@pytest.mark.parametrize("stage", ("train", "test", "val"))
@patch("pytorch_lightning.trainer.data_loading.multiprocessing.cpu_count", return_value=4)
def test_warning_with_few_workers(_, tmpdir, ckpt_path, stage):
    """Test that error is raised if dataloader with only a few workers is used"""

    model = BoringModel()

    train_dl = model.train_dataloader()
    train_dl.num_workers = 0

    val_dl = model.val_dataloader()
    val_dl.num_workers = 0

    trainer = Trainer(default_root_dir=tmpdir, max_epochs=1, limit_val_batches=0.1, limit_train_batches=0.2)

    with pytest.warns(
        UserWarning,
        match=f'The dataloader, {stage} dataloader{" 0" if stage != "train" else ""}, does not have many workers',
    ):
<<<<<<< HEAD
        if stage == 'test':
            if ckpt_path in ('specific', 'best'):
                trainer.fit(model, train_dataloader=train_dl, val_dataloaders=val_dl)
            ckpt_path = trainer.checkpoint_callback.best_model_path if ckpt_path == 'specific' else ckpt_path
=======
        if stage == "test":
            ckpt_path = trainer.checkpoint_callback.best_model_path if ckpt_path == "specific" else ckpt_path
>>>>>>> c7f8c8c3
            trainer.test(model, test_dataloaders=train_dl, ckpt_path=ckpt_path)
        else:
            trainer.fit(model, train_dataloader=train_dl, val_dataloaders=val_dl)


@RunIf(skip_windows=True)
@pytest.mark.parametrize("ckpt_path", (None, "best", "specific"))
@pytest.mark.parametrize("stage", ("train", "test", "val"))
@patch("pytorch_lightning.trainer.data_loading.multiprocessing.cpu_count", return_value=4)
def test_warning_with_few_workers_multi_loader(_, tmpdir, ckpt_path, stage):
    """Test that error is raised if dataloader with only a few workers is used"""

    model = EvalModelTemplate()
    model.training_step = model.training_step__multiple_dataloaders
    model.validation_step = model.validation_step__multiple_dataloaders
    model.validation_epoch_end = model.validation_epoch_end__multiple_dataloaders
    model.test_step = model.test_step__multiple_dataloaders
    model.test_epoch_end = model.test_epoch_end__multiple_dataloaders

    val_dl = model.dataloader(train=False)
    val_dl.num_workers = 0

    train_dl = model.dataloader(train=False)
    train_dl.num_workers = 0

    train_multi_dl = {"a_b": [train_dl, train_dl], "c_d_e": [train_dl, train_dl, train_dl]}
    val_multi_dl = [val_dl, val_dl]
    test_multi_dl = [train_dl, train_dl]

    trainer = Trainer(default_root_dir=tmpdir, max_epochs=1, limit_val_batches=0.1, limit_train_batches=0.2)

    with pytest.warns(
        UserWarning,
        match=f'The dataloader, {stage} dataloader{" 0" if stage != "train" else ""}, does not have many workers',
    ):
<<<<<<< HEAD
        if stage == 'test':
            if ckpt_path in ('specific', 'best'):
                trainer.fit(model, train_dataloader=train_multi_dl, val_dataloaders=val_multi_dl)
            ckpt_path = trainer.checkpoint_callback.best_model_path if ckpt_path == 'specific' else ckpt_path
=======
        if stage == "test":
            ckpt_path = trainer.checkpoint_callback.best_model_path if ckpt_path == "specific" else ckpt_path
>>>>>>> c7f8c8c3
            trainer.test(model, test_dataloaders=test_multi_dl, ckpt_path=ckpt_path)
        else:
            trainer.fit(model, train_dataloader=train_multi_dl, val_dataloaders=val_multi_dl)


class NumpyRandomDataset(Dataset):
    # this datset uses numpy instead of torch to produce random numbers
    size = 16

    def __getitem__(self, index):
        return numpy.random.randint(0, 100, 3)

    def __len__(self):
        return self.size


def _user_worker_init_fn(_):
    pass


@RunIf(max_torch="1.8.9")
def test_missing_worker_init_fn():
    """
    Test that naive worker seed initialization leads to undesired random state in subprocesses.
    PyTorch 1.9+ does not have this issue.
    """
    dataset = NumpyRandomDataset()

    seed_everything(0)
    dataloader = DataLoader(dataset, batch_size=2, num_workers=2, shuffle=False)
    batches0 = torch.cat(list(dataloader))

    seed_everything(0)
    dataloader = DataLoader(dataset, batch_size=2, num_workers=2, shuffle=False)
    batches1 = torch.cat(list(dataloader))

    is_duplicated = len(torch.unique(batches1, dim=0)) < len(dataset)
    is_deterministic = torch.eq(batches0, batches1).all()

    # depending on the OS, we either have
    # 1) the same seed in all worker proceses, producing duplicate samples / augmentations, or
    # 2) different seeds in each worker process, but they are not derived from the seed of the main process
    assert not is_deterministic or is_duplicated


def test_auto_add_worker_init_fn():
    """Test Trainer adds a default worker_init_fn to the dataloader when seed_everything() is used."""
    dataset = Mock()
    dataloader = DataLoader(dataset)
    trainer = Trainer()

    # without pl.seed_everything()
    trainer.auto_add_worker_init_fn(dataloader)
    assert dataloader.worker_init_fn is None

    # with forcefully avoiding it
    seed_everything(0, workers=False)
    trainer.auto_add_worker_init_fn(dataloader)
    assert dataloader.worker_init_fn is None

    # when user already has a worker_init_fn
    user_function = _user_worker_init_fn
    dataloader.worker_init_fn = user_function
    trainer.auto_add_worker_init_fn(dataloader)
    assert dataloader.worker_init_fn is user_function
    dataloader.worker_init_fn = None

    # main use case
    seed_everything(0, workers=True)
    trainer.auto_add_worker_init_fn(dataloader)
    assert dataloader.worker_init_fn is not None


class MultiProcessModel(BoringModel):
    def __init__(self):
        super().__init__()
        self.batches_seen = []

    def training_step(self, batch, batch_idx):
        self.batches_seen.append(batch)

    def training_epoch_end(self, outputs):
        world_size = 2
        num_samples = NumpyRandomDataset.size
        all_batches = torch.cat(self.batches_seen)
        all_batches = self.all_gather(all_batches)
        assert all_batches.shape[0] == world_size
        all_batches = all_batches.view(-1, 3)
        assert len(torch.unique(all_batches, dim=0)) == num_samples


@RunIf(min_gpus=2)
def test_auto_add_worker_init_fn_distributed(tmpdir, monkeypatch):
    """Test that the lightning worker_init_fn takes care of dataloaders in multi-gpu/multi-node training."""
    dataset = NumpyRandomDataset()
    num_workers = 2
    batch_size = 2

    dataloader = DataLoader(dataset, batch_size=batch_size, num_workers=num_workers)
    seed_everything(0, workers=True)
    trainer = Trainer(default_root_dir=tmpdir, max_epochs=1, gpus=2, accelerator="ddp_spawn")
    model = MultiProcessModel()
    model.val_dataloader = None
    trainer.fit(model, train_dataloader=dataloader)


def test_warning_with_small_dataloader_and_logging_interval(tmpdir):
    """Test that a warning message is shown if the dataloader length is too short for the chosen logging interval."""
    model = BoringModel()
    dataloader = DataLoader(RandomDataset(32, length=10))
    model.train_dataloader = lambda: dataloader

    with pytest.warns(UserWarning, match=r"The number of training samples \(10\) is smaller than the logging interval"):
        trainer = Trainer(default_root_dir=tmpdir, max_epochs=1, log_every_n_steps=11)
        trainer.fit(model)

    with pytest.warns(UserWarning, match=r"The number of training samples \(1\) is smaller than the logging interval"):
        trainer = Trainer(default_root_dir=tmpdir, max_epochs=1, log_every_n_steps=2, limit_train_batches=1)
        trainer.fit(model)


def test_warning_with_iterable_dataset_and_len(tmpdir):
    """Tests that a warning message is shown when an IterableDataset defines `__len__`."""
    model = BoringModel()
    original_dataset = model.train_dataloader().dataset

    class IterableWithoutLen(IterableDataset):
        def __iter__(self):
            return iter(original_dataset)

    class IterableWithLen(IterableWithoutLen):
        def __len__(self):
            return len(original_dataset)

    # with __len__ defined
    dataloader = DataLoader(IterableWithLen(), batch_size=16)
    assert has_len(dataloader)
    assert has_iterable_dataset(dataloader)
    trainer = Trainer(default_root_dir=tmpdir, max_steps=3)
    with pytest.warns(UserWarning, match="Your `IterableDataset` has `__len__` defined."):
        trainer.validate(model, val_dataloaders=[dataloader])
    with pytest.warns(UserWarning, match="Your `IterableDataset` has `__len__` defined."):
        trainer.fit(model, train_dataloader=dataloader, val_dataloaders=[dataloader])
    with pytest.warns(UserWarning, match="Your `IterableDataset` has `__len__` defined."):
        trainer.test(model, test_dataloaders=[dataloader])
    with pytest.warns(UserWarning, match="Your `IterableDataset` has `__len__` defined."):
        trainer.predict(model, dataloaders=[dataloader])

    # without __len__ defined
    dataloader = DataLoader(IterableWithoutLen(), batch_size=16)
    assert not has_len(dataloader)
    assert has_iterable_dataset(dataloader)
    trainer = Trainer(default_root_dir=tmpdir, max_steps=3)
    trainer.validate(model, val_dataloaders=dataloader)
    trainer.fit(model, train_dataloader=dataloader, val_dataloaders=[dataloader])
    trainer.test(model, test_dataloaders=dataloader)
    trainer.predict(model, dataloaders=dataloader)


def test_iterable_dataset_stop_iteration_at_epoch_beginning():
    """Test that the training loop skips execution if the iterator is empty from the start."""

    class RandomDataset(IterableDataset):
        def __init__(self, gen):
            self.gen = gen

        def __iter__(self):
            return iter(self.gen())

    class TestModel(BoringModel):
        def train_dataloader(self):
            return DataLoader(RandomDataset(self.gen), batch_size=2)

        def gen(self):
            # produce data in epoch 0
            # no data otherwise
            if self.current_epoch == 0:
                yield torch.rand(32)
                yield torch.rand(32)
                yield torch.rand(32)

    model = TestModel()
    trainer = Trainer(
        default_root_dir=os.getcwd(), max_epochs=2, weights_summary=None  # we expect the second epoch to be skipped
    )
    trainer.fit(model)
    assert trainer.global_step == 2
    assert trainer.current_epoch == 1


class DistribSamplerCallback(Callback):
    def __init__(self, expected_seeds=(0, 0, 0)):
        self.expected_seed = expected_seeds

    def on_train_start(self, trainer, pl_module):
        train_sampler = trainer.train_dataloader.sampler
        assert isinstance(train_sampler, DistributedSampler)
        assert train_sampler.shuffle
        assert train_sampler.seed == self.expected_seed[0]

    def on_validation_start(self, trainer, pl_module):
        val_sampler = trainer.val_dataloaders[0].sampler
        assert isinstance(val_sampler, DistributedSampler)
        assert not val_sampler.shuffle
        assert val_sampler.seed == self.expected_seed[1]

    def on_test_start(self, trainer, pl_module):
        test_sampler = trainer.test_dataloaders[0].sampler
        assert isinstance(test_sampler, DistributedSampler)
        assert not test_sampler.shuffle
        assert test_sampler.seed == self.expected_seed[2]


@RunIf(min_gpus=2, skip_windows=True)
def test_dataloader_distributed_sampler(tmpdir):
    """Test DistributedSampler and it's arguments for DDP backend"""
    seed_everything(123)
    model = EvalModelTemplate()
    trainer = Trainer(
        gpus=[0, 1],
        num_nodes=1,
        accelerator="ddp_spawn",
        default_root_dir=tmpdir,
        max_steps=1,
        callbacks=[DistribSamplerCallback(expected_seeds=(123, 123, 123))],
    )
    trainer.fit(model)
    trainer.test(model)


class ModelWithDataLoaderDistributedSampler(EvalModelTemplate):
    def train_dataloader(self):
        dataloader = super().train_dataloader()
        dist_sampler = DistributedSampler(dataloader.dataset, shuffle=True, seed=11)
        return DataLoader(
            dataloader.dataset, batch_size=self.batch_size, drop_last=False, sampler=dist_sampler, shuffle=False
        )


@RunIf(min_gpus=2, skip_windows=True)
def test_dataloader_distributed_sampler_already_attached(tmpdir):
    """Test DistributedSampler and it's arguments for DDP backend when DistSampler already included on dataloader"""
    seed_everything(123)
    model = ModelWithDataLoaderDistributedSampler()
    trainer = Trainer(
        gpus=[0, 1],
        num_nodes=1,
        accelerator="ddp_spawn",
        default_root_dir=tmpdir,
        max_steps=100,
        callbacks=[DistribSamplerCallback(expected_seeds=(11, 123, 0))],
        replace_sampler_ddp=True,
    )
    trainer.fit(model)
    assert trainer.state.finished, "DDP Training failed"


@RunIf(min_gpus=3)
def test_batch_size_smaller_than_num_gpus(tmpdir):
    # we need at least 3 gpus for this test
    num_gpus = 3
    batch_size = 3

    class CurrentTestModel(EvalModelTemplate):
        def __init__(self, *args, **kwargs) -> None:
            super().__init__(*args, **kwargs)
            # batch norm doesn't work with batch size 1, we replace it
            self.c_d1_bn = torch.nn.ReLU()

        def training_step(self, *args, **kwargs):
            output = super().training_step(*args, **kwargs)
            loss = output["loss"]
            # we make sure to add some metrics to the output dict,
            # this is essential for this test
            output["progress_bar"] = {"train_loss": loss}
            return output

        def train_dataloader(self):
            dataloader = super().train_dataloader()
            # construct a dataset with a size that is not divisible by num_gpus
            # therefore the last batch will have a size < num_gpus
            size = num_gpus * batch_size + (num_gpus - 1)
            dataset = Subset(dataloader.dataset, range(size))
            dataloader = DataLoader(dataset, batch_size=self.batch_size, drop_last=False)
            return dataloader

    hparams = EvalModelTemplate.get_default_hparams()
    hparams["batch_size"] = batch_size
    model = CurrentTestModel(**hparams)

    trainer = Trainer(
        default_root_dir=tmpdir, max_epochs=1, limit_train_batches=0.1, limit_val_batches=0, gpus=num_gpus
    )

    # we expect the reduction for the metrics also to happen on the last batch
    # where we will get fewer metrics than gpus
    trainer.fit(model)
    assert trainer.state.finished, f"Training failed with {trainer.state}"


@pytest.mark.parametrize(
    ["multiple_trainloader_mode", "num_training_batches"],
    [pytest.param("min_size", 5), pytest.param("max_size_cycle", 10)],
)
def test_fit_multiple_train_loaders(tmpdir, multiple_trainloader_mode, num_training_batches):
    """Integration test for multple train loaders"""
    model = EvalModelTemplate()

    model.train_dataloader = model.train_dataloader__multiple_mapping
    # todo: add also `train_dataloader__multiple_sequence`
    model.training_step = model.training_step__multiple_dataloaders

    trainer = Trainer(max_epochs=1, default_root_dir=tmpdir, multiple_trainloader_mode=multiple_trainloader_mode)
    trainer.fit(model)
    # verify the num_training_batches according to the multiple_trainloader_mode
    assert num_training_batches == trainer.num_training_batches


@pytest.mark.parametrize("check_interval", [1.0])
def test_val_dataloader_not_implemented_error(tmpdir, check_interval):
    """Test not_implemented_error data loader (e.g. IterableDataset)"""

    model = EvalModelTemplate()
    model.val_dataloader = model.val_dataloader__not_implemented_error

    # logger file to get meta
    trainer = Trainer(default_root_dir=tmpdir, max_steps=5, max_epochs=1, val_check_interval=check_interval)
    trainer.fit(model)
    # verify training completed
    assert trainer.state.finished, f"Training failed with {trainer.state}"


@pytest.mark.parametrize("check_interval", [50, 1.0])
def test_train_dataloader_not_implemented_error(tmpdir, check_interval):
    """Test not_implemented_error train data loader (e.g. IterableDataset)"""

    model = EvalModelTemplate()
    model.train_dataloader = model.train_dataloader__not_implemented_error
    model.val_dataloader = model.val_dataloader__not_implemented_error

    trainer = Trainer(default_root_dir=tmpdir, max_steps=5, max_epochs=1, val_check_interval=check_interval)
    trainer.fit(model)
    # verify training completed
    assert trainer.state.finished, f"Training failed with {trainer.state}"


def test_train_dataloader_not_implemented_error_failed(tmpdir):
    """Test not_implemented_error train data loader (e.g. IterableDataset)"""
    model = EvalModelTemplate()
    model.train_dataloader = model.train_dataloader__not_implemented_error

    trainer = Trainer(default_root_dir=tmpdir, max_steps=5, max_epochs=1, val_check_interval=0.5)

    with pytest.raises(MisconfigurationException, match="using an IterableDataset"):
        trainer.fit(model)


def test_val_dataloader_not_implemented_error_failed(tmpdir):
    """Test not_implemented_error train data loader (e.g. IterableDataset)"""
    model = EvalModelTemplate()
    model.val_dataloader = model.val_dataloader__not_implemented_error

    trainer = Trainer(default_root_dir=tmpdir, max_steps=5, max_epochs=1, limit_val_batches=0.5)

    with pytest.raises(MisconfigurationException, match="using an IterableDataset"):
        trainer.fit(model)


def test_test_dataloader_not_implemented_error_failed(tmpdir):
    """Test not_implemented_error train data loader (e.g. IterableDataset)"""
    model = EvalModelTemplate()
    model.test_dataloader = model.test_dataloader__not_implemented_error

    trainer = Trainer(default_root_dir=tmpdir, max_steps=5, max_epochs=1, limit_test_batches=0.5)

    with pytest.raises(MisconfigurationException, match="using an IterableDataset"):
        trainer.test(model)


@mock.patch.dict(os.environ, {"PL_DEV_DEBUG": "1"})
def test_dataloaders_load_only_once(tmpdir):

    model = EvalModelTemplate()

    # logger file to get meta
    trainer = Trainer(default_root_dir=tmpdir, limit_train_batches=0.3, limit_val_batches=0.3, max_epochs=3)
    trainer.fit(model)
    assert trainer.state.finished, f"Training failed with {trainer.state}"

    assert len(trainer.dev_debugger.val_dataloader_calls) == 1
    assert len(trainer.dev_debugger.test_dataloader_calls) == 0
    assert len(trainer.dev_debugger.train_dataloader_calls) == 1

    # verify the sequence
    calls = trainer.dev_debugger.dataloader_sequence_calls
    expected_sequence = ["val_dataloader", "train_dataloader"]
    for call, expected in zip(calls, expected_sequence):
        assert call["name"] == expected


@mock.patch.dict(os.environ, {"PL_DEV_DEBUG": "1"})
def test_dataloaders_load_only_once_val_interval(tmpdir):

    model = EvalModelTemplate()

    # logger file to get meta
    trainer = Trainer(
        default_root_dir=tmpdir,
        limit_train_batches=10,
        limit_val_batches=10,
        val_check_interval=0.3,
        reload_dataloaders_every_n_epochs=True,
        max_epochs=3,
    )
    trainer.fit(model)
    assert trainer.state.finished, f"Training failed with {trainer.state}"

    trainer.test()

    assert len(trainer.dev_debugger.val_dataloader_calls) == 10
    assert len(trainer.dev_debugger.test_dataloader_calls) == 1
    assert len(trainer.dev_debugger.train_dataloader_calls) == 3

    # verify the sequence
    calls = trainer.dev_debugger.dataloader_sequence_calls
    expected_sequence = [
        "val_dataloader",
        "train_dataloader",
        "val_dataloader",
        "val_dataloader",
        "val_dataloader",
        "train_dataloader",
        "val_dataloader",
        "val_dataloader",
        "val_dataloader",
        "train_dataloader",
        "val_dataloader",
        "val_dataloader",
        "val_dataloader",
        "test_dataloader",
    ]
    for call, expected in zip(calls, expected_sequence):
        assert call["name"] == expected


@mock.patch.dict(os.environ, {"PL_DEV_DEBUG": "1"})
def test_dataloaders_load_only_once_no_sanity_check(tmpdir):

    model = EvalModelTemplate()

    # logger file to get meta
    trainer = Trainer(
        default_root_dir=tmpdir, limit_train_batches=0.3, limit_val_batches=0.3, num_sanity_val_steps=0, max_epochs=3
    )
    trainer.fit(model)
    assert trainer.state.finished, f"Training failed with {trainer.state}"

    assert len(trainer.dev_debugger.val_dataloader_calls) == 1
    assert len(trainer.dev_debugger.test_dataloader_calls) == 0
    assert len(trainer.dev_debugger.train_dataloader_calls) == 1

    # verify the sequence
    calls = trainer.dev_debugger.dataloader_sequence_calls
    expected_sequence = ["train_dataloader", "val_dataloader"]
    for call, expected in zip(calls, expected_sequence):
        assert call["name"] == expected


@pytest.mark.parametrize("n", [1, 2])
def test_dataloaders_load_every_n_epochs(tmpdir, n):

    model = BoringModel()

    trainer = Trainer(
        default_root_dir=tmpdir,
        limit_train_batches=0.3,
        limit_val_batches=0.3,
        reload_dataloaders_every_n_epochs=n,
        max_epochs=3,
    )
    trainer.fit(model)
    assert trainer.state.finished, f"Training failed with {trainer.state}"

    trainer.test()

    # verify the sequence
    calls = trainer.dev_debugger.dataloader_sequence_calls
    expected_sequence = ["val_dataloader"]
    if n == 1:
        expected_sequence += ["train_dataloader", "val_dataloader"] * 3
    elif n == 2:
        expected_sequence += ["train_dataloader", "val_dataloader"] * 2
    expected_sequence += ["test_dataloader"]

    for call, expected in zip(calls, expected_sequence):
        assert call["name"] == expected


@pytest.mark.parametrize("n", ["test", -1])
def test_dataloaders_load_every_n_epochs_exception(tmpdir, n):

    with pytest.raises(MisconfigurationException, match="should be an int >"):
        Trainer(default_root_dir=tmpdir, reload_dataloaders_every_n_epochs=n)


@mock.patch.dict(os.environ, {"PL_DEV_DEBUG": "1"})
def test_dataloaders_load_every_epoch_no_sanity_check(tmpdir):
    class TestModel(BoringModel):
        def validation_step(self, batch, batch_idx):
            self.log("dummy_val", 5.0)
            return super().validation_step(batch, batch_idx)

    model = TestModel()

    # This callback tests that the evaluation metrics are available by the time we run checkpointing
    checkpoint_callback = ModelCheckpoint(monitor="dummy_val", save_top_k=1)

    # logger file to get meta
    trainer = Trainer(
        default_root_dir=tmpdir,
        limit_train_batches=0.3,
        limit_val_batches=0.3,
        num_sanity_val_steps=0,
        reload_dataloaders_every_n_epochs=True,
        max_epochs=3,
        callbacks=[checkpoint_callback],
    )
    trainer.fit(model)
    assert trainer.state.finished, f"Training failed with {trainer.state}"

    trainer.test()

    assert len(trainer.dev_debugger.val_dataloader_calls) == 4
    assert len(trainer.dev_debugger.train_dataloader_calls) == 3
    assert len(trainer.dev_debugger.test_dataloader_calls) == 1

    # verify the sequence
    calls = trainer.dev_debugger.dataloader_sequence_calls

    expected_sequence = [
        "train_dataloader",
        "val_dataloader",
        # This has subsequent calls to val_dataloader
        # because the training loop runs the evaluation loop,
        # which reloads the val dataloader again.
        # We cannot yet rely on trainer.current_epoch=0 to skip reloading
        # the val dataloader on the first epoch because this only tracks the training epoch
        # meaning multiple passes through the validation data within a single training epoch
        # would not have the dataloader reloaded.
        # This breaks the assumption behind reload_dataloaders_every_epoch=True
        "val_dataloader",
        "train_dataloader",
        "val_dataloader",
        "train_dataloader",
        "val_dataloader",
        "test_dataloader",
    ]
    for call, expected in zip(calls, expected_sequence):
        assert call["name"] == expected


@mock.patch.dict(os.environ, {"PL_DEV_DEBUG": "1"})
def test_dataloaders_load_only_once_passed_loaders(tmpdir):

    model = EvalModelTemplate()
    train_loader = model.train_dataloader()
    model.train_dataloader = None
    val_loader = model.val_dataloader()
    model.val_dataloader = None
    test_loader = model.test_dataloader()
    model.test_dataloader = None

    # logger file to get meta
    trainer = Trainer(default_root_dir=tmpdir, limit_train_batches=0.3, limit_val_batches=0.3, max_epochs=3)
    trainer.fit(model, train_loader, val_loader)
    assert trainer.state.finished, f"Training failed with {trainer.state}"

    trainer.test(test_dataloaders=test_loader)

    assert len(trainer.dev_debugger.val_dataloader_calls) == 1
    assert len(trainer.dev_debugger.test_dataloader_calls) == 1
    assert len(trainer.dev_debugger.train_dataloader_calls) == 1

    # verify the sequence
    calls = trainer.dev_debugger.dataloader_sequence_calls
    expected_sequence = ["val_dataloader", "train_dataloader"]
    for call, expected in zip(calls, expected_sequence):
        assert call["name"] == expected


def test_dataloaders_reset_and_attach(tmpdir):
    """
    Test that repeated calls to Trainer.{fit,validate,test,predict} properly reset and dataloaders before
    attaching the new one.
    """
    dataloader_0 = DataLoader(dataset=RandomDataset(32, 64))
    dataloader_1 = DataLoader(dataset=RandomDataset(32, 64))
    dataloader_2 = DataLoader(dataset=RandomDataset(32, 64))
    dataloader_3 = DataLoader(dataset=RandomDataset(32, 64))
    model = BoringModel()
    trainer = Trainer(default_root_dir=tmpdir, fast_dev_run=1)

    # 1st fit
    trainer.fit(model, train_dataloaders=dataloader_0, val_dataloaders=dataloader_1)
    assert trainer.train_dataloader.loaders is dataloader_0
    assert trainer.val_dataloaders[0] is dataloader_1
    # 2nd fit
    trainer.fit(model, train_dataloaders=dataloader_2, val_dataloaders=dataloader_3)
    assert trainer.train_dataloader.loaders is dataloader_2
    assert trainer.val_dataloaders[0] is dataloader_3

    # 1st validate
    trainer.validate(model, dataloaders=dataloader_0)
    assert trainer.val_dataloaders[0] is dataloader_0
    # 2nd validate
    trainer.validate(model, dataloaders=dataloader_1)
    assert trainer.val_dataloaders[0] is dataloader_1

    # 1st test
    trainer.test(model, dataloaders=dataloader_0)
    assert trainer.test_dataloaders[0] is dataloader_0
    # 2nd test
    trainer.test(model, dataloaders=dataloader_1)
    assert trainer.test_dataloaders[0] is dataloader_1

    # 1st predict
    trainer.predict(model, dataloaders=dataloader_0)
    assert trainer.predict_dataloaders[0] is dataloader_0
    # 2nd predict
    trainer.predict(model, dataloaders=dataloader_1)
    assert trainer.predict_dataloaders[0] is dataloader_1


@pytest.mark.parametrize("multiple_trainloader_mode", ["min_size", "max_size_cycle"])
def test_correct_dataloader_idx_in_hooks(tmpdir, multiple_trainloader_mode):
    """
    Check the correct dataloader_idx inside hooks
    """

    class CustomBoringModel(BoringModel):
        def __init__(self):
            super().__init__()
            self.val_call_count = 0
            self.test_call_count = 0

        def assert_dataloader_idx_hook(self, dataloader_idx):
            if self.trainer.training:
                assert dataloader_idx == 0
            elif self.trainer.validating:
                assert dataloader_idx == (0 if self.val_call_count <= 5 else 1)
            elif self.trainer.testing:
                assert dataloader_idx == (0 if self.test_call_count <= 5 else 1)

        def transfer_batch_to_device(self, batch, device, dataloader_idx):
            self.assert_dataloader_idx_hook(dataloader_idx)
            return super().transfer_batch_to_device(batch, device, dataloader_idx)

        def on_before_batch_transfer(self, batch, dataloader_idx):
            # incrementing here since this is the first hook called at each step
            if self.trainer.validating:
                self.val_call_count += 1
            elif self.trainer.testing:
                self.test_call_count += 1

            self.assert_dataloader_idx_hook(dataloader_idx)
            return super().on_before_batch_transfer(batch, dataloader_idx)

        def on_after_batch_transfer(self, batch, dataloader_idx):
            self.assert_dataloader_idx_hook(dataloader_idx)
            return super().on_after_batch_transfer(batch, dataloader_idx)

        def training_step(self, batch, batch_idx):
            return super().training_step(batch["a"], batch_idx)

        def validation_step(self, batch, batch_idx, dataloader_idx):
            self.assert_dataloader_idx_hook(dataloader_idx)
            out = super().validation_step(batch, batch_idx)
            loss = out.pop("x")
            out[f"val_loss_{dataloader_idx}"] = loss
            return out

        def test_step(self, batch, batch_idx, dataloader_idx):
            self.assert_dataloader_idx_hook(dataloader_idx)
            out = super().test_step(batch, batch_idx)
            loss = out.pop("y")
            out[f"test_loss_{dataloader_idx}"] = loss
            return out

        def predict(self, batch, batch_idx, dataloader_idx):
            self.assert_dataloader_idx_hook(dataloader_idx)
            return super().predict(batch, batch_idx, dataloader_idx)

        def assert_epoch_end_outputs(self, outputs, mode):
            assert len(outputs) == 2
            assert all(f"{mode}_loss_0" in x for x in outputs[0])
            assert all(f"{mode}_loss_1" in x for x in outputs[1])

        def validation_epoch_end(self, outputs):
            self.assert_epoch_end_outputs(outputs, mode="val")

        def test_epoch_end(self, outputs):
            self.assert_epoch_end_outputs(outputs, mode="test")

        def train_dataloader(self):
            return {"a": DataLoader(RandomDataset(32, 64)), "b": DataLoader(RandomDataset(32, 64))}

        def val_dataloader(self):
            return [DataLoader(RandomDataset(32, 64)), DataLoader(RandomDataset(32, 64))]

        def test_dataloader(self):
            return [DataLoader(RandomDataset(32, 64)), DataLoader(RandomDataset(32, 64))]

        def predict_dataloader(self):
            return [DataLoader(RandomDataset(32, 64)), DataLoader(RandomDataset(32, 64))]

    model = CustomBoringModel()

    trainer = Trainer(default_root_dir=tmpdir, fast_dev_run=5, multiple_trainloader_mode=multiple_trainloader_mode)

    trainer.fit(model)
    assert trainer.state.finished, f"Training failed with {trainer.state}"
    trainer.test(model)

    preds = trainer.predict(model)
    assert len(preds) == 2
    assert all(len(x) == 5 for x in preds)


def test_request_dataloader(tmpdir):
    """
    This test asserts dataloader can be modified and properly set to the trainer.
    """

    class DataLoaderWrapper:
        def __init__(self, loader):
            self.loader = loader
            self._iter = iter(self.loader)

        def __iter__(self):
            self._iter = iter(self.loader)
            return self._iter

        def __next__(self):
            return next(self._iter)

    class DataLoaderFunc:
        def __init__(self, loader):
            self.loader = loader

        def __call__(self):
            return self.loader

    class TestModel(BoringModel):
        def __init__(self):
            super().__init__()
            self.on_train_dataloader_called = False
            self.on_train_batch_start_called = False
            self.on_val_dataloader_called = False
            self.on_val_batch_start_called = False

        def on_train_dataloader(self) -> None:
            loader = self.train_dataloader()
            self.train_dataloader = DataLoaderFunc(DataLoaderWrapper(loader))
            self.on_train_dataloader_called = True

        def on_train_batch_start(self, batch, batch_idx: int, dataloader_idx: int) -> None:
            assert isinstance(self.trainer.train_dataloader.loaders, DataLoaderWrapper)
            self.on_train_batch_start_called = True

        def on_val_dataloader(self) -> None:
            loader = self.val_dataloader()
            self.val_dataloader = DataLoaderFunc(DataLoaderWrapper(loader))
            self.on_val_dataloader_called = True

        def on_validation_batch_start(self, batch, batch_idx: int, dataloader_idx: int) -> None:
            assert isinstance(self.trainer.val_dataloaders[0], DataLoaderWrapper)
            self.on_val_batch_start_called = True

    trainer = Trainer(default_root_dir=tmpdir, limit_train_batches=2, limit_val_batches=2, max_epochs=1)
    model = TestModel()
    trainer.fit(model)
    trainer.test(model)
    assert model.on_train_dataloader_called
    assert model.on_train_batch_start_called
    assert model.on_val_dataloader_called
    assert model.on_val_batch_start_called<|MERGE_RESOLUTION|>--- conflicted
+++ resolved
@@ -684,15 +684,10 @@
         UserWarning,
         match=f'The dataloader, {stage} dataloader{" 0" if stage != "train" else ""}, does not have many workers',
     ):
-<<<<<<< HEAD
-        if stage == 'test':
+        if stage == "test":
             if ckpt_path in ('specific', 'best'):
                 trainer.fit(model, train_dataloader=train_dl, val_dataloaders=val_dl)
-            ckpt_path = trainer.checkpoint_callback.best_model_path if ckpt_path == 'specific' else ckpt_path
-=======
-        if stage == "test":
             ckpt_path = trainer.checkpoint_callback.best_model_path if ckpt_path == "specific" else ckpt_path
->>>>>>> c7f8c8c3
             trainer.test(model, test_dataloaders=train_dl, ckpt_path=ckpt_path)
         else:
             trainer.fit(model, train_dataloader=train_dl, val_dataloaders=val_dl)
@@ -728,15 +723,10 @@
         UserWarning,
         match=f'The dataloader, {stage} dataloader{" 0" if stage != "train" else ""}, does not have many workers',
     ):
-<<<<<<< HEAD
-        if stage == 'test':
+        if stage == "test":
             if ckpt_path in ('specific', 'best'):
                 trainer.fit(model, train_dataloader=train_multi_dl, val_dataloaders=val_multi_dl)
-            ckpt_path = trainer.checkpoint_callback.best_model_path if ckpt_path == 'specific' else ckpt_path
-=======
-        if stage == "test":
             ckpt_path = trainer.checkpoint_callback.best_model_path if ckpt_path == "specific" else ckpt_path
->>>>>>> c7f8c8c3
             trainer.test(model, test_dataloaders=test_multi_dl, ckpt_path=ckpt_path)
         else:
             trainer.fit(model, train_dataloader=train_multi_dl, val_dataloaders=val_multi_dl)
