--- conflicted
+++ resolved
@@ -1452,13 +1452,7 @@
 
 
 def test_request_dataloader(tmpdir):
-<<<<<<< HEAD
     """This test asserts dataloader can be modified and properly set to the trainer."""
-=======
-    """
-    This test asserts dataloader can be modified and properly set to the trainer.
-    """
->>>>>>> a64cc373
 
     class DataLoaderWrapper:
         def __init__(self, loader):
