--- conflicted
+++ resolved
@@ -144,11 +144,7 @@
         model = LightningModule()
         model.configure_callbacks = lambda: model_callbacks
         trainer = Trainer(
-<<<<<<< HEAD
-            checkpoint_callback=False, enable_progress_bar=False, enable_model_summary=None, callbacks=trainer_callbacks
-=======
-            enable_checkpointing=False, enable_progress_bar=False, weights_summary=None, callbacks=trainer_callbacks
->>>>>>> 4610fddb
+            enable_checkpointing=False, enable_progress_bar=False, enable_model_summary=None, callbacks=trainer_callbacks
         )
         trainer.model = model
         cb_connector = CallbackConnector(trainer)
