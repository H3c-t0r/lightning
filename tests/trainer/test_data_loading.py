# Copyright The PyTorch Lightning team.
#
# Licensed under the Apache License, Version 2.0 (the "License");
# you may not use this file except in compliance with the License.
# You may obtain a copy of the License at
#
#     http://www.apache.org/licenses/LICENSE-2.0
#
# Unless required by applicable law or agreed to in writing, software
# distributed under the License is distributed on an "AS IS" BASIS,
# WITHOUT WARRANTIES OR CONDITIONS OF ANY KIND, either express or implied.
# See the License for the specific language governing permissions and
# limitations under the License.
from contextlib import redirect_stderr
from io import StringIO
from re import escape

import pytest
from torch.utils.data import BatchSampler, DataLoader, DistributedSampler, Sampler, SequentialSampler

from pytorch_lightning import Trainer
from pytorch_lightning.trainer.states import RunningStage
<<<<<<< HEAD
=======
from pytorch_lightning.trainer.supporters import CombinedLoader
>>>>>>> 7aee00c6
from pytorch_lightning.utilities.data import _update_dataloader
from pytorch_lightning.utilities.enums import _StrategyType
from pytorch_lightning.utilities.exceptions import MisconfigurationException
from pytorch_lightning.utilities.warnings import PossibleUserWarning
from tests.helpers import BoringModel, RandomDataset
from tests.helpers.runif import RunIf


@RunIf(skip_windows=True)
@pytest.mark.parametrize("mode", (1, 2))
def test_replace_distributed_sampler(tmpdir, mode):
    class IndexedRandomDataset(RandomDataset):
        def __getitem__(self, index):
            return self.data[index]

    class CustomDataLoader(DataLoader):
        def __init__(self, num_features, dataset, *args, **kwargs):
            # argument `num_features` unused on purpose
            # it gets automatically captured by _replace_dataloader_init_method()
            super().__init__(dataset, *args, **kwargs)

    class CustomBatchSampler(BatchSampler):
        pass

    class TestModel(BoringModel):
        def __init__(self, numbers_test_dataloaders, mode):
            super().__init__()
            self._numbers_test_dataloaders = numbers_test_dataloaders
            self._mode = mode

        def test_step(self, batch, batch_idx, dataloader_idx=0):
            return super().test_step(batch, batch_idx)

        def on_test_start(self) -> None:
            dataloader = self.trainer.test_dataloaders[0]
            assert isinstance(dataloader, CustomDataLoader)
            batch_sampler = dataloader.batch_sampler
            if self._mode == 1:
                assert isinstance(batch_sampler, CustomBatchSampler)
                # the batch_size is set on the batch sampler
                assert dataloader.batch_size is None
            elif self._mode == 2:
                assert type(batch_sampler) is BatchSampler
                assert dataloader.batch_size == self._mode
            assert batch_sampler.batch_size == self._mode
            assert batch_sampler.drop_last
            # the sampler has been replaced
            assert isinstance(batch_sampler.sampler, DistributedSampler)

        def create_dataset(self):
            dataset = IndexedRandomDataset(32, 64)
            if self._mode == 1:
                # with a custom batch sampler
                batch_sampler = CustomBatchSampler(SequentialSampler(dataset), batch_size=1, drop_last=True)
                return CustomDataLoader(32, dataset, batch_sampler=batch_sampler)
            elif self._mode == 2:
                # with no batch sampler provided
                return CustomDataLoader(32, dataset, batch_size=2, drop_last=True)

        def test_dataloader(self):
            return [self.create_dataset()] * self._numbers_test_dataloaders

    model = TestModel(2, mode)
    model.test_epoch_end = None

    trainer = Trainer(
        default_root_dir=tmpdir, limit_test_batches=2, strategy="ddp_find_unused_parameters_false", num_processes=1
    )
    trainer.test(model)


class TestSpawnBoringModel(BoringModel):
    def __init__(self, num_workers):
        super().__init__()
        self.num_workers = num_workers

    def train_dataloader(self):
        return DataLoader(RandomDataset(32, 64), num_workers=self.num_workers)

    def on_pretrain_routine_start(self):
        self._resout = StringIO()
        self.ctx = redirect_stderr(self._resout)
        self.ctx.__enter__()

    def on_train_end(self):
        def _get_warning_msg():
            dl = self.trainer.train_dataloader.loaders
            if hasattr(dl, "persistent_workers"):
                if self.num_workers == 0:
                    warn_str = "Consider setting num_workers>0 and persistent_workers=True"
                else:
                    warn_str = "Consider setting persistent_workers=True"
            else:
                warn_str = "Consider setting strategy=ddp"

            return warn_str

        if self.trainer.is_global_zero:
            self.ctx.__exit__(None, None, None)
            msg = self._resout.getvalue()
            warn_str = _get_warning_msg()
            assert warn_str in msg


@RunIf(skip_windows=True, skip_49370=True)
@pytest.mark.parametrize("num_workers", [0, 1])
def test_dataloader_warnings(tmpdir, num_workers):
    trainer = Trainer(default_root_dir=tmpdir, strategy="ddp_spawn", num_processes=2, fast_dev_run=4)
    assert trainer._accelerator_connector._distrib_type == _StrategyType.DDP_SPAWN
    trainer.fit(TestSpawnBoringModel(num_workers))


def test_update_dataloader_raises():
    with pytest.raises(ValueError, match="needs to subclass `torch.utils.data.DataLoader"):
        _update_dataloader(object(), object(), mode="fit")


def test_dataloaders_with_missing_keyword_arguments():
    ds = RandomDataset(10, 20)

    class TestDataLoader(DataLoader):
        def __init__(self, dataset):
            super().__init__(dataset)

    loader = TestDataLoader(ds)
    sampler = SequentialSampler(ds)
    match = escape("missing arguments are ['batch_sampler', 'sampler', 'shuffle']")
    with pytest.raises(MisconfigurationException, match=match):
        _update_dataloader(loader, sampler, mode="fit")
    match = escape("missing arguments are ['batch_sampler', 'batch_size', 'drop_last', 'sampler', 'shuffle']")
    with pytest.raises(MisconfigurationException, match=match):
        _update_dataloader(loader, sampler, mode="predict")

    class TestDataLoader(DataLoader):
        def __init__(self, dataset, *args, **kwargs):
            super().__init__(dataset)

    loader = TestDataLoader(ds)
    sampler = SequentialSampler(ds)
    _update_dataloader(loader, sampler, mode="fit")
    _update_dataloader(loader, sampler, mode="predict")

    class TestDataLoader(DataLoader):
        def __init__(self, *foo, **bar):
            super().__init__(*foo, **bar)

    loader = TestDataLoader(ds)
    sampler = SequentialSampler(ds)
    _update_dataloader(loader, sampler, mode="fit")
    _update_dataloader(loader, sampler, mode="predict")

    class TestDataLoader(DataLoader):
        def __init__(self, num_feat, dataset, *args, shuffle=False):
            self.num_feat = num_feat
            super().__init__(dataset)

    loader = TestDataLoader(1, ds)
    sampler = SequentialSampler(ds)
    match = escape("missing arguments are ['batch_sampler', 'sampler']")
    with pytest.raises(MisconfigurationException, match=match):
        _update_dataloader(loader, sampler, mode="fit")
    match = escape("missing arguments are ['batch_sampler', 'batch_size', 'drop_last', 'sampler']")
    with pytest.raises(MisconfigurationException, match=match):
        _update_dataloader(loader, sampler, mode="predict")

    class TestDataLoader(DataLoader):
        def __init__(self, num_feat, dataset, **kwargs):
            self.feat_num = num_feat
            super().__init__(dataset)

    loader = TestDataLoader(1, ds)
    sampler = SequentialSampler(ds)
    match = escape("missing attributes are ['num_feat']")
    with pytest.raises(MisconfigurationException, match=match):
        _update_dataloader(loader, sampler, mode="fit")
    match = escape("missing attributes are ['num_feat']")
    with pytest.raises(MisconfigurationException, match=match):
        _update_dataloader(loader, sampler, mode="predict")


def test_update_dataloader_with_multiprocessing_context():
    """This test verifies that replace_sampler conserves multiprocessing context."""
    train = RandomDataset(32, 64)
    context = "spawn"
    train = DataLoader(train, batch_size=32, num_workers=2, multiprocessing_context=context, shuffle=True)
    new_data_loader = _update_dataloader(train, SequentialSampler(train.dataset))
    assert new_data_loader.multiprocessing_context == train.multiprocessing_context


def test_dataloader_reinit_for_subclass():
    class CustomDataLoader(DataLoader):
        def __init__(
            self,
            dataset,
            batch_size=1,
            shuffle=False,
            sampler=None,
            batch_sampler=None,
            num_workers=0,
            collate_fn=None,
            pin_memory=False,
            drop_last=False,
            timeout=0,
            worker_init_fn=None,
            dummy_kwarg=None,
        ):
            super().__init__(
                dataset,
                batch_size,
                shuffle,
                sampler,
                batch_sampler,
                num_workers,
                collate_fn,
                pin_memory,
                drop_last,
                timeout,
                worker_init_fn,
            )
            self.dummy_kwarg = dummy_kwarg
            self.something_unrelated = 1

    trainer = Trainer(num_processes=2, strategy="ddp_spawn")

    class CustomDummyObj:
        sampler = None

    result = trainer.prepare_dataloader(CustomDummyObj(), shuffle=True)
    assert isinstance(result, CustomDummyObj), "Wrongly reinstantiated data loader"

    dataset = list(range(10))
    result = trainer.prepare_dataloader(CustomDataLoader(dataset), shuffle=True)
    assert isinstance(result, DataLoader)
    assert isinstance(result, CustomDataLoader)
    assert result.dummy_kwarg is None

    # Shuffled DataLoader should also work
    result = trainer.prepare_dataloader(CustomDataLoader(dataset, shuffle=True), shuffle=True)
    assert isinstance(result, DataLoader)
    assert isinstance(result, CustomDataLoader)
    assert result.dummy_kwarg is None

    class CustomSampler(Sampler):
        pass

    # Should raise an error if existing sampler is being replaced
    dataloader = CustomDataLoader(dataset, sampler=CustomSampler(dataset))
    with pytest.raises(MisconfigurationException, match="will be replaced by `DistributedSampler`"):
        trainer.prepare_dataloader(dataloader, shuffle=True)


class LoaderTestModel(BoringModel):
    def training_step(self, batch, batch_idx):
        assert len(self.trainer.train_dataloader.loaders) == 10
        return super().training_step(batch, batch_idx)

    def validation_step(self, batch, batch_idx):
        assert len(self.trainer.val_dataloaders[0]) == 10
        return super().validation_step(batch, batch_idx)

    def test_step(self, batch, batch_idx):
        assert len(self.trainer.test_dataloaders[0]) == 10
        return super().test_step(batch, batch_idx)

    def predict_step(self, batch, batch_idx, dataloader_idx=0):
        assert len(self.trainer.predict_dataloaders[0]) == 10
        return super().predict_step(batch, batch_idx, dataloader_idx=dataloader_idx)


def test_loader_detaching():
    """Checks that the loader has been resetted after the entrypoint."""

    loader = DataLoader(RandomDataset(32, 10), batch_size=1)

    model = LoaderTestModel()

    assert len(model.train_dataloader()) == 64
    assert len(model.val_dataloader()) == 64
    assert len(model.predict_dataloader()) == 64
    assert len(model.test_dataloader()) == 64

    trainer = Trainer(fast_dev_run=1)
    trainer.fit(model, loader, loader)

    assert len(model.train_dataloader()) == 64
    assert len(model.val_dataloader()) == 64
    assert len(model.predict_dataloader()) == 64
    assert len(model.test_dataloader()) == 64

    trainer.validate(model, loader)

    assert len(model.train_dataloader()) == 64
    assert len(model.val_dataloader()) == 64
    assert len(model.predict_dataloader()) == 64
    assert len(model.test_dataloader()) == 64

    trainer.predict(model, loader)

    assert len(model.train_dataloader()) == 64
    assert len(model.val_dataloader()) == 64
    assert len(model.predict_dataloader()) == 64
    assert len(model.test_dataloader()) == 64

    trainer.test(model, loader)

    assert len(model.train_dataloader()) == 64
    assert len(model.val_dataloader()) == 64
    assert len(model.predict_dataloader()) == 64
    assert len(model.test_dataloader()) == 64


def test_pre_made_batches():
    """Check that loader works with pre-made batches."""
    loader = DataLoader(RandomDataset(32, 10), batch_size=None)
    trainer = Trainer(fast_dev_run=1)
    trainer.predict(LoaderTestModel(), loader)


<<<<<<< HEAD
def test_error_raised_with_float_limited_eval_batches():
    """Test that an error is raised if there are not enough batches when passed with float value of
    limit_eval_batches."""
    model = BoringModel()
    dl_size = len(model.val_dataloader())
    limit_val_batches = 1 / (dl_size + 2)
    trainer = Trainer(limit_val_batches=limit_val_batches)
    trainer._data_connector.attach_data(model)
    with pytest.raises(
        MisconfigurationException,
        match=fr"{limit_val_batches} \* {dl_size} < 1. Please increase the `limit_val_batches`",
    ):
=======
@pytest.mark.parametrize(
    "val_dl",
    [
        DataLoader(dataset=RandomDataset(32, 64), shuffle=True),
        CombinedLoader(DataLoader(dataset=RandomDataset(32, 64), shuffle=True)),
        CombinedLoader(
            [DataLoader(dataset=RandomDataset(32, 64)), DataLoader(dataset=RandomDataset(32, 64), shuffle=True)]
        ),
        CombinedLoader(
            {
                "dl1": DataLoader(dataset=RandomDataset(32, 64)),
                "dl2": DataLoader(dataset=RandomDataset(32, 64), shuffle=True),
            }
        ),
    ],
)
def test_non_sequential_sampler_warning_is_raised_for_eval_dataloader(val_dl):
    trainer = Trainer()
    model = BoringModel()
    trainer._data_connector.attach_data(model, val_dataloaders=val_dl)
    with pytest.warns(PossibleUserWarning, match="recommended .* turn this off for val/test/predict"):
>>>>>>> 7aee00c6
        trainer._reset_eval_dataloader(RunningStage.VALIDATING, model)<|MERGE_RESOLUTION|>--- conflicted
+++ resolved
@@ -20,10 +20,7 @@
 
 from pytorch_lightning import Trainer
 from pytorch_lightning.trainer.states import RunningStage
-<<<<<<< HEAD
-=======
 from pytorch_lightning.trainer.supporters import CombinedLoader
->>>>>>> 7aee00c6
 from pytorch_lightning.utilities.data import _update_dataloader
 from pytorch_lightning.utilities.enums import _StrategyType
 from pytorch_lightning.utilities.exceptions import MisconfigurationException
@@ -342,7 +339,6 @@
     trainer.predict(LoaderTestModel(), loader)
 
 
-<<<<<<< HEAD
 def test_error_raised_with_float_limited_eval_batches():
     """Test that an error is raised if there are not enough batches when passed with float value of
     limit_eval_batches."""
@@ -355,7 +351,8 @@
         MisconfigurationException,
         match=fr"{limit_val_batches} \* {dl_size} < 1. Please increase the `limit_val_batches`",
     ):
-=======
+
+
 @pytest.mark.parametrize(
     "val_dl",
     [
@@ -377,5 +374,4 @@
     model = BoringModel()
     trainer._data_connector.attach_data(model, val_dataloaders=val_dl)
     with pytest.warns(PossibleUserWarning, match="recommended .* turn this off for val/test/predict"):
->>>>>>> 7aee00c6
         trainer._reset_eval_dataloader(RunningStage.VALIDATING, model)