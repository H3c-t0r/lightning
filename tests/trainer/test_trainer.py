--- conflicted
+++ resolved
@@ -960,8 +960,6 @@
         max_steps=1,
     )
     assert trainer.num_sanity_val_steps == num_sanity_val_steps
-<<<<<<< HEAD
-=======
 
     with patch.object(
         trainer.evaluation_loop, 'evaluation_step', wraps=trainer.evaluation_loop.evaluation_step
@@ -972,7 +970,6 @@
         assert mocked.call_count == sum(
             min(num_sanity_val_steps, num_batches) for num_batches in trainer.num_val_batches
         )
->>>>>>> 2cf17a37
 
 
 @pytest.mark.parametrize(['limit_val_batches'], [
@@ -996,8 +993,6 @@
         max_steps=1,
     )
     assert trainer.num_sanity_val_steps == float('inf')
-<<<<<<< HEAD
-=======
 
     with patch.object(
         trainer.evaluation_loop, 'evaluation_step', wraps=trainer.evaluation_loop.evaluation_step
@@ -1006,7 +1001,6 @@
         trainer.fit(model, val_dataloaders=val_dataloaders)
 
         assert mocked.call_count == sum(trainer.num_val_batches)
->>>>>>> 2cf17a37
 
 
 @pytest.mark.parametrize("trainer_kwargs,expected", [
@@ -1192,21 +1186,12 @@
     pytest.param(3, 10, 5),
 ])
 @patch("pytorch_lightning.loggers.tensorboard.TensorBoardLogger.log_metrics")
-<<<<<<< HEAD
-def test_row_log_interval(log_metrics_mock, tmpdir, train_batches, max_steps, log_interval):
-    model = EvalModelTemplate()
-    trainer = Trainer(
-        default_root_dir=tmpdir,
-        row_log_interval=log_interval,
-        log_save_interval=log_interval,
-=======
 def test_log_every_n_steps(log_metrics_mock, tmpdir, train_batches, max_steps, log_interval):
     model = EvalModelTemplate()
     trainer = Trainer(
         default_root_dir=tmpdir,
         log_every_n_steps=log_interval,
         flush_logs_every_n_steps=log_interval,
->>>>>>> 2cf17a37
         limit_train_batches=train_batches,
         limit_val_batches=0,
         max_steps=max_steps,
