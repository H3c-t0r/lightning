import glob
import math
import os
from argparse import Namespace

import pytest
import torch

import tests.base.utils as tutils
from pytorch_lightning import Trainer
from pytorch_lightning.callbacks import (
    EarlyStopping,
    ModelCheckpoint,
)
from pytorch_lightning.core.lightning import load_hparams_from_tags_csv
from pytorch_lightning.trainer.logging import TrainerLoggingMixin
from pytorch_lightning.utilities.exceptions import MisconfigurationException
from tests.base import (
    TestModelBase,
    DictHparamsModel,
    LightningTestModel,
    LightEmptyTestStep,
    LightValidationStepMixin,
    LightValidationMultipleDataloadersMixin,
    LightTrainDataloader,
<<<<<<< HEAD
    LightTestStepMixin,
=======
    LightTestDataloader,
    LightValidationMixin,
>>>>>>> 7de51f78
)


def test_hparams_save_load(tmpdir):
    model = DictHparamsModel({'in_features': 28 * 28, 'out_features': 10})

    # logger file to get meta
    trainer_options = dict(
        default_save_path=tmpdir,
        max_epochs=2,
    )

    # fit model
    trainer = Trainer(**trainer_options)
    result = trainer.fit(model)

    assert result == 1

    # try to load the model now
    pretrained_model = tutils.load_model_from_checkpoint(
        trainer.checkpoint_callback.dirpath,
        module_class=DictHparamsModel
    )


def test_no_val_module(tmpdir):
    """Tests use case where trainer saves the model, and user loads it from tags independently."""
    tutils.reset_seed()

    hparams = tutils.get_default_hparams()

    class CurrentTestModel(LightTrainDataloader, TestModelBase):
        pass

    model = CurrentTestModel(hparams)

    # logger file to get meta
    logger = tutils.get_default_testtube_logger(tmpdir, False)

    trainer_options = dict(
        max_epochs=1,
        logger=logger,
        checkpoint_callback=ModelCheckpoint(tmpdir)
    )

    # fit model
    trainer = Trainer(**trainer_options)
    result = trainer.fit(model)

    # training complete
    assert result == 1, 'amp + ddp model failed to complete'

    # save model
    new_weights_path = os.path.join(tmpdir, 'save_test.ckpt')
    trainer.save_checkpoint(new_weights_path)

    # load new model
    tags_path = tutils.get_data_path(logger, path_dir=tmpdir)
    tags_path = os.path.join(tags_path, 'meta_tags.csv')
    model_2 = LightningTestModel.load_from_checkpoint(
        checkpoint_path=new_weights_path,
        tags_csv=tags_path
    )
    model_2.eval()


def test_no_val_end_module(tmpdir):
    """Tests use case where trainer saves the model, and user loads it from tags independently."""
    tutils.reset_seed()

    class CurrentTestModel(LightTrainDataloader, LightValidationStepMixin, TestModelBase):
        pass

    hparams = tutils.get_default_hparams()
    model = CurrentTestModel(hparams)

    # logger file to get meta
    logger = tutils.get_default_testtube_logger(tmpdir, False)

    trainer_options = dict(
        max_epochs=1,
        logger=logger,
        checkpoint_callback=ModelCheckpoint(tmpdir)
    )

    # fit model
    trainer = Trainer(**trainer_options)
    result = trainer.fit(model)

    # traning complete
    assert result == 1, 'amp + ddp model failed to complete'

    # save model
    new_weights_path = os.path.join(tmpdir, 'save_test.ckpt')
    trainer.save_checkpoint(new_weights_path)

    # load new model
    tags_path = tutils.get_data_path(logger, path_dir=tmpdir)
    tags_path = os.path.join(tags_path, 'meta_tags.csv')
    model_2 = LightningTestModel.load_from_checkpoint(
        checkpoint_path=new_weights_path,
        tags_csv=tags_path
    )
    model_2.eval()


def test_gradient_accumulation_scheduling(tmpdir):
    """
    Test grad accumulation by the freq of optimizer updates
    """
    tutils.reset_seed()

    # test incorrect configs
    with pytest.raises(IndexError):
        assert Trainer(accumulate_grad_batches={0: 3, 1: 4, 4: 6})
        assert Trainer(accumulate_grad_batches={-2: 3})

    with pytest.raises(TypeError):
        assert Trainer(accumulate_grad_batches={})
        assert Trainer(accumulate_grad_batches=[[2, 3], [4, 6]])
        assert Trainer(accumulate_grad_batches={1: 2, 3.: 4})
        assert Trainer(accumulate_grad_batches={1: 2.5, 3: 5})

    # test optimizer call freq matches scheduler
    def _optimizer_step(self, epoch, batch_idx, optimizer,
                        optimizer_idx, second_order_closure=None):
        # only test the first 12 batches in epoch
        if batch_idx < 12:
            if epoch == 0:
                # reset counter when starting epoch
                if batch_idx == 0:
                    self.prev_called_batch_idx = 0

                    # use this opportunity to test once
                    assert self.trainer.accumulate_grad_batches == 1

                assert batch_idx == self.prev_called_batch_idx
                self.prev_called_batch_idx += 1

            elif 1 <= epoch <= 2:
                # reset counter when starting epoch
                if batch_idx == 1:
                    self.prev_called_batch_idx = 1

                    # use this opportunity to test once
                    assert self.trainer.accumulate_grad_batches == 2

                assert batch_idx == self.prev_called_batch_idx
                self.prev_called_batch_idx += 2

            else:
                if batch_idx == 3:
                    self.prev_called_batch_idx = 3

                    # use this opportunity to test once
                    assert self.trainer.accumulate_grad_batches == 4

                assert batch_idx == self.prev_called_batch_idx
                self.prev_called_batch_idx += 3

        optimizer.step()

        # clear gradients
        optimizer.zero_grad()

    hparams = tutils.get_default_hparams()
    model = LightningTestModel(hparams)
    schedule = {1: 2, 3: 4}

    trainer = Trainer(accumulate_grad_batches=schedule,
                      train_percent_check=0.1,
                      val_percent_check=0.1,
                      max_epochs=4,
                      default_save_path=tmpdir)

    # for the test
    trainer.optimizer_step = _optimizer_step
    model.prev_called_batch_idx = 0

    trainer.fit(model)


def test_loading_meta_tags(tmpdir):
    tutils.reset_seed()

    hparams = tutils.get_default_hparams()

    # save tags
    logger = tutils.get_default_testtube_logger(tmpdir, False)
    logger.log_hyperparams(Namespace(some_str='a_str', an_int=1, a_float=2.0))
    logger.log_hyperparams(hparams)
    logger.save()

    # load tags
    path_expt_dir = tutils.get_data_path(logger, path_dir=tmpdir)
    tags_path = os.path.join(path_expt_dir, 'meta_tags.csv')
    tags = load_hparams_from_tags_csv(tags_path)

    assert tags.batch_size == 32 and tags.hidden_dim == 1000


def test_dp_output_reduce():
    mixin = TrainerLoggingMixin()
    tutils.reset_seed()

    # test identity when we have a single gpu
    out = torch.rand(3, 1)
    assert mixin.reduce_distributed_output(out, num_gpus=1) is out

    # average when we have multiples
    assert mixin.reduce_distributed_output(out, num_gpus=2) == out.mean()

    # when we have a dict of vals
    out = {
        'a': out,
        'b': {
            'c': out
        }
    }
    reduced = mixin.reduce_distributed_output(out, num_gpus=3)
    assert reduced['a'] == out['a']
    assert reduced['b']['c'] == out['b']['c']


@pytest.mark.parametrize(["save_top_k", "file_prefix", "expected_files"], [
    pytest.param(-1, '', {'epoch=4.ckpt', 'epoch=3.ckpt', 'epoch=2.ckpt', 'epoch=1.ckpt', 'epoch=0.ckpt'},
                 id="CASE K=-1  (all)"),
    pytest.param(1, 'test_prefix_', {'test_prefix_epoch=4.ckpt'},
                 id="CASE K=1 (2.5, epoch 4)"),
    pytest.param(2, '', {'epoch=4.ckpt', 'epoch=2.ckpt'},
                 id="CASE K=2 (2.5 epoch 4, 2.8 epoch 2)"),
    pytest.param(4, '', {'epoch=1.ckpt', 'epoch=4.ckpt', 'epoch=3.ckpt', 'epoch=2.ckpt'},
                 id="CASE K=4 (save all 4 base)"),
    pytest.param(3, '', {'epoch=2.ckpt', 'epoch=3.ckpt', 'epoch=4.ckpt'},
                 id="CASE K=3 (save the 2nd, 3rd, 4th model)"),
])
def test_model_checkpoint_options(tmpdir, save_top_k, file_prefix, expected_files):
    """Test ModelCheckpoint options."""

    def mock_save_function(filepath):
        open(filepath, 'a').close()

    hparams = tutils.get_default_hparams()
    _ = LightningTestModel(hparams)

    # simulated losses
    losses = [10, 9, 2.8, 5, 2.5]

    checkpoint_callback = ModelCheckpoint(tmpdir, save_top_k=save_top_k, prefix=file_prefix, verbose=1)
    checkpoint_callback.save_function = mock_save_function
    trainer = Trainer()

    # emulate callback's calls during the training
    for i, loss in enumerate(losses):
        trainer.current_epoch = i
        trainer.callback_metrics = {'val_loss': loss}
        checkpoint_callback.on_validation_end(trainer, trainer.get_model())

    file_lists = set(os.listdir(tmpdir))

    assert len(file_lists) == len(expected_files), \
        "Should save %i models when save_top_k=%i" % (len(expected_files), save_top_k)

    # verify correct naming
    for fname in expected_files:
        assert fname in file_lists


def test_model_freeze_unfreeze():
    tutils.reset_seed()

    hparams = tutils.get_default_hparams()
    model = LightningTestModel(hparams)

    model.freeze()
    model.unfreeze()


def test_resume_from_checkpoint_epoch_restored(tmpdir):
    """Verify resuming from checkpoint runs the right number of epochs"""
    import types

    tutils.reset_seed()

    hparams = tutils.get_default_hparams()

    def _new_model():
        # Create a model that tracks epochs and batches seen
        model = LightningTestModel(hparams)
        model.num_epochs_seen = 0
        model.num_batches_seen = 0

        def increment_epoch(self):
            self.num_epochs_seen += 1

        def increment_batch(self, _):
            self.num_batches_seen += 1

        # Bind the increment_epoch function on_epoch_end so that the
        # model keeps track of the number of epochs it has seen.
        model.on_epoch_end = types.MethodType(increment_epoch, model)
        model.on_batch_start = types.MethodType(increment_batch, model)
        return model

    model = _new_model()

    trainer_options = dict(
        show_progress_bar=False,
        max_epochs=2,
        train_percent_check=0.65,
        val_percent_check=1,
        checkpoint_callback=ModelCheckpoint(tmpdir, save_top_k=-1),
        logger=False,
        default_save_path=tmpdir,
        early_stop_callback=False,
        val_check_interval=1.,
    )

    # fit model
    trainer = Trainer(**trainer_options)
    trainer.fit(model)

    training_batches = trainer.num_training_batches

    assert model.num_epochs_seen == 2
    assert model.num_batches_seen == training_batches * 2

    # Other checkpoints can be uncommented if/when resuming mid-epoch is supported
    checkpoints = sorted(glob.glob(os.path.join(trainer.checkpoint_callback.dirpath, '*.ckpt')))

    for check in checkpoints:
        next_model = _new_model()
        state = torch.load(check)

        # Resume training
        trainer_options['max_epochs'] = 4
        new_trainer = Trainer(**trainer_options, resume_from_checkpoint=check)
        new_trainer.fit(next_model)
        assert state['global_step'] + next_model.num_batches_seen == training_batches * 4


def _init_steps_model():
    """private method for initializing a model with 5% train epochs"""
    tutils.reset_seed()
    model, _ = tutils.get_default_model()

    # define train epoch to 5% of data
    train_percent = 0.05
    # get number of samples in 1 epoch
    num_train_samples = math.floor(len(model.train_dataloader()) * train_percent)

    trainer_options = dict(
        train_percent_check=train_percent,
    )
    return model, trainer_options, num_train_samples


def test_trainer_max_steps_and_epochs(tmpdir):
    """Verify model trains according to specified max steps"""
    model, trainer_options, num_train_samples = _init_steps_model()

    # define less train steps than epochs
    trainer_options.update(dict(
        default_save_path=tmpdir,
        max_epochs=5,
        max_steps=num_train_samples + 10
    ))

    # fit model
    trainer = Trainer(**trainer_options)
    result = trainer.fit(model)
    assert result == 1, "Training did not complete"

    # check training stopped at max_steps
    assert trainer.global_step == trainer.max_steps, "Model did not stop at max_steps"

    # define less train epochs than steps
    trainer_options.update(dict(
        max_epochs=2,
        max_steps=trainer_options['max_epochs'] * 2 * num_train_samples
    ))

    # fit model
    trainer = Trainer(**trainer_options)
    result = trainer.fit(model)
    assert result == 1, "Training did not complete"

    # check training stopped at max_epochs
    assert trainer.global_step == num_train_samples * trainer.max_epochs \
        and trainer.current_epoch == trainer.max_epochs - 1, "Model did not stop at max_epochs"


def test_trainer_min_steps_and_epochs(tmpdir):
    """Verify model trains according to specified min steps"""
    model, trainer_options, num_train_samples = _init_steps_model()

    # define callback for stopping the model and default epochs
    trainer_options.update(dict(
        default_save_path=tmpdir,
        early_stop_callback=EarlyStopping(monitor='val_loss', min_delta=1.0),
        val_check_interval=2,
        min_epochs=1,
        max_epochs=10
    ))

    # define less min steps than 1 epoch
    trainer_options['min_steps'] = math.floor(num_train_samples / 2)

    # fit model
    trainer = Trainer(**trainer_options)
    result = trainer.fit(model)
    assert result == 1, "Training did not complete"

    # check model ran for at least min_epochs
    assert trainer.global_step >= num_train_samples and \
        trainer.current_epoch > 0, "Model did not train for at least min_epochs"

    # define less epochs than min_steps
    trainer_options['min_steps'] = math.floor(num_train_samples * 1.5)

    # fit model
    trainer = Trainer(**trainer_options)
    result = trainer.fit(model)
    assert result == 1, "Training did not complete"

    # check model ran for at least num_train_samples*1.5
    assert trainer.global_step >= math.floor(num_train_samples * 1.5) and \
        trainer.current_epoch > 0, "Model did not train for at least min_steps"


def test_benchmark_option(tmpdir):
    """Verify benchmark option."""
    tutils.reset_seed()

    class CurrentTestModel(
        LightValidationMultipleDataloadersMixin,
        LightTrainDataloader,
        TestModelBase
    ):
        pass

    hparams = tutils.get_default_hparams()
    model = CurrentTestModel(hparams)

    # verify torch.backends.cudnn.benchmark is not turned on
    assert not torch.backends.cudnn.benchmark

    # logger file to get meta
    trainer_options = dict(
        default_save_path=tmpdir,
        max_epochs=1,
        benchmark=True,
    )

    # fit model
    trainer = Trainer(**trainer_options)
    result = trainer.fit(model)

    # verify training completed
    assert result == 1

    # verify torch.backends.cudnn.benchmark is not turned off
    assert torch.backends.cudnn.benchmark


def test_testpass_overrides(tmpdir):
    hparams = tutils.get_default_hparams()

    class LocalModel(LightTrainDataloader, TestModelBase):
        pass

    class LocalModelNoEnd(LightTrainDataloader, LightTestStepMixin, LightEmptyTestStep, TestModelBase):
        pass

    class LocalModelNoStep(LightTrainDataloader, TestModelBase):
        def test_epoch_end(self, outputs):
            return {}

    # Misconfig when neither test_step or test_end is implemented
    with pytest.raises(MisconfigurationException):
        model = LocalModel(hparams)
        Trainer().test(model)

    # Misconfig when neither test_step or test_end is implemented
    with pytest.raises(MisconfigurationException):
        model = LocalModelNoStep(hparams)
        Trainer().test(model)

    # No exceptions when one or both of test_step or test_end are implemented
    model = LocalModelNoEnd(hparams)
    Trainer().test(model)

    model = LightningTestModel(hparams)
    Trainer().test(model)


def test_disabled_validation():
    """Verify that `val_percent_check=0` disables the validation loop unless `fast_dev_run=True`."""
    tutils.reset_seed()

    class CurrentModel(LightTrainDataloader, LightValidationMixin, TestModelBase):

        validation_step_invoked = False
        validation_end_invoked = False

        def validation_step(self, *args, **kwargs):
            self.validation_step_invoked = True
            return super().validation_step(*args, **kwargs)

        def validation_end(self, *args, **kwargs):
            self.validation_end_invoked = True
            return super().validation_end(*args, **kwargs)

    hparams = tutils.get_default_hparams()
    model = CurrentModel(hparams)

    trainer_options = dict(
        show_progress_bar=False,
        max_epochs=2,
        train_percent_check=0.4,
        val_percent_check=0.0,
        fast_dev_run=False,
    )

    trainer = Trainer(**trainer_options)
    result = trainer.fit(model)

    # check that val_percent_check=0 turns off validation
    assert result == 1, 'training failed to complete'
    assert trainer.current_epoch == 1
    assert not model.validation_step_invoked, '`validation_step` should not run when `val_percent_check=0`'
    assert not model.validation_end_invoked, '`validation_end` should not run when `val_percent_check=0`'

    # check that val_percent_check has no influence when fast_dev_run is turned on
    model = CurrentModel(hparams)
    trainer_options.update(fast_dev_run=True)
    trainer = Trainer(**trainer_options)
    result = trainer.fit(model)

    assert result == 1, 'training failed to complete'
    assert trainer.current_epoch == 0
    assert model.validation_step_invoked, 'did not run `validation_step` with `fast_dev_run=True`'
    assert model.validation_end_invoked, 'did not run `validation_end` with `fast_dev_run=True`'


def test_nan_loss_detection(tmpdir):
    test_step = 8

    class InfLossModel(LightTrainDataloader, TestModelBase):

        def training_step(self, batch, batch_idx):
            output = super().training_step(batch, batch_idx)
            if batch_idx == test_step:
                if isinstance(output, dict):
                    output['loss'] *= torch.tensor(math.inf)  # make loss infinite
                else:
                    output /= 0
            return output

    hparams = tutils.get_default_hparams()
    model = InfLossModel(hparams)

    # fit model
    trainer = Trainer(
        default_save_path=tmpdir,
        max_steps=(test_step + 1),
    )

    with pytest.raises(ValueError, match=r'.*The loss returned in `training_step` is nan or inf.*'):
        trainer.fit(model)
        assert trainer.global_step == test_step

    for param in model.parameters():
        assert torch.isfinite(param).all()


def test_nan_params_detection(tmpdir):
    test_step = 8

    class NanParamModel(LightTrainDataloader, TestModelBase):

        def on_after_backward(self):
            if self.global_step == test_step:
                # simulate parameter that became nan
                torch.nn.init.constant_(self.c_d1.bias, math.nan)

    hparams = tutils.get_default_hparams()

    model = NanParamModel(hparams)
    trainer = Trainer(
        default_save_path=tmpdir,
        max_steps=(test_step + 1),
    )

    with pytest.raises(ValueError, match=r'.*Detected nan and/or inf values in `c_d1.bias`.*'):
        trainer.fit(model)
        assert trainer.global_step == test_step

    # after aborting the training loop, model still has nan-valued params
    params = torch.cat([param.view(-1) for param in model.parameters()])
    assert not torch.isfinite(params).all()<|MERGE_RESOLUTION|>--- conflicted
+++ resolved
@@ -23,12 +23,8 @@
     LightValidationStepMixin,
     LightValidationMultipleDataloadersMixin,
     LightTrainDataloader,
-<<<<<<< HEAD
-    LightTestStepMixin,
-=======
     LightTestDataloader,
     LightValidationMixin,
->>>>>>> 7de51f78
 )
 
 
@@ -500,7 +496,7 @@
     class LocalModel(LightTrainDataloader, TestModelBase):
         pass
 
-    class LocalModelNoEnd(LightTrainDataloader, LightTestStepMixin, LightEmptyTestStep, TestModelBase):
+    class LocalModelNoEnd(LightTrainDataloader, LightTestDataloader, LightEmptyTestStep, TestModelBase):
         pass
 
     class LocalModelNoStep(LightTrainDataloader, TestModelBase):
