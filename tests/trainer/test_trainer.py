--- conflicted
+++ resolved
@@ -48,11 +48,7 @@
     DDPSpawnShardedPlugin,
 )
 from pytorch_lightning.trainer.states import TrainerFn
-<<<<<<< HEAD
-from pytorch_lightning.utilities import AcceleratorType, DistributedType
-=======
 from pytorch_lightning.utilities import _StrategyType, DeviceType
->>>>>>> 8ea39d2c
 from pytorch_lightning.utilities.cloud_io import load as pl_load
 from pytorch_lightning.utilities.exceptions import DeadlockDetectedException, MisconfigurationException
 from pytorch_lightning.utilities.seed import seed_everything
@@ -1153,31 +1149,18 @@
     [
         (
             dict(accelerator=None, gpus=None),
-            dict(_distrib_type=None, _device_type=AcceleratorType.CPU, num_gpus=0, num_processes=1),
+            dict(_distrib_type=None, _device_type=DeviceType.CPU, num_gpus=0, num_processes=1),
         ),
         (
             dict(accelerator="dp", gpus=None),
-            dict(_distrib_type=None, _device_type=AcceleratorType.CPU, num_gpus=0, num_processes=1),
+            dict(_distrib_type=None, _device_type=DeviceType.CPU, num_gpus=0, num_processes=1),
         ),
         (
             dict(accelerator="ddp", gpus=None),
-            dict(_distrib_type=None, _device_type=AcceleratorType.CPU, num_gpus=0, num_processes=1),
+            dict(_distrib_type=None, _device_type=DeviceType.CPU, num_gpus=0, num_processes=1),
         ),
         (
             dict(accelerator="ddp", num_processes=2, gpus=None),
-<<<<<<< HEAD
-            dict(_distrib_type=DistributedType.DDP, _device_type=AcceleratorType.CPU, num_gpus=0, num_processes=2),
-        ),
-        (
-            dict(accelerator="ddp", num_nodes=2, gpus=None),
-            dict(_distrib_type=DistributedType.DDP, _device_type=AcceleratorType.CPU, num_gpus=0, num_processes=1),
-        ),
-        (
-            dict(accelerator="ddp_cpu", num_processes=2, gpus=None),
-            dict(
-                _distrib_type=DistributedType.DDP_SPAWN, _device_type=AcceleratorType.CPU, num_gpus=0, num_processes=2
-            ),
-=======
             dict(_distrib_type=_StrategyType.DDP, _device_type=DeviceType.CPU, num_gpus=0, num_processes=2),
         ),
         (
@@ -1187,61 +1170,17 @@
         (
             dict(accelerator="ddp_cpu", num_processes=2, gpus=None),
             dict(_distrib_type=_StrategyType.DDP_SPAWN, _device_type=DeviceType.CPU, num_gpus=0, num_processes=2),
->>>>>>> 8ea39d2c
         ),
         (
             dict(accelerator="ddp2", gpus=None),
-            dict(_distrib_type=None, _device_type=AcceleratorType.CPU, num_gpus=0, num_processes=1),
+            dict(_distrib_type=None, _device_type=DeviceType.CPU, num_gpus=0, num_processes=1),
         ),
         (
             dict(accelerator=None, gpus=1),
-            dict(_distrib_type=None, _device_type=AcceleratorType.GPU, num_gpus=1, num_processes=1),
+            dict(_distrib_type=None, _device_type=DeviceType.GPU, num_gpus=1, num_processes=1),
         ),
         (
             dict(accelerator="dp", gpus=1),
-<<<<<<< HEAD
-            dict(_distrib_type=DistributedType.DP, _device_type=AcceleratorType.GPU, num_gpus=1, num_processes=1),
-        ),
-        (
-            dict(accelerator="ddp", gpus=1),
-            dict(_distrib_type=DistributedType.DDP, _device_type=AcceleratorType.GPU, num_gpus=1, num_processes=1),
-        ),
-        (
-            dict(accelerator="ddp_cpu", num_processes=2, gpus=1),
-            dict(
-                _distrib_type=DistributedType.DDP_SPAWN, _device_type=AcceleratorType.CPU, num_gpus=0, num_processes=2
-            ),
-        ),
-        (
-            dict(accelerator="ddp2", gpus=1),
-            dict(_distrib_type=DistributedType.DDP2, _device_type=AcceleratorType.GPU, num_gpus=1, num_processes=1),
-        ),
-        (
-            dict(accelerator=None, gpus=2),
-            dict(
-                _distrib_type=DistributedType.DDP_SPAWN, _device_type=AcceleratorType.GPU, num_gpus=2, num_processes=2
-            ),
-        ),
-        (
-            dict(accelerator="dp", gpus=2),
-            dict(_distrib_type=DistributedType.DP, _device_type=AcceleratorType.GPU, num_gpus=2, num_processes=1),
-        ),
-        (
-            dict(accelerator="ddp", gpus=2),
-            dict(_distrib_type=DistributedType.DDP, _device_type=AcceleratorType.GPU, num_gpus=2, num_processes=2),
-        ),
-        (
-            dict(accelerator="ddp2", gpus=2),
-            dict(_distrib_type=DistributedType.DDP2, _device_type=AcceleratorType.GPU, num_gpus=2, num_processes=1),
-        ),
-        (
-            dict(accelerator="ddp2", num_processes=2, gpus=None),
-            dict(_distrib_type=DistributedType.DDP, _device_type=AcceleratorType.CPU, num_gpus=0, num_processes=2),
-        ),
-        (
-            dict(accelerator="dp", num_processes=2, gpus=None),
-            dict(_distrib_type=DistributedType.DDP, _device_type=AcceleratorType.CPU, num_gpus=0, num_processes=2),
-=======
             dict(_distrib_type=_StrategyType.DP, _device_type=DeviceType.GPU, num_gpus=1, num_processes=1),
         ),
         (
@@ -1279,7 +1218,6 @@
         (
             dict(accelerator="dp", num_processes=2, gpus=None),
             dict(_distrib_type=_StrategyType.DDP, _device_type=DeviceType.CPU, num_gpus=0, num_processes=2),
->>>>>>> 8ea39d2c
         ),
     ],
 )
@@ -2153,91 +2091,34 @@
     [
         (
             dict(strategy=None, gpus=None),
-            dict(_distrib_type=None, _device_type=AcceleratorType.CPU, num_gpus=0, num_processes=1),
+            dict(_distrib_type=None, _device_type=DeviceType.CPU, num_gpus=0, num_processes=1),
         ),
         (
             dict(strategy="dp", gpus=None),
-            dict(_distrib_type=None, _device_type=AcceleratorType.CPU, num_gpus=0, num_processes=1),
+            dict(_distrib_type=None, _device_type=DeviceType.CPU, num_gpus=0, num_processes=1),
         ),
         (
             dict(strategy="ddp", gpus=None),
-            dict(_distrib_type=None, _device_type=AcceleratorType.CPU, num_gpus=0, num_processes=1),
+            dict(_distrib_type=None, _device_type=DeviceType.CPU, num_gpus=0, num_processes=1),
         ),
         (
             dict(strategy="ddp", num_processes=2, gpus=None),
-<<<<<<< HEAD
-            dict(_distrib_type=DistributedType.DDP, _device_type=AcceleratorType.CPU, num_gpus=0, num_processes=2),
-        ),
-        (
-            dict(strategy="ddp", num_nodes=2, gpus=None),
-            dict(_distrib_type=DistributedType.DDP, _device_type=AcceleratorType.CPU, num_gpus=0, num_processes=1),
-=======
             dict(_distrib_type=_StrategyType.DDP, _device_type=DeviceType.CPU, num_gpus=0, num_processes=2),
         ),
         (
             dict(strategy="ddp", num_nodes=2, gpus=None),
             dict(_distrib_type=_StrategyType.DDP, _device_type=DeviceType.CPU, num_gpus=0, num_processes=1),
->>>>>>> 8ea39d2c
         ),
         (
             dict(strategy="ddp2", gpus=None),
-            dict(_distrib_type=None, _device_type=AcceleratorType.CPU, num_gpus=0, num_processes=1),
+            dict(_distrib_type=None, _device_type=DeviceType.CPU, num_gpus=0, num_processes=1),
         ),
         (
             dict(strategy=None, gpus=1),
-            dict(_distrib_type=None, _device_type=AcceleratorType.GPU, num_gpus=1, num_processes=1),
+            dict(_distrib_type=None, _device_type=DeviceType.GPU, num_gpus=1, num_processes=1),
         ),
         (
             dict(strategy="dp", gpus=1),
-<<<<<<< HEAD
-            dict(_distrib_type=DistributedType.DP, _device_type=AcceleratorType.GPU, num_gpus=1, num_processes=1),
-        ),
-        (
-            dict(strategy="ddp", gpus=1),
-            dict(_distrib_type=DistributedType.DDP, _device_type=AcceleratorType.GPU, num_gpus=1, num_processes=1),
-        ),
-        (
-            dict(strategy="ddp_spawn", gpus=1),
-            dict(
-                _distrib_type=DistributedType.DDP_SPAWN, _device_type=AcceleratorType.GPU, num_gpus=1, num_processes=1
-            ),
-        ),
-        (
-            dict(strategy="ddp2", gpus=1),
-            dict(_distrib_type=DistributedType.DDP2, _device_type=AcceleratorType.GPU, num_gpus=1, num_processes=1),
-        ),
-        (
-            dict(strategy=None, gpus=2),
-            dict(
-                _distrib_type=DistributedType.DDP_SPAWN, _device_type=AcceleratorType.GPU, num_gpus=2, num_processes=2
-            ),
-        ),
-        (
-            dict(strategy="dp", gpus=2),
-            dict(_distrib_type=DistributedType.DP, _device_type=AcceleratorType.GPU, num_gpus=2, num_processes=1),
-        ),
-        (
-            dict(strategy="ddp", gpus=2),
-            dict(_distrib_type=DistributedType.DDP, _device_type=AcceleratorType.GPU, num_gpus=2, num_processes=2),
-        ),
-        (
-            dict(strategy="ddp2", gpus=2),
-            dict(_distrib_type=DistributedType.DDP2, _device_type=AcceleratorType.GPU, num_gpus=2, num_processes=1),
-        ),
-        (
-            dict(strategy="ddp2", num_processes=2, gpus=None),
-            dict(_distrib_type=DistributedType.DDP, _device_type=AcceleratorType.CPU, num_gpus=0, num_processes=2),
-        ),
-        (
-            dict(strategy="dp", num_processes=2, gpus=None),
-            dict(_distrib_type=DistributedType.DDP, _device_type=AcceleratorType.CPU, num_gpus=0, num_processes=2),
-        ),
-        (
-            dict(strategy="ddp_spawn", num_processes=2, gpus=None),
-            dict(
-                _distrib_type=DistributedType.DDP_SPAWN, _device_type=AcceleratorType.CPU, num_gpus=0, num_processes=2
-            ),
-=======
             dict(_distrib_type=_StrategyType.DP, _device_type=DeviceType.GPU, num_gpus=1, num_processes=1),
         ),
         (
@@ -2279,55 +2160,22 @@
         (
             dict(strategy="ddp_spawn", num_processes=2, gpus=None),
             dict(_distrib_type=_StrategyType.DDP_SPAWN, _device_type=DeviceType.CPU, num_gpus=0, num_processes=2),
->>>>>>> 8ea39d2c
         ),
         (
             dict(strategy="ddp_spawn", num_processes=1, gpus=None),
-            dict(_distrib_type=None, _device_type=AcceleratorType.CPU, num_gpus=0, num_processes=1),
+            dict(_distrib_type=None, _device_type=DeviceType.CPU, num_gpus=0, num_processes=1),
         ),
         (
             dict(strategy="ddp_fully_sharded", gpus=1),
             dict(
-<<<<<<< HEAD
-                _distrib_type=DistributedType.DDP_FULLY_SHARDED,
-                _device_type=AcceleratorType.GPU,
-=======
                 _distrib_type=_StrategyType.DDP_FULLY_SHARDED,
                 _device_type=DeviceType.GPU,
->>>>>>> 8ea39d2c
                 num_gpus=1,
                 num_processes=1,
             ),
         ),
         (
             dict(strategy=DDPSpawnPlugin(), num_processes=2, gpus=None),
-<<<<<<< HEAD
-            dict(
-                _distrib_type=DistributedType.DDP_SPAWN, _device_type=AcceleratorType.CPU, num_gpus=0, num_processes=2
-            ),
-        ),
-        (
-            dict(strategy=DDPSpawnPlugin(), gpus=2),
-            dict(
-                _distrib_type=DistributedType.DDP_SPAWN, _device_type=AcceleratorType.GPU, num_gpus=2, num_processes=1
-            ),
-        ),
-        (
-            dict(strategy=DDPPlugin(), num_processes=2, gpus=None),
-            dict(_distrib_type=DistributedType.DDP, _device_type=AcceleratorType.CPU, num_gpus=0, num_processes=2),
-        ),
-        (
-            dict(strategy=DDPPlugin(), gpus=2),
-            dict(_distrib_type=DistributedType.DDP, _device_type=AcceleratorType.GPU, num_gpus=2, num_processes=1),
-        ),
-        (
-            dict(strategy=DDP2Plugin(), gpus=2),
-            dict(_distrib_type=DistributedType.DDP2, _device_type=AcceleratorType.GPU, num_gpus=2, num_processes=1),
-        ),
-        (
-            dict(strategy=DataParallelPlugin(), gpus=2),
-            dict(_distrib_type=DistributedType.DP, _device_type=AcceleratorType.GPU, num_gpus=2, num_processes=1),
-=======
             dict(_distrib_type=_StrategyType.DDP_SPAWN, _device_type=DeviceType.CPU, num_gpus=0, num_processes=2),
         ),
         (
@@ -2349,18 +2197,12 @@
         (
             dict(strategy=DataParallelPlugin(), gpus=2),
             dict(_distrib_type=_StrategyType.DP, _device_type=DeviceType.GPU, num_gpus=2, num_processes=1),
->>>>>>> 8ea39d2c
         ),
         (
             dict(strategy=DDPFullyShardedPlugin(), gpus=2),
             dict(
-<<<<<<< HEAD
-                _distrib_type=DistributedType.DDP_FULLY_SHARDED,
-                _device_type=AcceleratorType.GPU,
-=======
                 _distrib_type=_StrategyType.DDP_FULLY_SHARDED,
                 _device_type=DeviceType.GPU,
->>>>>>> 8ea39d2c
                 num_gpus=2,
                 num_processes=1,
             ),
@@ -2368,26 +2210,15 @@
         (
             dict(strategy=DDPSpawnShardedPlugin(), gpus=2),
             dict(
-<<<<<<< HEAD
-                _distrib_type=DistributedType.DDP_SHARDED_SPAWN,
-                _device_type=AcceleratorType.GPU,
-=======
                 _distrib_type=_StrategyType.DDP_SHARDED_SPAWN,
                 _device_type=DeviceType.GPU,
->>>>>>> 8ea39d2c
                 num_gpus=2,
                 num_processes=1,
             ),
         ),
         (
             dict(strategy=DDPShardedPlugin(), gpus=2),
-<<<<<<< HEAD
-            dict(
-                _distrib_type=DistributedType.DDP_SHARDED, _device_type=AcceleratorType.GPU, num_gpus=2, num_processes=1
-            ),
-=======
             dict(_distrib_type=_StrategyType.DDP_SHARDED, _device_type=DeviceType.GPU, num_gpus=2, num_processes=1),
->>>>>>> 8ea39d2c
         ),
     ],
 )
