# Copyright The PyTorch Lightning team.
#
# Licensed under the Apache License, Version 2.0 (the "License");
# you may not use this file except in compliance with the License.
# You may obtain a copy of the License at
#
#     http://www.apache.org/licenses/LICENSE-2.0
#
# Unless required by applicable law or agreed to in writing, software
# distributed under the License is distributed on an "AS IS" BASIS,
# WITHOUT WARRANTIES OR CONDITIONS OF ANY KIND, either express or implied.
# See the License for the specific language governing permissions and
# limitations under the License.
import gc
import logging
import math
import os
import pickle
import sys
from argparse import Namespace
from contextlib import nullcontext
from copy import deepcopy
from pathlib import Path
from unittest import mock
from unittest.mock import ANY, call, patch

import cloudpickle
import pytest
import torch
from torch.multiprocessing import ProcessRaisedException
from torch.nn.parallel.distributed import DistributedDataParallel
from torch.optim import SGD
from torch.utils.data import DataLoader, IterableDataset

import pytorch_lightning
import tests.helpers.utils as tutils
from pytorch_lightning import Callback, LightningDataModule, LightningModule, Trainer
from pytorch_lightning.accelerators import CPUAccelerator, GPUAccelerator
from pytorch_lightning.callbacks import EarlyStopping, GradientAccumulationScheduler, ModelCheckpoint, Timer
from pytorch_lightning.callbacks.fault_tolerance import _FaultToleranceCheckpoint
from pytorch_lightning.callbacks.prediction_writer import BasePredictionWriter
from pytorch_lightning.core.saving import load_hparams_from_tags_csv, load_hparams_from_yaml, save_hparams_to_tags_csv
from pytorch_lightning.loggers import TensorBoardLogger
from pytorch_lightning.overrides.distributed import IndexBatchSamplerWrapper, UnrepeatedDistributedSampler
from pytorch_lightning.strategies import (
    DataParallelStrategy,
    DDP2Strategy,
    DDPFullyShardedStrategy,
    DDPShardedStrategy,
    DDPSpawnShardedStrategy,
    DDPSpawnStrategy,
    DDPStrategy,
    SingleDeviceStrategy,
)
from pytorch_lightning.trainer.states import RunningStage, TrainerFn
from pytorch_lightning.utilities.cloud_io import load as pl_load
from pytorch_lightning.utilities.exceptions import DeadlockDetectedException, MisconfigurationException
from pytorch_lightning.utilities.imports import _OMEGACONF_AVAILABLE
from pytorch_lightning.utilities.seed import seed_everything
from tests.helpers import BoringModel, RandomDataset
from tests.helpers.boring_model import RandomIterableDataset, RandomIterableDatasetWithLen
from tests.helpers.datamodules import ClassifDataModule
from tests.helpers.runif import RunIf
from tests.helpers.simple_models import ClassificationModel

if _OMEGACONF_AVAILABLE:
    from omegaconf import OmegaConf


@pytest.mark.parametrize("url_ckpt", [True, False])
def test_no_val_module(monkeypatch, tmpdir, tmpdir_server, url_ckpt):
    """Tests use case where trainer saves the model, and user loads it from tags independently."""
    # set $TORCH_HOME, which determines torch hub's cache path, to tmpdir
    monkeypatch.setenv("TORCH_HOME", str(tmpdir))

    class CustomModel(BoringModel):
        def __init__(self, lr=1e-2):
            super().__init__()
            self.save_hyperparameters()

    lr = 1e-3
    model = CustomModel(lr=lr)

    # logger file to get meta
    logger = tutils.get_default_logger(tmpdir)

    trainer = Trainer(default_root_dir=tmpdir, max_steps=1, limit_val_batches=1, logger=logger)
    # fit model
    trainer.fit(model)
    # training complete
    assert trainer.state.finished, f"Training failed with {trainer.state}"

    # save model
    new_weights_path = os.path.join(tmpdir, "save_test.ckpt")
    trainer.save_checkpoint(new_weights_path)

    # assert ckpt has hparams
    ckpt = torch.load(new_weights_path)
    assert LightningModule.CHECKPOINT_HYPER_PARAMS_KEY in ckpt.keys(), "hyper_parameters missing from checkpoints"

    # load new model
    hparams_path = tutils.get_data_path(logger, path_dir=tmpdir)
    hparams_path = os.path.join(hparams_path, "hparams.yaml")
    ckpt_path = (
        f"http://{tmpdir_server[0]}:{tmpdir_server[1]}/{os.path.basename(new_weights_path)}"
        if url_ckpt
        else new_weights_path
    )
    model_2 = CustomModel.load_from_checkpoint(checkpoint_path=ckpt_path, hparams_file=hparams_path)
    assert model_2.hparams.lr == lr


@pytest.mark.parametrize("url_ckpt", [True, False])
def test_strict_model_load(monkeypatch, tmpdir, tmpdir_server, url_ckpt):
    """Tests use case where trainer saves the model, and user loads it from tags independently."""
    # set $TORCH_HOME, which determines torch hub's cache path, to tmpdir
    monkeypatch.setenv("TORCH_HOME", tmpdir)

    model = BoringModel()
    # Extra layer
    model.c_d3 = torch.nn.Linear(10, 12)

    # logger file to get meta
    logger = tutils.get_default_logger(tmpdir)

    # fit model
    trainer = Trainer(default_root_dir=tmpdir, fast_dev_run=1, logger=logger)
    trainer.fit(model)

    # training complete
    assert trainer.state.finished, f"Training failed with {trainer.state}"

    # save model
    new_weights_path = os.path.join(tmpdir, "save_test.ckpt")
    trainer.save_checkpoint(new_weights_path)

    # load new model
    hparams_path = tutils.get_data_path(logger, path_dir=tmpdir)
    hparams_path = os.path.join(hparams_path, "hparams.yaml")
    ckpt_path = (
        f"http://{tmpdir_server[0]}:{tmpdir_server[1]}/{os.path.basename(new_weights_path)}"
        if url_ckpt
        else new_weights_path
    )

    try:
        BoringModel.load_from_checkpoint(checkpoint_path=ckpt_path, hparams_file=hparams_path)
    # todo: specify the possible exception
    except Exception:
        failed = True
    else:
        failed = False

    assert failed, "Model should not been loaded since the extra layer added."

    failed = False
    try:
        BoringModel.load_from_checkpoint(checkpoint_path=ckpt_path, hparams_file=hparams_path, strict=False)
    # todo: specify the possible exception
    except Exception:
        failed = True

    assert not failed, "Model should be loaded due to strict=False."


def test_trainer_accumulate_grad_batches_incorrect_value(tmpdir):
    with pytest.raises(MisconfigurationException, match=".*should be an int or a dict.*"):
        Trainer(default_root_dir=tmpdir, accumulate_grad_batches=(2, 5))


def test_trainer_accumulate_grad_batches_with_grad_acc_callback(tmpdir):
    with pytest.raises(
        MisconfigurationException, match=".*set both `accumulate_grad_batches` and passed an instance.*"
    ):
        Trainer(default_root_dir=tmpdir, accumulate_grad_batches=7, callbacks=[GradientAccumulationScheduler({0: 2})])


@pytest.mark.parametrize(
    ["accumulate_grad_batches", "limit_train_batches"],
    [
        ({1: 2, 3: 4}, 1.0),
        ({1: 2, 3: 4}, 0.5),  # not to be divisible by accumulate_grad_batches on purpose
        (3, 1.0),
        (3, 0.8),  # not to be divisible by accumulate_grad_batches on purpose
        (4, 1.0),
        (4, 0.7),  # not to be divisible by accumulate_grad_batches on purpose
    ],
)
def test_gradient_accumulation_scheduling_last_batch(tmpdir, accumulate_grad_batches, limit_train_batches):
    """Verify optimizer.step() applied to last batch while grad accumulation."""

    class TestModel(BoringModel):
        def state_dict(self, *args, **kwargs):
            return deepcopy(super().state_dict(*args, **kwargs))

        def check(self, d1, d2, equal=True):
            keys = d1.keys() | d2.keys()
            values = [torch.equal(d1[k], d2[k]) for k in keys]
            return all(values) if equal else not any(values)

        def backward(self, *args, **kwargs) -> None:
            pre_bwd_state_dict = self.state_dict()
            assert self.check(self.start_state_dict, pre_bwd_state_dict)

            out = super().backward(*args, **kwargs)

            # state dict is equal, just the gradients changed
            assert self.check(pre_bwd_state_dict, self.state_dict())

            return out

        def optimizer_step(self, *args, **kwargs):
            pre_opt_step_state_dict = self.state_dict()
            assert self.check(self.start_state_dict, pre_opt_step_state_dict)

            # this calls `backward` and `on_after_backward` inside the closure
            out = super().optimizer_step(*args, **kwargs)

            # the state dict changed
            assert self.check(pre_opt_step_state_dict, self.state_dict(), equal=False)

            self.opt_step_called = True
            return out

        def on_train_batch_start(self, *_):
            self.start_state_dict = self.state_dict()
            self.opt_step_called = False

        def on_train_batch_end(self, outputs, batch, batch_idx):
            end_state_dict = self.state_dict()
            is_last_batch = (batch_idx + 1) == self.trainer.num_training_batches

            if is_last_batch or self.opt_step_called:
                assert self.check(self.start_state_dict, end_state_dict, equal=False)
            else:
                assert self.check(self.start_state_dict, end_state_dict)

    model = TestModel()
    trainer = Trainer(
        accumulate_grad_batches=accumulate_grad_batches,
        max_epochs=2,
        limit_train_batches=limit_train_batches,
        limit_val_batches=0,
        default_root_dir=tmpdir,
        enable_progress_bar=False,
    )

    trainer.fit(model)


def test_loading_meta_tags(tmpdir):
    """test for backward compatibility to meta_tags.csv."""
    hparams = {
        "batch_size": 32,
        "learning_rate": 0.001 * 8,
        "optimizer_name": "adam",
    }

    # save tags
    logger = tutils.get_default_logger(tmpdir)
    logger.log_hyperparams(Namespace(some_str="a_str", an_int=1, a_float=2.0))
    logger.log_hyperparams(hparams)
    logger.save()

    # load hparams
    path_expt_dir = tutils.get_data_path(logger, path_dir=tmpdir)
    hparams_path = os.path.join(path_expt_dir, TensorBoardLogger.NAME_HPARAMS_FILE)
    hparams = load_hparams_from_yaml(hparams_path)

    # save as legacy meta_tags.csv
    tags_path = os.path.join(path_expt_dir, "meta_tags.csv")
    save_hparams_to_tags_csv(tags_path, hparams)

    tags = load_hparams_from_tags_csv(tags_path)

    assert hparams == tags


def test_loading_yaml(tmpdir):
    hparams = {
        "batch_size": 32,
        "learning_rate": 0.001 * 8,
        "optimizer_name": "adam",
    }

    # save tags
    logger = tutils.get_default_logger(tmpdir)
    logger.log_hyperparams(Namespace(some_str="a_str", an_int=1, a_float=2.0))
    logger.log_hyperparams(hparams)
    logger.save()

    # load hparams
    path_expt_dir = tutils.get_data_path(logger, path_dir=tmpdir)
    hparams_path = os.path.join(path_expt_dir, "hparams.yaml")
    tags = load_hparams_from_yaml(hparams_path)

    assert tags["batch_size"] == 32 and tags["optimizer_name"] == "adam"


@pytest.mark.parametrize(
    "save_top_k,save_last,expected_files",
    [
        pytest.param(-1, False, [f"epoch={i}.ckpt" for i in range(5)], id="CASE K=-1  (all)"),
        pytest.param(1, False, {"epoch=4.ckpt"}, id="CASE K=1 (2.5, epoch 4)"),
        pytest.param(2, False, [f"epoch={i}.ckpt" for i in (2, 4)], id="CASE K=2 (2.5 epoch 4, 2.8 epoch 2)"),
        pytest.param(4, False, [f"epoch={i}.ckpt" for i in range(1, 5)], id="CASE K=4 (save all 4 base)"),
        pytest.param(3, False, [f"epoch={i}.ckpt" for i in range(2, 5)], id="CASE K=3 (save the 2nd, 3rd, 4th model)"),
        pytest.param(1, True, {"epoch=4.ckpt", "last.ckpt"}, id="CASE K=1 (save the 4th model and the last model)"),
    ],
)
def test_model_checkpoint_options(tmpdir, save_top_k, save_last, expected_files):
    """Test ModelCheckpoint options."""

    def mock_save_function(filepath, *args):
        open(filepath, "a").close()

    # simulated losses
    losses = [10, 9, 2.8, 5, 2.5]

    checkpoint_callback = ModelCheckpoint(
        dirpath=tmpdir,
        filename="{epoch}",
        monitor="checkpoint_on",
        save_top_k=save_top_k,
        save_last=save_last,
        verbose=True,
    )
    trainer = Trainer()
    trainer.state.fn = TrainerFn.FITTING
    trainer.save_checkpoint = mock_save_function

    # emulate callback's calls during the training
    for i, loss in enumerate(losses, 1):
        # sets `trainer.global_step`
        trainer.fit_loop.epoch_loop.batch_loop.optimizer_loop.optim_progress.optimizer.step.total.completed = i
        trainer.callback_metrics.update({"checkpoint_on": torch.tensor(loss)})
        checkpoint_callback.on_validation_end(trainer, trainer.lightning_module)
        trainer.fit_loop.epoch_progress.current.completed = i  # sets `trainer.current_epoch`

    file_lists = set(os.listdir(tmpdir))

    assert len(file_lists) == len(
        expected_files
    ), f"Should save {len(expected_files)} models when save_top_k={save_top_k} but found={file_lists}"

    # verify correct naming
    for fname in expected_files:
        assert fname in file_lists


def test_model_checkpoint_only_weights(tmpdir):
    """Tests use case where ModelCheckpoint is configured to save only model weights, and user tries to load
    checkpoint to resume training."""
    model = BoringModel()

    trainer = Trainer(
        default_root_dir=tmpdir,
        max_epochs=1,
        limit_train_batches=1,
        limit_val_batches=1,
        callbacks=[ModelCheckpoint(dirpath=tmpdir, save_weights_only=True)],
    )
    # fit model
    trainer.fit(model)
    # training complete
    assert trainer.state.finished, f"Training failed with {trainer.state}"

    checkpoint_path = trainer.checkpoint_callback.best_model_path

    # assert saved checkpoint has no trainer data
    checkpoint = torch.load(checkpoint_path)
    assert "optimizer_states" not in checkpoint, "checkpoint should contain only model weights"
    assert "lr_schedulers" not in checkpoint, "checkpoint should contain only model weights"

    # assert loading model works when checkpoint has only weights
    assert BoringModel.load_from_checkpoint(checkpoint_path=checkpoint_path)

    # directly save model
    new_weights_path = os.path.join(tmpdir, "save_test.ckpt")
    trainer.save_checkpoint(new_weights_path, weights_only=True)
    # assert saved checkpoint has no trainer data
    checkpoint = torch.load(new_weights_path)
    assert "optimizer_states" not in checkpoint, "checkpoint should contain only model weights"
    assert "lr_schedulers" not in checkpoint, "checkpoint should contain only model weights"

    # assert restoring train state fails
    with pytest.raises(KeyError, match="checkpoint contains only the model"):
        trainer._checkpoint_connector.restore(new_weights_path)


def test_model_freeze_unfreeze():
    model = BoringModel()
    model.freeze()
    assert not model.training
    for param in model.parameters():
        assert not param.requires_grad

    model.unfreeze()
    assert model.training
    for param in model.parameters():
        assert param.requires_grad


# TODO: move to `test/models/test_restore.py`
@pytest.mark.parametrize("url_ckpt", [True, False])
def test_fit_ckpt_path_epoch_restored(monkeypatch, tmpdir, tmpdir_server, url_ckpt):
    """Verify resuming from checkpoint runs the right number of epochs."""
    # set $TORCH_HOME, which determines torch hub's cache path, to tmpdir
    monkeypatch.setenv("TORCH_HOME", tmpdir)

    class TestModel(BoringModel):
        # Model that tracks epochs and batches seen
        num_epochs_end_seen = 0
        num_batches_seen = 0
        num_on_load_checkpoint_called = 0

        def on_train_epoch_end(self):
            self.num_epochs_end_seen += 1

        def on_train_batch_start(self, *_):
            self.num_batches_seen += 1

        def on_load_checkpoint(self, _):
            self.num_on_load_checkpoint_called += 1

    model = TestModel()
    max_epochs = 2
    trainer = Trainer(
        max_epochs=max_epochs,
        limit_train_batches=0.65,
        limit_val_batches=1,
        callbacks=ModelCheckpoint(dirpath=tmpdir, save_top_k=-1),
        default_root_dir=tmpdir,
        val_check_interval=1.0,
        enable_progress_bar=False,
        logger=False,
        enable_model_summary=False,
    )
    trainer.fit(model)

    assert model.num_epochs_end_seen == max_epochs
    assert model.num_batches_seen == trainer.num_training_batches * max_epochs == trainer.global_step
    assert model.num_on_load_checkpoint_called == 0

    checkpoints = set(Path(trainer.checkpoint_callback.dirpath).glob("*.ckpt"))
    if url_ckpt:
        # transform local paths into url checkpoints
        ip, port = tmpdir_server
        checkpoints = [f"http://{ip}:{port}/" + ckpt.name for ckpt in checkpoints]

    assert len(checkpoints) == max_epochs
    for ckpt in checkpoints:
        model = TestModel()
        state = pl_load(ckpt)
        # Resume training
        trainer = Trainer(default_root_dir=tmpdir, max_epochs=2, enable_progress_bar=False)
        trainer.fit(model, ckpt_path=ckpt)
        assert state["global_step"] + model.num_batches_seen == trainer.global_step
        assert model.num_on_load_checkpoint_called == 1


def test_trainer_max_steps_and_epochs(tmpdir):
    """Verify model trains according to specified max steps."""
    model = BoringModel()
    num_train_samples = math.floor(len(model.train_dataloader()) * 0.5)

    # define less train steps than epochs
    trainer_kwargs = {
        "limit_train_batches": 0.5,
        "default_root_dir": tmpdir,
        "max_epochs": 3,
        "max_steps": num_train_samples + 10,
        "logger": False,
        "enable_model_summary": False,
        "enable_progress_bar": False,
    }
    trainer = Trainer(**trainer_kwargs)
    trainer.fit(model)

    assert trainer.state.finished, f"Training failed with {trainer.state}"
    assert trainer.global_step == trainer.max_steps, "Model did not stop at max_steps"

    # define less train epochs than steps
    trainer_kwargs["max_epochs"] = 2
    trainer_kwargs["max_steps"] = 3 * 2 * num_train_samples
    trainer = Trainer(**trainer_kwargs)
    trainer.fit(model)

    assert trainer.state.finished, f"Training failed with {trainer.state}"
    assert trainer.global_step == num_train_samples * trainer.max_epochs
    assert trainer.current_epoch == trainer.max_epochs, "Model did not stop at max_epochs"

    # if max_steps is positive and max_epochs is negative, use max_steps
    trainer_kwargs["max_epochs"] = -1
    trainer_kwargs["max_steps"] = 3
    trainer = Trainer(**trainer_kwargs)
    trainer.fit(model)

    assert trainer.state.finished, f"Training failed with {trainer.state}"
    assert trainer.global_step == 3


@pytest.mark.parametrize(
    "max_epochs,max_steps,incorrect_variable",
    [
        (-100, -1, "max_epochs"),
        (1, -2, "max_steps"),
    ],
)
def test_trainer_max_steps_and_epochs_validation(max_epochs, max_steps, incorrect_variable):
    """Don't allow max_epochs or max_steps to be less than -1 or a float."""
    with pytest.raises(
        MisconfigurationException,
        match=f"`{incorrect_variable}` must be a non-negative integer or -1",
    ):
        Trainer(max_epochs=max_epochs, max_steps=max_steps)


@pytest.mark.parametrize(
    "max_epochs,max_steps,is_done,correct_trainer_epochs",
    [
        (None, -1, False, 1000),
        (-1, -1, False, -1),
        (5, -1, False, 5),
        (-1, 10, False, -1),
        (None, 0, True, -1),
        (0, -1, True, 0),
        (-1, 0, True, -1),
        (0, -1, True, 0),
    ],
)
def test_trainer_max_steps_and_epochs_fit_loop_done(max_epochs, max_steps, is_done, correct_trainer_epochs):
    trainer = Trainer(max_epochs=max_epochs, max_steps=max_steps)

    assert trainer.max_epochs == correct_trainer_epochs
    assert trainer.max_steps == max_steps
    assert trainer.fit_loop.done is is_done

    # Make sure there is no timer
    timer_callbacks = [c for c in trainer.callbacks if isinstance(c, Timer)]
    assert len(timer_callbacks) == 0


def test_trainer_min_steps_and_epochs(tmpdir):
    """Verify model trains according to specified min steps."""
    num_train_samples = math.floor(len(BoringModel().train_dataloader()) * 0.5)

    class CustomModel(BoringModel):
        def training_step(self, *args, **kwargs):
            # try to force stop right after first step
            if self.global_step > 0:
                self.trainer.should_step = True

            return super().training_step(*args, **kwargs)

    model = CustomModel()

    trainer_kwargs = {
        "limit_train_batches": 0.5,
        "default_root_dir": tmpdir,
        "val_check_interval": 2,
        "min_epochs": 1,
        "max_epochs": 7,
        # define less min steps than 1 epoch
        "min_steps": num_train_samples // 2,
        "logger": False,
        "enable_model_summary": False,
        "enable_progress_bar": False,
    }
    trainer = Trainer(**trainer_kwargs)
    trainer.fit(model)

    assert trainer.state.finished, f"Training failed with {trainer.state}"
    assert trainer.current_epoch > 0
    assert trainer.global_step >= num_train_samples, "Model did not train for at least min_epochs"

    # define less epochs than min_steps
    trainer_kwargs["min_steps"] = math.floor(num_train_samples * 1.5)
    trainer = Trainer(**trainer_kwargs)
    trainer.fit(model)

    assert trainer.state.finished, f"Training failed with {trainer.state}"
    assert trainer.current_epoch > 0
    assert trainer.global_step >= math.floor(num_train_samples * 1.5), "Model did not train for at least min_steps"


def test_trainer_min_steps_and_min_epochs_not_reached(tmpdir, caplog):
    """Test that min_epochs/min_steps in Trainer are enforced even if EarlyStopping is triggered."""

    class TestModel(BoringModel):
        training_step_invoked = 0

        def training_step(self, batch, batch_idx):
            output = super().training_step(batch, batch_idx)
            output["loss"] = output["loss"] * 0.0  # force minimal loss to trigger early stopping
            self.log("loss", output["loss"])
            self.training_step_invoked += 1
            assert not self.trainer.should_stop
            return output

    model = TestModel()
    early_stop = EarlyStopping(monitor="loss", patience=0, check_on_train_epoch_end=True)
    min_epochs = 5
    trainer = Trainer(
        default_root_dir=tmpdir,
        enable_progress_bar=False,
        min_epochs=min_epochs,
        limit_val_batches=0,
        limit_train_batches=2,
        callbacks=[early_stop],
    )
    with caplog.at_level(logging.INFO, logger="pytorch_lightning.trainer.trainer"):
        trainer.fit(model)

    message = f"minimum epochs ({min_epochs}) or minimum steps (None) has not been met. Training will continue"
    num_messages = sum(1 for record in caplog.records if message in record.message)
    assert num_messages == min_epochs - 2
    assert model.training_step_invoked == min_epochs * 2


def test_trainer_max_steps_accumulate_batches(tmpdir):
    """Verify model trains according to specified max steps with grad accumulated batches."""
    model = BoringModel()
    num_train_samples = math.floor(len(model.train_dataloader()) * 0.5)

    # define less train steps than epochs
    trainer = Trainer(
        limit_train_batches=0.5,
        default_root_dir=tmpdir,
        max_steps=num_train_samples + 10,
        accumulate_grad_batches=10,
        logger=False,
        enable_progress_bar=False,
        enable_model_summary=False,
    )
    trainer.fit(model)

    assert trainer.state.finished, f"Training failed with {trainer.state}"
    assert trainer.global_step == trainer.max_steps, "Model did not stop at max_steps"


@pytest.mark.parametrize(
    ["benchmark_", "deterministic", "expected"],
    [
        (None, False, True),
        (None, True, False),
        (True, False, True),
        (True, True, True),
        (False, True, False),
        (False, False, False),
    ],
)
def test_benchmark_option(benchmark_, deterministic, expected):
    """Verify benchmark option."""

    original_val = torch.backends.cudnn.benchmark

    if benchmark_ and deterministic:
        with pytest.warns(UserWarning, match="You passed `deterministic=True` and `benchmark=True`"):
            trainer = Trainer(benchmark=benchmark_, deterministic=deterministic)
    else:
        trainer = Trainer(benchmark=benchmark_, deterministic=deterministic)
    assert torch.backends.cudnn.benchmark == expected
    assert trainer._accelerator_connector.benchmark == expected

    torch.backends.cudnn.benchmark = original_val


@pytest.mark.parametrize("ckpt_path", (None, "last"))
@pytest.mark.parametrize("fn", (TrainerFn.FITTING, TrainerFn.VALIDATING))
def test_checkpoint_path_input_last_fault_tolerant(tmpdir, ckpt_path, fn):
    mc = ModelCheckpoint()
    mc.best_model_path = "foobar"
    # manually create to simulate fault-tolerant training
    ft_ckpt = _FaultToleranceCheckpoint(tmpdir)
    Path(ft_ckpt.ckpt_path).touch()

    trainer = Trainer(callbacks=[mc, ft_ckpt])
    trainer.state.fn = fn

    if ckpt_path == "last":
        ctxt = nullcontext()
        final_path = os.path.join(tmpdir, ".pl_auto_save.ckpt")
    elif fn == "fit":  # and ckpt_path == best
        ctxt = pytest.warns(UserWarning, match="Because fault tolerance is enabled")
        final_path = os.path.join(tmpdir, ".pl_auto_save.ckpt")
    else:  # ckpt_path == best and fn == validate
        ctxt = pytest.warns(UserWarning, match="There is also a fault-tolerant checkpoint available")
        final_path = "foobar"

    with ctxt:
        ckpt_path = trainer._Trainer__set_ckpt_path(ckpt_path, model_provided=fn == "fit", model_connected=True)
    assert ckpt_path == final_path


@pytest.mark.parametrize("ckpt_path", (None, "last"))
@pytest.mark.parametrize("save_last", (True, False))
@pytest.mark.parametrize("fn", ("fit", "validate"))
def test_checkpoint_path_input_last(tmpdir, ckpt_path, save_last, fn):
    model = BoringModel()
    mc = ModelCheckpoint(save_last=save_last)
    trainer = Trainer(
        max_epochs=1,
        limit_train_batches=1,
        limit_val_batches=1,
        enable_model_summary=False,
        enable_progress_bar=False,
        logger=False,
        default_root_dir=tmpdir,
        callbacks=[mc],
    )
    assert trainer.ckpt_path is None
    trainer_fn = getattr(trainer, fn)

    if fn == "fit":
        ctxt = nullcontext() if ckpt_path is None else pytest.warns(UserWarning, match="No checkpoint will be loaded")
        with ctxt:
            trainer_fn(model, ckpt_path=ckpt_path)
        assert trainer.ckpt_path is None
    else:
        trainer.fit(model)
        if ckpt_path is None:
            ctxt = pytest.warns(
                UserWarning,
                match=r"(?!.*however it is default only when fitting)^"
                r".*The best model of the previous `fit` call will be used",
            )
            final_path = mc.best_model_path
        else:
            if save_last:
                ctxt = nullcontext()
                final_path = mc.last_model_path
            else:
                ctxt = pytest.warns(UserWarning, match="No checkpoint will be loaded")
                final_path = None

        with ctxt:
            trainer_fn(ckpt_path=ckpt_path)
        assert trainer.ckpt_path == final_path


@pytest.mark.parametrize("ckpt_path", (None, "best", "specific"))
@pytest.mark.parametrize("save_top_k", (-1, 0, 1, 2))
@pytest.mark.parametrize("fn", ("validate", "test", "predict"))
def test_checkpoint_path_input(tmpdir, ckpt_path, save_top_k, fn):
    class TestModel(BoringModel):
        def validation_step(self, batch, batch_idx):
            self.log("foo", -batch_idx)
            return super().validation_step(batch, batch_idx)

        def test_step(self, *args):
            return self.validation_step(*args)

        def predict_step(self, batch, *_):
            return self(batch)

    model = TestModel()
    model.test_epoch_end = None
    trainer = Trainer(
        max_epochs=2,
        limit_val_batches=1,
        limit_test_batches=1,
        limit_predict_batches=1,
        enable_progress_bar=False,
        default_root_dir=tmpdir,
        callbacks=[ModelCheckpoint(monitor="foo", save_top_k=save_top_k)],
    )
    trainer.fit(model)

    trainer_fn = getattr(trainer, fn)
    assert trainer.ckpt_path is None

    if ckpt_path == "best":
        # ckpt_path is 'best', meaning we load the best weights
        if save_top_k == 0:
            with pytest.raises(MisconfigurationException, match=".*is not configured to save the best.*"):
                trainer_fn(ckpt_path=ckpt_path)
            with pytest.raises(MisconfigurationException, match=".*is not configured to save the best.*"):
                trainer_fn(model, ckpt_path=ckpt_path)
        else:
            trainer_fn(ckpt_path=ckpt_path)
            assert trainer.ckpt_path == trainer.checkpoint_callback.best_model_path

            trainer_fn(model, ckpt_path=ckpt_path)
            assert trainer.ckpt_path == trainer.checkpoint_callback.best_model_path
    elif ckpt_path is None:
        # ckpt_path is None, meaning we don't load any checkpoints and use the provided model
        trainer_fn(model, ckpt_path=ckpt_path)
        assert trainer.ckpt_path is None

        if save_top_k > 0:
            # ckpt_path is None with no model provided means load the best weights
            with pytest.warns(UserWarning, match="The best model of the previous `fit` call will be used"):
                trainer_fn(ckpt_path=ckpt_path)
                assert trainer.ckpt_path == trainer.checkpoint_callback.best_model_path
    else:
        # specific checkpoint, pick one from saved ones
        if save_top_k == 0:
            with pytest.raises(FileNotFoundError):
                trainer_fn(ckpt_path="random.ckpt")
        else:
            ckpt_path = str(
                list((Path(tmpdir) / f"lightning_logs/version_{trainer.logger.version}/checkpoints").iterdir())[
                    0
                ].absolute()
            )
            trainer_fn(ckpt_path=ckpt_path)
            assert trainer.ckpt_path == ckpt_path

            trainer_fn(model, ckpt_path=ckpt_path)
            assert trainer.ckpt_path == ckpt_path


@pytest.mark.parametrize("enable_checkpointing", (False, True))
@pytest.mark.parametrize("fn", ("validate", "test", "predict"))
def test_tested_checkpoint_path_best(tmpdir, enable_checkpointing, fn):
    class TestModel(BoringModel):
        def validation_step(self, batch, batch_idx):
            self.log("foo", -batch_idx)
            return super().validation_step(batch, batch_idx)

        def test_step(self, *args):
            return self.validation_step(*args)

        def predict_step(self, batch, *_):
            return self(batch)

    model = TestModel()
    model.test_epoch_end = None
    trainer = Trainer(
        max_epochs=2,
        limit_val_batches=1,
        limit_test_batches=1,
        limit_predict_batches=1,
        enable_progress_bar=False,
        default_root_dir=tmpdir,
        enable_checkpointing=enable_checkpointing,
    )
    trainer.fit(model)

    trainer_fn = getattr(trainer, fn)
    assert trainer.ckpt_path is None

    if enable_checkpointing:
        trainer_fn(ckpt_path="best")
        assert trainer.ckpt_path == trainer.checkpoint_callback.best_model_path

        trainer_fn(model, ckpt_path="best")
        assert trainer.ckpt_path == trainer.checkpoint_callback.best_model_path
    else:
        with pytest.raises(MisconfigurationException, match="`ModelCheckpoint` is not configured."):
            trainer_fn(ckpt_path="best")
        with pytest.raises(MisconfigurationException, match="`ModelCheckpoint` is not configured."):
            trainer_fn(model, ckpt_path="best")


def test_best_ckpt_evaluate_raises_warning_with_multiple_ckpt_callbacks():
    """Test that a warning is raised if best ckpt callback is used for evaluation configured with multiple
    checkpoints."""

    ckpt_callback1 = ModelCheckpoint()
    ckpt_callback1.best_model_path = "foo_best_model.ckpt"
    ckpt_callback2 = ModelCheckpoint()
    ckpt_callback2.best_model_path = "bar_best_model.ckpt"
    trainer = Trainer(callbacks=[ckpt_callback1, ckpt_callback2])
    trainer.state.fn = TrainerFn.TESTING

    with pytest.warns(UserWarning, match="best checkpoint path from first checkpoint callback"):
        trainer._Trainer__set_ckpt_path(ckpt_path="best", model_provided=False, model_connected=True)


def test_disabled_training(tmpdir):
    """Verify that `limit_train_batches=0` disables the training loop unless `fast_dev_run=True`."""

    class CurrentModel(BoringModel):

        training_step_invoked = False
        training_epoch_end_invoked = False

        def training_step(self, *args, **kwargs):
            self.training_step_invoked = True
            return super().training_step(*args, **kwargs)

        def training_epoch_end(self, *args, **kwargs):
            self.training_epoch_end_invoked = True
            return super().training_epoch_end(*args, **kwargs)

    model = CurrentModel()

    trainer_options = dict(
        default_root_dir=tmpdir,
        enable_progress_bar=False,
        max_epochs=2,
        limit_train_batches=0.0,
        limit_val_batches=0.2,
        fast_dev_run=False,
    )

    before_state_dict = deepcopy(model.state_dict())

    trainer = Trainer(**trainer_options)
    trainer.fit(model)

    after_state_dict = model.state_dict()

    for key in before_state_dict.keys():
        assert torch.all(torch.eq(before_state_dict[key], after_state_dict[key]))

    # check that limit_train_batches=0 turns off training
    assert trainer.state.finished, f"Training failed with {trainer.state}"
    assert trainer.current_epoch == 0
    assert not model.training_step_invoked, "`training_step` should not run when `limit_train_batches=0`"
    assert not model.training_epoch_end_invoked, "`training_epoch_end` should not run when `limit_train_batches=0`"

    # check that limit_train_batches has no influence when fast_dev_run is turned on
    model = CurrentModel()
    trainer_options.update(fast_dev_run=True)
    before_state_dict = deepcopy(model.state_dict())

    trainer = Trainer(**trainer_options)
    trainer.fit(model)

    after_state_dict = model.state_dict()

    for key in before_state_dict.keys():
        assert not torch.all(torch.eq(before_state_dict[key], after_state_dict[key]))

    assert trainer.state.finished, f"Training failed with {trainer.state}"
    assert trainer.current_epoch == 1
    assert model.training_step_invoked, "did not run `training_step` with `fast_dev_run=True`"
    assert model.training_epoch_end_invoked, "did not run `training_epoch_end` with `fast_dev_run=True`"


def test_disabled_validation(tmpdir):
    """Verify that `limit_val_batches=0` disables the validation loop unless `fast_dev_run=True`."""

    class CurrentModel(BoringModel):

        validation_step_invoked = False
        validation_epoch_end_invoked = False

        def validation_step(self, *args, **kwargs):
            self.validation_step_invoked = True
            return super().validation_step(*args, **kwargs)

        def validation_epoch_end(self, *args, **kwargs):
            self.validation_epoch_end_invoked = True
            return super().validation_epoch_end(*args, **kwargs)

    model = CurrentModel()

    trainer_options = dict(
        default_root_dir=tmpdir,
        enable_progress_bar=False,
        max_epochs=2,
        limit_train_batches=0.4,
        limit_val_batches=0.0,
        fast_dev_run=False,
    )

    trainer = Trainer(**trainer_options)
    trainer.fit(model)

    # check that limit_val_batches=0 turns off validation
    assert trainer.state.finished, f"Training failed with {trainer.state}"
    assert trainer.current_epoch == 2
    assert not model.validation_step_invoked, "`validation_step` should not run when `limit_val_batches=0`"
    assert not model.validation_epoch_end_invoked, "`validation_epoch_end` should not run when `limit_val_batches=0`"

    # check that limit_val_batches has no influence when fast_dev_run is turned on
    model = CurrentModel()
    trainer_options.update(fast_dev_run=True)
    trainer = Trainer(**trainer_options)
    trainer.fit(model)

    assert trainer.state.finished, f"Training failed with {trainer.state}"
    assert trainer.current_epoch == 1
    assert model.validation_step_invoked, "did not run `validation_step` with `fast_dev_run=True`"
    assert model.validation_epoch_end_invoked, "did not run `validation_epoch_end` with `fast_dev_run=True`"


@pytest.mark.parametrize("track_grad_norm", [0, torch.tensor(1), "nan"])
def test_invalid_track_grad_norm(tmpdir, track_grad_norm):
    with pytest.raises(MisconfigurationException, match="`track_grad_norm` must be a positive number or 'inf'"):
        Trainer(default_root_dir=tmpdir, track_grad_norm=track_grad_norm)


def test_on_exception_hook(tmpdir):
    """Test the on_exception callback hook and the trainer interrupted flag."""

    model = BoringModel()

    class InterruptCallback(Callback):
        def __init__(self):
            super().__init__()

        def on_train_batch_start(self, trainer, pl_module, batch, batch_idx):
            raise KeyboardInterrupt

        def on_test_start(self, trainer, pl_module):
            raise MisconfigurationException

    class HandleInterruptCallback(Callback):
        def __init__(self):
            super().__init__()
            self.exception = None
            self.exc_info = None

        def on_exception(self, trainer, pl_module, exception):
            self.exception = exception

        def on_keyboard_interrupt(self, trainer, pl_module):
            self.exc_info = sys.exc_info()

    interrupt_callback = InterruptCallback()
    handle_interrupt_callback = HandleInterruptCallback()

    trainer = Trainer(
        callbacks=[interrupt_callback, handle_interrupt_callback],
        max_epochs=1,
        limit_val_batches=0.1,
        limit_train_batches=0.2,
        enable_progress_bar=False,
        logger=False,
        default_root_dir=tmpdir,
    )
    assert not trainer.interrupted
    assert handle_interrupt_callback.exception is None
    assert handle_interrupt_callback.exc_info is None
    with pytest.deprecated_call(match="on_keyboard_interrupt` callback hook was deprecated in v1.5"):
        trainer.fit(model)
    assert trainer.interrupted
    assert isinstance(handle_interrupt_callback.exception, KeyboardInterrupt)
    assert isinstance(handle_interrupt_callback.exc_info[1], KeyboardInterrupt)
    with pytest.raises(MisconfigurationException), pytest.deprecated_call(
        match="on_keyboard_interrupt` callback hook was deprecated in v1.5"
    ):
        trainer.test(model)
    assert trainer.interrupted
    assert isinstance(handle_interrupt_callback.exception, MisconfigurationException)


@pytest.mark.parametrize("precision", [32, pytest.param(16, marks=RunIf(min_cuda_gpus=1))])
def test_gradient_clipping_by_norm(tmpdir, precision):
    """Test gradient clipping by norm."""
    tutils.reset_seed()

    trainer = Trainer(
        default_root_dir=tmpdir,
        max_steps=1,
        max_epochs=1,
        accelerator="auto",
        devices=1,
        precision=precision,
        gradient_clip_algorithm="norm",
        gradient_clip_val=0.05,
    )

    class TestModel(ClassificationModel):
        def configure_gradient_clipping(self, *args, **kwargs):
            super().configure_gradient_clipping(*args, **kwargs)
            # test that gradient is clipped correctly
            parameters = self.parameters()
            grad_norm = torch.norm(torch.stack([torch.norm(p.grad.detach(), 2) for p in parameters]), 2)
            torch.testing.assert_close(grad_norm, torch.tensor(0.05, device=self.device))
            self.assertion_called = True

    model = TestModel()
    trainer.fit(model, ClassifDataModule())
    assert model.assertion_called


@pytest.mark.parametrize("precision", [32, pytest.param(16, marks=RunIf(min_cuda_gpus=1))])
def test_gradient_clipping_by_value(tmpdir, precision):
    """Test gradient clipping by value."""
    tutils.reset_seed()

    trainer = Trainer(
        default_root_dir=tmpdir,
        max_steps=1,
        max_epochs=1,
        accelerator="auto",
        devices=1,
        precision=precision,
        gradient_clip_algorithm="value",
        gradient_clip_val=1e-10,
    )

    class TestModel(BoringModel):
        def configure_gradient_clipping(self, *args, **kwargs):
            super().configure_gradient_clipping(*args, **kwargs)
            # test that gradient is clipped correctly
            parameters = self.parameters()
            grad_max_list = [torch.max(p.grad.detach().abs()) for p in parameters]
            grad_max = torch.max(torch.stack(grad_max_list))
            torch.testing.assert_close(grad_max.abs(), torch.tensor(1e-10, device=self.device))
            self.assertion_called = True

    model = TestModel()
    trainer.fit(model)
    assert model.assertion_called


def test_invalid_gradient_clip_value(tmpdir):
    with pytest.raises(TypeError, match="`gradient_clip_val` should be an int or a float"):
        Trainer(default_root_dir=tmpdir, gradient_clip_val=(1, 2))


def test_invalid_gradient_clip_algo(tmpdir):
    with pytest.raises(MisconfigurationException, match="`gradient_clip_algorithm` norm2 is invalid"):
        Trainer(default_root_dir=tmpdir, gradient_clip_algorithm="norm2")


@RunIf(min_cuda_gpus=1)
def test_gpu_choice():
    num_gpus = torch.cuda.device_count()
    Trainer(accelerator="gpu", devices=num_gpus, auto_select_gpus=True)

    with pytest.raises(MisconfigurationException, match=r".*but your machine only has.*"):
        Trainer(accelerator="gpu", devices=num_gpus + 1, auto_select_gpus=True)


@pytest.mark.parametrize("limit_val_batches", [0.0, 1, 1.0, 0.5, 5])
def test_num_sanity_val_steps(tmpdir, limit_val_batches):
    """Test that the number of sanity check batches is clipped to `limit_val_batches`."""

    class CustomModel(BoringModel):
        def validation_step(self, batch, batch_idx, dataloader_idx):
            return super().validation_step(batch, batch_idx)

        def val_dataloader(self):
            return [DataLoader(RandomDataset(32, 64)), DataLoader(RandomDataset(32, 64))]

    model = CustomModel()
    model.validation_epoch_end = None
    num_sanity_val_steps = 4

    trainer = Trainer(
        default_root_dir=tmpdir,
        num_sanity_val_steps=num_sanity_val_steps,
        limit_val_batches=limit_val_batches,
        max_steps=1,
    )
    assert trainer.num_sanity_val_steps == num_sanity_val_steps

    class CustomModelMixedVal(CustomModel):
        def val_dataloader(self):
            return [DataLoader(RandomDataset(32, 64), batch_size=8), DataLoader(RandomDataset(32, 64))]

    model = CustomModelMixedVal()
    model.validation_epoch_end = None

    with patch.object(
        trainer.fit_loop.epoch_loop.val_loop.epoch_loop,
        "_evaluation_step",
        wraps=trainer.fit_loop.epoch_loop.val_loop.epoch_loop._evaluation_step,
    ) as mocked:
        trainer.fit(model)
        assert mocked.call_count == sum(
            min(num_sanity_val_steps, num_batches) for num_batches in trainer.num_val_batches
        )


@pytest.mark.parametrize("limit_val_batches", [0.0, 1, 1.0, 0.3])
def test_num_sanity_val_steps_neg_one(tmpdir, limit_val_batches):
    """Test that `num_sanity_val_steps=-1` runs through all validation data once, and as many batches as limited by
    `limit_val_batches` Trainer argument."""

    class CustomModel(BoringModel):
        def validation_step(self, batch, batch_idx, dataloader_idx):
            return super().validation_step(batch, batch_idx)

        def val_dataloader(self):
            return [DataLoader(RandomDataset(32, 64)), DataLoader(RandomDataset(32, 64))]

    model = CustomModel()
    model.validation_epoch_end = None
    trainer = Trainer(
        default_root_dir=tmpdir, num_sanity_val_steps=-1, limit_val_batches=limit_val_batches, max_steps=1
    )
    assert trainer.num_sanity_val_steps == float("inf")

    with patch.object(
        trainer.fit_loop.epoch_loop.val_loop.epoch_loop,
        "_evaluation_step",
        wraps=trainer.fit_loop.epoch_loop.val_loop.epoch_loop._evaluation_step,
    ) as mocked:
        val_dataloaders = model.val_dataloader()
        trainer.fit(model, val_dataloaders=val_dataloaders)

        assert mocked.call_count == sum(trainer.num_val_batches)


def test_trainer_subclassing():
    model = BoringModel()

    # First way of pulling out args from signature is to list them
    class TrainerSubclass(Trainer):
        def __init__(self, custom_arg, *args, custom_kwarg="test", **kwargs):
            super().__init__(*args, **kwargs)
            self.custom_arg = custom_arg
            self.custom_kwarg = custom_kwarg

    trainer = TrainerSubclass(123, custom_kwarg="custom", fast_dev_run=True)
    trainer.fit(model)
    assert trainer.state.finished, f"Training failed with {trainer.state}"
    assert trainer.custom_arg == 123
    assert trainer.custom_kwarg == "custom"
    assert trainer.fast_dev_run

    # Second way is to pop from the dict
    # It's a special case because Trainer does not have any positional args
    class TrainerSubclass(Trainer):
        def __init__(self, **kwargs):
            self.custom_arg = kwargs.pop("custom_arg", 0)
            self.custom_kwarg = kwargs.pop("custom_kwarg", "test")
            super().__init__(**kwargs)

    trainer = TrainerSubclass(custom_kwarg="custom", fast_dev_run=True)
    trainer.fit(model)
    assert trainer.state.finished, f"Training failed with {trainer.state}"
    assert trainer.custom_kwarg == "custom"
    assert trainer.fast_dev_run

    # when we pass in an unknown arg, the base class should complain
    with pytest.raises(TypeError, match=r"__init__\(\) got an unexpected keyword argument 'abcdefg'"):
        TrainerSubclass(abcdefg="unknown_arg")


@RunIf(omegaconf=True)
@pytest.mark.parametrize(
    "trainer_params",
    [{"max_epochs": 1, "accelerator": "gpu", "devices": 1}, {"max_epochs": 1, "accelerator": "gpu", "devices": [0]}],
)
@mock.patch("torch.cuda.is_available", return_value=True)
@mock.patch("torch.cuda.device_count", return_value=1)
def test_trainer_omegaconf(_, __, trainer_params):
    config = OmegaConf.create(trainer_params)
    Trainer(**config)


def test_trainer_pickle(tmpdir):
    trainer = Trainer(max_epochs=1, default_root_dir=tmpdir)
    pickle.dumps(trainer)
    cloudpickle.dumps(trainer)


@pytest.mark.parametrize("stage", ("fit", "validate", "test"))
def test_trainer_setup_call(tmpdir, stage):
    """Test setup call gets the correct stage."""

    class CurrentModel(BoringModel):
        def setup(self, stage):
            self.stage = stage

    class CurrentCallback(Callback):
        def setup(self, trainer, model, stage):
            assert model is not None
            self.stage = stage

    model = CurrentModel()
    callback = CurrentCallback()
    trainer = Trainer(default_root_dir=tmpdir, max_epochs=1, enable_checkpointing=False, callbacks=[callback])

    if stage == "fit":
        trainer.fit(model)
    elif stage == "validate":
        trainer.validate(model)
    else:
        trainer.test(model)

    assert callback.stage == stage
    assert model.stage == stage


@pytest.mark.parametrize("train_batches, max_steps, log_interval", [(10, 10, 1), (3, 10, 1), (3, 10, 5)])
@patch("pytorch_lightning.loggers.tensorboard.TensorBoardLogger.log_metrics")
def test_log_every_n_steps(log_metrics_mock, tmpdir, train_batches, max_steps, log_interval):
    class TestModel(BoringModel):
        def training_step(self, *args, **kwargs):
            self.log("foo", -1)
            return super().training_step(*args, **kwargs)

    model = TestModel()
    trainer = Trainer(
        default_root_dir=tmpdir,
        log_every_n_steps=log_interval,
        limit_train_batches=train_batches,
        limit_val_batches=0,
        max_steps=max_steps,
    )
    trainer.fit(model)
    expected_calls = [call(metrics=ANY, step=s) for s in range(log_interval - 1, max_steps, log_interval)]
    log_metrics_mock.assert_has_calls(expected_calls)


class TestLightningDataModule(LightningDataModule):
    def __init__(self, dataloaders):
        super().__init__()
        self._dataloaders = dataloaders

    def test_dataloader(self):
        return self._dataloaders

    def predict_dataloader(self):
        return self._dataloaders


class CustomPredictionWriter(BasePredictionWriter):

    write_on_batch_end_called = False
    write_on_epoch_end_called = False

    def __init__(self, output_dir: str, *args, **kwargs):
        super().__init__(*args, **kwargs)
        self.output_dir = output_dir

    def write_on_batch_end(self, trainer, pl_module, prediction, batch_indices, *args, **kwargs):
        assert prediction.shape == torch.Size([1, 2])
        assert len(batch_indices) == 1
        self.write_on_batch_end_called = True

    def write_on_epoch_end(self, trainer, pl_module, predictions, batch_indices):
        expected = 1 if trainer._accelerator_connector.is_distributed else 2
        assert len(predictions) == 2
        assert len(predictions[0]) == expected
        assert len(batch_indices) == 2
        assert len(batch_indices[0]) == expected
        self.write_on_epoch_end_called = True

    def on_predict_epoch_end(self, trainer, pl_module, outputs):
        if trainer._accelerator_connector.is_distributed:
            for idx in range(2):
                assert isinstance(trainer.predict_dataloaders[idx].batch_sampler.sampler, UnrepeatedDistributedSampler)
                assert isinstance(trainer.predict_dataloaders[idx].batch_sampler, IndexBatchSamplerWrapper)
        super().on_predict_epoch_end(trainer, pl_module, outputs)


def predict(
    tmpdir,
    strategy=None,
    accelerator=None,
    devices=None,
    model=None,
    plugins=None,
    datamodule=True,
    enable_progress_bar=True,
    use_callbacks=True,
):
    dataloaders = [torch.utils.data.DataLoader(RandomDataset(32, 2)), torch.utils.data.DataLoader(RandomDataset(32, 2))]

    model = model or BoringModel()
    dm = TestLightningDataModule(dataloaders)

    cb = CustomPredictionWriter(tmpdir, write_interval="batch")
    cb_1 = CustomPredictionWriter(tmpdir, write_interval="epoch")

    trainer = Trainer(
        default_root_dir=tmpdir,
        max_epochs=1,
        log_every_n_steps=1,
        enable_model_summary=False,
        strategy=strategy,
        accelerator=accelerator,
        devices=devices,
        plugins=plugins,
        enable_progress_bar=enable_progress_bar,
        callbacks=[cb, cb_1] if use_callbacks else [],
    )
    if strategy == "ddp_spawn":
        with pytest.raises(ProcessRaisedException, match="`return_predictions` should be set to `False`"):
            trainer.predict(model, datamodule=dm, return_predictions=True)

    if datamodule:
        results = trainer.predict(model, datamodule=dm)
    else:
        results = trainer.predict(model, dataloaders=dataloaders)

    if not isinstance(trainer.strategy, DDPSpawnStrategy):
        if use_callbacks:
            assert cb.write_on_batch_end_called
            assert not cb.write_on_epoch_end_called

            assert not cb_1.write_on_batch_end_called
            assert cb_1.write_on_epoch_end_called

        num_samples = 1 if strategy == "ddp" else 2
        assert len(results) == 2
        assert len(results[0]) == num_samples
        assert results[0][0].shape == torch.Size([1, 2])


def test_trainer_predict_no_return(tmpdir):
    """Test trainer.predict warns when nothing is returned."""

    class CustomBoringModel(BoringModel):
        def predict_step(self, batch, batch_idx, dataloader_idx=0):
            if (batch_idx + 1) % 2 == 0:
                return

            return super().predict_step(batch, batch_idx, dataloader_idx)

    with pytest.warns(UserWarning, match="predict returned None"):
        predict(tmpdir, model=CustomBoringModel(), use_callbacks=False)


def test_trainer_predict_grad(tmpdir):
    class CustomBoringModel(BoringModel):
        def predict_step(self, batch, batch_idx, dataloader_idx=0):
            assert batch.expand_as(batch).grad_fn is None
            return super().predict_step(batch, batch_idx, dataloader_idx)

    predict(tmpdir, model=CustomBoringModel(), use_callbacks=False)

    x = torch.zeros(1, requires_grad=True)
    assert x.expand_as(x).grad_fn is not None


@pytest.mark.parametrize("enable_progress_bar", [False, True])
@pytest.mark.parametrize("datamodule", [False, True])
def test_trainer_predict_cpu(tmpdir, datamodule, enable_progress_bar):
    predict(tmpdir, datamodule=datamodule, enable_progress_bar=enable_progress_bar)


@RunIf(min_cuda_gpus=2, standalone=True)
@pytest.mark.parametrize(
    "kwargs",
    [
        {"strategy": "dp", "devices": 1},
        {"strategy": "dp", "devices": 2},
        {"strategy": "ddp", "devices": 2},
    ],
)
def test_trainer_predict_standalone(tmpdir, kwargs):
    predict(tmpdir, accelerator="gpu", **kwargs)


<<<<<<< HEAD
@pytest.mark.parametrize(
    "accelerator", [pytest.param("gpu", marks=RunIf(min_cuda_gpus=1)), pytest.param("mps", marks=RunIf(mps=True))]
)
def test_trainer_predict_1_gpu(tmpdir, accelerator):
    predict(tmpdir, accelerator=accelerator, devices=1)
=======
@RunIf(min_cuda_gpus=1)
def test_trainer_predict_1_gpu(tmpdir):
    predict(tmpdir, accelerator="gpu", devices=1)
>>>>>>> fbd887df


@RunIf(skip_windows=True)
@pytest.mark.parametrize("accelerator", ["cpu", pytest.param("gpu", marks=RunIf(min_cuda_gpus=2))])
def test_trainer_predict_ddp_spawn(tmpdir, accelerator):
    predict(tmpdir, strategy="ddp_spawn", accelerator=accelerator, devices=2)


@pytest.mark.parametrize("dataset_cls", [RandomDataset, RandomIterableDatasetWithLen, RandomIterableDataset])
def test_index_batch_sampler_wrapper_with_iterable_dataset(dataset_cls, tmpdir):

    ds = dataset_cls(32, 8)
    loader = DataLoader(ds)
    is_iterable_dataset = isinstance(ds, IterableDataset)

    class CustomPredictionWriter(BasePredictionWriter):
        def __init__(self, output_dir: str, *args, **kwargs):
            super().__init__(*args, **kwargs)
            self.output_dir = output_dir

        def write_on_batch_end(self, trainer, pl_module, prediction, batch_indices, *args, **kwargs):
            assert not batch_indices if is_iterable_dataset else batch_indices

    cb = CustomPredictionWriter(tmpdir)
    trainer = Trainer(default_root_dir=tmpdir, callbacks=cb)
    predictions = trainer.predict(BoringModel(), dataloaders=loader)
    assert len(predictions) == 8


def test_spawn_predict_return_predictions(tmpdir):
    """Test that `return_predictions=True` raise a MisconfigurationException with spawn strategies."""
    model = BoringModel()
    trainer = Trainer(default_root_dir=tmpdir, accelerator="cpu", strategy="ddp_spawn", devices=2, fast_dev_run=True)
    assert isinstance(trainer.strategy, DDPSpawnStrategy)
    with pytest.raises(ProcessRaisedException, match="`return_predictions` should be set to `False`"):
        trainer.predict(model, dataloaders=model.train_dataloader(), return_predictions=True)


@pytest.mark.parametrize("return_predictions", [None, False, True])
@pytest.mark.parametrize("precision", [32, 64])
def test_predict_return_predictions_cpu(return_predictions, precision, tmpdir):
    """Test that `return_predictions=True`."""
    seed_everything(42)
    model = BoringModel()

    trainer = Trainer(default_root_dir=tmpdir, fast_dev_run=True, precision=precision)
    preds = trainer.predict(model, dataloaders=model.train_dataloader(), return_predictions=return_predictions)
    if return_predictions or return_predictions is None:
        assert len(preds) == 1
        assert preds[0].shape == torch.Size([1, 2])
        assert preds[0].dtype == (torch.float64 if precision == 64 else torch.float32)


@pytest.mark.parametrize(["max_steps", "max_epochs", "global_step"], [(10, 5, 10), (20, None, 20)])
def test_repeated_fit_calls_with_max_epochs_and_steps(tmpdir, max_steps, max_epochs, global_step):
    """Ensure that the training loop is bound by `max_steps` and `max_epochs` for repeated calls of `trainer.fit`,
    and disabled if the limit is reached."""

    dataset_len = 200
    batch_size = 10

    train_data = DataLoader(RandomDataset(32, dataset_len), batch_size=batch_size)

    model = BoringModel()

    trainer = Trainer(default_root_dir=tmpdir, max_steps=max_steps, max_epochs=max_epochs)
    trainer.fit(model, train_data)
    assert trainer.global_step == global_step
    trainer.fit(model, train_data)
    assert trainer.global_step == global_step


def test_trainer_access_in_configure_optimizers(tmpdir):
    """Verify that the configure optimizer function can reference the trainer."""

    class TestModel(BoringModel):
        def configure_optimizers(self):
            assert self.trainer is not None, "Expect to have access to the trainer within `configure_optimizers`"

    train_data = torch.utils.data.DataLoader(RandomDataset(32, 64))

    model = TestModel()
    trainer = Trainer(default_root_dir=tmpdir, fast_dev_run=True)
    trainer.fit(model, train_data)


<<<<<<< HEAD
@pytest.mark.parametrize(
    "accelerator", [pytest.param("gpu", marks=RunIf(min_cuda_gpus=1)), pytest.param("mps", marks=RunIf(mps=True))]
)
def test_setup_hook_move_to_device_correctly(tmpdir, accelerator):
=======
@RunIf(min_cuda_gpus=1)
def test_setup_hook_move_to_device_correctly(tmpdir):
>>>>>>> fbd887df
    """Verify that if a user defines a layer in the setup hook function, this is moved to the correct device."""

    class TestModel(BoringModel):
        def setup(self, stage: str) -> None:
            self.new_layer = torch.nn.Linear(2, 2)

        def training_step(self, batch, batch_idx):
            output = self.layer(batch)
            # will crash if not moved to correct device
            output = self.new_layer(output)
            loss = self.loss(batch, output)
            return {"loss": loss}

    # fake data
    train_data = torch.utils.data.DataLoader(RandomDataset(32, 64))

    # model
    model = TestModel()
    trainer = Trainer(default_root_dir=tmpdir, fast_dev_run=True, accelerator=accelerator, devices=1)
    trainer.fit(model, train_data)


def test_train_loop_system(tmpdir):
    """
    Test the following methods are called in the order in automatic optimization.
    1. optimizer.step (skip when gradient accumulation)
    2. model.training_step
    3. optimizer.zero_grad (run when the first batch of gradient accumulation)
    4. model.backward

    Note that the order is NOT `training_step`->`zero_grad`->`backward`->`step`.
    This is because `optimizer.step(closure)` calls `closure()` which then calls
    the three remaining methods `training_step`, `zero_grad` and `backward` inside.
    """
    called_methods = []

    trainer_options = dict(
        default_root_dir=tmpdir,
        max_epochs=1,
        limit_train_batches=5,
        limit_val_batches=1,
        limit_test_batches=1,
        enable_progress_bar=False,
    )

    class TestOptimizer(SGD):
        def step(self, *args, **kwargs):
            called_methods.append("step")
            return super().step(*args, **kwargs)

        def zero_grad(self, *args, **kwargs):
            called_methods.append("zero_grad")
            return super().zero_grad(*args, **kwargs)

    class TestModel(BoringModel):
        def configure_optimizers(self):
            return TestOptimizer(self.parameters(), lr=0.1)

        def training_step(self, *args, **kwargs):
            called_methods.append("training_step")
            return super().training_step(*args, **kwargs)

        def backward(self, *args, **kwargs):
            called_methods.append("backward")
            return super().backward(*args, **kwargs)

    model = TestModel()
    trainer = Trainer(**trainer_options)

    # No methods are called yet.
    assert called_methods == []

    trainer.fit(model)
    assert called_methods == ["step", "training_step", "zero_grad", "backward"] * trainer.limit_train_batches

    called_methods.clear()
    trainer = Trainer(**trainer_options, accumulate_grad_batches=3)

    # No methods are called yet.
    assert called_methods == []

    trainer.fit(model)
    assert called_methods == [
        # 0
        "training_step",
        "zero_grad",
        "backward",
        # 1
        "training_step",
        "backward",
        # 2
        "step",
        "training_step",
        "backward",
        # 3
        "training_step",
        "zero_grad",
        "backward",
        # 4
        "step",
        "training_step",
        "backward",
    ]


def test_check_val_every_n_epoch_exception(tmpdir):

    with pytest.raises(MisconfigurationException, match="should be an integer."):
        Trainer(default_root_dir=tmpdir, max_epochs=1, check_val_every_n_epoch=1.2)


def test_exception_when_testing_or_validating_with_fast_dev_run():
    trainer = Trainer(fast_dev_run=True)
    trainer.state.fn = TrainerFn.TESTING
    with pytest.raises(MisconfigurationException, match=r"with `fast_dev_run=True`. .* pass an exact checkpoint path"):
        trainer._Trainer__set_ckpt_path(ckpt_path="best", model_provided=False, model_connected=True)


class TrainerStagesModel(BoringModel):
    def on_train_start(self) -> None:
        assert self.trainer.model.training
        assert self.training

    def on_validation_start(self) -> None:
        assert not self.trainer.model.training
        assert not self.training

    def on_test_start(self) -> None:
        assert not self.trainer.model.training
        assert not self.training

    def on_predict_start(self) -> None:
        assert not self.trainer.model.training
        assert not self.training


@pytest.mark.parametrize("strategy,devices", [(None, 1), pytest.param("ddp_spawn", 1, marks=RunIf(skip_windows=True))])
def test_model_in_correct_mode_during_stages(tmpdir, strategy, devices):
    model = TrainerStagesModel()
    trainer = Trainer(default_root_dir=tmpdir, strategy=strategy, accelerator="cpu", devices=devices, fast_dev_run=True)
    trainer.fit(model)
    trainer.validate(model)
    trainer.test(model)
    trainer.predict(model, model.val_dataloader())


class TestDummyModelForCheckpoint(BoringModel):
    def validation_step(self, batch, batch_idx):
        output = self.layer(batch)
        loss = self.loss(batch, output)
        self.log("x", loss)

    def validation_epoch_end(self, outputs) -> None:
        pass


@RunIf(skip_windows=True)
def test_fit_test_synchronization(tmpdir):
    """Test that the trainer synchronizes processes before returning control back to the caller."""
    tutils.set_random_main_port()
    model = TestDummyModelForCheckpoint()
    checkpoint = ModelCheckpoint(dirpath=tmpdir, monitor="x", mode="min", save_top_k=1)
    trainer = Trainer(
        default_root_dir=tmpdir,
        max_epochs=2,
        strategy="ddp_spawn",
        accelerator="cpu",
        devices=2,
        callbacks=[checkpoint],
    )
    trainer.fit(model)
    assert os.path.exists(checkpoint.best_model_path), f"Could not find checkpoint at rank {trainer.global_rank}"
    trainer.test()


class CustomCallbackOnLoadCheckpoint(Callback):
    def state_dict(self) -> dict:
        return {"a": None}


def test_on_load_checkpoint_missing_callbacks(tmpdir):
    """Test a warning appears when callbacks in the checkpoint don't match callbacks provided when resuming."""

    model = BoringModel()
    chk = ModelCheckpoint(dirpath=tmpdir, save_last=True)

    trainer = Trainer(default_root_dir=tmpdir, max_epochs=3, callbacks=[chk, CustomCallbackOnLoadCheckpoint()])
    trainer.fit(model)

    trainer = Trainer(default_root_dir=tmpdir, max_epochs=5)
    with pytest.warns(UserWarning, match="CustomCallbackOnLoadCheckpoint"):
        trainer.fit(model, ckpt_path=chk.last_model_path)


def test_module_current_fx_attributes_reset(tmpdir):
    """Ensure that lightning module's attributes related to current fx are reset at the end of execution."""
    model = BoringModel()
    trainer = Trainer(default_root_dir=tmpdir, fast_dev_run=1, enable_checkpointing=False, logger=False)

    trainer.fit(model)
    assert model._current_fx_name is None

    trainer.test(model)
    assert model._current_fx_name is None


def test_exception_when_lightning_module_is_not_set_on_trainer():
    trainer = Trainer()

    with pytest.raises(MisconfigurationException, match=r"`model` must be provided.*validate"):
        trainer.validate()
    with pytest.raises(MisconfigurationException, match=r"`model` must be provided.*test"):
        trainer.test()
    with pytest.raises(MisconfigurationException, match=r"`model` must be provided.*predict"):
        trainer.predict()


class CustomException(Exception):
    pass


@RunIf(min_cuda_gpus=2, standalone=True)
def test_ddp_terminate_when_deadlock_is_detected(tmpdir):
    """Test that DDP kills the remaining processes when only one rank is throwing an exception."""

    class TestModel(BoringModel):
        def training_step(self, batch, batch_idx):
            if batch_idx == 1 and self.trainer.is_global_zero:
                # rank 0: raises an exception
                # rank 1: continues training but will hang on the next barrier in the training loop
                raise CustomException
            return super().training_step(batch, batch_idx)

    model = TestModel()

    trainer = Trainer(
        default_root_dir=tmpdir,
        max_epochs=1,
        limit_train_batches=5,
        num_sanity_val_steps=0,
        accelerator="gpu",
        devices=2,
        strategy="ddp",
        enable_progress_bar=False,
        enable_model_summary=False,
    )

    # simulate random failure in training_step on rank 0
    with pytest.raises(DeadlockDetectedException, match="CustomException"):
        trainer.fit(model)


@RunIf(min_cuda_gpus=1)
def test_multiple_trainer_constant_memory_allocated(tmpdir):
    """This tests ensures calling the trainer several times reset the memory back to 0."""

    class TestModel(BoringModel):
        def training_step(self, batch, batch_idx):
            loss = super().training_step(batch, batch_idx)
            self.log("train_loss", loss["loss"])
            return loss

        def configure_optimizers(self):
            return torch.optim.Adam(self.layer.parameters(), lr=0.1)

    class Check(Callback):
        def on_train_epoch_start(self, trainer, *_):
            assert isinstance(trainer.strategy.model, DistributedDataParallel)

    def current_memory():
        # before measuring the memory force release any leftover allocations, including CUDA tensors
        gc.collect()
        return torch.cuda.memory_allocated(0)

    initial = current_memory()

    model = TestModel()
    trainer_kwargs = dict(
        default_root_dir=tmpdir,
        fast_dev_run=True,
        accelerator="gpu",
        devices=1,
        strategy="ddp",
        enable_progress_bar=False,
        callbacks=Check(),
    )
    trainer = Trainer(**trainer_kwargs)
    trainer.fit(model)

    assert trainer.strategy.model is model
    assert list(trainer.optimizers[0].state.values())[0]["exp_avg_sq"].device == torch.device("cpu")
    assert trainer.callback_metrics["train_loss"].device == torch.device("cpu")

    assert current_memory() <= initial

    deepcopy(trainer)

    assert current_memory() <= initial

    trainer_2 = Trainer(**trainer_kwargs)
    trainer_2.fit(model)

    assert current_memory() <= initial


class TrainerStagesErrorsModel(BoringModel):
    def on_train_start(self) -> None:
        raise Exception("Error during train")

    def on_validation_start(self) -> None:
        raise Exception("Error during validation")

    def on_test_start(self) -> None:
        raise Exception("Error during test")

    def on_predict_start(self) -> None:
        raise Exception("Error during predict")


class ExceptionCounter(Callback):
    exceptions = 0

    def on_exception(self, *_):
        self.exceptions += 1


@pytest.mark.parametrize("strategy", [None, pytest.param("ddp_spawn", marks=RunIf(skip_windows=True))])
def test_error_handling_all_stages(tmpdir, strategy):
    model = TrainerStagesErrorsModel()
    counter = ExceptionCounter()

    trainer = Trainer(
        default_root_dir=tmpdir,
        strategy=strategy,
        devices=1,
        callbacks=counter,
        fast_dev_run=True,
    )

    with pytest.raises(Exception, match=r"Error during train"):
        trainer.fit(model)
    assert counter.exceptions == 1

    with pytest.raises(Exception, match=r"Error during validation"):
        trainer.validate(model)
    assert counter.exceptions == 2

    with pytest.raises(Exception, match=r"Error during test"):
        trainer.test(model)
    assert counter.exceptions == 3

    with pytest.raises(Exception, match=r"Error during predict"):
        trainer.predict(model, model.val_dataloader(), return_predictions=False)
    assert counter.exceptions == 4


def test_trainer_metrics_reset_before_each_task(tmpdir):
    """Test that callback, logged and progress bar metrics are reset before each task starts."""

    class TestMetricRestartCallback(Callback):
        def _make_assertions(self, trainer):
            assert trainer.callback_metrics == {}
            assert trainer.progress_bar_metrics == {}
            assert trainer.logged_metrics == {}

        def on_train_start(self, trainer, *args, **kwargs):
            self._make_assertions(trainer)

        def on_validation_start(self, trainer, *args, **kwargs):
            if trainer.state.fn == TrainerFn.VALIDATING:
                self._make_assertions(trainer)

        def on_test_start(self, trainer, *args, **kwargs):
            self._make_assertions(trainer)

        def on_predict_start(self, trainer, *args, **kwargs):
            self._make_assertions(trainer)

    class CustomBoringModel(BoringModel):
        def __init__(self):
            super().__init__()

        def training_step(self, *args, **kwargs):
            self.log("train/metric", 7.0)
            return super().training_step(*args, **kwargs)

        def validation_step(self, *args, **kwargs):
            self.log("val/metric", 14.0)
            return super().validation_step(*args, **kwargs)

        def test_step(self, *args, **kwargs):
            self.log("test/metric", 21.0)
            return super().test_step(*args, **kwargs)

    model = CustomBoringModel()
    trainer = Trainer(default_root_dir=tmpdir, fast_dev_run=4, callbacks=[TestMetricRestartCallback()])
    trainer.fit(model)
    trainer.validate(model)
    trainer.test(model)
    trainer.predict(model)


def test_detect_anomaly_nan(tmpdir):
    class NanModel(BoringModel):
        def training_step(self, batch, batch_idx):
            output = super().training_step(batch, batch_idx)
            output["loss"] = output["loss"] * torch.tensor(float("nan"))
            return output

    model = NanModel()
    trainer = Trainer(default_root_dir=tmpdir, detect_anomaly=True)
    with pytest.raises(RuntimeError, match=r"returned nan values in its 0th output."):
        with pytest.warns(
            UserWarning, match=r".*Error detected in.* Traceback of forward call that caused the error.*"
        ):
            trainer.fit(model)


@pytest.mark.parametrize(
    ["trainer_kwargs", "strategy_cls", "strategy_name", "accelerator_cls", "devices"],
    [
        ({"strategy": None}, SingleDeviceStrategy, "single_device", CPUAccelerator, 1),
        ({"strategy": "dp"}, DDPStrategy, "ddp", CPUAccelerator, 1),
        ({"strategy": "ddp"}, DDPStrategy, "ddp", CPUAccelerator, 1),
        ({"strategy": "ddp", "num_nodes": 2}, DDPStrategy, "ddp", CPUAccelerator, 1),
        ({"strategy": "ddp2"}, DDPStrategy, "ddp", CPUAccelerator, 1),
        (
            {"strategy": None, "accelerator": "gpu", "devices": 1},
            SingleDeviceStrategy,
            "single_device",
            GPUAccelerator,
            1,
        ),
        ({"strategy": "dp", "accelerator": "gpu", "devices": 1}, DataParallelStrategy, "dp", GPUAccelerator, 1),
        ({"strategy": "ddp", "accelerator": "gpu", "devices": 1}, DDPStrategy, "ddp", GPUAccelerator, 1),
        (
            {"strategy": "ddp_spawn", "accelerator": "gpu", "devices": 1},
            DDPSpawnStrategy,
            "ddp_spawn",
            GPUAccelerator,
            1,
        ),
        ({"strategy": "ddp2", "accelerator": "gpu", "devices": 1}, DDP2Strategy, "ddp2", GPUAccelerator, 1),
        ({"strategy": None, "accelerator": "gpu", "devices": 2}, DDPSpawnStrategy, "ddp_spawn", GPUAccelerator, 2),
        ({"strategy": "dp", "accelerator": "gpu", "devices": 2}, DataParallelStrategy, "dp", GPUAccelerator, 2),
        ({"strategy": "ddp", "accelerator": "gpu", "devices": 2}, DDPStrategy, "ddp", GPUAccelerator, 2),
        ({"strategy": "ddp2", "accelerator": "gpu", "devices": 2}, DDP2Strategy, "ddp2", GPUAccelerator, 2),
        ({"strategy": "ddp2", "accelerator": "cpu", "devices": 2}, DDPStrategy, "ddp", CPUAccelerator, 2),
        ({"strategy": "ddp", "accelerator": "cpu", "devices": 2}, DDPStrategy, "ddp", CPUAccelerator, 2),
        (
            {"strategy": "ddp_spawn", "accelerator": "cpu", "devices": 2},
            DDPSpawnStrategy,
            "ddp_spawn",
            CPUAccelerator,
            2,
        ),
        (
            {"strategy": "ddp_spawn", "accelerator": "cpu", "devices": 1},
            DDPSpawnStrategy,
            "ddp_spawn",
            CPUAccelerator,
            1,
        ),
        (
            {"strategy": "ddp_fully_sharded", "accelerator": "gpu", "devices": 1},
            DDPFullyShardedStrategy,
            "ddp_fully_sharded",
            GPUAccelerator,
            1,
        ),
        (
            {"strategy": DDPSpawnStrategy(), "accelerator": "cpu", "devices": 2},
            DDPSpawnStrategy,
            "ddp_spawn",
            CPUAccelerator,
            2,
        ),
        (
            {"strategy": DDPSpawnStrategy(), "accelerator": "gpu", "devices": 2},
            DDPSpawnStrategy,
            "ddp_spawn",
            GPUAccelerator,
            2,
        ),
        ({"strategy": DDPStrategy()}, DDPStrategy, "ddp", CPUAccelerator, 1),
        ({"strategy": DDPStrategy(), "accelerator": "gpu", "devices": 2}, DDPStrategy, "ddp", GPUAccelerator, 2),
        ({"strategy": DDP2Strategy(), "accelerator": "gpu", "devices": 2}, DDP2Strategy, "ddp2", GPUAccelerator, 2),
        (
            {"strategy": DataParallelStrategy(), "accelerator": "gpu", "devices": 2},
            DataParallelStrategy,
            "dp",
            GPUAccelerator,
            2,
        ),
        (
            {"strategy": DDPFullyShardedStrategy(), "accelerator": "gpu", "devices": 2},
            DDPFullyShardedStrategy,
            "ddp_fully_sharded",
            GPUAccelerator,
            2,
        ),
        (
            {"strategy": DDPSpawnShardedStrategy(), "accelerator": "gpu", "devices": 2},
            DDPSpawnShardedStrategy,
            "ddp_sharded_spawn",
            GPUAccelerator,
            2,
        ),
        (
            {"strategy": DDPShardedStrategy(), "accelerator": "gpu", "devices": 2},
            DDPShardedStrategy,
            "ddp_sharded",
            GPUAccelerator,
            2,
        ),
        (
            {"strategy": "ddp2", "accelerator": "gpu", "devices": 2, "num_nodes": 2},
            DDP2Strategy,
            "ddp2",
            GPUAccelerator,
            2,
        ),
        (
            {"strategy": "ddp_spawn", "accelerator": "gpu", "devices": 2, "num_nodes": 2},
            DDPSpawnStrategy,
            "ddp_spawn",
            GPUAccelerator,
            2,
        ),
        (
            {"strategy": "ddp_fully_sharded", "accelerator": "gpu", "devices": 1, "num_nodes": 2},
            DDPFullyShardedStrategy,
            "ddp_fully_sharded",
            GPUAccelerator,
            1,
        ),
        (
            {"strategy": "ddp_sharded", "accelerator": "gpu", "devices": 2, "num_nodes": 2},
            DDPShardedStrategy,
            "ddp_sharded",
            GPUAccelerator,
            2,
        ),
        (
            {"strategy": "ddp_sharded_spawn", "accelerator": "gpu", "devices": 2, "num_nodes": 2},
            DDPSpawnShardedStrategy,
            "ddp_sharded_spawn",
            GPUAccelerator,
            2,
        ),
    ],
)
def test_trainer_config_strategy(monkeypatch, trainer_kwargs, strategy_cls, strategy_name, accelerator_cls, devices):
    if trainer_kwargs.get("accelerator") == "gpu":
        monkeypatch.setattr(torch.cuda, "is_available", lambda: True)
        monkeypatch.setattr(torch.cuda, "device_count", lambda: trainer_kwargs["devices"])

    trainer = Trainer(**trainer_kwargs)

    assert isinstance(trainer.strategy, strategy_cls)
    assert strategy_cls.strategy_name == strategy_name
    assert isinstance(trainer.accelerator, accelerator_cls)
    assert trainer.num_devices == devices
    assert trainer.num_nodes == trainer_kwargs.get("num_nodes", 1)

    # Test with `gpus` and `num_processes` flags
    if trainer_kwargs.get("accelerator") == "gpu":
        trainer_kwargs["gpus"] = trainer_kwargs.get("devices")
    else:
        trainer_kwargs["num_processes"] = trainer_kwargs.get("devices")

    trainer_kwargs.pop("accelerator", None)
    trainer_kwargs.pop("devices", None)

    assert isinstance(trainer.strategy, strategy_cls)
    assert strategy_cls.strategy_name == strategy_name
    assert isinstance(trainer.accelerator, accelerator_cls)
    assert trainer.num_devices == devices
    assert trainer.num_nodes == trainer_kwargs.get("num_nodes", 1)


@pytest.mark.parametrize(
    "running_stage", [RunningStage.TRAINING, RunningStage.VALIDATING, RunningStage.TESTING, RunningStage.PREDICTING]
)
def test_dataloaders_are_not_loaded_if_disabled_through_limit_batches(running_stage):
    dl_prefix = running_stage.dataloader_prefix
    trainer_kwargs = {f"limit_{dl_prefix}_batches": 0}
    trainer = Trainer(**trainer_kwargs)
    model = BoringModel()
    trainer._data_connector.attach_data(model)
    reset_dataloader = getattr(trainer, f"reset_{dl_prefix}_dataloader")
    reset_dataloader(model)
    dl = (
        trainer.train_dataloader
        if running_stage == RunningStage.TRAINING
        else getattr(trainer, f"{dl_prefix}_dataloaders")
    )
    assert dl is None


@pytest.mark.parametrize(
    ["trainer_kwargs", "expected_device_ids"],
    [
        ({}, [0]),
        ({"devices": 1}, [0]),
        ({"devices": 1}, [0]),
        ({"devices": "1"}, [0]),
        ({"devices": 2}, [0, 1]),
        ({"accelerator": "gpu", "devices": 1}, [0]),
        ({"accelerator": "gpu", "devices": 2}, [0, 1]),
        ({"accelerator": "gpu", "devices": "2"}, [0, 1]),
        ({"accelerator": "gpu", "devices": [2]}, [2]),
        ({"accelerator": "gpu", "devices": "2,"}, [2]),
        ({"accelerator": "gpu", "devices": [0, 2]}, [0, 2]),
        ({"accelerator": "gpu", "devices": "0, 2"}, [0, 2]),
        ({"accelerator": "ipu", "devices": 1}, [0]),
        ({"accelerator": "ipu", "devices": 2}, [0, 1]),
    ],
)
def test_trainer_config_device_ids(monkeypatch, trainer_kwargs, expected_device_ids):
    if trainer_kwargs.get("accelerator") == "gpu":
        monkeypatch.setattr(torch.cuda, "is_available", lambda: True)
        monkeypatch.setattr(torch.cuda, "device_count", lambda: 4)
    elif trainer_kwargs.get("accelerator") == "ipu":
        monkeypatch.setattr(pytorch_lightning.accelerators.ipu.IPUAccelerator, "is_available", lambda _: True)
        monkeypatch.setattr(pytorch_lightning.strategies.ipu, "_IPU_AVAILABLE", lambda: True)

    trainer = Trainer(**trainer_kwargs)
    assert trainer.device_ids == expected_device_ids
    assert trainer.num_devices == len(expected_device_ids)


def test_trainer_save_checkpoint_no_model_attached():
    trainer = Trainer()
    assert trainer.model is None
    with pytest.raises(AttributeError, match="Saving a checkpoint is only possible if a model is attached"):
        trainer.save_checkpoint("checkpoint.ckpt")<|MERGE_RESOLUTION|>--- conflicted
+++ resolved
@@ -1435,17 +1435,12 @@
     predict(tmpdir, accelerator="gpu", **kwargs)
 
 
-<<<<<<< HEAD
 @pytest.mark.parametrize(
-    "accelerator", [pytest.param("gpu", marks=RunIf(min_cuda_gpus=1)), pytest.param("mps", marks=RunIf(mps=True))]
+    "accelerator", [pytest.param("gpu", marks=RunIf(min_cuda_gpus=1)), pytest.param("mps", marks=RunIf(mps=True)),]
 )
 def test_trainer_predict_1_gpu(tmpdir, accelerator):
     predict(tmpdir, accelerator=accelerator, devices=1)
-=======
-@RunIf(min_cuda_gpus=1)
-def test_trainer_predict_1_gpu(tmpdir):
-    predict(tmpdir, accelerator="gpu", devices=1)
->>>>>>> fbd887df
+
 
 
 @RunIf(skip_windows=True)
@@ -1532,15 +1527,11 @@
     trainer.fit(model, train_data)
 
 
-<<<<<<< HEAD
 @pytest.mark.parametrize(
-    "accelerator", [pytest.param("gpu", marks=RunIf(min_cuda_gpus=1)), pytest.param("mps", marks=RunIf(mps=True))]
+    "accelerator", [pytest.param("gpu", marks=RunIf(min_cuda_gpus=1)), pytest.param("mps", marks=RunIf(mps=True)),]
 )
 def test_setup_hook_move_to_device_correctly(tmpdir, accelerator):
-=======
-@RunIf(min_cuda_gpus=1)
-def test_setup_hook_move_to_device_correctly(tmpdir):
->>>>>>> fbd887df
+
     """Verify that if a user defines a layer in the setup hook function, this is moved to the correct device."""
 
     class TestModel(BoringModel):
