# Copyright The PyTorch Lightning team.
#
# Licensed under the Apache License, Version 2.0 (the "License");
# you may not use this file except in compliance with the License.
# You may obtain a copy of the License at
#
#     http://www.apache.org/licenses/LICENSE-2.0
#
# Unless required by applicable law or agreed to in writing, software
# distributed under the License is distributed on an "AS IS" BASIS,
# WITHOUT WARRANTIES OR CONDITIONS OF ANY KIND, either express or implied.
# See the License for the specific language governing permissions and
# limitations under the License.
import math
import os
import pickle
import platform
import sys
from argparse import Namespace
from copy import deepcopy
from distutils.version import LooseVersion
from pathlib import Path
from unittest.mock import ANY, call, patch

import cloudpickle
import pytest
import torch
from omegaconf import OmegaConf
from torch.utils.data import DataLoader

import tests.helpers.utils as tutils
from pytorch_lightning import Callback, LightningDataModule, LightningModule, Trainer
from pytorch_lightning.callbacks import EarlyStopping, ModelCheckpoint
from pytorch_lightning.core.saving import load_hparams_from_tags_csv, load_hparams_from_yaml, save_hparams_to_tags_csv
from pytorch_lightning.loggers import TensorBoardLogger
from pytorch_lightning.profiler.profilers import AdvancedProfiler, PassThroughProfiler, PyTorchProfiler, SimpleProfiler
from pytorch_lightning.trainer.logging import TrainerLoggingMixin
from pytorch_lightning.trainer.states import TrainerState
from pytorch_lightning.utilities import _NATIVE_AMP_AVAILABLE
from pytorch_lightning.utilities.cloud_io import load as pl_load
from pytorch_lightning.utilities.exceptions import MisconfigurationException
<<<<<<< HEAD
from tests.base import BoringModel, EvalModelTemplate, RandomDataset
=======
from tests.base import EvalModelTemplate
from tests.helpers import BoringModel, RandomDataset


@pytest.fixture
def pytorch_profiler(tmpdir):
    profiler = PyTorchProfiler(output_filename=os.path.join(tmpdir, "profiler.txt"), local_rank=0)
    return profiler
>>>>>>> 863a70c2


@pytest.mark.parametrize("url_ckpt", [True, False])
def test_no_val_module(monkeypatch, tmpdir, tmpdir_server, url_ckpt):
    """Tests use case where trainer saves the model, and user loads it from tags independently."""
    # set $TORCH_HOME, which determines torch hub's cache path, to tmpdir
    monkeypatch.setenv("TORCH_HOME", str(tmpdir))

    model = EvalModelTemplate()

    # logger file to get meta
    logger = tutils.get_default_logger(tmpdir)

    trainer = Trainer(
        default_root_dir=tmpdir,
        max_epochs=1,
        logger=logger,
        callbacks=[ModelCheckpoint(dirpath=tmpdir)],
    )
    # fit model
    trainer.fit(model)
    # training complete
    assert trainer.state == TrainerState.FINISHED, f"Training failed with {trainer.state}"

    # save model
    new_weights_path = os.path.join(tmpdir, "save_test.ckpt")
    trainer.save_checkpoint(new_weights_path)

    # assert ckpt has hparams
    ckpt = torch.load(new_weights_path)
    assert LightningModule.CHECKPOINT_HYPER_PARAMS_KEY in ckpt.keys(), "hyper_parameters missing from checkpoints"

    # load new model
    hparams_path = tutils.get_data_path(logger, path_dir=tmpdir)
    hparams_path = os.path.join(hparams_path, "hparams.yaml")
    ckpt_path = (
        f"http://{tmpdir_server[0]}:{tmpdir_server[1]}/{os.path.basename(new_weights_path)}"
        if url_ckpt else new_weights_path
    )
    model_2 = EvalModelTemplate.load_from_checkpoint(
        checkpoint_path=ckpt_path,
        hparams_file=hparams_path,
    )
    model_2.eval()


@pytest.mark.parametrize("url_ckpt", [True, False])
def test_no_val_end_module(monkeypatch, tmpdir, tmpdir_server, url_ckpt):
    """Tests use case where trainer saves the model, and user loads it from tags independently."""
    # set $TORCH_HOME, which determines torch hub's cache path, to tmpdir
    monkeypatch.setenv("TORCH_HOME", tmpdir)

    model = EvalModelTemplate()

    # logger file to get meta
    logger = tutils.get_default_logger(tmpdir)

    # fit model
    trainer = Trainer(
        default_root_dir=tmpdir,
        max_epochs=1,
        logger=logger,
        callbacks=[ModelCheckpoint(dirpath=tmpdir)],
    )
    trainer.fit(model)

    # traning complete
    assert trainer.state == TrainerState.FINISHED, f"Training failed with {trainer.state}"

    # save model
    new_weights_path = os.path.join(tmpdir, "save_test.ckpt")
    trainer.save_checkpoint(new_weights_path)

    # load new model
    hparams_path = tutils.get_data_path(logger, path_dir=tmpdir)
    hparams_path = os.path.join(hparams_path, "hparams.yaml")
    ckpt_path = (
        f"http://{tmpdir_server[0]}:{tmpdir_server[1]}/{os.path.basename(new_weights_path)}"
        if url_ckpt else new_weights_path
    )
    model_2 = EvalModelTemplate.load_from_checkpoint(
        checkpoint_path=ckpt_path,
        hparams_file=hparams_path,
    )
    model_2.eval()


@pytest.mark.parametrize("url_ckpt", [True, False])
def test_strict_model_load(monkeypatch, tmpdir, tmpdir_server, url_ckpt):
    """Tests use case where trainer saves the model, and user loads it from tags independently."""
    # set $TORCH_HOME, which determines torch hub's cache path, to tmpdir
    monkeypatch.setenv("TORCH_HOME", tmpdir)

    model = EvalModelTemplate()
    # Extra layer
    model.c_d3 = torch.nn.Linear(model.hidden_dim, model.hidden_dim)

    # logger file to get meta
    logger = tutils.get_default_logger(tmpdir)

    # fit model
    trainer = Trainer(
        default_root_dir=tmpdir,
        max_epochs=1,
        logger=logger,
        callbacks=[ModelCheckpoint(dirpath=tmpdir)],
    )
    trainer.fit(model)

    # traning complete
    assert trainer.state == TrainerState.FINISHED, f"Training failed with {trainer.state}"
    assert trainer.state == TrainerState.FINISHED

    # save model
    new_weights_path = os.path.join(tmpdir, "save_test.ckpt")
    trainer.save_checkpoint(new_weights_path)

    # load new model
    hparams_path = tutils.get_data_path(logger, path_dir=tmpdir)
    hparams_path = os.path.join(hparams_path, "hparams.yaml")
    ckpt_path = (
        f"http://{tmpdir_server[0]}:{tmpdir_server[1]}/{os.path.basename(new_weights_path)}"
        if url_ckpt else new_weights_path
    )

    try:
        EvalModelTemplate.load_from_checkpoint(
            checkpoint_path=ckpt_path,
            hparams_file=hparams_path,
        )
    # todo: specify the possible exception
    except Exception:
        failed = True
    else:
        failed = False

    assert failed, "Model should not been loaded since the extra layer added."

    failed = False
    try:
        EvalModelTemplate.load_from_checkpoint(
            checkpoint_path=ckpt_path,
            hparams_file=hparams_path,
            strict=False,
        )
    # todo: specify the possible exception
    except Exception:
        failed = True

    assert not failed, "Model should be loaded due to strict=False."


@pytest.mark.parametrize(
    ["schedule", "expected"],
    [
        pytest.param({
            1: 2,
            3: 4
        }, [1, 2, 4]),
        pytest.param(3, [3, 3, 3]),
        pytest.param(4, [4, 4, 4]),
    ],
)
def test_gradient_accumulation_scheduling(tmpdir, schedule, expected):
    """
    Test grad accumulation by the freq of optimizer updates
    """

    # test incorrect configs
    with pytest.raises(IndexError):
        assert Trainer(accumulate_grad_batches={-1: 3, 1: 4, 4: 6})
    with pytest.raises(IndexError):
        assert Trainer(accumulate_grad_batches={-2: 3})

    with pytest.raises(TypeError):
        assert Trainer(accumulate_grad_batches={})
    with pytest.raises(TypeError):
        assert Trainer(accumulate_grad_batches=[[2, 3], [4, 6]])
    with pytest.raises(TypeError):
        assert Trainer(accumulate_grad_batches={1: 2, 3.0: 4})
    with pytest.raises(TypeError):
        assert Trainer(accumulate_grad_batches={1: 2.5, 3: 5})

    model = EvalModelTemplate()

    trainer = Trainer(
        accumulate_grad_batches=schedule,
        limit_train_batches=0.7,  # not to be divisible by accumulate_grad_batches on purpose
        limit_val_batches=0.8,
        max_epochs=4,
        default_root_dir=tmpdir,
    )

    model.old_optimizer_step = model.optimizer_step

    # test optimizer call freq matches scheduler
    def _optimizer_step(
        epoch,
        batch_idx,
        optimizer,
        optimizer_idx,
        second_order_closure=None,
        on_tpu=False,
        using_native_amp=False,
        using_lbfgs=False,
    ):
        # only test the first 12 batches in epoch
        if batch_idx < 12:
            if epoch == 0:
                # reset counter when starting epoch
                if batch_idx == expected[0] - 1:
                    model.prev_called_batch_idx = expected[0] - 1

                    # use this opportunity to test once
                    assert trainer.accumulate_grad_batches == expected[0]

                # separate check for last batch with accumulate 1 step
                if expected[0] == 1 and (batch_idx + 1) == trainer.num_training_batches:
                    assert batch_idx == model.prev_called_batch_idx
                elif (batch_idx + 1) == trainer.num_training_batches:
                    # prev_called_batch_idx - schedule + modulus remainder
                    assert batch_idx == (model.prev_called_batch_idx - expected[0] + (batch_idx + 1) % expected[0])
                else:
                    assert batch_idx == model.prev_called_batch_idx
                    model.prev_called_batch_idx += expected[0]

            elif 1 <= epoch <= 2:
                # reset counter when starting epoch
                if batch_idx == expected[1] - 1:
                    model.prev_called_batch_idx = expected[1] - 1

                    # use this opportunity to test once
                    assert trainer.accumulate_grad_batches == expected[1]

                if trainer.num_training_batches == batch_idx + 1:
                    # prev_called_batch_idx - schedule + modulus remainder
                    assert batch_idx == (model.prev_called_batch_idx - expected[1] + (batch_idx + 1) % expected[1])
                else:
                    assert batch_idx == model.prev_called_batch_idx
                    model.prev_called_batch_idx += expected[1]

            else:
                if batch_idx == expected[2] - 1:
                    model.prev_called_batch_idx = expected[2] - 1

                    # use this opportunity to test once
                    assert trainer.accumulate_grad_batches == expected[2]

                if (batch_idx + 1) == trainer.num_training_batches:
                    # prev_called_batch_idx - schedule + modulus remainder
                    assert batch_idx == (model.prev_called_batch_idx - expected[2] + (batch_idx + 1) % expected[2])
                else:
                    assert batch_idx == model.prev_called_batch_idx
                    model.prev_called_batch_idx += expected[2]

        model.old_optimizer_step(
            epoch, batch_idx, optimizer, optimizer_idx, second_order_closure, on_tpu, using_native_amp, using_lbfgs
        )


@pytest.mark.parametrize(
    ["accumulate_grad_batches", "limit_train_batches"],
    [
        pytest.param({
            1: 2,
            3: 4
        }, 1.0),
        pytest.param({
            1: 2,
            3: 4
        }, 0.5),  # not to be divisible by accumulate_grad_batches on purpose
        pytest.param(3, 1.0),
        pytest.param(3, 0.8),  # not to be divisible by accumulate_grad_batches on purpose
        pytest.param(4, 1.0),
        pytest.param(4, 0.7),  # not to be divisible by accumulate_grad_batches on purpose
    ],
)
def test_gradient_accumulation_scheduling_last_batch(tmpdir, accumulate_grad_batches, limit_train_batches):
    """ Verify optimizer.step() applied to last batch while grad accumulation """

    class CurrentModel(BoringModel):

        def on_batch_start(self, batch, batch_idx, dataloader_idx):
            self.on_train_batch_start_state_dict = self.state_dict()

        def on_batch_end(self, outputs, batch, batch_idx, dataloader_idx):
            self.on_train_batch_start_end_dict = self.state_dict()
            for key in self.on_train_batch_start_end_dict.keys():
                if (batch_idx + 1) == self.trainer.num_training_batches:
                    assert torch.equal(
                        self.on_train_batch_start_state_dict[key], self.on_train_batch_start_end_dict[key]
                    )
                else:
                    assert not torch.equal(
                        self.on_train_batch_start_state_dict[key], self.on_train_batch_start_end_dict[key]
                    )

    model = CurrentModel()

    trainer = Trainer(
        accumulate_grad_batches=accumulate_grad_batches,
        max_epochs=2,
        limit_train_batches=limit_train_batches,
        limit_val_batches=0,
        limit_test_batches=0,
        default_root_dir=tmpdir,
    )

    trainer.fit(model)


def test_loading_meta_tags(tmpdir):
    """ test for backward compatibility to meta_tags.csv """
    tutils.reset_seed()

    hparams = EvalModelTemplate.get_default_hparams()

    # save tags
    logger = tutils.get_default_logger(tmpdir)
    logger.log_hyperparams(Namespace(some_str="a_str", an_int=1, a_float=2.0))
    logger.log_hyperparams(hparams)
    logger.save()

    # load hparams
    path_expt_dir = tutils.get_data_path(logger, path_dir=tmpdir)
    hparams_path = os.path.join(path_expt_dir, TensorBoardLogger.NAME_HPARAMS_FILE)
    hparams = load_hparams_from_yaml(hparams_path)

    # save as legacy meta_tags.csv
    tags_path = os.path.join(path_expt_dir, "meta_tags.csv")
    save_hparams_to_tags_csv(tags_path, hparams)

    tags = load_hparams_from_tags_csv(tags_path)

    assert hparams == tags


def test_loading_yaml(tmpdir):
    tutils.reset_seed()

    hparams = EvalModelTemplate.get_default_hparams()

    # save tags
    logger = tutils.get_default_logger(tmpdir)
    logger.log_hyperparams(Namespace(some_str="a_str", an_int=1, a_float=2.0))
    logger.log_hyperparams(hparams)
    logger.save()

    # load hparams
    path_expt_dir = tutils.get_data_path(logger, path_dir=tmpdir)
    hparams_path = os.path.join(path_expt_dir, "hparams.yaml")
    tags = load_hparams_from_yaml(hparams_path)

    assert tags["batch_size"] == 32 and tags["hidden_dim"] == 1000


def test_dp_output_reduce():
    mixin = TrainerLoggingMixin()

    # test identity when we have a single gpu
    out = torch.rand(3, 1)
    assert mixin.reduce_distributed_output(out, num_gpus=1) is out

    # average when we have multiples
    assert mixin.reduce_distributed_output(out, num_gpus=2) == out.mean()

    # when we have a dict of vals
    out = {"a": out, "b": {"c": out}}
    reduced = mixin.reduce_distributed_output(out, num_gpus=3)
    assert reduced["a"] == out["a"]
    assert reduced["b"]["c"] == out["b"]["c"]


@pytest.mark.parametrize(
    ["save_top_k", "save_last", "file_prefix", "expected_files"],
    [
        pytest.param(
            -1,
            False,
            "",
            {"epoch=4.ckpt", "epoch=3.ckpt", "epoch=2.ckpt", "epoch=1.ckpt", "epoch=0.ckpt"},
            id="CASE K=-1  (all)",
        ),
        pytest.param(1, False, "test_prefix", {"test_prefix-epoch=4.ckpt"}, id="CASE K=1 (2.5, epoch 4)"),
        pytest.param(2, False, "", {"epoch=4.ckpt", "epoch=2.ckpt"}, id="CASE K=2 (2.5 epoch 4, 2.8 epoch 2)"),
        pytest.param(
            4,
            False,
            "",
            {"epoch=1.ckpt", "epoch=4.ckpt", "epoch=3.ckpt", "epoch=2.ckpt"},
            id="CASE K=4 (save all 4 base)",
        ),
        pytest.param(
            3,
            False,
            "", {"epoch=2.ckpt", "epoch=3.ckpt", "epoch=4.ckpt"},
            id="CASE K=3 (save the 2nd, 3rd, 4th model)"
        ),
        pytest.param(1, True, "", {"epoch=4.ckpt", "last.ckpt"}, id="CASE K=1 (save the 4th model and the last model)"),
    ],
)
def test_model_checkpoint_options(tmpdir, save_top_k, save_last, file_prefix, expected_files):
    """Test ModelCheckpoint options."""

    def mock_save_function(filepath, *args):
        open(filepath, "a").close()

    # simulated losses
    losses = [10, 9, 2.8, 5, 2.5]

    checkpoint_callback = ModelCheckpoint(
        dirpath=tmpdir,
        filename='{epoch}',
        monitor='checkpoint_on',
        save_top_k=save_top_k,
        save_last=save_last,
        prefix=file_prefix,
        verbose=1
    )
    checkpoint_callback.save_function = mock_save_function
    trainer = Trainer()

    # emulate callback's calls during the training
    for i, loss in enumerate(losses):
        trainer.current_epoch = i
        trainer.global_step = i
        trainer.logger_connector.callback_metrics = {"checkpoint_on": torch.tensor(loss)}
        checkpoint_callback.on_validation_end(trainer, trainer.lightning_module)

    file_lists = set(os.listdir(tmpdir))

    assert len(file_lists) == len(
        expected_files
    ), f"Should save {len(expected_files)} models when save_top_k={save_top_k} but found={file_lists}"

    # verify correct naming
    for fname in expected_files:
        assert fname in file_lists


def test_model_checkpoint_only_weights(tmpdir):
    """Tests use case where ModelCheckpoint is configured to save only model weights, and
    user tries to load checkpoint to resume training.
    """
    model = EvalModelTemplate()

    trainer = Trainer(
        default_root_dir=tmpdir,
        max_epochs=1,
        callbacks=[ModelCheckpoint(dirpath=tmpdir, monitor='early_stop_on', save_weights_only=True)],
    )
    # fit model
    trainer.fit(model)
    # training complete
    assert trainer.state == TrainerState.FINISHED, f"Training failed with {trainer.state}"

    checkpoint_path = list(trainer.checkpoint_callback.best_k_models.keys())[0]

    # assert saved checkpoint has no trainer data
    checkpoint = torch.load(checkpoint_path)
    assert "optimizer_states" not in checkpoint, "checkpoint should contain only model weights"
    assert "lr_schedulers" not in checkpoint, "checkpoint should contain only model weights"

    # assert loading model works when checkpoint has only weights
    assert EvalModelTemplate.load_from_checkpoint(checkpoint_path=checkpoint_path)

    # directly save model
    new_weights_path = os.path.join(tmpdir, "save_test.ckpt")
    trainer.save_checkpoint(new_weights_path, weights_only=True)
    # assert saved checkpoint has no trainer data
    checkpoint = torch.load(new_weights_path)
    assert "optimizer_states" not in checkpoint, "checkpoint should contain only model weights"
    assert "lr_schedulers" not in checkpoint, "checkpoint should contain only model weights"

    # assert restoring train state fails
    with pytest.raises(KeyError, match="checkpoint contains only the model"):
        trainer.checkpoint_connector.restore_training_state(checkpoint)


def test_model_freeze_unfreeze():
    model = EvalModelTemplate()
    model.freeze()
    model.unfreeze()


@pytest.mark.parametrize("url_ckpt", [True, False])
def test_resume_from_checkpoint_epoch_restored(monkeypatch, tmpdir, tmpdir_server, url_ckpt):
    """Verify resuming from checkpoint runs the right number of epochs"""
    # set $TORCH_HOME, which determines torch hub's cache path, to tmpdir
    monkeypatch.setenv("TORCH_HOME", tmpdir)

    class TestModel(BoringModel):
        # Model that tracks epochs and batches seen
        num_epochs_end_seen = 0
        num_batches_seen = 0
        num_on_load_checkpoint_called = 0

        def on_epoch_end(self):
            self.num_epochs_end_seen += 1

        def on_train_batch_start(self, *_):
            self.num_batches_seen += 1

        def on_load_checkpoint(self, _):
            self.num_on_load_checkpoint_called += 1

    model = TestModel()
    trainer = Trainer(
        max_epochs=2,
        limit_train_batches=0.65,
        limit_val_batches=1,
        callbacks=[ModelCheckpoint(dirpath=tmpdir, monitor='early_stop_on', save_top_k=-1)],
        default_root_dir=tmpdir,
        val_check_interval=1.0,
        progress_bar_refresh_rate=0,
        logger=False,
        weights_summary=None,
    )
    trainer.fit(model)

    # `on_epoch_end` will be called once for val_sanity, twice for train, twice for val
    assert model.num_epochs_end_seen == 1 + 2 + 2
    assert model.num_batches_seen == trainer.num_training_batches * 2
    assert model.num_on_load_checkpoint_called == 0

    # Other checkpoints can be uncommented if/when resuming mid-epoch is supported
    checkpoints = Path(trainer.checkpoint_callback.dirpath).glob("*.ckpt")
    if url_ckpt:
        # transform local paths into url checkpoints
        ip, port = tmpdir_server
        checkpoints = [f"http://{ip}:{port}/" + ckpt.name for ckpt in checkpoints]

    for ckpt in checkpoints:
        next_model = TestModel()
        state = pl_load(ckpt)

        # Resume training
        new_trainer = Trainer(resume_from_checkpoint=ckpt, max_epochs=2)
        new_trainer.fit(next_model)
        assert state["global_step"] + next_model.num_batches_seen == trainer.num_training_batches * trainer.max_epochs
        assert next_model.num_on_load_checkpoint_called == 1


def test_trainer_max_steps_and_epochs(tmpdir):
    """Verify model trains according to specified max steps"""
    model = BoringModel()
    num_train_samples = math.floor(len(model.train_dataloader()) * 0.5)

    # define less train steps than epochs
    trainer_kwargs = {
        'limit_train_batches': 0.5,
        'default_root_dir': tmpdir,
        'max_epochs': 3,
        'max_steps': num_train_samples + 10,
        'logger': False,
        'weights_summary': None,
        'progress_bar_refresh_rate': 0,
    }
    trainer = Trainer(**trainer_kwargs)
    trainer.fit(model)

    assert trainer.state == TrainerState.FINISHED, f"Training failed with {trainer.state}"
    assert trainer.state == TrainerState.FINISHED
    assert trainer.global_step == trainer.max_steps, "Model did not stop at max_steps"

    # define less train epochs than steps
    trainer_kwargs['max_epochs'] = 2
    trainer_kwargs['max_steps'] = 3 * 2 * num_train_samples
    trainer = Trainer(**trainer_kwargs)
    trainer.fit(model)

    assert trainer.state == TrainerState.FINISHED, f"Training failed with {trainer.state}"
    assert trainer.global_step == num_train_samples * trainer.max_epochs
    assert trainer.current_epoch == trainer.max_epochs - 1, "Model did not stop at max_epochs"


def test_trainer_min_steps_and_epochs(tmpdir):
    """Verify model trains according to specified min steps"""
    model = EvalModelTemplate()
    num_train_samples = math.floor(len(model.train_dataloader()) * 0.5)

    trainer_kwargs = {
        'limit_train_batches': 0.5,
        'default_root_dir': tmpdir,
        # define callback for stopping the model
        'callbacks': [EarlyStopping(monitor="early_stop_on", min_delta=1.0)],
        'val_check_interval': 2,
        'min_epochs': 1,
        'max_epochs': 7,
        # define less min steps than 1 epoch
        'min_steps': num_train_samples // 2,
        'logger': False,
        'weights_summary': None,
        'progress_bar_refresh_rate': 0,
    }
    trainer = Trainer(**trainer_kwargs)
    trainer.fit(model)

    assert trainer.state == TrainerState.FINISHED, f"Training failed with {trainer.state}"
    assert trainer.state == TrainerState.FINISHED
    assert trainer.current_epoch > 0
    assert trainer.global_step >= num_train_samples, "Model did not train for at least min_epochs"

    # define less epochs than min_steps
    trainer_kwargs["min_steps"] = math.floor(num_train_samples * 1.5)
    trainer = Trainer(**trainer_kwargs)
    trainer.fit(model)

    assert trainer.state == TrainerState.FINISHED, f"Training failed with {trainer.state}"
    assert trainer.current_epoch > 0
    assert trainer.global_step >= math.floor(num_train_samples * 1.5), "Model did not train for at least min_steps"


def test_trainer_max_steps_accumulate_batches(tmpdir):
    """Verify model trains according to specified max steps with grad accumulated batches"""
    model = BoringModel()
    num_train_samples = math.floor(len(model.train_dataloader()) * 0.5)

    # define less train steps than epochs
    trainer = Trainer(
        limit_train_batches=0.5,
        default_root_dir=tmpdir,
        max_steps=num_train_samples + 10,
        accumulate_grad_batches=10,
        logger=False,
        weights_summary=None,
        progress_bar_refresh_rate=0,
    )
    trainer.fit(model)

    assert trainer.state == TrainerState.FINISHED, f"Training failed with {trainer.state}"
    assert trainer.state == TrainerState.FINISHED
    assert trainer.global_step == trainer.max_steps, "Model did not stop at max_steps"


def test_benchmark_option(tmpdir):
    """Verify benchmark option."""

    model = EvalModelTemplate()
    model.val_dataloader = model.val_dataloader__multiple

    # verify torch.backends.cudnn.benchmark is not turned on
    assert not torch.backends.cudnn.benchmark

    # fit model
    trainer = Trainer(
        default_root_dir=tmpdir,
        max_epochs=1,
        benchmark=True,
    )
    trainer.fit(model)

    # verify training completed
    assert trainer.state == TrainerState.FINISHED, f"Training failed with {trainer.state}"

    # verify torch.backends.cudnn.benchmark is not turned off
    assert torch.backends.cudnn.benchmark


@pytest.mark.parametrize("ckpt_path", [None, "best", "specific"])
@pytest.mark.parametrize("save_top_k", [-1, 0, 1, 2])
def test_test_checkpoint_path(tmpdir, ckpt_path, save_top_k):
    hparams = EvalModelTemplate.get_default_hparams()

    model = EvalModelTemplate(**hparams)
    trainer = Trainer(
        max_epochs=2,
        progress_bar_refresh_rate=0,
        default_root_dir=tmpdir,
        callbacks=[ModelCheckpoint(monitor="early_stop_on", save_top_k=save_top_k)],
    )
    trainer.fit(model)
    if ckpt_path == "best":
        # ckpt_path is 'best', meaning we load the best weights
        if save_top_k == 0:
            with pytest.raises(MisconfigurationException, match=".*is not configured to save the best.*"):
                trainer.test(ckpt_path=ckpt_path)
        else:
            trainer.test(ckpt_path=ckpt_path)
            assert trainer.tested_ckpt_path == trainer.checkpoint_callback.best_model_path
    elif ckpt_path is None:
        # ckpt_path is None, meaning we don't load any checkpoints and
        # use the weights from the end of training
        trainer.test(ckpt_path=ckpt_path)
        assert trainer.tested_ckpt_path is None
    else:
        # specific checkpoint, pick one from saved ones
        if save_top_k == 0:
            with pytest.raises(FileNotFoundError):
                trainer.test(ckpt_path="random.ckpt")
        else:
            ckpt_path = str(
                list((Path(tmpdir) / f"lightning_logs/version_{trainer.logger.version}/checkpoints").iterdir()
                     )[0].absolute()
            )
            trainer.test(ckpt_path=ckpt_path)
            assert trainer.tested_ckpt_path == ckpt_path


def test_disabled_training(tmpdir):
    """Verify that `limit_train_batches=0` disables the training loop unless `fast_dev_run=True`."""

    class CurrentModel(BoringModel):

        training_step_invoked = False
        training_epoch_end_invoked = False

        def training_step(self, *args, **kwargs):
            self.training_step_invoked = True
            return super().training_step(*args, **kwargs)

        def training_epoch_end(self, *args, **kwargs):
            self.training_epoch_end_invoked = True
            return super().training_epoch_end(*args, **kwargs)

    model = CurrentModel()

    trainer_options = dict(
        default_root_dir=tmpdir,
        progress_bar_refresh_rate=0,
        max_epochs=2,
        limit_train_batches=0.0,
        limit_val_batches=0.2,
        fast_dev_run=False,
    )

    before_state_dict = deepcopy(model.state_dict())

    trainer = Trainer(**trainer_options)
    trainer.fit(model)

    after_state_dict = model.state_dict()

    for key in before_state_dict.keys():
        assert torch.all(torch.eq(before_state_dict[key], after_state_dict[key]))

    # check that limit_train_batches=0 turns off training
    assert trainer.state == TrainerState.FINISHED, f"Training failed with {trainer.state}"
    assert trainer.current_epoch == 0
    assert not model.training_step_invoked, "`training_step` should not run when `limit_train_batches=0`"
    assert not model.training_epoch_end_invoked, "`training_epoch_end` should not run when `limit_train_batches=0`"

    # check that limit_train_batches has no influence when fast_dev_run is turned on
    model = CurrentModel()
    trainer_options.update(fast_dev_run=True)
    before_state_dict = deepcopy(model.state_dict())

    trainer = Trainer(**trainer_options)
    trainer.fit(model)

    after_state_dict = model.state_dict()

    for key in before_state_dict.keys():
        assert not torch.all(torch.eq(before_state_dict[key], after_state_dict[key]))

    assert trainer.state == TrainerState.FINISHED, f"Training failed with {trainer.state}"
    assert trainer.current_epoch == 0
    assert model.training_step_invoked, "did not run `training_step` with `fast_dev_run=True`"
    assert model.training_epoch_end_invoked, "did not run `training_epoch_end` with `fast_dev_run=True`"


def test_disabled_validation(tmpdir):
    """Verify that `limit_val_batches=0` disables the validation loop unless `fast_dev_run=True`."""

    class CurrentModel(EvalModelTemplate):

        validation_step_invoked = False
        validation_epoch_end_invoked = False

        def validation_step(self, *args, **kwargs):
            self.validation_step_invoked = True
            return super().validation_step(*args, **kwargs)

        def validation_epoch_end(self, *args, **kwargs):
            self.validation_epoch_end_invoked = True
            return super().validation_epoch_end(*args, **kwargs)

    hparams = EvalModelTemplate.get_default_hparams()
    model = CurrentModel(**hparams)

    trainer_options = dict(
        default_root_dir=tmpdir,
        progress_bar_refresh_rate=0,
        max_epochs=2,
        limit_train_batches=0.4,
        limit_val_batches=0.0,
        fast_dev_run=False,
    )

    trainer = Trainer(**trainer_options)
    result = trainer.fit(model)

    # check that limit_val_batches=0 turns off validation
    assert result == 1, "training failed to complete"
    assert trainer.state == TrainerState.FINISHED, f"Training failed with {trainer.state}"
    assert trainer.current_epoch == 1
    assert not model.validation_step_invoked, "`validation_step` should not run when `limit_val_batches=0`"
    assert not model.validation_epoch_end_invoked, "`validation_epoch_end` should not run when `limit_val_batches=0`"

    # check that limit_val_batches has no influence when fast_dev_run is turned on
    model = CurrentModel(**hparams)
    trainer_options.update(fast_dev_run=True)
    trainer = Trainer(**trainer_options)
    trainer.fit(model)

    assert trainer.state == TrainerState.FINISHED, f"Training failed with {trainer.state}"
    assert trainer.current_epoch == 0
    assert model.validation_step_invoked, "did not run `validation_step` with `fast_dev_run=True`"
    assert model.validation_epoch_end_invoked, "did not run `validation_epoch_end` with `fast_dev_run=True`"


def test_nan_loss_detection(tmpdir):

    class CurrentModel(EvalModelTemplate):
        test_batch_inf_loss = 8

        def training_step(self, batch, batch_idx, optimizer_idx=None):
            output = super().training_step(batch, batch_idx, optimizer_idx)
            if batch_idx == self.test_batch_inf_loss:
                if isinstance(output, dict):
                    output["loss"] *= torch.tensor(math.inf)  # make loss infinite
                else:
                    output /= 0
            return output

    model = CurrentModel()

    # fit model
    trainer = Trainer(
        default_root_dir=tmpdir,
        max_steps=(model.test_batch_inf_loss + 1),
        terminate_on_nan=True,
    )

    with pytest.raises(ValueError, match=r".*The loss returned in `training_step` is nan or inf.*"):
        trainer.fit(model)
        assert trainer.global_step == model.test_step_inf_loss

    for param in model.parameters():
        assert torch.isfinite(param).all()


def test_nan_params_detection(tmpdir):

    class CurrentModel(EvalModelTemplate):
        test_batch_nan = 8

        def on_after_backward(self):
            if self.global_step == self.test_batch_nan:
                # simulate parameter that became nan
                torch.nn.init.constant_(self.c_d1.bias, math.nan)

    model = CurrentModel()
    trainer = Trainer(
        default_root_dir=tmpdir,
        max_steps=(model.test_batch_nan + 1),
        terminate_on_nan=True,
    )

    with pytest.raises(ValueError, match=r".*Detected nan and/or inf values in `c_d1.bias`.*"):
        trainer.fit(model)
        assert trainer.global_step == model.test_batch_nan

    # after aborting the training loop, model still has nan-valued params
    params = torch.cat([param.view(-1) for param in model.parameters()])
    assert not torch.isfinite(params).all()


def test_trainer_interrupted_flag(tmpdir):
    """Test the flag denoting that a user interrupted training."""

    model = EvalModelTemplate()

    class InterruptCallback(Callback):

        def __init__(self):
            super().__init__()

        def on_train_batch_start(self, trainer, pl_module, batch, batch_idx, dataloader_idx):
            raise KeyboardInterrupt

    class HandleInterruptCallback(Callback):

        def __init__(self):
            super().__init__()
            self.exc_info = None

        def on_keyboard_interrupt(self, trainer, pl_module):
            self.exc_info = sys.exc_info()

    interrupt_callback = InterruptCallback()
    handle_interrupt_callback = HandleInterruptCallback()

    trainer = Trainer(
        callbacks=[interrupt_callback, handle_interrupt_callback],
        max_epochs=1,
        limit_val_batches=0.1,
        limit_train_batches=0.2,
        progress_bar_refresh_rate=0,
        logger=False,
        default_root_dir=tmpdir,
    )
    assert not trainer.interrupted
    assert handle_interrupt_callback.exc_info is None
    trainer.fit(model)
    assert trainer.interrupted
    assert isinstance(handle_interrupt_callback.exc_info[1], KeyboardInterrupt)


def test_gradient_clipping(tmpdir):
    """
    Test gradient clipping
    """
    tutils.reset_seed()

    model = EvalModelTemplate()

    trainer = Trainer(
        max_steps=1,
        max_epochs=1,
        gradient_clip_val=1.0,
        default_root_dir=tmpdir,
    )

    trainer.train_loop.old_training_step_and_backward = trainer.train_loop.training_step_and_backward

    def training_step_and_backward(split_batch, batch_idx, opt_idx, optimizer, hiddens):
        """
        wrap the forward step in a closure so second order methods work
        """
        # test that gradient is clipped correctly
        ret_val = trainer.train_loop.old_training_step_and_backward(split_batch, batch_idx, opt_idx, optimizer, hiddens)
        parameters = model.parameters()
        grad_norm = torch.norm(torch.stack([torch.norm(p.grad.detach(), 2) for p in parameters]), 2)
        assert (grad_norm - 1.0).abs() < 0.01, "Gradient norm != 1.0: {grad_norm}".format(grad_norm=grad_norm)

        return ret_val

    trainer.train_loop.training_step_and_backward = training_step_and_backward
    # for the test
    model.prev_called_batch_idx = 0

    trainer.fit(model)


@pytest.mark.skipif(not torch.cuda.is_available(), reason="test requires GPU machine")
@pytest.mark.skipif(not _NATIVE_AMP_AVAILABLE, reason="test requires native AMP.")
def test_gradient_clipping_fp16(tmpdir):
    """
    Test gradient clipping with fp16
    """
    tutils.reset_seed()

    model = EvalModelTemplate()

    trainer = Trainer(
        max_steps=1,
        max_epochs=1,
        precision=16,
        gpus=1,
        gradient_clip_val=1.0,
        default_root_dir=tmpdir,
    )

    trainer.train_loop.old_training_step_and_backward = trainer.train_loop.training_step_and_backward

    def training_step_and_backward(split_batch, batch_idx, opt_idx, optimizer, hiddens):
        """
        wrap the forward step in a closure so second order methods work
        """
        # test that gradient is clipped correctly
        ret_val = trainer.train_loop.old_training_step_and_backward(split_batch, batch_idx, opt_idx, optimizer, hiddens)
        parameters = model.parameters()
        grad_norm = torch.norm(torch.stack([torch.norm(p.grad.detach(), 2) for p in parameters]), 2)
        assert (grad_norm - 1.0).abs() < 0.01, "Gradient norm != 1.0: {grad_norm}".format(grad_norm=grad_norm)

        return ret_val

    trainer.train_loop.training_step_and_backward = training_step_and_backward
    model.prev_called_batch_idx = 0

    trainer.fit(model)


def test_gpu_choice(tmpdir):
    trainer_options = dict(default_root_dir=tmpdir)
    # Only run if CUDA is available
    if not torch.cuda.is_available():
        return

    num_gpus = torch.cuda.device_count()
    Trainer(**trainer_options, gpus=num_gpus, auto_select_gpus=True)

    with pytest.raises(RuntimeError, match=r".*No GPUs available.*"):
        Trainer(**trainer_options, gpus=num_gpus + 1, auto_select_gpus=True)


@pytest.mark.parametrize(
    ["limit_val_batches"],
    [
        pytest.param(0.0),  # this should run no sanity checks
        pytest.param(1),
        pytest.param(1.0),
        pytest.param(0.5),
        pytest.param(5),
    ],
)
def test_num_sanity_val_steps(tmpdir, limit_val_batches):
    """
    Test that the number of sanity check batches is clipped to `limit_val_batches`.
    """
    model = EvalModelTemplate()
    model.validation_step = model.validation_step__multiple_dataloaders
    model.validation_epoch_end = model.validation_epoch_end__multiple_dataloaders
    num_sanity_val_steps = 4

    trainer = Trainer(
        default_root_dir=tmpdir,
        num_sanity_val_steps=num_sanity_val_steps,
        limit_val_batches=limit_val_batches,
        max_steps=1,
    )
    assert trainer.num_sanity_val_steps == num_sanity_val_steps

    with patch.object(
        trainer.evaluation_loop, "evaluation_step", wraps=trainer.evaluation_loop.evaluation_step
    ) as mocked:
        val_dataloaders = model.val_dataloader__multiple_mixed_length()
        trainer.fit(model, val_dataloaders=val_dataloaders)

        assert mocked.call_count == sum(
            min(num_sanity_val_steps, num_batches) for num_batches in trainer.num_val_batches
        )


@pytest.mark.parametrize(
    ["limit_val_batches"],
    [
        pytest.param(0.0),  # this should run no sanity checks
        pytest.param(1),
        pytest.param(1.0),
        pytest.param(0.3),
    ],
)
def test_num_sanity_val_steps_neg_one(tmpdir, limit_val_batches):
    """
    Test that `num_sanity_val_steps=-1` runs through all validation data once, and as many batches as
    limited by `limit_val_batches` Trainer argument.
    """
    model = EvalModelTemplate()
    model.validation_step = model.validation_step__multiple_dataloaders
    model.validation_epoch_end = model.validation_epoch_end__multiple_dataloaders
    trainer = Trainer(
        default_root_dir=tmpdir,
        num_sanity_val_steps=-1,
        limit_val_batches=limit_val_batches,
        max_steps=1,
    )
    assert trainer.num_sanity_val_steps == float("inf")

    with patch.object(
        trainer.evaluation_loop, "evaluation_step", wraps=trainer.evaluation_loop.evaluation_step
    ) as mocked:
        val_dataloaders = model.val_dataloader__multiple()
        trainer.fit(model, val_dataloaders=val_dataloaders)

        assert mocked.call_count == sum(trainer.num_val_batches)


@pytest.mark.parametrize(
    "trainer_kwargs,expected",
    [
        (
            dict(accelerator=None, gpus=None),
            dict(
                use_dp=False,
                use_ddp=False,
                use_ddp2=False,
                num_gpus=0,
                on_gpu=False,
                use_single_gpu=False,
                num_processes=1,
            ),
        ),
        (
            dict(accelerator="dp", gpus=None),
            dict(
                use_dp=False,
                use_ddp=False,
                use_ddp2=False,
                num_gpus=0,
                on_gpu=False,
                use_single_gpu=False,
                num_processes=1,
            ),
        ),
        (
            dict(accelerator="dp", gpus=None),
            dict(
                use_dp=False,
                use_ddp=False,
                use_ddp2=False,
                num_gpus=0,
                on_gpu=False,
                use_single_gpu=False,
                num_processes=1,
            ),
        ),
        (
            dict(accelerator="ddp", gpus=None),
            dict(
                use_dp=False,
                use_ddp=False,
                use_ddp2=False,
                num_gpus=0,
                on_gpu=False,
                use_single_gpu=False,
                num_processes=1,
            ),
        ),
        (
            dict(accelerator="ddp", num_processes=2, gpus=None),
            dict(
                use_dp=False,
                use_ddp=True,
                use_ddp2=False,
                num_gpus=0,
                on_gpu=False,
                use_single_gpu=False,
                num_processes=2,
            ),
        ),
        (
            dict(accelerator="ddp", num_nodes=2, gpus=None),
            dict(
                use_dp=False,
                use_ddp=True,
                use_ddp2=False,
                num_gpus=0,
                on_gpu=False,
                use_single_gpu=False,
                num_processes=1,
            ),
        ),
        (
            dict(accelerator="ddp_cpu", num_processes=2, gpus=None),
            dict(
                use_dp=False,
                use_ddp=True,
                use_ddp2=False,
                num_gpus=0,
                on_gpu=False,
                use_single_gpu=False,
                num_processes=2,
            ),
        ),
        (
            dict(accelerator="ddp2", gpus=None),
            dict(
                use_dp=False,
                use_ddp=False,
                use_ddp2=False,
                num_gpus=0,
                on_gpu=False,
                use_single_gpu=False,
                num_processes=1,
            ),
        ),
        (
            dict(accelerator=None, gpus=1),
            dict(
                use_dp=False,
                use_ddp=False,
                use_ddp2=False,
                num_gpus=1,
                on_gpu=True,
                use_single_gpu=True,
                num_processes=1,
            ),
        ),
        (
            dict(accelerator="dp", gpus=1),
            dict(
                use_dp=True,
                use_ddp=False,
                use_ddp2=False,
                num_gpus=1,
                on_gpu=True,
                use_single_gpu=True,
                num_processes=1,
            ),
        ),
        (
            dict(accelerator="ddp", gpus=1),
            dict(
                use_dp=False,
                use_ddp=True,
                use_ddp2=False,
                num_gpus=1,
                on_gpu=True,
                use_single_gpu=True,
                num_processes=1,
            ),
        ),
        (
            dict(accelerator="ddp_cpu", num_processes=2, gpus=1),
            dict(
                use_dp=False,
                use_ddp=True,
                use_ddp2=False,
                num_gpus=0,
                on_gpu=False,
                use_single_gpu=False,
                num_processes=2,
            ),
        ),
        (
            dict(accelerator="ddp2", gpus=1),
            dict(
                use_dp=False,
                use_ddp=False,
                use_ddp2=True,
                num_gpus=1,
                on_gpu=True,
                use_single_gpu=False,
                num_processes=1,
            ),
        ),
        (
            dict(accelerator=None, gpus=2),
            dict(
                use_dp=False,
                use_ddp=True,
                use_ddp2=False,
                num_gpus=2,
                on_gpu=True,
                use_single_gpu=False,
                num_processes=2,
            ),
        ),
        (
            dict(accelerator="dp", gpus=2),
            dict(
                use_dp=True,
                use_ddp=False,
                use_ddp2=False,
                num_gpus=2,
                on_gpu=True,
                use_single_gpu=False,
                num_processes=1,
            ),
        ),
        (
            dict(accelerator="ddp", gpus=2),
            dict(
                use_dp=False,
                use_ddp=True,
                use_ddp2=False,
                num_gpus=2,
                on_gpu=True,
                use_single_gpu=False,
                num_processes=2,
            ),
        ),
        (
            dict(accelerator="ddp2", gpus=2),
            dict(
                use_dp=False,
                use_ddp=False,
                use_ddp2=True,
                num_gpus=2,
                on_gpu=True,
                use_single_gpu=False,
                num_processes=1,
            ),
        ),
    ],
)
def test_trainer_config(trainer_kwargs, expected, monkeypatch):
    if trainer_kwargs["gpus"] is not None:
        monkeypatch.setattr(torch.cuda, "is_available", lambda: True)
        monkeypatch.setattr(torch.cuda, "device_count", lambda: trainer_kwargs["gpus"])
    trainer = Trainer(**trainer_kwargs)
    assert len(expected) == 7
    for k, v in expected.items():
        assert getattr(trainer, k) == v, f"Failed {k}: {v}"


def test_trainer_subclassing():
    model = EvalModelTemplate()

    # First way of pulling out args from signature is to list them
    class TrainerSubclass(Trainer):

        def __init__(self, custom_arg, *args, custom_kwarg="test", **kwargs):
            super().__init__(*args, **kwargs)
            self.custom_arg = custom_arg
            self.custom_kwarg = custom_kwarg

    trainer = TrainerSubclass(123, custom_kwarg="custom", fast_dev_run=True)
    trainer.fit(model)
    assert trainer.state == TrainerState.FINISHED, f"Training failed with {trainer.state}"
    assert trainer.custom_arg == 123
    assert trainer.custom_kwarg == "custom"
    assert trainer.fast_dev_run

    # Second way is to pop from the dict
    # It's a special case because Trainer does not have any positional args
    class TrainerSubclass(Trainer):

        def __init__(self, **kwargs):
            self.custom_arg = kwargs.pop("custom_arg", 0)
            self.custom_kwarg = kwargs.pop("custom_kwarg", "test")
            super().__init__(**kwargs)

    trainer = TrainerSubclass(custom_kwarg="custom", fast_dev_run=True)
    trainer.fit(model)
    assert trainer.state == TrainerState.FINISHED, f"Training failed with {trainer.state}"
    assert trainer.custom_kwarg == "custom"
    assert trainer.fast_dev_run

    # when we pass in an unknown arg, the base class should complain
    with pytest.raises(TypeError, match=r"__init__\(\) got an unexpected keyword argument 'abcdefg'"):
        TrainerSubclass(abcdefg="unknown_arg")


@pytest.mark.parametrize(
    "trainer_params",
    [
        OmegaConf.create({
            "max_epochs": 1,
            "gpus": 1
        }),
        OmegaConf.create({
            "max_epochs": 1,
            "gpus": [0]
        }),
    ],
)
@pytest.mark.skipif(not torch.cuda.is_available(), reason="test requires GPU machine")
def test_trainer_omegaconf(trainer_params):
    Trainer(**trainer_params)


def test_trainer_pickle(tmpdir):
    trainer = Trainer(
        max_epochs=1,
        default_root_dir=tmpdir,
    )
    pickle.dumps(trainer)
    cloudpickle.dumps(trainer)


def test_trainer_setup_call(tmpdir):
    """Test setup call with fit and test call."""

    class CurrentModel(EvalModelTemplate):

        def setup(self, stage):
            self.stage = stage

    class TrainerSubclass(Trainer):

        def setup(self, model, stage):
            assert model is not None
            self.stage = stage

    model = CurrentModel()

    # fit model
    trainer = TrainerSubclass(default_root_dir=tmpdir, max_epochs=1, checkpoint_callback=False)

    trainer.fit(model)
    assert trainer.stage == "fit"
    assert trainer.lightning_module.stage == "fit"

    trainer.test(ckpt_path=None)
    assert trainer.stage == "test"
    assert trainer.lightning_module.stage == "test"


@pytest.mark.parametrize(
    "train_batches, max_steps, log_interval",
    [
        pytest.param(10, 10, 1),
        pytest.param(3, 10, 1),
        pytest.param(3, 10, 5),
    ],
)
@patch("pytorch_lightning.loggers.tensorboard.TensorBoardLogger.log_metrics")
def test_log_every_n_steps(log_metrics_mock, tmpdir, train_batches, max_steps, log_interval):
    model = EvalModelTemplate()
    trainer = Trainer(
        default_root_dir=tmpdir,
        log_every_n_steps=log_interval,
        flush_logs_every_n_steps=log_interval,
        limit_train_batches=train_batches,
        limit_val_batches=0,
        max_steps=max_steps,
    )
    trainer.fit(model)
    expected_calls = [call(metrics=ANY, step=s) for s in range(log_interval - 1, max_steps, log_interval)]
    log_metrics_mock.assert_has_calls(expected_calls)


@pytest.mark.parametrize(['profiler', 'expected'], [
    (None, PassThroughProfiler),
    (SimpleProfiler(), SimpleProfiler),
    (AdvancedProfiler(), AdvancedProfiler),
    ('simple', SimpleProfiler),
    ('Simple', SimpleProfiler),
    ('advanced', AdvancedProfiler),
    ('pytorch', PyTorchProfiler),
])
def test_trainer_profiler_correct_args(profiler, expected):
    kwargs = {'profiler': profiler} if profiler is not None else {}
    trainer = Trainer(**kwargs)
    assert isinstance(trainer.profiler, expected)


def test_trainer_profiler_incorrect_str_arg():
    with pytest.raises(ValueError, match=r".*can only be 'simple' or 'advanced'"):
        Trainer(profiler="unknown_profiler")


@pytest.mark.parametrize('profiler', (
    42,
    [42],
    {
        "a": 42
    },
    torch.tensor(42),
    Trainer(),
))
def test_trainer_profiler_incorrect_arg_type(profiler):
<<<<<<< HEAD
    with pytest.raises(MisconfigurationException,
                       match=r"Only None, bool, str and subclasses of `BaseProfiler`"
                             r" are valid values for `Trainer`'s `profiler` parameter. *"):
        Trainer(profiler=profiler)


=======
    with pytest.raises(
        MisconfigurationException,
        match=r"Only None, bool, str and subclasses of `BaseProfiler`"
        r" are valid values for `Trainer`'s `profiler` parameter. *"
    ):
        Trainer(profiler=profiler)


class TestLightningDataModule(LightningDataModule):

    def __init__(self, dataloaders):
        super().__init__()
        self._dataloaders = dataloaders

    def test_dataloader(self):
        return self._dataloaders

    def predict_dataloader(self):
        return self._dataloaders


def predict(tmpdir, accelerator, gpus, num_processes, plugins=None, datamodule=True):

    dataloaders = [torch.utils.data.DataLoader(RandomDataset(32, 2)), torch.utils.data.DataLoader(RandomDataset(32, 2))]

    model = BoringModel()
    datamodule = TestLightningDataModule(dataloaders)

    trainer = Trainer(
        default_root_dir=tmpdir,
        max_epochs=1,
        log_every_n_steps=1,
        weights_summary=None,
        accelerator=accelerator,
        gpus=gpus,
        num_processes=num_processes,
        plugins=plugins,
    )
    if datamodule:
        results = trainer.predict(model, datamodule=datamodule)
    else:
        results = trainer.predict(model, dataloaders=dataloaders)

    # todo: address this in another PR
    num_samples = 1 if accelerator in ["ddp", "ddp_cpu", "ddp_spawn"] else 2
    assert len(results) == 2
    assert len(results[0]) == num_samples
    assert results[0][0].shape == torch.Size([1, 2])


@pytest.mark.parametrize('datamodule', [False, True])
def test_trainer_predict_cpu(tmpdir, datamodule):
    predict(tmpdir, None, None, 1, datamodule=datamodule)


@pytest.mark.skipif(torch.cuda.device_count() < 2, reason="test requires multi-GPU machine")
@pytest.mark.skipif(
    not os.getenv("PL_RUNNING_SPECIAL_TESTS", '0') == '1', reason="test should be run outside of pytest"
)
@pytest.mark.parametrize('num_gpus', [1, 2])
def test_trainer_predict_dp(tmpdir, num_gpus):
    predict(tmpdir, "dp", num_gpus, None)


@pytest.mark.skipif(torch.cuda.device_count() < 2, reason="test requires multi-GPU machine")
@pytest.mark.skipif(
    not os.getenv("PL_RUNNING_SPECIAL_TESTS", '0') == '1', reason="test should be run outside of pytest"
)
def test_trainer_predict_ddp(tmpdir):
    predict(tmpdir, "ddp", 2, None, plugins=["ddp_sharded"])


@pytest.mark.skipif(torch.cuda.device_count() < 2, reason="test requires multi-GPU machine")
@pytest.mark.skipif(platform.system() == "Windows", reason="Distributed training is not supported on Windows")
@pytest.mark.skipif(
    not os.getenv("PL_RUNNING_SPECIAL_TESTS", '0') == '1', reason="test should be run outside of pytest"
)
def test_trainer_predict_ddp_spawn(tmpdir):
    predict(tmpdir, "ddp_spawn", 2, None)


@pytest.mark.skipif(torch.cuda.device_count() < 1, reason="test requires GPU machine")
@pytest.mark.skipif(
    not os.getenv("PL_RUNNING_SPECIAL_TESTS", '0') == '1', reason="test should be run outside of pytest"
)
def test_trainer_predict_1_gpu(tmpdir):
    predict(tmpdir, None, 1, None)


@pytest.mark.skipif(platform.system() == "Windows", reason="Distributed training is not supported on Windows")
@pytest.mark.skipif(
    not os.getenv("PL_RUNNING_SPECIAL_TESTS", '0') == '1', reason="test should be run outside of pytest"
)
def test_trainer_predict_ddp_cpu(tmpdir):
    predict(tmpdir, "ddp_cpu", 0, 2)


def test_pytorch_profiler_describe(pytorch_profiler):
    """Ensure the profiler won't fail when reporting the summary."""
    with pytorch_profiler.profile("test_step"):
        pass

    # log to stdout and print to file
    pytorch_profiler.describe()
    data = Path(pytorch_profiler.output_fname).read_text()
    assert len(data) > 0


def test_pytorch_profiler_value_errors(pytorch_profiler):
    """Ensure errors are raised where expected."""

    action = "test_step"
    with pytest.raises(ValueError):
        pytorch_profiler.stop(action)

    pytorch_profiler.start(action)
    pytorch_profiler.stop(action)


@pytest.mark.skipif(torch.cuda.device_count() < 2, reason="test requires multi-GPU machine")
@pytest.mark.skipif(
    not os.getenv("PL_RUNNING_SPECIAL_TESTS", '0') == '1', reason="test should be run outside of pytest"
)
@pytest.mark.parametrize("use_output_filename", [False, True])
def test_pytorch_profiler_trainer_ddp(tmpdir, use_output_filename):
    """Ensure that the profiler can be given to the training and default step are properly recorded. """

    if use_output_filename:
        output_filename = os.path.join(tmpdir, "profiler.txt")
    else:
        output_filename = None

    profiler = PyTorchProfiler(output_filename=output_filename)

    model = BoringModel()
    trainer = Trainer(
        fast_dev_run=True,
        profiler=profiler,
        accelerator="ddp",
        gpus=2,
    )
    trainer.fit(model)

    enabled = use_output_filename or not use_output_filename and profiler.local_rank == 0

    if enabled:
        assert len(profiler.summary()) > 0
        assert set(profiler.profiled_actions.keys()) == {'training_step_and_backward', 'validation_step'}
    else:
        assert profiler.summary() is None
        assert set(profiler.profiled_actions.keys()) == set()

    if use_output_filename:
        profiler.describe()
        data = Path(profiler.output_fname).read_text()
        assert len(data) > 0


def test_pytorch_profiler_nested(tmpdir):
    """Ensure that the profiler handles nested context"""

    pytorch_profiler = PyTorchProfiler(
        profiled_functions=["a", "b", "c"], use_cuda=False, output_filename=os.path.join(tmpdir, "profiler.txt")
    )

    with pytorch_profiler.profile("a"):
        a = torch.ones(42)
        with pytorch_profiler.profile("b"):
            b = torch.zeros(42)
        with pytorch_profiler.profile("c"):
            _ = a + b

    pa = pytorch_profiler.profiled_actions

    # From PyTorch 1.8.0, less operation are being traced.
    if LooseVersion(torch.__version__) >= LooseVersion("1.8.0"):
        expected_ = {
            'a': ['ones', 'empty', 'fill_', 'zeros', 'empty', 'zero_', 'add'],
            'b': ['zeros', 'empty', 'zero_'],
            'c': ['add'],
        }
    # From PyTorch 1.6.0, more operation are being traced.
    elif LooseVersion(torch.__version__) >= LooseVersion("1.6.0"):
        expected_ = {
            'a': ['ones', 'empty', 'fill_', 'zeros', 'empty', 'zero_', 'fill_', 'add', 'empty'],
            'b': ['zeros', 'empty', 'zero_', 'fill_'],
            'c': ['add', 'empty'],
        }
    else:
        expected_ = {
            'a': ['add'],
            'b': [],
            'c': ['add'],
        }

    for n in ('a', 'b', 'c'):
        pa[n] = [e.name for e in pa[n]]
        if LooseVersion(torch.__version__) >= LooseVersion("1.7.1"):
            pa[n] = [e.replace("aten::", "") for e in pa[n]]
        assert pa[n] == expected_[n]


>>>>>>> 863a70c2
@pytest.mark.parametrize(
    ["limit_train_batches", "global_step", "num_training_batches", "current_epoch", "should_train"],
    [(0.2, 0, 0, 0, False), (0.5, 10, 2, 4, True)],
)
<<<<<<< HEAD
def test_disabled_training_for_insufficient_limit_train_batches(tmpdir, limit_train_batches, global_step,
                                                                num_training_batches, current_epoch, should_train):
=======
def test_disabled_training_for_insufficient_limit_train_batches(
    tmpdir, limit_train_batches, global_step, num_training_batches, current_epoch, should_train
):
>>>>>>> 863a70c2
    """
    Verify when `limit_train_batches` is float & between [0.0, 1.0] and
    `int(self.num_training_batches * self.limit_train_batches) == 0`, the training loop is disabled.
    """
<<<<<<< HEAD
=======

>>>>>>> 863a70c2
    class CurrentModel(BoringModel):

        training_step_invoked = False
        training_epoch_end_invoked = False

        def training_step(self, *args, **kwargs):
            self.training_step_invoked = True
            return super().training_step(*args, **kwargs)

        def training_epoch_end(self, *args, **kwargs):
            self.training_epoch_end_invoked = True
            return super().training_epoch_end(*args, **kwargs)

    dataset_len = 100
    batch_size = 25

    train = RandomDataset(32, length=dataset_len)
    train_loader = DataLoader(train, batch_size=batch_size)

    model = CurrentModel()

    trainer = Trainer(
        default_root_dir=tmpdir,
        max_epochs=5,
        limit_train_batches=limit_train_batches,
    )
    result = trainer.fit(model, train_loader)

    params_string = f"""`limit_train_batches={limit_train_batches}`, `dataset_len={dataset_len}`
                        & `batch_size={batch_size}` as
                        `num_training_batches={num_training_batches}`"""
    if should_train:
        error_string = f"should run with {params_string}"
    else:
        error_string = f"should not run with {params_string}"

    assert result == 1, "training failed to complete"
    assert trainer.state == TrainerState.FINISHED
    assert trainer.global_step == global_step
    assert trainer.num_training_batches == num_training_batches
    assert trainer.current_epoch == current_epoch
    assert model.training_step_invoked == should_train, f"`training_step` {error_string}"
<<<<<<< HEAD
    assert model.training_epoch_end_invoked == should_train, f"`training_epoch_end` {error_string}"
=======
    assert model.training_epoch_end_invoked == should_train, f"`training_epoch_end` {error_string}"


@pytest.mark.parametrize(["max_steps", "max_epochs", "global_step"], [(10, 5, 10), (20, None, 20)])
def test_repeated_fit_calls_with_max_epochs_and_steps(tmpdir, max_steps, max_epochs, global_step):
    """
    Ensure that the training loop is bound by `max_steps` and
    `max_epochs` for repeated calls of `trainer.fit`, and
    disabled if the limit is reached
    """

    dataset_len = 200
    batch_size = 10

    train_data = DataLoader(RandomDataset(32, dataset_len), batch_size=batch_size)

    model = BoringModel()

    trainer = Trainer(
        default_root_dir=tmpdir,
        max_steps=max_steps,
        max_epochs=max_epochs,
    )
    trainer.fit(model, train_data)
    assert trainer.global_step == global_step
    trainer.fit(model, train_data)
    assert trainer.global_step == global_step


def test_trainer_access_in_configure_optimizers(tmpdir):
    """
    Verify that the configure optimizer function can reference the trainer.
    """

    class TestModel(BoringModel):

        def configure_optimizers(self):
            assert self.trainer is not None, "Expect to have access to the trainer within `configure_optimizers`"

    train_data = torch.utils.data.DataLoader(RandomDataset(32, 64))

    model = TestModel()
    trainer = Trainer(default_root_dir=tmpdir, fast_dev_run=True)
    trainer.fit(model, train_data)


@pytest.mark.skipif(not torch.cuda.is_available(), reason="test requires GPU machine")
def test_setup_hook_move_to_device_correctly(tmpdir):
    """
    Verify that if a user defines a layer in the setup hook function, this is moved to the correct device.
    """

    class TestModel(BoringModel):

        def setup(self, stage: str) -> None:
            self.new_layer = torch.nn.Linear(2, 2)

        def training_step(self, batch, batch_idx):
            output = self.layer(batch)
            # will crash if not moved to correct device
            output = self.new_layer(output)
            loss = self.loss(batch, output)
            return {"loss": loss}

    # fake data
    train_data = torch.utils.data.DataLoader(RandomDataset(32, 64))

    # model
    model = TestModel()
    trainer = Trainer(default_root_dir=tmpdir, fast_dev_run=True, gpus=1)
    trainer.fit(model, train_data)
>>>>>>> 863a70c2
<|MERGE_RESOLUTION|>--- conflicted
+++ resolved
@@ -39,9 +39,6 @@
 from pytorch_lightning.utilities import _NATIVE_AMP_AVAILABLE
 from pytorch_lightning.utilities.cloud_io import load as pl_load
 from pytorch_lightning.utilities.exceptions import MisconfigurationException
-<<<<<<< HEAD
-from tests.base import BoringModel, EvalModelTemplate, RandomDataset
-=======
 from tests.base import EvalModelTemplate
 from tests.helpers import BoringModel, RandomDataset
 
@@ -50,7 +47,6 @@
 def pytorch_profiler(tmpdir):
     profiler = PyTorchProfiler(output_filename=os.path.join(tmpdir, "profiler.txt"), local_rank=0)
     return profiler
->>>>>>> 863a70c2
 
 
 @pytest.mark.parametrize("url_ckpt", [True, False])
@@ -1486,14 +1482,6 @@
     Trainer(),
 ))
 def test_trainer_profiler_incorrect_arg_type(profiler):
-<<<<<<< HEAD
-    with pytest.raises(MisconfigurationException,
-                       match=r"Only None, bool, str and subclasses of `BaseProfiler`"
-                             r" are valid values for `Trainer`'s `profiler` parameter. *"):
-        Trainer(profiler=profiler)
-
-
-=======
     with pytest.raises(
         MisconfigurationException,
         match=r"Only None, bool, str and subclasses of `BaseProfiler`"
@@ -1696,27 +1684,18 @@
         assert pa[n] == expected_[n]
 
 
->>>>>>> 863a70c2
 @pytest.mark.parametrize(
     ["limit_train_batches", "global_step", "num_training_batches", "current_epoch", "should_train"],
     [(0.2, 0, 0, 0, False), (0.5, 10, 2, 4, True)],
 )
-<<<<<<< HEAD
-def test_disabled_training_for_insufficient_limit_train_batches(tmpdir, limit_train_batches, global_step,
-                                                                num_training_batches, current_epoch, should_train):
-=======
 def test_disabled_training_for_insufficient_limit_train_batches(
     tmpdir, limit_train_batches, global_step, num_training_batches, current_epoch, should_train
 ):
->>>>>>> 863a70c2
     """
     Verify when `limit_train_batches` is float & between [0.0, 1.0] and
     `int(self.num_training_batches * self.limit_train_batches) == 0`, the training loop is disabled.
     """
-<<<<<<< HEAD
-=======
-
->>>>>>> 863a70c2
+
     class CurrentModel(BoringModel):
 
         training_step_invoked = False
@@ -1759,9 +1738,6 @@
     assert trainer.num_training_batches == num_training_batches
     assert trainer.current_epoch == current_epoch
     assert model.training_step_invoked == should_train, f"`training_step` {error_string}"
-<<<<<<< HEAD
-    assert model.training_epoch_end_invoked == should_train, f"`training_epoch_end` {error_string}"
-=======
     assert model.training_epoch_end_invoked == should_train, f"`training_epoch_end` {error_string}"
 
 
@@ -1832,5 +1808,4 @@
     # model
     model = TestModel()
     trainer = Trainer(default_root_dir=tmpdir, fast_dev_run=True, gpus=1)
-    trainer.fit(model, train_data)
->>>>>>> 863a70c2
+    trainer.fit(model, train_data)