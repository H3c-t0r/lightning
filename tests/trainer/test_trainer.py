--- conflicted
+++ resolved
@@ -1210,14 +1210,9 @@
         def setup(self, stage):
             self.stage = stage
 
-<<<<<<< HEAD
     class CurrentCallback(Callback):
 
         def setup(self, trainer, model, stage):
-=======
-    class TrainerSubclass(Trainer):
-        def setup(self, model, stage):
->>>>>>> a64cc373
             assert model is not None
             self.stage = stage
 
