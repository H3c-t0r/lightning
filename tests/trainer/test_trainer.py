--- conflicted
+++ resolved
@@ -1875,11 +1875,7 @@
     trainer = Trainer(default_root_dir=tmpdir, max_epochs=3, callbacks=[chk, CustomCallbackOnLoadCheckpoint()])
     trainer.fit(model)
 
-<<<<<<< HEAD
-    trainer = Trainer(default_root_dir=tmpdir, max_epochs=5, progress_bar_refresh_rate=1)
-=======
-    trainer = Trainer(default_root_dir=tmpdir, max_epochs=5, resume_from_checkpoint=chk.last_model_path)
->>>>>>> 131176b9
+    trainer = Trainer(default_root_dir=tmpdir, max_epochs=5)
     with pytest.warns(UserWarning, match="CustomCallbackOnLoadCheckpoint"):
         trainer.fit(model, ckpt_path=chk.last_model_path)
 
