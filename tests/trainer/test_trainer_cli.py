--- conflicted
+++ resolved
@@ -29,15 +29,9 @@
 
 
 @pytest.mark.parametrize('cli_args', [
-<<<<<<< HEAD
-    ['--accumulate_grad_batches=22'],
-    ['--print_nan_grads=1', '--weights_save_path=./'],
-    []
-=======
         ['--accumulate_grad_batches=22'],
         ['--print_nan_grads=1', '--weights_save_path=./'],
         []
->>>>>>> 20c40732
 ])
 def test_add_argparse_args_redefined(cli_args):
     """Redefines some default Trainer arguments via the cli and
@@ -66,13 +60,8 @@
 
 
 @pytest.mark.parametrize('cli_args', [
-<<<<<<< HEAD
-    ['--callbacks=1', '--logger'],
-    ['--foo', '--bar=1']
-=======
         ['--callbacks=1', '--logger'],
         ['--foo', '--bar=1']
->>>>>>> 20c40732
 ])
 def test_add_argparse_args_redefined_error(cli_args, monkeypatch):
     """Asserts thar an error raised in case of passing not default cli arguments."""
