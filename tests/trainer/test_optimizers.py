--- conflicted
+++ resolved
@@ -182,11 +182,8 @@
         frequency=1,
         reduce_on_plateau=True,
         strict=True,
-<<<<<<< HEAD
         opt_idx=None,
-=======
         name=None,
->>>>>>> 0327f6b4
     ), 'lr scheduler was not correctly converted to dict'
 
 
@@ -231,11 +228,8 @@
         reduce_on_plateau=False,
         monitor=None,
         strict=True,
-<<<<<<< HEAD
         opt_idx=None,
-=======
         name=None,
->>>>>>> 0327f6b4
     )
 
     # opt tuple of 1 list
@@ -251,11 +245,8 @@
         reduce_on_plateau=False,
         monitor=None,
         strict=True,
-<<<<<<< HEAD
         opt_idx=None,
-=======
         name=None,
->>>>>>> 0327f6b4
     )
 
     # opt single dictionary
@@ -271,11 +262,8 @@
         reduce_on_plateau=False,
         monitor=None,
         strict=True,
-<<<<<<< HEAD
         opt_idx=None,
-=======
         name=None,
->>>>>>> 0327f6b4
     )
 
     # opt multiple dictionaries with frequencies
@@ -293,7 +281,6 @@
         reduce_on_plateau=False,
         monitor=None,
         strict=True,
-<<<<<<< HEAD
         opt_idx=0,
     )
     assert lr_sched[1] == dict(
@@ -304,9 +291,7 @@
         monitor=None,
         strict=True,
         opt_idx=1,
-=======
         name=None,
->>>>>>> 0327f6b4
     )
     assert freq == [1, 5]
 
