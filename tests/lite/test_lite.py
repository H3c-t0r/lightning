--- conflicted
+++ resolved
@@ -197,7 +197,6 @@
     LiteWithCustomDataLoader().run()
 
 
-<<<<<<< HEAD
 def test_setup_custom_dataloaders():
     """Test that the setup_dataloaders method returns the dataloaders wrapped as LiteDataLoader."""
 def test_setup_dataloaders_raises_for_unknown_custom_args():
@@ -234,8 +233,6 @@
 #     LiteWithCustomDataLoader().run()
 
 
-=======
->>>>>>> 2c7c4aab
 def test_setup_dataloaders_twice_fails():
     """Test that calling setup_dataloaders with a dataloader that is already wrapped fails."""
     lite = EmptyLite()
