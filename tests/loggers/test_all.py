--- conflicted
+++ resolved
@@ -81,39 +81,10 @@
 @pytest.mark.parametrize("logger_class", ALL_LOGGER_CLASSES)
 def test_loggers_fit_test_all(tmpdir, monkeypatch, logger_class):
     """Verify that basic functionality of all loggers."""
-<<<<<<< HEAD
-
-    _test_loggers_fit_test(tmpdir, TensorBoardLogger)
-
-    with mock.patch("pytorch_lightning.loggers.comet.comet_ml"), mock.patch(
-        "pytorch_lightning.loggers.comet.CometOfflineExperiment"
-    ):
-        _patch_comet_atexit(monkeypatch)
-        _test_loggers_fit_test(tmpdir, CometLogger)
-
-    with mock.patch("pytorch_lightning.loggers.mlflow.mlflow"), mock.patch(
-        "pytorch_lightning.loggers.mlflow.MlflowClient"
-    ):
-        _test_loggers_fit_test(tmpdir, MLFlowLogger)
-
-    with mock.patch("pytorch_lightning.loggers.neptune.neptune", new_callable=create_neptune_mock):
-        _test_loggers_fit_test(tmpdir, NeptuneLogger)
-
-    with mock.patch("pytorch_lightning.loggers.test_tube.Experiment"), pytest.warns(FutureWarning)(
-        match="TestTubeLogger is deprecated since v1.5"
-    ):
-        _test_loggers_fit_test(tmpdir, TestTubeLogger)
-
-    with mock.patch("pytorch_lightning.loggers.wandb.wandb") as wandb:
-        wandb.run = None
-        wandb.init().step = 0
-        _test_loggers_fit_test(tmpdir, WandbLogger)
-=======
     with contextlib.ExitStack() as stack:
         for mgr in LOGGER_CTX_MANAGERS:
             stack.enter_context(mgr)
         _test_loggers_fit_test(tmpdir, logger_class)
->>>>>>> 79de6a95
 
 
 def _test_loggers_fit_test(tmpdir, logger_class):
@@ -195,22 +166,6 @@
         _patch_comet_atexit(monkeypatch)
         _test_loggers_save_dir_and_weights_save_path(tmpdir, CometLogger)
 
-<<<<<<< HEAD
-    with mock.patch("pytorch_lightning.loggers.mlflow.mlflow"), mock.patch(
-        "pytorch_lightning.loggers.mlflow.MlflowClient"
-    ):
-        _test_loggers_save_dir_and_weights_save_path(tmpdir, MLFlowLogger)
-
-    with mock.patch("pytorch_lightning.loggers.test_tube.Experiment"), pytest.warns(FutureWarning)(
-        match="TestTubeLogger is deprecated since v1.5"
-    ):
-        _test_loggers_save_dir_and_weights_save_path(tmpdir, TestTubeLogger)
-
-    with mock.patch("pytorch_lightning.loggers.wandb.wandb"):
-        _test_loggers_save_dir_and_weights_save_path(tmpdir, WandbLogger)
-
-=======
->>>>>>> 79de6a95
 
 def _test_loggers_save_dir_and_weights_save_path(tmpdir, logger_class):
     class TestLogger(logger_class):
@@ -241,7 +196,7 @@
     save_dir = tmpdir / "logs"
     weights_save_path = tmpdir / "weights"
     logger = TestLogger(**_get_logger_args(TestLogger, save_dir))
-    with pytest.deprecated_call(match=r"Setting `Trainer\(weights_save_path=\)` has been deprecated in v1.6"):
+    with pytest.warns(FutureWarning)(match=r"Setting `Trainer\(weights_save_path=\)` has been deprecated in v1.6"):
         trainer = Trainer(**trainer_args, logger=logger, weights_save_path=weights_save_path)
     trainer.fit(model)
     assert trainer._weights_save_path_internal == weights_save_path
@@ -251,7 +206,7 @@
 
     # no logger given
     weights_save_path = tmpdir / "weights"
-    with pytest.deprecated_call(match=r"Setting `Trainer\(weights_save_path=\)` has been deprecated in v1.6"):
+    with pytest.warns(FutureWarning)(match=r"Setting `Trainer\(weights_save_path=\)` has been deprecated in v1.6"):
         trainer = Trainer(**trainer_args, logger=False, weights_save_path=weights_save_path)
     trainer.fit(model)
     assert trainer._weights_save_path_internal == weights_save_path
@@ -269,15 +224,7 @@
     """
     _patch_comet_atexit(monkeypatch)
     try:
-<<<<<<< HEAD
-        if logger_class is TestTubeLogger:
-            with pytest.warns(FutureWarning)(match="TestTubeLogger is deprecated since v1.5"):
-                _test_loggers_pickle(tmpdir, monkeypatch, logger_class)
-        else:
-            _test_loggers_pickle(tmpdir, monkeypatch, logger_class)
-=======
         _test_loggers_pickle(tmpdir, monkeypatch, logger_class)
->>>>>>> 79de6a95
     except (ImportError, ModuleNotFoundError):
         pytest.xfail(f"pickle test requires {logger_class.__class__} dependencies to be installed.")
 
@@ -357,15 +304,7 @@
     """Test that loggers get replaced by dummy loggers on global rank > 0."""
     _patch_comet_atexit(monkeypatch)
     try:
-<<<<<<< HEAD
-        if logger_class is TestTubeLogger:
-            with pytest.warns(FutureWarning)(match="TestTubeLogger is deprecated since v1.5"):
-                _test_logger_created_on_rank_zero_only(tmpdir, logger_class)
-        else:
-            _test_logger_created_on_rank_zero_only(tmpdir, logger_class)
-=======
         _test_logger_created_on_rank_zero_only(tmpdir, logger_class)
->>>>>>> 79de6a95
     except (ImportError, ModuleNotFoundError):
         pytest.xfail(f"multi-process test requires {logger_class.__class__} dependencies to be installed.")
 
@@ -423,17 +362,6 @@
         logger.log_metrics({"test": 1.0}, step=0)
         logger.experiment.add_scalar.assert_called_once_with("tmp-test", 1.0, 0)
 
-<<<<<<< HEAD
-    # TestTube
-    with mock.patch("pytorch_lightning.loggers.test_tube.Experiment"), pytest.warns(FutureWarning)(
-        match="TestTubeLogger is deprecated since v1.5"
-    ):
-        logger = _instantiate_logger(TestTubeLogger, save_dir=tmpdir, prefix=prefix)
-        logger.log_metrics({"test": 1.0}, step=0)
-        logger.experiment.log.assert_called_once_with({"tmp-test": 1.0}, global_step=0)
-
-=======
->>>>>>> 79de6a95
     # WandB
     with mock.patch("pytorch_lightning.loggers.wandb.wandb") as wandb:
         logger = _instantiate_logger(WandbLogger, save_dir=tmpdir, prefix=prefix)
