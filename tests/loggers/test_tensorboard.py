--- conflicted
+++ resolved
@@ -23,16 +23,9 @@
 from omegaconf import OmegaConf
 from tensorboard.backend.event_processing.event_accumulator import EventAccumulator
 
-<<<<<<< HEAD
-from pytorch_lightning import seed_everything, Trainer
-from pytorch_lightning.loggers import TensorBoardLogger
-from tests.base import BoringModel, EvalModelTemplate
-import tests.base.plotting
-=======
 from pytorch_lightning import Trainer
 from pytorch_lightning.loggers import TensorBoardLogger
 from tests.helpers import BoringModel
->>>>>>> e7298b5d
 
 
 @pytest.mark.skipif(
@@ -311,9 +304,6 @@
     logger = TensorBoardLogger(save_dir=tmpdir)
     logger.finalize("any")
     summary_writer().flush.assert_called()
-<<<<<<< HEAD
-    summary_writer().close.assert_called()
-=======
     summary_writer().close.assert_called()
 
 
@@ -326,5 +316,4 @@
 
     hparams_file = "hparams.yaml"
     assert os.path.isfile(os.path.join(trainer.log_dir, hparams_file))
-    assert not os.path.isfile(os.path.join(tmpdir, hparams_file))
->>>>>>> e7298b5d
+    assert not os.path.isfile(os.path.join(tmpdir, hparams_file))