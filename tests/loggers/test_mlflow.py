--- conflicted
+++ resolved
@@ -4,10 +4,7 @@
 from unittest import mock
 from unittest.mock import MagicMock
 
-<<<<<<< HEAD
 import pytest
-=======
->>>>>>> 21191848
 from mlflow.tracking import MlflowClient
 
 from pytorch_lightning import Trainer
