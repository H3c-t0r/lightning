--- conflicted
+++ resolved
@@ -19,11 +19,7 @@
 
 from pytorch_lightning import Trainer
 from pytorch_lightning.loggers import _MLFLOW_AVAILABLE, MLFlowLogger
-<<<<<<< HEAD
-from tests.base import EvalModelTemplate
-=======
 from tests.helpers import BoringModel
->>>>>>> 863a70c2
 
 
 def mock_mlflow_run_creation(logger, experiment_name=None, experiment_id=None, run_id=None):
@@ -140,9 +136,6 @@
         assert set(os.listdir(tmpdir)) == {'.trash', exp_id}
         assert set(os.listdir(tmpdir / exp_id)) == {run_id, 'meta.yaml'}
 
-<<<<<<< HEAD
-    model = EvalModelTemplate()
-=======
     class CustomModel(BoringModel):
 
         def training_epoch_end(self, *args, **kwargs):
@@ -151,17 +144,12 @@
 
     model = CustomModel()
     limit_batches = 5
->>>>>>> 863a70c2
     trainer = Trainer(
         default_root_dir=tmpdir,
         logger=logger,
         max_epochs=1,
-<<<<<<< HEAD
-        limit_val_batches=3,
-=======
         limit_train_batches=limit_batches,
         limit_val_batches=limit_batches,
->>>>>>> 863a70c2
         log_gpu_memory=True,
     )
     trainer.fit(model)
