--- conflicted
+++ resolved
@@ -31,11 +31,7 @@
         track_grad_norm=2,
         print_nan_grads=True,
         show_progress_bar=True,
-<<<<<<< HEAD
-        logger=testing_utils.get_test_tube_logger(tmpdir),
-=======
-        logger=tutils.get_test_tube_logger(),
->>>>>>> 89ececb3
+        logger=tutils.get_test_tube_logger(tmpdir),
         train_percent_check=0.1,
         val_percent_check=0.1
     )
@@ -69,10 +65,6 @@
     tutils.run_model_test_no_loggers(trainer_options, model, hparams,
                                      on_gpu=False, min_acc=0.30)
 
-<<<<<<< HEAD
-=======
-    tutils.clear_save_dir()
->>>>>>> 89ececb3
 
 def test_default_logger_callbacks_cpu_model(tmpdir):
     """
@@ -99,11 +91,6 @@
     model.freeze()
     model.unfreeze()
 
-<<<<<<< HEAD
-=======
-    tutils.clear_save_dir()
-
->>>>>>> 89ececb3
 
 def test_running_test_after_fitting(tmpdir):
     """Verify test() on fitted model"""
@@ -112,15 +99,8 @@
     hparams = tutils.get_hparams()
     model = LightningTestModel(hparams)
 
-<<<<<<< HEAD
     # logger file to get meta
-    logger = testing_utils.get_test_tube_logger(tmpdir, False)
-=======
-    save_dir = tutils.init_save_dir()
-
-    # logger file to get meta
-    logger = tutils.get_test_tube_logger(False)
->>>>>>> 89ececb3
+    logger = tutils.get_test_tube_logger(tmpdir, False)
 
     # logger file to get weights
     checkpoint = tutils.init_checkpoint_callback(logger)
@@ -147,17 +127,9 @@
     # test we have good test accuracy
     tutils.assert_ok_test_acc(trainer)
 
-<<<<<<< HEAD
 
 def test_running_test_without_val(tmpdir):
     testing_utils.reset_seed()
-=======
-    tutils.clear_save_dir()
-
-
-def test_running_test_without_val():
-    tutils.reset_seed()
->>>>>>> 89ececb3
 
     """Verify test() works on a model with no val_loader"""
 
@@ -167,15 +139,8 @@
     hparams = tutils.get_hparams()
     model = CurrentTestModel(hparams)
 
-<<<<<<< HEAD
     # logger file to get meta
-    logger = testing_utils.get_test_tube_logger(tmpdir, False)
-=======
-    save_dir = tutils.init_save_dir()
-
-    # logger file to get meta
-    logger = tutils.get_test_tube_logger(False)
->>>>>>> 89ececb3
+    logger = tutils.get_test_tube_logger(tmpdir, False)
 
     # logger file to get weights
     checkpoint = tutils.init_checkpoint_callback(logger)
@@ -201,11 +166,6 @@
     # test we have good test accuracy
     tutils.assert_ok_test_acc(trainer)
 
-<<<<<<< HEAD
-=======
-    tutils.clear_save_dir()
-
->>>>>>> 89ececb3
 
 def test_single_gpu_batch_parse():
     tutils.reset_seed()
@@ -261,11 +221,6 @@
     hparams = tutils.get_hparams()
     model = LightningTestModel(hparams)
 
-<<<<<<< HEAD
-=======
-    save_dir = tutils.init_save_dir()
-
->>>>>>> 89ececb3
     # logger file to get meta
     trainer_options = dict(
         default_save_path=tmpdir,
@@ -281,11 +236,6 @@
     # traning complete
     assert result == 1, 'amp + ddp model failed to complete'
 
-<<<<<<< HEAD
-=======
-    tutils.clear_save_dir()
-
->>>>>>> 89ececb3
 
 def test_cpu_model(tmpdir):
     """
@@ -297,11 +247,7 @@
     trainer_options = dict(
         default_save_path=tmpdir,
         show_progress_bar=False,
-<<<<<<< HEAD
-        logger=testing_utils.get_test_tube_logger(tmpdir),
-=======
-        logger=tutils.get_test_tube_logger(),
->>>>>>> 89ececb3
+        logger=tutils.get_test_tube_logger(tmpdir),
         max_nb_epochs=1,
         train_percent_check=0.4,
         val_percent_check=0.4
@@ -326,11 +272,7 @@
         track_grad_norm=2,
         print_nan_grads=True,
         show_progress_bar=False,
-<<<<<<< HEAD
-        logger=testing_utils.get_test_tube_logger(tmpdir),
-=======
-        logger=tutils.get_test_tube_logger(),
->>>>>>> 89ececb3
+        logger=tutils.get_test_tube_logger(tmpdir),
         accumulate_grad_batches=2,
         max_nb_epochs=1,
         train_percent_check=0.4,
@@ -348,11 +290,6 @@
     """
     tutils.reset_seed()
 
-<<<<<<< HEAD
-=======
-    save_dir = tutils.init_save_dir()
-
->>>>>>> 89ececb3
     truncated_bptt_steps = 2
     sequence_size = 30
     batch_size = 30
@@ -421,11 +358,6 @@
 
     assert result == 1, 'training failed to complete'
 
-<<<<<<< HEAD
-=======
-    tutils.clear_save_dir()
-
->>>>>>> 89ececb3
 
 def test_single_gpu_model(tmpdir):
     """
