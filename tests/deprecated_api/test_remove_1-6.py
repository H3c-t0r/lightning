--- conflicted
+++ resolved
@@ -267,27 +267,6 @@
         accelerator.on_train_batch_start(batch=None, batch_idx=0)
 
 
-<<<<<<< HEAD
-@pytest.mark.parametrize(
-    "cluster_environment",
-    [
-        KubeflowEnvironment(),
-        LightningEnvironment(),
-        SLURMEnvironment(),
-        TorchElasticEnvironment(),
-    ],
-)
-def test_v1_6_0_cluster_environment_creates_children(cluster_environment):
-    with pytest.deprecated_call(match="was deprecated in v1.5 and will be removed in v1.6"):
-        cluster_environment.creates_children()
-=======
-def test_v1_6_0_configure_slurm_ddp():
-    trainer = Trainer()
-    with pytest.deprecated_call(match=r"`AcceleratorConnector.configure_slurm_ddp\(\)` was deprecated in v1.5"):
-        trainer._accelerator_connector.configure_slurm_ddp()
->>>>>>> 348fc4b4
-
-
 def test_v1_6_0_master_params():
     with pytest.deprecated_call(match="`PrecisionPlugin.master_params` was deprecated in v1.5"):
         PrecisionPlugin().master_params(Mock(spec=Optimizer))