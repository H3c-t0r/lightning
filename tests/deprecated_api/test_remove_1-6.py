--- conflicted
+++ resolved
@@ -76,21 +76,11 @@
         _ = trainer.train_loop
 
 
-<<<<<<< HEAD
 def test_v1_6_0_rank_zero_warnings_moved():
     with pytest.deprecated_call(match="in v1.3.7 and will be removed in v1.6"):
         rank_zero_warn("test")
     with pytest.deprecated_call(match="in v1.3.7 and will be removed in v1.6"):
         rank_zero_deprecation("test")
-=======
-def test_v1_6_0_deprecated_model_summary_mode(tmpdir):
-    model = BoringModel()
-    with pytest.deprecated_call(match="Argument `mode` in `ModelSummary` is deprecated in v1.4"):
-        ModelSummary(model, mode="top")
-
-    with pytest.deprecated_call(match="Argument `mode` in `LightningModule.summarize` is deprecated in v1.4"):
-        model.summarize(mode="top")
->>>>>>> 09cf1672
 
 
 def test_v1_6_0_deprecated_disable_validation():
