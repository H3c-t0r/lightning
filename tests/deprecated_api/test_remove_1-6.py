# Copyright The PyTorch Lightning team.
#
# Licensed under the Apache License, Version 2.0 (the "License");
# you may not use this file except in compliance with the License.
# You may obtain a copy of the License at
#
#     http://www.apache.org/licenses/LICENSE-2.0
#
# Unless required by applicable law or agreed to in writing, software
# distributed under the License is distributed on an "AS IS" BASIS,
# WITHOUT WARRANTIES OR CONDITIONS OF ANY KIND, either express or implied.
# See the License for the specific language governing permissions and
# limitations under the License.
""" Test deprecated functionality which will be removed in v1.6.0 """

import pytest

from pytorch_lightning import Trainer
from pytorch_lightning.plugins.training_type import DDPPlugin, DDPSpawnPlugin
from tests.helpers import BoringModel


def test_v1_6_0_trainer_model_hook_mixin(tmpdir):
    model = BoringModel()
    trainer = Trainer(default_root_dir=tmpdir, max_epochs=1, checkpoint_callback=False, logger=False)
    trainer.fit(model)
    with pytest.deprecated_call(match="is deprecated in v1.4 and will be removed in v1.6"):
        trainer.is_function_implemented("training_step", model)

    with pytest.deprecated_call(match="is deprecated in v1.4 and will be removed in v1.6"):
        trainer.has_arg("training_step", "batch")


<<<<<<< HEAD
def test_old_transfer_batch_to_device_hook(tmpdir):

    class OldModel(BoringModel):

        def transfer_batch_to_device(self, batch, device):
            return super().transfer_batch_to_device(batch, device, None)

    trainer = Trainer(default_root_dir=tmpdir, limit_train_batches=1, limit_val_batches=0, max_epochs=1)
    with pytest.deprecated_call(match='old signature will be removed in v1.6'):
        trainer.fit(OldModel())
=======
def test_v1_6_0_ddp_num_nodes():
    with pytest.deprecated_call(match="Argument `num_nodes` in `DDPPlugin` is deprecated in v1.4"):
        DDPPlugin(num_nodes=1)


def test_v1_6_0_ddp_sync_batchnorm():
    with pytest.deprecated_call(match="Argument `sync_batchnorm` in `DDPPlugin` is deprecated in v1.4"):
        DDPPlugin(sync_batchnorm=False)


def test_v1_6_0_ddp_spawn_num_nodes():
    with pytest.deprecated_call(match="Argument `num_nodes` in `DDPPlugin` is deprecated in v1.4"):
        DDPSpawnPlugin(num_nodes=1)


def test_v1_6_0_ddp_spawn_sync_batchnorm():
    with pytest.deprecated_call(match="Argument `sync_batchnorm` in `DDPPlugin` is deprecated in v1.4"):
        DDPSpawnPlugin(sync_batchnorm=False)
>>>>>>> 1af42d7d
<|MERGE_RESOLUTION|>--- conflicted
+++ resolved
@@ -31,7 +31,6 @@
         trainer.has_arg("training_step", "batch")
 
 
-<<<<<<< HEAD
 def test_old_transfer_batch_to_device_hook(tmpdir):
 
     class OldModel(BoringModel):
@@ -42,7 +41,8 @@
     trainer = Trainer(default_root_dir=tmpdir, limit_train_batches=1, limit_val_batches=0, max_epochs=1)
     with pytest.deprecated_call(match='old signature will be removed in v1.6'):
         trainer.fit(OldModel())
-=======
+
+
 def test_v1_6_0_ddp_num_nodes():
     with pytest.deprecated_call(match="Argument `num_nodes` in `DDPPlugin` is deprecated in v1.4"):
         DDPPlugin(num_nodes=1)
@@ -60,5 +60,4 @@
 
 def test_v1_6_0_ddp_spawn_sync_batchnorm():
     with pytest.deprecated_call(match="Argument `sync_batchnorm` in `DDPPlugin` is deprecated in v1.4"):
-        DDPSpawnPlugin(sync_batchnorm=False)
->>>>>>> 1af42d7d
+        DDPSpawnPlugin(sync_batchnorm=False)