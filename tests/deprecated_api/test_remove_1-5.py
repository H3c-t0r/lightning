# Copyright The PyTorch Lightning team.
#
# Licensed under the Apache License, Version 2.0 (the "License");
# you may not use this file except in compliance with the License.
# You may obtain a copy of the License at
#
#     http://www.apache.org/licenses/LICENSE-2.0
#
# Unless required by applicable law or agreed to in writing, software
# distributed under the License is distributed on an "AS IS" BASIS,
# WITHOUT WARRANTIES OR CONDITIONS OF ANY KIND, either express or implied.
# See the License for the specific language governing permissions and
# limitations under the License.
"""Test deprecated functionality which will be removed in v1.5.0"""
<<<<<<< HEAD
import operator
=======
import os
from typing import Any, Dict
>>>>>>> 29357ba9
from unittest import mock

import pytest
import torch
from torch import optim

from pytorch_lightning import Callback, Trainer
from pytorch_lightning.callbacks import ModelCheckpoint
from pytorch_lightning.core.decorators import auto_move_data
from pytorch_lightning.loggers import WandbLogger
<<<<<<< HEAD
from pytorch_lightning.utilities import device_parser
from pytorch_lightning.utilities.imports import _compare_version
=======
from pytorch_lightning.profiler import AdvancedProfiler, BaseProfiler, PyTorchProfiler, SimpleProfiler
from pytorch_lightning.trainer.callback_hook import warning_cache as callback_warning_cache
from tests.deprecated_api import no_deprecated_call
>>>>>>> 29357ba9
from tests.helpers import BoringModel
from tests.helpers.utils import no_warning_call


def test_v1_5_0_model_checkpoint_save_checkpoint():
    model_ckpt = ModelCheckpoint()
    trainer = Trainer()
    trainer.save_checkpoint = lambda *_, **__: None
    with pytest.deprecated_call(match="ModelCheckpoint.save_checkpoint` signature has changed"):
        model_ckpt.save_checkpoint(trainer, object())


def test_v1_5_0_model_checkpoint_save_function():
    model_ckpt = ModelCheckpoint()
    with pytest.deprecated_call(match="Property `save_function` in `ModelCheckpoint` is deprecated in v1.3"):
        model_ckpt.save_function = lambda *_, **__: None
    with pytest.deprecated_call(match="Property `save_function` in `ModelCheckpoint` is deprecated in v1.3"):
        _ = model_ckpt.save_function


@mock.patch('pytorch_lightning.loggers.wandb.wandb')
def test_v1_5_0_wandb_unused_sync_step(_):
    with pytest.deprecated_call(match=r"v1.2.1 and will be removed in v1.5"):
        WandbLogger(sync_step=True)


def test_v1_5_0_old_callback_on_save_checkpoint(tmpdir):

    class OldSignature(Callback):

        def on_save_checkpoint(self, trainer, pl_module):  # noqa
            ...

    model = BoringModel()
    trainer_kwargs = {
        "default_root_dir": tmpdir,
        "checkpoint_callback": False,
        "max_epochs": 1,
    }
    filepath = tmpdir / "test.ckpt"

    trainer = Trainer(**trainer_kwargs, callbacks=[OldSignature()])
    trainer.fit(model)

    with pytest.deprecated_call(match="old signature will be removed in v1.5"):
        trainer.save_checkpoint(filepath)

    class NewSignature(Callback):

        def on_save_checkpoint(self, trainer, pl_module, checkpoint):
            ...

    class ValidSignature1(Callback):

        def on_save_checkpoint(self, trainer, *args):
            ...

    class ValidSignature2(Callback):

        def on_save_checkpoint(self, *args):
            ...

    trainer.callbacks = [NewSignature(), ValidSignature1(), ValidSignature2()]
    with no_warning_call(DeprecationWarning):
        trainer.save_checkpoint(filepath)


class BaseSignatureOnLoadCheckpoint(Callback):

    def __init__(self):
        self.on_load_checkpoint_called = False


class OldSignatureOnLoadCheckpoint(BaseSignatureOnLoadCheckpoint):

    def on_save_checkpoint(self, *args) -> Dict[str, Any]:
        return {"a": 0}

    def on_load_checkpoint(self, callback_state) -> None:
        assert callback_state == {"a": 0}
        self.on_load_checkpoint_called = True


class NewSignatureOnLoadCheckpoint(BaseSignatureOnLoadCheckpoint):

    def on_save_checkpoint(self, trainer, pl_module, checkpoint) -> dict:
        return {"something": "something"}

    def on_load_checkpoint(self, trainer, pl_module, checkpoint):
        assert checkpoint == {"something": "something"}
        self.on_load_checkpoint_called = True


class ValidSignature2OnLoadCheckpoint(BaseSignatureOnLoadCheckpoint):

    def on_save_checkpoint(self, trainer, pl_module, checkpoint) -> dict:
        return {"something": "something"}

    def on_load_checkpoint(self, *args):
        assert len(args) == 3
        self.on_load_checkpoint_called = True


def test_v1_5_0_old_callback_on_load_checkpoint(tmpdir):

    model = BoringModel()
    trainer_kwargs = {
        "default_root_dir": tmpdir,
        "max_steps": 1,
    }
    chk = ModelCheckpoint(save_last=True)
    trainer = Trainer(**trainer_kwargs, callbacks=[OldSignatureOnLoadCheckpoint(), chk])
    trainer.fit(model)

    with pytest.deprecated_call(match="old signature will be removed in v1.5"):
        trainer_kwargs["max_steps"] = 2
        cb = OldSignatureOnLoadCheckpoint()
        trainer = Trainer(**trainer_kwargs, callbacks=cb, resume_from_checkpoint=chk.last_model_path)
        trainer.fit(model)
        assert cb.on_load_checkpoint_called

    class ValidSignature1(BaseSignatureOnLoadCheckpoint):

        def on_load_checkpoint(self, trainer, *args):
            assert len(args) == 2
            self.on_load_checkpoint_called = True

    model = BoringModel()
    chk = ModelCheckpoint(save_last=True)
    trainer = Trainer(
        **trainer_kwargs,
        callbacks=[
            NewSignatureOnLoadCheckpoint(),
            ValidSignature1(),
            ValidSignature2OnLoadCheckpoint(),
            chk,
        ]
    )
    with no_deprecated_call(match="old signature will be removed in v1.5"):
        trainer.fit(model)

    with pytest.deprecated_call(match="old signature will be removed in v1.5"):
        trainer = Trainer(**trainer_kwargs, resume_from_checkpoint=chk.last_model_path)
        trainer.fit(model)


def test_v1_5_0_legacy_profiler_argument():
    with pytest.deprecated_call(match="renamed to `record_functions` in v1.3"):
        PyTorchProfiler(profiled_functions=[])


def test_v1_5_0_running_sanity_check():
    trainer = Trainer()
    with pytest.deprecated_call(match='has been renamed to `Trainer.sanity_checking`'):
        assert not trainer.running_sanity_check


def test_old_training_step_signature_with_opt_idx_manual_opt(tmpdir):

    class OldSignatureModel(BoringModel):

        def __init__(self):
            super().__init__()
            self.automatic_optimization = False

        def training_step(self, batch, batch_idx, optimizer_idx):
            assert optimizer_idx is not None
            return super().training_step(batch, batch_idx)

        def configure_optimizers(self):
            return [optim.SGD(self.parameters(), lr=1e-2), optim.SGD(self.parameters(), lr=1e-2)]

    model = OldSignatureModel()
    trainer = Trainer(default_root_dir=tmpdir, fast_dev_run=2)

    with pytest.deprecated_call(match="`training_step` .* `optimizer_idx` .* manual .* will be removed in v1.5"):
        trainer.fit(model)


def test_v1_5_0_model_checkpoint_period(tmpdir):
    with no_warning_call(DeprecationWarning):
        ModelCheckpoint(dirpath=tmpdir)
    with pytest.deprecated_call(match="is deprecated in v1.3 and will be removed in v1.5"):
        ModelCheckpoint(dirpath=tmpdir, period=1)


<<<<<<< HEAD
@pytest.mark.xfail(
    condition=_compare_version("pytorch_lightning", operator.ge, "1.5"),
    reason="parsing of string will change in v1.5",
)
@mock.patch('torch.cuda.device_count', return_value=4)
def test_v1_5_0_trainer_gpus_str_parsing(*_):
    # TODO: when removing this, make sure docs in docs/advanced/multi-gpu.rst reflect the new
    #   behavior regarding GPU selection. Ping @awaelchli if unsure.
    with pytest.deprecated_call(match=r"Parsing of the Trainer argument gpus='3' .* will change."):
        Trainer(gpus="3", accelerator="ddp_spawn")

    with pytest.deprecated_call(match=r"Parsing of the Trainer argument gpus='3' .* will change."):
        gpus = device_parser.parse_gpu_ids("3")
        assert gpus == [3]

    with pytest.deprecated_call(match=r"Parsing of the Trainer argument gpus='0' .* will change."):
        gpus = device_parser.parse_gpu_ids("0")
        assert gpus == [0]
=======
def test_v1_5_0_old_on_validation_epoch_end(tmpdir):
    callback_warning_cache.clear()

    class OldSignature(Callback):

        def on_validation_epoch_end(self, trainer, pl_module):  # noqa
            ...

    model = BoringModel()
    trainer = Trainer(default_root_dir=tmpdir, max_epochs=1, callbacks=OldSignature())

    with pytest.deprecated_call(match="old signature will be removed in v1.5"):
        trainer.fit(model)

    class OldSignatureModel(BoringModel):

        def on_validation_epoch_end(self):  # noqa
            ...

    model = OldSignatureModel()

    with pytest.deprecated_call(match="old signature will be removed in v1.5"):
        trainer.fit(model)

    callback_warning_cache.clear()

    class NewSignature(Callback):

        def on_validation_epoch_end(self, trainer, pl_module, outputs):
            ...

    trainer.callbacks = [NewSignature()]
    with no_deprecated_call(match="`Callback.on_validation_epoch_end` signature has changed in v1.3."):
        trainer.fit(model)

    class NewSignatureModel(BoringModel):

        def on_validation_epoch_end(self, outputs):
            ...

    model = NewSignatureModel()
    with no_deprecated_call(match="`ModelHooks.on_validation_epoch_end` signature has changed in v1.3."):
        trainer.fit(model)


def test_v1_5_0_old_on_test_epoch_end(tmpdir):
    callback_warning_cache.clear()

    class OldSignature(Callback):

        def on_test_epoch_end(self, trainer, pl_module):  # noqa
            ...

    model = BoringModel()
    trainer = Trainer(default_root_dir=tmpdir, max_epochs=1, callbacks=OldSignature())

    with pytest.deprecated_call(match="old signature will be removed in v1.5"):
        trainer.test(model)

    class OldSignatureModel(BoringModel):

        def on_test_epoch_end(self):  # noqa
            ...

    model = OldSignatureModel()

    with pytest.deprecated_call(match="old signature will be removed in v1.5"):
        trainer.test(model)

    callback_warning_cache.clear()

    class NewSignature(Callback):

        def on_test_epoch_end(self, trainer, pl_module, outputs):
            ...

    trainer.callbacks = [NewSignature()]
    with no_deprecated_call(match="`Callback.on_test_epoch_end` signature has changed in v1.3."):
        trainer.test(model)

    class NewSignatureModel(BoringModel):

        def on_test_epoch_end(self, outputs):
            ...

    model = NewSignatureModel()
    with no_deprecated_call(match="`ModelHooks.on_test_epoch_end` signature has changed in v1.3."):
        trainer.test(model)


@pytest.mark.parametrize("cls", (BaseProfiler, SimpleProfiler, AdvancedProfiler, PyTorchProfiler))
def test_v1_5_0_profiler_output_filename(tmpdir, cls):
    filepath = str(tmpdir / "test.txt")
    with pytest.deprecated_call(match="`output_filename` parameter has been removed"):
        profiler = cls(output_filename=filepath)
    assert profiler.dirpath == tmpdir
    assert profiler.filename == "test"


def test_v1_5_0_trainer_training_trick_mixin(tmpdir):
    model = BoringModel()
    trainer = Trainer(default_root_dir=tmpdir, max_epochs=1, checkpoint_callback=False, logger=False)
    trainer.fit(model)
    with pytest.deprecated_call(match="is deprecated in v1.3 and will be removed in v1.5"):
        trainer.print_nan_gradients()

    dummy_loss = torch.tensor(1.0)
    with pytest.deprecated_call(match="is deprecated in v1.3 and will be removed in v1.5"):
        trainer.detect_nan_tensors(dummy_loss)


def test_v1_5_0_auto_move_data():
    with pytest.deprecated_call(match="deprecated in v1.3 and will be removed in v1.5.*was applied to `bar`"):

        class Foo:

            @auto_move_data
            def bar(self):
                pass


def test_v1_5_0_lightning_module_write_prediction(tmpdir):

    class DeprecatedWritePredictionsModel(BoringModel):

        def __init__(self):
            super().__init__()
            self._predictions_file = os.path.join(tmpdir, "predictions.pt")

        def test_step(self, batch, batch_idx):
            super().test_step(batch, batch_idx)
            self.write_prediction("a", torch.Tensor(0), self._predictions_file)

        def test_epoch_end(self, outputs):
            self.write_prediction_dict({"a": "b"}, self._predictions_file)

    with pytest.deprecated_call(match="`write_prediction` was deprecated in v1.3 and will be removed in v1.5"):
        model = DeprecatedWritePredictionsModel()
        trainer = Trainer(
            default_root_dir=tmpdir,
            max_epochs=1,
            checkpoint_callback=False,
            logger=False,
        )
        trainer.test(model)

    with pytest.deprecated_call(match="`write_prediction_dict` was deprecated in v1.3 and will be removed in v1.5"):
        model = DeprecatedWritePredictionsModel()
        trainer = Trainer(
            default_root_dir=tmpdir,
            max_epochs=1,
            checkpoint_callback=False,
            logger=False,
        )
        trainer.test(model)


def test_v1_5_0_trainer_logging_mixin(tmpdir):
    trainer = Trainer(default_root_dir=tmpdir, max_epochs=1, checkpoint_callback=False, logger=False)
    with pytest.deprecated_call(match="is deprecated in v1.3 and will be removed in v1.5"):
        trainer.metrics_to_scalars({})


def test_v1_5_0_lighting_module_grad_norm(tmpdir):
    model = BoringModel()
    with pytest.deprecated_call(match="is deprecated in v1.3 and will be removed in v1.5"):
        model.grad_norm(2)
>>>>>>> 29357ba9
<|MERGE_RESOLUTION|>--- conflicted
+++ resolved
@@ -12,12 +12,9 @@
 # See the License for the specific language governing permissions and
 # limitations under the License.
 """Test deprecated functionality which will be removed in v1.5.0"""
-<<<<<<< HEAD
-import operator
-=======
 import os
 from typing import Any, Dict
->>>>>>> 29357ba9
+import operator
 from unittest import mock
 
 import pytest
@@ -28,14 +25,11 @@
 from pytorch_lightning.callbacks import ModelCheckpoint
 from pytorch_lightning.core.decorators import auto_move_data
 from pytorch_lightning.loggers import WandbLogger
-<<<<<<< HEAD
-from pytorch_lightning.utilities import device_parser
-from pytorch_lightning.utilities.imports import _compare_version
-=======
 from pytorch_lightning.profiler import AdvancedProfiler, BaseProfiler, PyTorchProfiler, SimpleProfiler
 from pytorch_lightning.trainer.callback_hook import warning_cache as callback_warning_cache
 from tests.deprecated_api import no_deprecated_call
->>>>>>> 29357ba9
+from pytorch_lightning.utilities.imports import _compare_version
+from pytorch_lightning.utilities import device_parser
 from tests.helpers import BoringModel
 from tests.helpers.utils import no_warning_call
 
@@ -222,7 +216,175 @@
         ModelCheckpoint(dirpath=tmpdir, period=1)
 
 
-<<<<<<< HEAD
+def test_v1_5_0_old_on_validation_epoch_end(tmpdir):
+    callback_warning_cache.clear()
+
+    class OldSignature(Callback):
+
+        def on_validation_epoch_end(self, trainer, pl_module):  # noqa
+            ...
+
+    model = BoringModel()
+    trainer = Trainer(default_root_dir=tmpdir, max_epochs=1, callbacks=OldSignature())
+
+    with pytest.deprecated_call(match="old signature will be removed in v1.5"):
+        trainer.fit(model)
+
+    class OldSignatureModel(BoringModel):
+
+        def on_validation_epoch_end(self):  # noqa
+            ...
+
+    model = OldSignatureModel()
+
+    with pytest.deprecated_call(match="old signature will be removed in v1.5"):
+        trainer.fit(model)
+
+    callback_warning_cache.clear()
+
+    class NewSignature(Callback):
+
+        def on_validation_epoch_end(self, trainer, pl_module, outputs):
+            ...
+
+    trainer.callbacks = [NewSignature()]
+    with no_deprecated_call(match="`Callback.on_validation_epoch_end` signature has changed in v1.3."):
+        trainer.fit(model)
+
+    class NewSignatureModel(BoringModel):
+
+        def on_validation_epoch_end(self, outputs):
+            ...
+
+    model = NewSignatureModel()
+    with no_deprecated_call(match="`ModelHooks.on_validation_epoch_end` signature has changed in v1.3."):
+        trainer.fit(model)
+
+
+def test_v1_5_0_old_on_test_epoch_end(tmpdir):
+    callback_warning_cache.clear()
+
+    class OldSignature(Callback):
+
+        def on_test_epoch_end(self, trainer, pl_module):  # noqa
+            ...
+
+    model = BoringModel()
+    trainer = Trainer(default_root_dir=tmpdir, max_epochs=1, callbacks=OldSignature())
+
+    with pytest.deprecated_call(match="old signature will be removed in v1.5"):
+        trainer.test(model)
+
+    class OldSignatureModel(BoringModel):
+
+        def on_test_epoch_end(self):  # noqa
+            ...
+
+    model = OldSignatureModel()
+
+    with pytest.deprecated_call(match="old signature will be removed in v1.5"):
+        trainer.test(model)
+
+    callback_warning_cache.clear()
+
+    class NewSignature(Callback):
+
+        def on_test_epoch_end(self, trainer, pl_module, outputs):
+            ...
+
+    trainer.callbacks = [NewSignature()]
+    with no_deprecated_call(match="`Callback.on_test_epoch_end` signature has changed in v1.3."):
+        trainer.test(model)
+
+    class NewSignatureModel(BoringModel):
+
+        def on_test_epoch_end(self, outputs):
+            ...
+
+    model = NewSignatureModel()
+    with no_deprecated_call(match="`ModelHooks.on_test_epoch_end` signature has changed in v1.3."):
+        trainer.test(model)
+
+
+@pytest.mark.parametrize("cls", (BaseProfiler, SimpleProfiler, AdvancedProfiler, PyTorchProfiler))
+def test_v1_5_0_profiler_output_filename(tmpdir, cls):
+    filepath = str(tmpdir / "test.txt")
+    with pytest.deprecated_call(match="`output_filename` parameter has been removed"):
+        profiler = cls(output_filename=filepath)
+    assert profiler.dirpath == tmpdir
+    assert profiler.filename == "test"
+
+
+def test_v1_5_0_trainer_training_trick_mixin(tmpdir):
+    model = BoringModel()
+    trainer = Trainer(default_root_dir=tmpdir, max_epochs=1, checkpoint_callback=False, logger=False)
+    trainer.fit(model)
+    with pytest.deprecated_call(match="is deprecated in v1.3 and will be removed in v1.5"):
+        trainer.print_nan_gradients()
+
+    dummy_loss = torch.tensor(1.0)
+    with pytest.deprecated_call(match="is deprecated in v1.3 and will be removed in v1.5"):
+        trainer.detect_nan_tensors(dummy_loss)
+
+
+def test_v1_5_0_auto_move_data():
+    with pytest.deprecated_call(match="deprecated in v1.3 and will be removed in v1.5.*was applied to `bar`"):
+
+        class Foo:
+
+            @auto_move_data
+            def bar(self):
+                pass
+
+
+def test_v1_5_0_lightning_module_write_prediction(tmpdir):
+
+    class DeprecatedWritePredictionsModel(BoringModel):
+
+        def __init__(self):
+            super().__init__()
+            self._predictions_file = os.path.join(tmpdir, "predictions.pt")
+
+        def test_step(self, batch, batch_idx):
+            super().test_step(batch, batch_idx)
+            self.write_prediction("a", torch.Tensor(0), self._predictions_file)
+
+        def test_epoch_end(self, outputs):
+            self.write_prediction_dict({"a": "b"}, self._predictions_file)
+
+    with pytest.deprecated_call(match="`write_prediction` was deprecated in v1.3 and will be removed in v1.5"):
+        model = DeprecatedWritePredictionsModel()
+        trainer = Trainer(
+            default_root_dir=tmpdir,
+            max_epochs=1,
+            checkpoint_callback=False,
+            logger=False,
+        )
+        trainer.test(model)
+
+    with pytest.deprecated_call(match="`write_prediction_dict` was deprecated in v1.3 and will be removed in v1.5"):
+        model = DeprecatedWritePredictionsModel()
+        trainer = Trainer(
+            default_root_dir=tmpdir,
+            max_epochs=1,
+            checkpoint_callback=False,
+            logger=False,
+        )
+        trainer.test(model)
+
+
+def test_v1_5_0_trainer_logging_mixin(tmpdir):
+    trainer = Trainer(default_root_dir=tmpdir, max_epochs=1, checkpoint_callback=False, logger=False)
+    with pytest.deprecated_call(match="is deprecated in v1.3 and will be removed in v1.5"):
+        trainer.metrics_to_scalars({})
+
+
+def test_v1_5_0_lighting_module_grad_norm(tmpdir):
+    model = BoringModel()
+    with pytest.deprecated_call(match="is deprecated in v1.3 and will be removed in v1.5"):
+        model.grad_norm(2)
+
+
 @pytest.mark.xfail(
     condition=_compare_version("pytorch_lightning", operator.ge, "1.5"),
     reason="parsing of string will change in v1.5",
@@ -240,173 +402,4 @@
 
     with pytest.deprecated_call(match=r"Parsing of the Trainer argument gpus='0' .* will change."):
         gpus = device_parser.parse_gpu_ids("0")
-        assert gpus == [0]
-=======
-def test_v1_5_0_old_on_validation_epoch_end(tmpdir):
-    callback_warning_cache.clear()
-
-    class OldSignature(Callback):
-
-        def on_validation_epoch_end(self, trainer, pl_module):  # noqa
-            ...
-
-    model = BoringModel()
-    trainer = Trainer(default_root_dir=tmpdir, max_epochs=1, callbacks=OldSignature())
-
-    with pytest.deprecated_call(match="old signature will be removed in v1.5"):
-        trainer.fit(model)
-
-    class OldSignatureModel(BoringModel):
-
-        def on_validation_epoch_end(self):  # noqa
-            ...
-
-    model = OldSignatureModel()
-
-    with pytest.deprecated_call(match="old signature will be removed in v1.5"):
-        trainer.fit(model)
-
-    callback_warning_cache.clear()
-
-    class NewSignature(Callback):
-
-        def on_validation_epoch_end(self, trainer, pl_module, outputs):
-            ...
-
-    trainer.callbacks = [NewSignature()]
-    with no_deprecated_call(match="`Callback.on_validation_epoch_end` signature has changed in v1.3."):
-        trainer.fit(model)
-
-    class NewSignatureModel(BoringModel):
-
-        def on_validation_epoch_end(self, outputs):
-            ...
-
-    model = NewSignatureModel()
-    with no_deprecated_call(match="`ModelHooks.on_validation_epoch_end` signature has changed in v1.3."):
-        trainer.fit(model)
-
-
-def test_v1_5_0_old_on_test_epoch_end(tmpdir):
-    callback_warning_cache.clear()
-
-    class OldSignature(Callback):
-
-        def on_test_epoch_end(self, trainer, pl_module):  # noqa
-            ...
-
-    model = BoringModel()
-    trainer = Trainer(default_root_dir=tmpdir, max_epochs=1, callbacks=OldSignature())
-
-    with pytest.deprecated_call(match="old signature will be removed in v1.5"):
-        trainer.test(model)
-
-    class OldSignatureModel(BoringModel):
-
-        def on_test_epoch_end(self):  # noqa
-            ...
-
-    model = OldSignatureModel()
-
-    with pytest.deprecated_call(match="old signature will be removed in v1.5"):
-        trainer.test(model)
-
-    callback_warning_cache.clear()
-
-    class NewSignature(Callback):
-
-        def on_test_epoch_end(self, trainer, pl_module, outputs):
-            ...
-
-    trainer.callbacks = [NewSignature()]
-    with no_deprecated_call(match="`Callback.on_test_epoch_end` signature has changed in v1.3."):
-        trainer.test(model)
-
-    class NewSignatureModel(BoringModel):
-
-        def on_test_epoch_end(self, outputs):
-            ...
-
-    model = NewSignatureModel()
-    with no_deprecated_call(match="`ModelHooks.on_test_epoch_end` signature has changed in v1.3."):
-        trainer.test(model)
-
-
-@pytest.mark.parametrize("cls", (BaseProfiler, SimpleProfiler, AdvancedProfiler, PyTorchProfiler))
-def test_v1_5_0_profiler_output_filename(tmpdir, cls):
-    filepath = str(tmpdir / "test.txt")
-    with pytest.deprecated_call(match="`output_filename` parameter has been removed"):
-        profiler = cls(output_filename=filepath)
-    assert profiler.dirpath == tmpdir
-    assert profiler.filename == "test"
-
-
-def test_v1_5_0_trainer_training_trick_mixin(tmpdir):
-    model = BoringModel()
-    trainer = Trainer(default_root_dir=tmpdir, max_epochs=1, checkpoint_callback=False, logger=False)
-    trainer.fit(model)
-    with pytest.deprecated_call(match="is deprecated in v1.3 and will be removed in v1.5"):
-        trainer.print_nan_gradients()
-
-    dummy_loss = torch.tensor(1.0)
-    with pytest.deprecated_call(match="is deprecated in v1.3 and will be removed in v1.5"):
-        trainer.detect_nan_tensors(dummy_loss)
-
-
-def test_v1_5_0_auto_move_data():
-    with pytest.deprecated_call(match="deprecated in v1.3 and will be removed in v1.5.*was applied to `bar`"):
-
-        class Foo:
-
-            @auto_move_data
-            def bar(self):
-                pass
-
-
-def test_v1_5_0_lightning_module_write_prediction(tmpdir):
-
-    class DeprecatedWritePredictionsModel(BoringModel):
-
-        def __init__(self):
-            super().__init__()
-            self._predictions_file = os.path.join(tmpdir, "predictions.pt")
-
-        def test_step(self, batch, batch_idx):
-            super().test_step(batch, batch_idx)
-            self.write_prediction("a", torch.Tensor(0), self._predictions_file)
-
-        def test_epoch_end(self, outputs):
-            self.write_prediction_dict({"a": "b"}, self._predictions_file)
-
-    with pytest.deprecated_call(match="`write_prediction` was deprecated in v1.3 and will be removed in v1.5"):
-        model = DeprecatedWritePredictionsModel()
-        trainer = Trainer(
-            default_root_dir=tmpdir,
-            max_epochs=1,
-            checkpoint_callback=False,
-            logger=False,
-        )
-        trainer.test(model)
-
-    with pytest.deprecated_call(match="`write_prediction_dict` was deprecated in v1.3 and will be removed in v1.5"):
-        model = DeprecatedWritePredictionsModel()
-        trainer = Trainer(
-            default_root_dir=tmpdir,
-            max_epochs=1,
-            checkpoint_callback=False,
-            logger=False,
-        )
-        trainer.test(model)
-
-
-def test_v1_5_0_trainer_logging_mixin(tmpdir):
-    trainer = Trainer(default_root_dir=tmpdir, max_epochs=1, checkpoint_callback=False, logger=False)
-    with pytest.deprecated_call(match="is deprecated in v1.3 and will be removed in v1.5"):
-        trainer.metrics_to_scalars({})
-
-
-def test_v1_5_0_lighting_module_grad_norm(tmpdir):
-    model = BoringModel()
-    with pytest.deprecated_call(match="is deprecated in v1.3 and will be removed in v1.5"):
-        model.grad_norm(2)
->>>>>>> 29357ba9
+        assert gpus == [0]