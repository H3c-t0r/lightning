# Copyright The PyTorch Lightning team.
#
# Licensed under the Apache License, Version 2.0 (the "License");
# you may not use this file except in compliance with the License.
# You may obtain a copy of the License at
#
#     http://www.apache.org/licenses/LICENSE-2.0
#
# Unless required by applicable law or agreed to in writing, software
# distributed under the License is distributed on an "AS IS" BASIS,
# WITHOUT WARRANTIES OR CONDITIONS OF ANY KIND, either express or implied.
# See the License for the specific language governing permissions and
# limitations under the License.
"""Test deprecated functionality which will be removed in v1.5.0"""
from unittest import mock

import pytest
from torch import optim

from pytorch_lightning import Callback, Trainer
from pytorch_lightning.callbacks import ModelCheckpoint
from pytorch_lightning.loggers import WandbLogger
from pytorch_lightning.trainer.callback_hook import warning_cache as callback_warning_cache
from tests.deprecated_api import no_deprecated_call
from tests.helpers import BoringModel
from tests.helpers.utils import no_warning_call


def test_v1_5_0_model_checkpoint_save_checkpoint():
    model_ckpt = ModelCheckpoint()
    model_ckpt.save_function = lambda *_, **__: None
    with pytest.deprecated_call(match="ModelCheckpoint.save_checkpoint` signature has changed"):
        model_ckpt.save_checkpoint(Trainer(), object())


@mock.patch('pytorch_lightning.loggers.wandb.wandb')
def test_v1_5_0_wandb_unused_sync_step(tmpdir):
    with pytest.deprecated_call(match=r"v1.2.1 and will be removed in v1.5"):
        WandbLogger(sync_step=True)


def test_v1_5_0_old_callback_on_save_checkpoint(tmpdir):

    class OldSignature(Callback):

        def on_save_checkpoint(self, trainer, pl_module):  # noqa
            ...

    model = BoringModel()
    trainer_kwargs = {
        "default_root_dir": tmpdir,
        "checkpoint_callback": False,
        "max_epochs": 1,
    }
    filepath = tmpdir / "test.ckpt"

    trainer = Trainer(**trainer_kwargs, callbacks=[OldSignature()])
    trainer.fit(model)

    with pytest.deprecated_call(match="old signature will be removed in v1.5"):
        trainer.save_checkpoint(filepath)

    class NewSignature(Callback):

        def on_save_checkpoint(self, trainer, pl_module, checkpoint):
            ...

    class ValidSignature1(Callback):

        def on_save_checkpoint(self, trainer, *args):
            ...

    class ValidSignature2(Callback):

        def on_save_checkpoint(self, *args):
            ...

    trainer.callbacks = [NewSignature(), ValidSignature1(), ValidSignature2()]
    with no_warning_call(DeprecationWarning):
        trainer.save_checkpoint(filepath)


def test_v1_5_0_running_sanity_check():
    trainer = Trainer()
    with pytest.deprecated_call(match='has been renamed to `Trainer.sanity_checking`'):
        assert not trainer.running_sanity_check


def test_old_training_step_signature_with_opt_idx_manual_opt(tmpdir):

    class OldSignatureModel(BoringModel):

        def __init__(self):
            super().__init__()
            self.automatic_optimization = False

        def training_step(self, batch, batch_idx, optimizer_idx):
            assert optimizer_idx is not None
            return super().training_step(batch, batch_idx)

        def configure_optimizers(self):
            return [optim.SGD(self.parameters(), lr=1e-2), optim.SGD(self.parameters(), lr=1e-2)]

    model = OldSignatureModel()
    trainer = Trainer(default_root_dir=tmpdir, fast_dev_run=2)

    with pytest.deprecated_call(match="`training_step` .* `optimizer_idx` .* manual .* will be removed in v1.5"):
        trainer.fit(model)


def test_v1_5_0_model_checkpoint_period(tmpdir):
    with no_warning_call(DeprecationWarning):
        ModelCheckpoint(dirpath=tmpdir)
    with pytest.deprecated_call(match="is deprecated in v1.3 and will be removed in v1.5"):
        ModelCheckpoint(dirpath=tmpdir, period=1)


<<<<<<< HEAD
def test_old_transfer_batch_to_device_hook(tmpdir):

    class OldModel(BoringModel):

        def transfer_batch_to_device(self, batch, device):
            return super().transfer_batch_to_device(batch, device, None)

    trainer = Trainer(default_root_dir=tmpdir, limit_train_batches=1, limit_val_batches=0, max_epochs=1)
    with pytest.deprecated_call(match='old signature will be removed in v1.5'):
        trainer.fit(OldModel())
=======
def test_v1_5_0_old_on_validation_epoch_end(tmpdir):
    callback_warning_cache.clear()

    class OldSignature(Callback):

        def on_validation_epoch_end(self, trainer, pl_module):  # noqa
            ...

    model = BoringModel()
    trainer = Trainer(default_root_dir=tmpdir, max_epochs=1, callbacks=OldSignature())

    with pytest.deprecated_call(match="old signature will be removed in v1.5"):
        trainer.fit(model)

    class OldSignatureModel(BoringModel):

        def on_validation_epoch_end(self):  # noqa
            ...

    model = OldSignatureModel()

    with pytest.deprecated_call(match="old signature will be removed in v1.5"):
        trainer.fit(model)

    callback_warning_cache.clear()

    class NewSignature(Callback):

        def on_validation_epoch_end(self, trainer, pl_module, outputs):
            ...

    trainer.callbacks = [NewSignature()]
    with no_deprecated_call(match="`Callback.on_validation_epoch_end` signature has changed in v1.3."):
        trainer.fit(model)

    class NewSignatureModel(BoringModel):

        def on_validation_epoch_end(self, outputs):
            ...

    model = NewSignatureModel()
    with no_deprecated_call(match="`ModelHooks.on_validation_epoch_end` signature has changed in v1.3."):
        trainer.fit(model)


def test_v1_5_0_old_on_test_epoch_end(tmpdir):
    callback_warning_cache.clear()

    class OldSignature(Callback):

        def on_test_epoch_end(self, trainer, pl_module):  # noqa
            ...

    model = BoringModel()
    trainer = Trainer(default_root_dir=tmpdir, max_epochs=1, callbacks=OldSignature())

    with pytest.deprecated_call(match="old signature will be removed in v1.5"):
        trainer.test(model)

    class OldSignatureModel(BoringModel):

        def on_test_epoch_end(self):  # noqa
            ...

    model = OldSignatureModel()

    with pytest.deprecated_call(match="old signature will be removed in v1.5"):
        trainer.test(model)

    callback_warning_cache.clear()

    class NewSignature(Callback):

        def on_test_epoch_end(self, trainer, pl_module, outputs):
            ...

    trainer.callbacks = [NewSignature()]
    with no_deprecated_call(match="`Callback.on_test_epoch_end` signature has changed in v1.3."):
        trainer.test(model)

    class NewSignatureModel(BoringModel):

        def on_test_epoch_end(self, outputs):
            ...

    model = NewSignatureModel()
    with no_deprecated_call(match="`ModelHooks.on_test_epoch_end` signature has changed in v1.3."):
        trainer.test(model)
>>>>>>> 3a56a602
<|MERGE_RESOLUTION|>--- conflicted
+++ resolved
@@ -115,7 +115,6 @@
         ModelCheckpoint(dirpath=tmpdir, period=1)
 
 
-<<<<<<< HEAD
 def test_old_transfer_batch_to_device_hook(tmpdir):
 
     class OldModel(BoringModel):
@@ -126,7 +125,8 @@
     trainer = Trainer(default_root_dir=tmpdir, limit_train_batches=1, limit_val_batches=0, max_epochs=1)
     with pytest.deprecated_call(match='old signature will be removed in v1.5'):
         trainer.fit(OldModel())
-=======
+
+
 def test_v1_5_0_old_on_validation_epoch_end(tmpdir):
     callback_warning_cache.clear()
 
@@ -214,5 +214,4 @@
 
     model = NewSignatureModel()
     with no_deprecated_call(match="`ModelHooks.on_test_epoch_end` signature has changed in v1.3."):
-        trainer.test(model)
->>>>>>> 3a56a602
+        trainer.test(model)