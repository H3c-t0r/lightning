# Copyright The PyTorch Lightning team.
#
# Licensed under the Apache License, Version 2.0 (the "License");
# you may not use this file except in compliance with the License.
# You may obtain a copy of the License at
#
#     http://www.apache.org/licenses/LICENSE-2.0
#
# Unless required by applicable law or agreed to in writing, software
# distributed under the License is distributed on an "AS IS" BASIS,
# WITHOUT WARRANTIES OR CONDITIONS OF ANY KIND, either express or implied.
# See the License for the specific language governing permissions and
# limitations under the License.
"""Test deprecated functionality which will be removed in v1.5.0"""
import operator
import os
from typing import Any, Dict
from unittest import mock

import pytest
import torch
from torch import optim

from pytorch_lightning import Callback, Trainer
from pytorch_lightning.callbacks import ModelCheckpoint
from pytorch_lightning.core.decorators import auto_move_data
from pytorch_lightning.loggers import WandbLogger
from pytorch_lightning.profiler import AdvancedProfiler, BaseProfiler, PyTorchProfiler, SimpleProfiler
from pytorch_lightning.trainer.callback_hook import warning_cache as callback_warning_cache
from pytorch_lightning.utilities import device_parser
from pytorch_lightning.utilities.imports import _compare_version
from tests.deprecated_api import no_deprecated_call
from tests.helpers import BoringDataModule, BoringModel
from tests.helpers.utils import no_warning_call


def test_v1_5_0_model_checkpoint_save_checkpoint():
    model_ckpt = ModelCheckpoint()
    trainer = Trainer()
    trainer.save_checkpoint = lambda *_, **__: None
    with pytest.deprecated_call(match="ModelCheckpoint.save_checkpoint` signature has changed"):
        model_ckpt.save_checkpoint(trainer, object())


def test_v1_5_0_model_checkpoint_save_function():
    model_ckpt = ModelCheckpoint()
    with pytest.deprecated_call(match="Property `save_function` in `ModelCheckpoint` is deprecated in v1.3"):
        model_ckpt.save_function = lambda *_, **__: None
    with pytest.deprecated_call(match="Property `save_function` in `ModelCheckpoint` is deprecated in v1.3"):
        _ = model_ckpt.save_function


@mock.patch('pytorch_lightning.loggers.wandb.wandb')
def test_v1_5_0_wandb_unused_sync_step(_):
    with pytest.deprecated_call(match=r"v1.2.1 and will be removed in v1.5"):
        WandbLogger(sync_step=True)


def test_v1_5_0_old_callback_on_save_checkpoint(tmpdir):

    class OldSignature(Callback):

        def on_save_checkpoint(self, trainer, pl_module):  # noqa
            ...

    model = BoringModel()
    trainer_kwargs = {
        "default_root_dir": tmpdir,
        "checkpoint_callback": False,
        "max_epochs": 1,
    }
    filepath = tmpdir / "test.ckpt"

    trainer = Trainer(**trainer_kwargs, callbacks=[OldSignature()])
    trainer.fit(model)

    with pytest.deprecated_call(match="old signature will be removed in v1.5"):
        trainer.save_checkpoint(filepath)

    class NewSignature(Callback):

        def on_save_checkpoint(self, trainer, pl_module, checkpoint):
            ...

    class ValidSignature1(Callback):

        def on_save_checkpoint(self, trainer, *args):
            ...

    class ValidSignature2(Callback):

        def on_save_checkpoint(self, *args):
            ...

    trainer.callbacks = [NewSignature(), ValidSignature1(), ValidSignature2()]
    with no_warning_call(DeprecationWarning):
        trainer.save_checkpoint(filepath)


class BaseSignatureOnLoadCheckpoint(Callback):

    def __init__(self):
        self.on_load_checkpoint_called = False


class OldSignatureOnLoadCheckpoint(BaseSignatureOnLoadCheckpoint):

    def on_save_checkpoint(self, *args) -> Dict[str, Any]:
        return {"a": 0}

    def on_load_checkpoint(self, callback_state) -> None:
        assert callback_state == {"a": 0}
        self.on_load_checkpoint_called = True


class NewSignatureOnLoadCheckpoint(BaseSignatureOnLoadCheckpoint):

    def on_save_checkpoint(self, trainer, pl_module, checkpoint) -> dict:
        return {"something": "something"}

    def on_load_checkpoint(self, trainer, pl_module, checkpoint):
        assert checkpoint == {"something": "something"}
        self.on_load_checkpoint_called = True


class ValidSignature2OnLoadCheckpoint(BaseSignatureOnLoadCheckpoint):

    def on_save_checkpoint(self, trainer, pl_module, checkpoint) -> dict:
        return {"something": "something"}

    def on_load_checkpoint(self, *args):
        assert len(args) == 3
        self.on_load_checkpoint_called = True


def test_v1_5_0_old_callback_on_load_checkpoint(tmpdir):

    model = BoringModel()
    trainer_kwargs = {
        "default_root_dir": tmpdir,
        "max_steps": 1,
    }
    chk = ModelCheckpoint(save_last=True)
    trainer = Trainer(**trainer_kwargs, callbacks=[OldSignatureOnLoadCheckpoint(), chk])
    trainer.fit(model)

    with pytest.deprecated_call(match="old signature will be removed in v1.5"):
        trainer_kwargs["max_steps"] = 2
        cb = OldSignatureOnLoadCheckpoint()
        trainer = Trainer(**trainer_kwargs, callbacks=cb, resume_from_checkpoint=chk.last_model_path)
        trainer.fit(model)
        assert cb.on_load_checkpoint_called

    class ValidSignature1(BaseSignatureOnLoadCheckpoint):

        def on_load_checkpoint(self, trainer, *args):
            assert len(args) == 2
            self.on_load_checkpoint_called = True

    model = BoringModel()
    chk = ModelCheckpoint(save_last=True)
    trainer = Trainer(
        **trainer_kwargs,
        callbacks=[
            NewSignatureOnLoadCheckpoint(),
            ValidSignature1(),
            ValidSignature2OnLoadCheckpoint(),
            chk,
        ]
    )
    with no_deprecated_call(match="old signature will be removed in v1.5"):
        trainer.fit(model)

    trainer = Trainer(**trainer_kwargs, resume_from_checkpoint=chk.last_model_path)
    with no_deprecated_call(match="old signature will be removed in v1.5"):
        trainer.fit(model)


def test_v1_5_0_legacy_profiler_argument():
    with pytest.deprecated_call(match="renamed to `record_functions` in v1.3"):
        PyTorchProfiler(profiled_functions=[])


def test_v1_5_0_running_sanity_check():
    trainer = Trainer()
    with pytest.deprecated_call(match='has been renamed to `Trainer.sanity_checking`'):
        assert not trainer.running_sanity_check


def test_old_training_step_signature_with_opt_idx_manual_opt(tmpdir):

    class OldSignatureModel(BoringModel):

        def __init__(self):
            super().__init__()
            self.automatic_optimization = False

        def training_step(self, batch, batch_idx, optimizer_idx):
            assert optimizer_idx is not None
            return super().training_step(batch, batch_idx)

        def configure_optimizers(self):
            return [optim.SGD(self.parameters(), lr=1e-2), optim.SGD(self.parameters(), lr=1e-2)]

    model = OldSignatureModel()
    trainer = Trainer(default_root_dir=tmpdir, fast_dev_run=2)

    with pytest.deprecated_call(match="`training_step` .* `optimizer_idx` .* manual .* will be removed in v1.5"):
        trainer.fit(model)


def test_v1_5_0_model_checkpoint_period(tmpdir):
    with no_warning_call(DeprecationWarning):
        ModelCheckpoint(dirpath=tmpdir)
    with pytest.deprecated_call(match="is deprecated in v1.3 and will be removed in v1.5"):
        ModelCheckpoint(dirpath=tmpdir, period=1)


<<<<<<< HEAD
def test_old_transfer_batch_to_device_hook(tmpdir):

    class OldModel(BoringModel):

        def transfer_batch_to_device(self, batch, device):
            return super().transfer_batch_to_device(batch, device, None)

    trainer = Trainer(default_root_dir=tmpdir, limit_train_batches=1, limit_val_batches=0, max_epochs=1)
    with pytest.deprecated_call(match='old signature will be removed in v1.5'):
        trainer.fit(OldModel())


def test_v1_5_0_old_on_validation_epoch_end(tmpdir):
=======
def test_v1_5_0_old_on_train_epoch_end(tmpdir):
>>>>>>> 651f93a6
    callback_warning_cache.clear()

    class OldSignature(Callback):

        def on_train_epoch_end(self, trainer, pl_module, outputs):  # noqa
            ...

    class OldSignatureModel(BoringModel):

        def on_train_epoch_end(self, outputs):  # noqa
            ...

    model = BoringModel()
    trainer = Trainer(default_root_dir=tmpdir, max_epochs=1, callbacks=OldSignature())

    with pytest.deprecated_call(match="old signature will be removed in v1.5"):
        trainer.fit(model)

    callback_warning_cache.clear()

    model = OldSignatureModel()

    with pytest.deprecated_call(match="old signature will be removed in v1.5"):
        trainer.fit(model)

    trainer.train_loop.warning_cache.clear()

    class NewSignature(Callback):

        def on_train_epoch_end(self, trainer, pl_module):
            ...

    trainer.callbacks = [NewSignature()]
    with no_deprecated_call(match="`Callback.on_train_epoch_end` signature has changed in v1.3."):
        trainer.fit(model)

    class NewSignatureModel(BoringModel):

        def on_train_epoch_end(self):
            ...

    model = NewSignatureModel()
    with no_deprecated_call(match="`ModelHooks.on_train_epoch_end` signature has changed in v1.3."):
        trainer.fit(model)


@pytest.mark.parametrize("cls", (BaseProfiler, SimpleProfiler, AdvancedProfiler, PyTorchProfiler))
def test_v1_5_0_profiler_output_filename(tmpdir, cls):
    filepath = str(tmpdir / "test.txt")
    with pytest.deprecated_call(match="`output_filename` parameter has been removed"):
        profiler = cls(output_filename=filepath)
    assert profiler.dirpath == tmpdir
    assert profiler.filename == "test"


def test_v1_5_0_trainer_training_trick_mixin(tmpdir):
    model = BoringModel()
    trainer = Trainer(default_root_dir=tmpdir, max_epochs=1, checkpoint_callback=False, logger=False)
    trainer.fit(model)
    with pytest.deprecated_call(match="is deprecated in v1.3 and will be removed in v1.5"):
        trainer.print_nan_gradients()

    dummy_loss = torch.tensor(1.0)
    with pytest.deprecated_call(match="is deprecated in v1.3 and will be removed in v1.5"):
        trainer.detect_nan_tensors(dummy_loss)


def test_v1_5_0_auto_move_data():
    with pytest.deprecated_call(match="deprecated in v1.3 and will be removed in v1.5.*was applied to `bar`"):

        class Foo:

            @auto_move_data
            def bar(self):
                pass


def test_v1_5_0_lightning_module_write_prediction(tmpdir):

    class DeprecatedWritePredictionsModel(BoringModel):

        def __init__(self):
            super().__init__()
            self._predictions_file = os.path.join(tmpdir, "predictions.pt")

        def test_step(self, batch, batch_idx):
            super().test_step(batch, batch_idx)
            self.write_prediction("a", torch.Tensor(0), self._predictions_file)

        def test_epoch_end(self, outputs):
            self.write_prediction_dict({"a": "b"}, self._predictions_file)

    with pytest.deprecated_call(match="`write_prediction` was deprecated in v1.3 and will be removed in v1.5"):
        model = DeprecatedWritePredictionsModel()
        trainer = Trainer(
            default_root_dir=tmpdir,
            max_epochs=1,
            checkpoint_callback=False,
            logger=False,
        )
        trainer.test(model)

    with pytest.deprecated_call(match="`write_prediction_dict` was deprecated in v1.3 and will be removed in v1.5"):
        model = DeprecatedWritePredictionsModel()
        trainer = Trainer(
            default_root_dir=tmpdir,
            max_epochs=1,
            checkpoint_callback=False,
            logger=False,
        )
        trainer.test(model)


def test_v1_5_0_trainer_logging_mixin(tmpdir):
    trainer = Trainer(default_root_dir=tmpdir, max_epochs=1, checkpoint_callback=False, logger=False)
    with pytest.deprecated_call(match="is deprecated in v1.3 and will be removed in v1.5"):
        trainer.metrics_to_scalars({})


def test_v1_5_0_lighting_module_grad_norm(tmpdir):
    model = BoringModel()
    with pytest.deprecated_call(match="is deprecated in v1.3 and will be removed in v1.5"):
        model.grad_norm(2)


@pytest.mark.xfail(
    condition=_compare_version("pytorch_lightning", operator.ge, "1.5"),
    reason="parsing of string will change in v1.5",
)
@mock.patch('torch.cuda.device_count', return_value=4)
def test_v1_5_0_trainer_gpus_str_parsing(*_):
    # TODO: when removing this, make sure docs in docs/advanced/multi-gpu.rst reflect the new
    #   behavior regarding GPU selection. Ping @awaelchli if unsure.
    with pytest.deprecated_call(match=r"Parsing of the Trainer argument gpus='3' .* will change."):
        Trainer(gpus="3", accelerator="ddp_spawn")

    with pytest.deprecated_call(match=r"Parsing of the Trainer argument gpus='3' .* will change."):
        gpus = device_parser.parse_gpu_ids("3")
        assert gpus == [3]

    with pytest.deprecated_call(match=r"Parsing of the Trainer argument gpus='0' .* will change."):
        gpus = device_parser.parse_gpu_ids("0")
        assert gpus == [0]


def test_v1_5_0_datamodule_setter():
    model = BoringModel()
    datamodule = BoringDataModule()
    with no_deprecated_call(match="The `LightningModule.datamodule`"):
        model.datamodule = datamodule
    with pytest.deprecated_call(match="The `LightningModule.datamodule`"):
        _ = model.datamodule


def test_v1_5_0_trainer_tbptt_steps(tmpdir):
    with pytest.deprecated_call(match="is deprecated in v1.3 and will be removed in v1.5"):
        _ = Trainer(truncated_bptt_steps=1)<|MERGE_RESOLUTION|>--- conflicted
+++ resolved
@@ -216,7 +216,6 @@
         ModelCheckpoint(dirpath=tmpdir, period=1)
 
 
-<<<<<<< HEAD
 def test_old_transfer_batch_to_device_hook(tmpdir):
 
     class OldModel(BoringModel):
@@ -229,10 +228,7 @@
         trainer.fit(OldModel())
 
 
-def test_v1_5_0_old_on_validation_epoch_end(tmpdir):
-=======
 def test_v1_5_0_old_on_train_epoch_end(tmpdir):
->>>>>>> 651f93a6
     callback_warning_cache.clear()
 
     class OldSignature(Callback):
