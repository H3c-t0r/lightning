# Copyright The PyTorch Lightning team.
#
# Licensed under the Apache License, Version 2.0 (the "License");
# you may not use this file except in compliance with the License.
# You may obtain a copy of the License at
#
#     http://www.apache.org/licenses/LICENSE-2.0
#
# Unless required by applicable law or agreed to in writing, software
# distributed under the License is distributed on an "AS IS" BASIS,
# WITHOUT WARRANTIES OR CONDITIONS OF ANY KIND, either express or implied.
# See the License for the specific language governing permissions and
# limitations under the License.
"""Test deprecated functionality which will be removed in v1.8.0."""
import time
from unittest.mock import Mock

import numpy as np
import pytest
import torch
from torch import optim

from pytorch_lightning import Callback, Trainer
from pytorch_lightning.loggers import CSVLogger, LightningLoggerBase
from pytorch_lightning.plugins.precision.precision_plugin import PrecisionPlugin
from pytorch_lightning.plugins.training_type.ddp import DDPPlugin
from pytorch_lightning.plugins.training_type.ddp2 import DDP2Plugin
from pytorch_lightning.plugins.training_type.ddp_spawn import DDPSpawnPlugin
from pytorch_lightning.plugins.training_type.deepspeed import DeepSpeedPlugin
from pytorch_lightning.plugins.training_type.dp import DataParallelPlugin
from pytorch_lightning.plugins.training_type.fully_sharded import DDPFullyShardedPlugin
from pytorch_lightning.plugins.training_type.ipu import IPUPlugin
from pytorch_lightning.plugins.training_type.sharded import DDPShardedPlugin
from pytorch_lightning.plugins.training_type.sharded_spawn import DDPSpawnShardedPlugin
from pytorch_lightning.plugins.training_type.single_device import SingleDevicePlugin
from pytorch_lightning.plugins.training_type.single_tpu import SingleTPUPlugin
from pytorch_lightning.plugins.training_type.tpu_spawn import TPUSpawnPlugin
from pytorch_lightning.profiler import AdvancedProfiler, SimpleProfiler
from pytorch_lightning.trainer.states import RunningStage
from pytorch_lightning.utilities.apply_func import move_data_to_device
from pytorch_lightning.utilities.enums import DeviceType, DistributedType
from pytorch_lightning.utilities.imports import _TORCHTEXT_LEGACY
from pytorch_lightning.utilities.rank_zero import rank_zero_only, rank_zero_warn
from tests.helpers.boring_model import BoringDataModule, BoringModel
from tests.helpers.runif import RunIf
from tests.helpers.torchtext_utils import get_dummy_torchtext_data_iterator


def test_v1_8_0_deprecated_distributed_type_enum():

    with pytest.deprecated_call(match="has been deprecated in v1.6 and will be removed in v1.8."):
        _ = DistributedType.DDP


def test_v1_8_0_deprecated_device_type_enum():

    with pytest.deprecated_call(match="has been deprecated in v1.6 and will be removed in v1.8."):
        _ = DeviceType.CPU


@pytest.mark.skipif(not _TORCHTEXT_LEGACY, reason="torchtext.legacy is deprecated.")
def test_v1_8_0_deprecated_torchtext_batch():

    with pytest.deprecated_call(match="is deprecated and Lightning will remove support for it in v1.8"):
        data_iterator, _ = get_dummy_torchtext_data_iterator(num_samples=3, batch_size=3)
        batch = next(iter(data_iterator))
        _ = move_data_to_device(batch=batch, device=torch.device("cpu"))


def test_v1_8_0_on_init_start_end(tmpdir):
    class TestCallback(Callback):
        def on_init_start(self, trainer):
            print("Starting to init trainer!")

        def on_init_end(self, trainer):
            print("Trainer is init now")

    model = BoringModel()

    trainer = Trainer(
        callbacks=[TestCallback()],
        max_epochs=1,
        fast_dev_run=True,
        enable_progress_bar=False,
        logger=False,
        default_root_dir=tmpdir,
    )
    with pytest.deprecated_call(
        match="The `on_init_start` callback hook was deprecated in v1.6 and will be removed in v1.8"
    ):
        trainer.fit(model)
    with pytest.deprecated_call(
        match="The `on_init_end` callback hook was deprecated in v1.6 and will be removed in v1.8"
    ):
        trainer.validate(model)


def test_v1_8_0_deprecated_call_hook():
    trainer = Trainer(
        max_epochs=1,
        limit_val_batches=0.1,
        limit_train_batches=0.2,
        enable_progress_bar=False,
        logger=False,
    )
    with pytest.deprecated_call(match="was deprecated in v1.6 and will be removed in v1.8."):
        trainer.call_hook("test_hook")


def test_v1_8_0_deprecated_warning_positional_category():
    with pytest.deprecated_call(match=r"use `category=FutureWarning."):
        rank_zero_warn("foo", FutureWarning)


def test_v1_8_0_deprecated_on_hpc_hooks(tmpdir):
    class TestModelSave(BoringModel):
        def on_hpc_save(self):
            print("on_hpc_save override")

    class TestModelLoad(BoringModel):
        def on_hpc_load(self):
            print("on_hpc_load override")

    save_model = TestModelSave()
    load_model = TestModelLoad()
    trainer = Trainer(default_root_dir=tmpdir, max_epochs=1, fast_dev_run=True)

    with pytest.deprecated_call(
        match=r"Method `LightningModule.on_hpc_save` is deprecated in v1.6 and will be removed in v1.8."
    ):
        trainer.fit(save_model)
    with pytest.deprecated_call(
        match=r"Method `LightningModule.on_hpc_load` is deprecated in v1.6 and will be removed in v1.8."
    ):
        trainer.fit(load_model)


def test_v1_8_0_deprecated_run_stage():
    trainer = Trainer()
    trainer._run_stage = Mock()
    with pytest.deprecated_call(match="`Trainer.run_stage` is deprecated in v1.6 and will be removed in v1.8."):
        trainer.run_stage()


def test_v1_8_0_trainer_verbose_evaluate():
    trainer = Trainer()
    with pytest.deprecated_call(match="verbose_evaluate` property has been deprecated and will be removed in v1.8"):
        assert trainer.verbose_evaluate

    with pytest.deprecated_call(match="verbose_evaluate` property has been deprecated and will be removed in v1.8"):
        trainer.verbose_evaluate = False


@pytest.mark.parametrize("fn_prefix", ["validated", "tested", "predicted"])
def test_v1_8_0_trainer_ckpt_path_attributes(fn_prefix: str):
    test_attr = f"{fn_prefix}_ckpt_path"
    trainer = Trainer()
    with pytest.deprecated_call(match=f"{test_attr}` attribute was deprecated in v1.6 and will be removed in v1.8"):
        _ = getattr(trainer, test_attr)
    with pytest.deprecated_call(match=f"{test_attr}` attribute was deprecated in v1.6 and will be removed in v1.8"):
        setattr(trainer, test_attr, "v")


def test_v1_8_0_deprecated_trainer_should_rank_save_checkpoint(tmpdir):
    trainer = Trainer()
    with pytest.deprecated_call(
        match=r"`Trainer.should_rank_save_checkpoint` is deprecated in v1.6 and will be removed in v1.8."
    ):
        _ = trainer.should_rank_save_checkpoint


def test_v1_8_0_deprecated_lr_scheduler():
    trainer = Trainer()
    with pytest.deprecated_call(match=r"`Trainer.lr_schedulers` is deprecated in v1.6 and will be removed in v1.8."):
        assert trainer.lr_schedulers == []


def test_v1_8_0_trainer_optimizers_mixin():
    trainer = Trainer()
    model = BoringModel()
    trainer.strategy.connect(model)
    trainer.lightning_module.trainer = trainer

    with pytest.deprecated_call(
        match=r"`TrainerOptimizersMixin.init_optimizers` was deprecated in v1.6 and will be removed in v1.8."
    ):
        trainer.init_optimizers(model)

    with pytest.deprecated_call(
        match=r"`TrainerOptimizersMixin.convert_to_lightning_optimizers` was deprecated in v1.6 and will be removed in "
        "v1.8."
    ):
        trainer.convert_to_lightning_optimizers()


def test_v1_8_0_deprecate_trainer_callback_hook_mixin():
    methods_with_self = [
        "on_before_accelerator_backend_setup",
        "on_configure_sharded_model",
        "on_init_start",
        "on_init_end",
        "on_fit_start",
        "on_fit_end",
        "on_sanity_check_start",
        "on_sanity_check_end",
        "on_train_epoch_start",
        "on_train_epoch_end",
        "on_validation_epoch_start",
        "on_validation_epoch_end",
        "on_test_epoch_start",
        "on_test_epoch_end",
        "on_predict_epoch_start",
        "on_epoch_start",
        "on_epoch_end",
        "on_train_start",
        "on_train_end",
        "on_pretrain_routine_start",
        "on_pretrain_routine_end",
        "on_batch_start",
        "on_batch_end",
        "on_validation_start",
        "on_validation_end",
        "on_test_start",
        "on_test_end",
        "on_predict_start",
        "on_predict_end",
        "on_after_backward",
    ]
    methods_with_stage = [
        "setup",
        "teardown",
    ]
    methods_with_batch_batch_idx_dataloader_idx = [
        "on_train_batch_start",
        "on_validation_batch_start",
        "on_test_batch_start",
        "on_predict_batch_start",
    ]
    methods_with_outputs_batch_batch_idx_dataloader_idx = [
        "on_train_batch_end",
        "on_validation_batch_end",
        "on_test_batch_end",
        "on_predict_batch_end",
    ]
    methods_with_checkpoint = ["on_save_checkpoint", "on_load_checkpoint"]
    trainer = Trainer(
        max_epochs=1,
        limit_val_batches=0.1,
        limit_train_batches=0.2,
        enable_progress_bar=False,
        logger=False,
    )
    model = BoringModel()
    # need to attach model to trainer for testing of `on_pretrain_routine_start`
    trainer.strategy.connect(model)
    for method_name in methods_with_self:
        fn = getattr(trainer, method_name, None)
        with pytest.deprecated_call(match="was deprecated in v1.6 and will be removed in v1.8"):
            fn()
    for method_name in methods_with_stage:
        fn = getattr(trainer, method_name)
        with pytest.deprecated_call(match="was deprecated in v1.6 and will be removed in v1.8"):
            fn(stage="test")
    for method_name in methods_with_batch_batch_idx_dataloader_idx:
        fn = getattr(trainer, method_name)
        with pytest.deprecated_call(match="was deprecated in v1.6 and will be removed in v1.8"):
            fn(batch={}, batch_idx=0, dataloader_idx=0)
    for method_name in methods_with_outputs_batch_batch_idx_dataloader_idx:
        fn = getattr(trainer, method_name)
        with pytest.deprecated_call(match="was deprecated in v1.6 and will be removed in v1.8"):
            fn(outputs=torch.tensor([[1.0, -1.0], [1.0, -1.0]]), batch={}, batch_idx=0, dataloader_idx=0)
    for method_name in methods_with_checkpoint:
        fn = getattr(trainer, method_name)
        with pytest.deprecated_call(match="was deprecated in v1.6 and will be removed in v1.8"):
            fn(checkpoint={})
    with pytest.deprecated_call(match="was deprecated in v1.6 and will be removed in v1.8"):
        trainer.on_predict_epoch_end(outputs=torch.tensor([[1.0, -1.0], [1.0, -1.0]]))
    with pytest.deprecated_call(match="was deprecated in v1.6 and will be removed in v1.8"):
        trainer.on_exception(exception=Exception)
    with pytest.deprecated_call(match="was deprecated in v1.6 and will be removed in v1.8"):
        trainer.on_before_backward(loss=torch.tensor([[1.0, -1.0], [1.0, -1.0]]))
    with pytest.deprecated_call(match="was deprecated in v1.6 and will be removed in v1.8"):
        trainer.on_before_optimizer_step(
            optimizer=optim.SGD(model.parameters(), lr=0.01, momentum=0.9), optimizer_idx=0
        )
    with pytest.deprecated_call(match="was deprecated in v1.6 and will be removed in v1.8"):
        trainer.on_before_zero_grad(optimizer=optim.SGD(model.parameters(), lr=0.01, momentum=0.9))


def test_v1_8_0_deprecated_training_type_plugin_property():
    trainer = Trainer()
    with pytest.deprecated_call(match="in v1.6 and will be removed in v1.8"):
        trainer.training_type_plugin


def test_v1_8_0_deprecate_trainer_data_loading_mixin():
    trainer = Trainer(max_epochs=1)
    model = BoringModel()
    dm = BoringDataModule()
    trainer.fit(model, datamodule=dm)

    with pytest.deprecated_call(
        match=r"`TrainerDataLoadingMixin.prepare_dataloader` was deprecated in v1.6 and will be removed in v1.8.",
    ):
        trainer.prepare_dataloader(dataloader=model.train_dataloader, shuffle=False)
    with pytest.deprecated_call(
        match=r"`TrainerDataLoadingMixin.request_dataloader` was deprecated in v1.6 and will be removed in v1.8.",
    ):
        trainer.request_dataloader(stage=RunningStage.TRAINING)


def test_v_1_8_0_deprecated_device_stats_monitor_prefix_metric_keys():
    from pytorch_lightning.callbacks.device_stats_monitor import prefix_metric_keys

    with pytest.deprecated_call(match="in v1.6 and will be removed in v1.8"):
        prefix_metric_keys({"foo": 1.0}, "bar")


@pytest.mark.parametrize(
    "cls",
    [
        DDPPlugin,
        DDP2Plugin,
        DDPSpawnPlugin,
        pytest.param(DeepSpeedPlugin, marks=RunIf(deepspeed=True)),
        DataParallelPlugin,
        DDPFullyShardedPlugin,
        pytest.param(IPUPlugin, marks=RunIf(ipu=True)),
        DDPShardedPlugin,
        DDPSpawnShardedPlugin,
        TPUSpawnPlugin,
    ],
)
def test_v1_8_0_deprecated_training_type_plugin_classes(cls):
    old_name = cls.__name__
    new_name = old_name.replace("Plugin", "Strategy")
    with pytest.deprecated_call(
        match=f"{old_name}` is deprecated in v1.6 and will be removed in v1.8. Use .*{new_name}` instead."
    ):
        cls()


def test_v1_8_0_deprecated_single_device_plugin_class():
    with pytest.deprecated_call(
        match=(
            "SingleDevicePlugin` is deprecated in v1.6 and will be removed in v1.8."
            " Use `.*SingleDeviceStrategy` instead."
        )
    ):
        SingleDevicePlugin("cpu")


@RunIf(tpu=True)
def test_v1_8_0_deprecated_single_tpu_plugin_class():
    with pytest.deprecated_call(
        match=(
            "SingleTPUPlugin` is deprecated in v1.6 and will be removed in v1.8." " Use `.*SingleTPUStrategy` instead."
        )
    ):
        SingleTPUPlugin(0)


def test_v1_8_0_deprecated_lightning_optimizers():
    trainer = Trainer()
    with pytest.deprecated_call(
        match="Trainer.lightning_optimizers` is deprecated in v1.6 and will be removed in v1.8"
    ):
        assert trainer.lightning_optimizers == {}


def test_v1_8_0_remove_on_batch_start_end(tmpdir):
    class TestCallback(Callback):
        def on_batch_start(self, *args, **kwargs):
            print("on_batch_start")

    model = BoringModel()
    trainer = Trainer(
        callbacks=[TestCallback()],
        fast_dev_run=True,
        default_root_dir=tmpdir,
    )
    with pytest.deprecated_call(
        match="The `Callback.on_batch_start` hook was deprecated in v1.6 and will be removed in v1.8"
    ):
        trainer.fit(model)

    class TestCallback(Callback):
        def on_batch_end(self, *args, **kwargs):
            print("on_batch_end")

    trainer = Trainer(
        callbacks=[TestCallback()],
        fast_dev_run=True,
        default_root_dir=tmpdir,
    )
    with pytest.deprecated_call(
        match="The `Callback.on_batch_end` hook was deprecated in v1.6 and will be removed in v1.8"
    ):
        trainer.fit(model)


def test_v1_8_0_on_configure_sharded_model(tmpdir):
    class TestCallback(Callback):
        def on_configure_sharded_model(self, trainer, model):
            print("Configuring sharded model")

    model = BoringModel()

    trainer = Trainer(
        callbacks=[TestCallback()],
        max_epochs=1,
        fast_dev_run=True,
        enable_progress_bar=False,
        logger=False,
        default_root_dir=tmpdir,
    )
    with pytest.deprecated_call(
        match="The `on_configure_sharded_model` callback hook was deprecated in v1.6 and will be removed in v1.8."
    ):
        trainer.fit(model)


def test_v1_8_0_remove_on_epoch_start_end_lightning_module(tmpdir):
    class CustomModel(BoringModel):
        def on_epoch_start(self, *args, **kwargs):
            print("on_epoch_start")

    model = CustomModel()
    trainer = Trainer(
        fast_dev_run=True,
        default_root_dir=tmpdir,
    )
    with pytest.deprecated_call(
        match="The `LightningModule.on_epoch_start` hook was deprecated in v1.6 and will be removed in v1.8"
    ):
        trainer.fit(model)

    class CustomModel(BoringModel):
        def on_epoch_end(self, *args, **kwargs):
            print("on_epoch_end")

    trainer = Trainer(
        fast_dev_run=True,
        default_root_dir=tmpdir,
    )

    model = CustomModel()
    with pytest.deprecated_call(
        match="The `LightningModule.on_epoch_end` hook was deprecated in v1.6 and will be removed in v1.8"
    ):
        trainer.fit(model)


def test_v1_8_0_rank_zero_imports():

    import warnings

    from pytorch_lightning.utilities.distributed import rank_zero_debug, rank_zero_info
    from pytorch_lightning.utilities.warnings import LightningDeprecationWarning, rank_zero_deprecation, rank_zero_warn

    with pytest.deprecated_call(
        match="pytorch_lightning.utilities.distributed.rank_zero_debug has been deprecated in v1.6"
        " and will be removed in v1.8."
    ):
        rank_zero_debug("foo")
    with pytest.deprecated_call(
        match="pytorch_lightning.utilities.distributed.rank_zero_info has been deprecated in v1.6"
        " and will be removed in v1.8."
    ):
        rank_zero_info("foo")
    with pytest.deprecated_call(
        match="pytorch_lightning.utilities.warnings.rank_zero_warn has been deprecated in v1.6"
        " and will be removed in v1.8."
    ):
        rank_zero_warn("foo")
    with pytest.deprecated_call(
        match="pytorch_lightning.utilities.warnings.rank_zero_deprecation has been deprecated in v1.6"
        " and will be removed in v1.8."
    ):
        rank_zero_deprecation("foo")
    with pytest.deprecated_call(
        match="pytorch_lightning.utilities.warnings.LightningDeprecationWarning has been deprecated in v1.6"
        " and will be removed in v1.8."
    ):
        warnings.warn("foo", LightningDeprecationWarning, stacklevel=5)


def test_v1_8_0_on_before_accelerator_backend_setup(tmpdir):
    class TestCallback(Callback):
        def on_before_accelerator_backend_setup(self, *args, **kwargs):
            print("on_before_accelerator_backend called.")

    model = BoringModel()

    trainer = Trainer(
        callbacks=[TestCallback()],
        max_epochs=1,
        fast_dev_run=True,
        enable_progress_bar=False,
        logger=False,
        default_root_dir=tmpdir,
    )
    with pytest.deprecated_call(
        match="The `on_before_accelerator_backend_setup` callback hook was deprecated in v1.6"
        " and will be removed in v1.8"
    ):
        trainer.fit(model)


def test_v1_8_0_logger_agg_parameters():
    class CustomLogger(LightningLoggerBase):
        @rank_zero_only
        def log_hyperparams(self, params):
            pass

        @rank_zero_only
        def log_metrics(self, metrics, step):
            pass

        @property
        def name(self):
            pass

        @property
        def version(self):
            pass

    with pytest.deprecated_call(
        match="The `agg_key_funcs` parameter for `LightningLoggerBase` was deprecated in v1.6"
        " and will be removed in v1.8."
    ):
        CustomLogger(agg_key_funcs={"mean", np.mean})

    with pytest.deprecated_call(
        match="The `agg_default_func` parameter for `LightningLoggerBase` was deprecated in v1.6"
        " and will be removed in v1.8."
    ):
        CustomLogger(agg_default_func=np.mean)

    # Should have no deprecation warning
    logger = CustomLogger()

    with pytest.deprecated_call(
        match="`LightningLoggerBase.update_agg_funcs` was deprecated in v1.6 and will be removed in v1.8."
    ):
        logger.update_agg_funcs()


def test_v1_8_0_deprecated_agg_and_log_metrics_override(tmpdir):
    class AggregationOverrideLogger(CSVLogger):
        @rank_zero_only
        def agg_and_log_metrics(self, metrics, step):
            self.log_metrics(metrics=metrics, step=step)

    logger = AggregationOverrideLogger(tmpdir)
    logger2 = CSVLogger(tmpdir)
    logger3 = CSVLogger(tmpdir)

    # Test single loggers
    with pytest.deprecated_call(
        match="`LightningLoggerBase.agg_and_log_metrics` is deprecated in v1.6 and will be removed"
        " in v1.8. `Trainer` will directly call `LightningLoggerBase.log_metrics` so custom"
        " loggers should not implement `LightningLoggerBase.agg_and_log_metrics`."
    ):
        Trainer(logger=logger)
    # Should have no deprecation warning
    Trainer(logger=logger2)

    # Test multiple loggers
    with pytest.deprecated_call(
        match="`LightningLoggerBase.agg_and_log_metrics` is deprecated in v1.6 and will be removed"
        " in v1.8. `Trainer` will directly call `LightningLoggerBase.log_metrics` so custom"
        " loggers should not implement `LightningLoggerBase.agg_and_log_metrics`."
    ):
        Trainer(logger=[logger, logger3])
    # Should have no deprecation warning
    Trainer(logger=[logger2, logger3])


def test_v1_8_0_callback_on_pretrain_routine_start_end(tmpdir):
    class TestCallback(Callback):
        def on_pretrain_routine_start(self, trainer, pl_module):
            print("on_pretrain_routine_start called.")

    model = BoringModel()

    trainer = Trainer(
        callbacks=[TestCallback()],
        fast_dev_run=True,
        enable_progress_bar=False,
        default_root_dir=tmpdir,
    )
    with pytest.deprecated_call(
        match="The `Callback.on_pretrain_routine_start` hook has been deprecated in v1.6 and will be removed in v1.8"
    ):
        trainer.fit(model)

    class TestCallback(Callback):
        def on_pretrain_routine_end(self, trainer, pl_module):
            print("on_pretrain_routine_end called.")

    model = BoringModel()

    trainer = Trainer(
        callbacks=[TestCallback()],
        fast_dev_run=True,
        enable_progress_bar=False,
        default_root_dir=tmpdir,
    )
    with pytest.deprecated_call(
        match="The `Callback.on_pretrain_routine_end` hook has been deprecated in v1.6 and will be removed in v1.8"
    ):
        trainer.fit(model)


def test_v1_8_0_weights_save_path(tmpdir):
    with pytest.deprecated_call(match=r"Setting `Trainer\(weights_save_path=\)` has been deprecated in v1.6"):
        trainer = Trainer(weights_save_path=tmpdir)
    with pytest.deprecated_call(match=r"`Trainer.weights_save_path` has been deprecated in v1.6"):
        _ = trainer.weights_save_path


@pytest.mark.flaky(reruns=3)
@pytest.mark.parametrize(["action", "expected"], [("a", [3, 1]), ("b", [2]), ("c", [1])])
def test_simple_profiler_iterable_durations(tmpdir, action: str, expected: list):
    """Ensure the reported durations are reasonably accurate."""

    def _sleep_generator(durations):
        """the profile_iterable method needs an iterable in which we can ensure that we're properly timing how long
        it takes to call __next__"""
        for duration in durations:
            time.sleep(duration)
            yield duration

    def _get_python_cprofile_total_duration(profile):
        return sum(x.inlinetime for x in profile.getstats())

    simple_profiler = SimpleProfiler()
    iterable = _sleep_generator(expected)

    with pytest.deprecated_call(
        match="`BaseProfiler.profile_iterable` is deprecated in v1.6 and will be removed in v1.8."
    ):
        for _ in simple_profiler.profile_iterable(iterable, action):
            pass

    # we exclude the last item in the recorded durations since that's when StopIteration is raised
    np.testing.assert_allclose(simple_profiler.recorded_durations[action][:-1], expected, rtol=0.2)

    advanced_profiler = AdvancedProfiler(dirpath=tmpdir, filename="profiler")

    iterable = _sleep_generator(expected)

    with pytest.deprecated_call(
        match="`BaseProfiler.profile_iterable` is deprecated in v1.6 and will be removed in v1.8."
    ):
        for _ in advanced_profiler.profile_iterable(iterable, action):
            pass

    recorded_total_duration = _get_python_cprofile_total_duration(advanced_profiler.profiled_actions[action])
    expected_total_duration = np.sum(expected)
    np.testing.assert_allclose(recorded_total_duration, expected_total_duration, rtol=0.2)


<<<<<<< HEAD
def test_v1_8_0_datamodule_checkpointhooks(tmpdir):
    class CustomBoringDataModuleSave(BoringDataModule):
        def on_save_checkpoint(self, checkpoint):
            print("override on_save_checkpoint")

    class CustomBoringDataModuleLoad(BoringDataModule):
        def on_load_checkpoint(self, checkpoint):
            print("override on_load_checkpoint")

    dm_save = CustomBoringDataModuleSave()
    dm_load = CustomBoringDataModuleLoad()
    model = BoringModel()
    trainer = Trainer(
        default_root_dir=tmpdir,
        max_epochs=1,
        limit_train_batches=2,
        limit_val_batches=1,
        enable_model_summary=False,
    )

    with pytest.deprecated_call(
        match="`LightningDataModule.on_save_checkpoint` was deprecated in"
        " v1.6 and will be removed in v1.8. Use `state_dict` instead."
    ):
        trainer.fit(model, datamodule=dm_save)
    with pytest.deprecated_call(
        match="`LightningDataModule.on_load_checkpoint` was deprecated in"
        " v1.6 and will be removed in v1.8. Use `load_state_dict` instead."
    ):
        trainer.fit(model, datamodule=dm_load)
=======
def test_v1_8_0_precision_plugin_checkpoint_hooks(tmpdir):
    class PrecisionPluginSaveHook(PrecisionPlugin):
        def on_save_checkpoint(self, checkpoint):
            print("override on_save_checkpoint")

    class PrecisionPluginLoadHook(PrecisionPlugin):
        def on_load_checkpoint(self, checkpoint):
            print("override on_load_checkpoint")

    model = BoringModel()

    precplugin_save = PrecisionPluginSaveHook()
    trainer = Trainer(default_root_dir=tmpdir, max_epochs=1, plugins=[precplugin_save])
    with pytest.deprecated_call(
        match="`PrecisionPlugin.on_save_checkpoint` was deprecated in"
        " v1.6 and will be removed in v1.8. Use `state_dict` instead."
    ):
        trainer.fit(model)

    precplugin_load = PrecisionPluginLoadHook()
    trainer = Trainer(default_root_dir=tmpdir, max_epochs=1, plugins=[precplugin_load])
    with pytest.deprecated_call(
        match="`PrecisionPlugin.on_load_checkpoint` was deprecated in"
        " v1.6 and will be removed in v1.8. Use `load_state_dict` instead."
    ):
        trainer.fit(model)
>>>>>>> d923dff6
<|MERGE_RESOLUTION|>--- conflicted
+++ resolved
@@ -662,7 +662,34 @@
     np.testing.assert_allclose(recorded_total_duration, expected_total_duration, rtol=0.2)
 
 
-<<<<<<< HEAD
+def test_v1_8_0_precision_plugin_checkpoint_hooks(tmpdir):
+    class PrecisionPluginSaveHook(PrecisionPlugin):
+        def on_save_checkpoint(self, checkpoint):
+            print("override on_save_checkpoint")
+
+    class PrecisionPluginLoadHook(PrecisionPlugin):
+        def on_load_checkpoint(self, checkpoint):
+            print("override on_load_checkpoint")
+
+    model = BoringModel()
+
+    precplugin_save = PrecisionPluginSaveHook()
+    trainer = Trainer(default_root_dir=tmpdir, max_epochs=1, plugins=[precplugin_save])
+    with pytest.deprecated_call(
+        match="`PrecisionPlugin.on_save_checkpoint` was deprecated in"
+        " v1.6 and will be removed in v1.8. Use `state_dict` instead."
+    ):
+        trainer.fit(model)
+
+    precplugin_load = PrecisionPluginLoadHook()
+    trainer = Trainer(default_root_dir=tmpdir, max_epochs=1, plugins=[precplugin_load])
+    with pytest.deprecated_call(
+        match="`PrecisionPlugin.on_load_checkpoint` was deprecated in"
+        " v1.6 and will be removed in v1.8. Use `load_state_dict` instead."
+    ):
+        trainer.fit(model)
+
+        
 def test_v1_8_0_datamodule_checkpointhooks(tmpdir):
     class CustomBoringDataModuleSave(BoringDataModule):
         def on_save_checkpoint(self, checkpoint):
@@ -692,32 +719,4 @@
         match="`LightningDataModule.on_load_checkpoint` was deprecated in"
         " v1.6 and will be removed in v1.8. Use `load_state_dict` instead."
     ):
-        trainer.fit(model, datamodule=dm_load)
-=======
-def test_v1_8_0_precision_plugin_checkpoint_hooks(tmpdir):
-    class PrecisionPluginSaveHook(PrecisionPlugin):
-        def on_save_checkpoint(self, checkpoint):
-            print("override on_save_checkpoint")
-
-    class PrecisionPluginLoadHook(PrecisionPlugin):
-        def on_load_checkpoint(self, checkpoint):
-            print("override on_load_checkpoint")
-
-    model = BoringModel()
-
-    precplugin_save = PrecisionPluginSaveHook()
-    trainer = Trainer(default_root_dir=tmpdir, max_epochs=1, plugins=[precplugin_save])
-    with pytest.deprecated_call(
-        match="`PrecisionPlugin.on_save_checkpoint` was deprecated in"
-        " v1.6 and will be removed in v1.8. Use `state_dict` instead."
-    ):
-        trainer.fit(model)
-
-    precplugin_load = PrecisionPluginLoadHook()
-    trainer = Trainer(default_root_dir=tmpdir, max_epochs=1, plugins=[precplugin_load])
-    with pytest.deprecated_call(
-        match="`PrecisionPlugin.on_load_checkpoint` was deprecated in"
-        " v1.6 and will be removed in v1.8. Use `load_state_dict` instead."
-    ):
-        trainer.fit(model)
->>>>>>> d923dff6
+        trainer.fit(model, datamodule=dm_load)