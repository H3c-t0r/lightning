# Copyright The PyTorch Lightning team.
#
# Licensed under the Apache License, Version 2.0 (the "License");
# you may not use this file except in compliance with the License.
# You may obtain a copy of the License at
#
#     http://www.apache.org/licenses/LICENSE-2.0
#
# Unless required by applicable law or agreed to in writing, software
# distributed under the License is distributed on an "AS IS" BASIS,
# WITHOUT WARRANTIES OR CONDITIONS OF ANY KIND, either express or implied.
# See the License for the specific language governing permissions and
# limitations under the License.
"""Test deprecated functionality which will be removed in v1.8.0."""
import time
from unittest.mock import Mock

import numpy as np
import pytest
import torch
from torch import optim

from pytorch_lightning import Callback, Trainer
from pytorch_lightning.loggers import CSVLogger, LightningLoggerBase
from pytorch_lightning.plugins.training_type.ddp import DDPPlugin
from pytorch_lightning.plugins.training_type.ddp2 import DDP2Plugin
from pytorch_lightning.plugins.training_type.ddp_spawn import DDPSpawnPlugin
from pytorch_lightning.plugins.training_type.deepspeed import DeepSpeedPlugin
from pytorch_lightning.plugins.training_type.dp import DataParallelPlugin
from pytorch_lightning.plugins.training_type.fully_sharded import DDPFullyShardedPlugin
from pytorch_lightning.plugins.training_type.ipu import IPUPlugin
from pytorch_lightning.plugins.training_type.sharded import DDPShardedPlugin
from pytorch_lightning.plugins.training_type.sharded_spawn import DDPSpawnShardedPlugin
from pytorch_lightning.plugins.training_type.single_device import SingleDevicePlugin
from pytorch_lightning.plugins.training_type.single_tpu import SingleTPUPlugin
from pytorch_lightning.plugins.training_type.tpu_spawn import TPUSpawnPlugin
from pytorch_lightning.profiler import AdvancedProfiler, SimpleProfiler
from pytorch_lightning.trainer.states import RunningStage
from pytorch_lightning.utilities.apply_func import move_data_to_device
from pytorch_lightning.utilities.enums import DeviceType, DistributedType
from pytorch_lightning.utilities.imports import _TORCHTEXT_LEGACY
from pytorch_lightning.utilities.rank_zero import rank_zero_only, rank_zero_warn
from tests.helpers.boring_model import BoringDataModule, BoringModel
from tests.helpers.runif import RunIf
from tests.helpers.torchtext_utils import get_dummy_torchtext_data_iterator


def test_v1_8_0_deprecated_distributed_type_enum():

    with pytest.deprecated_call(match="has been deprecated in v1.6 and will be removed in v1.8."):
        _ = DistributedType.DDP


def test_v1_8_0_deprecated_device_type_enum():

    with pytest.deprecated_call(match="has been deprecated in v1.6 and will be removed in v1.8."):
        _ = DeviceType.CPU


@pytest.mark.skipif(not _TORCHTEXT_LEGACY, reason="torchtext.legacy is deprecated.")
def test_v1_8_0_deprecated_torchtext_batch():

    with pytest.deprecated_call(match="is deprecated and Lightning will remove support for it in v1.8"):
        data_iterator, _ = get_dummy_torchtext_data_iterator(num_samples=3, batch_size=3)
        batch = next(iter(data_iterator))
        _ = move_data_to_device(batch=batch, device=torch.device("cpu"))


def test_v1_8_0_on_init_start_end(tmpdir):
    class TestCallback(Callback):
        def on_init_start(self, trainer):
            print("Starting to init trainer!")

        def on_init_end(self, trainer):
            print("Trainer is init now")

    model = BoringModel()

    trainer = Trainer(
        callbacks=[TestCallback()],
        max_epochs=1,
        fast_dev_run=True,
        enable_progress_bar=False,
        logger=False,
        default_root_dir=tmpdir,
    )
    with pytest.deprecated_call(
        match="The `on_init_start` callback hook was deprecated in v1.6 and will be removed in v1.8"
    ):
        trainer.fit(model)
    with pytest.deprecated_call(
        match="The `on_init_end` callback hook was deprecated in v1.6 and will be removed in v1.8"
    ):
        trainer.validate(model)


def test_v1_8_0_deprecated_call_hook():
    trainer = Trainer(
        max_epochs=1,
        limit_val_batches=0.1,
        limit_train_batches=0.2,
        enable_progress_bar=False,
        logger=False,
    )
    with pytest.deprecated_call(match="was deprecated in v1.6 and will be removed in v1.8."):
        trainer.call_hook("test_hook")


def test_v1_8_0_deprecated_warning_positional_category():
    with pytest.deprecated_call(match=r"use `category=FutureWarning."):
        rank_zero_warn("foo", FutureWarning)


def test_v1_8_0_deprecated_on_hpc_hooks(tmpdir):
    class TestModelSave(BoringModel):
        def on_hpc_save(self):
            print("on_hpc_save override")

    class TestModelLoad(BoringModel):
        def on_hpc_load(self):
            print("on_hpc_load override")

    save_model = TestModelSave()
    load_model = TestModelLoad()
    trainer = Trainer(default_root_dir=tmpdir, max_epochs=1, fast_dev_run=True)

    with pytest.deprecated_call(
        match=r"Method `LightningModule.on_hpc_save` is deprecated in v1.6 and will be removed in v1.8."
    ):
        trainer.fit(save_model)
    with pytest.deprecated_call(
        match=r"Method `LightningModule.on_hpc_load` is deprecated in v1.6 and will be removed in v1.8."
    ):
        trainer.fit(load_model)


def test_v1_8_0_deprecated_run_stage():
    trainer = Trainer()
    trainer._run_stage = Mock()
    with pytest.deprecated_call(match="`Trainer.run_stage` is deprecated in v1.6 and will be removed in v1.8."):
        trainer.run_stage()


def test_v1_8_0_trainer_verbose_evaluate():
    trainer = Trainer()
    with pytest.deprecated_call(match="verbose_evaluate` property has been deprecated and will be removed in v1.8"):
        assert trainer.verbose_evaluate

    with pytest.deprecated_call(match="verbose_evaluate` property has been deprecated and will be removed in v1.8"):
        trainer.verbose_evaluate = False


@pytest.mark.parametrize("fn_prefix", ["validated", "tested", "predicted"])
def test_v1_8_0_trainer_ckpt_path_attributes(fn_prefix: str):
    test_attr = f"{fn_prefix}_ckpt_path"
    trainer = Trainer()
    with pytest.deprecated_call(match=f"{test_attr}` attribute was deprecated in v1.6 and will be removed in v1.8"):
        _ = getattr(trainer, test_attr)
    with pytest.deprecated_call(match=f"{test_attr}` attribute was deprecated in v1.6 and will be removed in v1.8"):
        setattr(trainer, test_attr, "v")


def test_v1_8_0_deprecated_trainer_should_rank_save_checkpoint(tmpdir):
    trainer = Trainer()
    with pytest.deprecated_call(
        match=r"`Trainer.should_rank_save_checkpoint` is deprecated in v1.6 and will be removed in v1.8."
    ):
        _ = trainer.should_rank_save_checkpoint


def test_v1_8_0_deprecated_lr_scheduler():
    trainer = Trainer()
    with pytest.deprecated_call(match=r"`Trainer.lr_schedulers` is deprecated in v1.6 and will be removed in v1.8."):
        assert trainer.lr_schedulers == []


def test_v1_8_0_trainer_optimizers_mixin():
    trainer = Trainer()
    model = BoringModel()
    trainer.strategy.connect(model)
    trainer.lightning_module.trainer = trainer

    with pytest.deprecated_call(
        match=r"`TrainerOptimizersMixin.init_optimizers` was deprecated in v1.6 and will be removed in v1.8."
    ):
        trainer.init_optimizers(model)

    with pytest.deprecated_call(
        match=r"`TrainerOptimizersMixin.convert_to_lightning_optimizers` was deprecated in v1.6 and will be removed in "
        "v1.8."
    ):
        trainer.convert_to_lightning_optimizers()


def test_v1_8_0_deprecate_trainer_callback_hook_mixin():
    methods_with_self = [
        "on_before_accelerator_backend_setup",
        "on_configure_sharded_model",
        "on_init_start",
        "on_init_end",
        "on_fit_start",
        "on_fit_end",
        "on_sanity_check_start",
        "on_sanity_check_end",
        "on_train_epoch_start",
        "on_train_epoch_end",
        "on_validation_epoch_start",
        "on_validation_epoch_end",
        "on_test_epoch_start",
        "on_test_epoch_end",
        "on_predict_epoch_start",
        "on_epoch_start",
        "on_epoch_end",
        "on_train_start",
        "on_train_end",
        "on_pretrain_routine_start",
        "on_pretrain_routine_end",
        "on_batch_start",
        "on_batch_end",
        "on_validation_start",
        "on_validation_end",
        "on_test_start",
        "on_test_end",
        "on_predict_start",
        "on_predict_end",
        "on_after_backward",
    ]
    methods_with_stage = [
        "setup",
        "teardown",
    ]
    methods_with_batch_batch_idx_dataloader_idx = [
        "on_train_batch_start",
        "on_validation_batch_start",
        "on_test_batch_start",
        "on_predict_batch_start",
    ]
    methods_with_outputs_batch_batch_idx_dataloader_idx = [
        "on_train_batch_end",
        "on_validation_batch_end",
        "on_test_batch_end",
        "on_predict_batch_end",
    ]
    methods_with_checkpoint = ["on_save_checkpoint", "on_load_checkpoint"]
    trainer = Trainer(
        max_epochs=1,
        limit_val_batches=0.1,
        limit_train_batches=0.2,
        enable_progress_bar=False,
        logger=False,
    )
    model = BoringModel()
    # need to attach model to trainer for testing of `on_pretrain_routine_start`
    trainer.strategy.connect(model)
    for method_name in methods_with_self:
        fn = getattr(trainer, method_name, None)
        with pytest.deprecated_call(match="was deprecated in v1.6 and will be removed in v1.8"):
            fn()
    for method_name in methods_with_stage:
        fn = getattr(trainer, method_name)
        with pytest.deprecated_call(match="was deprecated in v1.6 and will be removed in v1.8"):
            fn(stage="test")
    for method_name in methods_with_batch_batch_idx_dataloader_idx:
        fn = getattr(trainer, method_name)
        with pytest.deprecated_call(match="was deprecated in v1.6 and will be removed in v1.8"):
            fn(batch={}, batch_idx=0, dataloader_idx=0)
    for method_name in methods_with_outputs_batch_batch_idx_dataloader_idx:
        fn = getattr(trainer, method_name)
        with pytest.deprecated_call(match="was deprecated in v1.6 and will be removed in v1.8"):
            fn(outputs=torch.tensor([[1.0, -1.0], [1.0, -1.0]]), batch={}, batch_idx=0, dataloader_idx=0)
    for method_name in methods_with_checkpoint:
        fn = getattr(trainer, method_name)
        with pytest.deprecated_call(match="was deprecated in v1.6 and will be removed in v1.8"):
            fn(checkpoint={})
    with pytest.deprecated_call(match="was deprecated in v1.6 and will be removed in v1.8"):
        trainer.on_predict_epoch_end(outputs=torch.tensor([[1.0, -1.0], [1.0, -1.0]]))
    with pytest.deprecated_call(match="was deprecated in v1.6 and will be removed in v1.8"):
        trainer.on_exception(exception=Exception)
    with pytest.deprecated_call(match="was deprecated in v1.6 and will be removed in v1.8"):
        trainer.on_before_backward(loss=torch.tensor([[1.0, -1.0], [1.0, -1.0]]))
    with pytest.deprecated_call(match="was deprecated in v1.6 and will be removed in v1.8"):
        trainer.on_before_optimizer_step(
            optimizer=optim.SGD(model.parameters(), lr=0.01, momentum=0.9), optimizer_idx=0
        )
    with pytest.deprecated_call(match="was deprecated in v1.6 and will be removed in v1.8"):
        trainer.on_before_zero_grad(optimizer=optim.SGD(model.parameters(), lr=0.01, momentum=0.9))


def test_v1_8_0_deprecated_training_type_plugin_property():
    trainer = Trainer()
    with pytest.deprecated_call(match="in v1.6 and will be removed in v1.8"):
        trainer.training_type_plugin


def test_v1_8_0_deprecate_trainer_data_loading_mixin():
    trainer = Trainer(max_epochs=1)
    model = BoringModel()
    dm = BoringDataModule()
    trainer.fit(model, datamodule=dm)

    with pytest.deprecated_call(
        match=r"`TrainerDataLoadingMixin.prepare_dataloader` was deprecated in v1.6 and will be removed in v1.8.",
    ):
        trainer.prepare_dataloader(dataloader=model.train_dataloader, shuffle=False)
    with pytest.deprecated_call(
        match=r"`TrainerDataLoadingMixin.request_dataloader` was deprecated in v1.6 and will be removed in v1.8.",
    ):
        trainer.request_dataloader(stage=RunningStage.TRAINING)


def test_v_1_8_0_deprecated_device_stats_monitor_prefix_metric_keys():
    from pytorch_lightning.callbacks.device_stats_monitor import prefix_metric_keys

    with pytest.deprecated_call(match="in v1.6 and will be removed in v1.8"):
        prefix_metric_keys({"foo": 1.0}, "bar")


@pytest.mark.parametrize(
    "cls",
    [
        DDPPlugin,
        DDP2Plugin,
        DDPSpawnPlugin,
        pytest.param(DeepSpeedPlugin, marks=RunIf(deepspeed=True)),
        DataParallelPlugin,
        DDPFullyShardedPlugin,
        pytest.param(IPUPlugin, marks=RunIf(ipu=True)),
        DDPShardedPlugin,
        DDPSpawnShardedPlugin,
        TPUSpawnPlugin,
    ],
)
def test_v1_8_0_deprecated_training_type_plugin_classes(cls):
    old_name = cls.__name__
    new_name = old_name.replace("Plugin", "Strategy")
    with pytest.deprecated_call(
        match=f"{old_name}` is deprecated in v1.6 and will be removed in v1.8. Use .*{new_name}` instead."
    ):
        cls()


def test_v1_8_0_deprecated_single_device_plugin_class():
    with pytest.deprecated_call(
        match=(
            "SingleDevicePlugin` is deprecated in v1.6 and will be removed in v1.8."
            " Use `.*SingleDeviceStrategy` instead."
        )
    ):
        SingleDevicePlugin("cpu")


@RunIf(tpu=True)
def test_v1_8_0_deprecated_single_tpu_plugin_class():
    with pytest.deprecated_call(
        match=(
            "SingleTPUPlugin` is deprecated in v1.6 and will be removed in v1.8." " Use `.*SingleTPUStrategy` instead."
        )
    ):
        SingleTPUPlugin(0)


def test_v1_8_0_deprecated_lightning_optimizers():
    trainer = Trainer()
    with pytest.deprecated_call(
        match="Trainer.lightning_optimizers` is deprecated in v1.6 and will be removed in v1.8"
    ):
        assert trainer.lightning_optimizers == {}


def test_v1_8_0_remove_on_batch_start_end(tmpdir):
    class TestCallback(Callback):
        def on_batch_start(self, *args, **kwargs):
            print("on_batch_start")

    model = BoringModel()
    trainer = Trainer(
        callbacks=[TestCallback()],
        fast_dev_run=True,
        default_root_dir=tmpdir,
    )
    with pytest.deprecated_call(
        match="The `Callback.on_batch_start` hook was deprecated in v1.6 and will be removed in v1.8"
    ):
        trainer.fit(model)

    class TestCallback(Callback):
        def on_batch_end(self, *args, **kwargs):
            print("on_batch_end")

    trainer = Trainer(
        callbacks=[TestCallback()],
        fast_dev_run=True,
        default_root_dir=tmpdir,
    )
    with pytest.deprecated_call(
        match="The `Callback.on_batch_end` hook was deprecated in v1.6 and will be removed in v1.8"
    ):
        trainer.fit(model)


def test_v1_8_0_on_configure_sharded_model(tmpdir):
    class TestCallback(Callback):
        def on_configure_sharded_model(self, trainer, model):
            print("Configuring sharded model")

    model = BoringModel()

    trainer = Trainer(
        callbacks=[TestCallback()],
        max_epochs=1,
        fast_dev_run=True,
        enable_progress_bar=False,
        logger=False,
        default_root_dir=tmpdir,
    )
    with pytest.deprecated_call(
        match="The `on_configure_sharded_model` callback hook was deprecated in v1.6 and will be removed in v1.8."
    ):
        trainer.fit(model)


def test_v1_8_0_remove_on_epoch_start_end_lightning_module(tmpdir):
    class CustomModel(BoringModel):
        def on_epoch_start(self, *args, **kwargs):
            print("on_epoch_start")

    model = CustomModel()
    trainer = Trainer(
        fast_dev_run=True,
        default_root_dir=tmpdir,
    )
    with pytest.deprecated_call(
        match="The `LightningModule.on_epoch_start` hook was deprecated in v1.6 and will be removed in v1.8"
    ):
        trainer.fit(model)

    class CustomModel(BoringModel):
        def on_epoch_end(self, *args, **kwargs):
            print("on_epoch_end")

    trainer = Trainer(
        fast_dev_run=True,
        default_root_dir=tmpdir,
    )

    model = CustomModel()
    with pytest.deprecated_call(
        match="The `LightningModule.on_epoch_end` hook was deprecated in v1.6 and will be removed in v1.8"
    ):
        trainer.fit(model)


def test_v1_8_0_rank_zero_imports():

    import warnings

    from pytorch_lightning.utilities.distributed import rank_zero_debug, rank_zero_info
    from pytorch_lightning.utilities.warnings import LightningDeprecationWarning, rank_zero_deprecation, rank_zero_warn

    with pytest.deprecated_call(
        match="pytorch_lightning.utilities.distributed.rank_zero_debug has been deprecated in v1.6"
        " and will be removed in v1.8."
    ):
        rank_zero_debug("foo")
    with pytest.deprecated_call(
        match="pytorch_lightning.utilities.distributed.rank_zero_info has been deprecated in v1.6"
        " and will be removed in v1.8."
    ):
        rank_zero_info("foo")
    with pytest.deprecated_call(
        match="pytorch_lightning.utilities.warnings.rank_zero_warn has been deprecated in v1.6"
        " and will be removed in v1.8."
    ):
        rank_zero_warn("foo")
    with pytest.deprecated_call(
        match="pytorch_lightning.utilities.warnings.rank_zero_deprecation has been deprecated in v1.6"
        " and will be removed in v1.8."
    ):
        rank_zero_deprecation("foo")
    with pytest.deprecated_call(
        match="pytorch_lightning.utilities.warnings.LightningDeprecationWarning has been deprecated in v1.6"
        " and will be removed in v1.8."
    ):
        warnings.warn("foo", LightningDeprecationWarning, stacklevel=5)


def test_v1_8_0_on_before_accelerator_backend_setup(tmpdir):
    class TestCallback(Callback):
        def on_before_accelerator_backend_setup(self, *args, **kwargs):
            print("on_before_accelerator_backend called.")

    model = BoringModel()

    trainer = Trainer(
        callbacks=[TestCallback()],
        max_epochs=1,
        fast_dev_run=True,
        enable_progress_bar=False,
        logger=False,
        default_root_dir=tmpdir,
    )
    with pytest.deprecated_call(
        match="The `on_before_accelerator_backend_setup` callback hook was deprecated in v1.6"
        " and will be removed in v1.8"
    ):
        trainer.fit(model)


def test_v1_8_0_logger_agg_parameters():
    class CustomLogger(LightningLoggerBase):
        @rank_zero_only
        def log_hyperparams(self, params):
            pass

        @rank_zero_only
        def log_metrics(self, metrics, step):
            pass

        @property
        def name(self):
            pass

        @property
        def version(self):
            pass

    with pytest.deprecated_call(
        match="The `agg_key_funcs` parameter for `LightningLoggerBase` was deprecated in v1.6"
        " and will be removed in v1.8."
    ):
        CustomLogger(agg_key_funcs={"mean", np.mean})

    with pytest.deprecated_call(
        match="The `agg_default_func` parameter for `LightningLoggerBase` was deprecated in v1.6"
        " and will be removed in v1.8."
    ):
        CustomLogger(agg_default_func=np.mean)

    # Should have no deprecation warning
    logger = CustomLogger()

    with pytest.deprecated_call(
        match="`LightningLoggerBase.update_agg_funcs` was deprecated in v1.6 and will be removed in v1.8."
    ):
        logger.update_agg_funcs()


def test_v1_8_0_deprecated_agg_and_log_metrics_override(tmpdir):
    class AggregationOverrideLogger(CSVLogger):
        @rank_zero_only
        def agg_and_log_metrics(self, metrics, step):
            self.log_metrics(metrics=metrics, step=step)

    logger = AggregationOverrideLogger(tmpdir)
    logger2 = CSVLogger(tmpdir)
    logger3 = CSVLogger(tmpdir)

    # Test single loggers
    with pytest.deprecated_call(
        match="`LightningLoggerBase.agg_and_log_metrics` is deprecated in v1.6 and will be removed"
        " in v1.8. `Trainer` will directly call `LightningLoggerBase.log_metrics` so custom"
        " loggers should not implement `LightningLoggerBase.agg_and_log_metrics`."
    ):
        Trainer(logger=logger)
    # Should have no deprecation warning
    Trainer(logger=logger2)

    # Test multiple loggers
    with pytest.deprecated_call(
        match="`LightningLoggerBase.agg_and_log_metrics` is deprecated in v1.6 and will be removed"
        " in v1.8. `Trainer` will directly call `LightningLoggerBase.log_metrics` so custom"
        " loggers should not implement `LightningLoggerBase.agg_and_log_metrics`."
    ):
        Trainer(logger=[logger, logger3])
    # Should have no deprecation warning
    Trainer(logger=[logger2, logger3])


<<<<<<< HEAD
@pytest.mark.flaky(reruns=3)
@pytest.mark.parametrize(["action", "expected"], [("a", [3, 1]), ("b", [2]), ("c", [1])])
def test_simple_profiler_iterable_durations(tmpdir, action: str, expected: list):
    """Ensure the reported durations are reasonably accurate."""

    def _sleep_generator(durations):
        """the profile_iterable method needs an iterable in which we can ensure that we're properly timing how long
        it takes to call __next__"""
        for duration in durations:
            time.sleep(duration)
            yield duration

    def _get_python_cprofile_total_duration(profile):
        return sum(x.inlinetime for x in profile.getstats())

    simple_profiler = SimpleProfiler()
    iterable = _sleep_generator(expected)

    with pytest.deprecated_call(
        match="`BaseProfiler.profile_iterable` is deprecated in v1.6 and will be removed" " in v1.8."
    ):
        for _ in simple_profiler.profile_iterable(iterable, action):
            pass

    # we exclude the last item in the recorded durations since that's when StopIteration is raised
    np.testing.assert_allclose(simple_profiler.recorded_durations[action][:-1], expected, rtol=0.2)

    advanced_profiler = AdvancedProfiler(dirpath=tmpdir, filename="profiler")

    iterable = _sleep_generator(expected)

    with pytest.deprecated_call(
        match="`BaseProfiler.profile_iterable` is deprecated in v1.6 and will be removed" " in v1.8."
    ):
        for _ in advanced_profiler.profile_iterable(iterable, action):
            pass

    recorded_total_duration = _get_python_cprofile_total_duration(advanced_profiler.profiled_actions[action])
    expected_total_duration = np.sum(expected)
    np.testing.assert_allclose(recorded_total_duration, expected_total_duration, rtol=0.2)
=======
def test_v1_8_0_callback_on_pretrain_routine_start_end(tmpdir):
    class TestCallback(Callback):
        def on_pretrain_routine_start(self, trainer, pl_module):
            print("on_pretrain_routine_start called.")

    model = BoringModel()

    trainer = Trainer(
        callbacks=[TestCallback()],
        fast_dev_run=True,
        enable_progress_bar=False,
        default_root_dir=tmpdir,
    )
    with pytest.deprecated_call(
        match="The `Callback.on_pretrain_routine_start` hook has been deprecated in v1.6" " and will be removed in v1.8"
    ):
        trainer.fit(model)

    class TestCallback(Callback):
        def on_pretrain_routine_end(self, trainer, pl_module):
            print("on_pretrain_routine_end called.")

    model = BoringModel()

    trainer = Trainer(
        callbacks=[TestCallback()],
        fast_dev_run=True,
        enable_progress_bar=False,
        default_root_dir=tmpdir,
    )
    with pytest.deprecated_call(
        match="The `Callback.on_pretrain_routine_end` hook has been deprecated in v1.6" " and will be removed in v1.8"
    ):
        trainer.fit(model)
>>>>>>> 29d5afbd
<|MERGE_RESOLUTION|>--- conflicted
+++ resolved
@@ -576,7 +576,42 @@
     Trainer(logger=[logger2, logger3])
 
 
-<<<<<<< HEAD
+def test_v1_8_0_callback_on_pretrain_routine_start_end(tmpdir):
+    class TestCallback(Callback):
+        def on_pretrain_routine_start(self, trainer, pl_module):
+            print("on_pretrain_routine_start called.")
+
+    model = BoringModel()
+
+    trainer = Trainer(
+        callbacks=[TestCallback()],
+        fast_dev_run=True,
+        enable_progress_bar=False,
+        default_root_dir=tmpdir,
+    )
+    with pytest.deprecated_call(
+        match="The `Callback.on_pretrain_routine_start` hook has been deprecated in v1.6" " and will be removed in v1.8"
+    ):
+        trainer.fit(model)
+
+    class TestCallback(Callback):
+        def on_pretrain_routine_end(self, trainer, pl_module):
+            print("on_pretrain_routine_end called.")
+
+    model = BoringModel()
+
+    trainer = Trainer(
+        callbacks=[TestCallback()],
+        fast_dev_run=True,
+        enable_progress_bar=False,
+        default_root_dir=tmpdir,
+    )
+    with pytest.deprecated_call(
+        match="The `Callback.on_pretrain_routine_end` hook has been deprecated in v1.6" " and will be removed in v1.8"
+    ):
+        trainer.fit(model)
+
+
 @pytest.mark.flaky(reruns=3)
 @pytest.mark.parametrize(["action", "expected"], [("a", [3, 1]), ("b", [2]), ("c", [1])])
 def test_simple_profiler_iterable_durations(tmpdir, action: str, expected: list):
@@ -616,40 +651,4 @@
 
     recorded_total_duration = _get_python_cprofile_total_duration(advanced_profiler.profiled_actions[action])
     expected_total_duration = np.sum(expected)
-    np.testing.assert_allclose(recorded_total_duration, expected_total_duration, rtol=0.2)
-=======
-def test_v1_8_0_callback_on_pretrain_routine_start_end(tmpdir):
-    class TestCallback(Callback):
-        def on_pretrain_routine_start(self, trainer, pl_module):
-            print("on_pretrain_routine_start called.")
-
-    model = BoringModel()
-
-    trainer = Trainer(
-        callbacks=[TestCallback()],
-        fast_dev_run=True,
-        enable_progress_bar=False,
-        default_root_dir=tmpdir,
-    )
-    with pytest.deprecated_call(
-        match="The `Callback.on_pretrain_routine_start` hook has been deprecated in v1.6" " and will be removed in v1.8"
-    ):
-        trainer.fit(model)
-
-    class TestCallback(Callback):
-        def on_pretrain_routine_end(self, trainer, pl_module):
-            print("on_pretrain_routine_end called.")
-
-    model = BoringModel()
-
-    trainer = Trainer(
-        callbacks=[TestCallback()],
-        fast_dev_run=True,
-        enable_progress_bar=False,
-        default_root_dir=tmpdir,
-    )
-    with pytest.deprecated_call(
-        match="The `Callback.on_pretrain_routine_end` hook has been deprecated in v1.6" " and will be removed in v1.8"
-    ):
-        trainer.fit(model)
->>>>>>> 29d5afbd
+    np.testing.assert_allclose(recorded_total_duration, expected_total_duration, rtol=0.2)