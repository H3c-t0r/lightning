# Copyright The PyTorch Lightning team.
#
# Licensed under the Apache License, Version 2.0 (the "License");
# you may not use this file except in compliance with the License.
# You may obtain a copy of the License at
#
#     http://www.apache.org/licenses/LICENSE-2.0
#
# Unless required by applicable law or agreed to in writing, software
# distributed under the License is distributed on an "AS IS" BASIS,
# WITHOUT WARRANTIES OR CONDITIONS OF ANY KIND, either express or implied.
# See the License for the specific language governing permissions and
# limitations under the License.
"""Test deprecated functionality which will be removed in v1.8.0."""

import pytest
import torch

from pytorch_lightning import Trainer
from pytorch_lightning.utilities.apply_func import move_data_to_device
from pytorch_lightning.utilities.enums import DeviceType, DistributedType
from pytorch_lightning.utilities.imports import _TORCHTEXT_LEGACY
from tests.helpers import BoringModel
from tests.helpers.torchtext_utils import get_dummy_torchtext_data_iterator


def test_v1_8_0_deprecated_distributed_type_enum():

    with pytest.deprecated_call(match="has been deprecated in v1.6 and will be removed in v1.8."):
        _ = DistributedType.DDP


def test_v1_8_0_deprecated_device_type_enum():

    with pytest.deprecated_call(match="has been deprecated in v1.6 and will be removed in v1.8."):
        _ = DeviceType.CPU


@pytest.mark.skipif(not _TORCHTEXT_LEGACY, reason="torchtext.legacy is deprecated.")
def test_v1_8_0_deprecated_torchtext_batch():

    with pytest.deprecated_call(match="is deprecated and Lightning will remove support for it in v1.8"):
        data_iterator, _ = get_dummy_torchtext_data_iterator(num_samples=3, batch_size=3)
        batch = next(iter(data_iterator))
        _ = move_data_to_device(batch=batch, device=torch.device("cpu"))


<<<<<<< HEAD
def test_v1_8_0_deprecated_on_hpc_hooks(tmpdir):
    class TestModelSave(BoringModel):
        def on_hpc_save(self):
            print("on_hpc_save override")

    class TestModelLoad(BoringModel):
        def on_hpc_load(self):
            print("on_hpc_load override")

    save_model = TestModelSave()
    load_model = TestModelLoad()
    trainer = Trainer(default_root_dir=tmpdir, max_epochs=1, fast_dev_run=True)

    with pytest.deprecated_call(
        match=r"Method `LightningModule.on_hpc_save` is deprecated in v1.6 and will be removed in v1.8."
    ):
        trainer.fit(save_model)
    with pytest.deprecated_call(
        match=r"Method `LightningModule.on_hpc_load` is deprecated in v1.6 and will be removed in v1.8."
    ):
        trainer.fit(load_model)
=======
def test_v1_8_0_deprecated_call_hook():
    trainer = Trainer(
        max_epochs=1,
        limit_val_batches=0.1,
        limit_train_batches=0.2,
        enable_progress_bar=False,
        logger=False,
    )
    with pytest.deprecated_call(match="was deprecated in v1.6 and will be removed in v1.8."):
        trainer.call_hook("test_hook")
>>>>>>> aeb0b559
<|MERGE_RESOLUTION|>--- conflicted
+++ resolved
@@ -45,7 +45,18 @@
         _ = move_data_to_device(batch=batch, device=torch.device("cpu"))
 
 
-<<<<<<< HEAD
+def test_v1_8_0_deprecated_call_hook():
+    trainer = Trainer(
+        max_epochs=1,
+        limit_val_batches=0.1,
+        limit_train_batches=0.2,
+        enable_progress_bar=False,
+        logger=False,
+    )
+    with pytest.deprecated_call(match="was deprecated in v1.6 and will be removed in v1.8."):
+        trainer.call_hook("test_hook")
+
+        
 def test_v1_8_0_deprecated_on_hpc_hooks(tmpdir):
     class TestModelSave(BoringModel):
         def on_hpc_save(self):
@@ -66,16 +77,4 @@
     with pytest.deprecated_call(
         match=r"Method `LightningModule.on_hpc_load` is deprecated in v1.6 and will be removed in v1.8."
     ):
-        trainer.fit(load_model)
-=======
-def test_v1_8_0_deprecated_call_hook():
-    trainer = Trainer(
-        max_epochs=1,
-        limit_val_batches=0.1,
-        limit_train_batches=0.2,
-        enable_progress_bar=False,
-        logger=False,
-    )
-    with pytest.deprecated_call(match="was deprecated in v1.6 and will be removed in v1.8."):
-        trainer.call_hook("test_hook")
->>>>>>> aeb0b559
+        trainer.fit(load_model)