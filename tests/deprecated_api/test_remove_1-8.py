# Copyright The PyTorch Lightning team.
#
# Licensed under the Apache License, Version 2.0 (the "License");
# you may not use this file except in compliance with the License.
# You may obtain a copy of the License at
#
#     http://www.apache.org/licenses/LICENSE-2.0
#
# Unless required by applicable law or agreed to in writing, software
# distributed under the License is distributed on an "AS IS" BASIS,
# WITHOUT WARRANTIES OR CONDITIONS OF ANY KIND, either express or implied.
# See the License for the specific language governing permissions and
# limitations under the License.
"""Test deprecated functionality which will be removed in v1.8.0."""
from unittest.mock import Mock

import numpy as np
import pytest
import torch
from torch import optim

from pytorch_lightning import Callback, Trainer
from pytorch_lightning.loggers import CSVLogger, LightningLoggerBase
from pytorch_lightning.plugins.training_type.ddp import DDPPlugin
from pytorch_lightning.plugins.training_type.ddp2 import DDP2Plugin
from pytorch_lightning.plugins.training_type.ddp_spawn import DDPSpawnPlugin
from pytorch_lightning.plugins.training_type.deepspeed import DeepSpeedPlugin
from pytorch_lightning.plugins.training_type.dp import DataParallelPlugin
from pytorch_lightning.plugins.training_type.fully_sharded import DDPFullyShardedPlugin
from pytorch_lightning.plugins.training_type.ipu import IPUPlugin
from pytorch_lightning.plugins.training_type.sharded import DDPShardedPlugin
from pytorch_lightning.plugins.training_type.sharded_spawn import DDPSpawnShardedPlugin
from pytorch_lightning.plugins.training_type.single_device import SingleDevicePlugin
from pytorch_lightning.plugins.training_type.single_tpu import SingleTPUPlugin
from pytorch_lightning.plugins.training_type.tpu_spawn import TPUSpawnPlugin
from pytorch_lightning.trainer.states import RunningStage
from pytorch_lightning.utilities.apply_func import move_data_to_device
from pytorch_lightning.utilities.enums import DeviceType, DistributedType
from pytorch_lightning.utilities.imports import _TORCHTEXT_LEGACY
from pytorch_lightning.utilities.rank_zero import rank_zero_only, rank_zero_warn
from tests.helpers.boring_model import BoringDataModule, BoringModel
from tests.helpers.runif import RunIf
from tests.helpers.torchtext_utils import get_dummy_torchtext_data_iterator


def test_v1_8_0_deprecated_distributed_type_enum():

    with pytest.deprecated_call(match="has been deprecated in v1.6 and will be removed in v1.8."):
        _ = DistributedType.DDP


def test_v1_8_0_deprecated_device_type_enum():

    with pytest.deprecated_call(match="has been deprecated in v1.6 and will be removed in v1.8."):
        _ = DeviceType.CPU


@pytest.mark.skipif(not _TORCHTEXT_LEGACY, reason="torchtext.legacy is deprecated.")
def test_v1_8_0_deprecated_torchtext_batch():

    with pytest.deprecated_call(match="is deprecated and Lightning will remove support for it in v1.8"):
        data_iterator, _ = get_dummy_torchtext_data_iterator(num_samples=3, batch_size=3)
        batch = next(iter(data_iterator))
        _ = move_data_to_device(batch=batch, device=torch.device("cpu"))


def test_v1_8_0_on_init_start_end(tmpdir):
    class TestCallback(Callback):
        def on_init_start(self, trainer):
            print("Starting to init trainer!")

        def on_init_end(self, trainer):
            print("Trainer is init now")

    model = BoringModel()

    trainer = Trainer(
        callbacks=[TestCallback()],
        max_epochs=1,
        fast_dev_run=True,
        enable_progress_bar=False,
        logger=False,
        default_root_dir=tmpdir,
    )
    with pytest.deprecated_call(
        match="The `on_init_start` callback hook was deprecated in v1.6 and will be removed in v1.8"
    ):
        trainer.fit(model)
    with pytest.deprecated_call(
        match="The `on_init_end` callback hook was deprecated in v1.6 and will be removed in v1.8"
    ):
        trainer.validate(model)


def test_v1_8_0_deprecated_call_hook():
    trainer = Trainer(
        max_epochs=1,
        limit_val_batches=0.1,
        limit_train_batches=0.2,
        enable_progress_bar=False,
        logger=False,
    )
    with pytest.deprecated_call(match="was deprecated in v1.6 and will be removed in v1.8."):
        trainer.call_hook("test_hook")


def test_v1_8_0_deprecated_warning_positional_category():
    with pytest.deprecated_call(match=r"use `category=FutureWarning."):
        rank_zero_warn("foo", FutureWarning)


def test_v1_8_0_deprecated_on_hpc_hooks(tmpdir):
    class TestModelSave(BoringModel):
        def on_hpc_save(self):
            print("on_hpc_save override")

    class TestModelLoad(BoringModel):
        def on_hpc_load(self):
            print("on_hpc_load override")

    save_model = TestModelSave()
    load_model = TestModelLoad()
    trainer = Trainer(default_root_dir=tmpdir, max_epochs=1, fast_dev_run=True)

    with pytest.deprecated_call(
        match=r"Method `LightningModule.on_hpc_save` is deprecated in v1.6 and will be removed in v1.8."
    ):
        trainer.fit(save_model)
    with pytest.deprecated_call(
        match=r"Method `LightningModule.on_hpc_load` is deprecated in v1.6 and will be removed in v1.8."
    ):
        trainer.fit(load_model)


def test_v1_8_0_deprecated_run_stage():
    trainer = Trainer()
    trainer._run_stage = Mock()
    with pytest.deprecated_call(match="`Trainer.run_stage` is deprecated in v1.6 and will be removed in v1.8."):
        trainer.run_stage()


def test_v1_8_0_trainer_verbose_evaluate():
    trainer = Trainer()
    with pytest.deprecated_call(match="verbose_evaluate` property has been deprecated and will be removed in v1.8"):
        assert trainer.verbose_evaluate

    with pytest.deprecated_call(match="verbose_evaluate` property has been deprecated and will be removed in v1.8"):
        trainer.verbose_evaluate = False


@pytest.mark.parametrize("fn_prefix", ["validated", "tested", "predicted"])
def test_v1_8_0_trainer_ckpt_path_attributes(fn_prefix: str):
    test_attr = f"{fn_prefix}_ckpt_path"
    trainer = Trainer()
    with pytest.deprecated_call(match=f"{test_attr}` attribute was deprecated in v1.6 and will be removed in v1.8"):
        _ = getattr(trainer, test_attr)
    with pytest.deprecated_call(match=f"{test_attr}` attribute was deprecated in v1.6 and will be removed in v1.8"):
        setattr(trainer, test_attr, "v")


def test_v1_8_0_deprecated_trainer_should_rank_save_checkpoint(tmpdir):
    trainer = Trainer()
    with pytest.deprecated_call(
        match=r"`Trainer.should_rank_save_checkpoint` is deprecated in v1.6 and will be removed in v1.8."
    ):
        _ = trainer.should_rank_save_checkpoint


def test_v1_8_0_deprecated_lr_scheduler():
    trainer = Trainer()
    with pytest.deprecated_call(match=r"`Trainer.lr_schedulers` is deprecated in v1.6 and will be removed in v1.8."):
        assert trainer.lr_schedulers == []


def test_v1_8_0_trainer_optimizers_mixin():
    trainer = Trainer()
    model = BoringModel()
    trainer.strategy.connect(model)
    trainer.lightning_module.trainer = trainer

    with pytest.deprecated_call(
        match=r"`TrainerOptimizersMixin.init_optimizers` was deprecated in v1.6 and will be removed in v1.8."
    ):
        trainer.init_optimizers(model)

    with pytest.deprecated_call(
        match=r"`TrainerOptimizersMixin.convert_to_lightning_optimizers` was deprecated in v1.6 and will be removed in "
        "v1.8."
    ):
        trainer.convert_to_lightning_optimizers()


def test_v1_8_0_deprecate_trainer_callback_hook_mixin():
    methods_with_self = [
        "on_before_accelerator_backend_setup",
        "on_configure_sharded_model",
        "on_init_start",
        "on_init_end",
        "on_fit_start",
        "on_fit_end",
        "on_sanity_check_start",
        "on_sanity_check_end",
        "on_train_epoch_start",
        "on_train_epoch_end",
        "on_validation_epoch_start",
        "on_validation_epoch_end",
        "on_test_epoch_start",
        "on_test_epoch_end",
        "on_predict_epoch_start",
        "on_epoch_start",
        "on_epoch_end",
        "on_train_start",
        "on_train_end",
        "on_pretrain_routine_start",
        "on_pretrain_routine_end",
        "on_batch_start",
        "on_batch_end",
        "on_validation_start",
        "on_validation_end",
        "on_test_start",
        "on_test_end",
        "on_predict_start",
        "on_predict_end",
        "on_after_backward",
    ]
    methods_with_stage = [
        "setup",
        "teardown",
    ]
    methods_with_batch_batch_idx_dataloader_idx = [
        "on_train_batch_start",
        "on_validation_batch_start",
        "on_test_batch_start",
        "on_predict_batch_start",
    ]
    methods_with_outputs_batch_batch_idx_dataloader_idx = [
        "on_train_batch_end",
        "on_validation_batch_end",
        "on_test_batch_end",
        "on_predict_batch_end",
    ]
    methods_with_checkpoint = ["on_save_checkpoint", "on_load_checkpoint"]
    trainer = Trainer(
        max_epochs=1,
        limit_val_batches=0.1,
        limit_train_batches=0.2,
        enable_progress_bar=False,
        logger=False,
    )
    model = BoringModel()
    # need to attach model to trainer for testing of `on_pretrain_routine_start`
    trainer.strategy.connect(model)
    for method_name in methods_with_self:
        fn = getattr(trainer, method_name, None)
        with pytest.deprecated_call(match="was deprecated in v1.6 and will be removed in v1.8"):
            fn()
    for method_name in methods_with_stage:
        fn = getattr(trainer, method_name)
        with pytest.deprecated_call(match="was deprecated in v1.6 and will be removed in v1.8"):
            fn(stage="test")
    for method_name in methods_with_batch_batch_idx_dataloader_idx:
        fn = getattr(trainer, method_name)
        with pytest.deprecated_call(match="was deprecated in v1.6 and will be removed in v1.8"):
            fn(batch={}, batch_idx=0, dataloader_idx=0)
    for method_name in methods_with_outputs_batch_batch_idx_dataloader_idx:
        fn = getattr(trainer, method_name)
        with pytest.deprecated_call(match="was deprecated in v1.6 and will be removed in v1.8"):
            fn(outputs=torch.tensor([[1.0, -1.0], [1.0, -1.0]]), batch={}, batch_idx=0, dataloader_idx=0)
    for method_name in methods_with_checkpoint:
        fn = getattr(trainer, method_name)
        with pytest.deprecated_call(match="was deprecated in v1.6 and will be removed in v1.8"):
            fn(checkpoint={})
    with pytest.deprecated_call(match="was deprecated in v1.6 and will be removed in v1.8"):
        trainer.on_predict_epoch_end(outputs=torch.tensor([[1.0, -1.0], [1.0, -1.0]]))
    with pytest.deprecated_call(match="was deprecated in v1.6 and will be removed in v1.8"):
        trainer.on_exception(exception=Exception)
    with pytest.deprecated_call(match="was deprecated in v1.6 and will be removed in v1.8"):
        trainer.on_before_backward(loss=torch.tensor([[1.0, -1.0], [1.0, -1.0]]))
    with pytest.deprecated_call(match="was deprecated in v1.6 and will be removed in v1.8"):
        trainer.on_before_optimizer_step(
            optimizer=optim.SGD(model.parameters(), lr=0.01, momentum=0.9), optimizer_idx=0
        )
    with pytest.deprecated_call(match="was deprecated in v1.6 and will be removed in v1.8"):
        trainer.on_before_zero_grad(optimizer=optim.SGD(model.parameters(), lr=0.01, momentum=0.9))


def test_v1_8_0_deprecated_training_type_plugin_property():
    trainer = Trainer()
    with pytest.deprecated_call(match="in v1.6 and will be removed in v1.8"):
        trainer.training_type_plugin


def test_v1_8_0_deprecate_trainer_data_loading_mixin():
    trainer = Trainer(max_epochs=1)
    model = BoringModel()
    dm = BoringDataModule()
    trainer.fit(model, datamodule=dm)

    with pytest.deprecated_call(
        match=r"`TrainerDataLoadingMixin.prepare_dataloader` was deprecated in v1.6 and will be removed in v1.8.",
    ):
        trainer.prepare_dataloader(dataloader=model.train_dataloader, shuffle=False)
    with pytest.deprecated_call(
        match=r"`TrainerDataLoadingMixin.request_dataloader` was deprecated in v1.6 and will be removed in v1.8.",
    ):
        trainer.request_dataloader(stage=RunningStage.TRAINING)


def test_v_1_8_0_deprecated_device_stats_monitor_prefix_metric_keys():
    from pytorch_lightning.callbacks.device_stats_monitor import prefix_metric_keys

    with pytest.deprecated_call(match="in v1.6 and will be removed in v1.8"):
        prefix_metric_keys({"foo": 1.0}, "bar")


@pytest.mark.parametrize(
    "cls",
    [
        DDPPlugin,
        DDP2Plugin,
        DDPSpawnPlugin,
        pytest.param(DeepSpeedPlugin, marks=RunIf(deepspeed=True)),
        DataParallelPlugin,
        DDPFullyShardedPlugin,
        pytest.param(IPUPlugin, marks=RunIf(ipu=True)),
        DDPShardedPlugin,
        DDPSpawnShardedPlugin,
        TPUSpawnPlugin,
    ],
)
def test_v1_8_0_deprecated_training_type_plugin_classes(cls):
    old_name = cls.__name__
    new_name = old_name.replace("Plugin", "Strategy")
    with pytest.deprecated_call(
        match=f"{old_name}` is deprecated in v1.6 and will be removed in v1.8. Use .*{new_name}` instead."
    ):
        cls()


def test_v1_8_0_deprecated_single_device_plugin_class():
    with pytest.deprecated_call(
        match=(
            "SingleDevicePlugin` is deprecated in v1.6 and will be removed in v1.8."
            " Use `.*SingleDeviceStrategy` instead."
        )
    ):
        SingleDevicePlugin("cpu")


@RunIf(tpu=True)
def test_v1_8_0_deprecated_single_tpu_plugin_class():
    with pytest.deprecated_call(
        match=(
            "SingleTPUPlugin` is deprecated in v1.6 and will be removed in v1.8." " Use `.*SingleTPUStrategy` instead."
        )
    ):
        SingleTPUPlugin(0)


def test_v1_8_0_deprecated_lightning_optimizers():
    trainer = Trainer()
    with pytest.deprecated_call(
        match="Trainer.lightning_optimizers` is deprecated in v1.6 and will be removed in v1.8"
    ):
        assert trainer.lightning_optimizers == {}


def test_v1_8_0_remove_on_batch_start_end(tmpdir):
    class TestCallback(Callback):
        def on_batch_start(self, *args, **kwargs):
            print("on_batch_start")

    model = BoringModel()
    trainer = Trainer(
        callbacks=[TestCallback()],
        fast_dev_run=True,
        default_root_dir=tmpdir,
    )
    with pytest.deprecated_call(
        match="The `Callback.on_batch_start` hook was deprecated in v1.6 and will be removed in v1.8"
    ):
        trainer.fit(model)

    class TestCallback(Callback):
        def on_batch_end(self, *args, **kwargs):
            print("on_batch_end")

    trainer = Trainer(
        callbacks=[TestCallback()],
        fast_dev_run=True,
        default_root_dir=tmpdir,
    )
    with pytest.deprecated_call(
        match="The `Callback.on_batch_end` hook was deprecated in v1.6 and will be removed in v1.8"
    ):
        trainer.fit(model)


def test_v1_8_0_on_configure_sharded_model(tmpdir):
    class TestCallback(Callback):
        def on_configure_sharded_model(self, trainer, model):
            print("Configuring sharded model")

    model = BoringModel()

    trainer = Trainer(
        callbacks=[TestCallback()],
        max_epochs=1,
        fast_dev_run=True,
        enable_progress_bar=False,
        logger=False,
        default_root_dir=tmpdir,
    )
    with pytest.deprecated_call(
        match="The `on_configure_sharded_model` callback hook was deprecated in v1.6 and will be removed in v1.8."
    ):
        trainer.fit(model)


def test_v1_8_0_remove_on_epoch_start_end_lightning_module(tmpdir):
    class CustomModel(BoringModel):
        def on_epoch_start(self, *args, **kwargs):
            print("on_epoch_start")

    model = CustomModel()
    trainer = Trainer(
        fast_dev_run=True,
        default_root_dir=tmpdir,
    )
    with pytest.deprecated_call(
        match="The `LightningModule.on_epoch_start` hook was deprecated in v1.6 and will be removed in v1.8"
    ):
        trainer.fit(model)

    class CustomModel(BoringModel):
        def on_epoch_end(self, *args, **kwargs):
            print("on_epoch_end")

    trainer = Trainer(
        fast_dev_run=True,
        default_root_dir=tmpdir,
    )

    model = CustomModel()
    with pytest.deprecated_call(
        match="The `LightningModule.on_epoch_end` hook was deprecated in v1.6 and will be removed in v1.8"
    ):
        trainer.fit(model)


def test_v1_8_0_rank_zero_imports():

    import warnings

    from pytorch_lightning.utilities.distributed import rank_zero_debug, rank_zero_info
    from pytorch_lightning.utilities.warnings import LightningDeprecationWarning, rank_zero_deprecation, rank_zero_warn

    with pytest.deprecated_call(
        match="pytorch_lightning.utilities.distributed.rank_zero_debug has been deprecated in v1.6"
        " and will be removed in v1.8."
    ):
        rank_zero_debug("foo")
    with pytest.deprecated_call(
        match="pytorch_lightning.utilities.distributed.rank_zero_info has been deprecated in v1.6"
        " and will be removed in v1.8."
    ):
        rank_zero_info("foo")
    with pytest.deprecated_call(
        match="pytorch_lightning.utilities.warnings.rank_zero_warn has been deprecated in v1.6"
        " and will be removed in v1.8."
    ):
        rank_zero_warn("foo")
    with pytest.deprecated_call(
        match="pytorch_lightning.utilities.warnings.rank_zero_deprecation has been deprecated in v1.6"
        " and will be removed in v1.8."
    ):
        rank_zero_deprecation("foo")
    with pytest.deprecated_call(
        match="pytorch_lightning.utilities.warnings.LightningDeprecationWarning has been deprecated in v1.6"
        " and will be removed in v1.8."
    ):
        warnings.warn("foo", LightningDeprecationWarning, stacklevel=5)


def test_v1_8_0_on_before_accelerator_backend_setup(tmpdir):
    class TestCallback(Callback):
        def on_before_accelerator_backend_setup(self, *args, **kwargs):
            print("on_before_accelerator_backend called.")

    model = BoringModel()

    trainer = Trainer(
        callbacks=[TestCallback()],
        max_epochs=1,
        fast_dev_run=True,
        enable_progress_bar=False,
        logger=False,
        default_root_dir=tmpdir,
    )
    with pytest.deprecated_call(
        match="The `on_before_accelerator_backend_setup` callback hook was deprecated in v1.6"
        " and will be removed in v1.8"
    ):
        trainer.fit(model)


def test_v1_8_0_logger_agg_parameters():
    class CustomLogger(LightningLoggerBase):
        @rank_zero_only
        def log_hyperparams(self, params):
            pass

        @rank_zero_only
        def log_metrics(self, metrics, step):
            pass

        @property
        def name(self):
            pass

        @property
        def version(self):
            pass

    with pytest.deprecated_call(
        match="The `agg_key_funcs` parameter for `LightningLoggerBase` was deprecated in v1.6"
        " and will be removed in v1.8."
    ):
        CustomLogger(agg_key_funcs={"mean", np.mean})

    with pytest.deprecated_call(
        match="The `agg_default_func` parameter for `LightningLoggerBase` was deprecated in v1.6"
        " and will be removed in v1.8."
    ):
        CustomLogger(agg_default_func=np.mean)

    # Should have no deprecation warning
    logger = CustomLogger()

    with pytest.deprecated_call(
        match="`LightningLoggerBase.update_agg_funcs` was deprecated in v1.6 and will be removed in v1.8."
    ):
        logger.update_agg_funcs()


def test_v1_8_0_deprecated_agg_and_log_metrics_override(tmpdir):
    class AggregationOverrideLogger(CSVLogger):
        @rank_zero_only
        def agg_and_log_metrics(self, metrics, step):
            self.log_metrics(metrics=metrics, step=step)

    logger = AggregationOverrideLogger(tmpdir)
    logger2 = CSVLogger(tmpdir)
    logger3 = CSVLogger(tmpdir)

    # Test single loggers
    with pytest.deprecated_call(
        match="`LightningLoggerBase.agg_and_log_metrics` is deprecated in v1.6 and will be removed"
        " in v1.8. `Trainer` will directly call `LightningLoggerBase.log_metrics` so custom"
        " loggers should not implement `LightningLoggerBase.agg_and_log_metrics`."
    ):
        Trainer(logger=logger)
    # Should have no deprecation warning
    Trainer(logger=logger2)

    # Test multiple loggers
    with pytest.deprecated_call(
        match="`LightningLoggerBase.agg_and_log_metrics` is deprecated in v1.6 and will be removed"
        " in v1.8. `Trainer` will directly call `LightningLoggerBase.log_metrics` so custom"
        " loggers should not implement `LightningLoggerBase.agg_and_log_metrics`."
    ):
        Trainer(logger=[logger, logger3])
    # Should have no deprecation warning
    Trainer(logger=[logger2, logger3])


<<<<<<< HEAD
def test_v1_8_0_callback_on_load_checkpoint_hook(tmpdir):
    class TestCallbackLoadHook(Callback):
        def on_load_checkpoint(self, trainer, pl_module, callback_state):
            print("overriding on_load_checkpoint")

    model = BoringModel()
    trainer = Trainer(
        callbacks=[TestCallbackLoadHook()],
        max_epochs=1,
        fast_dev_run=True,
        enable_progress_bar=False,
        logger=False,
        default_root_dir=tmpdir,
    )
    with pytest.deprecated_call(
        match="Method `Callback.on_load_checkpoint(callback_state)` is deprecated in v1.6 and"
        " will be removed in v1.8. Please use `Callback.load_state_dict` instead,"
        " or new method signature `Callback.on_load_checkpoint_new(checkpoint)`."
    ):
        trainer.fit(model)


def test_v1_8_0_callback_on_save_checkpoint_hook(tmpdir):
    class TestCallbackSaveHookReturn(Callback):
        def on_save_checkpoint(self, trainer, pl_module, checkpoint):
            return {"returning": "on_save_checkpoint"}

    class TestCallbackSaveHookOverride(Callback):
        def on_save_checkpoint(self, trainer, pl_module, checkpoint):
            print("overriding without returning")

    model = BoringModel()
    trainer = Trainer(
        callbacks=[TestCallbackSaveHookReturn()],
        max_epochs=1,
        fast_dev_run=True,
        enable_progress_bar=False,
        logger=False,
        default_root_dir=tmpdir,
    )
    trainer.fit(model)
    with pytest.deprecated_call(
        match="Returning a value from `Callback.on_save_checkpoint` is deprecated in v1.6"
        " and will be removed in v1.8. Please override `Callback.state_dict`"
        " to return state to be saved."
    ):
        trainer.save_checkpoint(tmpdir + "path.ckpt")

    trainer.callbacks = [TestCallbackSaveHookOverride()]
    trainer.save_checkpoint(tmpdir + "pathok.ckpt")
=======
def test_v1_8_0_callback_on_pretrain_routine_start_end(tmpdir):
    class TestCallback(Callback):
        def on_pretrain_routine_start(self, trainer, pl_module):
            print("on_pretrain_routine_start called.")

    model = BoringModel()

    trainer = Trainer(
        callbacks=[TestCallback()],
        fast_dev_run=True,
        enable_progress_bar=False,
        default_root_dir=tmpdir,
    )
    with pytest.deprecated_call(
        match="The `Callback.on_pretrain_routine_start` hook has been deprecated in v1.6" " and will be removed in v1.8"
    ):
        trainer.fit(model)

    class TestCallback(Callback):
        def on_pretrain_routine_end(self, trainer, pl_module):
            print("on_pretrain_routine_end called.")

    model = BoringModel()

    trainer = Trainer(
        callbacks=[TestCallback()],
        fast_dev_run=True,
        enable_progress_bar=False,
        default_root_dir=tmpdir,
    )
    with pytest.deprecated_call(
        match="The `Callback.on_pretrain_routine_end` hook has been deprecated in v1.6" " and will be removed in v1.8"
    ):
        trainer.fit(model)
>>>>>>> 29d5afbd
<|MERGE_RESOLUTION|>--- conflicted
+++ resolved
@@ -574,7 +574,42 @@
     Trainer(logger=[logger2, logger3])
 
 
-<<<<<<< HEAD
+def test_v1_8_0_callback_on_pretrain_routine_start_end(tmpdir):
+    class TestCallback(Callback):
+        def on_pretrain_routine_start(self, trainer, pl_module):
+            print("on_pretrain_routine_start called.")
+
+    model = BoringModel()
+
+    trainer = Trainer(
+        callbacks=[TestCallback()],
+        fast_dev_run=True,
+        enable_progress_bar=False,
+        default_root_dir=tmpdir,
+    )
+    with pytest.deprecated_call(
+        match="The `Callback.on_pretrain_routine_start` hook has been deprecated in v1.6" " and will be removed in v1.8"
+    ):
+        trainer.fit(model)
+
+    class TestCallback(Callback):
+        def on_pretrain_routine_end(self, trainer, pl_module):
+            print("on_pretrain_routine_end called.")
+
+    model = BoringModel()
+
+    trainer = Trainer(
+        callbacks=[TestCallback()],
+        fast_dev_run=True,
+        enable_progress_bar=False,
+        default_root_dir=tmpdir,
+    )
+    with pytest.deprecated_call(
+        match="The `Callback.on_pretrain_routine_end` hook has been deprecated in v1.6" " and will be removed in v1.8"
+    ):
+        trainer.fit(model)
+
+        
 def test_v1_8_0_callback_on_load_checkpoint_hook(tmpdir):
     class TestCallbackLoadHook(Callback):
         def on_load_checkpoint(self, trainer, pl_module, callback_state):
@@ -624,40 +659,4 @@
         trainer.save_checkpoint(tmpdir + "path.ckpt")
 
     trainer.callbacks = [TestCallbackSaveHookOverride()]
-    trainer.save_checkpoint(tmpdir + "pathok.ckpt")
-=======
-def test_v1_8_0_callback_on_pretrain_routine_start_end(tmpdir):
-    class TestCallback(Callback):
-        def on_pretrain_routine_start(self, trainer, pl_module):
-            print("on_pretrain_routine_start called.")
-
-    model = BoringModel()
-
-    trainer = Trainer(
-        callbacks=[TestCallback()],
-        fast_dev_run=True,
-        enable_progress_bar=False,
-        default_root_dir=tmpdir,
-    )
-    with pytest.deprecated_call(
-        match="The `Callback.on_pretrain_routine_start` hook has been deprecated in v1.6" " and will be removed in v1.8"
-    ):
-        trainer.fit(model)
-
-    class TestCallback(Callback):
-        def on_pretrain_routine_end(self, trainer, pl_module):
-            print("on_pretrain_routine_end called.")
-
-    model = BoringModel()
-
-    trainer = Trainer(
-        callbacks=[TestCallback()],
-        fast_dev_run=True,
-        enable_progress_bar=False,
-        default_root_dir=tmpdir,
-    )
-    with pytest.deprecated_call(
-        match="The `Callback.on_pretrain_routine_end` hook has been deprecated in v1.6" " and will be removed in v1.8"
-    ):
-        trainer.fit(model)
->>>>>>> 29d5afbd
+    trainer.save_checkpoint(tmpdir + "pathok.ckpt")