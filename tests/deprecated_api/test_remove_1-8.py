--- conflicted
+++ resolved
@@ -574,45 +574,44 @@
     Trainer(logger=[logger2, logger3])
 
 
-<<<<<<< HEAD
+def test_v1_8_0_callback_on_pretrain_routine_start_end(tmpdir):
+    class TestCallback(Callback):
+        def on_pretrain_routine_start(self, trainer, pl_module):
+            print("on_pretrain_routine_start called.")
+
+    model = BoringModel()
+
+    trainer = Trainer(
+        callbacks=[TestCallback()],
+        fast_dev_run=True,
+        enable_progress_bar=False,
+        default_root_dir=tmpdir,
+    )
+    with pytest.deprecated_call(
+        match="The `Callback.on_pretrain_routine_start` hook has been deprecated in v1.6" " and will be removed in v1.8"
+    ):
+        trainer.fit(model)
+
+    class TestCallback(Callback):
+        def on_pretrain_routine_end(self, trainer, pl_module):
+            print("on_pretrain_routine_end called.")
+
+    model = BoringModel()
+
+    trainer = Trainer(
+        callbacks=[TestCallback()],
+        fast_dev_run=True,
+        enable_progress_bar=False,
+        default_root_dir=tmpdir,
+    )
+    with pytest.deprecated_call(
+        match="The `Callback.on_pretrain_routine_end` hook has been deprecated in v1.6" " and will be removed in v1.8"
+    ):
+        trainer.fit(model)
+
+
 def test_v1_8_0_weights_save_path(tmpdir):
     with pytest.deprecated_call(match=r"Setting `Trainer\(weights_save_path=\)` has been deprecated in v1.6"):
         _ = Trainer(
             weights_save_path=tmpdir,
-        )
-=======
-def test_v1_8_0_callback_on_pretrain_routine_start_end(tmpdir):
-    class TestCallback(Callback):
-        def on_pretrain_routine_start(self, trainer, pl_module):
-            print("on_pretrain_routine_start called.")
-
-    model = BoringModel()
-
-    trainer = Trainer(
-        callbacks=[TestCallback()],
-        fast_dev_run=True,
-        enable_progress_bar=False,
-        default_root_dir=tmpdir,
-    )
-    with pytest.deprecated_call(
-        match="The `Callback.on_pretrain_routine_start` hook has been deprecated in v1.6" " and will be removed in v1.8"
-    ):
-        trainer.fit(model)
-
-    class TestCallback(Callback):
-        def on_pretrain_routine_end(self, trainer, pl_module):
-            print("on_pretrain_routine_end called.")
-
-    model = BoringModel()
-
-    trainer = Trainer(
-        callbacks=[TestCallback()],
-        fast_dev_run=True,
-        enable_progress_bar=False,
-        default_root_dir=tmpdir,
-    )
-    with pytest.deprecated_call(
-        match="The `Callback.on_pretrain_routine_end` hook has been deprecated in v1.6" " and will be removed in v1.8"
-    ):
-        trainer.fit(model)
->>>>>>> 29d5afbd
+        )