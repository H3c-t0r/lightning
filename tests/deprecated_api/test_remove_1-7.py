# Copyright The PyTorch Lightning team.
#
# Licensed under the Apache License, Version 2.0 (the "License");
# you may not use this file except in compliance with the License.
# You may obtain a copy of the License at
#
#     http://www.apache.org/licenses/LICENSE-2.0
#
# Unless required by applicable law or agreed to in writing, software
# distributed under the License is distributed on an "AS IS" BASIS,
# WITHOUT WARRANTIES OR CONDITIONS OF ANY KIND, either express or implied.
# See the License for the specific language governing permissions and
# limitations under the License.
"""Test deprecated functionality which will be removed in v1.7.0."""
import os
from re import escape
from unittest import mock
from unittest.mock import Mock

import pytest
import torch

import pytorch_lightning
from pytorch_lightning import Callback, LightningDataModule, Trainer
from pytorch_lightning.callbacks.gpu_stats_monitor import GPUStatsMonitor
from pytorch_lightning.callbacks.lr_monitor import LearningRateMonitor
from pytorch_lightning.callbacks.progress import ProgressBar
from pytorch_lightning.callbacks.xla_stats_monitor import XLAStatsMonitor
from pytorch_lightning.loggers import LoggerCollection, TestTubeLogger
from pytorch_lightning.overrides.distributed import IndexBatchSamplerWrapper
from pytorch_lightning.plugins.environments import (
    KubeflowEnvironment,
    LightningEnvironment,
    LSFEnvironment,
    SLURMEnvironment,
    TorchElasticEnvironment,
)
from pytorch_lightning.strategies import SingleDeviceStrategy
from pytorch_lightning.utilities.exceptions import MisconfigurationException
from tests.deprecated_api import _soft_unimport_module
from tests.helpers import BoringModel
from tests.helpers.datamodules import MNISTDataModule
from tests.helpers.runif import RunIf
from tests.loggers.test_base import CustomLogger
from tests.plugins.environments.test_lsf_environment import _make_rankfile


<<<<<<< HEAD
def test_v1_7_0_deprecated_lightning_module_summarize(tmpdir):
    model = BoringModel()
    with pytest.deprecated_call(match="The `LightningModule.summarize` method is deprecated in v1.5"):
        model.summarize(max_depth=1)
=======
def test_v1_7_0_moved_model_summary_and_layer_summary(tmpdir):
    _soft_unimport_module("pytorch_lightning.core.memory")
    with pytest.deprecated_call(match="to `pytorch_lightning.utilities.model_summary` since v1.5"):
        from pytorch_lightning.core.memory import LayerSummary, ModelSummary  # noqa: F401
>>>>>>> 2ee187ea


def test_v1_7_0_moved_get_memory_profile_and_get_gpu_memory_map(tmpdir):
    _soft_unimport_module("pytorch_lightning.core.memory")
    with pytest.deprecated_call(match="to `pytorch_lightning.utilities.memory` since v1.5"):
        from pytorch_lightning.core.memory import get_gpu_memory_map, get_memory_profile  # noqa: F401


def test_v1_7_0_deprecated_model_size():
    model = BoringModel()
    with pytest.deprecated_call(
        match="LightningModule.model_size` property was deprecated in v1.5 and will be removed in v1.7"
    ):
        _ = model.model_size


def test_v1_7_0_datamodule_transform_properties(tmpdir):
    dm = MNISTDataModule()
    with pytest.deprecated_call(match=r"DataModule property `train_transforms` was deprecated in v1.5"):
        dm.train_transforms = "a"
    with pytest.deprecated_call(match=r"DataModule property `val_transforms` was deprecated in v1.5"):
        dm.val_transforms = "b"
    with pytest.deprecated_call(match=r"DataModule property `test_transforms` was deprecated in v1.5"):
        dm.test_transforms = "c"
    with pytest.deprecated_call(match=r"DataModule property `train_transforms` was deprecated in v1.5"):
        _ = LightningDataModule(train_transforms="a")
    with pytest.deprecated_call(match=r"DataModule property `val_transforms` was deprecated in v1.5"):
        _ = LightningDataModule(val_transforms="b")
    with pytest.deprecated_call(match=r"DataModule property `test_transforms` was deprecated in v1.5"):
        _ = LightningDataModule(test_transforms="c")
    with pytest.deprecated_call(match=r"DataModule property `test_transforms` was deprecated in v1.5"):
        _ = LightningDataModule(test_transforms="c", dims=(1, 1, 1))


def test_v1_7_0_datamodule_size_property(tmpdir):
    dm = MNISTDataModule()
    with pytest.deprecated_call(match=r"DataModule property `size` was deprecated in v1.5"):
        dm.size()


def test_v1_7_0_datamodule_dims_property(tmpdir):
    dm = MNISTDataModule()
    with pytest.deprecated_call(match=r"DataModule property `dims` was deprecated in v1.5"):
        _ = dm.dims
    with pytest.deprecated_call(match=r"DataModule property `dims` was deprecated in v1.5"):
        _ = LightningDataModule(dims=(1, 1, 1))


def test_v1_7_0_moved_get_progress_bar_dict(tmpdir):
    class TestModel(BoringModel):
        def get_progress_bar_dict(self):
            items = super().get_progress_bar_dict()
            items.pop("v_num", None)
            return items

    trainer = Trainer(
        default_root_dir=tmpdir,
        fast_dev_run=True,
    )
    test_model = TestModel()
    with pytest.deprecated_call(match=r"`LightningModule.get_progress_bar_dict` method was deprecated in v1.5"):
        trainer.fit(test_model)
    standard_metrics_postfix = trainer.progress_bar_callback.main_progress_bar.postfix
    assert "loss" in standard_metrics_postfix
    assert "v_num" not in standard_metrics_postfix

    with pytest.deprecated_call(match=r"`trainer.progress_bar_dict` is deprecated in v1.5"):
        _ = trainer.progress_bar_dict


@pytest.mark.parametrize("terminate_on_nan", [True, False])
def test_v1_7_0_trainer_terminate_on_nan(tmpdir, terminate_on_nan):
    with pytest.deprecated_call(
        match="Trainer argument `terminate_on_nan` was deprecated in v1.5 and will be removed in 1.7"
    ):
        trainer = Trainer(terminate_on_nan=terminate_on_nan)
        assert trainer.terminate_on_nan is terminate_on_nan
        assert trainer._detect_anomaly is False

    trainer = Trainer()
    with pytest.deprecated_call(match=r"`Trainer.terminate_on_nan` is deprecated in v1.5"):
        _ = trainer.terminate_on_nan

    with pytest.deprecated_call(match=r"Setting `Trainer.terminate_on_nan = True` is deprecated in v1.5"):
        trainer.terminate_on_nan = True


def test_v1_7_0_deprecated_on_task_dataloader(tmpdir):
    class CustomBoringModel(BoringModel):
        def on_train_dataloader(self):
            print("on_train_dataloader")

        def on_val_dataloader(self):
            print("on_val_dataloader")

        def on_test_dataloader(self):
            print("on_test_dataloader")

        def on_predict_dataloader(self):
            print("on_predict_dataloader")

    def _run(model, task="fit"):
        trainer = Trainer(default_root_dir=tmpdir, fast_dev_run=2)
        getattr(trainer, task)(model)

    model = CustomBoringModel()

    with pytest.deprecated_call(
        match="Method `on_train_dataloader` is deprecated in v1.5.0 and will be removed in v1.7.0."
    ):
        _run(model, "fit")

    with pytest.deprecated_call(
        match="Method `on_val_dataloader` is deprecated in v1.5.0 and will be removed in v1.7.0."
    ):
        _run(model, "fit")

    with pytest.deprecated_call(
        match="Method `on_val_dataloader` is deprecated in v1.5.0 and will be removed in v1.7.0."
    ):
        _run(model, "validate")

    with pytest.deprecated_call(
        match="Method `on_test_dataloader` is deprecated in v1.5.0 and will be removed in v1.7.0."
    ):
        _run(model, "test")

    with pytest.deprecated_call(
        match="Method `on_predict_dataloader` is deprecated in v1.5.0 and will be removed in v1.7.0."
    ):
        _run(model, "predict")


@mock.patch("pytorch_lightning.loggers.test_tube.Experiment")
def test_v1_7_0_test_tube_logger(_, tmpdir):
    with pytest.deprecated_call(match="The TestTubeLogger is deprecated since v1.5 and will be removed in v1.7"):
        _ = TestTubeLogger(tmpdir)


def test_v1_7_0_on_interrupt(tmpdir):
    class HandleInterruptCallback(Callback):
        def on_keyboard_interrupt(self, trainer, pl_module):
            print("keyboard interrupt")

    model = BoringModel()
    handle_interrupt_callback = HandleInterruptCallback()

    trainer = Trainer(
        callbacks=[handle_interrupt_callback],
        max_epochs=1,
        limit_val_batches=0.1,
        limit_train_batches=0.2,
        enable_progress_bar=False,
        logger=False,
        default_root_dir=tmpdir,
    )
    with pytest.deprecated_call(
        match="The `on_keyboard_interrupt` callback hook was deprecated in v1.5 and will be removed in v1.7"
    ):
        trainer.fit(model)


def test_v1_7_0_process_position_trainer_constructor(tmpdir):
    with pytest.deprecated_call(match=r"Setting `Trainer\(process_position=5\)` is deprecated in v1.5"):
        _ = Trainer(process_position=5)


def test_v1_7_0_flush_logs_every_n_steps_trainer_constructor(tmpdir):
    with pytest.deprecated_call(match=r"Setting `Trainer\(flush_logs_every_n_steps=10\)` is deprecated in v1.5"):
        _ = Trainer(flush_logs_every_n_steps=10)


class BoringCallbackDDPSpawnModel(BoringModel):
    def add_to_queue(self, queue):
        ...

    def get_from_queue(self, queue):
        ...


def test_v1_7_0_deprecate_add_get_queue(tmpdir):
    model = BoringCallbackDDPSpawnModel()
    trainer = Trainer(default_root_dir=tmpdir, fast_dev_run=True)

    with pytest.deprecated_call(match=r"`LightningModule.add_to_queue` method was deprecated in v1.5"):
        trainer.fit(model)

    with pytest.deprecated_call(match=r"`LightningModule.get_from_queue` method was deprecated in v1.5"):
        trainer.fit(model)


def test_v1_7_0_lightning_logger_base_close(tmpdir):
    logger = CustomLogger()
    with pytest.deprecated_call(
        match="`LightningLoggerBase.close` method is deprecated in v1.5 and will be removed in v1.7."
    ):
        logger.close()
    with pytest.deprecated_call(
        match="`LoggerCollection.close` method is deprecated in v1.5 and will be removed in v1.7."
    ):
        logger = LoggerCollection([logger])
        logger.close()


def test_v1_7_0_deprecate_lightning_distributed(tmpdir):
    with pytest.deprecated_call(match="LightningDistributed is deprecated in v1.5 and will be removed in v1.7."):
        from pytorch_lightning.distributed.dist import LightningDistributed

        _ = LightningDistributed()


def test_v1_7_0_checkpoint_callback_trainer_constructor(tmpdir):
    with pytest.deprecated_call(match=r"Setting `Trainer\(checkpoint_callback=True\)` is deprecated in v1.5"):
        _ = Trainer(checkpoint_callback=True)


def test_v1_7_0_old_on_train_batch_start(tmpdir):
    class OldSignature(Callback):
        def on_train_batch_start(self, trainer, pl_module, batch, batch_idx, dataloader_idx):
            ...

    class OldSignatureModel(BoringModel):
        def on_train_batch_start(self, batch, batch_idx, dataloader_idx):
            ...

    model = BoringModel()
    trainer = Trainer(default_root_dir=tmpdir, max_epochs=1, callbacks=OldSignature())
    with pytest.deprecated_call(match="`dataloader_idx` argument will be removed in v1.7."):
        trainer.fit(model)

    model = OldSignatureModel()
    trainer = Trainer(default_root_dir=tmpdir, max_epochs=1)
    with pytest.deprecated_call(match="`dataloader_idx` argument will be removed in v1.7."):
        trainer.fit(model)


def test_v1_7_0_old_on_train_batch_end(tmpdir):
    class OldSignature(Callback):
        def on_train_batch_end(self, trainer, pl_module, outputs, batch, batch_idx, dataloader_idx):
            ...

    class OldSignatureModel(BoringModel):
        def on_train_batch_end(self, outputs, batch, batch_idx, dataloader_idx):
            ...

    model = BoringModel()
    trainer = Trainer(default_root_dir=tmpdir, max_epochs=1, callbacks=OldSignature(), fast_dev_run=True)
    with pytest.deprecated_call(match="`dataloader_idx` argument will be removed in v1.7."):
        trainer.fit(model)

    model = OldSignatureModel()
    trainer = Trainer(default_root_dir=tmpdir, max_epochs=1, callbacks=OldSignature(), fast_dev_run=True)
    with pytest.deprecated_call(match="`dataloader_idx` argument will be removed in v1.7."):
        trainer.fit(model)


def test_v1_7_0_deprecate_on_post_move_to_device(tmpdir):
    class TestModel(BoringModel):
        def on_post_move_to_device(self):
            print("on_post_move_to_device")

    model = TestModel()

    trainer = Trainer(default_root_dir=tmpdir, limit_train_batches=5, max_epochs=1)

    with pytest.deprecated_call(
        match=r"Method `on_post_move_to_device` has been deprecated in v1.5 and will be removed in v1.7"
    ):
        trainer.fit(model)


def test_v1_7_0_deprecate_parameter_validation():

    _soft_unimport_module("pytorch_lightning.core.decorators")
    with pytest.deprecated_call(
        match="Using `pytorch_lightning.core.decorators.parameter_validation` is deprecated in v1.5"
    ):
        from pytorch_lightning.core.decorators import parameter_validation  # noqa: F401


def test_v1_7_0_passing_strategy_to_accelerator_trainer_flag():
    with pytest.deprecated_call(match="has been deprecated in v1.5 and will be removed in v1.7."):
        Trainer(accelerator="ddp_spawn")


def test_v1_7_0_passing_strategy_to_plugins_flag():
    with pytest.deprecated_call(match="has been deprecated in v1.5 and will be removed in v1.7."):
        Trainer(plugins="ddp_spawn")


def test_v1_7_0_weights_summary_trainer(tmpdir):
    with pytest.deprecated_call(match=r"Setting `Trainer\(weights_summary=full\)` is deprecated in v1.5"):
        t = Trainer(weights_summary="full")

    with pytest.deprecated_call(match=r"Setting `Trainer\(weights_summary=None\)` is deprecated in v1.5"):
        t = Trainer(weights_summary=None)

    t = Trainer(weights_summary="top")
    with pytest.deprecated_call(match=r"`Trainer.weights_summary` is deprecated in v1.5"):
        _ = t.weights_summary

    with pytest.deprecated_call(match=r"Setting `Trainer.weights_summary` is deprecated in v1.5"):
        t.weights_summary = "blah"


def test_v1_7_0_trainer_log_gpu_memory(tmpdir):
    with pytest.deprecated_call(
        match="Setting `log_gpu_memory` with the trainer flag is deprecated in v1.5 and will be removed"
    ):
        _ = Trainer(log_gpu_memory="min_max")


def test_v1_7_0_deprecated_slurm_job_id():
    trainer = Trainer()
    with pytest.deprecated_call(match="Method `slurm_job_id` is deprecated in v1.6.0 and will be removed in v1.7.0."):
        trainer.slurm_job_id


@RunIf(min_gpus=1)
def test_v1_7_0_deprecate_gpu_stats_monitor(tmpdir):
    with pytest.deprecated_call(match="The `GPUStatsMonitor` callback was deprecated in v1.5"):
        _ = GPUStatsMonitor()


def test_v1_7_0_deprecate_xla_stats_monitor(monkeypatch):
    monkeypatch.setattr(pytorch_lightning.callbacks.xla_stats_monitor, "_TPU_AVAILABLE", True)
    with pytest.deprecated_call(match="The `XLAStatsMonitor` callback was deprecated in v1.5"):
        _ = XLAStatsMonitor()


def test_v1_7_0_progress_bar():
    with pytest.deprecated_call(match="has been deprecated in v1.5 and will be removed in v1.7."):
        _ = ProgressBar()


def test_v1_7_0_deprecated_max_steps_none(tmpdir):
    with pytest.deprecated_call(match="`max_steps = None` is deprecated in v1.5"):
        _ = Trainer(max_steps=None)

    trainer = Trainer()
    with pytest.deprecated_call(match="`max_steps = None` is deprecated in v1.5"):
        trainer.fit_loop.max_steps = None


def test_v1_7_0_deprecate_lr_sch_names(tmpdir):
    model = BoringModel()
    lr_monitor = LearningRateMonitor()
    trainer = Trainer(default_root_dir=tmpdir, fast_dev_run=True, callbacks=[lr_monitor])
    trainer.fit(model)

    with pytest.deprecated_call(match="`LearningRateMonitor.lr_sch_names` has been deprecated in v1.5"):
        assert lr_monitor.lr_sch_names == ["lr-SGD"]


@pytest.mark.parametrize(
    "cls",
    [
        KubeflowEnvironment,
        LightningEnvironment,
        SLURMEnvironment,
        TorchElasticEnvironment,
    ],
)
def test_v1_7_0_cluster_environment_master_address(cls):
    class MyClusterEnvironment(cls):
        def master_address(self):
            pass

    with pytest.deprecated_call(
        match="MyClusterEnvironment.master_address` has been deprecated in v1.6 and will be removed in v1.7"
    ):
        MyClusterEnvironment()


@pytest.mark.parametrize(
    "cls",
    [
        KubeflowEnvironment,
        LightningEnvironment,
        SLURMEnvironment,
        TorchElasticEnvironment,
    ],
)
def test_v1_7_0_cluster_environment_master_port(cls):
    class MyClusterEnvironment(cls):
        def master_port(self):
            pass

    with pytest.deprecated_call(
        match="MyClusterEnvironment.master_port` has been deprecated in v1.6 and will be removed in v1.7"
    ):
        MyClusterEnvironment()


@pytest.mark.parametrize(
    "cls,method_name",
    [
        (KubeflowEnvironment, "is_using_kubeflow"),
        (LSFEnvironment, "is_using_lsf"),
        (TorchElasticEnvironment, "is_using_torchelastic"),
    ],
)
def test_v1_7_0_cluster_environment_detection(cls, method_name, tmp_path):
    class MyClusterEnvironment(cls):
        @staticmethod
        def is_using_kubeflow():
            pass

        @staticmethod
        def is_using_lsf():
            pass

        @staticmethod
        def is_using_torchelastic():
            pass

    environ = {
        "LSB_DJOB_RANKFILE": _make_rankfile(tmp_path),
        "LSB_JOBID": "1234",
        "JSM_NAMESPACE_SIZE": "4",
        "JSM_NAMESPACE_RANK": "3",
        "JSM_NAMESPACE_LOCAL_RANK": "1",
    }
    with mock.patch.dict(os.environ, environ):
        with mock.patch("socket.gethostname", return_value="10.10.10.2"):
            with pytest.deprecated_call(
                match=f"MyClusterEnvironment.{method_name}` has been deprecated in v1.6 and will be removed in v1.7"
            ):
                MyClusterEnvironment()


def test_v1_7_0_index_batch_sampler_wrapper_batch_indices():
    sampler = IndexBatchSamplerWrapper(Mock())
    with pytest.deprecated_call(match="was deprecated in v1.5 and will be removed in v1.7"):
        _ = sampler.batch_indices

    with pytest.deprecated_call(match="was deprecated in v1.5 and will be removed in v1.7"):
        sampler.batch_indices = []


def test_v1_7_0_post_dispatch_hook():
    class CustomPlugin(SingleDeviceStrategy):
        def post_dispatch(self, trainer):
            pass

    with pytest.deprecated_call(match=escape("`CustomPlugin.post_dispatch()` has been deprecated in v1.6")):
        CustomPlugin(torch.device("cpu"))


def test_xla_stats_monitor_tpu_not_used(monkeypatch):
    monkeypatch.setattr(pytorch_lightning.callbacks.xla_stats_monitor, "_TPU_AVAILABLE", True)
    with pytest.deprecated_call(match="The `XLAStatsMonitor` callback was deprecated in v1.5"):
        xla_stats = XLAStatsMonitor()

    trainer = Trainer(accelerator="cpu", callbacks=[xla_stats])
    model = BoringModel()
    with pytest.raises(
        MisconfigurationException,
        match="You are using XLAStatsMonitor but are not running on TPU. The accelerator is set to CPUAccelerator.",
    ):
        trainer.fit(model)<|MERGE_RESOLUTION|>--- conflicted
+++ resolved
@@ -45,19 +45,6 @@
 from tests.plugins.environments.test_lsf_environment import _make_rankfile
 
 
-<<<<<<< HEAD
-def test_v1_7_0_deprecated_lightning_module_summarize(tmpdir):
-    model = BoringModel()
-    with pytest.deprecated_call(match="The `LightningModule.summarize` method is deprecated in v1.5"):
-        model.summarize(max_depth=1)
-=======
-def test_v1_7_0_moved_model_summary_and_layer_summary(tmpdir):
-    _soft_unimport_module("pytorch_lightning.core.memory")
-    with pytest.deprecated_call(match="to `pytorch_lightning.utilities.model_summary` since v1.5"):
-        from pytorch_lightning.core.memory import LayerSummary, ModelSummary  # noqa: F401
->>>>>>> 2ee187ea
-
-
 def test_v1_7_0_moved_get_memory_profile_and_get_gpu_memory_map(tmpdir):
     _soft_unimport_module("pytorch_lightning.core.memory")
     with pytest.deprecated_call(match="to `pytorch_lightning.utilities.memory` since v1.5"):
