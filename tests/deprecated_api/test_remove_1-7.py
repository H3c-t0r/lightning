--- conflicted
+++ resolved
@@ -125,17 +125,6 @@
         _ = trainer.progress_bar_dict
 
 
-<<<<<<< HEAD
-def test_v1_7_0_stochastic_weight_avg_trainer_constructor(tmpdir):
-    with pytest.deprecated_call(match=r"Setting `Trainer\(stochastic_weight_avg=True\)` is deprecated in v1.5"):
-        _ = Trainer(stochastic_weight_avg=True)
-=======
-def test_v1_7_0_trainer_prepare_data_per_node(tmpdir):
-    with pytest.deprecated_call(match="Setting `prepare_data_per_node` with the trainer flag is deprecated in v1.5.0"):
-        _ = Trainer(prepare_data_per_node=False)
->>>>>>> 84c5b62b
-
-
 @pytest.mark.parametrize("terminate_on_nan", [True, False])
 def test_v1_7_0_trainer_terminate_on_nan(tmpdir, terminate_on_nan):
     with pytest.deprecated_call(
