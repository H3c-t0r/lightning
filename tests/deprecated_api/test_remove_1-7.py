# Copyright The PyTorch Lightning team.
#
# Licensed under the Apache License, Version 2.0 (the "License");
# you may not use this file except in compliance with the License.
# You may obtain a copy of the License at
#
#     http://www.apache.org/licenses/LICENSE-2.0
#
# Unless required by applicable law or agreed to in writing, software
# distributed under the License is distributed on an "AS IS" BASIS,
# WITHOUT WARRANTIES OR CONDITIONS OF ANY KIND, either express or implied.
# See the License for the specific language governing permissions and
# limitations under the License.
"""Test deprecated functionality which will be removed in v1.7.0."""
from unittest import mock

import pytest
import torch

from pytorch_lightning import Callback, LightningDataModule, Trainer
from pytorch_lightning.loggers import LoggerCollection, TestTubeLogger
from tests.deprecated_api import _soft_unimport_module
from tests.helpers import BoringModel
from tests.helpers.datamodules import MNISTDataModule
from tests.helpers.runif import RunIf
from tests.loggers.test_base import CustomLogger


def test_v1_7_0_deprecated_lightning_module_summarize(tmpdir):
    from pytorch_lightning.core.lightning import warning_cache

    model = BoringModel()
    model.summarize(max_depth=1)
    assert any("The `LightningModule.summarize` method is deprecated in v1.5" in w for w in warning_cache)
    warning_cache.clear()


def test_v1_7_0_moved_model_summary_and_layer_summary(tmpdir):
    _soft_unimport_module("pytorch_lightning.core.memory")
    with pytest.deprecated_call(match="to `pytorch_lightning.utilities.model_summary` since v1.5"):
        from pytorch_lightning.core.memory import LayerSummary, ModelSummary  # noqa: F401


def test_v1_7_0_moved_get_memory_profile_and_get_gpu_memory_map(tmpdir):
    _soft_unimport_module("pytorch_lightning.core.memory")
    with pytest.deprecated_call(match="to `pytorch_lightning.utilities.memory` since v1.5"):
        from pytorch_lightning.core.memory import get_gpu_memory_map, get_memory_profile  # noqa: F401


def test_v1_7_0_deprecated_model_size():
    model = BoringModel()
    with pytest.deprecated_call(
        match="LightningModule.model_size` property was deprecated in v1.5 and will be removed in v1.7"
    ):
        _ = model.model_size


def test_v1_7_0_datamodule_transform_properties(tmpdir):
    dm = MNISTDataModule()
    with pytest.deprecated_call(match=r"DataModule property `train_transforms` was deprecated in v1.5"):
        dm.train_transforms = "a"
    with pytest.deprecated_call(match=r"DataModule property `val_transforms` was deprecated in v1.5"):
        dm.val_transforms = "b"
    with pytest.deprecated_call(match=r"DataModule property `test_transforms` was deprecated in v1.5"):
        dm.test_transforms = "c"
    with pytest.deprecated_call(match=r"DataModule property `train_transforms` was deprecated in v1.5"):
        _ = LightningDataModule(train_transforms="a")
    with pytest.deprecated_call(match=r"DataModule property `val_transforms` was deprecated in v1.5"):
        _ = LightningDataModule(val_transforms="b")
    with pytest.deprecated_call(match=r"DataModule property `test_transforms` was deprecated in v1.5"):
        _ = LightningDataModule(test_transforms="c")
    with pytest.deprecated_call(match=r"DataModule property `test_transforms` was deprecated in v1.5"):
        _ = LightningDataModule(test_transforms="c", dims=(1, 1, 1))


def test_v1_7_0_datamodule_size_property(tmpdir):
    dm = MNISTDataModule()
    with pytest.deprecated_call(match=r"DataModule property `size` was deprecated in v1.5"):
        dm.size()


def test_v1_7_0_datamodule_dims_property(tmpdir):
    dm = MNISTDataModule()
    with pytest.deprecated_call(match=r"DataModule property `dims` was deprecated in v1.5"):
        _ = dm.dims
    with pytest.deprecated_call(match=r"DataModule property `dims` was deprecated in v1.5"):
        _ = LightningDataModule(dims=(1, 1, 1))


def test_v1_7_0_moved_get_progress_bar_dict(tmpdir):
    class TestModel(BoringModel):
        def get_progress_bar_dict(self):
            items = super().get_progress_bar_dict()
            items.pop("v_num", None)
            return items

    trainer = Trainer(
        default_root_dir=tmpdir,
        progress_bar_refresh_rate=None,
        fast_dev_run=True,
    )
    test_model = TestModel()
    with pytest.deprecated_call(match=r"`LightningModule.get_progress_bar_dict` method was deprecated in v1.5"):
        trainer.fit(test_model)
    standard_metrics_postfix = trainer.progress_bar_callback.main_progress_bar.postfix
    assert "loss" in standard_metrics_postfix
    assert "v_num" not in standard_metrics_postfix

    with pytest.deprecated_call(match=r"`trainer.progress_bar_dict` is deprecated in v1.5"):
        _ = trainer.progress_bar_dict


def test_v1_7_0_trainer_prepare_data_per_node(tmpdir):
    with pytest.deprecated_call(
        match="Setting `prepare_data_per_node` with the trainer flag is deprecated and will be removed in v1.7.0!"
    ):
        _ = Trainer(prepare_data_per_node=False)


<<<<<<< HEAD
def test_v1_7_0_stochastic_weight_avg_trainer_constructor(tmpdir):
    with pytest.deprecated_call(match=r"Setting `Trainer\(stochastic_weight_avg=True\)` is deprecated in v1.5"):
        _ = Trainer(stochastic_weight_avg=True)
=======
def test_v1_7_0_deprecated_on_task_dataloader(tmpdir):
    class CustomBoringModel(BoringModel):
        def on_train_dataloader(self):
            print("on_train_dataloader")

        def on_val_dataloader(self):
            print("on_val_dataloader")

        def on_test_dataloader(self):
            print("on_test_dataloader")

        def on_predict_dataloader(self):
            print("on_predict_dataloader")

    def _run(model, task="fit"):
        trainer = Trainer(default_root_dir=tmpdir, fast_dev_run=2)
        getattr(trainer, task)(model)

    model = CustomBoringModel()

    with pytest.deprecated_call(
        match="Method `on_train_dataloader` in DataHooks is deprecated and will be removed in v1.7.0."
    ):
        _run(model, "fit")

    with pytest.deprecated_call(
        match="Method `on_val_dataloader` in DataHooks is deprecated and will be removed in v1.7.0."
    ):
        _run(model, "fit")

    with pytest.deprecated_call(
        match="Method `on_val_dataloader` in DataHooks is deprecated and will be removed in v1.7.0."
    ):
        _run(model, "validate")

    with pytest.deprecated_call(
        match="Method `on_test_dataloader` in DataHooks is deprecated and will be removed in v1.7.0."
    ):
        _run(model, "test")

    with pytest.deprecated_call(
        match="Method `on_predict_dataloader` in DataHooks is deprecated and will be removed in v1.7.0."
    ):
        _run(model, "predict")


@mock.patch("pytorch_lightning.loggers.test_tube.Experiment")
def test_v1_7_0_test_tube_logger(_, tmpdir):
    with pytest.deprecated_call(match="The TestTubeLogger is deprecated since v1.5 and will be removed in v1.7"):
        _ = TestTubeLogger(tmpdir)


def test_v1_7_0_on_interrupt(tmpdir):
    class HandleInterruptCallback(Callback):
        def on_keyboard_interrupt(self, trainer, pl_module):
            print("keyboard interrupt")

    model = BoringModel()
    handle_interrupt_callback = HandleInterruptCallback()

    trainer = Trainer(
        callbacks=[handle_interrupt_callback],
        max_epochs=1,
        limit_val_batches=0.1,
        limit_train_batches=0.2,
        enable_progress_bar=False,
        logger=False,
        default_root_dir=tmpdir,
    )
    with pytest.deprecated_call(
        match="The `on_keyboard_interrupt` callback hook was deprecated in v1.5 and will be removed in v1.7"
    ):
        trainer.fit(model)


def test_v1_7_0_process_position_trainer_constructor(tmpdir):
    with pytest.deprecated_call(match=r"Setting `Trainer\(process_position=5\)` is deprecated in v1.5"):
        _ = Trainer(process_position=5)


def test_v1_7_0_flush_logs_every_n_steps_trainer_constructor(tmpdir):
    with pytest.deprecated_call(match=r"Setting `Trainer\(flush_logs_every_n_steps=10\)` is deprecated in v1.5"):
        _ = Trainer(flush_logs_every_n_steps=10)


class BoringCallbackDDPSpawnModel(BoringModel):
    def __init__(self):
        super().__init__()

    def add_to_queue(self, queue: torch.multiprocessing.SimpleQueue) -> None:
        queue.put("test_val")
        return super().add_to_queue(queue)

    def get_from_queue(self, queue: torch.multiprocessing.SimpleQueue) -> None:
        self.test_val = queue.get()
        return super().get_from_queue(queue)


@RunIf(skip_windows=True)
def test_v1_7_0_deprecate_add_get_queue(tmpdir):
    model = BoringCallbackDDPSpawnModel()
    trainer = Trainer(default_root_dir=tmpdir, fast_dev_run=True, num_processes=2, accelerator="ddp_cpu")

    with pytest.deprecated_call(match=r"`LightningModule.add_to_queue` method was deprecated in v1.5"):
        trainer.fit(model)

    with pytest.deprecated_call(match=r"`LightningModule.get_from_queue` method was deprecated in v1.5"):
        trainer.fit(model)


def test_v1_7_0_progress_bar_refresh_rate_trainer_constructor(tmpdir):
    with pytest.deprecated_call(match=r"Setting `Trainer\(progress_bar_refresh_rate=1\)` is deprecated in v1.5"):
        _ = Trainer(progress_bar_refresh_rate=1)


def test_v1_7_0_lightning_logger_base_close(tmpdir):
    logger = CustomLogger()
    with pytest.deprecated_call(
        match="`LightningLoggerBase.close` method is deprecated in v1.5 and will be removed in v1.7."
    ):
        logger.close()
    with pytest.deprecated_call(
        match="`LoggerCollection.close` method is deprecated in v1.5 and will be removed in v1.7."
    ):
        logger = LoggerCollection([logger])
        logger.close()


def test_v1_7_0_deprecate_lightning_distributed(tmpdir):
    with pytest.deprecated_call(match="LightningDistributed is deprecated in v1.5 and will be removed in v1.7."):
        from pytorch_lightning.distributed.dist import LightningDistributed

        _ = LightningDistributed()
>>>>>>> a4bc0acb
<|MERGE_RESOLUTION|>--- conflicted
+++ resolved
@@ -117,11 +117,11 @@
         _ = Trainer(prepare_data_per_node=False)
 
 
-<<<<<<< HEAD
 def test_v1_7_0_stochastic_weight_avg_trainer_constructor(tmpdir):
     with pytest.deprecated_call(match=r"Setting `Trainer\(stochastic_weight_avg=True\)` is deprecated in v1.5"):
         _ = Trainer(stochastic_weight_avg=True)
-=======
+
+
 def test_v1_7_0_deprecated_on_task_dataloader(tmpdir):
     class CustomBoringModel(BoringModel):
         def on_train_dataloader(self):
@@ -254,5 +254,4 @@
     with pytest.deprecated_call(match="LightningDistributed is deprecated in v1.5 and will be removed in v1.7."):
         from pytorch_lightning.distributed.dist import LightningDistributed
 
-        _ = LightningDistributed()
->>>>>>> a4bc0acb
+        _ = LightningDistributed()