"""Models for testing."""

import torch

from tests.base.models import TestModelBase, DictHparamsModel
from tests.base.mixins import (
    LightEmptyTestStep,
    LightValidationStepMixin,
    LightValidationMixin,
    LightValidationStepMultipleDataloadersMixin,
    LightValidationMultipleDataloadersMixin,
    LightTestStepMixin,
    LightTestMixin,
    LightTestStepMultipleDataloadersMixin,
    LightTestMultipleDataloadersMixin,
    LightTestFitSingleTestDataloadersMixin,
    LightTestFitMultipleTestDataloadersMixin,
    LightValStepFitSingleDataloaderMixin,
    LightValStepFitMultipleDataloadersMixin,
    LightTrainDataloader,
    LightTestDataloader,
    LightInfTrainDataloader,
    LightInfValDataloader,
    LightInfTestDataloader,
    LightTestOptimizerWithSchedulingMixin,
    LightTestMultipleOptimizersWithSchedulingMixin,
    LightTestOptimizersWithMixedSchedulingMixin,
    LightTestReduceLROnPlateauMixin,
<<<<<<< HEAD
    LightTestNoneOptimizerMixin
=======
    LightZeroLenDataloader
>>>>>>> 04935ea7
)


class LightningTestModel(LightTrainDataloader,
                         LightValidationMixin,
                         LightTestMixin,
                         TestModelBase):
    """Most common test case. Validation and test dataloaders."""

    def on_training_metrics(self, logs):
        logs['some_tensor_to_test'] = torch.rand(1)


class LightningTestModelWithoutHyperparametersArg(LightningTestModel):
    """Without hparams argument in constructor """

    def __init__(self):
        import tests.base.utils as tutils

        # the user loads the hparams in some other way
        hparams = tutils.get_default_hparams()
        super().__init__(hparams)


class LightningTestModelWithUnusedHyperparametersArg(LightningTestModelWithoutHyperparametersArg):
    """It has hparams argument in constructor but is not used."""

    def __init__(self, hparams):
        super().__init__()<|MERGE_RESOLUTION|>--- conflicted
+++ resolved
@@ -26,11 +26,8 @@
     LightTestMultipleOptimizersWithSchedulingMixin,
     LightTestOptimizersWithMixedSchedulingMixin,
     LightTestReduceLROnPlateauMixin,
-<<<<<<< HEAD
-    LightTestNoneOptimizerMixin
-=======
+    LightTestNoneOptimizerMixin,
     LightZeroLenDataloader
->>>>>>> 04935ea7
 )
 
 
