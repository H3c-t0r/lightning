"""Models for testing."""

import torch

from tests.base.models import TestModelBase, DictHparamsModel
from tests.base.mixins import (
    LightEmptyTestStep,
    LightValidationStepMixin,
    LightValidationMixin,
    LightValidationStepMultipleDataloadersMixin,
    LightValidationMultipleDataloadersMixin,
    LightTestStepMixin,
    LightTestMixin,
    LightTestStepMultipleDataloadersMixin,
    LightTestMultipleDataloadersMixin,
    LightTestFitSingleTestDataloadersMixin,
    LightTestFitMultipleTestDataloadersMixin,
    LightValStepFitSingleDataloaderMixin,
    LightValStepFitMultipleDataloadersMixin,
    LightTrainDataloader,
    LightValidationDataloader,
    LightTestDataloader,
    LightInfTrainDataloader,
    LightInfValDataloader,
    LightInfTestDataloader,
    LightTestOptimizerWithSchedulingMixin,
    LightTestMultipleOptimizersWithSchedulingMixin,
    LightTestOptimizersWithMixedSchedulingMixin,
    LightTestReduceLROnPlateauMixin,
<<<<<<< HEAD
=======
    LightZeroLenDataloader
>>>>>>> 1aba411d
)


class LightningTestModel(LightTrainDataloader,
                         LightValidationMixin,
                         LightTestMixin,
                         TestModelBase):
    """Most common test case. Validation and test dataloaders."""

    def on_training_metrics(self, logs):
        logs['some_tensor_to_test'] = torch.rand(1)


class LightningTestModelWithoutHyperparametersArg(LightningTestModel):
    """Without hparams argument in constructor """

    def __init__(self):
        import tests.base.utils as tutils

        # the user loads the hparams in some other way
        hparams = tutils.get_default_hparams()
        super().__init__(hparams)


class LightningTestModelWithUnusedHyperparametersArg(LightningTestModelWithoutHyperparametersArg):
    """It has hparams argument in constructor but is not used."""

    def __init__(self, hparams):
        super().__init__()<|MERGE_RESOLUTION|>--- conflicted
+++ resolved
@@ -27,10 +27,7 @@
     LightTestMultipleOptimizersWithSchedulingMixin,
     LightTestOptimizersWithMixedSchedulingMixin,
     LightTestReduceLROnPlateauMixin,
-<<<<<<< HEAD
-=======
     LightZeroLenDataloader
->>>>>>> 1aba411d
 )
 
 
