--- conflicted
+++ resolved
@@ -58,75 +58,6 @@
                 output /= 0
         return output
 
-<<<<<<< HEAD
-    def training_step_end_full_loop_result_obj_dp(self, result):
-        """
-        Full loop flow train step (result obj + dp)
-        """
-        result.minimize = result.minimize.mean()
-        result.checkpoint_on = result.checkpoint_on.mean()
-        result.train_step_metric = result.train_step_metric.mean()
-        result.log('train_step_end_metric', 1)
-        self.training_step_end_called = True
-        return result
-
-    def training_epoch_end_full_loop_result_obj_dp(self, result):
-        """
-        Full loop flow train step (result obj + dp)
-        """
-        result.log('train_epoch_end_metric', 1, on_epoch=True)
-        self.training_epoch_end_called = True
-
-        return result
-
-    def eval_step_end_full_loop_result_obj_dp(self, result):
-        """
-        Full loop flow train step (result obj + dp)
-        """
-        eval_name = 'test' if self.trainer.evaluating == 'test' else 'validation'
-        reduced = getattr(result, f'{eval_name}_step_metric_step').mean()
-        setattr(result, f'{eval_name}_step_metric_step', reduced)
-
-        reduced = getattr(result, f'{eval_name}_step_metric_epoch').mean()
-        setattr(result, f'{eval_name}_step_metric_epoch', reduced)
-
-        reduced = getattr(result, f'{eval_name}_step_metric').mean()
-        setattr(result, f'{eval_name}_step_metric', reduced)
-
-        result.checkpoint_on = result.checkpoint_on.mean()
-        result.early_stop_on = result.early_stop_on.mean()
-        result.log(f'{eval_name}_step_end_metric', torch.tensor(1).type_as(result.checkpoint_on))
-        setattr(self, f'{eval_name}_step_end_called', True)
-
-        return result
-
-    def eval_epoch_end_full_loop_result_obj_dp(self, result):
-        """
-        Full loop flow train step (result obj + dp)
-        """
-        eval_name = 'test' if self.trainer.evaluating == 'test' else 'validation'
-        result.log(f'{eval_name}_epoch_end_metric', torch.tensor(1).type_as(result.checkpoint_on), on_epoch=True)
-        result.checkpoint_on = result.checkpoint_on.mean()
-        result.early_stop_on = result.early_stop_on.mean()
-        setattr(self, f'{eval_name}_epoch_end_called', True)
-
-        # reduce the parametrized values
-        reduced = getattr(result, f'{eval_name}_step_metric_step').mean()
-        setattr(result, f'{eval_name}_step_metric_step', reduced)
-
-        reduced = getattr(result, f'{eval_name}_step_metric_epoch').mean()
-        setattr(result, f'{eval_name}_step_metric_epoch', reduced)
-
-        reduced = getattr(result, f'{eval_name}_step_end_metric').mean()
-        setattr(result, f'{eval_name}_step_end_metric', reduced)
-
-        reduced = getattr(result, f'{eval_name}_step_metric').mean()
-        setattr(result, f'{eval_name}_step_metric', reduced)
-
-        return result
-
-=======
->>>>>>> 0e9d69c3
     def training_step__multiple_dataloaders(self, batch, batch_idx, optimizer_idx=None):
         """Training step for multiple train loaders"""
 
