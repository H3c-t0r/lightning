# Copyright The PyTorch Lightning team.
#
# Licensed under the Apache License, Version 2.0 (the "License");
# you may not use this file except in compliance with the License.
# You may obtain a copy of the License at
#
#     http://www.apache.org/licenses/LICENSE-2.0
#
# Unless required by applicable law or agreed to in writing, software
# distributed under the License is distributed on an "AS IS" BASIS,
# WITHOUT WARRANTIES OR CONDITIONS OF ANY KIND, either express or implied.
# See the License for the specific language governing permissions and
# limitations under the License.
import os
from unittest import mock
from unittest.mock import ANY

import pytest
import torch

import pytorch_lightning as pl
from pytorch_lightning import Trainer
from pytorch_lightning.callbacks import ModelCheckpoint
from pytorch_lightning.plugins.io.torch_plugin import TorchCheckpointIO
from pytorch_lightning.plugins.io.xla_plugin import XLACheckpointIO
from tests.helpers import BoringModel


def test_finetuning_with_ckpt_path(tmpdir):
    """This test validates that generated ModelCheckpoint is pointing to the right best_model_path during test."""

    checkpoint_callback = ModelCheckpoint(monitor="val_loss", dirpath=tmpdir, filename="{epoch:02d}", save_top_k=-1)

    class ExtendedBoringModel(BoringModel):
        def configure_optimizers(self):
            optimizer = torch.optim.SGD(self.layer.parameters(), lr=0.001)
            lr_scheduler = torch.optim.lr_scheduler.StepLR(optimizer, step_size=1)
            return [optimizer], [lr_scheduler]

        def validation_step(self, batch, batch_idx):
            output = self.layer(batch)
            loss = self.loss(batch, output)
            self.log("val_loss", loss, on_epoch=True, prog_bar=True)

    model = ExtendedBoringModel()
    model.validation_epoch_end = None
    trainer = Trainer(
        default_root_dir=tmpdir,
        max_epochs=1,
        limit_train_batches=12,
        limit_val_batches=6,
        limit_test_batches=12,
        callbacks=[checkpoint_callback],
        logger=False,
    )
    trainer.fit(model)
    assert os.listdir(tmpdir) == ["epoch=00.ckpt"]

    best_model_paths = [checkpoint_callback.best_model_path]
    for idx in range(3, 6):
        # load from checkpoint
        trainer = pl.Trainer(
            default_root_dir=tmpdir,
            max_epochs=idx,
            limit_train_batches=12,
            limit_val_batches=12,
            limit_test_batches=12,
            enable_progress_bar=False,
        )
        trainer.fit(model, ckpt_path=best_model_paths[-1])
        trainer.test()
        best_model_paths.append(trainer.checkpoint_callback.best_model_path)

    for idx, best_model_path in enumerate(best_model_paths):
        if idx == 0:
            assert best_model_path.endswith(f"epoch=0{idx}.ckpt")
        else:
<<<<<<< HEAD
            assert f"epoch={idx + 1}" in best_model_path


def test_accumulated_gradient_batches_with_ckpt_path(tmpdir):
    """This test validates that accumulated gradient is properly recomputed and reset on the trainer."""

    ckpt = ModelCheckpoint(dirpath=tmpdir, save_last=True)
    model = BoringModel()
    trainer_kwargs = dict(
        max_epochs=1, accumulate_grad_batches={0: 2}, callbacks=ckpt, limit_train_batches=1, limit_val_batches=0
    )
    trainer = Trainer(**trainer_kwargs)
    trainer.fit(model)

    trainer_kwargs["max_epochs"] = 2
    trainer = Trainer(**trainer_kwargs)
    trainer.fit(model, ckpt_path=ckpt.last_model_path)


def test_trainer_save_checkpoint_storage_options(tmpdir):
    """This test validates that storage_options argument is properly passed to ``CheckpointIO``"""
    model = BoringModel()
    trainer = Trainer(
        default_root_dir=tmpdir,
        fast_dev_run=True,
        enable_checkpointing=False,
    )
    trainer.fit(model)
    instance_path = tmpdir + "/path.ckpt"
    instance_storage_options = "my instance storage options"

    with mock.patch("pytorch_lightning.plugins.io.torch_plugin.TorchCheckpointIO.save_checkpoint") as io_mock:
        trainer.save_checkpoint(instance_path, storage_options=instance_storage_options)
        io_mock.assert_called_with(ANY, instance_path, storage_options=instance_storage_options)
        trainer.save_checkpoint(instance_path)
        io_mock.assert_called_with(ANY, instance_path, storage_options=None)

    with mock.patch(
        "pytorch_lightning.trainer.connectors.checkpoint_connector.CheckpointConnector.save_checkpoint"
    ) as cc_mock:
        trainer.save_checkpoint(instance_path, True)
        cc_mock.assert_called_with(instance_path, weights_only=True, storage_options=None)
        trainer.save_checkpoint(instance_path, False, instance_storage_options)
        cc_mock.assert_called_with(instance_path, weights_only=False, storage_options=instance_storage_options)

    torch_checkpoint_io = TorchCheckpointIO()
    with pytest.raises(
        TypeError,
        match=r"`Trainer.save_checkpoint\(..., storage_options=...\)` with `storage_options` arg"
        f" is not supported for `{torch_checkpoint_io.__class__.__name__}`. Please implement your custom `CheckpointIO`"
        " to define how you'd like to use `storage_options`.",
    ):
        torch_checkpoint_io.save_checkpoint({}, instance_path, storage_options=instance_storage_options)
    xla_checkpoint_io = XLACheckpointIO()
    with pytest.raises(
        TypeError,
        match=r"`Trainer.save_checkpoint\(..., storage_options=...\)` with `storage_options` arg"
        f" is not supported for `{xla_checkpoint_io.__class__.__name__}`. Please implement your custom `CheckpointIO`"
        " to define how you'd like to use `storage_options`.",
    ):
        xla_checkpoint_io.save_checkpoint({}, instance_path, storage_options=instance_storage_options)
=======
            assert f"epoch={idx + 1}" in best_model_path
>>>>>>> aea96e45
<|MERGE_RESOLUTION|>--- conflicted
+++ resolved
@@ -75,26 +75,9 @@
         if idx == 0:
             assert best_model_path.endswith(f"epoch=0{idx}.ckpt")
         else:
-<<<<<<< HEAD
             assert f"epoch={idx + 1}" in best_model_path
 
-
-def test_accumulated_gradient_batches_with_ckpt_path(tmpdir):
-    """This test validates that accumulated gradient is properly recomputed and reset on the trainer."""
-
-    ckpt = ModelCheckpoint(dirpath=tmpdir, save_last=True)
-    model = BoringModel()
-    trainer_kwargs = dict(
-        max_epochs=1, accumulate_grad_batches={0: 2}, callbacks=ckpt, limit_train_batches=1, limit_val_batches=0
-    )
-    trainer = Trainer(**trainer_kwargs)
-    trainer.fit(model)
-
-    trainer_kwargs["max_epochs"] = 2
-    trainer = Trainer(**trainer_kwargs)
-    trainer.fit(model, ckpt_path=ckpt.last_model_path)
-
-
+            
 def test_trainer_save_checkpoint_storage_options(tmpdir):
     """This test validates that storage_options argument is properly passed to ``CheckpointIO``"""
     model = BoringModel()
@@ -136,7 +119,4 @@
         f" is not supported for `{xla_checkpoint_io.__class__.__name__}`. Please implement your custom `CheckpointIO`"
         " to define how you'd like to use `storage_options`.",
     ):
-        xla_checkpoint_io.save_checkpoint({}, instance_path, storage_options=instance_storage_options)
-=======
-            assert f"epoch={idx + 1}" in best_model_path
->>>>>>> aea96e45
+        xla_checkpoint_io.save_checkpoint({}, instance_path, storage_options=instance_storage_options)