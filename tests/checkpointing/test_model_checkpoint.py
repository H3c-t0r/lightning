--- conflicted
+++ resolved
@@ -11,11 +11,7 @@
 # WITHOUT WARRANTIES OR CONDITIONS OF ANY KIND, either express or implied.
 # See the License for the specific language governing permissions and
 # limitations under the License.
-<<<<<<< HEAD
-import logging
-=======
 import math
->>>>>>> 863a70c2
 import os
 import pickle
 import platform
@@ -32,11 +28,7 @@
 from omegaconf import Container, OmegaConf
 
 import pytorch_lightning as pl
-<<<<<<< HEAD
-import tests.base.develop_utils as tutils
-=======
 import tests.helpers.utils as tutils
->>>>>>> 863a70c2
 from pytorch_lightning import seed_everything, Trainer
 from pytorch_lightning.callbacks import ModelCheckpoint
 from pytorch_lightning.loggers import TensorBoardLogger
@@ -921,45 +913,6 @@
         assert type(ckpt[model.CHECKPOINT_HYPER_PARAMS_KEY]) == hparams_type
 
 
-<<<<<<< HEAD
-@pytest.mark.parametrize('max_epochs', [3, 4])
-@pytest.mark.parametrize(
-    'save_top_k, expected',
-    [
-        (1, ['curr_epoch.ckpt']),
-        (2, ['curr_epoch.ckpt', 'curr_epoch-v0.ckpt']),
-    ]
-)
-def test_model_checkpoint_file_already_exists(tmpdir, max_epochs, save_top_k, expected):
-    """
-    Test that version is added to filename if required and it already exists in dirpath.
-    """
-    model_checkpoint = ModelCheckpoint(
-        dirpath=tmpdir,
-        filename='curr_epoch',
-        save_top_k=save_top_k,
-        monitor='epoch',
-        mode='max',
-    )
-    trainer = Trainer(
-        default_root_dir=tmpdir,
-        callbacks=[model_checkpoint],
-        max_epochs=max_epochs,
-        limit_train_batches=2,
-        limit_val_batches=2,
-        logger=None,
-        weights_summary=None,
-        progress_bar_refresh_rate=0,
-    )
-
-    model = BoringModel()
-    trainer.fit(model)
-    ckpt_files = os.listdir(tmpdir)
-    assert set(ckpt_files) == set(expected)
-
-    epochs_in_ckpt_files = [pl_load(os.path.join(tmpdir, f))['epoch'] - 1 for f in ckpt_files]
-    assert sorted(epochs_in_ckpt_files) == list(range(max_epochs - save_top_k, max_epochs))
-=======
 def test_ckpt_version_after_rerun_new_trainer(tmpdir):
     """
     Check that previous checkpoints are renamed to have the correct
@@ -1024,5 +977,4 @@
 
 def test_model_checkpoint_mode_options():
     with pytest.raises(MisconfigurationException, match="`mode` can be auto, .* got unknown_option"):
-        ModelCheckpoint(mode="unknown_option")
->>>>>>> 863a70c2
+        ModelCheckpoint(mode="unknown_option")