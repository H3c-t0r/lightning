--- conflicted
+++ resolved
@@ -82,24 +82,14 @@
 @pytest.mark.parametrize("save_on_train_epoch_end", [True, False])
 @pytest.mark.parametrize("every_n_epochs", [2, 0, 5])
 def test_model_checkpoint_connection_to_logger(
-<<<<<<< HEAD
         tmpdir, save_last: bool, save_on_train_epoch_end: bool, every_n_epochs: int):
     """Test that when a model checkpoint is saved, it triggers the logger.after_save_checkpoint """
-=======
-    tmpdir, save_last: bool, save_on_train_epoch_end: bool, every_n_epochs: int
-):
-    """Test that when a model checkpoint is saved, it triggers the logger.after_save_checkpoint."""
->>>>>>> 0c2b15c7
 
     class CustomLogger(CSVLogger):
 
         def __init__(self, **kargs):
-<<<<<<< HEAD
             self.ckpt_files = []
             super(CustomLogger, self).__init__(**kargs)
-=======
-            super().__init__(**kargs)
->>>>>>> 0c2b15c7
 
         def after_save_checkpoint(self, checkpoint_callback: "ReferenceType[ModelCheckpoint]") -> None:
             try:
@@ -117,21 +107,12 @@
     class CustomTrainer(Trainer):
 
         def __init__(self, **kargs):
-<<<<<<< HEAD
             self.ckpt_files = []
             super(CustomTrainer, self).__init__(**kargs)
 
         def save_checkpoint(self, filepath: _PATH, weights_only: bool = False) -> None:
             super(CustomTrainer, self).save_checkpoint(filepath, weights_only)
             self.ckpt_files.append(filepath)
-=======
-            super().__init__(**kargs)
-
-        def save_checkpoint(self, filepath: _PATH, weights_only: bool = False) -> None:
-            super().save_checkpoint(filepath, weights_only)
-            global ckpt_flag_raised
-            ckpt_flag_raised = True
->>>>>>> 0c2b15c7
 
     ckpt_callback = ModelCheckpoint(
         filename="my_checkpoint-{epoch}",
