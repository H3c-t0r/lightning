# Copyright The PyTorch Lightning team.
#
# Licensed under the Apache License, Version 2.0 (the "License");
# you may not use this file except in compliance with the License.
# You may obtain a copy of the License at
#
#     http://www.apache.org/licenses/LICENSE-2.0
#
# Unless required by applicable law or agreed to in writing, software
# distributed under the License is distributed on an "AS IS" BASIS,
# WITHOUT WARRANTIES OR CONDITIONS OF ANY KIND, either express or implied.
# See the License for the specific language governing permissions and
# limitations under the License.
import glob
import os
import sys
from unittest.mock import patch

import pytest
import torch

import pytorch_lightning as pl
from pytorch_lightning import Callback, Trainer
from pytorch_lightning.callbacks import EarlyStopping
from tests import _PATH_LEGACY, _PROJECT_ROOT

LEGACY_CHECKPOINTS_PATH = os.path.join(_PATH_LEGACY, "checkpoints")
CHECKPOINT_EXTENSION = ".ckpt"
# load list of all back compatible versions
with open(os.path.join(_PROJECT_ROOT, "legacy", "back-compatible-versions.txt")) as fp:
    LEGACY_BACK_COMPATIBLE_PL_VERSIONS = [ln.strip() for ln in fp.readlines()]


@pytest.mark.parametrize("pl_version", LEGACY_BACK_COMPATIBLE_PL_VERSIONS)
def test_load_legacy_checkpoints(tmpdir, pl_version: str):
    PATH_LEGACY = os.path.join(LEGACY_CHECKPOINTS_PATH, pl_version)
    with patch("sys.path", [PATH_LEGACY] + sys.path):
        from simple_classif_training import ClassifDataModule, ClassificationModel

        path_ckpts = sorted(glob.glob(os.path.join(PATH_LEGACY, f"*{CHECKPOINT_EXTENSION}")))
        assert path_ckpts, f'No checkpoints found in folder "{PATH_LEGACY}"'
        path_ckpt = path_ckpts[-1]

        model = ClassificationModel.load_from_checkpoint(path_ckpt)
        trainer = Trainer(default_root_dir=str(tmpdir))
        dm = ClassifDataModule()
        res = trainer.test(model, datamodule=dm)
        assert res[0]["test_loss"] <= 0.7
        assert res[0]["test_acc"] >= 0.85
        print(res)


class LimitNbEpochs(Callback):
    def __init__(self, nb: int):
        self.limit = nb
        self._count = 0

    def on_epoch_start(self, trainer: "pl.Trainer", pl_module: "pl.LightningModule") -> None:
        self._count += 1
        if self._count >= self.limit:
            trainer.should_stop = True


@pytest.mark.parametrize("pl_version", LEGACY_BACK_COMPATIBLE_PL_VERSIONS)
def test_resume_legacy_checkpoints(tmpdir, pl_version: str):
    PATH_LEGACY = os.path.join(LEGACY_CHECKPOINTS_PATH, pl_version)
    with patch("sys.path", [PATH_LEGACY] + sys.path):
        from simple_classif_training import ClassifDataModule, ClassificationModel

        path_ckpts = sorted(glob.glob(os.path.join(PATH_LEGACY, f"*{CHECKPOINT_EXTENSION}")))
        assert path_ckpts, f'No checkpoints found in folder "{PATH_LEGACY}"'
        path_ckpt = path_ckpts[-1]

        dm = ClassifDataModule()
        model = ClassificationModel()
        es = EarlyStopping(monitor="val_acc", mode="max", min_delta=0.005)
        stop = LimitNbEpochs(1)
        trainer = Trainer(
            default_root_dir=str(tmpdir),
            gpus=int(torch.cuda.is_available()),
            precision=(16 if torch.cuda.is_available() else 32),
            checkpoint_callback=True,
            callbacks=[es, stop],
            max_epochs=21,
            accumulate_grad_batches=2,
<<<<<<< HEAD
            deterministic=True,
        )
        trainer.fit(model, datamodule=dm, ckpt_path=path_ckpt)
=======
            resume_from_checkpoint=path_ckpt,
        )
        torch.backends.cudnn.deterministic = True
        trainer.fit(model, datamodule=dm)
>>>>>>> ab207921
        res = trainer.test(model, datamodule=dm)
        assert res[0]["test_loss"] <= 0.7
        assert res[0]["test_acc"] >= 0.85<|MERGE_RESOLUTION|>--- conflicted
+++ resolved
@@ -83,16 +83,9 @@
             callbacks=[es, stop],
             max_epochs=21,
             accumulate_grad_batches=2,
-<<<<<<< HEAD
-            deterministic=True,
-        )
-        trainer.fit(model, datamodule=dm, ckpt_path=path_ckpt)
-=======
-            resume_from_checkpoint=path_ckpt,
         )
         torch.backends.cudnn.deterministic = True
-        trainer.fit(model, datamodule=dm)
->>>>>>> ab207921
+        trainer.fit(model, datamodule=dm, ckpt_path=path_ckpt)
         res = trainer.test(model, datamodule=dm)
         assert res[0]["test_loss"] <= 0.7
         assert res[0]["test_acc"] >= 0.85