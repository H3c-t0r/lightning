--- conflicted
+++ resolved
@@ -165,7 +165,6 @@
     assert not isinstance(trainer.strategy.model.layer, torch.nn.modules.batchnorm.SyncBatchNorm)
 
 
-<<<<<<< HEAD
 class CheckOptimizerDeviceModel(BoringModel):
     def configure_optimizers(self):
         assert all(param.device.type == "cuda" for param in self.parameters())
@@ -185,7 +184,8 @@
         strategy=strategy,
     )
     trainer.fit(model)
-=======
+
+
 def test_configure_launcher_create_processes_externally():
     class MyClusterEnvironment(ClusterEnvironment):
         @property
@@ -225,5 +225,4 @@
     ddp_strategy = DDPStrategy(cluster_environment=MyClusterEnvironment())
     assert ddp_strategy.launcher is None
     ddp_strategy._configure_launcher()
-    assert ddp_strategy.launcher is None
->>>>>>> 88c202ee
+    assert ddp_strategy.launcher is None