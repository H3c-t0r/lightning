--- conflicted
+++ resolved
@@ -131,23 +131,15 @@
 
 
 @RunIf(min_gpus=1)
-<<<<<<< HEAD
-def test_ddp_dont_configure_sync_batchnorm():
-=======
 @pytest.mark.parametrize(
     "trainer_fn", (TrainerFn.VALIDATING, TrainerFn.TUNING, TrainerFn.TESTING, TrainerFn.PREDICTING)
 )
 def test_ddp_dont_configure_sync_batchnorm(trainer_fn):
->>>>>>> 5bed3b41
     model = BoringModelGPU()
     model.layer = torch.nn.BatchNorm1d(10)
     ddp_strategy = DDPStrategy()
     trainer = Trainer(gpus=1, strategy=ddp_strategy, sync_batchnorm=True)
-<<<<<<< HEAD
-    trainer.state.fn = TrainerFn.VALIDATING
-=======
     trainer.state.fn = trainer_fn
->>>>>>> 5bed3b41
     trainer.strategy.connect(model)
     trainer.lightning_module.trainer = trainer
     trainer.strategy.setup_environment()
