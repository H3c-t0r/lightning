--- conflicted
+++ resolved
@@ -1,182 +1,3 @@
 # Copyright The Lightning AI team.
 #
-<<<<<<< HEAD
-# Licensed under the Apache License, Version 2.0 (the "License");
-# you may not use this file except in compliance with the License.
-# You may obtain a copy of the License at
-#
-#     http://www.apache.org/licenses/LICENSE-2.0
-#
-# Unless required by applicable law or agreed to in writing, software
-# distributed under the License is distributed on an "AS IS" BASIS,
-# WITHOUT WARRANTIES OR CONDITIONS OF ANY KIND, either express or implied.
-# See the License for the specific language governing permissions and
-# limitations under the License.
-import operator
-import os
-import sys
-from typing import Optional
-
-import pytest
-import torch
-from lightning_utilities.core.imports import compare_version
-from packaging.version import Version
-
-from lightning.fabric.accelerators import XLAAccelerator
-from lightning.fabric.accelerators.cuda import num_cuda_devices
-from lightning.fabric.accelerators.mps import MPSAccelerator
-from lightning.fabric.strategies.deepspeed import _DEEPSPEED_AVAILABLE
-from lightning.fabric.utilities.imports import _TORCH_GREATER_EQUAL_2_1
-
-
-class RunIf:
-    """RunIf wrapper for simple marking specific cases, fully compatible with pytest.mark::
-
-    @RunIf(min_torch="0.0")
-    @pytest.mark.parametrize("arg1", [1, 2.0])
-    def test_wrapper(arg1):
-        assert arg1 > 0.0
-    """
-
-    def __new__(
-        self,
-        *args,
-        min_cuda_gpus: int = 0,
-        min_torch: Optional[str] = None,
-        max_torch: Optional[str] = None,
-        min_python: Optional[str] = None,
-        bf16_cuda: bool = False,
-        tpu: bool = False,
-        mps: Optional[bool] = None,
-        skip_windows: bool = False,
-        standalone: bool = False,
-        deepspeed: bool = False,
-        dynamo: bool = False,
-        **kwargs,
-    ):
-        """
-        Args:
-            *args: Any :class:`pytest.mark.skipif` arguments.
-            min_cuda_gpus: Require this number of gpus and that the ``PL_RUN_CUDA_TESTS=1`` environment variable is set.
-            min_torch: Require that PyTorch is greater or equal than this version.
-            max_torch: Require that PyTorch is less than this version.
-            min_python: Require that Python is greater or equal than this version.
-            bf16_cuda: Require that CUDA device supports bf16.
-            tpu: Require that TPU is available.
-            mps: If True: Require that MPS (Apple Silicon) is available,
-                if False: Explicitly Require that MPS is not available
-            skip_windows: Skip for Windows platform.
-            standalone: Mark the test as standalone, our CI will run it in a separate process.
-                This requires that the ``PL_RUN_STANDALONE_TESTS=1`` environment variable is set.
-            deepspeed: Require that microsoft/DeepSpeed is installed.
-            dynamo: Require that `torch.dynamo` is supported.
-            **kwargs: Any :class:`pytest.mark.skipif` keyword arguments.
-        """
-        conditions = []
-        reasons = []
-
-        if min_cuda_gpus:
-            conditions.append(num_cuda_devices() < min_cuda_gpus)
-            reasons.append(f"GPUs>={min_cuda_gpus}")
-            # used in conftest.py::pytest_collection_modifyitems
-            kwargs["min_cuda_gpus"] = True
-
-        if min_torch:
-            # set use_base_version for nightly support
-            conditions.append(compare_version("torch", operator.lt, min_torch, use_base_version=True))
-            reasons.append(f"torch>={min_torch}, {torch.__version__} installed")
-
-        if max_torch:
-            # set use_base_version for nightly support
-            conditions.append(compare_version("torch", operator.ge, max_torch, use_base_version=True))
-            reasons.append(f"torch<{max_torch}, {torch.__version__} installed")
-
-        if min_python:
-            py_version = f"{sys.version_info.major}.{sys.version_info.minor}.{sys.version_info.micro}"
-            conditions.append(Version(py_version) < Version(min_python))
-            reasons.append(f"python>={min_python}")
-
-        if bf16_cuda:
-            try:
-                cond = not (torch.cuda.is_available() and torch.cuda.is_bf16_supported())
-            except (AssertionError, RuntimeError) as ex:
-                # AssertionError: Torch not compiled with CUDA enabled
-                # RuntimeError: Found no NVIDIA driver on your system.
-                is_unrelated = "Found no NVIDIA driver" not in str(ex) or "Torch not compiled with CUDA" not in str(ex)
-                if is_unrelated:
-                    raise ex
-                cond = True
-
-            conditions.append(cond)
-            reasons.append("CUDA device bf16")
-
-        if skip_windows:
-            conditions.append(sys.platform == "win32")
-            reasons.append("unimplemented on Windows")
-
-        if tpu:
-            conditions.append(not XLAAccelerator.is_available())
-            reasons.append("TPU")
-            # used in conftest.py::pytest_collection_modifyitems
-            kwargs["tpu"] = True
-
-        if mps is not None:
-            if mps:
-                conditions.append(not MPSAccelerator.is_available())
-                reasons.append("MPS")
-            else:
-                conditions.append(MPSAccelerator.is_available())
-                reasons.append("not MPS")
-
-        if standalone:
-            env_flag = os.getenv("PL_RUN_STANDALONE_TESTS", "0")
-            conditions.append(env_flag != "1")
-            reasons.append("Standalone execution")
-            # used in conftest.py::pytest_collection_modifyitems
-            kwargs["standalone"] = True
-
-        if deepspeed:
-            conditions.append(not _DEEPSPEED_AVAILABLE)
-            reasons.append("Deepspeed")
-
-        if dynamo:
-            if _TORCH_GREATER_EQUAL_2_1:
-                from torch._dynamo.eval_frame import is_dynamo_supported
-
-                cond = not is_dynamo_supported()
-            else:
-                cond = sys.platform == "win32" or sys.version_info >= (3, 11)
-
-            # set use_base_version for nightly support
-            cond |= compare_version("torch", operator.lt, "2.0.0", use_base_version=True)
-            conditions.append(cond)
-            reasons.append("torch.dynamo")
-
-        reasons = [rs for cond, rs in zip(conditions, reasons) if cond]
-        return pytest.mark.skipif(
-            *args, condition=any(conditions), reason=f"Requires: [{' + '.join(reasons)}]", **kwargs
-        )
-
-
-def skip_if_dynamo_unsupported():
-    if _TORCH_GREATER_EQUAL_2_1:
-        from torch._dynamo.eval_frame import is_dynamo_supported
-
-        if not is_dynamo_supported():
-            pytest.skip("TorchDynamo unsupported")
-    elif sys.platform == "win32" or sys.version_info >= (3, 11):
-        pytest.skip("TorchDynamo unsupported")
-
-
-@RunIf(min_torch="99")
-def test_always_skip():
-    exit(1)
-
-
-@pytest.mark.parametrize("arg1", [0.5, 1.0, 2.0])
-@RunIf(min_torch="0.0")
-def test_wrapper(arg1: float):
-    assert arg1 > 0.0
-=======
-from lightning.fabric.utilities.testing import _RunIf as RunIf  # noqa: F401
->>>>>>> 77889aa6
+from lightning.fabric.utilities.testing import _RunIf as RunIf  # noqa: F401