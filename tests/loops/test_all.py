--- conflicted
+++ resolved
@@ -80,15 +80,10 @@
         _device_check_helper(batch.device, self.device)
 
 
-<<<<<<< HEAD
 @pytest.mark.parametrize(
-    "accelerator", [pytest.param("gpu", marks=RunIf(min_cuda_gpus=1)), pytest.param("mps", marks=RunIf(mps=True))]
+    "accelerator", [pytest.param("gpu", marks=RunIf(min_cuda_gpus=1)), pytest.param("mps", marks=RunIf(mps=True)),]
 )
 def test_callback_batch_on_device(tmpdir, accelerator):
-=======
-@RunIf(min_cuda_gpus=1)
-def test_callback_batch_on_device(tmpdir):
->>>>>>> fbd887df
     """Test that the batch object sent to the on_*_batch_start/end hooks is on the right device."""
 
     batch_callback = BatchHookObserverCallback()
