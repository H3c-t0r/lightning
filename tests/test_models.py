import os
import shutil
import warnings
from argparse import Namespace

import pytest
import numpy as np
import torch
from test_tube import Experiment, SlurmCluster

# sys.path += [os.path.abspath('..'), os.path.abspath('../..')]
from pytorch_lightning import Trainer
from pytorch_lightning.testing import LightningTestModel, NoValEndTestModel, NoValModel
from pytorch_lightning.callbacks import (
    ModelCheckpoint,
    EarlyStopping,
    GradientAccumulationScheduler,
)
from pytorch_lightning.utilities.debugging import MisconfigurationException
from pytorch_lightning.root_module import memory
from pytorch_lightning.models.trainer import reduce_distributed_output
from pytorch_lightning.root_module import model_saving
from examples import LightningTemplateModel

SEED = 2334
torch.manual_seed(SEED)
np.random.seed(SEED)


# ------------------------------------------------------------------------
# TESTS
# ------------------------------------------------------------------------
<<<<<<< HEAD
def test_gradient_accumulation_scheduling():
    """
    Test grad accumulation by the freq of optimizer updates
    """
    # test incorrect configs
    with pytest.raises(IndexError):
        assert Trainer(accumulate_grad_batches={0: 3, 1: 4, 4: 6})
        assert Trainer(accumulate_grad_batches={-2: 3})

    with pytest.raises(TypeError):
        assert Trainer(accumulate_grad_batches={})
        assert Trainer(accumulate_grad_batches=[[2, 3], [4, 6]])
        assert Trainer(accumulate_grad_batches={1: 2, 3.: 4})
        assert Trainer(accumulate_grad_batches={1: 2.5, 3: 5})

    # test optimizer call freq matches scheduler
    def optimizer_step(self, epoch_nb, batch_nb, optimizer, optimizer_i):       
        # only test the first 12 batches in epoch
        if batch_nb < 12:
            if epoch_nb == 0:
                # reset counter when starting epoch
                if batch_nb == 0:
                    self.prev_called_batch_nb = 0

                    # use this opportunity to test once
                    assert self.trainer.accumulate_grad_batches == 1

                asset batch_nb == self.prev_called_batch_nb
                self.prev_called_batch_nb += 1

            elif 1 <= epoch_nb <= 2:
                # reset counter when starting epoch
                if batch_nb == 1:
                    self.prev_called_batch_nb = 1

                    # use this opportunity to test once
                    assert self.trainer.accumulate_grad_batches == 2
                    
                asset batch_nb == self.prev_called_batch_nb
                self.prev_called_batch_nb += 2

            else:
                if batch_nb == 3:
                    self.prev_called_batch_nb = 3

                    # use this opportunity to test once
                    assert self.trainer.accumulate_grad_batches == 4

                asset batch_nb == self.prev_called_batch_nb
                self.prev_called_batch_nb += 3

        optimizer.step()

        # clear gradients
        optimizer.zero_grad()

    hparams = get_hparams()
    model = LightningTestModel(hparams)
    schedule = {1:2, 3: 4}

    trainer = Trainer(accumulate_grad_batches=schedule,
                      train_percent_check=0.1,
                      val_percent_check=0.1,
                      max_nb_epochs=4)

    # for the test
    trainer.optimizer_step = optimizer_step
    model.prev_called_batch_nb = 0

    trainer.fit(model)
=======
def test_multi_gpu_model_ddp():
    """
    Make sure DDP works
    :return:
    """
    if not torch.cuda.is_available():
        warnings.warn('test_multi_gpu_model_ddp cannot run.'
                      ' Rerun on a GPU node to run this test')
        return
    if not torch.cuda.device_count() > 1:
        warnings.warn('test_multi_gpu_model_ddp cannot run.'
                      ' Rerun on a node with 2+ GPUs to run this test')
        return

    os.environ['MASTER_PORT'] = str(np.random.randint(12000, 19000, 1)[0])
    model, hparams = get_model()
    trainer_options = dict(
        show_progress_bar=False,
        max_nb_epochs=1,
        train_percent_check=0.4,
        val_percent_check=0.2,
        gpus=[0, 1],
        distributed_backend='ddp'
    )

    run_gpu_model_test(trainer_options, model, hparams)
>>>>>>> c2247350


def test_optimizer_return_options():

    trainer = Trainer()
    model, hparams = get_model()

    # single optimizer
    opt_a = torch.optim.Adam(model.parameters(), lr=0.002)
    opt_b = torch.optim.SGD(model.parameters(), lr=0.002)
    optim, lr_sched = trainer.init_optimizers(opt_a)
    assert len(optim) == 1 and len(lr_sched) == 0

    # opt tuple
    opts = (opt_a, opt_b)
    optim, lr_sched = trainer.init_optimizers(opts)
    assert len(optim) == 2 and optim[0] == opts[0] and optim[1] == opts[1]
    assert len(lr_sched) == 0

    # opt list
    opts = [opt_a, opt_b]
    optim, lr_sched = trainer.init_optimizers(opts)
    assert len(optim) == 2 and optim[0] == opts[0] and optim[1] == opts[1]
    assert len(lr_sched) == 0

    # opt tuple of lists
    opts = ([opt_a], ['lr_scheduler'])
    optim, lr_sched = trainer.init_optimizers(opts)
    assert len(optim) == 1 and len(lr_sched) == 1
    assert optim[0] == opts[0][0] and lr_sched[0] == 'lr_scheduler'


def test_single_gpu_batch_parse():
    if not torch.cuda.is_available():
        warnings.warn('test_amp_gpu_ddp cannot run.'
                      'Rerun on a GPU node to run this test')
        return
    if not torch.cuda.device_count() > 1:
        warnings.warn('test_amp_gpu_ddp cannot run.'
                      'Rerun on a node with 2+ GPUs to run this test')
        return

    trainer = Trainer()

    # batch is just a tensor
    batch = torch.rand(2, 3)
    batch = trainer.transfer_batch_to_gpu(batch, 0)
    assert batch.device.index == 0 and batch.type() == 'torch.cuda.FloatTensor'

    # tensor list
    batch = [torch.rand(2, 3), torch.rand(2, 3)]
    batch = trainer.transfer_batch_to_gpu(batch, 0)
    assert batch[0].device.index == 0 and batch[0].type() == 'torch.cuda.FloatTensor'
    assert batch[1].device.index == 0 and batch[1].type() == 'torch.cuda.FloatTensor'

    # tensor list of lists
    batch = [[torch.rand(2, 3), torch.rand(2, 3)]]
    batch = trainer.transfer_batch_to_gpu(batch, 0)
    assert batch[0][0].device.index == 0 and batch[0][0].type() == 'torch.cuda.FloatTensor'
    assert batch[0][1].device.index == 0 and batch[0][1].type() == 'torch.cuda.FloatTensor'

    # tensor dict
    batch = [{'a': torch.rand(2, 3), 'b': torch.rand(2, 3)}]
    batch = trainer.transfer_batch_to_gpu(batch, 0)
    assert batch[0]['a'].device.index == 0 and batch[0]['a'].type() == 'torch.cuda.FloatTensor'
    assert batch[0]['b'].device.index == 0 and batch[0]['b'].type() == 'torch.cuda.FloatTensor'

    # tuple of tensor list and list of tensor dict
    batch = ([torch.rand(2, 3) for _ in range(2)],
             [{'a': torch.rand(2, 3), 'b': torch.rand(2, 3)} for _ in range(2)])
    batch = trainer.transfer_batch_to_gpu(batch, 0)
    assert batch[0][0].device.index == 0 and batch[0][0].type() == 'torch.cuda.FloatTensor'

    assert batch[1][0]['a'].device.index == 0
    assert batch[1][0]['a'].type() == 'torch.cuda.FloatTensor'

    assert batch[1][0]['b'].device.index == 0
    assert batch[1][0]['b'].type() == 'torch.cuda.FloatTensor'


def test_early_stopping_cpu_model():
    """
    Test each of the trainer options
    :return:
    """

    stopping = EarlyStopping(monitor='val_loss')
    trainer_options = dict(
        early_stop_callback=stopping,
        gradient_clip=1.0,
        overfit_pct=0.20,
        track_grad_norm=2,
        print_nan_grads=True,
        show_progress_bar=False,
        experiment=get_exp(),
        train_percent_check=0.1,
        val_percent_check=0.1
    )

    model, hparams = get_model()
    run_gpu_model_test(trainer_options, model, hparams, on_gpu=False)

    # test freeze on cpu
    model.freeze()
    model.unfreeze()


def test_no_val_module():
    """
    Tests use case where trainer saves the model, and user loads it from tags independently
    :return:
    """
    hparams = get_hparams()
    model = NoValModel(hparams)

    save_dir = init_save_dir()

    # exp file to get meta
    exp = get_exp(False)
    exp.argparse(hparams)
    exp.save()

    trainer_options = dict(
        max_nb_epochs=1,
        cluster=SlurmCluster(),
        experiment=exp,
        checkpoint_callback=ModelCheckpoint(save_dir)
    )

    # fit model
    trainer = Trainer(**trainer_options)
    result = trainer.fit(model)

    # traning complete
    assert result == 1, 'amp + ddp model failed to complete'

    # save model
    new_weights_path = os.path.join(save_dir, 'save_test.ckpt')
    trainer.save_checkpoint(new_weights_path)

    # load new model
    tags_path = exp.get_data_path(exp.name, exp.version)
    tags_path = os.path.join(tags_path, 'meta_tags.csv')
    model_2 = LightningTestModel.load_from_metrics(weights_path=new_weights_path,
                                                   tags_csv=tags_path, on_gpu=False)
    model_2.eval()

    # make prediction
    clear_save_dir()


def test_no_val_end_module():
    """
    Tests use case where trainer saves the model, and user loads it from tags independently
    :return:
    """
    hparams = get_hparams()
    model = NoValEndTestModel(hparams)

    save_dir = init_save_dir()

    # exp file to get meta
    exp = get_exp(False)
    exp.argparse(hparams)
    exp.save()

    trainer_options = dict(
        max_nb_epochs=1,
        cluster=SlurmCluster(),
        experiment=exp,
        checkpoint_callback=ModelCheckpoint(save_dir)
    )

    # fit model
    trainer = Trainer(**trainer_options)
    result = trainer.fit(model)

    # traning complete
    assert result == 1, 'amp + ddp model failed to complete'

    # save model
    new_weights_path = os.path.join(save_dir, 'save_test.ckpt')
    trainer.save_checkpoint(new_weights_path)

    # load new model
    tags_path = exp.get_data_path(exp.name, exp.version)
    tags_path = os.path.join(tags_path, 'meta_tags.csv')
    model_2 = LightningTestModel.load_from_metrics(weights_path=new_weights_path,
                                                   tags_csv=tags_path, on_gpu=False)
    model_2.eval()

    # make prediction
    clear_save_dir()


def test_simple_cpu():
    """
    Verify continue training session on CPU
    :return:
    """
    hparams = get_hparams()
    model = LightningTestModel(hparams)

    save_dir = init_save_dir()

    # exp file to get meta
    trainer_options = dict(
        max_nb_epochs=1,
        val_percent_check=0.1,
        train_percent_check=0.1,
    )

    # fit model
    trainer = Trainer(**trainer_options)
    result = trainer.fit(model)

    # traning complete
    assert result == 1, 'amp + ddp model failed to complete'

    clear_save_dir()


def test_amp_single_gpu():
    """
    Make sure DDP + AMP work
    :return:
    """
    if not torch.cuda.is_available():
        warnings.warn('test_amp_gpu_ddp cannot run.'
                      'Rerun on a GPU node to run this test')
        return
    if not torch.cuda.device_count() > 1:
        warnings.warn('test_amp_gpu_ddp cannot run.'
                      'Rerun on a node with 2+ GPUs to run this test')
        return

    hparams = get_hparams()
    model = LightningTestModel(hparams)

    trainer_options = dict(
        show_progress_bar=True,
        max_nb_epochs=1,
        gpus=[0],
        distributed_backend='dp',
        use_amp=True
    )

    run_gpu_model_test(trainer_options, model, hparams)


def test_cpu_restore_training():
    """
    Verify continue training session on CPU
    :return:
    """
    hparams = get_hparams()
    model = LightningTestModel(hparams)

    save_dir = init_save_dir()

    # exp file to get meta
    test_exp_version = 10
    exp = get_exp(False, version=test_exp_version)
    exp.argparse(hparams)
    exp.save()

    trainer_options = dict(
        max_nb_epochs=2,
        val_check_interval=0.50,
        val_percent_check=0.2,
        train_percent_check=0.2,
        experiment=exp,
        checkpoint_callback=ModelCheckpoint(save_dir)
    )

    # fit model
    trainer = Trainer(**trainer_options)
    result = trainer.fit(model)
    real_global_epoch = trainer.current_epoch

    # traning complete
    assert result == 1, 'amp + ddp model failed to complete'

    # wipe-out trainer and model
    # retrain with not much data... this simulates picking training back up after slurm
    # we want to see if the weights come back correctly
    new_exp = get_exp(False, version=test_exp_version)
    trainer_options = dict(
        max_nb_epochs=2,
        val_check_interval=0.50,
        val_percent_check=0.2,
        train_percent_check=0.2,
        experiment=new_exp,
        checkpoint_callback=ModelCheckpoint(save_dir),
    )
    trainer = Trainer(**trainer_options)
    model = LightningTestModel(hparams)

    # set the epoch start hook so we can predict before the model does the full training
    def assert_good_acc():
        assert trainer.current_epoch == real_global_epoch and trainer.current_epoch > 0

        # if model and state loaded correctly, predictions will be good even though we
        # haven't trained with the new loaded model
        trainer.model.eval()
        _ = [run_prediction(dataloader, trainer.model) for dataloader in trainer.val_dataloader]

    model.on_sanity_check_start = assert_good_acc

    # by calling fit again, we trigger training, loading weights from the cluster
    # and our hook to predict using current model before any more weight updates
    trainer.fit(model)

    clear_save_dir()


def test_amp_gpu_ddp():
    """
    Make sure DDP + AMP work
    :return:
    """
    if not torch.cuda.is_available():
        warnings.warn('test_amp_gpu_ddp cannot run.'
                      'Rerun on a GPU node to run this test')
        return
    if not torch.cuda.device_count() > 1:
        warnings.warn('test_amp_gpu_ddp cannot run.'
                      'Rerun on a node with 2+ GPUs to run this test')
        return

    os.environ['MASTER_PORT'] = str(np.random.randint(12000, 19000, 1)[0])

    hparams = get_hparams()
    model = LightningTestModel(hparams)

    trainer_options = dict(
        show_progress_bar=True,
        max_nb_epochs=1,
        gpus=[0, 1],
        distributed_backend='ddp',
        use_amp=True
    )

    run_gpu_model_test(trainer_options, model, hparams)


def test_cpu_slurm_save_load():
    """
    Verify model save/load/checkpoint on CPU
    :return:
    """
    hparams = get_hparams()
    model = LightningTestModel(hparams)

    save_dir = init_save_dir()

    # exp file to get meta
    exp = get_exp(False)
    exp.argparse(hparams)
    exp.save()

    cluster_a = SlurmCluster()
    trainer_options = dict(
        max_nb_epochs=1,
        cluster=cluster_a,
        experiment=exp,
        checkpoint_callback=ModelCheckpoint(save_dir)
    )

    # fit model
    trainer = Trainer(**trainer_options)
    result = trainer.fit(model)
    real_global_step = trainer.global_step

    # traning complete
    assert result == 1, 'amp + ddp model failed to complete'

    # predict with trained model before saving
    # make a prediction
    for batch in model.test_dataloader:
        break

    x, y = batch
    x = x.view(x.size(0), -1)

    model.eval()
    pred_before_saving = model(x)

    # test registering a save function
    trainer.enable_auto_hpc_walltime_manager()

    # test HPC saving
    # simulate snapshot on slurm
    saved_filepath = trainer.hpc_save(save_dir, exp)
    assert os.path.exists(saved_filepath)

    # wipe-out trainer and model
    # retrain with not much data... this simulates picking training back up after slurm
    # we want to see if the weights come back correctly
    continue_tng_hparams = get_hparams(continue_training=True,
                                       hpc_exp_number=cluster_a.hpc_exp_number)
    trainer_options = dict(
        max_nb_epochs=1,
        cluster=SlurmCluster(continue_tng_hparams),
        experiment=exp,
        checkpoint_callback=ModelCheckpoint(save_dir),
    )
    trainer = Trainer(**trainer_options)
    model = LightningTestModel(hparams)

    # set the epoch start hook so we can predict before the model does the full training
    def assert_pred_same():
        assert trainer.global_step == real_global_step and trainer.global_step > 0

        # predict with loaded model to make sure answers are the same
        trainer.model.eval()
        new_pred = trainer.model(x)
        assert torch.all(torch.eq(pred_before_saving, new_pred)).item() == 1

    model.on_epoch_start = assert_pred_same

    # by calling fit again, we trigger training, loading weights from the cluster
    # and our hook to predict using current model before any more weight updates
    trainer.fit(model)

    clear_save_dir()


def test_loading_meta_tags():
    hparams = get_hparams()

    # save tags
    exp = get_exp(False)
    exp.tag({'some_str': 'a_str', 'an_int': 1, 'a_float': 2.0})
    exp.argparse(hparams)
    exp.save()

    # load tags
    tags_path = exp.get_data_path(exp.name, exp.version) + '/meta_tags.csv'
    tags = model_saving.load_hparams_from_tags_csv(tags_path)

    assert tags.batch_size == 32 and tags.hidden_dim == 1000

    clear_save_dir()


def test_dp_output_reduce():

    # test identity when we have a single gpu
    out = torch.rand(3, 1)
    assert reduce_distributed_output(out, nb_gpus=1) is out

    # average when we have multiples
    assert reduce_distributed_output(out, nb_gpus=2) == out.mean()

    # when we have a dict of vals
    out = {
        'a': out,
        'b': {
            'c': out
        }
    }
    reduced = reduce_distributed_output(out, nb_gpus=3)
    assert reduced['a'] == out['a']
    assert reduced['b']['c'] == out['b']['c']


def test_model_saving_loading():
    """
    Tests use case where trainer saves the model, and user loads it from tags independently
    :return:
    """
    hparams = get_hparams()
    model = LightningTestModel(hparams)

    save_dir = init_save_dir()

    # exp file to get meta
    exp = get_exp(False)
    exp.argparse(hparams)
    exp.save()

    trainer_options = dict(
        max_nb_epochs=1,
        cluster=SlurmCluster(),
        experiment=exp,
        checkpoint_callback=ModelCheckpoint(save_dir)
    )

    # fit model
    trainer = Trainer(**trainer_options)
    result = trainer.fit(model)

    # traning complete
    assert result == 1, 'amp + ddp model failed to complete'

    # make a prediction
    for batch in model.test_dataloader:
        break

    x, y = batch
    x = x.view(x.size(0), -1)

    # generate preds before saving model
    model.eval()
    pred_before_saving = model(x)

    # save model
    new_weights_path = os.path.join(save_dir, 'save_test.ckpt')
    trainer.save_checkpoint(new_weights_path)

    # load new model
    tags_path = exp.get_data_path(exp.name, exp.version)
    tags_path = os.path.join(tags_path, 'meta_tags.csv')
    model_2 = LightningTestModel.load_from_metrics(weights_path=new_weights_path,
                                                   tags_csv=tags_path, on_gpu=False)
    model_2.eval()

    # make prediction
    # assert that both predictions are the same
    new_pred = model_2(x)
    assert torch.all(torch.eq(pred_before_saving, new_pred)).item() == 1

    clear_save_dir()


def test_model_freeze_unfreeze():
    hparams = get_hparams()
    model = LightningTestModel(hparams)

    model.freeze()
    model.unfreeze()


def test_amp_gpu_ddp_slurm_managed():
    """
    Make sure DDP + AMP work
    :return:
    """
    if not torch.cuda.is_available():
        warnings.warn('test_amp_gpu_ddp cannot run.'
                      ' Rerun on a GPU node to run this test')
        return
    if not torch.cuda.device_count() > 1:
        warnings.warn('test_amp_gpu_ddp cannot run.'
                      ' Rerun on a node with 2+ GPUs to run this test')
        return

    # simulate setting slurm flags
    os.environ['MASTER_PORT'] = str(np.random.randint(12000, 19000, 1)[0])
    os.environ['SLURM_LOCALID'] = str(0)

    hparams = get_hparams()
    model = LightningTestModel(hparams)

    trainer_options = dict(
        show_progress_bar=True,
        max_nb_epochs=1,
        gpus=[0],
        distributed_backend='ddp',
        use_amp=True
    )

    save_dir = init_save_dir()

    # exp file to get meta
    exp = get_exp(False)
    exp.argparse(hparams)
    exp.save()

    # exp file to get weights
    checkpoint = ModelCheckpoint(save_dir)

    # add these to the trainer options
    trainer_options['checkpoint_callback'] = checkpoint
    trainer_options['experiment'] = exp

    # fit model
    trainer = Trainer(**trainer_options)
    trainer.is_slurm_managing_tasks = True
    result = trainer.fit(model)

    # correct result and ok accuracy
    assert result == 1, 'amp + ddp model failed to complete'

    # test root model address
    assert trainer.resolve_root_node_address('abc') == 'abc'
    assert trainer.resolve_root_node_address('abc[23]') == 'abc23'
    assert trainer.resolve_root_node_address('abc[23-24]') == 'abc23'
    assert trainer.resolve_root_node_address('abc[23-24, 45-40, 40]') == 'abc23'

    # test model loading with a map_location
    map_location = 'cuda:1'
    pretrained_model = load_model(exp, save_dir, True, map_location)

    # test model preds
    run_prediction(model.test_dataloader, pretrained_model)

    if trainer.use_ddp:
        # on hpc this would work fine... but need to hack it for the purpose of the test
        trainer.model = pretrained_model
        trainer.optimizers, trainer.lr_schedulers = pretrained_model.configure_optimizers()

    # test HPC loading / saving
    trainer.hpc_save(save_dir, exp)
    trainer.hpc_load(save_dir, on_gpu=True)

    # test freeze on gpu
    model.freeze()
    model.unfreeze()

    clear_save_dir()


def test_cpu_model_with_amp():
    """
    Make sure model trains on CPU
    :return:
    """

    trainer_options = dict(
        show_progress_bar=False,
        experiment=get_exp(),
        max_nb_epochs=1,
        train_percent_check=0.4,
        val_percent_check=0.4,
        use_amp=True
    )

    model, hparams = get_model()

    with pytest.raises((MisconfigurationException, ModuleNotFoundError)):
        run_gpu_model_test(trainer_options, model, hparams, on_gpu=False)


def test_cpu_model():
    """
    Make sure model trains on CPU
    :return:
    """

    trainer_options = dict(
        show_progress_bar=False,
        experiment=get_exp(),
        max_nb_epochs=1,
        train_percent_check=0.4,
        val_percent_check=0.4
    )

    model, hparams = get_model()

    run_gpu_model_test(trainer_options, model, hparams, on_gpu=False)


def test_all_features_cpu_model():
    """
    Test each of the trainer options
    :return:
    """

    trainer_options = dict(
        gradient_clip=1.0,
        overfit_pct=0.20,
        track_grad_norm=2,
        print_nan_grads=True,
        show_progress_bar=False,
        experiment=get_exp(),
        accumulate_grad_batches=2,
        max_nb_epochs=1,
        train_percent_check=0.4,
        val_percent_check=0.4
    )

    model, hparams = get_model()
    run_gpu_model_test(trainer_options, model, hparams, on_gpu=False)


def test_single_gpu_model():
    """
    Make sure single GPU works (DP mode)
    :return:
    """
    if not torch.cuda.is_available():
        warnings.warn('test_single_gpu_model cannot run.'
                      ' Rerun on a GPU node to run this test')
        return
    model, hparams = get_model()

    trainer_options = dict(
        show_progress_bar=False,
        max_nb_epochs=1,
        train_percent_check=0.1,
        val_percent_check=0.1,
        gpus=[0]
    )

    run_gpu_model_test(trainer_options, model, hparams)


def test_multi_gpu_model_dp():
    """
    Make sure DP works
    :return:
    """
    if not torch.cuda.is_available():
        warnings.warn('test_multi_gpu_model_dp cannot run.'
                      ' Rerun on a GPU node to run this test')
        return
    if not torch.cuda.device_count() > 1:
        warnings.warn('test_multi_gpu_model_dp cannot run.'
                      ' Rerun on a node with 2+ GPUs to run this test')
        return
    model, hparams = get_model()
    trainer_options = dict(
        show_progress_bar=False,
        max_nb_epochs=1,
        train_percent_check=0.1,
        val_percent_check=0.1,
        gpus='-1'
    )

    run_gpu_model_test(trainer_options, model, hparams)

    # test memory helper functions
    memory.get_gpu_memory_map()


def test_amp_gpu_dp():
    """
    Make sure DP + AMP work
    :return:
    """
    if not torch.cuda.is_available():
        warnings.warn('test_amp_gpu_dp cannot run.'
                      ' Rerun on a GPU node to run this test')
        return
    if not torch.cuda.device_count() > 1:
        warnings.warn('test_amp_gpu_dp cannot run.'
                      ' Rerun on a node with 2+ GPUs to run this test')
        return
    model, hparams = get_model()
    trainer_options = dict(
        max_nb_epochs=1,
        gpus='0, 1',  # test init with gpu string
        distributed_backend='dp',
        use_amp=True
    )
    with pytest.raises(MisconfigurationException):
        run_gpu_model_test(trainer_options, model, hparams)


def test_ddp_sampler_error():
    """
    Make sure DDP + AMP work
    :return:
    """
    if not torch.cuda.is_available():
        warnings.warn('test_amp_gpu_ddp cannot run. Rerun on a GPU node to run this test')
        return
    if not torch.cuda.device_count() > 1:
        warnings.warn('test_amp_gpu_ddp cannot run. Rerun on a node with 2+ GPUs to run this test')
        return

    os.environ['MASTER_PORT'] = str(np.random.randint(12000, 19000, 1)[0])

    hparams = get_hparams()
    model = LightningTestModel(hparams, force_remove_distributed_sampler=True)

    exp = get_exp(True)
    exp.save()

    trainer = Trainer(
        experiment=exp,
        show_progress_bar=False,
        max_nb_epochs=1,
        gpus=[0, 1],
        distributed_backend='ddp',
        use_amp=True
    )

    with pytest.warns(UserWarning):
        trainer.get_dataloaders(model)

    clear_save_dir()


def test_multiple_val_dataloader():
    """
    Verify multiple val_dataloader
    :return:
    """
    hparams = get_hparams()
    model = LightningTestModel(hparams)

    save_dir = init_save_dir()

    # exp file to get meta
    trainer_options = dict(
        max_nb_epochs=1,
        val_percent_check=0.1,
        train_percent_check=0.1,
    )

    # fit model
    trainer = Trainer(**trainer_options)
    result = trainer.fit(model)

    # verify tng completed
    assert result == 1

    # verify there are 2 val loaders
    assert len(trainer.val_dataloader) == 2, 'Multiple val_dataloaders not initiated properly'

    # make sure predictions are good for each val set
    [run_prediction(dataloader, trainer.model) for dataloader in trainer.val_dataloader]
    

# ------------------------------------------------------------------------
# UTILS
# ------------------------------------------------------------------------
def run_gpu_model_test(trainer_options, model, hparams, on_gpu=True):
    save_dir = init_save_dir()

    # exp file to get meta
    exp = get_exp(False)
    exp.argparse(hparams)
    exp.save()

    # exp file to get weights
    checkpoint = ModelCheckpoint(save_dir)

    # add these to the trainer options
    trainer_options['checkpoint_callback'] = checkpoint
    trainer_options['experiment'] = exp

    # fit model
    trainer = Trainer(**trainer_options)
    result = trainer.fit(model)

    # correct result and ok accuracy
    assert result == 1, 'amp + ddp model failed to complete'

    # test model loading
    pretrained_model = load_model(exp, save_dir, on_gpu)

    # test model preds
    run_prediction(model.test_dataloader, pretrained_model)

    if trainer.use_ddp:
        # on hpc this would work fine... but need to hack it for the purpose of the test
        trainer.model = pretrained_model
        trainer.optimizers, trainer.lr_schedulers = pretrained_model.configure_optimizers()

    # test HPC loading / saving
    trainer.hpc_save(save_dir, exp)
    trainer.hpc_load(save_dir, on_gpu=on_gpu)

    clear_save_dir()


def get_hparams(continue_training=False, hpc_exp_number=0):
    root_dir = os.path.dirname(os.path.realpath(__file__))

    args = {
        'drop_prob': 0.2,
        'batch_size': 32,
        'in_features': 28 * 28,
        'learning_rate': 0.001 * 8,
        'optimizer_name': 'adam',
        'data_root': os.path.join(root_dir, 'mnist'),
        'out_features': 10,
        'hidden_dim': 1000}

    if continue_training:
        args['test_tube_do_checkpoint_load'] = True
        args['hpc_exp_number'] = hpc_exp_number

    hparams = Namespace(**args)
    return hparams


def get_model(use_test_model=False):
    # set up model with these hyperparams
    hparams = get_hparams()

    if use_test_model:
        model = LightningTestModel(hparams)
    else:
        model = LightningTemplateModel(hparams)

    return model, hparams


def get_exp(debug=True, version=None):
    # set up exp object without actually saving logs
    root_dir = os.path.dirname(os.path.realpath(__file__))
    exp = Experiment(debug=debug, save_dir=root_dir, name='tests_tt_dir', version=version)
    return exp


def init_save_dir():
    root_dir = os.path.dirname(os.path.realpath(__file__))
    save_dir = os.path.join(root_dir, 'save_dir')

    if os.path.exists(save_dir):
        shutil.rmtree(save_dir)

    os.makedirs(save_dir, exist_ok=True)

    return save_dir


def clear_save_dir():
    root_dir = os.path.dirname(os.path.realpath(__file__))
    save_dir = os.path.join(root_dir, 'save_dir')
    if os.path.exists(save_dir):
        shutil.rmtree(save_dir)


def load_model(exp, save_dir, on_gpu, map_location=None):

    # load trained model
    tags_path = exp.get_data_path(exp.name, exp.version)
    tags_path = os.path.join(tags_path, 'meta_tags.csv')

    checkpoints = [x for x in os.listdir(save_dir) if '.ckpt' in x]
    weights_dir = os.path.join(save_dir, checkpoints[0])

    trained_model = LightningTemplateModel.load_from_metrics(weights_path=weights_dir,
                                                             tags_csv=tags_path,
                                                             on_gpu=on_gpu,
                                                             map_location=map_location)

    assert trained_model is not None, 'loading model failed'

    return trained_model


def run_prediction(dataloader, trained_model):
    # run prediction on 1 batch
    for batch in dataloader:
        break

    x, y = batch
    x = x.view(x.size(0), -1)

    y_hat = trained_model(x)

    # acc
    labels_hat = torch.argmax(y_hat, dim=1)
    val_acc = torch.sum(y == labels_hat).item() / (len(y) * 1.0)
    val_acc = torch.tensor(val_acc)
    val_acc = val_acc.item()

    print(val_acc)

    assert val_acc > 0.50, 'this model is expected to get > 0.50 in test set (it got %f)' % val_acc


def assert_ok_acc(trainer):
    # this model should get 0.80+ acc
    acc = trainer.tng_tqdm_dic['val_acc']
    assert acc > 0.50, 'model failed to get expected 0.50 validation accuracy. Got: %f' % acc


if __name__ == '__main__':
    pytest.main([__file__])<|MERGE_RESOLUTION|>--- conflicted
+++ resolved
@@ -30,7 +30,6 @@
 # ------------------------------------------------------------------------
 # TESTS
 # ------------------------------------------------------------------------
-<<<<<<< HEAD
 def test_gradient_accumulation_scheduling():
     """
     Test grad accumulation by the freq of optimizer updates
@@ -101,7 +100,8 @@
     model.prev_called_batch_nb = 0
 
     trainer.fit(model)
-=======
+
+
 def test_multi_gpu_model_ddp():
     """
     Make sure DDP works
@@ -128,7 +128,6 @@
     )
 
     run_gpu_model_test(trainer_options, model, hparams)
->>>>>>> c2247350
 
 
 def test_optimizer_return_options():
