import os
import shutil
import warnings
from argparse import Namespace

import pytest
import numpy as np
import torch

# sys.path += [os.path.abspath('..'), os.path.abspath('../..')]
from pytorch_lightning import Trainer
from pytorch_lightning.testing import (
    LightningTestModel,
    LightningTestModelBase,
    LightningValidationMixin,
    LightningValidationStepMixin,
    LightningValidationMultipleDataloadersMixin,
    LightningTestMixin,
    LightningTestMultipleDataloadersMixin,
)
from pytorch_lightning.callbacks import (
    ModelCheckpoint,
    EarlyStopping,
    GradientAccumulationScheduler,
)
from pytorch_lightning.utilities.debugging import MisconfigurationException
from pytorch_lightning.root_module import memory
from pytorch_lightning.trainer.trainer import (
    reduce_distributed_output,
    parse_gpu_ids,
    determine_root_gpu_device,
)
from pytorch_lightning.root_module import model_saving
from pytorch_lightning.trainer import trainer_io
from pytorch_lightning.logging import TestTubeLogger
from pl_examples import LightningTemplateModel

# generate a list of random seeds for each test
RANDOM_FILE_PATHS = list(np.random.randint(12000, 19000, 1000))
RANDOM_PORTS = list(np.random.randint(12000, 19000, 1000))
ROOT_SEED = 1234
torch.manual_seed(ROOT_SEED)
np.random.seed(ROOT_SEED)
RANDOM_SEEDS = list(np.random.randint(0, 10000, 1000))
PRETEND_N_OF_GPUS = 16

# ------------------------------------------------------------------------
# TESTS
# ------------------------------------------------------------------------
<<<<<<< HEAD
=======
def test_multi_gpu_model_ddp2():
    """
    Make sure DDP2 works
    :return:
    """
    if not can_run_gpu_test():
        return

    reset_seed()
    set_random_master_port()

    model, hparams = get_model()
    trainer_options = dict(
        show_progress_bar=True,
        max_nb_epochs=1,
        train_percent_check=0.4,
        val_percent_check=0.2,
        gpus=2,
        weights_summary=None,
        distributed_backend='ddp2'
    )

    run_gpu_model_test(trainer_options, model, hparams)
>>>>>>> 67f6e7bb


def test_early_stopping_cpu_model():
    """
    Test each of the trainer options
    :return:
    """
    reset_seed()

    stopping = EarlyStopping(monitor='val_loss')
    trainer_options = dict(
        early_stop_callback=stopping,
        gradient_clip_val=1.0,
        overfit_pct=0.20,
        track_grad_norm=2,
        print_nan_grads=True,
        show_progress_bar=True,
        logger=get_test_tube_logger(),
        train_percent_check=0.1,
        val_percent_check=0.1
    )

    model, hparams = get_model()
    run_gpu_model_test(trainer_options, model, hparams, on_gpu=False)

    # test freeze on cpu
    model.freeze()
    model.unfreeze()


def test_running_test_pretrained_model_ddp():
    """Verify test() on pretrained model"""
    if not can_run_gpu_test():
        return

    reset_seed()
    set_random_master_port()

    hparams = get_hparams()
    model = LightningTestModel(hparams)

    save_dir = init_save_dir()

    # exp file to get meta
    logger = get_test_tube_logger(False)

    # exp file to get weights
    checkpoint = init_checkpoint_callback(logger)

    trainer_options = dict(
        show_progress_bar=False,
        max_nb_epochs=1,
        train_percent_check=0.4,
        val_percent_check=0.2,
        checkpoint_callback=checkpoint,
        logger=logger,
        gpus=[0, 1],
        distributed_backend='ddp'
    )

    # fit model
    trainer = Trainer(**trainer_options)
    result = trainer.fit(model)

    exp = logger.experiment
    print(os.listdir(exp.get_data_path(exp.name, exp.version)))

    # correct result and ok accuracy
    assert result == 1, 'training failed to complete'
    pretrained_model = load_model(logger.experiment, trainer.checkpoint_callback.filepath,
                                  module_class=LightningTestModel)

    # run test set
    new_trainer = Trainer(**trainer_options)
    new_trainer.test(pretrained_model)

    [run_prediction(dataloader, pretrained_model) for dataloader in model.test_dataloader()]

    clear_save_dir()


def test_lbfgs_cpu_model():
    """
    Test each of the trainer options
    :return:
    """
    reset_seed()

    trainer_options = dict(
        max_nb_epochs=1,
        print_nan_grads=True,
        show_progress_bar=False,
        weights_summary='top',
        train_percent_check=1.0,
        val_percent_check=0.2
    )

    model, hparams = get_model(use_test_model=True, lbfgs=True)
    run_model_test_no_loggers(trainer_options, model, hparams, on_gpu=False, min_acc=0.30)

    clear_save_dir()


def test_default_logger_callbacks_cpu_model():
    """
    Test each of the trainer options
    :return:
    """
    reset_seed()

    trainer_options = dict(
        max_nb_epochs=1,
        gradient_clip_val=1.0,
        overfit_pct=0.20,
        print_nan_grads=True,
        show_progress_bar=False,
        train_percent_check=0.01,
        val_percent_check=0.01
    )

    model, hparams = get_model()
    run_model_test_no_loggers(trainer_options, model, hparams, on_gpu=False)

    # test freeze on cpu
    model.freeze()
    model.unfreeze()

    clear_save_dir()


def test_dp_resume():
    """
    Make sure DP continues training correctly
    :return:
    """
    if not can_run_gpu_test():
        return

    reset_seed()

    hparams = get_hparams()
    model = LightningTestModel(hparams)

    trainer_options = dict(
        show_progress_bar=True,
        max_nb_epochs=2,
        gpus=2,
        distributed_backend='dp',
    )

    save_dir = init_save_dir()

    # get logger
    logger = get_test_tube_logger(debug=False)

    # exp file to get weights
    # logger file to get weights
    checkpoint = init_checkpoint_callback(logger)

    # add these to the trainer options
    trainer_options['logger'] = logger
    trainer_options['checkpoint_callback'] = checkpoint

    # fit model
    trainer = Trainer(**trainer_options)
    trainer.is_slurm_managing_tasks = True
    result = trainer.fit(model)

    # track epoch before saving
    real_global_epoch = trainer.current_epoch

    # correct result and ok accuracy
    assert result == 1, 'amp + dp model failed to complete'

    # ---------------------------
    # HPC LOAD/SAVE
    # ---------------------------
    # save
    trainer.hpc_save(save_dir, logger)

    # init new trainer
    new_logger = get_test_tube_logger(version=logger.version)
    trainer_options['logger'] = new_logger
    trainer_options['checkpoint_callback'] = ModelCheckpoint(save_dir)
    trainer_options['train_percent_check'] = 0.2
    trainer_options['val_percent_check'] = 0.2
    trainer_options['max_nb_epochs'] = 1
    new_trainer = Trainer(**trainer_options)

    # set the epoch start hook so we can predict before the model does the full training
    def assert_good_acc():
        assert new_trainer.current_epoch == real_global_epoch and new_trainer.current_epoch > 0

        # if model and state loaded correctly, predictions will be good even though we
        # haven't trained with the new loaded model
        dp_model = new_trainer.model
        dp_model.eval()

        dataloader = trainer.get_train_dataloader()
        run_prediction(dataloader, dp_model, dp=True)

    # new model
    model = LightningTestModel(hparams)
    model.on_sanity_check_start = assert_good_acc

    # fit new model which should load hpc weights
    new_trainer.fit(model)

    # test freeze on gpu
    model.freeze()
    model.unfreeze()

    clear_save_dir()


def test_running_test_after_fitting():
    """Verify test() on fitted model"""
    reset_seed()

    hparams = get_hparams()
    model = LightningTestModel(hparams)

    save_dir = init_save_dir()

    # logger file to get meta
    logger = get_test_tube_logger(False)

    # logger file to get weights
    checkpoint = init_checkpoint_callback(logger)

    trainer_options = dict(
        show_progress_bar=False,
        max_nb_epochs=1,
        train_percent_check=0.4,
        val_percent_check=0.2,
        test_percent_check=0.2,
        checkpoint_callback=checkpoint,
        logger=logger
    )

    # fit model
    trainer = Trainer(**trainer_options)
    result = trainer.fit(model)

    assert result == 1, 'training failed to complete'

    trainer.test()

    # test we have good test accuracy
    assert_ok_test_acc(trainer)

    clear_save_dir()


def test_running_test_without_val():
    reset_seed()

    """Verify test() works on a model with no val_loader"""
    class CurrentTestModel(LightningTestMixin, LightningTestModelBase):
        pass
    hparams = get_hparams()
    model = CurrentTestModel(hparams)

    save_dir = init_save_dir()

    # logger file to get meta
    logger = get_test_tube_logger(False)

    # logger file to get weights
    checkpoint = init_checkpoint_callback(logger)

    trainer_options = dict(
        show_progress_bar=False,
        max_nb_epochs=1,
        train_percent_check=0.4,
        val_percent_check=0.2,
        test_percent_check=0.2,
        checkpoint_callback=checkpoint,
        logger=logger
    )

    # fit model
    trainer = Trainer(**trainer_options)
    result = trainer.fit(model)

    assert result == 1, 'training failed to complete'

    trainer.test()

    # test we have good test accuracy
    assert_ok_test_acc(trainer)

    clear_save_dir()


def test_running_test_pretrained_model():
    reset_seed()

    """Verify test() on pretrained model"""
    hparams = get_hparams()
    model = LightningTestModel(hparams)

    save_dir = init_save_dir()

    # logger file to get meta
    logger = get_test_tube_logger(False)

    # logger file to get weights
    checkpoint = init_checkpoint_callback(logger)

    trainer_options = dict(
        show_progress_bar=False,
        max_nb_epochs=1,
        train_percent_check=0.4,
        val_percent_check=0.2,
        checkpoint_callback=checkpoint,
        logger=logger
    )

    # fit model
    trainer = Trainer(**trainer_options)
    result = trainer.fit(model)

    # correct result and ok accuracy
    assert result == 1, 'training failed to complete'
    pretrained_model = load_model(
        logger.experiment, trainer.checkpoint_callback.filepath, module_class=LightningTestModel
    )

    new_trainer = Trainer(**trainer_options)
    new_trainer.test(pretrained_model)

    # test we have good test accuracy
    assert_ok_test_acc(new_trainer)
    clear_save_dir()


def test_running_test_pretrained_model_dp():
    reset_seed()

    """Verify test() on pretrained model"""
    if not can_run_gpu_test():
        return

    hparams = get_hparams()
    model = LightningTestModel(hparams)

    save_dir = init_save_dir()

    # logger file to get meta
    logger = get_test_tube_logger(False)

    # logger file to get weights
    checkpoint = init_checkpoint_callback(logger)

    trainer_options = dict(
        show_progress_bar=True,
        max_nb_epochs=1,
        train_percent_check=0.4,
        val_percent_check=0.2,
        checkpoint_callback=checkpoint,
        logger=logger,
        gpus=[0, 1],
        distributed_backend='dp'
    )

    # fit model
    trainer = Trainer(**trainer_options)
    result = trainer.fit(model)

    # correct result and ok accuracy
    assert result == 1, 'training failed to complete'
    pretrained_model = load_model(logger.experiment, trainer.checkpoint_callback.filepath,
                                  module_class=LightningTestModel)

    new_trainer = Trainer(**trainer_options)
    new_trainer.test(pretrained_model)

    # test we have good test accuracy
    assert_ok_test_acc(new_trainer)
    clear_save_dir()


def test_gradient_accumulation_scheduling():
    reset_seed()

    """
    Test grad accumulation by the freq of optimizer updates
    """
    # test incorrect configs
    with pytest.raises(IndexError):
        assert Trainer(accumulate_grad_batches={0: 3, 1: 4, 4: 6})
        assert Trainer(accumulate_grad_batches={-2: 3})

    with pytest.raises(TypeError):
        assert Trainer(accumulate_grad_batches={})
        assert Trainer(accumulate_grad_batches=[[2, 3], [4, 6]])
        assert Trainer(accumulate_grad_batches={1: 2, 3.: 4})
        assert Trainer(accumulate_grad_batches={1: 2.5, 3: 5})

    # test optimizer call freq matches scheduler
    def optimizer_step(self, epoch_nb, batch_nb, optimizer, optimizer_i, second_order_closure=None):
        # only test the first 12 batches in epoch
        if batch_nb < 12:
            if epoch_nb == 0:
                # reset counter when starting epoch
                if batch_nb == 0:
                    self.prev_called_batch_nb = 0

                    # use this opportunity to test once
                    assert self.trainer.accumulate_grad_batches == 1

                assert batch_nb == self.prev_called_batch_nb
                self.prev_called_batch_nb += 1

            elif 1 <= epoch_nb <= 2:
                # reset counter when starting epoch
                if batch_nb == 1:
                    self.prev_called_batch_nb = 1

                    # use this opportunity to test once
                    assert self.trainer.accumulate_grad_batches == 2

                assert batch_nb == self.prev_called_batch_nb
                self.prev_called_batch_nb += 2

            else:
                if batch_nb == 3:
                    self.prev_called_batch_nb = 3

                    # use this opportunity to test once
                    assert self.trainer.accumulate_grad_batches == 4

                assert batch_nb == self.prev_called_batch_nb
                self.prev_called_batch_nb += 3

        optimizer.step()

        # clear gradients
        optimizer.zero_grad()

    hparams = get_hparams()
    model = LightningTestModel(hparams)
    schedule = {1: 2, 3: 4}

    trainer = Trainer(accumulate_grad_batches=schedule,
                      train_percent_check=0.1,
                      val_percent_check=0.1,
                      max_nb_epochs=4)

    # for the test
    trainer.optimizer_step = optimizer_step
    model.prev_called_batch_nb = 0

    trainer.fit(model)


def test_multi_gpu_model_ddp():
    """
    Make sure DDP works
    :return:
    """
    if not can_run_gpu_test():
        return

    reset_seed()
    set_random_master_port()

    model, hparams = get_model()
    trainer_options = dict(
        show_progress_bar=False,
        max_nb_epochs=1,
        train_percent_check=0.4,
        val_percent_check=0.2,
        gpus=[0, 1],
        distributed_backend='ddp'
    )

    run_gpu_model_test(trainer_options, model, hparams)


def test_optimizer_return_options():
    reset_seed()

    trainer = Trainer()
    model, hparams = get_model()

    # single optimizer
    opt_a = torch.optim.Adam(model.parameters(), lr=0.002)
    opt_b = torch.optim.SGD(model.parameters(), lr=0.002)
    optim, lr_sched = trainer.init_optimizers(opt_a)
    assert len(optim) == 1 and len(lr_sched) == 0

    # opt tuple
    opts = (opt_a, opt_b)
    optim, lr_sched = trainer.init_optimizers(opts)
    assert len(optim) == 2 and optim[0] == opts[0] and optim[1] == opts[1]
    assert len(lr_sched) == 0

    # opt list
    opts = [opt_a, opt_b]
    optim, lr_sched = trainer.init_optimizers(opts)
    assert len(optim) == 2 and optim[0] == opts[0] and optim[1] == opts[1]
    assert len(lr_sched) == 0

    # opt tuple of lists
    opts = ([opt_a], ['lr_scheduler'])
    optim, lr_sched = trainer.init_optimizers(opts)
    assert len(optim) == 1 and len(lr_sched) == 1
    assert optim[0] == opts[0][0] and lr_sched[0] == 'lr_scheduler'


def test_single_gpu_batch_parse():
    reset_seed()

    if not can_run_gpu_test():
        return

    trainer = Trainer()

    # batch is just a tensor
    batch = torch.rand(2, 3)
    batch = trainer.transfer_batch_to_gpu(batch, 0)
    assert batch.device.index == 0 and batch.type() == 'torch.cuda.FloatTensor'

    # tensor list
    batch = [torch.rand(2, 3), torch.rand(2, 3)]
    batch = trainer.transfer_batch_to_gpu(batch, 0)
    assert batch[0].device.index == 0 and batch[0].type() == 'torch.cuda.FloatTensor'
    assert batch[1].device.index == 0 and batch[1].type() == 'torch.cuda.FloatTensor'

    # tensor list of lists
    batch = [[torch.rand(2, 3), torch.rand(2, 3)]]
    batch = trainer.transfer_batch_to_gpu(batch, 0)
    assert batch[0][0].device.index == 0 and batch[0][0].type() == 'torch.cuda.FloatTensor'
    assert batch[0][1].device.index == 0 and batch[0][1].type() == 'torch.cuda.FloatTensor'

    # tensor dict
    batch = [{'a': torch.rand(2, 3), 'b': torch.rand(2, 3)}]
    batch = trainer.transfer_batch_to_gpu(batch, 0)
    assert batch[0]['a'].device.index == 0 and batch[0]['a'].type() == 'torch.cuda.FloatTensor'
    assert batch[0]['b'].device.index == 0 and batch[0]['b'].type() == 'torch.cuda.FloatTensor'

    # tuple of tensor list and list of tensor dict
    batch = ([torch.rand(2, 3) for _ in range(2)],
             [{'a': torch.rand(2, 3), 'b': torch.rand(2, 3)} for _ in range(2)])
    batch = trainer.transfer_batch_to_gpu(batch, 0)
    assert batch[0][0].device.index == 0 and batch[0][0].type() == 'torch.cuda.FloatTensor'

    assert batch[1][0]['a'].device.index == 0
    assert batch[1][0]['a'].type() == 'torch.cuda.FloatTensor'

    assert batch[1][0]['b'].device.index == 0
    assert batch[1][0]['b'].type() == 'torch.cuda.FloatTensor'


def test_no_val_module():
    """
    Tests use case where trainer saves the model, and user loads it from tags independently
    :return:
    """
    reset_seed()

    hparams = get_hparams()

    class CurrentTestModel(LightningTestModelBase):
        pass
    model = CurrentTestModel(hparams)

    save_dir = init_save_dir()

    # logger file to get meta
    logger = get_test_tube_logger(False)

    trainer_options = dict(
        max_nb_epochs=1,
        logger=logger,
        checkpoint_callback=ModelCheckpoint(save_dir)
    )

    # fit model
    trainer = Trainer(**trainer_options)
    result = trainer.fit(model)

    # training complete
    assert result == 1, 'amp + ddp model failed to complete'

    # save model
    new_weights_path = os.path.join(save_dir, 'save_test.ckpt')
    trainer.save_checkpoint(new_weights_path)

    # load new model
    tags_path = logger.experiment.get_data_path(logger.experiment.name, logger.experiment.version)
    tags_path = os.path.join(tags_path, 'meta_tags.csv')
    model_2 = LightningTestModel.load_from_metrics(weights_path=new_weights_path,
                                                   tags_csv=tags_path)
    model_2.eval()

    # make prediction
    clear_save_dir()


def test_no_val_end_module():
    """
    Tests use case where trainer saves the model, and user loads it from tags independently
    :return:
    """
    reset_seed()

    class CurrentTestModel(LightningValidationStepMixin, LightningTestModelBase):
        pass
    hparams = get_hparams()
    model = CurrentTestModel(hparams)

    save_dir = init_save_dir()

    # logger file to get meta
    logger = get_test_tube_logger(False)

    trainer_options = dict(
        max_nb_epochs=1,
        logger=logger,
        checkpoint_callback=ModelCheckpoint(save_dir)
    )

    # fit model
    trainer = Trainer(**trainer_options)
    result = trainer.fit(model)

    # traning complete
    assert result == 1, 'amp + ddp model failed to complete'

    # save model
    new_weights_path = os.path.join(save_dir, 'save_test.ckpt')
    trainer.save_checkpoint(new_weights_path)

    # load new model
    tags_path = logger.experiment.get_data_path(logger.experiment.name, logger.experiment.version)
    tags_path = os.path.join(tags_path, 'meta_tags.csv')
    model_2 = LightningTestModel.load_from_metrics(weights_path=new_weights_path,
                                                   tags_csv=tags_path)
    model_2.eval()

    # make prediction
    clear_save_dir()


def test_simple_cpu():
    """
    Verify continue training session on CPU
    :return:
    """
    reset_seed()

    hparams = get_hparams()
    model = LightningTestModel(hparams)

    save_dir = init_save_dir()

    # logger file to get meta
    trainer_options = dict(
        max_nb_epochs=1,
        val_percent_check=0.1,
        train_percent_check=0.1,
    )

    # fit model
    trainer = Trainer(**trainer_options)
    result = trainer.fit(model)

    # traning complete
    assert result == 1, 'amp + ddp model failed to complete'

    clear_save_dir()


def test_amp_single_gpu():
    """
    Make sure DDP + AMP work
    :return:
    """
    reset_seed()

    if not torch.cuda.is_available():
        warnings.warn('test_amp_gpu_ddp cannot run.'
                      'Rerun on a GPU node to run this test')
        return
    if not torch.cuda.device_count() > 1:
        warnings.warn('test_amp_gpu_ddp cannot run.'
                      'Rerun on a node with 2+ GPUs to run this test')
        return

    hparams = get_hparams()
    model = LightningTestModel(hparams)

    trainer_options = dict(
        show_progress_bar=True,
        max_nb_epochs=1,
        gpus=1,
        distributed_backend='ddp',
        use_amp=True
    )

    run_gpu_model_test(trainer_options, model, hparams)


def test_no_amp_single_gpu():
    """
    Make sure DDP + AMP work
    :return:
    """
    reset_seed()

    if not torch.cuda.is_available():
        warnings.warn('test_amp_gpu_ddp cannot run.'
                      'Rerun on a GPU node to run this test')
        return
    if not torch.cuda.device_count() > 1:
        warnings.warn('test_amp_gpu_ddp cannot run.'
                      'Rerun on a node with 2+ GPUs to run this test')
        return

    hparams = get_hparams()
    model = LightningTestModel(hparams)

    trainer_options = dict(
        show_progress_bar=True,
        max_nb_epochs=1,
        gpus=1,
        distributed_backend='dp',
        use_amp=True
    )

    with pytest.raises((MisconfigurationException, ModuleNotFoundError)):
        run_gpu_model_test(trainer_options, model, hparams)


def test_cpu_restore_training():
    """
    Verify continue training session on CPU
    :return:
    """
    reset_seed()

    hparams = get_hparams()
    model = LightningTestModel(hparams)

    save_dir = init_save_dir()

    # logger file to get meta
    test_logger_version = 10
    logger = get_test_tube_logger(False, version=test_logger_version)

    trainer_options = dict(
        max_nb_epochs=2,
        val_check_interval=0.50,
        val_percent_check=0.2,
        train_percent_check=0.2,
        logger=logger,
        checkpoint_callback=ModelCheckpoint(save_dir)
    )

    # fit model
    trainer = Trainer(**trainer_options)
    result = trainer.fit(model)
    real_global_epoch = trainer.current_epoch

    # traning complete
    assert result == 1, 'amp + ddp model failed to complete'

    # wipe-out trainer and model
    # retrain with not much data... this simulates picking training back up after slurm
    # we want to see if the weights come back correctly
    new_logger = get_test_tube_logger(False, version=test_logger_version)
    trainer_options = dict(
        max_nb_epochs=2,
        val_check_interval=0.50,
        val_percent_check=0.2,
        train_percent_check=0.2,
        logger=new_logger,
        checkpoint_callback=ModelCheckpoint(save_dir),
    )
    trainer = Trainer(**trainer_options)
    model = LightningTestModel(hparams)

    # set the epoch start hook so we can predict before the model does the full training
    def assert_good_acc():
        assert trainer.current_epoch == real_global_epoch and trainer.current_epoch > 0

        # if model and state loaded correctly, predictions will be good even though we
        # haven't trained with the new loaded model
        trainer.model.eval()
        for dataloader in trainer.get_val_dataloaders():
            run_prediction(dataloader, trainer.model)

    model.on_sanity_check_start = assert_good_acc

    # by calling fit again, we trigger training, loading weights from the cluster
    # and our hook to predict using current model before any more weight updates
    trainer.fit(model)

    clear_save_dir()


def test_amp_gpu_ddp():
    """
    Make sure DDP + AMP work
    :return:
    """
    if not can_run_gpu_test():
        return

    reset_seed()
    set_random_master_port()

    hparams = get_hparams()
    model = LightningTestModel(hparams)

    trainer_options = dict(
        show_progress_bar=True,
        max_nb_epochs=1,
        gpus=2,
        distributed_backend='ddp',
        use_amp=True
    )

    run_gpu_model_test(trainer_options, model, hparams)


def test_cpu_slurm_save_load():
    """
    Verify model save/load/checkpoint on CPU
    :return:
    """
    reset_seed()

    hparams = get_hparams()
    model = LightningTestModel(hparams)

    save_dir = init_save_dir()

    # logger file to get meta
    logger = get_test_tube_logger(False)

    version = logger.version

    trainer_options = dict(
        max_nb_epochs=1,
        logger=logger,
        checkpoint_callback=ModelCheckpoint(save_dir)
    )

    # fit model
    trainer = Trainer(**trainer_options)
    result = trainer.fit(model)
    real_global_step = trainer.global_step

    # traning complete
    assert result == 1, 'amp + ddp model failed to complete'

    # predict with trained model before saving
    # make a prediction
    for dataloader in model.test_dataloader():
        for batch in dataloader:
            break

    x, y = batch
    x = x.view(x.size(0), -1)

    model.eval()
    pred_before_saving = model(x)

    # test HPC saving
    # simulate snapshot on slurm
    saved_filepath = trainer.hpc_save(save_dir, logger)
    assert os.path.exists(saved_filepath)

    # new logger file to get meta
    logger = get_test_tube_logger(False, version=version)

    trainer_options = dict(
        max_nb_epochs=1,
        logger=logger,
        checkpoint_callback=ModelCheckpoint(save_dir),
    )
    trainer = Trainer(**trainer_options)
    model = LightningTestModel(hparams)

    # set the epoch start hook so we can predict before the model does the full training
    def assert_pred_same():
        assert trainer.global_step == real_global_step and trainer.global_step > 0

        # predict with loaded model to make sure answers are the same
        trainer.model.eval()
        new_pred = trainer.model(x)
        assert torch.all(torch.eq(pred_before_saving, new_pred)).item() == 1

    model.on_epoch_start = assert_pred_same

    # by calling fit again, we trigger training, loading weights from the cluster
    # and our hook to predict using current model before any more weight updates
    trainer.fit(model)

    clear_save_dir()


def test_loading_meta_tags():
    reset_seed()

    from argparse import Namespace
    hparams = get_hparams()

    # save tags
    logger = get_test_tube_logger(False)
    logger.log_hyperparams(Namespace(some_str='a_str', an_int=1, a_float=2.0))
    logger.log_hyperparams(hparams)
    logger.save()

    # load tags
    tags_path = logger.experiment.get_data_path(
        logger.experiment.name, logger.experiment.version
    ) + '/meta_tags.csv'
    tags = trainer_io.load_hparams_from_tags_csv(tags_path)

    assert tags.batch_size == 32 and tags.hidden_dim == 1000

    clear_save_dir()


def test_dp_output_reduce():
    reset_seed()

    # test identity when we have a single gpu
    out = torch.rand(3, 1)
    assert reduce_distributed_output(out, nb_gpus=1) is out

    # average when we have multiples
    assert reduce_distributed_output(out, nb_gpus=2) == out.mean()

    # when we have a dict of vals
    out = {
        'a': out,
        'b': {
            'c': out
        }
    }
    reduced = reduce_distributed_output(out, nb_gpus=3)
    assert reduced['a'] == out['a']
    assert reduced['b']['c'] == out['b']['c']


def test_model_saving_loading():
    """
    Tests use case where trainer saves the model, and user loads it from tags independently
    :return:
    """
    reset_seed()

    hparams = get_hparams()
    model = LightningTestModel(hparams)

    save_dir = init_save_dir()

    # logger file to get meta
    logger = get_test_tube_logger(False)

    trainer_options = dict(
        max_nb_epochs=1,
        logger=logger,
        checkpoint_callback=ModelCheckpoint(save_dir)
    )

    # fit model
    trainer = Trainer(**trainer_options)
    result = trainer.fit(model)

    # traning complete
    assert result == 1, 'amp + ddp model failed to complete'

    # make a prediction
    for dataloader in model.test_dataloader():
        for batch in dataloader:
            break

    x, y = batch
    x = x.view(x.size(0), -1)

    # generate preds before saving model
    model.eval()
    pred_before_saving = model(x)

    # save model
    new_weights_path = os.path.join(save_dir, 'save_test.ckpt')
    trainer.save_checkpoint(new_weights_path)

    # load new model
    tags_path = logger.experiment.get_data_path(logger.experiment.name, logger.experiment.version)
    tags_path = os.path.join(tags_path, 'meta_tags.csv')
    model_2 = LightningTestModel.load_from_metrics(weights_path=new_weights_path,
                                                   tags_csv=tags_path)
    model_2.eval()

    # make prediction
    # assert that both predictions are the same
    new_pred = model_2(x)
    assert torch.all(torch.eq(pred_before_saving, new_pred)).item() == 1

    clear_save_dir()


def test_model_freeze_unfreeze():
    reset_seed()

    hparams = get_hparams()
    model = LightningTestModel(hparams)

    model.freeze()
    model.unfreeze()


def test_amp_gpu_ddp_slurm_managed():
    """
    Make sure DDP + AMP work
    :return:
    """
    if not can_run_gpu_test():
        return

    reset_seed()

    # simulate setting slurm flags
    set_random_master_port()
    os.environ['SLURM_LOCALID'] = str(0)

    hparams = get_hparams()
    model = LightningTestModel(hparams)

    trainer_options = dict(
        show_progress_bar=True,
        max_nb_epochs=1,
        gpus=[0],
        distributed_backend='ddp',
        use_amp=True
    )

    save_dir = init_save_dir()

    # exp file to get meta
    logger = get_test_tube_logger(False)

    # exp file to get weights
    checkpoint = init_checkpoint_callback(logger)

    # add these to the trainer options
    trainer_options['checkpoint_callback'] = checkpoint
    trainer_options['logger'] = logger

    # fit model
    trainer = Trainer(**trainer_options)
    trainer.is_slurm_managing_tasks = True
    result = trainer.fit(model)

    # correct result and ok accuracy
    assert result == 1, 'amp + ddp model failed to complete'

    # test root model address
    assert trainer.resolve_root_node_address('abc') == 'abc'
    assert trainer.resolve_root_node_address('abc[23]') == 'abc23'
    assert trainer.resolve_root_node_address('abc[23-24]') == 'abc23'
    assert trainer.resolve_root_node_address('abc[23-24, 45-40, 40]') == 'abc23'

    # test model loading with a map_location
    pretrained_model = load_model(logger.experiment, trainer.checkpoint_callback.filepath)

    # test model preds
    [run_prediction(dataloader, pretrained_model) for dataloader in trainer.get_test_dataloaders()]

    if trainer.use_ddp:
        # on hpc this would work fine... but need to hack it for the purpose of the test
        trainer.model = pretrained_model
        trainer.optimizers, trainer.lr_schedulers = pretrained_model.configure_optimizers()

    # test HPC loading / saving
    trainer.hpc_save(save_dir, logger)
    trainer.hpc_load(save_dir, on_gpu=True)

    # test freeze on gpu
    model.freeze()
    model.unfreeze()

    clear_save_dir()


def test_cpu_model_with_amp():
    """
    Make sure model trains on CPU
    :return:
    """
    reset_seed()

    trainer_options = dict(
        show_progress_bar=False,
        logger=get_test_tube_logger(),
        max_nb_epochs=1,
        train_percent_check=0.4,
        val_percent_check=0.4,
        use_amp=True
    )

    model, hparams = get_model()

    with pytest.raises((MisconfigurationException, ModuleNotFoundError)):
        run_gpu_model_test(trainer_options, model, hparams, on_gpu=False)


def test_cpu_model():
    """
    Make sure model trains on CPU
    :return:
    """
    reset_seed()

    trainer_options = dict(
        show_progress_bar=False,
        logger=get_test_tube_logger(),
        max_nb_epochs=1,
        train_percent_check=0.4,
        val_percent_check=0.4
    )

    model, hparams = get_model()

    run_gpu_model_test(trainer_options, model, hparams, on_gpu=False)


def test_all_features_cpu_model():
    """
    Test each of the trainer options
    :return:
    """
    reset_seed()

    trainer_options = dict(
        gradient_clip_val=1.0,
        overfit_pct=0.20,
        track_grad_norm=2,
        print_nan_grads=True,
        show_progress_bar=False,
        logger=get_test_tube_logger(),
        accumulate_grad_batches=2,
        max_nb_epochs=1,
        train_percent_check=0.4,
        val_percent_check=0.4
    )

    model, hparams = get_model()
    run_gpu_model_test(trainer_options, model, hparams, on_gpu=False)


def test_single_gpu_model():
    """
    Make sure single GPU works (DP mode)
    :return:
    """
    reset_seed()

    if not torch.cuda.is_available():
        warnings.warn('test_single_gpu_model cannot run.'
                      ' Rerun on a GPU node to run this test')
        return
    model, hparams = get_model()

    trainer_options = dict(
        show_progress_bar=False,
        max_nb_epochs=1,
        train_percent_check=0.1,
        val_percent_check=0.1,
        gpus=1
    )

    run_gpu_model_test(trainer_options, model, hparams)


def test_multi_gpu_none_backend():
    """
    Make sure when using multiple GPUs the user can't use
    distributed_backend = None
    :return:
    """
    reset_seed()

    if not can_run_gpu_test():
        return

    model, hparams = get_model()
    trainer_options = dict(
        show_progress_bar=False,
        max_nb_epochs=1,
        train_percent_check=0.1,
        val_percent_check=0.1,
        gpus='-1'
    )

    with pytest.raises(MisconfigurationException):
        run_gpu_model_test(trainer_options, model, hparams)


def test_multi_gpu_model_dp():
    """
    Make sure DP works
    :return:
    """
    reset_seed()

    if not can_run_gpu_test():
        return

    model, hparams = get_model()
    trainer_options = dict(
        show_progress_bar=False,
        distributed_backend='dp',
        max_nb_epochs=1,
        train_percent_check=0.1,
        val_percent_check=0.1,
        gpus='-1'
    )

    run_gpu_model_test(trainer_options, model, hparams)

    # test memory helper functions
    memory.get_gpu_memory_map()


def test_amp_gpu_dp():
    """
    Make sure DP + AMP work
    :return:
    """
    reset_seed()

    if not can_run_gpu_test():
        return

    model, hparams = get_model()
    trainer_options = dict(
        max_nb_epochs=1,
        gpus='0, 1',  # test init with gpu string
        distributed_backend='dp',
        use_amp=True
    )
    with pytest.raises(MisconfigurationException):
        run_gpu_model_test(trainer_options, model, hparams)


def test_ddp_sampler_error():
    """
    Make sure DDP + AMP work
    :return:
    """
    if not can_run_gpu_test():
        return

    reset_seed()
    set_random_master_port()

    hparams = get_hparams()
    model = LightningTestModel(hparams, force_remove_distributed_sampler=True)

    logger = get_test_tube_logger(True)

    trainer = Trainer(
        logger=logger,
        show_progress_bar=False,
        max_nb_epochs=1,
        gpus=[0, 1],
        distributed_backend='ddp',
        use_amp=True
    )

    with pytest.warns(UserWarning):
        trainer.get_dataloaders(model)

    clear_save_dir()


def test_multiple_val_dataloader():
    """
    Verify multiple val_dataloader
    :return:
    """
    reset_seed()

    class CurrentTestModel(
        LightningValidationMultipleDataloadersMixin,
        LightningTestModelBase
    ):
        pass
    hparams = get_hparams()
    model = CurrentTestModel(hparams)

    # logger file to get meta
    trainer_options = dict(
        max_nb_epochs=1,
        val_percent_check=0.1,
        train_percent_check=1.0,
    )

    # fit model
    trainer = Trainer(**trainer_options)
    result = trainer.fit(model)

    # verify training completed
    assert result == 1

    # verify there are 2 val loaders
    assert len(trainer.get_val_dataloaders()) == 2, \
        'Multiple val_dataloaders not initiated properly'

    # make sure predictions are good for each val set
    [run_prediction(dataloader, trainer.model) for dataloader in trainer.get_val_dataloaders()]


def test_multiple_test_dataloader():
    """
    Verify multiple test_dataloader
    :return:
    """
    reset_seed()

    class CurrentTestModel(
        LightningTestMultipleDataloadersMixin,
        LightningTestModelBase
    ):
        pass
    hparams = get_hparams()
    model = CurrentTestModel(hparams)

    # logger file to get meta
    trainer_options = dict(
        max_nb_epochs=1,
        val_percent_check=0.1,
        train_percent_check=0.1,
    )

    # fit model
    trainer = Trainer(**trainer_options)
    result = trainer.fit(model)

    # verify there are 2 val loaders
    assert len(trainer.get_test_dataloaders()) == 2, \
        'Multiple test_dataloaders not initiated properly'

    # make sure predictions are good for each test set
    [run_prediction(dataloader, trainer.model) for dataloader in trainer.get_test_dataloaders()]

    # run the test method
    trainer.test()


@pytest.fixture
def mocked_device_count(monkeypatch):
    def device_count():
        return PRETEND_N_OF_GPUS
    monkeypatch.setattr(torch.cuda, 'device_count', device_count)


@pytest.fixture
def mocked_device_count_0(monkeypatch):
    def device_count():
        return 0
    monkeypatch.setattr(torch.cuda, 'device_count', device_count)


test_num_gpus_data = [
    pytest.param(None, 0, None, id="None - expect 0 gpu to use."),
    pytest.param(0, 0, None, id="Oth gpu, expect 1 gpu to use."),
    pytest.param(1, 1, None, id="1st gpu, expect 1 gpu to use."),
    pytest.param(-1, PRETEND_N_OF_GPUS, "ddp", id="-1 - use all gpus"),
    pytest.param('-1', PRETEND_N_OF_GPUS, "ddp", id="'-1' - use all gpus"),
    pytest.param(3, 3, "ddp", id="3rd gpu - 1 gpu to use (backend:ddp)")
]


@pytest.mark.gpus_param_tests
@pytest.mark.parametrize(["gpus", "expected_num_gpus", "distributed_backend"], test_num_gpus_data)
def test_trainer_gpu_parse(mocked_device_count, gpus, expected_num_gpus, distributed_backend):
    assert Trainer(gpus=gpus, distributed_backend=distributed_backend).num_gpus == expected_num_gpus


test_num_gpus_data_0 = [
    pytest.param(None, 0, None, id="None - expect 0 gpu to use."),
    pytest.param(None, 0, "ddp", id="None - expect 0 gpu to use."),
]


@pytest.mark.gpus_param_tests
@pytest.mark.parametrize(["gpus", "expected_num_gpus", "distributed_backend"], test_num_gpus_data_0)
def test_trainer_num_gpu_0(mocked_device_count_0, gpus, expected_num_gpus, distributed_backend):
    assert Trainer(gpus=gpus, distributed_backend=distributed_backend).num_gpus == expected_num_gpus


test_root_gpu_data = [
    pytest.param(None, None, "ddp", id="None is None"),
    pytest.param(0, None, "ddp", id="O gpus, expect gpu root device to be None."),
    pytest.param(1, 0, "ddp", id="1 gpu, expect gpu root device to be 0."),
    pytest.param(-1, 0, "ddp", id="-1 - use all gpus, expect gpu root device to be 0."),
    pytest.param('-1', 0, "ddp", id="'-1' - use all gpus, expect gpu root device to be 0."),
    pytest.param(3, 0, "ddp", id="3 gpus, expect gpu root device to be 0.(backend:ddp)")]


@pytest.mark.gpus_param_tests
@pytest.mark.parametrize(['gpus', 'expected_root_gpu', "distributed_backend"], test_root_gpu_data)
def test_root_gpu_property(mocked_device_count, gpus, expected_root_gpu, distributed_backend):
    assert Trainer(gpus=gpus, distributed_backend=distributed_backend).root_gpu == expected_root_gpu


test_root_gpu_data_for_0_devices_passing = [
    pytest.param(None, None, None, id="None is None"),
    pytest.param(None, None, "ddp", id="None is None"),
    pytest.param(0, None, "ddp", id="None is None"),
]


@pytest.mark.gpus_param_tests
@pytest.mark.parametrize([
    'gpus', 'expected_root_gpu', "distributed_backend"], test_root_gpu_data_for_0_devices_passing)
def test_root_gpu_property_0_passing(
        mocked_device_count_0, gpus, expected_root_gpu, distributed_backend):
    assert Trainer(gpus=gpus, distributed_backend=distributed_backend).root_gpu == expected_root_gpu


# Asking for a gpu when non are available will result in a MisconfigurationException
test_root_gpu_data_for_0_devices_raising = [
    pytest.param(1, None, "ddp"),
    pytest.param(3, None, "ddp"),
    pytest.param(3, None, "ddp"),
    pytest.param([1, 2], None, "ddp"),
    pytest.param([0, 1], None, "ddp"),
    pytest.param(-1, None, "ddp"),
    pytest.param('-1', None, "ddp")
]


@pytest.mark.gpus_param_tests
@pytest.mark.parametrize([
    'gpus', 'expected_root_gpu', "distributed_backend"], test_root_gpu_data_for_0_devices_raising)
def test_root_gpu_property_0_raising(
        mocked_device_count_0, gpus, expected_root_gpu, distributed_backend):
    with pytest.raises(MisconfigurationException):
        Trainer(gpus=gpus, distributed_backend=distributed_backend).root_gpu


test_determine_root_gpu_device_data = [
    pytest.param(None, None, id="No gpus, expect gpu root device to be None"),
    pytest.param([0], 0, id="Oth gpu, expect gpu root device to be 0."),
    pytest.param([1], 1, id="1st gpu, expect gpu root device to be 1."),
    pytest.param([3], 3, id="3rd gpu, expect gpu root device to be 3."),
    pytest.param([1, 2], 1, id="[1, 2] gpus, expect gpu root device to be 1."),
]


@pytest.mark.gpus_param_tests
@pytest.mark.parametrize(['gpus', 'expected_root_gpu'], test_determine_root_gpu_device_data)
def test_determine_root_gpu_device(gpus, expected_root_gpu):
    assert determine_root_gpu_device(gpus) == expected_root_gpu


test_parse_gpu_ids_data = [
    pytest.param(None, None),
    pytest.param(0, None),
    pytest.param(1, [0]),
    pytest.param(-1, list(range(PRETEND_N_OF_GPUS)), id="-1 - use all gpus"),
    pytest.param('-1', list(range(PRETEND_N_OF_GPUS)), id="'-1' - use all gpus"),
    pytest.param(3, [0, 1, 2])]


@pytest.mark.gpus_param_tests
@pytest.mark.parametrize(['gpus', 'expected_gpu_ids'], test_parse_gpu_ids_data)
def test_parse_gpu_ids(mocked_device_count, gpus, expected_gpu_ids):
    assert parse_gpu_ids(gpus) == expected_gpu_ids


@pytest.mark.gpus_param_tests
@pytest.mark.parametrize("gpus", [[1, 2, 19], -1, '-1'])
def test_parse_gpu_fail_on_non_existant_id(mocked_device_count_0, gpus):
    with pytest.raises(MisconfigurationException):
        parse_gpu_ids(gpus)


@pytest.mark.gpus_param_tests
def test_parse_gpu_fail_on_non_existant_id_2(mocked_device_count):
    with pytest.raises(MisconfigurationException):
        parse_gpu_ids([1, 2, 19])


@pytest.mark.gpus_param_tests
@pytest.mark.parametrize("gpus", [-1, '-1'])
def test_parse_gpu_returns_None_when_no_devices_are_available(mocked_device_count_0, gpus):
    with pytest.raises(MisconfigurationException):
        parse_gpu_ids(gpus)


# ------------------------------------------------------------------------
# UTILS
# ------------------------------------------------------------------------
def run_model_test_no_loggers(trainer_options, model, hparams, on_gpu=True, min_acc=0.50):
    save_dir = init_save_dir()
    trainer_options['default_save_path'] = save_dir

    # fit model
    trainer = Trainer(**trainer_options)
    result = trainer.fit(model)

    # correct result and ok accuracy
    assert result == 1, 'amp + ddp model failed to complete'

    # test model loading
    pretrained_model = load_model(trainer.logger.experiment,
                                  trainer.checkpoint_callback.filepath)

    # test new model accuracy
    for dataloader in model.test_dataloader():
        run_prediction(dataloader, pretrained_model, min_acc=min_acc)

    if trainer.use_ddp:
        # on hpc this would work fine... but need to hack it for the purpose of the test
        trainer.model = pretrained_model
        trainer.optimizers, trainer.lr_schedulers = pretrained_model.configure_optimizers()

    clear_save_dir()


def run_gpu_model_test(trainer_options, model, hparams, on_gpu=True):
    save_dir = init_save_dir()

    # logger file to get meta
    logger = get_test_tube_logger(False)

    # logger file to get weights
    checkpoint = init_checkpoint_callback(logger)

    # add these to the trainer options
    trainer_options['checkpoint_callback'] = checkpoint
    trainer_options['logger'] = logger

    # fit model
    trainer = Trainer(**trainer_options)
    result = trainer.fit(model)

    # correct result and ok accuracy
    assert result == 1, 'amp + ddp model failed to complete'

    # test model loading
    pretrained_model = load_model(logger.experiment, trainer.checkpoint_callback.filepath)

    # test new model accuracy
    [run_prediction(dataloader, pretrained_model) for dataloader in model.test_dataloader()]

    if trainer.use_ddp or trainer.use_ddp2:
        # on hpc this would work fine... but need to hack it for the purpose of the test
        trainer.model = pretrained_model
        trainer.optimizers, trainer.lr_schedulers = pretrained_model.configure_optimizers()

    # test HPC loading / saving
    trainer.hpc_save(save_dir, logger)
    trainer.hpc_load(save_dir, on_gpu=on_gpu)

    clear_save_dir()


def get_hparams(continue_training=False, hpc_exp_number=0):
    root_dir = os.path.dirname(os.path.realpath(__file__))

    args = {
        'drop_prob': 0.2,
        'batch_size': 32,
        'in_features': 28 * 28,
        'learning_rate': 0.001 * 8,
        'optimizer_name': 'adam',
        'data_root': os.path.join(root_dir, 'mnist'),
        'out_features': 10,
        'hidden_dim': 1000}

    if continue_training:
        args['test_tube_do_checkpoint_load'] = True
        args['hpc_exp_number'] = hpc_exp_number

    hparams = Namespace(**args)
    return hparams


def get_model(use_test_model=False, lbfgs=False):
    # set up model with these hyperparams
    hparams = get_hparams()
    if lbfgs:
        setattr(hparams, 'optimizer_name', 'lbfgs')
        setattr(hparams, 'learning_rate', 0.002)

    if use_test_model:
        model = LightningTestModel(hparams)
    else:
        model = LightningTemplateModel(hparams)

    return model, hparams


def get_test_tube_logger(debug=True, version=None):
    # set up logger object without actually saving logs
    root_dir = os.path.dirname(os.path.realpath(__file__))
    save_dir = os.path.join(root_dir, 'save_dir')
    logger = TestTubeLogger(save_dir, name='lightning_logs', debug=False, version=version)
    return logger


def init_save_dir():
    root_dir = os.path.dirname(os.path.realpath(__file__))
    save_dir = os.path.join(root_dir, 'tests', 'save_dir')

    if os.path.exists(save_dir):
        n = RANDOM_FILE_PATHS.pop()
        shutil.move(save_dir, save_dir + f'_{n}')

    os.makedirs(save_dir, exist_ok=True)

    return save_dir


def clear_save_dir():
    root_dir = os.path.dirname(os.path.realpath(__file__))
    save_dir = os.path.join(root_dir, 'save_dir')
    if os.path.exists(save_dir):
        n = RANDOM_FILE_PATHS.pop()
        shutil.move(save_dir, save_dir + f'_{n}')


def load_model(exp, root_weights_dir, module_class=LightningTemplateModel):
    # load trained model
    tags_path = exp.get_data_path(exp.name, exp.version)
    tags_path = os.path.join(tags_path, 'meta_tags.csv')

    checkpoints = [x for x in os.listdir(root_weights_dir) if '.ckpt' in x]
    weights_dir = os.path.join(root_weights_dir, checkpoints[0])

    trained_model = module_class.load_from_metrics(weights_path=weights_dir,
                                                   tags_csv=tags_path)

    assert trained_model is not None, 'loading model failed'

    return trained_model


def run_prediction(dataloader, trained_model, dp=False, min_acc=0.50):
    # run prediction on 1 batch
    for batch in dataloader:
        break

    x, y = batch
    x = x.view(x.size(0), -1)

    if dp:
        output = trained_model(batch, 0)
        acc = output['val_acc']
        acc = torch.mean(acc).item()

    else:
        y_hat = trained_model(x)

        # acc
        labels_hat = torch.argmax(y_hat, dim=1)
        acc = torch.sum(y == labels_hat).item() / (len(y) * 1.0)
        acc = torch.tensor(acc)
        acc = acc.item()

    assert acc > min_acc, f'this model is expected to get > {min_acc} in test set (it got {acc})'


def assert_ok_val_acc(trainer):
    # this model should get 0.80+ acc
    acc = trainer.training_tqdm_dict['val_acc']
    assert acc > 0.50, f'model failed to get expected 0.50 validation accuracy. Got: {acc}'


def assert_ok_test_acc(trainer):
    # this model should get 0.80+ acc
    acc = trainer.training_tqdm_dict['test_acc']
    assert acc > 0.50, f'model failed to get expected 0.50 validation accuracy. Got: {acc}'


def can_run_gpu_test():
    if not torch.cuda.is_available():
        warnings.warn('test_multi_gpu_model_ddp cannot run.'
                      ' Rerun on a GPU node to run this test')
        return False
    if not torch.cuda.device_count() > 1:
        warnings.warn('test_multi_gpu_model_ddp cannot run.'
                      ' Rerun on a node with 2+ GPUs to run this test')
        return False
    return True


def reset_seed():
    SEED = RANDOM_SEEDS.pop()
    torch.manual_seed(SEED)
    np.random.seed(SEED)


def set_random_master_port():
    port = RANDOM_PORTS.pop()
    os.environ['MASTER_PORT'] = str(port)


def init_checkpoint_callback(logger):
    exp = logger.experiment
    exp_path = exp.get_data_path(exp.name, exp.version)
    ckpt_dir = os.path.join(exp_path, 'checkpoints')
    checkpoint = ModelCheckpoint(ckpt_dir)
    return checkpoint


if __name__ == '__main__':
    pytest.main([__file__])<|MERGE_RESOLUTION|>--- conflicted
+++ resolved
@@ -47,8 +47,6 @@
 # ------------------------------------------------------------------------
 # TESTS
 # ------------------------------------------------------------------------
-<<<<<<< HEAD
-=======
 def test_multi_gpu_model_ddp2():
     """
     Make sure DDP2 works
@@ -72,7 +70,6 @@
     )
 
     run_gpu_model_test(trainer_options, model, hparams)
->>>>>>> 67f6e7bb
 
 
 def test_early_stopping_cpu_model():
