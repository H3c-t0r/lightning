--- conflicted
+++ resolved
@@ -91,15 +91,11 @@
             standalone: Mark the test as standalone, our CI will run it in a separate process.
             fairscale: Require that facebookresearch/fairscale is installed.
             fairscale_fully_sharded: Require that `fairscale` fully sharded support is available.
-            deepspeed: Require that Microsoft/DeepSpeed is installed.
+            deepspeed: Require that microsoft/DeepSpeed is installed.
             rich: Require that willmcgugan/rich is installed.
             skip_49370: Skip the test as it's impacted by https://github.com/pytorch/pytorch/issues/49370.
-<<<<<<< HEAD
             omegaconf: Require that omry/omegaconf is installed.
-            kwargs: native pytest.mark.skipif keyword arguments
-=======
             **kwargs: Any :class:`pytest.mark.skipif` keyword arguments.
->>>>>>> 5d9df39b
         """
         conditions = []
         reasons = []
