# Copyright The Lightning AI team.
#
# Licensed under the Apache License, Version 2.0 (the "License");
# you may not use this file except in compliance with the License.
# You may obtain a copy of the License at
#
#     http://www.apache.org/licenses/LICENSE-2.0
#
# Unless required by applicable law or agreed to in writing, software
# distributed under the License is distributed on an "AS IS" BASIS,
# WITHOUT WARRANTIES OR CONDITIONS OF ANY KIND, either express or implied.
# See the License for the specific language governing permissions and
# limitations under the License.
import collections
import contextlib
from copy import deepcopy
from unittest import mock
from unittest.mock import ANY, call, patch

import pytest
import torch
import torch.distributed as torch_distrib
import torch.nn.functional as F

from lightning.fabric.utilities.imports import _TORCH_GREATER_EQUAL_2_0
from lightning.pytorch import seed_everything, Trainer
from lightning.pytorch.demos.boring_classes import BoringModel, ManualOptimBoringModel
from lightning.pytorch.strategies import Strategy
from tests_pytorch.helpers.runif import RunIf


def assert_emtpy_grad(grad):
    if _TORCH_GREATER_EQUAL_2_0:
        assert grad is None
    else:
        if grad is not None:  # backward has been called
            assert torch.all(grad == 0)


class ManualOptModel(BoringModel):
    def __init__(self):
        super().__init__()
        self.automatic_optimization = False

    def training_step(self, batch, batch_idx):
        opt_a, opt_b = self.optimizers()

        # make sure there are no grads
        assert_emtpy_grad(self.layer.weight.grad)

        loss_1 = self.step(batch[0])
        self.manual_backward(loss_1)
        opt_a.step()
        opt_a.zero_grad()
        assert_emtpy_grad(self.layer.weight.grad)

        loss_2 = self.step(batch[0])
        # ensure we forward the correct params to the optimizer
        # without retain_graph we can't do multiple backward passes
        self.manual_backward(loss_2, retain_graph=True)
        self.manual_backward(loss_2)
        assert self.layer.weight.grad is not None
        opt_b.step()
        opt_b.zero_grad()
        assert_emtpy_grad(self.layer.weight.grad)

        return loss_2

    def configure_optimizers(self):
        optimizer = torch.optim.SGD(self.layer.parameters(), lr=0.1)
        optimizer_2 = torch.optim.SGD(self.layer.parameters(), lr=0.1)
        return optimizer, optimizer_2


@pytest.mark.parametrize(
    "kwargs",
    [{}, pytest.param({"accelerator": "gpu", "devices": 1, "precision": "16-mixed"}, marks=RunIf(min_cuda_gpus=1))],
)
def test_multiple_optimizers_manual_call_counts(tmpdir, kwargs):
    model = ManualOptModel()
    limit_train_batches = 2
    trainer = Trainer(
        default_root_dir=tmpdir,
        limit_train_batches=limit_train_batches,
        limit_val_batches=0,
        max_epochs=1,
        log_every_n_steps=1,
        enable_model_summary=False,
        **kwargs,
    )

    if kwargs.get("precision") == "16-mixed":
        # mock the scaler instead of the optimizer step because it can be skipped with NaNs
        scaler_step_patch = mock.patch.object(
            trainer.precision_plugin.scaler, "step", wraps=trainer.precision_plugin.scaler.step
        )
        scaler_step = scaler_step_patch.start()

    with mock.patch.object(Strategy, "backward", wraps=trainer.strategy.backward) as bwd_mock:
        trainer.fit(model)
    assert bwd_mock.call_count == limit_train_batches * 3
    assert trainer.global_step == limit_train_batches * 2

    if kwargs.get("precision") == "16-mixed":
        scaler_step_patch.stop()
        assert scaler_step.call_count == len(model.optimizers()) * limit_train_batches


def test_multiple_optimizers_manual_log(tmpdir):
    class TestModel(ManualOptModel):
        def training_step(self, batch, batch_idx):
            loss_2 = super().training_step(batch, batch_idx)
            self.log("a", loss_2, on_epoch=True)

    model = TestModel()
    limit_train_batches = 2
    trainer = Trainer(
        default_root_dir=tmpdir,
        limit_train_batches=limit_train_batches,
        limit_val_batches=0,
        max_epochs=1,
        log_every_n_steps=1,
        enable_model_summary=False,
    )

    with mock.patch.object(Strategy, "backward", wraps=trainer.strategy.backward) as bwd_mock:
        trainer.fit(model)
    assert bwd_mock.call_count == limit_train_batches * 3
    assert set(trainer.logged_metrics) == {"a_step", "a_epoch"}


# precision = 16 not yet working properly with mps backend
@pytest.mark.parametrize("accelerator", [pytest.param("gpu", marks=RunIf(min_cuda_gpus=1))])
def test_multiple_optimizers_manual_amp(tmpdir, accelerator):
    model = ManualOptModel()
    model.val_dataloader = None

    limit_train_batches = 2
    trainer = Trainer(
        default_root_dir=tmpdir,
        limit_train_batches=limit_train_batches,
        limit_val_batches=2,
        max_epochs=1,
        log_every_n_steps=1,
        enable_model_summary=False,
        precision="16-mixed",
        accelerator=accelerator,
        devices=1,
    )

    with mock.patch.object(Strategy, "backward", wraps=trainer.strategy.backward) as bwd_mock:
        trainer.fit(model)
    assert bwd_mock.call_count == limit_train_batches * 3


class ManualOptimizationExtendedModel(BoringModel):

    count = 0
    called = collections.defaultdict(int)
    detach = False

    def __init__(self):
        super().__init__()
        self.automatic_optimization = False

    @property
    def should_update(self):
        return self.count % 2 == 0

    def on_train_batch_start(self, batch, batch_idx):
        self.called["on_train_batch_start"] += 1
        self.weight_before = self.layer.weight.clone()

    def training_step(self, batch, batch_idx):
        self.called["training_step"] += 1
        opt = self.optimizers()
        loss = self.step(batch)
        loss /= loss.clone().detach()
        loss *= 0.1

        if self.should_update:

            self.manual_backward(loss)
            opt.step()
            opt.zero_grad()

        return loss.detach() if self.detach else loss

    def on_train_batch_end(self, *_):
        self.called["on_train_batch_end"] += 1
        after_before = self.layer.weight.clone()
        if self.should_update:
            # TODO: Figure out why 1 every 3 runs, weights don't get updated on count = 4"
<<<<<<< HEAD
            # todo: specify the possible exception
            with contextlib.suppress(Exception):
=======
            with contextlib.suppress(Exception):
                # todo: specify the possible exception
>>>>>>> df971417
                assert not torch.equal(self.weight_before, after_before), self.count
        else:
            try:
                assert torch.equal(self.weight_before, after_before)
            # todo: specify the possible exception
            except Exception:
                # almost no diff between before and after
                assert torch.abs(torch.sum(self.weight_before) - torch.sum(after_before)).item() < 10e-6
        assert_emtpy_grad(self.layer.weight.grad)
        self.count += 1

    def on_train_end(self):
        assert self.called["training_step"] == 10
        assert self.called["on_train_batch_start"] == 10
        assert self.called["on_train_batch_end"] == 10


@RunIf(min_cuda_gpus=2)
def test_manual_optimization_and_return_tensor(tmpdir):
    """This test verify that in `manual_optimization` we don't add gradient when the user return loss in
    `training_step`"""

    model = ManualOptimizationExtendedModel()
    trainer = Trainer(
        max_epochs=1,
        default_root_dir=tmpdir,
        limit_train_batches=10,
        limit_test_batches=0,
        limit_val_batches=0,
        precision="16-mixed",
        strategy="ddp_spawn",
        accelerator="gpu",
        devices=2,
    )
    trainer.fit(model)


@RunIf(min_cuda_gpus=1)
def test_manual_optimization_and_accumulated_gradient(tmpdir):
    """This test verify that in `automatic_optimization=False`, step is being called only when we shouldn't
    accumulate."""
    seed_everything(234)

    class ExtendedModel(BoringModel):

        count = 1
        called = collections.defaultdict(int)
        detach = False

        def __init__(self):
            super().__init__()
            self.automatic_optimization = False

        @property
        def should_update(self):
            return self.count % 2 == 0

        @property
        def should_have_updated(self):
            return self.count % 4 == 0

        @property
        def has_gradient(self):
            return self.layer.weight.grad is not None

        def on_train_batch_start(self, batch, batch_idx):
            self.called["on_train_batch_start"] += 1
            self.weight_before = self.layer.weight.clone()

        def training_step(self, batch, batch_idx):
            self.called["training_step"] += 1
            opt = self.optimizers()
            loss = self.step(batch)
            loss /= loss.clone().detach()
            loss *= 0.1

            if self.should_update:

                self.manual_backward(loss)
                if self.should_have_updated:
                    opt.step()
                    opt.zero_grad()

            return loss.detach() if self.detach else loss

        def on_train_batch_end(self, *_):
            self.called["on_train_batch_end"] += 1
            after_before = self.layer.weight.clone()
            if self.should_update and self.should_have_updated:
                assert not torch.equal(self.weight_before, after_before), self.count
                assert_emtpy_grad(self.layer.weight.grad)
            else:
                assert torch.equal(self.weight_before, after_before)
                if self.count > 1:
                    if self.count % 4 == 1:
                        assert_emtpy_grad(self.layer.weight.grad)
                    else:
                        assert torch.sum(self.layer.weight.grad) != 0
            self.count += 1

        def on_train_epoch_end(self, *_, **__):
            assert self.called["training_step"] == 20
            assert self.called["on_train_batch_start"] == 20
            assert self.called["on_train_batch_end"] == 20

    model = ExtendedModel()
    trainer = Trainer(
        max_epochs=1,
        default_root_dir=tmpdir,
        limit_train_batches=20,
        limit_test_batches=0,
        limit_val_batches=0,
        precision="16-mixed",
        accelerator="gpu",
        devices=1,
    )
    trainer.fit(model)


@RunIf(min_cuda_gpus=1)
def test_multiple_optimizers_step(tmpdir):
    """Tests that `step` works with several optimizers."""

    class TestModel(ManualOptModel):
        def training_step(self, batch, batch_idx):
            opt_a, opt_b = self.optimizers()
            x = batch[0]

            loss_1 = self(x)
            loss_1 = self.loss(loss_1, loss_1)

            # make sure there are no grads
            assert_emtpy_grad(self.layer.weight.grad)

            self.manual_backward(loss_1)
            opt_a.step()

            # fake discriminator
            loss_2 = self(x)
            loss_2 = self.loss(loss_2, loss_2)

            # ensure we forward the correct params to the optimizer
            # without retain_graph we can't do multiple backward passes
            self.manual_backward(loss_2, retain_graph=True)
            self.manual_backward(loss_2, retain_graph=True)

            assert self.layer.weight.grad is not None
            opt_b.step()
            opt_b.zero_grad()

            return {"loss1": loss_1.detach(), "loss2": loss_2.detach()}

        # sister test: tests/plugins/test_amp_plugins.py::test_amp_gradient_unscale
        def on_after_backward(self) -> None:
            # check grads are scaled
            scale = self.trainer.precision_plugin.scaler.get_scale()
            assert scale != 1.0  # the return value if not enabled
            grads = [p.grad for p in self.parameters()]
            inv_scale = 1 / scale
            self.original_grads = [p * inv_scale for p in grads]

        def check_grads_unscaled(self, optimizer=None):
            if optimizer is not None:
                scaler = self.trainer.precision_plugin.scaler
                state = scaler._per_optimizer_states[id(optimizer)]
                assert state["stage"].name == "UNSCALED"

            grads = [p.grad for p in self.parameters()]
            assert len(grads) == len(self.original_grads)
            for actual, expected in zip(grads, self.original_grads):
                torch.testing.assert_close(actual, expected)

        def on_before_optimizer_step(self, optimizer, *_):
            self.check_grads_unscaled(optimizer)

    model = TestModel()
    model.val_dataloader = None

    limit_train_batches = 2
    trainer = Trainer(
        default_root_dir=tmpdir,
        limit_train_batches=limit_train_batches,
        limit_val_batches=2,
        max_epochs=1,
        log_every_n_steps=1,
        enable_model_summary=False,
        precision="16-mixed",
        accelerator="gpu",
        devices=1,
    )

    with mock.patch.object(Strategy, "backward", wraps=trainer.strategy.backward) as bwd_mock:
        trainer.fit(model)
    assert bwd_mock.call_count == limit_train_batches * 3


def test_step_with_optimizer_closure(tmpdir):
    """Tests that `step` works with optimizer_closure."""

    class TestModel(BoringModel):

        _losses = []

        def __init__(self):
            super().__init__()
            self.automatic_optimization = False

        def training_step(self, batch, batch_idx):
            # make sure there are no grads
            assert_emtpy_grad(self.layer.weight.grad)

            opt = self.optimizers()

            def compute_loss():
                x = batch[0]
                x = F.dropout(x, 0.1)
                predictions = self(x)
                predictions = F.dropout(predictions, 0.1)
                loss = self.loss(predictions)
                return loss

            def optimizer_closure():
                # emulate bayesian optimization.
                num_backward = 2
                losses = []
                for backward_idx in range(num_backward):
                    loss = compute_loss()
                    losses.append(loss)
                    retain_graph = (num_backward - 1) != backward_idx
                    self.manual_backward(loss, retain_graph=retain_graph)
                # emulate MC dropout training
                loss = torch.stack(losses).mean()
                self._losses.append(loss)
                self.log("train_loss", loss, on_step=True, prog_bar=True, on_epoch=True)
                assert losses[0] != losses[1]

            weight_before = self.layer.weight.clone()

            opt.step(closure=optimizer_closure)
            opt.zero_grad()

            weight_after = self.layer.weight.clone()
            assert not torch.equal(weight_before, weight_after)

    model = TestModel()

    limit_train_batches = 2
    trainer = Trainer(
        default_root_dir=tmpdir,
        limit_train_batches=limit_train_batches,
        limit_val_batches=0,
        max_epochs=1,
        log_every_n_steps=1,
    )

    with mock.patch.object(Strategy, "backward", wraps=trainer.strategy.backward) as bwd_mock:
        trainer.fit(model)
    assert bwd_mock.call_count == limit_train_batches * 2
    assert trainer.progress_bar_metrics["train_loss_step"] == model._losses[-1]
    assert trainer.progress_bar_metrics["train_loss_epoch"] == torch.stack(model._losses).mean()


def test_step_with_optimizer_closure_2(tmpdir):
    class TestModel(BoringModel):
        def __init__(self):
            super().__init__()
            self.automatic_optimization = False

        def training_step(self, batch, batch_idx):
            opt = self.optimizers()
            x = batch[0]
            loss = self(x).sum()

            def optimizer_closure():
                # emulate bayesian optimization.
                num_backward = 1
                for backward_idx in range(num_backward + 1):
                    retain_graph = num_backward != backward_idx
                    self.manual_backward(loss, retain_graph=retain_graph)

            weight_before = self.layer.weight.clone()
            opt.step(closure=optimizer_closure)
            weight_after = self.layer.weight.clone()
            assert not torch.equal(weight_before, weight_after)

    model = TestModel()
    limit_train_batches = 4
    trainer = Trainer(
        default_root_dir=tmpdir,
        limit_train_batches=limit_train_batches,
        limit_val_batches=0,
        max_epochs=1,
        log_every_n_steps=1,
    )

    with mock.patch.object(Strategy, "backward", wraps=trainer.strategy.backward) as bwd_mock:
        trainer.fit(model)
    assert bwd_mock.call_count == limit_train_batches * 2
    assert trainer.global_step == limit_train_batches


@patch("torch.optim.Adam.step")
@patch("torch.optim.SGD.step")
def test_step_with_optimizer_closure_with_different_frequencies(mock_sgd_step, mock_adam_step, tmpdir):
    class TestModel(BoringModel):
        def __init__(self):
            super().__init__()
            self.automatic_optimization = False

        def on_train_start(self) -> None:
            mock_sgd_step.reset_mock()
            mock_adam_step.reset_mock()

        def training_step(self, batch, batch_idx):

            # emulate gans training
            opt_gen, opt_dis = self.optimizers()

            # Note: Be careful, don't log on the same key in self.log in both closure
            # as they will be aggregated together on epoch_end

            def compute_loss():
                x = batch[0]
                x = F.dropout(x, 0.1)
                predictions = self(x)
                predictions = F.dropout(predictions, 0.1)
                loss = self.loss(predictions)
                return loss

            def gen_closure():
                loss_gen = compute_loss()
                self.log("loss_gen", loss_gen, on_step=True, on_epoch=True)
                self.manual_backward(loss_gen)

            def dis_closure():
                loss_dis = compute_loss()
                self.log("loss_dis", loss_dis, on_step=True, on_epoch=True)
                self.manual_backward(loss_dis)

            # this will accumulate gradients for 2 batches and then call opt_gen.step()
            gen_closure()
            if batch_idx % 2 == 0:
                # passing a custom kwarg
                opt_gen.step(closure=gen_closure, optim="sgd")
                opt_gen.zero_grad()

            # update discriminator every 4 baches
            # therefore, no gradient accumulation for discriminator
            if batch_idx % 4 == 0:
                opt_dis.step(closure=dis_closure)
                opt_dis.zero_grad()

        def configure_optimizers(self):
            optimizer_gen = torch.optim.SGD(self.layer.parameters(), lr=0.1)
            optimizer_dis = torch.optim.Adam(self.layer.parameters(), lr=0.001)
            return [optimizer_gen, optimizer_dis]

    model = TestModel()
    model.val_dataloader = None

    limit_train_batches = 8
    trainer = Trainer(
        default_root_dir=tmpdir,
        limit_train_batches=limit_train_batches,
        limit_val_batches=2,
        max_epochs=1,
        log_every_n_steps=1,
    )

    trainer.fit(model)
    assert mock_sgd_step.mock_calls == [call(closure=ANY, optim="sgd") for _ in range(4)]
    assert mock_adam_step.mock_calls == [call(closure=ANY) for _ in range(2)]
    assert trainer.global_step == 4 + 2


class TesManualOptimizationDDPModel(BoringModel):
    def __init__(self):
        super().__init__()
        self.automatic_optimization = False

    def loss_ones(self, batch, prediction):
        # An arbitrary loss to have a loss that updates the model weights during `Trainer.fit` calls
        return torch.nn.functional.mse_loss(prediction, torch.ones_like(prediction))

    def loss_zeros(self, batch, prediction):
        # An arbitrary loss to have a loss that updates the model weights during `Trainer.fit` calls
        return torch.nn.functional.mse_loss(prediction, torch.zeros_like(prediction))

    def manual_sync_grad(self) -> bool:
        torch_distrib.all_reduce(self.layer.weight.grad.data, async_op=False)
        return True

    def training_step(self, batch, batch_idx):

        # emulate gans training
        opt_gen, opt_dis = self.optimizers()

        # Note: Be careful, don't log on the same key in self.log in both closure
        # as they will be aggregated together on epoch_end

        world_size = torch_distrib.get_world_size(torch_distrib.group.WORLD)
        assert world_size == 2

        make_gen_optimizer_step = batch_idx % 2 == 1
        make_dis_optimizer_step = batch_idx % 4 == 0

        def compute_loss():
            x = batch[0]
            x = F.dropout(x, 0.1)
            predictions = self(x)
            predictions = F.dropout(predictions, 0.1)
            loss_ones = self.loss_ones(None, predictions)
            loss_zeros = self.loss_zeros(None, predictions)
            return loss_ones, loss_zeros

        def make_manual_backward(loss, retain_graph=False, make_optimizer_step=True):
            self.manual_backward(loss, retain_graph=retain_graph)
            if make_optimizer_step:
                grad_clone = self.layer.weight.grad.clone()
                assert self.manual_sync_grad()
                self.layer.weight.grad /= world_size
                assert torch.equal(self.layer.weight.grad, grad_clone)

        def gen_closure():
            loss_ones_gen, loss_zeros = compute_loss()
            make_manual_backward(loss_ones_gen, retain_graph=True, make_optimizer_step=make_gen_optimizer_step)
            make_manual_backward(loss_ones_gen, make_optimizer_step=make_gen_optimizer_step)

        def dis_closure():
            loss_ones_gen, loss_zeros = compute_loss()
            make_manual_backward(loss_ones_gen, retain_graph=True, make_optimizer_step=make_dis_optimizer_step)
            make_manual_backward(loss_ones_gen, make_optimizer_step=make_dis_optimizer_step)

        # this will accumulate gradients for 2 batches and then call opt_gen.step()
        if make_gen_optimizer_step:
            opt_gen.step(closure=gen_closure)
            opt_gen.zero_grad()

        # update discriminator every 4 baches
        # therefore, no gradient accumulation for discriminator
        if make_dis_optimizer_step:
            opt_dis.step(closure=dis_closure)

    def configure_optimizers(self):
        optimizer_gen = torch.optim.SGD(self.layer.parameters(), lr=0.1)
        optimizer_dis = torch.optim.Adam(self.layer.parameters(), lr=0.001)
        return [optimizer_gen, optimizer_dis]

    def on_train_start(self):
        # this is done here instead of in the calling function due to `spawn`
        sgd, adam = self.optimizers()
        self.sgd_step_patch = patch.object(sgd, "step", wraps=sgd.step)
        self.sgd_step_mock = self.sgd_step_patch.start()
        self.adam_step_patch = patch.object(adam, "step", wraps=adam.step)
        self.adam_step_mock = self.adam_step_patch.start()

    def on_train_end(self):
        self.sgd_step_patch.stop()
        assert self.sgd_step_mock.call_count == 4
        self.adam_step_patch.stop()
        assert self.adam_step_mock.call_count == 2


def train_manual_optimization(tmpdir, strategy, model_cls=TesManualOptimizationDDPModel):

    seed_everything(42)

    model = model_cls()
    model_copy = deepcopy(model)
    model.val_dataloader = None
    limit_train_batches = 8
    trainer = Trainer(
        default_root_dir=tmpdir,
        limit_train_batches=limit_train_batches,
        limit_val_batches=2,
        max_epochs=1,
        log_every_n_steps=1,
        accelerator="gpu",
        devices=2,
        strategy=strategy,
        enable_progress_bar=False,
        enable_model_summary=False,
    )

    trainer.fit(model)

    for param, param_copy in zip(model.parameters(), model_copy.parameters()):
        assert not torch.equal(param.cpu().data, param_copy.data)


@RunIf(min_cuda_gpus=2, standalone=True)
def test_step_with_optimizer_closure_with_different_frequencies_ddp(tmpdir):
    """Tests that `step` works with optimizer_closure and different accumulated_gradient frequency."""

    train_manual_optimization(tmpdir, "ddp")


@RunIf(min_cuda_gpus=2)
def test_step_with_optimizer_closure_with_different_frequencies_ddp_spawn(tmpdir):
    """Tests that `step` works with optimizer_closure and different accumulated_gradient frequency."""

    train_manual_optimization(tmpdir, "ddp_spawn")


class TestManualOptimizationDDPModelToggleModel(TesManualOptimizationDDPModel):
    def training_step(self, batch, batch_idx):

        # emulate gans training
        opt_gen, opt_dis = self.optimizers()

        # Note: Be careful, don't log on the same key in self.log in both closure
        # as they will be aggregated together on epoch_end

        world_size = torch_distrib.get_world_size(torch_distrib.group.WORLD)
        assert world_size == 2

        make_gen_optimizer_step = batch_idx % 2 == 1
        make_dis_optimizer_step = batch_idx % 4 == 0

        def compute_loss():
            x = batch[0]
            x = F.dropout(x, 0.1)
            predictions = self(x)
            predictions = F.dropout(predictions, 0.1)
            loss_ones = self.loss_ones(None, predictions)
            loss_zeros = self.loss_zeros(None, predictions)
            return loss_ones, loss_zeros

        def make_manual_backward(loss, retain_graph=False, make_optimizer_step=True):
            self.manual_backward(loss, retain_graph=retain_graph)
            if make_optimizer_step:
                grad_clone = self.layer.weight.grad.clone()
                assert self.manual_sync_grad()
                self.layer.weight.grad /= world_size
                assert torch.equal(self.layer.weight.grad, grad_clone)

        def gen_closure():
            loss_ones_gen, loss_zeros = compute_loss()
            make_manual_backward(loss_ones_gen, retain_graph=True, make_optimizer_step=make_gen_optimizer_step)
            make_manual_backward(loss_ones_gen, make_optimizer_step=make_gen_optimizer_step)

        def dis_closure():
            loss_ones_gen, loss_zeros = compute_loss()
            make_manual_backward(loss_ones_gen, retain_graph=True, make_optimizer_step=make_dis_optimizer_step)
            make_manual_backward(loss_ones_gen, make_optimizer_step=make_dis_optimizer_step)

        # this will accumulate gradients for 2 batches and then call opt_gen.step()
        with opt_gen.toggle_model(sync_grad=make_gen_optimizer_step):
            gen_closure()
            if make_gen_optimizer_step:
                opt_gen.step()
                opt_gen.zero_grad()

        with opt_dis.toggle_model(sync_grad=make_dis_optimizer_step):
            dis_closure()
            if make_dis_optimizer_step:
                opt_dis.step()
                opt_dis.zero_grad()


@RunIf(min_cuda_gpus=2, standalone=True)
def test_step_with_optimizer_closure_with_different_frequencies_ddp_with_toggle_model(tmpdir):
    train_manual_optimization(tmpdir, "ddp", model_cls=TestManualOptimizationDDPModelToggleModel)


def test_lr_schedulers(tmpdir):
    """Test `lr_schedulers()` returns the same objects in the same order as `configure_optimizers()` returns."""

    class TestModel(BoringModel):
        def __init__(self):
            super().__init__()
            self.automatic_optimization = False

        def training_step(self, batch, batch_idx):
            scheduler_1, scheduler_2 = self.lr_schedulers()
            assert scheduler_1 is self.scheduler_1
            assert scheduler_2 is self.scheduler_2

        def configure_optimizers(self):
            optimizer_1 = torch.optim.SGD(self.parameters(), lr=0.1)
            optimizer_2 = torch.optim.SGD(self.parameters(), lr=0.1)
            self.scheduler_1 = torch.optim.lr_scheduler.StepLR(optimizer_1, step_size=1)
            self.scheduler_2 = torch.optim.lr_scheduler.StepLR(optimizer_2, step_size=1)
            return [optimizer_1, optimizer_2], [self.scheduler_1, self.scheduler_2]

    model = TestModel()

    trainer = Trainer(
        default_root_dir=tmpdir, max_epochs=1, limit_train_batches=1, limit_val_batches=1, limit_test_batches=1
    )

    trainer.fit(model)


@pytest.mark.parametrize("scheduler_as_dict", [True, False])
def test_lr_schedulers_reduce_lr_on_plateau(tmpdir, scheduler_as_dict):
    class TestModel(BoringModel):
        def __init__(self, scheduler_as_dict):
            super().__init__()
            self.scheduler_as_dict = scheduler_as_dict
            self.automatic_optimization = False

        def on_train_epoch_end(self):
            scheduler = self.lr_schedulers()
            scheduler.step(torch.tensor(0.0))

        def configure_optimizers(self):
            optimizer = torch.optim.SGD(self.parameters(), lr=0.1)

            if self.scheduler_as_dict:
                scheduler = {
                    "scheduler": torch.optim.lr_scheduler.ReduceLROnPlateau(optimizer),
                    "monitor": "train_loss",
                    "interval": "step",  # not warned
                }
            else:
                scheduler = torch.optim.lr_scheduler.ReduceLROnPlateau(optimizer)

            return [optimizer], [scheduler]

    model = TestModel(scheduler_as_dict=scheduler_as_dict)

    trainer = Trainer(
        default_root_dir=tmpdir, max_epochs=1, limit_train_batches=1, limit_val_batches=1, limit_test_batches=1
    )

    if scheduler_as_dict:
        with pytest.warns(RuntimeWarning, match=r"\['monitor'\], but the keys will be ignored"):
            trainer.fit(model)
        assert trainer.lr_scheduler_configs[0].interval == "step"
    else:
        trainer.fit(model)


def test_lr_scheduler_step_not_called(tmpdir):
    """Test `lr_scheduler.step()` is not called in manual optimization."""
    model = ManualOptimBoringModel()
    trainer = Trainer(max_epochs=1, default_root_dir=tmpdir, fast_dev_run=2)

    with patch("torch.optim.lr_scheduler.StepLR.step") as lr_step:
        trainer.fit(model)

    # If a lr scheduler inherits `torch.optim.lr_scheduler.LRScheduler`,
    # `.step()` is called once during its instantiation.
    # Thus, the call count should be 1, not 0.
    assert lr_step.call_count == 1


@RunIf(min_cuda_gpus=1)
@pytest.mark.parametrize("precision", ["16-mixed", "32-true"])
def test_multiple_optimizers_logging(precision, tmpdir):
    """Tests that metrics are properly being logged."""

    class TestModel(BoringModel):
        def __init__(self):
            super().__init__()
            self.automatic_optimization = False

        def training_step(self, batch, batch_idx):
            optimizer1, optimizer2 = self.optimizers()
            # Discriminator.
            self.toggle_optimizer(optimizer1)

            loss_d = self.step(batch)
            self.log("loss_d", loss_d, prog_bar=True)

            optimizer1.zero_grad()
            self.manual_backward(loss_d)
            optimizer1.step()
            self.untoggle_optimizer(optimizer1)

            # Generator.
            self.toggle_optimizer(optimizer2)

            loss_g = self.step(batch)
            self.log("loss_g", loss_g, prog_bar=True)

            optimizer2.zero_grad()
            self.manual_backward(loss_g)
            optimizer2.step()
            self.untoggle_optimizer(optimizer2)

        def configure_optimizers(self):
            optimizer = torch.optim.SGD(self.layer.parameters(), lr=0.1)
            optimizer_2 = torch.optim.SGD(self.layer.parameters(), lr=0.1)
            return optimizer, optimizer_2

    model = TestModel()
    model.val_dataloader = None

    trainer = Trainer(
        default_root_dir=tmpdir,
        limit_train_batches=2,
        limit_val_batches=2,
        max_epochs=1,
        log_every_n_steps=1,
        enable_model_summary=False,
        accelerator="gpu",
        devices=1,
        precision=precision,
    )

    trainer.fit(model)

    assert set(trainer.logged_metrics) == {"loss_d", "loss_g"}
    assert set(trainer.progress_bar_metrics) == {"loss_d", "loss_g"}<|MERGE_RESOLUTION|>--- conflicted
+++ resolved
@@ -191,13 +191,8 @@
         after_before = self.layer.weight.clone()
         if self.should_update:
             # TODO: Figure out why 1 every 3 runs, weights don't get updated on count = 4"
-<<<<<<< HEAD
-            # todo: specify the possible exception
-            with contextlib.suppress(Exception):
-=======
             with contextlib.suppress(Exception):
                 # todo: specify the possible exception
->>>>>>> df971417
                 assert not torch.equal(self.weight_before, after_before), self.count
         else:
             try:
