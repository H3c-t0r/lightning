--- conflicted
+++ resolved
@@ -305,11 +305,7 @@
     else:
         assert all(isinstance(s, (SequentialSampler, CustomSampler)) for s in samplers_flattened)
 
-<<<<<<< HEAD
-    datasets_flattened = [dl.dataset for dl in dataloader._flattened]
-=======
-    datasets_flattened = tree_flatten(combined_loader.dataset.datasets)[0]
->>>>>>> 83b88996
+    datasets_flattened = [dl.dataset for dl in dataloader.flattened]
     assert len(datasets_flattened) == 6
     assert all(isinstance(ds, CustomDataset) for ds in datasets_flattened)
 
