--- conflicted
+++ resolved
@@ -1890,15 +1890,9 @@
             CUDAAccelerator,
             1,
         ),
-<<<<<<< HEAD
         ({"strategy": None, "accelerator": "cuda", "devices": 2}, DDPStrategy, CUDAAccelerator, 2),
         ({"strategy": "ddp", "accelerator": "cuda", "devices": 2}, DDPStrategy, CUDAAccelerator, 2),
         ({"strategy": "ddp", "accelerator": "cpu", "devices": 2}, DDPStrategy, CPUAccelerator, 2),
-=======
-        ({"strategy": None, "accelerator": "cuda", "devices": 2}, DDPStrategy, "ddp", CUDAAccelerator, 2),
-        ({"strategy": "ddp", "accelerator": "cuda", "devices": 2}, DDPStrategy, "ddp", CUDAAccelerator, 2),
-        ({"strategy": "ddp", "accelerator": "cpu", "devices": 2}, DDPStrategy, "ddp", CPUAccelerator, 2),
->>>>>>> d807c003
         (
             {"strategy": "ddp_spawn", "accelerator": "cpu", "devices": 2},
             DDPStrategy,
