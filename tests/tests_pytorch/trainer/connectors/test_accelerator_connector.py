--- conflicted
+++ resolved
@@ -1025,19 +1025,16 @@
         ("bf16-true", "auto", HalfPrecisionPlugin),
         ("16-mixed", "auto", MixedPrecisionPlugin),
         ("bf16-mixed", "auto", MixedPrecisionPlugin),
-<<<<<<< HEAD
         pytest.param("32-true", "fsdp", FSDPPrecisionPlugin, marks=RunIf(min_torch="1.12", min_cuda_gpus=1)),
         pytest.param("16-true", "fsdp", FSDPPrecisionPlugin, marks=RunIf(min_torch="1.12", min_cuda_gpus=1)),
         pytest.param("bf16-true", "fsdp", FSDPPrecisionPlugin, marks=RunIf(min_torch="1.12", min_cuda_gpus=1)),
         pytest.param("16-mixed", "fsdp", FSDPPrecisionPlugin, marks=RunIf(min_torch="1.12", min_cuda_gpus=1)),
         pytest.param("bf16-mixed", "fsdp", FSDPPrecisionPlugin, marks=RunIf(min_torch="1.12", min_cuda_gpus=1)),
-=======
         pytest.param("32-true", "deepspeed", DeepSpeedPrecisionPlugin, marks=RunIf(deepspeed=True, mps=False)),
         pytest.param("16-true", "deepspeed", DeepSpeedPrecisionPlugin, marks=RunIf(deepspeed=True, mps=False)),
         pytest.param("bf16-true", "deepspeed", DeepSpeedPrecisionPlugin, marks=RunIf(deepspeed=True, mps=False)),
         pytest.param("16-mixed", "deepspeed", DeepSpeedPrecisionPlugin, marks=RunIf(deepspeed=True, mps=False)),
         pytest.param("bf16-mixed", "deepspeed", DeepSpeedPrecisionPlugin, marks=RunIf(deepspeed=True, mps=False)),
->>>>>>> e33816ce
     ],
 )
 def test_precision_selection(precision_str, strategy_str, expected_precision_cls):
