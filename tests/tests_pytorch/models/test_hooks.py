# Copyright The Lightning AI team.
#
# Licensed under the Apache License, Version 2.0 (the "License");
# you may not use this file except in compliance with the License.
# You may obtain a copy of the License at
#
#     http://www.apache.org/licenses/LICENSE-2.0
#
# Unless required by applicable law or agreed to in writing, software
# distributed under the License is distributed on an "AS IS" BASIS,
# WITHOUT WARRANTIES OR CONDITIONS OF ANY KIND, either express or implied.
# See the License for the specific language governing permissions and
# limitations under the License.
from functools import partial, update_wrapper
from inspect import getmembers, isfunction
from unittest import mock
from unittest.mock import ANY, PropertyMock

import pytest
import torch
from torch import Tensor
from torch.utils.data import DataLoader

from lightning.pytorch import __version__, Callback, LightningDataModule, LightningModule, Trainer
from lightning.pytorch.demos.boring_classes import BoringDataModule, BoringModel, RandomDataset
from tests_pytorch.helpers.runif import RunIf


class HookedDataModule(BoringDataModule):
    def __init__(self, called):
        super().__init__()

        def call(hook, fn, *args, **kwargs):
            out = fn(*args, **kwargs)
            d = {"name": hook}
            if args:
                d["args"] = args
            if kwargs:
                d["kwargs"] = kwargs
            called.append(d)
            return out

        for h in get_members(LightningDataModule):
            attr = getattr(self, h)
            partial_h = partial(call, h, attr)
            update_wrapper(partial_h, attr)
            setattr(self, h, partial_h)


@pytest.mark.parametrize("max_steps", [1, 2, 3])
def test_on_before_zero_grad_called(tmpdir, max_steps):
    class CurrentTestModel(BoringModel):
        on_before_zero_grad_called = 0

        def on_before_zero_grad(self, optimizer):
            self.on_before_zero_grad_called += 1

    model = CurrentTestModel()

    trainer = Trainer(default_root_dir=tmpdir, max_steps=max_steps, max_epochs=2)
    assert model.on_before_zero_grad_called == 0
    trainer.fit(model)
    assert max_steps == model.on_before_zero_grad_called

    model.on_before_zero_grad_called = 0
    trainer.test(model)
    assert model.on_before_zero_grad_called == 0


def test_on_train_epoch_end_metrics_collection(tmpdir):
    """Test that progress bar metrics also get collected at the end of an epoch."""
    num_epochs = 3

    class CurrentModel(BoringModel):
        def training_step(self, *args, **kwargs):
            output = super().training_step(*args, **kwargs)
            self.log_dict({"step_metric": torch.tensor(-1), "shared_metric": 100}, logger=False, prog_bar=True)
            return output

        def on_train_epoch_end(self):
            epoch = self.current_epoch
            # both scalar tensors and Python numbers are accepted
            self.log_dict(
                {f"epoch_metric_{epoch}": torch.tensor(epoch), "shared_metric": 111}, logger=False, prog_bar=True
            )

    model = CurrentModel()
    trainer = Trainer(max_epochs=num_epochs, default_root_dir=tmpdir, overfit_batches=2)
    trainer.fit(model)
    assert trainer.state.finished, f"Training failed with {trainer.state}"
    metrics = trainer.progress_bar_callback.get_metrics(trainer, model)

    # metrics added in training step should be unchanged by epoch end method
    assert metrics["step_metric"] == -1
    # a metric shared in both methods gets overwritten by epoch_end
    assert metrics["shared_metric"] == 111
    # metrics are kept after each epoch
    for i in range(num_epochs):
        assert metrics[f"epoch_metric_{i}"] == i


@pytest.mark.parametrize(
    "accelerator,expected_device_str",
    [
        pytest.param("gpu", "cuda:0", marks=RunIf(min_cuda_gpus=1)),
        pytest.param("mps", "mps:0", marks=RunIf(mps=True)),
    ],
)
@mock.patch(
    "lightning.pytorch.strategies.Strategy.lightning_module",
    new_callable=PropertyMock,
)
def test_apply_batch_transfer_handler(model_getter_mock, accelerator, expected_device_str):
    expected_device = torch.device(expected_device_str)

    class CustomBatch:
        def __init__(self, data):
            self.samples = data[0]
            self.targets = data[1]

    class CurrentTestModel(BoringModel):
        rank = 0
        transfer_batch_to_device_hook_rank = None
        on_after_batch_transfer_hook_rank = None

        def on_after_batch_transfer(self, batch, dataloader_idx):
            assert dataloader_idx == 0
            assert batch.samples.device == batch.targets.device == expected_device
            self.on_after_batch_transfer_hook_rank = self.rank
            self.rank += 1
            batch.targets *= 2
            return batch

        def transfer_batch_to_device(self, batch, device, dataloader_idx):
            assert dataloader_idx == 0
            self.transfer_batch_to_device_hook_rank = self.rank
            self.rank += 1
            batch.samples = batch.samples.to(device)
            batch.targets = batch.targets.to(device)
            return batch

    model = CurrentTestModel()
    batch = CustomBatch((torch.zeros(5, 32), torch.ones(5, 1, dtype=torch.long)))

    trainer = Trainer(accelerator=accelerator, devices=1)
    # running .fit() would require us to implement custom data loaders, we mock the model reference instead

    model_getter_mock.return_value = model
    batch_gpu = trainer.strategy.batch_to_device(batch, expected_device)

    assert model.transfer_batch_to_device_hook_rank == 0
    assert model.on_after_batch_transfer_hook_rank == 1
    assert batch_gpu.samples.device == batch_gpu.targets.device == expected_device
    assert torch.allclose(batch_gpu.samples.cpu(), torch.zeros(5, 32))
    assert torch.allclose(batch_gpu.targets.cpu(), torch.ones(5, 1, dtype=torch.long) * 2)


@RunIf(min_cuda_gpus=2, standalone=True)
def test_transfer_batch_hook_ddp(tmpdir):
    """Test custom data are properly moved to the right device using ddp."""

    class CustomBatch:
        def __init__(self, data):
            self.samples = data[0]

        def to(self, device, **kwargs):
            self.samples = self.samples.to(device, **kwargs)
            return self

    def collate_fn(batch):
        return CustomBatch(batch)

    class TestModel(BoringModel):
        def training_step(self, batch, batch_idx):
            assert batch.samples.device == self.device
            assert isinstance(batch_idx, int)

        def train_dataloader(self):
            return torch.utils.data.DataLoader(RandomDataset(32, 64), collate_fn=collate_fn)

    model = TestModel()
    model.validation_step = None
    trainer = Trainer(
        default_root_dir=tmpdir,
        limit_train_batches=2,
        limit_val_batches=0,
        max_epochs=1,
        strategy="ddp",
        accelerator="gpu",
        devices=2,
        enable_progress_bar=False,
        enable_model_summary=False,
    )
    trainer.fit(model)


def get_members(cls):
    return {h for h, _ in getmembers(cls, predicate=isfunction) if not h.startswith("_")}


class HookedCallback(Callback):
    def __init__(self, called):
        def call(hook, fn, *args, **kwargs):
            out = fn(*args, **kwargs)
            d = {"name": f"Callback.{hook}"}
            if args:
                d["args"] = args
            if kwargs:
                d["kwargs"] = kwargs
            called.append(d)
            return out

        for h in get_members(Callback):
            attr = getattr(self, h)
            partial_h = partial(call, h, attr)
            update_wrapper(partial_h, attr)
            setattr(self, h, partial_h)

    def state_dict(*args, **kwargs):
        return {"foo": True}


class HookedModel(BoringModel):
    def __init__(self, called):
        super().__init__()
        pl_module_hooks = get_members(LightningModule)
        # remove non-hooks
        pl_module_hooks.difference_update({"optimizers", "log", "log_dict"})
        # remove most `nn.Module` hooks
        module_hooks = get_members(torch.nn.Module)
        module_hooks.difference_update({"forward", "zero_grad", "train"})
        pl_module_hooks.difference_update(module_hooks)

        def call(hook, fn, *args, **kwargs):
            out = fn(*args, **kwargs)
            d = {"name": hook}
            if args:
                d["args"] = args
            elif hook == "train":
                # DeepSpeed calls `train(mode)` but we do not. Standardize
                # https://github.com/microsoft/DeepSpeed/pull/571
                d["args"] = (True,)
            if kwargs:
                d["kwargs"] = kwargs
            called.append(d)
            return out

        for h in pl_module_hooks:
            attr = getattr(self, h)
            partial_h = partial(call, h, attr)
            update_wrapper(partial_h, attr)
            setattr(self, h, partial_h)

    def _train_batch(self, *args, **kwargs):
        if self.automatic_optimization:
            return self._auto_train_batch(*args, **kwargs)
        return self._manual_train_batch(*args, **kwargs)

    @staticmethod
    def _auto_train_batch(
        trainer, model, batches, device=torch.device("cpu"), current_epoch=0, current_batch=0, **kwargs
    ):
        using_deepspeed = kwargs.get("strategy") == "deepspeed"
        out = []
        for i in range(current_batch, batches):
            out.extend(
                [
                    {"name": "on_before_batch_transfer", "args": (ANY, 0)},
                    {"name": "transfer_batch_to_device", "args": (ANY, device, 0)},
                    {"name": "on_after_batch_transfer", "args": (ANY, 0)},
                    {"name": "Callback.on_train_batch_start", "args": (trainer, model, ANY, i)},
                    {"name": "on_train_batch_start", "args": (ANY, i)},
                    {"name": "forward", "args": (ANY,)},
                    {"name": "training_step", "args": (ANY, i)},
                    {"name": "Callback.on_before_zero_grad", "args": (trainer, model, ANY)},
                    {"name": "on_before_zero_grad", "args": (ANY,)},
                    {"name": "optimizer_zero_grad", "args": (current_epoch, i, ANY)},
                    {"name": "Callback.on_before_backward", "args": (trainer, model, ANY)},
                    {"name": "on_before_backward", "args": (ANY,)},
                    # DeepSpeed handles backward internally
                    *([{"name": "backward", "args": (ANY,)}] if not using_deepspeed else []),
                    {"name": "Callback.on_after_backward", "args": (trainer, model)},
                    {"name": "on_after_backward"},
                    # note: unscaling happens here in the case of AMP
                    {"name": "Callback.on_before_optimizer_step", "args": (trainer, model, ANY)},
                    {"name": "on_before_optimizer_step", "args": (ANY,)},
                    {
                        "name": "clip_gradients",
                        "args": (ANY,),
                        "kwargs": {"gradient_clip_val": None, "gradient_clip_algorithm": None},
                    },
                    {
                        "name": "configure_gradient_clipping",
                        "args": (ANY,),
                        "kwargs": {"gradient_clip_val": None, "gradient_clip_algorithm": None},
                    },
                    # this is after because it refers to the `LightningModule.optimizer_step` hook which encapsulates
                    # the actual call to `PrecisionPlugin.optimizer_step`
<<<<<<< HEAD
                    dict(
                        name="optimizer_step",
                        args=(current_epoch, i, ANY, ANY),
                    ),
                    *([dict(name="lr_scheduler_step", args=ANY)] if i == (trainer.num_training_batches - 1) else []),
                    dict(name="Callback.on_train_batch_end", args=(trainer, model, dict(loss=ANY), ANY, i)),
                    dict(name="on_train_batch_end", args=(dict(loss=ANY), ANY, i)),
=======
                    {
                        "name": "optimizer_step",
                        "args": (current_epoch, i, ANY, ANY),
                    },
                    *(
                        [{"name": "lr_scheduler_step", "args": (ANY, None)}]
                        if i == (trainer.num_training_batches - 1)
                        else []
                    ),
                    {"name": "Callback.on_train_batch_end", "args": (trainer, model, {"loss": ANY}, ANY, i)},
                    {"name": "on_train_batch_end", "args": ({"loss": ANY}, ANY, i)},
>>>>>>> 91cb4b9b
                ]
            )
        return out

    @staticmethod
    def _manual_train_batch(trainer, model, batches, device=torch.device("cpu"), **kwargs):
        using_deepspeed = kwargs.get("strategy") == "deepspeed"
        out = []
        for i in range(batches):
            out.extend(
                [
                    {"name": "on_before_batch_transfer", "args": (ANY, 0)},
                    {"name": "transfer_batch_to_device", "args": (ANY, device, 0)},
                    {"name": "on_after_batch_transfer", "args": (ANY, 0)},
                    {"name": "Callback.on_train_batch_start", "args": (trainer, model, ANY, i)},
                    {"name": "on_train_batch_start", "args": (ANY, i)},
                    {"name": "forward", "args": (ANY,)},
                    {"name": "Callback.on_before_backward", "args": (trainer, model, ANY)},
                    {"name": "on_before_backward", "args": (ANY,)},
                    # DeepSpeed handles backward internally
                    *([{"name": "backward", "args": (ANY,)}] if not using_deepspeed else []),
                    {"name": "Callback.on_after_backward", "args": (trainer, model)},
                    {"name": "on_after_backward"},
                    # `manual_backward` calls the previous 3
                    {"name": "manual_backward", "args": (ANY,)},
                    {"name": "closure"},
                    {"name": "Callback.on_before_optimizer_step", "args": (trainer, model, ANY)},
                    {"name": "on_before_optimizer_step", "args": (ANY,)},
                    {"name": "training_step", "args": (ANY, i)},
                    {"name": "Callback.on_train_batch_end", "args": (trainer, model, {"loss": ANY}, ANY, i)},
                    {"name": "on_train_batch_end", "args": ({"loss": ANY}, ANY, i)},
                ]
            )
        return out

    @staticmethod
    def _eval_epoch(fn, trainer, model, batches, key, device=torch.device("cpu")):
        return [
            {"name": f"Callback.on_{fn}_epoch_start", "args": (trainer, model)},
            {"name": f"on_{fn}_epoch_start"},
            *HookedModel._eval_batch(fn, trainer, model, batches, key, device=device),
            {"name": f"Callback.on_{fn}_epoch_end", "args": (trainer, model)},
            {"name": f"on_{fn}_epoch_end"},
        ]

    @staticmethod
    def _eval_batch(fn, trainer, model, batches, key, device=torch.device("cpu")):
        out = []
        outputs = {key: ANY}
        for i in range(batches):
            out.extend(
                [
                    {"name": "on_before_batch_transfer", "args": (ANY, 0)},
                    {"name": "transfer_batch_to_device", "args": (ANY, device, 0)},
                    {"name": "on_after_batch_transfer", "args": (ANY, 0)},
                    {"name": f"Callback.on_{fn}_batch_start", "args": (trainer, model, ANY, i)},
                    {"name": f"on_{fn}_batch_start", "args": (ANY, i)},
                    {"name": "forward", "args": (ANY,)},
                    {"name": f"{fn}_step", "args": (ANY, i)},
                    {"name": f"Callback.on_{fn}_batch_end", "args": (trainer, model, outputs, ANY, i)},
                    {"name": f"on_{fn}_batch_end", "args": (outputs, ANY, i)},
                ]
            )
        return out

    @staticmethod
    def _predict_batch(trainer, model, batches):
        out = []
        for i in range(batches):
            out.extend(
                [
                    {"name": "on_before_batch_transfer", "args": (ANY, 0)},
                    {"name": "transfer_batch_to_device", "args": (ANY, torch.device("cpu"), 0)},
                    {"name": "on_after_batch_transfer", "args": (ANY, 0)},
                    {"name": "Callback.on_predict_batch_start", "args": (trainer, model, ANY, i)},
                    {"name": "on_predict_batch_start", "args": (ANY, i)},
                    {"name": "forward", "args": (ANY,)},
                    {"name": "predict_step", "args": (ANY, i)},
                    {"name": "Callback.on_predict_batch_end", "args": (trainer, model, ANY, ANY, i)},
                    {"name": "on_predict_batch_end", "args": (ANY, ANY, i)},
                ]
            )
        return out


@pytest.mark.parametrize(
    "kwargs",
    [
        {},
        # these precision plugins modify the optimization flow, so testing them explicitly
        pytest.param({"accelerator": "gpu", "devices": 1, "precision": "16-mixed"}, marks=RunIf(min_cuda_gpus=1)),
        pytest.param(
            {"accelerator": "gpu", "devices": 1, "precision": "16-mixed", "strategy": "deepspeed"},
            marks=RunIf(min_cuda_gpus=1, standalone=True, deepspeed=True),
        ),
    ],
)
@pytest.mark.parametrize("automatic_optimization", (True, False))
def test_trainer_model_hook_system_fit(tmpdir, kwargs, automatic_optimization):
    called = []

    class TestModel(HookedModel):
        def __init__(self, *args):
            super().__init__(*args)
            self.automatic_optimization = automatic_optimization

        def training_step(self, batch, batch_idx):
            if self.automatic_optimization:
                return super().training_step(batch, batch_idx)
            loss = self.step(batch[0])
            opt = self.optimizers()
            opt.zero_grad()
            self.manual_backward(loss)
            opt.step(lambda: called.append({"name": "closure"}))
            return {"loss": loss}

    model = TestModel(called)
    callback = HookedCallback(called)
    train_batches = 2
    val_batches = 2
    trainer = Trainer(
        default_root_dir=tmpdir,
        max_epochs=1,
        limit_train_batches=train_batches,
        limit_val_batches=val_batches,
        enable_progress_bar=False,
        enable_model_summary=False,
        callbacks=[callback],
        **kwargs,
    )
    trainer.fit(model)
    saved_ckpt = {
        "callbacks": ANY,
        "epoch": 0,
        "global_step": train_batches,
        "lr_schedulers": ANY,
        "optimizer_states": ANY,
        "pytorch-lightning_version": __version__,
        "state_dict": ANY,
        "loops": ANY,
    }
    using_deepspeed = kwargs.get("strategy") == "deepspeed"
    if kwargs.get("precision") == "16-mixed" and not using_deepspeed:
        saved_ckpt[trainer.precision_plugin.__class__.__qualname__] = ANY
    device = torch.device("cuda:0" if "accelerator" in kwargs and kwargs["accelerator"] == "gpu" else "cpu")
    expected = [
        {"name": "configure_callbacks"},
        {"name": "prepare_data"},
        # DeepSpeed needs the batch size to figure out throughput logging
        *([{"name": "train_dataloader"}] if using_deepspeed else []),
        {"name": "Callback.setup", "args": (trainer, model), "kwargs": {"stage": "fit"}},
        {"name": "setup", "kwargs": {"stage": "fit"}},
        {"name": "configure_sharded_model"},
        {"name": "configure_optimizers"},
        {"name": "Callback.on_fit_start", "args": (trainer, model)},
        {"name": "on_fit_start"},
        {"name": "Callback.on_sanity_check_start", "args": (trainer, model)},
        {"name": "val_dataloader"},
        {"name": "train", "args": (False,)},
        {"name": "on_validation_model_eval"},
        {"name": "zero_grad"},
        {"name": "Callback.on_validation_start", "args": (trainer, model)},
        {"name": "on_validation_start"},
        *model._eval_epoch("validation", trainer, model, val_batches, "x", device=device),
        {"name": "Callback.on_validation_end", "args": (trainer, model)},
        {"name": "on_validation_end"},
        {"name": "train", "args": (True,)},
        {"name": "on_validation_model_train"},
        {"name": "Callback.on_sanity_check_end", "args": (trainer, model)},
        {"name": "train_dataloader"},
        # duplicate `train` because `_run_stage` calls it again in case validation wasn't run
        {"name": "train", "args": (True,)},
        {"name": "Callback.on_train_start", "args": (trainer, model)},
        {"name": "on_train_start"},
        {"name": "Callback.on_train_epoch_start", "args": (trainer, model)},
        {"name": "on_train_epoch_start"},
        *model._train_batch(trainer, model, train_batches, device=device, **kwargs),
        {"name": "train", "args": (False,)},
        {"name": "on_validation_model_eval"},
        {"name": "zero_grad"},
        {"name": "Callback.on_validation_start", "args": (trainer, model)},
        {"name": "on_validation_start"},
        *model._eval_epoch("validation", trainer, model, val_batches, "x", device=device),
        {"name": "Callback.on_validation_end", "args": (trainer, model)},
        {"name": "on_validation_end"},
        {"name": "train", "args": (True,)},
        {"name": "on_validation_model_train"},
        {"name": "Callback.on_train_epoch_end", "args": (trainer, model)},
        {"name": "on_train_epoch_end"},  # before ModelCheckpoint because it's a "monitoring callback"
        # `ModelCheckpoint.save_checkpoint` is called here
        {"name": "Callback.state_dict"},
        {"name": "Callback.on_save_checkpoint", "args": (trainer, model, saved_ckpt)},
        {"name": "on_save_checkpoint", "args": (saved_ckpt,)},
        {"name": "Callback.on_train_end", "args": (trainer, model)},
        {"name": "on_train_end"},
        {"name": "Callback.on_fit_end", "args": (trainer, model)},
        {"name": "on_fit_end"},
        {"name": "Callback.teardown", "args": (trainer, model), "kwargs": {"stage": "fit"}},
        {"name": "teardown", "kwargs": {"stage": "fit"}},
    ]
    assert called == expected


def test_trainer_model_hook_system_fit_no_val_and_resume_max_epochs(tmpdir):
    # initial training to get a checkpoint
    model = BoringModel()
    trainer = Trainer(
        default_root_dir=tmpdir,
        max_epochs=1,
        limit_train_batches=2,
        limit_val_batches=0,
        enable_progress_bar=False,
        enable_model_summary=False,
        callbacks=[HookedCallback([])],
    )
    trainer.fit(model)
    best_model_path = trainer.checkpoint_callback.best_model_path

    called = []
    callback = HookedCallback(called)
    # already performed 1 step, resume and do 2 more
    trainer = Trainer(
        default_root_dir=tmpdir,
        max_epochs=2,
        limit_train_batches=2,
        limit_val_batches=0,
        enable_progress_bar=False,
        enable_model_summary=False,
        callbacks=[callback],
    )

    # resume from checkpoint with HookedModel
    model = HookedModel(called)
    trainer.fit(model, ckpt_path=best_model_path)
    loaded_ckpt = {
        "callbacks": ANY,
        "epoch": 0,
        "global_step": 2,
        "lr_schedulers": ANY,
        "optimizer_states": ANY,
        "pytorch-lightning_version": __version__,
        "state_dict": ANY,
        "loops": ANY,
    }
    saved_ckpt = {**loaded_ckpt, "global_step": 4, "epoch": 1}
    expected = [
        {"name": "configure_callbacks"},
        {"name": "prepare_data"},
        {"name": "Callback.setup", "args": (trainer, model), "kwargs": {"stage": "fit"}},
        {"name": "setup", "kwargs": {"stage": "fit"}},
        {"name": "on_load_checkpoint", "args": (loaded_ckpt,)},
        {"name": "Callback.on_load_checkpoint", "args": (trainer, model, loaded_ckpt)},
        {"name": "Callback.load_state_dict", "args": ({"foo": True},)},
        {"name": "configure_sharded_model"},
        {"name": "configure_optimizers"},
        {"name": "Callback.on_fit_start", "args": (trainer, model)},
        {"name": "on_fit_start"},
        {"name": "train_dataloader"},
        {"name": "train", "args": (True,)},
        {"name": "Callback.on_train_start", "args": (trainer, model)},
        {"name": "on_train_start"},
        {"name": "Callback.on_train_epoch_start", "args": (trainer, model)},
        {"name": "on_train_epoch_start"},
        *model._train_batch(trainer, model, 2, current_epoch=1, current_batch=0),
        {"name": "Callback.on_train_epoch_end", "args": (trainer, model)},
        {"name": "on_train_epoch_end"},  # before ModelCheckpoint because it's a "monitoring callback"
        # `ModelCheckpoint.save_checkpoint` is called here
        {"name": "Callback.state_dict"},
        {"name": "Callback.on_save_checkpoint", "args": (trainer, model, saved_ckpt)},
        {"name": "on_save_checkpoint", "args": (saved_ckpt,)},
        {"name": "Callback.on_train_end", "args": (trainer, model)},
        {"name": "on_train_end"},
        {"name": "Callback.on_fit_end", "args": (trainer, model)},
        {"name": "on_fit_end"},
        {"name": "Callback.teardown", "args": (trainer, model), "kwargs": {"stage": "fit"}},
        {"name": "teardown", "kwargs": {"stage": "fit"}},
    ]
    assert called == expected


def test_trainer_model_hook_system_fit_no_val_and_resume_max_steps(tmpdir):
    # initial training to get a checkpoint
    model = BoringModel()
    trainer = Trainer(
        default_root_dir=tmpdir,
        max_steps=1,
        limit_val_batches=0,
        enable_progress_bar=False,
        enable_model_summary=False,
        callbacks=[HookedCallback([])],
    )
    trainer.fit(model)
    best_model_path = trainer.checkpoint_callback.best_model_path

    # resume from checkpoint with HookedModel
    called = []
    model = HookedModel(called)
    callback = HookedCallback(called)

    # already performed 1 step, resume and do 2 more
    train_batches = 2
    steps_after_reload = 1 + train_batches
    trainer = Trainer(
        default_root_dir=tmpdir,
        max_steps=steps_after_reload,
        limit_val_batches=0,
        enable_progress_bar=False,
        enable_model_summary=False,
        callbacks=[callback],
    )

    trainer.fit(model, ckpt_path=best_model_path)
    loaded_ckpt = {
        "callbacks": ANY,
        "epoch": 0,
        "global_step": 1,
        "lr_schedulers": ANY,
        "optimizer_states": ANY,
        "pytorch-lightning_version": __version__,
        "state_dict": ANY,
        "loops": ANY,
    }
    saved_ckpt = {**loaded_ckpt, "global_step": steps_after_reload}
    expected = [
        {"name": "configure_callbacks"},
        {"name": "prepare_data"},
        {"name": "Callback.setup", "args": (trainer, model), "kwargs": {"stage": "fit"}},
        {"name": "setup", "kwargs": {"stage": "fit"}},
        {"name": "on_load_checkpoint", "args": (loaded_ckpt,)},
        {"name": "Callback.on_load_checkpoint", "args": (trainer, model, loaded_ckpt)},
        {"name": "Callback.load_state_dict", "args": ({"foo": True},)},
        {"name": "configure_sharded_model"},
        {"name": "configure_optimizers"},
        {"name": "Callback.on_fit_start", "args": (trainer, model)},
        {"name": "on_fit_start"},
        {"name": "train_dataloader"},
        {"name": "train", "args": (True,)},
        {"name": "Callback.on_train_start", "args": (trainer, model)},
        {"name": "on_train_start"},
        {"name": "Callback.on_train_epoch_start", "args": (trainer, model)},
        {"name": "on_train_epoch_start"},
        *model._train_batch(trainer, model, steps_after_reload, current_batch=1),
        {"name": "Callback.on_train_epoch_end", "args": (trainer, model)},
        {"name": "on_train_epoch_end"},  # before ModelCheckpoint because it's a "monitoring callback"
        # `ModelCheckpoint.save_checkpoint` is called here
        {"name": "Callback.state_dict"},
        {"name": "Callback.on_save_checkpoint", "args": (trainer, model, saved_ckpt)},
        {"name": "on_save_checkpoint", "args": (saved_ckpt,)},
        {"name": "Callback.on_train_end", "args": (trainer, model)},
        {"name": "on_train_end"},
        {"name": "Callback.on_fit_end", "args": (trainer, model)},
        {"name": "on_fit_end"},
        {"name": "Callback.teardown", "args": (trainer, model), "kwargs": {"stage": "fit"}},
        {"name": "teardown", "kwargs": {"stage": "fit"}},
    ]
    assert called == expected


@pytest.mark.parametrize("batches", (0, 2))
@pytest.mark.parametrize(
    ["verb", "noun", "dataloader", "key"], [("validate", "validation", "val", "x"), ("test", "test", "test", "y")]
)
def test_trainer_model_hook_system_eval(tmpdir, batches, verb, noun, dataloader, key):
    called = []
    model = HookedModel(called)
    callback = HookedCallback(called)
    trainer = Trainer(
        default_root_dir=tmpdir,
        max_epochs=1,
        limit_val_batches=batches,
        limit_test_batches=batches,
        enable_progress_bar=False,
        enable_model_summary=False,
        callbacks=[callback],
    )
    fn = getattr(trainer, verb)
    fn(model, verbose=False)
    hooks = [
        {"name": f"{dataloader}_dataloader"},
        {"name": "train", "args": (False,)},
        {"name": f"on_{noun}_model_eval"},
        {"name": "zero_grad"},
        {"name": f"Callback.on_{noun}_start", "args": (trainer, model)},
        {"name": f"on_{noun}_start"},
        *model._eval_epoch(noun, trainer, model, batches, key),
        {"name": f"Callback.on_{noun}_end", "args": (trainer, model)},
        {"name": f"on_{noun}_end"},
        {"name": "train", "args": (True,)},
        {"name": f"on_{noun}_model_train"},
    ]
    expected = [
        {"name": "configure_callbacks"},
        {"name": "prepare_data"},
        {"name": "Callback.setup", "args": (trainer, model), "kwargs": {"stage": verb}},
        {"name": "setup", "kwargs": {"stage": verb}},
        {"name": "configure_sharded_model"},
        *(hooks if batches else []),
        {"name": "Callback.teardown", "args": (trainer, model), "kwargs": {"stage": verb}},
        {"name": "teardown", "kwargs": {"stage": verb}},
    ]
    assert called == expected


def test_trainer_model_hook_system_predict(tmpdir):
    called = []
    model = HookedModel(called)
    callback = HookedCallback(called)
    batches = 2
    trainer = Trainer(
        default_root_dir=tmpdir, limit_predict_batches=batches, enable_progress_bar=False, callbacks=[callback]
    )
    trainer.predict(model)
    expected = [
        {"name": "configure_callbacks"},
        {"name": "prepare_data"},
        {"name": "Callback.setup", "args": (trainer, model), "kwargs": {"stage": "predict"}},
        {"name": "setup", "kwargs": {"stage": "predict"}},
        {"name": "configure_sharded_model"},
        {"name": "predict_dataloader"},
        {"name": "train", "args": (False,)},
        {"name": "on_predict_model_eval"},
        {"name": "zero_grad"},
        {"name": "Callback.on_predict_start", "args": (trainer, model)},
        {"name": "on_predict_start"},
        {"name": "Callback.on_predict_epoch_start", "args": (trainer, model)},
        {"name": "on_predict_epoch_start"},
        *model._predict_batch(trainer, model, batches),
        {"name": "Callback.on_predict_epoch_end", "args": (trainer, model)},
        {"name": "on_predict_epoch_end"},
        {"name": "Callback.on_predict_end", "args": (trainer, model)},
        {"name": "on_predict_end"},
        # TODO: `on_predict_model_train`
        {"name": "Callback.teardown", "args": (trainer, model), "kwargs": {"stage": "predict"}},
        {"name": "teardown", "kwargs": {"stage": "predict"}},
    ]
    assert called == expected


def test_hooks_with_different_argument_names(tmpdir):
    """Test that argument names can be anything in the hooks."""

    class CustomBoringModel(BoringModel):
        def assert_args(self, x, batch_nb):
            assert isinstance(x, Tensor)
            assert x.size() == (1, 32)
            assert isinstance(batch_nb, int)

        def training_step(self, x1, batch_nb1):
            self.assert_args(x1, batch_nb1)
            return super().training_step(x1, batch_nb1)

        def validation_step(self, x2, batch_nb2):
            self.assert_args(x2, batch_nb2)
            return super().validation_step(x2, batch_nb2)

        # we don't support a different name for `dataloader_idx`
        def test_step(self, x3, batch_nb3, dataloader_idx):
            self.assert_args(x3, batch_nb3)
            assert isinstance(dataloader_idx, int)
            return super().test_step(x3, batch_nb3)

        # we don't support a different name for `dataloader_idx`
        def predict_step(self, x4, batch_nb4, dataloader_idx):
            self.assert_args(x4, batch_nb4)
            assert isinstance(dataloader_idx, int)
            return super().predict_step(x4, batch_nb4, dataloader_idx)

        def test_dataloader(self):
            return [DataLoader(RandomDataset(32, 64)), DataLoader(RandomDataset(32, 64))]

        def predict_dataloader(self):
            return [DataLoader(RandomDataset(32, 64)), DataLoader(RandomDataset(32, 64))]

    model = CustomBoringModel()

    trainer = Trainer(default_root_dir=tmpdir, fast_dev_run=5)

    trainer.fit(model)
    trainer.test(model)

    preds = trainer.predict(model)
    assert len(preds) == 2
    assert all(len(x) == 5 for x in preds)


def test_trainer_datamodule_hook_system(tmpdir):
    """Test the LightningDataModule hook system."""
    model = BoringModel()
    batches = 2
    trainer = Trainer(
        default_root_dir=tmpdir,
        max_epochs=1,
        limit_train_batches=batches,
        limit_val_batches=batches,
        limit_test_batches=batches,
        limit_predict_batches=batches,
        enable_progress_bar=False,
        enable_model_summary=False,
        reload_dataloaders_every_n_epochs=1,
    )

    called = []
    dm = HookedDataModule(called)
    trainer.fit(model, datamodule=dm)
    expected = [
        {"name": "prepare_data"},
        {"name": "setup", "kwargs": {"stage": "fit"}},
        {"name": "val_dataloader"},
        {"name": "train_dataloader"},
        {"name": "state_dict"},
        {"name": "teardown", "kwargs": {"stage": "fit"}},
    ]
    assert called == expected

    called = []
    dm = HookedDataModule(called)
    trainer.validate(model, datamodule=dm, verbose=False)
    expected = [
        {"name": "prepare_data"},
        {"name": "setup", "kwargs": {"stage": "validate"}},
        {"name": "val_dataloader"},
        {"name": "teardown", "kwargs": {"stage": "validate"}},
    ]
    assert called == expected

    called = []
    dm = HookedDataModule(called)
    trainer.test(model, datamodule=dm, verbose=False)
    expected = [
        {"name": "prepare_data"},
        {"name": "setup", "kwargs": {"stage": "test"}},
        {"name": "test_dataloader"},
        {"name": "teardown", "kwargs": {"stage": "test"}},
    ]
    assert called == expected

    called = []
    dm = HookedDataModule(called)
    trainer.predict(model, datamodule=dm)
    expected = [
        {"name": "prepare_data"},
        {"name": "setup", "kwargs": {"stage": "predict"}},
        {"name": "predict_dataloader"},
        {"name": "teardown", "kwargs": {"stage": "predict"}},
    ]
    assert called == expected


def test_load_from_checkpoint_hook_calls(tmpdir):
    class CustomHookedDataModule(HookedDataModule):
        def state_dict(self):
            return {"foo": "bar"}

    lm_called, ldm_called = [], []
    model = HookedModel(lm_called)
    datamodule = CustomHookedDataModule(ldm_called)
    trainer = Trainer()
    trainer.strategy.connect(model)
    trainer._data_connector.attach_data(model, datamodule=datamodule)
    ckpt_path = str(tmpdir / "file.ckpt")
    trainer.save_checkpoint(ckpt_path)

    datamodule_state_dict_key = datamodule.__class__.__qualname__
    saved_ckpt = {
        "callbacks": ANY,
        "epoch": 0,
        "global_step": 0,
        "lr_schedulers": ANY,
        "optimizer_states": ANY,
        "pytorch-lightning_version": __version__,
        "state_dict": ANY,
        "loops": ANY,
        datamodule_state_dict_key: {"foo": "bar"},
    }

    assert lm_called == [{"name": "on_save_checkpoint", "args": (saved_ckpt,)}]
    assert ldm_called == [{"name": "state_dict"}]

    lm_called, ldm_called = [], []
    _ = HookedModel.load_from_checkpoint(ckpt_path, called=lm_called)
    _ = CustomHookedDataModule.load_from_checkpoint(ckpt_path, called=ldm_called)
    assert lm_called == [{"name": "on_load_checkpoint", "args": ({**saved_ckpt, "hyper_parameters": ANY},)}]
    assert ldm_called == [{"name": "load_state_dict", "args": (saved_ckpt[datamodule_state_dict_key],)}]<|MERGE_RESOLUTION|>--- conflicted
+++ resolved
@@ -296,7 +296,6 @@
                     },
                     # this is after because it refers to the `LightningModule.optimizer_step` hook which encapsulates
                     # the actual call to `PrecisionPlugin.optimizer_step`
-<<<<<<< HEAD
                     dict(
                         name="optimizer_step",
                         args=(current_epoch, i, ANY, ANY),
@@ -304,19 +303,6 @@
                     *([dict(name="lr_scheduler_step", args=ANY)] if i == (trainer.num_training_batches - 1) else []),
                     dict(name="Callback.on_train_batch_end", args=(trainer, model, dict(loss=ANY), ANY, i)),
                     dict(name="on_train_batch_end", args=(dict(loss=ANY), ANY, i)),
-=======
-                    {
-                        "name": "optimizer_step",
-                        "args": (current_epoch, i, ANY, ANY),
-                    },
-                    *(
-                        [{"name": "lr_scheduler_step", "args": (ANY, None)}]
-                        if i == (trainer.num_training_batches - 1)
-                        else []
-                    ),
-                    {"name": "Callback.on_train_batch_end", "args": (trainer, model, {"loss": ANY}, ANY, i)},
-                    {"name": "on_train_batch_end", "args": ({"loss": ANY}, ANY, i)},
->>>>>>> 91cb4b9b
                 ]
             )
         return out
