# Copyright The PyTorch Lightning team.
#
# Licensed under the Apache License, Version 2.0 (the "License");
# you may not use this file except in compliance with the License.
# You may obtain a copy of the License at
#
#     http://www.apache.org/licenses/LICENSE-2.0
#
# Unless required by applicable law or agreed to in writing, software
# distributed under the License is distributed on an "AS IS" BASIS,
# WITHOUT WARRANTIES OR CONDITIONS OF ANY KIND, either express or implied.
# See the License for the specific language governing permissions and
# limitations under the License.
from functools import partial, update_wrapper
from inspect import getmembers, isfunction
from unittest import mock
from unittest.mock import ANY, PropertyMock

import pytest
import torch
from torch import Tensor
from torch.utils.data import DataLoader

from pytorch_lightning import __version__, Callback, LightningDataModule, LightningModule, Trainer
from pytorch_lightning.demos.boring_classes import BoringDataModule, BoringModel, RandomDataset
from tests_pytorch.helpers.runif import RunIf


class HookedDataModule(BoringDataModule):
    def __init__(self, called):
        super().__init__()

        def call(hook, fn, *args, **kwargs):
            out = fn(*args, **kwargs)
            d = {"name": hook}
            if args:
                d["args"] = args
            if kwargs:
                d["kwargs"] = kwargs
            called.append(d)
            return out

        for h in get_members(LightningDataModule):
            attr = getattr(self, h)
            partial_h = partial(call, h, attr)
            update_wrapper(partial_h, attr)
            setattr(self, h, partial_h)


@pytest.mark.parametrize("max_steps", [1, 2, 3])
def test_on_before_zero_grad_called(tmpdir, max_steps):
    class CurrentTestModel(BoringModel):
        on_before_zero_grad_called = 0

        def on_before_zero_grad(self, optimizer):
            self.on_before_zero_grad_called += 1

    model = CurrentTestModel()

    trainer = Trainer(default_root_dir=tmpdir, max_steps=max_steps, max_epochs=2)
    assert 0 == model.on_before_zero_grad_called
    trainer.fit(model)
    assert max_steps == model.on_before_zero_grad_called

    model.on_before_zero_grad_called = 0
    trainer.test(model)
    assert 0 == model.on_before_zero_grad_called


def test_training_epoch_end_metrics_collection(tmpdir):
    """Test that progress bar metrics also get collected at the end of an epoch."""
    num_epochs = 3

    class CurrentModel(BoringModel):
        def training_step(self, *args, **kwargs):
            output = super().training_step(*args, **kwargs)
            self.log_dict({"step_metric": torch.tensor(-1), "shared_metric": 100}, logger=False, prog_bar=True)
            return output

        def training_epoch_end(self, outputs):
            epoch = self.current_epoch
            # both scalar tensors and Python numbers are accepted
            self.log_dict(
                {f"epoch_metric_{epoch}": torch.tensor(epoch), "shared_metric": 111}, logger=False, prog_bar=True
            )

    model = CurrentModel()
    trainer = Trainer(max_epochs=num_epochs, default_root_dir=tmpdir, overfit_batches=2)
    trainer.fit(model)
    assert trainer.state.finished, f"Training failed with {trainer.state}"
    metrics = trainer.progress_bar_callback.get_metrics(trainer, model)

    # metrics added in training step should be unchanged by epoch end method
    assert metrics["step_metric"] == -1
    # a metric shared in both methods gets overwritten by epoch_end
    assert metrics["shared_metric"] == 111
    # metrics are kept after each epoch
    for i in range(num_epochs):
        assert metrics[f"epoch_metric_{i}"] == i


def test_training_epoch_end_metrics_collection_on_override(tmpdir):
    """Test that batch end metrics are collected when training_epoch_end is overridden at the end of an epoch."""

    class OverriddenModel(BoringModel):
        def __init__(self):
            super().__init__()
            self.len_outputs = 0

        def on_train_epoch_start(self):
            self.num_train_batches = 0

        def training_epoch_end(self, outputs):
            self.len_outputs = len(outputs)

        def on_train_batch_end(self, outputs, batch, batch_idx):
            self.num_train_batches += 1

    class NotOverriddenModel(BoringModel):
        def on_train_epoch_start(self):
            self.num_train_batches = 0

        def on_train_batch_end(self, outputs, batch, batch_idx):
            self.num_train_batches += 1

    overridden_model = OverriddenModel()
    not_overridden_model = NotOverriddenModel()
    not_overridden_model.training_epoch_end = None

    trainer = Trainer(max_epochs=1, default_root_dir=tmpdir, overfit_batches=2)

    trainer.fit(overridden_model)
    assert overridden_model.len_outputs == overridden_model.num_train_batches


@pytest.mark.parametrize(
    "accelerator,expected_device_str",
    [
        pytest.param("gpu", "cuda:0", marks=RunIf(min_cuda_gpus=1)),
        pytest.param("mps", "mps:0", marks=RunIf(mps=True)),
    ],
)
@mock.patch(
    "pytorch_lightning.strategies.Strategy.lightning_module",
    new_callable=PropertyMock,
)
def test_apply_batch_transfer_handler(model_getter_mock, accelerator, expected_device_str):
    expected_device = torch.device(expected_device_str)

    class CustomBatch:
        def __init__(self, data):
            self.samples = data[0]
            self.targets = data[1]

    class CurrentTestModel(BoringModel):
        rank = 0
        transfer_batch_to_device_hook_rank = None
        on_after_batch_transfer_hook_rank = None

        def on_after_batch_transfer(self, batch, dataloader_idx):
            assert dataloader_idx == 0
            assert batch.samples.device == batch.targets.device == expected_device
            self.on_after_batch_transfer_hook_rank = self.rank
            self.rank += 1
            batch.targets *= 2
            return batch

        def transfer_batch_to_device(self, batch, device, dataloader_idx):
            assert dataloader_idx == 0
            self.transfer_batch_to_device_hook_rank = self.rank
            self.rank += 1
            batch.samples = batch.samples.to(device)
            batch.targets = batch.targets.to(device)
            return batch

    model = CurrentTestModel()
    batch = CustomBatch((torch.zeros(5, 32), torch.ones(5, 1, dtype=torch.long)))

    trainer = Trainer(accelerator=accelerator, devices=1)
    # running .fit() would require us to implement custom data loaders, we mock the model reference instead

    model_getter_mock.return_value = model
    batch_gpu = trainer.strategy.batch_to_device(batch, expected_device)

    assert model.transfer_batch_to_device_hook_rank == 0
    assert model.on_after_batch_transfer_hook_rank == 1
    assert batch_gpu.samples.device == batch_gpu.targets.device == expected_device
    assert torch.allclose(batch_gpu.samples.cpu(), torch.zeros(5, 32))
    assert torch.allclose(batch_gpu.targets.cpu(), torch.ones(5, 1, dtype=torch.long) * 2)


@RunIf(min_cuda_gpus=2, standalone=True)
def test_transfer_batch_hook_ddp(tmpdir):
    """Test custom data are properly moved to the right device using ddp."""

    class CustomBatch:
        def __init__(self, data):
            self.samples = data[0]

        def to(self, device, **kwargs):
            self.samples = self.samples.to(device, **kwargs)
            return self

    def collate_fn(batch):
        return CustomBatch(batch)

    class TestModel(BoringModel):
        def training_step(self, batch, batch_idx):
            assert batch.samples.device == self.device
            assert isinstance(batch_idx, int)

        def train_dataloader(self):
            return torch.utils.data.DataLoader(RandomDataset(32, 64), collate_fn=collate_fn)

    model = TestModel()
    model.validation_step = None
    model.training_epoch_end = None
    trainer = Trainer(
        default_root_dir=tmpdir,
        limit_train_batches=2,
        limit_val_batches=0,
        max_epochs=1,
        strategy="ddp",
        accelerator="gpu",
        devices=2,
        enable_progress_bar=False,
        enable_model_summary=False,
    )
    trainer.fit(model)


def get_members(cls):
    return {h for h, _ in getmembers(cls, predicate=isfunction) if not h.startswith("_")}


class HookedCallback(Callback):
    def __init__(self, called):
        def call(hook, fn, *args, **kwargs):
            out = fn(*args, **kwargs)
            d = {"name": f"Callback.{hook}"}
            if args:
                d["args"] = args
            if kwargs:
                d["kwargs"] = kwargs
            called.append(d)
            return out

        for h in get_members(Callback):
            attr = getattr(self, h)
            partial_h = partial(call, h, attr)
            update_wrapper(partial_h, attr)
            setattr(self, h, partial_h)

    def state_dict(*args, **kwargs):
        return {"foo": True}


class HookedModel(BoringModel):
    def __init__(self, called):
        super().__init__()
        pl_module_hooks = get_members(LightningModule)
        # remove non-hooks
        pl_module_hooks.difference_update({"optimizers", "log", "log_dict"})
        # remove most `nn.Module` hooks
        module_hooks = get_members(torch.nn.Module)
        module_hooks.difference_update({"forward", "zero_grad", "train"})
        pl_module_hooks.difference_update(module_hooks)

        def call(hook, fn, *args, **kwargs):
            out = fn(*args, **kwargs)
            d = {"name": hook}
            if args:
                d["args"] = args
            elif hook == "train":
                # DeepSpeed calls `train(mode)` but we do not. Standardize
                # https://github.com/microsoft/DeepSpeed/pull/571
                d["args"] = (True,)
            if kwargs:
                d["kwargs"] = kwargs
            called.append(d)
            return out

        for h in pl_module_hooks:
            attr = getattr(self, h)
            partial_h = partial(call, h, attr)
            update_wrapper(partial_h, attr)
            setattr(self, h, partial_h)

    def validation_epoch_end(self, *args, **kwargs):
        # `BoringModel` does not have a return for `validation_step_end` so this would fail
        pass

    def test_epoch_end(self, *args, **kwargs):
        # `BoringModel` does not have a return for `test_step_end` so this would fail
        pass

    def _train_batch(self, *args, **kwargs):
        if self.automatic_optimization:
            return self._auto_train_batch(*args, **kwargs)
        return self._manual_train_batch(*args, **kwargs)

    @staticmethod
    def _auto_train_batch(
        trainer, model, batches, device=torch.device("cpu"), current_epoch=0, current_batch=0, **kwargs
    ):
        using_deepspeed = kwargs.get("strategy") == "deepspeed"
        out = []
        for i in range(current_batch, batches):
            out.extend(
                [
                    dict(name="on_before_batch_transfer", args=(ANY, 0)),
                    dict(name="transfer_batch_to_device", args=(ANY, device, 0)),
                    dict(name="on_after_batch_transfer", args=(ANY, 0)),
                    dict(name="Callback.on_train_batch_start", args=(trainer, model, ANY, i)),
                    dict(name="on_train_batch_start", args=(ANY, i)),
                    dict(name="forward", args=(ANY,)),
                    dict(name="training_step", args=(ANY, i)),
                    dict(name="training_step_end", args=(dict(loss=ANY),)),
                    dict(name="Callback.on_before_zero_grad", args=(trainer, model, ANY)),
                    dict(name="on_before_zero_grad", args=(ANY,)),
                    dict(name="optimizer_zero_grad", args=(current_epoch, i, ANY)),
                    dict(name="Callback.on_before_backward", args=(trainer, model, ANY)),
                    dict(name="on_before_backward", args=(ANY,)),
                    # DeepSpeed handles backward internally
                    *([dict(name="backward", args=(ANY,))] if not using_deepspeed else []),
                    dict(name="Callback.on_after_backward", args=(trainer, model)),
                    dict(name="on_after_backward"),
                    # note: unscaling happens here in the case of AMP
                    dict(name="Callback.on_before_optimizer_step", args=(trainer, model, ANY)),
                    dict(name="on_before_optimizer_step", args=(ANY,)),
                    *([dict(name="log_grad_norm", args=ANY)] if not using_deepspeed else []),
                    dict(
                        name="clip_gradients",
                        args=(ANY,),
                        kwargs=dict(gradient_clip_val=None, gradient_clip_algorithm=None),
                    ),
                    dict(
                        name="configure_gradient_clipping",
                        args=(ANY,),
                        kwargs=dict(gradient_clip_val=None, gradient_clip_algorithm=None),
                    ),
                    # this is after because it refers to the `LightningModule.optimizer_step` hook which encapsulates
                    # the actual call to `PrecisionPlugin.optimizer_step`
                    dict(
                        name="optimizer_step",
<<<<<<< HEAD
                        args=(current_epoch, i, ANY, ANY),
                        kwargs=dict(on_tpu=False, using_lbfgs=False),
=======
                        args=(current_epoch, i, ANY, 0, ANY),
>>>>>>> 8aca46a1
                    ),
                    *(
                        [dict(name="lr_scheduler_step", args=(ANY, None))]
                        if i == (trainer.num_training_batches - 1)
                        else []
                    ),
                    dict(name="Callback.on_train_batch_end", args=(trainer, model, dict(loss=ANY), ANY, i)),
                    dict(name="on_train_batch_end", args=(dict(loss=ANY), ANY, i)),
                ]
            )
        return out

    @staticmethod
    def _manual_train_batch(trainer, model, batches, device=torch.device("cpu"), **kwargs):
        using_deepspeed = kwargs.get("strategy") == "deepspeed"
        out = []
        for i in range(batches):
            out.extend(
                [
                    dict(name="on_before_batch_transfer", args=(ANY, 0)),
                    dict(name="transfer_batch_to_device", args=(ANY, device, 0)),
                    dict(name="on_after_batch_transfer", args=(ANY, 0)),
                    dict(name="Callback.on_train_batch_start", args=(trainer, model, ANY, i)),
                    dict(name="on_train_batch_start", args=(ANY, i)),
                    dict(name="forward", args=(ANY,)),
                    dict(name="Callback.on_before_backward", args=(trainer, model, ANY)),
                    dict(name="on_before_backward", args=(ANY,)),
                    # DeepSpeed handles backward internally
                    *([dict(name="backward", args=(ANY,))] if not using_deepspeed else []),
                    dict(name="Callback.on_after_backward", args=(trainer, model)),
                    dict(name="on_after_backward"),
                    # `manual_backward` calls the previous 3
                    dict(name="manual_backward", args=(ANY,)),
                    dict(name="closure"),
                    dict(name="Callback.on_before_optimizer_step", args=(trainer, model, ANY)),
                    dict(name="on_before_optimizer_step", args=(ANY,)),
                    *([dict(name="log_grad_norm", args=ANY)] if not using_deepspeed else []),
                    dict(name="training_step", args=(ANY, i)),
                    dict(name="training_step_end", args=(dict(loss=ANY),)),
                    dict(name="Callback.on_train_batch_end", args=(trainer, model, dict(loss=ANY), ANY, i)),
                    dict(name="on_train_batch_end", args=(dict(loss=ANY), ANY, i)),
                ]
            )
        return out

    @staticmethod
    def _eval_epoch(fn, trainer, model, batches, key, device=torch.device("cpu")):
        outputs = {key: ANY}
        return [
            dict(name=f"Callback.on_{fn}_epoch_start", args=(trainer, model)),
            dict(name=f"on_{fn}_epoch_start"),
            *HookedModel._eval_batch(fn, trainer, model, batches, key, device=device),
            dict(name=f"{fn}_epoch_end", args=([outputs] * batches,)),
            dict(name=f"Callback.on_{fn}_epoch_end", args=(trainer, model)),
            dict(name=f"on_{fn}_epoch_end"),
        ]

    @staticmethod
    def _eval_batch(fn, trainer, model, batches, key, device=torch.device("cpu")):
        out = []
        outputs = {key: ANY}
        for i in range(batches):
            out.extend(
                [
                    dict(name="on_before_batch_transfer", args=(ANY, 0)),
                    dict(name="transfer_batch_to_device", args=(ANY, device, 0)),
                    dict(name="on_after_batch_transfer", args=(ANY, 0)),
                    dict(name=f"Callback.on_{fn}_batch_start", args=(trainer, model, ANY, i, 0)),
                    dict(name=f"on_{fn}_batch_start", args=(ANY, i, 0)),
                    dict(name="forward", args=(ANY,)),
                    dict(name=f"{fn}_step", args=(ANY, i)),
                    dict(name=f"{fn}_step_end", args=(outputs,)),
                    dict(name=f"Callback.on_{fn}_batch_end", args=(trainer, model, outputs, ANY, i, 0)),
                    dict(name=f"on_{fn}_batch_end", args=(outputs, ANY, i, 0)),
                ]
            )
        return out

    @staticmethod
    def _predict_batch(trainer, model, batches):
        out = []
        for i in range(batches):
            out.extend(
                [
                    dict(name="on_before_batch_transfer", args=(ANY, 0)),
                    dict(name="transfer_batch_to_device", args=(ANY, torch.device("cpu"), 0)),
                    dict(name="on_after_batch_transfer", args=(ANY, 0)),
                    dict(name="Callback.on_predict_batch_start", args=(trainer, model, ANY, i, 0)),
                    dict(name="on_predict_batch_start", args=(ANY, i, 0)),
                    dict(name="forward", args=(ANY,)),
                    dict(name="predict_step", args=(ANY, i)),
                    # TODO: `predict_step_end`
                    dict(name="Callback.on_predict_batch_end", args=(trainer, model, ANY, ANY, i, 0)),
                    dict(name="on_predict_batch_end", args=(ANY, ANY, i, 0)),
                ]
            )
        return out


@pytest.mark.parametrize(
    "kwargs",
    [
        {},
        # these precision plugins modify the optimization flow, so testing them explicitly
        pytest.param(dict(accelerator="gpu", devices=1, precision=16), marks=RunIf(min_cuda_gpus=1)),
        pytest.param(
            dict(accelerator="gpu", devices=1, precision=16, strategy="deepspeed"),
            marks=RunIf(min_cuda_gpus=1, standalone=True, deepspeed=True),
        ),
    ],
)
@pytest.mark.parametrize("automatic_optimization", (True, False))
def test_trainer_model_hook_system_fit(tmpdir, kwargs, automatic_optimization):
    called = []

    class TestModel(HookedModel):
        def __init__(self, *args):
            super().__init__(*args)
            self.automatic_optimization = automatic_optimization

        def training_step(self, batch, batch_idx):
            if self.automatic_optimization:
                return super().training_step(batch, batch_idx)
            loss = self.step(batch[0])
            opt = self.optimizers()
            opt.zero_grad()
            self.manual_backward(loss)
            opt.step(lambda: called.append({"name": "closure"}))
            return {"loss": loss}

    model = TestModel(called)
    callback = HookedCallback(called)
    train_batches = 2
    val_batches = 2
    trainer = Trainer(
        default_root_dir=tmpdir,
        max_epochs=1,
        limit_train_batches=train_batches,
        limit_val_batches=val_batches,
        enable_progress_bar=False,
        enable_model_summary=False,
        callbacks=[callback],
        track_grad_norm=1,
        **kwargs,
    )
    trainer.fit(model)
    saved_ckpt = {
        "callbacks": ANY,
        "epoch": 0,
        "global_step": train_batches,
        "lr_schedulers": ANY,
        "optimizer_states": ANY,
        "pytorch-lightning_version": __version__,
        "state_dict": ANY,
        "loops": ANY,
    }
    using_deepspeed = kwargs.get("strategy") == "deepspeed"
    if kwargs.get("precision") == 16 and not using_deepspeed:
        saved_ckpt[trainer.precision_plugin.__class__.__qualname__] = ANY
    device = torch.device("cuda:0" if "accelerator" in kwargs and kwargs["accelerator"] == "gpu" else "cpu")
    expected = [
        dict(name="configure_callbacks"),
        dict(name="prepare_data"),
        # DeepSpeed needs the batch size to figure out throughput logging
        *([dict(name="train_dataloader")] if using_deepspeed else []),
        dict(name="Callback.setup", args=(trainer, model), kwargs=dict(stage="fit")),
        dict(name="setup", kwargs=dict(stage="fit")),
        dict(name="configure_sharded_model"),
        dict(name="configure_optimizers"),
        dict(name="Callback.on_fit_start", args=(trainer, model)),
        dict(name="on_fit_start"),
        dict(name="Callback.on_sanity_check_start", args=(trainer, model)),
        dict(name="val_dataloader"),
        dict(name="train", args=(False,)),
        dict(name="on_validation_model_eval"),
        dict(name="zero_grad"),
        dict(name="Callback.on_validation_start", args=(trainer, model)),
        dict(name="on_validation_start"),
        *model._eval_epoch("validation", trainer, model, val_batches, "x", device=device),
        dict(name="Callback.on_validation_end", args=(trainer, model)),
        dict(name="on_validation_end"),
        dict(name="train", args=(True,)),
        dict(name="on_validation_model_train"),
        dict(name="Callback.on_sanity_check_end", args=(trainer, model)),
        # duplicate `train` because `_run_train` calls it again in case validation wasn't run
        dict(name="train", args=(True,)),
        dict(name="train_dataloader"),
        dict(name="Callback.on_train_start", args=(trainer, model)),
        dict(name="on_train_start"),
        dict(name="Callback.on_train_epoch_start", args=(trainer, model)),
        dict(name="on_train_epoch_start"),
        *model._train_batch(trainer, model, train_batches, device=device, **kwargs),
        dict(name="train", args=(False,)),
        dict(name="on_validation_model_eval"),
        dict(name="zero_grad"),
        dict(name="Callback.on_validation_start", args=(trainer, model)),
        dict(name="on_validation_start"),
        *model._eval_epoch("validation", trainer, model, val_batches, "x", device=device),
        dict(name="Callback.on_validation_end", args=(trainer, model)),
        dict(name="on_validation_end"),
        dict(name="train", args=(True,)),
        dict(name="on_validation_model_train"),
        dict(name="training_epoch_end", args=([dict(loss=ANY)] * train_batches,)),
        dict(name="Callback.on_train_epoch_end", args=(trainer, model)),
        # `ModelCheckpoint.save_checkpoint` is called here from `Callback.on_train_epoch_end`
        dict(name="Callback.state_dict"),
        dict(name="Callback.on_save_checkpoint", args=(trainer, model, saved_ckpt)),
        dict(name="on_save_checkpoint", args=(saved_ckpt,)),
        dict(name="on_train_epoch_end"),
        dict(name="Callback.on_train_end", args=(trainer, model)),
        dict(name="on_train_end"),
        dict(name="Callback.on_fit_end", args=(trainer, model)),
        dict(name="on_fit_end"),
        dict(name="Callback.teardown", args=(trainer, model), kwargs=dict(stage="fit")),
        dict(name="teardown", kwargs=dict(stage="fit")),
    ]
    assert called == expected


def test_trainer_model_hook_system_fit_no_val_and_resume_max_epochs(tmpdir):
    # initial training to get a checkpoint
    model = BoringModel()
    trainer = Trainer(
        default_root_dir=tmpdir,
        max_epochs=1,
        limit_train_batches=2,
        limit_val_batches=0,
        enable_progress_bar=False,
        enable_model_summary=False,
        callbacks=[HookedCallback([])],
    )
    trainer.fit(model)
    best_model_path = trainer.checkpoint_callback.best_model_path

    called = []
    callback = HookedCallback(called)
    # already performed 1 step, resume and do 2 more
    trainer = Trainer(
        default_root_dir=tmpdir,
        max_epochs=2,
        limit_train_batches=2,
        limit_val_batches=0,
        enable_progress_bar=False,
        enable_model_summary=False,
        callbacks=[callback],
        track_grad_norm=1,
    )

    # resume from checkpoint with HookedModel
    model = HookedModel(called)
    trainer.fit(model, ckpt_path=best_model_path)
    loaded_ckpt = {
        "callbacks": ANY,
        "epoch": 0,
        "global_step": 2,
        "lr_schedulers": ANY,
        "optimizer_states": ANY,
        "pytorch-lightning_version": __version__,
        "state_dict": ANY,
        "loops": ANY,
    }
    saved_ckpt = {**loaded_ckpt, "global_step": 4, "epoch": 1}
    expected = [
        dict(name="configure_callbacks"),
        dict(name="prepare_data"),
        dict(name="Callback.setup", args=(trainer, model), kwargs=dict(stage="fit")),
        dict(name="setup", kwargs=dict(stage="fit")),
        dict(name="on_load_checkpoint", args=(loaded_ckpt,)),
        dict(name="Callback.on_load_checkpoint", args=(trainer, model, loaded_ckpt)),
        dict(name="Callback.load_state_dict", args=({"foo": True},)),
        dict(name="configure_sharded_model"),
        dict(name="configure_optimizers"),
        dict(name="Callback.on_fit_start", args=(trainer, model)),
        dict(name="on_fit_start"),
        dict(name="train", args=(True,)),
        dict(name="train_dataloader"),
        dict(name="Callback.on_train_start", args=(trainer, model)),
        dict(name="on_train_start"),
        dict(name="Callback.on_train_epoch_start", args=(trainer, model)),
        dict(name="on_train_epoch_start"),
        *model._train_batch(trainer, model, 2, current_epoch=1, current_batch=0),
        dict(name="training_epoch_end", args=([dict(loss=ANY)] * 2,)),
        dict(name="Callback.on_train_epoch_end", args=(trainer, model)),
        dict(name="Callback.state_dict"),
        dict(name="Callback.on_save_checkpoint", args=(trainer, model, saved_ckpt)),
        dict(name="on_save_checkpoint", args=(saved_ckpt,)),
        dict(name="on_train_epoch_end"),
        dict(name="Callback.on_train_end", args=(trainer, model)),
        dict(name="on_train_end"),
        dict(name="Callback.on_fit_end", args=(trainer, model)),
        dict(name="on_fit_end"),
        dict(name="Callback.teardown", args=(trainer, model), kwargs=dict(stage="fit")),
        dict(name="teardown", kwargs=dict(stage="fit")),
    ]
    assert called == expected


def test_trainer_model_hook_system_fit_no_val_and_resume_max_steps(tmpdir):
    # initial training to get a checkpoint
    model = BoringModel()
    trainer = Trainer(
        default_root_dir=tmpdir,
        max_steps=1,
        limit_val_batches=0,
        enable_progress_bar=False,
        enable_model_summary=False,
        callbacks=[HookedCallback([])],
    )
    trainer.fit(model)
    best_model_path = trainer.checkpoint_callback.best_model_path

    # resume from checkpoint with HookedModel
    called = []
    model = HookedModel(called)
    callback = HookedCallback(called)

    # already performed 1 step, resume and do 2 more
    train_batches = 2
    steps_after_reload = 1 + train_batches
    trainer = Trainer(
        default_root_dir=tmpdir,
        max_steps=steps_after_reload,
        limit_val_batches=0,
        enable_progress_bar=False,
        enable_model_summary=False,
        callbacks=[callback],
        track_grad_norm=1,
    )

    trainer.fit(model, ckpt_path=best_model_path)
    loaded_ckpt = {
        "callbacks": ANY,
        "epoch": 0,
        "global_step": 1,
        "lr_schedulers": ANY,
        "optimizer_states": ANY,
        "pytorch-lightning_version": __version__,
        "state_dict": ANY,
        "loops": ANY,
    }
    saved_ckpt = {**loaded_ckpt, "global_step": steps_after_reload}
    expected = [
        dict(name="configure_callbacks"),
        dict(name="prepare_data"),
        dict(name="Callback.setup", args=(trainer, model), kwargs=dict(stage="fit")),
        dict(name="setup", kwargs=dict(stage="fit")),
        dict(name="on_load_checkpoint", args=(loaded_ckpt,)),
        dict(name="Callback.on_load_checkpoint", args=(trainer, model, loaded_ckpt)),
        dict(name="Callback.load_state_dict", args=({"foo": True},)),
        dict(name="configure_sharded_model"),
        dict(name="configure_optimizers"),
        dict(name="Callback.on_fit_start", args=(trainer, model)),
        dict(name="on_fit_start"),
        dict(name="train", args=(True,)),
        dict(name="train_dataloader"),
        dict(name="Callback.on_train_start", args=(trainer, model)),
        dict(name="on_train_start"),
        dict(name="Callback.on_train_epoch_start", args=(trainer, model)),
        dict(name="on_train_epoch_start"),
        *model._train_batch(trainer, model, steps_after_reload, current_batch=1),
        dict(name="training_epoch_end", args=([dict(loss=ANY)] * train_batches,)),
        dict(name="Callback.on_train_epoch_end", args=(trainer, model)),
        dict(name="Callback.state_dict"),
        dict(name="Callback.on_save_checkpoint", args=(trainer, model, saved_ckpt)),
        dict(name="on_save_checkpoint", args=(saved_ckpt,)),
        dict(name="on_train_epoch_end"),
        dict(name="Callback.on_train_end", args=(trainer, model)),
        dict(name="on_train_end"),
        dict(name="Callback.on_fit_end", args=(trainer, model)),
        dict(name="on_fit_end"),
        dict(name="Callback.teardown", args=(trainer, model), kwargs=dict(stage="fit")),
        dict(name="teardown", kwargs=dict(stage="fit")),
    ]
    assert called == expected


@pytest.mark.parametrize("batches", (0, 2))
@pytest.mark.parametrize(
    ["verb", "noun", "dataloader", "key"], [("validate", "validation", "val", "x"), ("test", "test", "test", "y")]
)
def test_trainer_model_hook_system_eval(tmpdir, batches, verb, noun, dataloader, key):
    called = []
    model = HookedModel(called)
    callback = HookedCallback(called)
    trainer = Trainer(
        default_root_dir=tmpdir,
        max_epochs=1,
        limit_val_batches=batches,
        limit_test_batches=batches,
        enable_progress_bar=False,
        enable_model_summary=False,
        callbacks=[callback],
    )
    fn = getattr(trainer, verb)
    fn(model, verbose=False)
    hooks = [
        dict(name=f"{dataloader}_dataloader"),
        dict(name="train", args=(False,)),
        dict(name=f"on_{noun}_model_eval"),
        dict(name="zero_grad"),
        dict(name=f"Callback.on_{noun}_start", args=(trainer, model)),
        dict(name=f"on_{noun}_start"),
        *model._eval_epoch(noun, trainer, model, batches, key),
        dict(name=f"Callback.on_{noun}_end", args=(trainer, model)),
        dict(name=f"on_{noun}_end"),
        dict(name="train", args=(True,)),
        dict(name=f"on_{noun}_model_train"),
    ]
    expected = [
        dict(name="configure_callbacks"),
        dict(name="prepare_data"),
        dict(name="Callback.setup", args=(trainer, model), kwargs=dict(stage=verb)),
        dict(name="setup", kwargs=dict(stage=verb)),
        dict(name="configure_sharded_model"),
        *(hooks if batches else []),
        dict(name="Callback.teardown", args=(trainer, model), kwargs=dict(stage=verb)),
        dict(name="teardown", kwargs=dict(stage=verb)),
    ]
    assert called == expected


def test_trainer_model_hook_system_predict(tmpdir):
    called = []
    model = HookedModel(called)
    callback = HookedCallback(called)
    batches = 2
    trainer = Trainer(
        default_root_dir=tmpdir, limit_predict_batches=batches, enable_progress_bar=False, callbacks=[callback]
    )
    trainer.predict(model)
    expected = [
        dict(name="configure_callbacks"),
        dict(name="prepare_data"),
        dict(name="Callback.setup", args=(trainer, model), kwargs=dict(stage="predict")),
        dict(name="setup", kwargs=dict(stage="predict")),
        dict(name="configure_sharded_model"),
        dict(name="predict_dataloader"),
        dict(name="train", args=(False,)),
        dict(name="on_predict_model_eval"),
        dict(name="zero_grad"),
        dict(name="Callback.on_predict_start", args=(trainer, model)),
        dict(name="on_predict_start"),
        dict(name="Callback.on_predict_epoch_start", args=(trainer, model)),
        dict(name="on_predict_epoch_start"),
        *model._predict_batch(trainer, model, batches),
        # TODO: `predict_epoch_end`
        dict(name="Callback.on_predict_epoch_end", args=(trainer, model, [[ANY] * batches])),
        dict(name="on_predict_epoch_end", args=([[ANY] * batches],)),
        dict(name="Callback.on_predict_end", args=(trainer, model)),
        dict(name="on_predict_end"),
        # TODO: `on_predict_model_train`
        dict(name="Callback.teardown", args=(trainer, model), kwargs=dict(stage="predict")),
        dict(name="teardown", kwargs=dict(stage="predict")),
    ]
    assert called == expected


def test_hooks_with_different_argument_names(tmpdir):
    """Test that argument names can be anything in the hooks."""

    class CustomBoringModel(BoringModel):
        def assert_args(self, x, batch_nb):
            assert isinstance(x, Tensor)
            assert x.size() == (1, 32)
            assert isinstance(batch_nb, int)

        def training_step(self, x1, batch_nb1):
            self.assert_args(x1, batch_nb1)
            return super().training_step(x1, batch_nb1)

        def validation_step(self, x2, batch_nb2):
            self.assert_args(x2, batch_nb2)
            return super().validation_step(x2, batch_nb2)

        def test_step(self, x3, batch_nb3, dl_idx3):
            self.assert_args(x3, batch_nb3)
            assert isinstance(dl_idx3, int)
            return super().test_step(x3, batch_nb3)

        def predict(self, x4, batch_nb4, dl_idx4):
            self.assert_args(x4, batch_nb4)
            assert isinstance(dl_idx4, int)
            return super().predict(x4, batch_nb4, dl_idx4)

        def test_dataloader(self):
            return [DataLoader(RandomDataset(32, 64)), DataLoader(RandomDataset(32, 64))]

        def predict_dataloader(self):
            return [DataLoader(RandomDataset(32, 64)), DataLoader(RandomDataset(32, 64))]

    model = CustomBoringModel()
    model.test_epoch_end = None

    trainer = Trainer(default_root_dir=tmpdir, fast_dev_run=5)

    trainer.fit(model)
    assert trainer.state.finished, f"Training failed with {trainer.state}"
    trainer.test(model)

    preds = trainer.predict(model)
    assert len(preds) == 2
    assert all(len(x) == 5 for x in preds)


def test_trainer_datamodule_hook_system(tmpdir):
    """Test the LightningDataModule hook system."""

    model = BoringModel()
    batches = 2
    trainer = Trainer(
        default_root_dir=tmpdir,
        max_epochs=1,
        limit_train_batches=batches,
        limit_val_batches=batches,
        limit_test_batches=batches,
        limit_predict_batches=batches,
        enable_progress_bar=False,
        enable_model_summary=False,
        reload_dataloaders_every_n_epochs=1,
    )

    called = []
    dm = HookedDataModule(called)
    trainer.fit(model, datamodule=dm)
    expected = [
        dict(name="prepare_data"),
        dict(name="setup", kwargs=dict(stage="fit")),
        dict(name="val_dataloader"),
        dict(name="train_dataloader"),
        dict(name="state_dict"),
        dict(name="teardown", kwargs=dict(stage="fit")),
    ]
    assert called == expected

    called = []
    dm = HookedDataModule(called)
    trainer.validate(model, datamodule=dm, verbose=False)
    expected = [
        dict(name="prepare_data"),
        dict(name="setup", kwargs=dict(stage="validate")),
        dict(name="val_dataloader"),
        dict(name="teardown", kwargs=dict(stage="validate")),
    ]
    assert called == expected

    called = []
    dm = HookedDataModule(called)
    trainer.test(model, datamodule=dm, verbose=False)
    expected = [
        dict(name="prepare_data"),
        dict(name="setup", kwargs=dict(stage="test")),
        dict(name="test_dataloader"),
        dict(name="teardown", kwargs=dict(stage="test")),
    ]
    assert called == expected

    called = []
    dm = HookedDataModule(called)
    trainer.predict(model, datamodule=dm)
    expected = [
        dict(name="prepare_data"),
        dict(name="setup", kwargs=dict(stage="predict")),
        dict(name="predict_dataloader"),
        dict(name="teardown", kwargs=dict(stage="predict")),
    ]
    assert called == expected


def test_load_from_checkpoint_hook_calls(tmpdir):
    class CustomHookedDataModule(HookedDataModule):
        def state_dict(self):
            return {"foo": "bar"}

    lm_called, ldm_called = [], []
    model = HookedModel(lm_called)
    datamodule = CustomHookedDataModule(ldm_called)
    trainer = Trainer()
    trainer.strategy.connect(model)
    trainer._data_connector.attach_data(model, datamodule=datamodule)
    ckpt_path = str(tmpdir / "file.ckpt")
    trainer.save_checkpoint(ckpt_path)

    datamodule_state_dict_key = datamodule.__class__.__qualname__
    saved_ckpt = {
        "callbacks": ANY,
        "epoch": 0,
        "global_step": 0,
        "lr_schedulers": ANY,
        "optimizer_states": ANY,
        "pytorch-lightning_version": __version__,
        "state_dict": ANY,
        "loops": ANY,
        datamodule_state_dict_key: {"foo": "bar"},
    }

    assert lm_called == [dict(name="on_save_checkpoint", args=(saved_ckpt,))]
    assert ldm_called == [dict(name="state_dict")]

    lm_called, ldm_called = [], []
    _ = HookedModel.load_from_checkpoint(ckpt_path, called=lm_called)
    _ = CustomHookedDataModule.load_from_checkpoint(ckpt_path, called=ldm_called)
    assert lm_called == [dict(name="on_load_checkpoint", args=({**saved_ckpt, "hyper_parameters": ANY},))]
    assert ldm_called == [dict(name="load_state_dict", args=(saved_ckpt[datamodule_state_dict_key],))]<|MERGE_RESOLUTION|>--- conflicted
+++ resolved
@@ -343,12 +343,7 @@
                     # the actual call to `PrecisionPlugin.optimizer_step`
                     dict(
                         name="optimizer_step",
-<<<<<<< HEAD
                         args=(current_epoch, i, ANY, ANY),
-                        kwargs=dict(on_tpu=False, using_lbfgs=False),
-=======
-                        args=(current_epoch, i, ANY, 0, ANY),
->>>>>>> 8aca46a1
                     ),
                     *(
                         [dict(name="lr_scheduler_step", args=(ANY, None))]
