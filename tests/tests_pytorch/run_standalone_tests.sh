--- conflicted
+++ resolved
@@ -93,10 +93,6 @@
 # wait for leftover tests
 for pid in ${pids[*]}; do wait $pid; done
 show_batched_output
-<<<<<<< HEAD
-=======
-echo "Batched mode finished. End of standalone tests."
->>>>>>> 511875e5
 
 # echo test report
 printf '=%.s' {1..80}
