#!/bin/bash
# Copyright The PyTorch Lightning team.
#
# Licensed under the Apache License, Version 2.0 (the "License");
# you may not use this file except in compliance with the License.
# You may obtain a copy of the License at
#
#     http://www.apache.org/licenses/LICENSE-2.0
#
# Unless required by applicable law or agreed to in writing, software
# distributed under the License is distributed on an "AS IS" BASIS,
# WITHOUT WARRANTIES OR CONDITIONS OF ANY KIND, either express or implied.
# See the License for the specific language governing permissions and
# limitations under the License.
set -e
# THIS FILE ASSUMES IT IS RUN INSIDE THE tests/tests_pytorch DIRECTORY

<<<<<<< HEAD
test_batch_size=6
while getopts "b:" opt; do
    case $opt in
        b) test_batch_size=$OPTARG;;
        *) echo "Usage: $(basename $0) [-b batch_size]"
        exit 1;;
=======
# Batch size for testing: Determines how many standalone test invocations run in parallel
test_batch_size=6

while getopts "b:" opt; do
    case $opt in
        b)
            test_batch_size=$OPTARG;;
        *)
            echo "Usage: $(basename $0) [-b batch_size]"
            exit 1;;
>>>>>>> c58d351e
    esac
done
shift $((OPTIND-1))

# this environment variable allows special tests to run
export PL_RUN_STANDALONE_TESTS=1
# python arguments
defaults='-m coverage run --source pytorch_lightning --append -m pytest --no-header'

# find tests marked as `@RunIf(standalone=True)`. done manually instead of with pytest because it is faster
grep_output=$(grep --recursive --word-regexp . --regexp 'standalone=True' --include '*.py')

# file paths, remove duplicates
files=$(echo "$grep_output" | cut -f1 -d: | sort | uniq)

# get the list of parametrizations. we need to call them separately. the last two lines are removed.
# note: if there's a syntax error, this will fail with some garbled output
if [[ "$OSTYPE" == "darwin"* ]]; then
  parametrizations=$(python -m pytest $files --collect-only --quiet "$@" | tail -r | sed -e '1,3d' | tail -r)
else
  parametrizations=$(python -m pytest $files --collect-only --quiet "$@" | head -n -2)
fi
# remove the "tests/tests_pytorch" path suffixes
parametrizations=${parametrizations//"tests/tests_pytorch/"/}
parametrizations_arr=($parametrizations)

# tests to skip - space separated
blocklist='profilers/test_profiler.py::test_pytorch_profiler_nested_emit_nvtx utilities/test_warnings.py'
report=''

rm -f standalone_test_output.txt  # in case it exists, remove it
function show_batched_output {
  if [ -f standalone_test_output.txt ]; then  # if exists
    cat standalone_test_output.txt
    rm standalone_test_output.txt
  fi
}
trap show_batched_output EXIT  # show the output on exit

for i in "${!parametrizations_arr[@]}"; do
  parametrization=${parametrizations_arr[$i]}

  # check blocklist
  if echo $blocklist | grep -F "${parametrization}"; then
    report+="Skipped\t$parametrization\n"
    # do not continue the loop because we might need to wait for batched jobs
  else
    echo "Running $parametrization"
    # execute the test in the background
    # redirect to a log file that buffers test output. since the tests will run in the background, we cannot let them
    # output to std{out,err} because the outputs would be garbled together
    python ${defaults} "$parametrization" &>> standalone_test_output.txt &
    # save the PID in an array
    pids[${i}]=$!
    # add row to the final report
    report+="Ran\t$parametrization\n"
  fi

  if ((($i + 1) % $test_batch_size == 0)); then
    # wait for running tests
    for pid in ${pids[*]}; do wait $pid; done
    unset pids  # empty the array
    show_batched_output
  fi
done
# wait for leftover tests
for pid in ${pids[*]}; do wait $pid; done
show_batched_output
echo "Batched mode finished. End of standalone tests."

# echo test report
printf '=%.s' {1..80}
printf "\n$report"
printf '=%.s' {1..80}
printf '\n'<|MERGE_RESOLUTION|>--- conflicted
+++ resolved
@@ -15,14 +15,6 @@
 set -e
 # THIS FILE ASSUMES IT IS RUN INSIDE THE tests/tests_pytorch DIRECTORY
 
-<<<<<<< HEAD
-test_batch_size=6
-while getopts "b:" opt; do
-    case $opt in
-        b) test_batch_size=$OPTARG;;
-        *) echo "Usage: $(basename $0) [-b batch_size]"
-        exit 1;;
-=======
 # Batch size for testing: Determines how many standalone test invocations run in parallel
 test_batch_size=6
 
@@ -33,7 +25,6 @@
         *)
             echo "Usage: $(basename $0) [-b batch_size]"
             exit 1;;
->>>>>>> c58d351e
     esac
 done
 shift $((OPTIND-1))
