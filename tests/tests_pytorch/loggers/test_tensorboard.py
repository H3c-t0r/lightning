# Copyright The PyTorch Lightning team.
#
# Licensed under the Apache License, Version 2.0 (the "License");
# you may not use this file except in compliance with the License.
# You may obtain a copy of the License at
#
#     http://www.apache.org/licenses/LICENSE-2.0
#
# Unless required by applicable law or agreed to in writing, software
# distributed under the License is distributed on an "AS IS" BASIS,
# WITHOUT WARRANTIES OR CONDITIONS OF ANY KIND, either express or implied.
# See the License for the specific language governing permissions and
# limitations under the License.
import logging
import os
from argparse import Namespace
from unittest import mock
from unittest.mock import Mock

import numpy as np
import pytest
import torch
import yaml

from pytorch_lightning import Trainer
from pytorch_lightning.demos.boring_classes import BoringModel
from pytorch_lightning.loggers import TensorBoardLogger
from pytorch_lightning.loggers.tensorboard import _TENSORBOARD_AVAILABLE
from pytorch_lightning.utilities.imports import _OMEGACONF_AVAILABLE
from tests_pytorch.helpers.runif import RunIf

if _OMEGACONF_AVAILABLE:
    from omegaconf import OmegaConf


def test_tensorboard_hparams_reload(tmpdir):
    class CustomModel(BoringModel):
        def __init__(self, b1=0.5, b2=0.999):
            super().__init__()
            self.save_hyperparameters()

    trainer = Trainer(max_steps=1, default_root_dir=tmpdir, logger=TensorBoardLogger(tmpdir))
    model = CustomModel()
    assert trainer.log_dir == trainer.logger.log_dir
    trainer.fit(model)

    assert trainer.log_dir == trainer.logger.log_dir
    folder_path = trainer.log_dir

    # make sure yaml is there
    with open(os.path.join(folder_path, "hparams.yaml")) as file:
        # The FullLoader parameter handles the conversion from YAML
        # scalar values to Python the dictionary format
        yaml_params = yaml.safe_load(file)
        assert yaml_params["b1"] == 0.5
        assert yaml_params["b2"] == 0.999
        assert len(yaml_params.keys()) == 2

    # verify artifacts
    assert len(os.listdir(os.path.join(folder_path, "checkpoints"))) == 1


def test_tensorboard_automatic_versioning(tmpdir):
    """Verify that automatic versioning works."""

    root_dir = tmpdir / "tb_versioning"
    root_dir.mkdir()
    (root_dir / "version_0").mkdir()
    (root_dir / "version_1").mkdir()

    logger = TensorBoardLogger(save_dir=tmpdir, name="tb_versioning")
    assert logger.version == 2


def test_tensorboard_manual_versioning(tmpdir):
    """Verify that manual versioning works."""

    root_dir = tmpdir / "tb_versioning"
    root_dir.mkdir()
    (root_dir / "version_0").mkdir()
    (root_dir / "version_1").mkdir()
    (root_dir / "version_2").mkdir()

    logger = TensorBoardLogger(save_dir=tmpdir, name="tb_versioning", version=1)

    assert logger.version == 1


def test_tensorboard_named_version(tmpdir):
    """Verify that manual versioning works for string versions, e.g. '2020-02-05-162402'."""

    name = "tb_versioning"
    (tmpdir / name).mkdir()
    expected_version = "2020-02-05-162402"

    logger = TensorBoardLogger(save_dir=tmpdir, name=name, version=expected_version)
    logger.log_hyperparams({"a": 1, "b": 2, 123: 3, 3.5: 4, 5j: 5})  # Force data to be written

    assert logger.version == expected_version
    assert os.listdir(tmpdir / name) == [expected_version]
    assert os.listdir(tmpdir / name / expected_version)


@pytest.mark.parametrize("name", ["", None])
def test_tensorboard_no_name(tmpdir, name):
    """Verify that None or empty name works."""
    logger = TensorBoardLogger(save_dir=tmpdir, name=name)
    logger.log_hyperparams({"a": 1, "b": 2, 123: 3, 3.5: 4, 5j: 5})  # Force data to be written
    assert os.path.normpath(logger.root_dir) == tmpdir  # use os.path.normpath to handle trailing /
    assert os.listdir(tmpdir / "version_0")


@mock.patch.dict(os.environ, {}, clear=True)
def test_tensorboard_log_sub_dir(tmpdir):
    class TestLogger(TensorBoardLogger):
        # for reproducibility
        @property
        def version(self):
            return "version"

        @property
        def name(self):
            return "name"

    trainer_args = dict(default_root_dir=tmpdir, max_steps=1)

    # no sub_dir specified
    save_dir = tmpdir / "logs"
    logger = TestLogger(save_dir)
    trainer = Trainer(**trainer_args, logger=logger)
    assert trainer.logger.log_dir == os.path.join(save_dir, "name", "version")

    # sub_dir specified
    logger = TestLogger(save_dir, sub_dir="sub_dir")
    trainer = Trainer(**trainer_args, logger=logger)
    assert trainer.logger.log_dir == os.path.join(save_dir, "name", "version", "sub_dir")

    # test home dir (`~`) handling
    save_dir = "~/tmp"
    explicit_save_dir = os.path.expanduser(save_dir)
    logger = TestLogger(save_dir, sub_dir="sub_dir")
    trainer = Trainer(**trainer_args, logger=logger)
    assert trainer.logger.log_dir == os.path.join(explicit_save_dir, "name", "version", "sub_dir")

    # test env var (`$`) handling
    test_env_dir = "some_directory"
    os.environ["test_env_dir"] = test_env_dir
    save_dir = "$test_env_dir/tmp"
    explicit_save_dir = f"{test_env_dir}/tmp"
    logger = TestLogger(save_dir, sub_dir="sub_dir")
    trainer = Trainer(**trainer_args, logger=logger)
    assert trainer.logger.log_dir == os.path.join(explicit_save_dir, "name", "version", "sub_dir")


@pytest.mark.parametrize("step_idx", [10, None])
def test_tensorboard_log_metrics(tmpdir, step_idx):
    logger = TensorBoardLogger(tmpdir)
    metrics = {"float": 0.3, "int": 1, "FloatTensor": torch.tensor(0.1), "IntTensor": torch.tensor(1)}
    logger.log_metrics(metrics, step_idx)


def test_tensorboard_log_hyperparams(tmpdir):
    logger = TensorBoardLogger(tmpdir)
    hparams = {
        "float": 0.3,
        "int": 1,
        "string": "abc",
        "bool": True,
        "dict": {"a": {"b": "c"}},
        "list": [1, 2, 3],
        "namespace": Namespace(foo=Namespace(bar="buzz")),
        "layer": torch.nn.BatchNorm1d,
        "tensor": torch.empty(2, 2, 2),
        "array": np.empty([2, 2, 2]),
    }
    logger.log_hyperparams(hparams)


def test_tensorboard_log_hparams_and_metrics(tmpdir):
    logger = TensorBoardLogger(tmpdir, default_hp_metric=False)
    hparams = {
        "float": 0.3,
        "int": 1,
        "string": "abc",
        "bool": True,
        "dict": {"a": {"b": "c"}},
        "list": [1, 2, 3],
        "namespace": Namespace(foo=Namespace(bar="buzz")),
        "layer": torch.nn.BatchNorm1d,
        "tensor": torch.empty(2, 2, 2),
        "array": np.empty([2, 2, 2]),
    }
    metrics = {"abc": torch.tensor([0.54])}
    logger.log_hyperparams(hparams, metrics)


@RunIf(omegaconf=True)
def test_tensorboard_log_omegaconf_hparams_and_metrics(tmpdir):
    logger = TensorBoardLogger(tmpdir, default_hp_metric=False)
    hparams = {
        "float": 0.3,
        "int": 1,
        "string": "abc",
        "bool": True,
        "dict": {"a": {"b": "c"}},
        "list": [1, 2, 3],
    }
    hparams = OmegaConf.create(hparams)

    metrics = {"abc": torch.tensor([0.54])}
    logger.log_hyperparams(hparams, metrics)


@pytest.mark.parametrize("example_input_array", [None, torch.rand(2, 32)])
def test_tensorboard_log_graph(tmpdir, example_input_array):
    """test that log graph works with both model.example_input_array and if array is passed externally."""
    model = BoringModel()
    if example_input_array is not None:
        model.example_input_array = None

    logger = TensorBoardLogger(tmpdir, log_graph=True)
    logger.log_graph(model, example_input_array)


@pytest.mark.skipif(not _TENSORBOARD_AVAILABLE, reason=str(_TENSORBOARD_AVAILABLE))
def test_tensorboard_log_graph_warning_no_example_input_array(tmpdir):
    """test that log graph throws warning if model.example_input_array is None."""
    model = BoringModel()
    model.example_input_array = None
    logger = TensorBoardLogger(tmpdir, log_graph=True)
    with pytest.warns(
        UserWarning,
        match="Could not log computational graph to TensorBoard: The `model.example_input_array` .* was not given",
    ):
        logger.log_graph(model)

    model.example_input_array = dict(x=1, y=2)
    with pytest.warns(
        UserWarning, match="Could not log computational graph to TensorBoard: .* can't be traced by TensorBoard"
    ):
        logger.log_graph(model)


@mock.patch("pytorch_lightning.loggers.TensorBoardLogger.log_metrics")
def test_tensorboard_with_accummulated_gradients(mock_log_metrics, tmpdir):
    """Tests to ensure that tensorboard log properly when accumulated_gradients > 1."""

    class TestModel(BoringModel):
        def __init__(self):
            super().__init__()
            self.indexes = []

        def training_step(self, *args):
            self.log("foo", 1, on_step=True, on_epoch=True)
            if not self.trainer.fit_loop._should_accumulate():
                if self.trainer._logger_connector.should_update_logs:
                    self.indexes.append(self.trainer.global_step)
            return super().training_step(*args)

    model = TestModel()
    model.training_epoch_end = None
    logger_0 = TensorBoardLogger(tmpdir, default_hp_metric=False)
    trainer = Trainer(
        default_root_dir=tmpdir,
        limit_train_batches=12,
        limit_val_batches=0,
        max_epochs=3,
        accumulate_grad_batches=2,
        logger=[logger_0],
        log_every_n_steps=3,
    )
    trainer.fit(model)

    calls = [m[2] for m in mock_log_metrics.mock_calls]
    count_epochs = [c["step"] for c in calls if "foo_epoch" in c["metrics"]]
    assert count_epochs == [5, 11, 17]

    count_steps = [c["step"] for c in calls if "foo_step" in c["metrics"]]
    assert count_steps == model.indexes


def test_tensorboard_finalize(monkeypatch, tmpdir):
    """Test that the SummaryWriter closes in finalize."""
<<<<<<< HEAD
    import torch.utils.tensorboard as tb
=======
    if _TENSORBOARD_AVAILABLE:
        import torch.utils.tensorboard as tb
    else:
        import tensorboardX as tb
>>>>>>> a9708105

    monkeypatch.setattr(tb, "SummaryWriter", Mock())
    logger = TensorBoardLogger(save_dir=tmpdir)
    assert logger._experiment is None
    logger.finalize("any")

    # no log calls, no experiment created -> nothing to flush
    logger.experiment.assert_not_called()

    logger = TensorBoardLogger(save_dir=tmpdir)
    logger.log_metrics({"flush_me": 11.1})  # trigger creation of an experiment
    logger.finalize("any")

    # finalize flushes to experiment directory
    logger.experiment.flush.assert_called()
    logger.experiment.close.assert_called()


def test_tensorboard_save_hparams_to_yaml_once(tmpdir):
    model = BoringModel()
    logger = TensorBoardLogger(save_dir=tmpdir, default_hp_metric=False)
    trainer = Trainer(max_steps=1, default_root_dir=tmpdir, logger=logger)
    assert trainer.log_dir == trainer.logger.log_dir
    trainer.fit(model)

    hparams_file = "hparams.yaml"
    assert os.path.isfile(os.path.join(trainer.log_dir, hparams_file))
    assert not os.path.isfile(os.path.join(tmpdir, hparams_file))


@mock.patch("pytorch_lightning.loggers.tensorboard.log")
def test_tensorboard_with_symlink(log, tmpdir):
    """Tests a specific failure case when tensorboard logger is used with empty name, symbolic link ``save_dir``,
    and relative paths."""
    os.chdir(tmpdir)  # need to use relative paths
    source = os.path.join(".", "lightning_logs")
    dest = os.path.join(".", "sym_lightning_logs")

    os.makedirs(source, exist_ok=True)
    os.symlink(source, dest)

    logger = TensorBoardLogger(save_dir=dest, name="")
    _ = logger.version

    log.warning.assert_not_called()


def test_tensorboard_missing_folder_warning(tmpdir, caplog):
    """Verify that the logger throws a warning for invalid directory."""

    name = "fake_dir"
    logger = TensorBoardLogger(save_dir=tmpdir, name=name)

    with caplog.at_level(logging.WARNING):
        assert logger.version == 0

    assert "Missing logger folder:" in caplog.text<|MERGE_RESOLUTION|>--- conflicted
+++ resolved
@@ -281,14 +281,7 @@
 
 def test_tensorboard_finalize(monkeypatch, tmpdir):
     """Test that the SummaryWriter closes in finalize."""
-<<<<<<< HEAD
     import torch.utils.tensorboard as tb
-=======
-    if _TENSORBOARD_AVAILABLE:
-        import torch.utils.tensorboard as tb
-    else:
-        import tensorboardX as tb
->>>>>>> a9708105
 
     monkeypatch.setattr(tb, "SummaryWriter", Mock())
     logger = TensorBoardLogger(save_dir=tmpdir)
