# Copyright The Lightning AI team.
#
# Licensed under the Apache License, Version 2.0 (the "License");
# you may not use this file except in compliance with the License.
# You may obtain a copy of the License at
#
#     http://www.apache.org/licenses/LICENSE-2.0
#
# Unless required by applicable law or agreed to in writing, software
# distributed under the License is distributed on an "AS IS" BASIS,
# WITHOUT WARRANTIES OR CONDITIONS OF ANY KIND, either express or implied.
# See the License for the specific language governing permissions and
# limitations under the License.
import os
import pickle
<<<<<<< HEAD
import re
=======
from pathlib import Path
>>>>>>> ce90b389
from unittest import mock

import pytest
import yaml
from lightning.pytorch import Trainer
from lightning.pytorch.callbacks import Callback, ModelCheckpoint
from lightning.pytorch.cli import LightningCLI
from lightning.pytorch.demos.boring_classes import BoringModel
from lightning.pytorch.loggers import WandbLogger
from lightning.pytorch.loggers.utilities import _generate_checkpoint_identifier
from lightning.pytorch.strategies import DeepSpeedStrategy
from lightning.pytorch.utilities.exceptions import MisconfigurationException
from lightning_utilities.test.warning import no_warning_call

from tests_pytorch.helpers.runif import RunIf
from tests_pytorch.test_cli import _xfail_python_ge_3_11_9


def test_wandb_project_name(wandb_mock):
    with mock.patch.dict(os.environ, {}):
        logger = WandbLogger()
    assert logger.name == "lightning_logs"

    with mock.patch.dict(os.environ, {}):
        logger = WandbLogger(project="project")
    assert logger.name == "project"

    with mock.patch.dict(os.environ, {"WANDB_PROJECT": "env_project"}):
        logger = WandbLogger()
    assert logger.name == "env_project"

    with mock.patch.dict(os.environ, {"WANDB_PROJECT": "env_project"}):
        logger = WandbLogger(project="project")
    assert logger.name == "project"


def test_wandb_logger_init(wandb_mock):
    """Verify that basic functionality of wandb logger works.

    Wandb doesn't work well with pytest so we have to mock it out here.

    """
    # test wandb.init called when there is no W&B run
    wandb_mock.run = None
    logger = WandbLogger(
        name="test_name", save_dir="test_save_dir", version="test_id", project="test_project", resume="never"
    )
    logger.log_metrics({"acc": 1.0})
    wandb_mock.init.assert_called_once_with(
        name="test_name", dir="test_save_dir", id="test_id", project="test_project", resume="never", anonymous=None
    )
    wandb_mock.init().log.assert_called_once_with({"acc": 1.0})

    # test wandb.init called with project as name if name not provided
    wandb_mock.run = None
    wandb_mock.init.reset_mock()
    WandbLogger(project="test_project").experiment
    wandb_mock.init.assert_called_once_with(
        name=None, dir=".", id=None, project="test_project", resume="allow", anonymous=None
    )

    # test wandb.init set save_dir correctly after created
    wandb_mock.run = None
    wandb_mock.init.reset_mock()
    logger = WandbLogger()
    assert logger.save_dir is not None
    wandb_mock.run = None
    wandb_mock.init.reset_mock()
    logger = WandbLogger(save_dir=".", dir=None)
    assert logger.save_dir is not None

    # test wandb.init and setting logger experiment externally
    wandb_mock.run = None
    run = wandb_mock.init()
    logger = WandbLogger(experiment=run)
    assert logger.experiment

    # test wandb.init not called if there is a W&B run
    wandb_mock.init().log.reset_mock()
    wandb_mock.init.reset_mock()
    wandb_mock.run = wandb_mock.init()

    logger = WandbLogger()
    with pytest.warns(UserWarning, match="There is a wandb run already in progress"):
        _ = logger.experiment

    # check that no new run is created
    with no_warning_call(UserWarning, match="There is a wandb run already in progress"):
        _ = logger.experiment

    # verify default resume value
    assert logger._wandb_init["resume"] == "allow"

    logger.log_metrics({"acc": 1.0}, step=3)
    wandb_mock.init.assert_called_once()
    wandb_mock.init().log.assert_called_once_with({"acc": 1.0, "trainer/global_step": 3})

    # continue training on same W&B run and offset step
    logger.finalize("success")
    logger.log_metrics({"acc": 1.0}, step=6)
    wandb_mock.init().log.assert_called_with({"acc": 1.0, "trainer/global_step": 6})

    # log hyper parameters
    hparams = {"none": None, "dict": {"a": 1}, "b": [2, 3, 4], "path": Path("path")}
    expected = {"none": None, "dict": {"a": 1}, "b": [2, 3, 4], "path": "path"}
    logger.log_hyperparams(hparams)
    wandb_mock.init().config.update.assert_called_once_with(expected, allow_val_change=True)

    # watch a model
    logger.watch("model", "log", 10, False)
    wandb_mock.init().watch.assert_called_once_with("model", log="log", log_freq=10, log_graph=False)

    assert logger.version == wandb_mock.init().id


def test_wandb_logger_init_before_spawn(wandb_mock):
    logger = WandbLogger()
    assert logger._experiment is None
    logger.__getstate__()
    assert logger._experiment is not None


def test_wandb_pickle(wandb_mock, tmp_path):
    """Verify that pickling trainer with wandb logger works.

    Wandb doesn't work well with pytest so we have to mock it out here.

    """

    class Experiment:
        id = "the_id"
        step = 0
        dir = "wandb"
        _label = mock.Mock()

        @property
        def name(self):
            return "the_run_name"

    wandb_mock.wandb_run = Experiment

    wandb_mock.run = None
    wandb_mock.init.return_value = Experiment()
    logger = WandbLogger(id="the_id", offline=True)

    trainer = Trainer(default_root_dir=tmp_path, max_epochs=1, logger=logger)
    # Access the experiment to ensure it's created
    assert trainer.logger.experiment, "missing experiment"
    assert trainer.log_dir == logger.save_dir
    pkl_bytes = pickle.dumps(trainer)
    trainer2 = pickle.loads(pkl_bytes)

    assert os.environ["WANDB_MODE"] == "dryrun"
    assert trainer2.logger.__class__.__name__ == WandbLogger.__name__
    assert trainer2.logger.experiment, "missing experiment"

    wandb_mock.init.assert_called()
    assert "id" in wandb_mock.init.call_args[1]
    assert wandb_mock.init.call_args[1]["id"] == "the_id"

    del os.environ["WANDB_MODE"]


def test_wandb_logger_dirs_creation(wandb_mock, tmp_path):
    """Test that the logger creates the folders and files in the right place."""
    wandb_mock.run = None
    logger = WandbLogger(project="project", save_dir=tmp_path, offline=True)

    # mock return values of experiment
    wandb_mock.run = None
    logger.experiment.id = "1"
    logger.experiment.name = "run_name"

    for _ in range(2):
        _ = logger.experiment

    assert logger.version == "1"
    assert logger.name == "project"
    assert str(tmp_path) == logger.save_dir
    assert not os.listdir(tmp_path)

    version = logger.version
    model = BoringModel()
    trainer = Trainer(
        default_root_dir=tmp_path, logger=logger, max_epochs=1, limit_train_batches=3, limit_val_batches=3
    )
    assert trainer.log_dir == logger.save_dir
    trainer.fit(model)

    assert trainer.checkpoint_callback.dirpath == str(tmp_path / "project" / version / "checkpoints")
    assert set(os.listdir(trainer.checkpoint_callback.dirpath)) == {"epoch=0-step=3.ckpt"}
    assert trainer.log_dir == logger.save_dir


def test_wandb_log_model(wandb_mock, tmp_path):
    """Test that the logger creates the folders and files in the right place."""
    wandb_mock.run = None
    model = BoringModel()

    # test log_model=True
    logger = WandbLogger(save_dir=tmp_path, log_model=True)
    logger.experiment.id = "1"
    logger.experiment.name = "run_name"
    trainer = Trainer(
        default_root_dir=tmp_path, logger=logger, max_epochs=2, limit_train_batches=3, limit_val_batches=3
    )
    trainer.fit(model)
    wandb_mock.init().log_artifact.assert_called_once()

    # test log_model='all'
    wandb_mock.init().log_artifact.reset_mock()
    wandb_mock.init.reset_mock()
    logger = WandbLogger(save_dir=tmp_path, log_model="all")
    logger.experiment.id = "1"
    logger.experiment.name = "run_name"
    trainer = Trainer(
        default_root_dir=tmp_path, logger=logger, max_epochs=2, limit_train_batches=3, limit_val_batches=3
    )
    trainer.fit(model)
    assert wandb_mock.init().log_artifact.call_count == 2

    # test log_model=False
    wandb_mock.init().log_artifact.reset_mock()
    wandb_mock.init.reset_mock()
    logger = WandbLogger(save_dir=tmp_path, log_model=False)
    logger.experiment.id = "1"
    logger.experiment.name = "run_name"
    trainer = Trainer(
        default_root_dir=tmp_path, logger=logger, max_epochs=2, limit_train_batches=3, limit_val_batches=3
    )
    trainer.fit(model)
    assert not wandb_mock.init().log_artifact.called

    # test correct metadata
    wandb_mock.init().log_artifact.reset_mock()
    wandb_mock.init.reset_mock()
    wandb_mock.Artifact.reset_mock()
    logger = WandbLogger(save_dir=tmp_path, log_model=True)
    logger.experiment.id = "1"
    logger.experiment.name = "run_name"
    trainer = Trainer(
        default_root_dir=tmp_path, logger=logger, max_epochs=2, limit_train_batches=3, limit_val_batches=3
    )
    trainer.fit(model)
    wandb_mock.Artifact.assert_called_once_with(
        name="model-1",
        type="model",
        metadata={
            "score": None,
            "original_filename": "epoch=1-step=6-v3.ckpt",
            "ModelCheckpoint": {
                "monitor": None,
                "mode": "min",
                "save_last": None,
                "save_top_k": 1,
                "save_weights_only": False,
                "_every_n_train_steps": 0,
            },
        },
    )

    # Test wandb custom artifact name
    wandb_mock.init().log_artifact.reset_mock()
    wandb_mock.init().reset_mock()
    wandb_mock.Artifact.reset_mock()
    logger = WandbLogger(save_dir=tmp_path, log_model=True, checkpoint_name="my-test-model")
    logger.experiment.id = "1"
    logger.experiment.name = "run_name"
    trainer = Trainer(
        default_root_dir=tmp_path, logger=logger, max_epochs=2, limit_train_batches=3, limit_val_batches=3
    )
    trainer.fit(model)
    wandb_mock.Artifact.assert_called_once_with(
        name="my-test-model",
        type="model",
        metadata={
            "score": None,
            "original_filename": "epoch=1-step=6-v4.ckpt",
            "ModelCheckpoint": {
                "monitor": None,
                "mode": "min",
                "save_last": None,
                "save_top_k": 1,
                "save_weights_only": False,
                "_every_n_train_steps": 0,
            },
        },
    )

    # Test wandb artifact with checkpoint_callback top_k logging latest
    wandb_mock.init().log_artifact.reset_mock()
    wandb_mock.init.reset_mock()
    wandb_mock.Artifact.reset_mock()
    logger = WandbLogger(save_dir=tmp_path, log_model=True)
    logger.experiment.id = "1"
    logger.experiment.name = "run_name"
    trainer = Trainer(
        default_root_dir=tmp_path,
        logger=logger,
        max_epochs=3,
        limit_train_batches=3,
        limit_val_batches=3,
        callbacks=[ModelCheckpoint(monitor="step", save_top_k=2)],
    )
    trainer.fit(model)
    wandb_mock.Artifact.assert_called_with(
        name="model-1",
        type="model",
        metadata={
            "score": 6,
            "original_filename": "epoch=1-step=6-v5.ckpt",
            "ModelCheckpoint": {
                "monitor": "step",
                "mode": "min",
                "save_last": None,
                "save_top_k": 2,
                "save_weights_only": False,
                "_every_n_train_steps": 0,
            },
        },
    )
    wandb_mock.init().log_artifact.assert_called_with(wandb_mock.Artifact(), aliases=["latest"])

    # Test wandb artifact with checkpoint_callback top_k logging latest and best
    wandb_mock.init().log_artifact.reset_mock()
    wandb_mock.init.reset_mock()
    wandb_mock.Artifact.reset_mock()
    logger = WandbLogger(save_dir=tmp_path, log_model=True)
    logger.experiment.id = "1"
    logger.experiment.name = "run_name"
    trainer = Trainer(
        default_root_dir=tmp_path,
        logger=logger,
        max_epochs=3,
        limit_train_batches=3,
        limit_val_batches=3,
        callbacks=[
            ModelCheckpoint(
                monitor="step",
            )
        ],
    )
    trainer.fit(model)
    wandb_mock.Artifact.assert_called_with(
        name="model-1",
        type="model",
        metadata={
            "score": 3,
            "original_filename": "epoch=0-step=3-v1.ckpt",
            "ModelCheckpoint": {
                "monitor": "step",
                "mode": "min",
                "save_last": None,
                "save_top_k": 1,
                "save_weights_only": False,
                "_every_n_train_steps": 0,
            },
        },
    )
    wandb_mock.init().log_artifact.assert_called_with(wandb_mock.Artifact(), aliases=["latest", "best"])


def test_wandb_log_model_with_score(wandb_mock, tmp_path):
    """Test to prevent regression on #15543, ensuring the score is logged as a Python number, not a scalar tensor."""
    wandb_mock.run = None
    model = BoringModel()

    wandb_mock.init().log_artifact.reset_mock()
    wandb_mock.init.reset_mock()
    wandb_mock.Artifact.reset_mock()
    logger = WandbLogger(save_dir=tmp_path, log_model=True)
    logger.experiment.id = "1"
    logger.experiment.name = "run_name"
    checkpoint_callback = ModelCheckpoint(monitor="step")
    trainer = Trainer(
        default_root_dir=tmp_path,
        logger=logger,
        callbacks=[checkpoint_callback],
        max_epochs=1,
        limit_train_batches=3,
        limit_val_batches=1,
    )
    trainer.fit(model)

    calls = wandb_mock.Artifact.call_args_list
    assert len(calls) == 1
    score = calls[0][1]["metadata"]["score"]
    # model checkpoint monitors scalar tensors, but wandb can't serializable them - expect Python scalars in metadata
    assert isinstance(score, int)
    assert score == 3


def test_wandb_log_media(wandb_mock, tmp_path):
    """Test that the logger creates the folders and files in the right place."""
    wandb_mock.run = None

    # test log_text with columns and data
    columns = ["input", "label", "prediction"]
    data = [["cheese", "english", "english"], ["fromage", "french", "spanish"]]
    logger = WandbLogger()
    logger.log_text(key="samples", columns=columns, data=data)
    wandb_mock.Table.assert_called_once_with(
        columns=["input", "label", "prediction"],
        data=[["cheese", "english", "english"], ["fromage", "french", "spanish"]],
        dataframe=None,
    )
    wandb_mock.init().log.assert_called_once_with({"samples": wandb_mock.Table()})

    # test log_text with dataframe
    wandb_mock.Table.reset_mock()
    wandb_mock.init().log.reset_mock()
    df = 'pandas.DataFrame({"col1": [1, 2], "col2": [3, 4]})'  # TODO: incompatible numpy/pandas versions in test env
    logger.log_text(key="samples", dataframe=df)
    wandb_mock.Table.assert_called_once_with(
        columns=None,
        data=None,
        dataframe=df,
    )
    wandb_mock.init().log.assert_called_once_with({"samples": wandb_mock.Table()})

    # test log_image
    wandb_mock.init().log.reset_mock()
    logger.log_image(key="samples", images=["1.jpg", "2.jpg"])
    wandb_mock.Image.assert_called_with("2.jpg")
    wandb_mock.init().log.assert_called_once_with({"samples": [wandb_mock.Image(), wandb_mock.Image()]})

    # test log_image with step
    wandb_mock.init().log.reset_mock()
    logger.log_image(key="samples", images=["1.jpg", "2.jpg"], step=5)
    wandb_mock.Image.assert_called_with("2.jpg")
    wandb_mock.init().log.assert_called_once_with({
        "samples": [wandb_mock.Image(), wandb_mock.Image()],
        "trainer/global_step": 5,
    })

    # test log_image with captions
    wandb_mock.init().log.reset_mock()
    wandb_mock.Image.reset_mock()
    logger.log_image(key="samples", images=["1.jpg", "2.jpg"], caption=["caption 1", "caption 2"])
    wandb_mock.Image.assert_called_with("2.jpg", caption="caption 2")
    wandb_mock.init().log.assert_called_once_with({"samples": [wandb_mock.Image(), wandb_mock.Image()]})

    # test log_image without a list
    with pytest.raises(TypeError, match="""Expected a list as "images", found <class 'str'>"""):
        logger.log_image(key="samples", images="1.jpg")

    # test log_image with wrong number of captions
    with pytest.raises(ValueError, match="Expected 2 items but only found 1 for caption"):
        logger.log_image(key="samples", images=["1.jpg", "2.jpg"], caption=["caption 1"])

    # test log_audio
    wandb_mock.init().log.reset_mock()
    logger.log_audio(key="samples", audios=["1.mp3", "2.mp3"])
    wandb_mock.Audio.assert_called_with("2.mp3")
    wandb_mock.init().log.assert_called_once_with({"samples": [wandb_mock.Audio(), wandb_mock.Audio()]})

    # test log_audio with step
    wandb_mock.init().log.reset_mock()
    logger.log_audio(key="samples", audios=["1.mp3", "2.mp3"], step=5)
    wandb_mock.Audio.assert_called_with("2.mp3")
    wandb_mock.init().log.assert_called_once_with({
        "samples": [wandb_mock.Audio(), wandb_mock.Audio()],
        "trainer/global_step": 5,
    })

    # test log_audio with captions
    wandb_mock.init().log.reset_mock()
    wandb_mock.Audio.reset_mock()
    logger.log_audio(key="samples", audios=["1.mp3", "2.mp3"], caption=["caption 1", "caption 2"])
    wandb_mock.Audio.assert_called_with("2.mp3", caption="caption 2")
    wandb_mock.init().log.assert_called_once_with({"samples": [wandb_mock.Audio(), wandb_mock.Audio()]})

    # test log_audio without a list
    with pytest.raises(TypeError, match="""Expected a list as "audios", found <class 'str'>"""):
        logger.log_audio(key="samples", audios="1.mp3")

    # test log_audio with wrong number of captions
    with pytest.raises(ValueError, match="Expected 2 items but only found 1 for caption"):
        logger.log_audio(key="samples", audios=["1.mp3", "2.mp3"], caption=["caption 1"])

    # test log_video
    wandb_mock.init().log.reset_mock()
    logger.log_video(key="samples", videos=["1.mp4", "2.mp4"])
    wandb_mock.Video.assert_called_with("2.mp4")
    wandb_mock.init().log.assert_called_once_with({"samples": [wandb_mock.Video(), wandb_mock.Video()]})

    # test log_video with step
    wandb_mock.init().log.reset_mock()
    logger.log_video(key="samples", videos=["1.mp4", "2.mp4"], step=5)
    wandb_mock.Video.assert_called_with("2.mp4")
    wandb_mock.init().log.assert_called_once_with({
        "samples": [wandb_mock.Video(), wandb_mock.Video()],
        "trainer/global_step": 5,
    })

    # test log_video with captions
    wandb_mock.init().log.reset_mock()
    wandb_mock.Video.reset_mock()
    logger.log_video(key="samples", videos=["1.mp4", "2.mp4"], caption=["caption 1", "caption 2"])
    wandb_mock.Video.assert_called_with("2.mp4", caption="caption 2")
    wandb_mock.init().log.assert_called_once_with({"samples": [wandb_mock.Video(), wandb_mock.Video()]})

    # test log_video without a list
    with pytest.raises(TypeError, match="""Expected a list as "videos", found <class 'str'>"""):
        logger.log_video(key="samples", videos="1.mp4")

    # test log_video with wrong number of captions
    with pytest.raises(ValueError, match="Expected 2 items but only found 1 for caption"):
        logger.log_video(key="samples", videos=["1.mp4", "2.mp4"], caption=["caption 1"])

    # test log_table
    wandb_mock.Table.reset_mock()
    wandb_mock.init().log.reset_mock()
    logger.log_table(key="samples", columns=columns, data=data, dataframe=df, step=5)
    wandb_mock.Table.assert_called_once_with(
        columns=columns,
        data=data,
        dataframe=df,
    )
    wandb_mock.init().log.assert_called_once_with({"samples": wandb_mock.Table(), "trainer/global_step": 5})


def test_wandb_logger_offline_log_model(wandb_mock, tmp_path):
    """Test that log_model=True raises an error in offline mode."""
    with pytest.raises(MisconfigurationException, match="checkpoints cannot be uploaded in offline mode"):
        _ = WandbLogger(save_dir=tmp_path, offline=True, log_model=True)


def test_wandb_logger_download_artifact(wandb_mock, tmp_path):
    """Test that download_artifact works."""
    wandb_mock.run = wandb_mock.init()
    logger = WandbLogger()
    logger.download_artifact("test_artifact", str(tmp_path), "model", True)
    wandb_mock.run.use_artifact.assert_called_once_with("test_artifact")

    wandb_mock.run = None

    WandbLogger.download_artifact("test_artifact", str(tmp_path), "model", True)

    wandb_mock.Api().artifact.assert_called_once_with("test_artifact", type="model")


@_xfail_python_ge_3_11_9
@pytest.mark.parametrize(("log_model", "expected"), [("True", True), ("False", False), ("all", "all")])
def test_wandb_logger_cli_integration(log_model, expected, wandb_mock, monkeypatch, tmp_path):
    """Test that the WandbLogger can be used with the LightningCLI."""
    monkeypatch.chdir(tmp_path)

    class InspectParsedCLI(LightningCLI):
        def before_instantiate_classes(self):
            assert self.config.trainer.logger.init_args.log_model == expected

    # Create a config file with the log_model parameter set. This seems necessary to be able
    # to set the init_args parameter of the logger on the CLI later on.
    input_config = {
        "trainer": {
            "logger": {
                "class_path": "lightning.pytorch.loggers.wandb.WandbLogger",
                "init_args": {"log_model": log_model},
            },
        }
    }
    config_path = "config.yaml"
    with open(config_path, "w") as f:
        f.write(yaml.dump(input_config))

    # Test case 1: Set the log_model parameter only via the config file.
    with mock.patch("sys.argv", ["any.py", "--config", config_path]):
        InspectParsedCLI(BoringModel, run=False, save_config_callback=None)

    # Test case 2: Overwrite the log_model parameter via the command line.
    wandb_cli_arg = f"--trainer.logger.init_args.log_model={log_model}"

    with mock.patch("sys.argv", ["any.py", "--config", config_path, wandb_cli_arg]):
        InspectParsedCLI(BoringModel, run=False, save_config_callback=None)


@RunIf(deepspeed=True, min_cuda_gpus=1)
def test_wandb_logger_deepspeed_checkpoint_logging(wandb_mock, tmp_path):
    """Test that WandbLogger correctly logs DeepSpeed checkpoints."""
    wandb_mock.run = None
    model = BoringModel()

    # test log_model=True, include_distributed_checkpoints=True
    logger = WandbLogger(save_dir=tmp_path, log_model=True, include_distributed_checkpoints=True)
    logger.experiment.id = "1"
    logger.experiment.name = "run_name"
    # enable DeepSpeedStrategy with checkpoint logger
    trainer = Trainer(
        default_root_dir=tmp_path,
        strategy=DeepSpeedStrategy(stage=2),
        max_epochs=2,
        limit_train_batches=3,
        limit_val_batches=3,
        accelerator="gpu",
        devices=1,
        logger=logger,
    )
    trainer.fit(model)
    wandb_mock.init().log_artifact.assert_called_once()


def test_wandb_logger_log_checkpoint_on_failure(wandb_mock, tmp_path):
    class FailureSimulationCallback(Callback):
        def on_train_end(self, trainer, pl_module):
            # Raise RuntimeError to simulate a failure
            raise RuntimeError("Simulated training failure.")

    """Test that WandbLogger logs checkpoints on failure when log_checkpoint_on is set to 'all'
    and does not log when set to 'success'."""
    wandb_mock.run = None
    model = BoringModel()

    # Set log_model=True and log_checkpoint_on='all' to ensure checkpoints are logged even on failure
    logger = WandbLogger(save_dir=tmp_path, log_model=True, log_checkpoint_on="all")
    logger.experiment.id = "1"
    logger.experiment.name = "failure_run_logged"

    # Simulate training with an expected failure
    trainer = Trainer(
        default_root_dir=tmp_path,
        max_epochs=1,
        limit_train_batches=1,
        limit_val_batches=1,
        logger=logger,
        callbacks=[FailureSimulationCallback()],
    )

    # Expecting an exception to simulate a failure
    with pytest.raises(RuntimeError):
        trainer.fit(model)

    # Check if checkpoints were logged despite the failure
    wandb_mock.init().log_artifact.assert_called_once()

    # Set log_model=True and log_checkpoint_on='success' to ensure checkpoints are not logged on failure
    wandb_mock.init().log_artifact.reset_mock()
    wandb_mock.init.reset_mock()

    logger = WandbLogger(save_dir=tmp_path, log_model=True, log_checkpoint_on="success")
    logger.experiment.id = "2"
    logger.experiment.name = "failure_run_not_logged"

    trainer = Trainer(
        default_root_dir=tmp_path,
        max_epochs=1,
        limit_train_batches=1,
        limit_val_batches=1,
        logger=logger,
        callbacks=[FailureSimulationCallback()],
    )

    with pytest.raises(RuntimeError):
        trainer.fit(model)

    wandb_mock.init().log_artifact.assert_not_called()


def test_multi_wandb_logger_checkpoint_aliasing(wandb_mock, tmp_path):
    """Test that WandbLogger adds unique aliases for the model checkpoints logged from each checkpoint called."""
    wandb_mock.run = None
    model = BoringModel()

    logger = WandbLogger(save_dir=tmp_path, log_model="all", verbose_checkpoint_aliases=True)
    logger.experiment.id = "1"
    logger.experiment.name = "run_name"

    kwargs_list = [
        {"dirpath": os.path.join(tmp_path, "ckpt1"), "filename": "checkpoint1-model-{epoch:02d}-{step:02d}"},
        {
            "dirpath": os.path.join(tmp_path, "ckpt2"),
            "filename": "checkpoint2-model-{epoch:02d}-{step:02d}",
            "monitor": "epoch",
            "mode": "max",
        },
        {
            "dirpath": os.path.join(tmp_path, "ckpt3"),
            "filename": "checkpoint3-model-{epoch:02d}-{step:02d}",
            "monitor": "step",
            "mode": "max",
            "every_n_train_steps": 1,
        },
        {
            "dirpath": os.path.join(tmp_path, "ckpt4"),
            "filename": "checkpoint4-model-{epoch:02d}-{step:02d}",
            "monitor": "epoch",
            "mode": "min",
        },
    ]
    checkpoint_callbacks = [ModelCheckpoint(**kwargs) for kwargs in kwargs_list]

    trainer = Trainer(
        default_root_dir=tmp_path,
        max_epochs=2,
        limit_train_batches=3,
        limit_val_batches=3,
        logger=logger,
        callbacks=checkpoint_callbacks,
    )
    trainer.fit(model)

    # This test checks that the WandbLogger correctly logs model checkpoints with the appropriate aliases.
    # It iterates through the mocked wandb.Artifact and run.log_artifact calls, extracts the original
    # checkpoint filename, and verifies that the logged artifact has the expected aliases based on the
    # checkpoint identifier generated from the ModelCheckpoint callback's configuration.
    run_mock = wandb_mock.init.return_value
    for artifact_call, log_artifact_call in zip(wandb_mock.Artifact.call_args_list, run_mock.log_artifact.mock_calls):
        original_filename = artifact_call[1]["metadata"]["original_filename"]
        match = re.search(r"epoch=(\d+)-step=(\d+)", original_filename)
        if match:
            epoch, step = match.groups()
            for checkpoint_callback, kwargs in zip(checkpoint_callbacks, kwargs_list):
                expected_filename = checkpoint_callback._format_checkpoint_name(
                    filename=kwargs["filename"], metrics={"epoch": int(epoch), "step": int(step)}
                )
                if expected_filename in original_filename:
                    checkpoint_identifier = _generate_checkpoint_identifier(checkpoint_callback)
                    assert log_artifact_call[2]["aliases"] == [
                        "latest",
                        checkpoint_identifier,
                        f"best--{checkpoint_identifier}",
                        "best",
                    ]<|MERGE_RESOLUTION|>--- conflicted
+++ resolved
@@ -13,11 +13,8 @@
 # limitations under the License.
 import os
 import pickle
-<<<<<<< HEAD
 import re
-=======
 from pathlib import Path
->>>>>>> ce90b389
 from unittest import mock
 
 import pytest
