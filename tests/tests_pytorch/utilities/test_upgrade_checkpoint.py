# Copyright The PyTorch Lightning team.
#
# Licensed under the Apache License, Version 2.0 (the "License");
# you may not use this file except in compliance with the License.
# You may obtain a copy of the License at
#
#     http://www.apache.org/licenses/LICENSE-2.0
#
# Unless required by applicable law or agreed to in writing, software
# distributed under the License is distributed on an "AS IS" BASIS,
# WITHOUT WARRANTIES OR CONDITIONS OF ANY KIND, either express or implied.
# See the License for the specific language governing permissions and
# limitations under the License.
<<<<<<< HEAD
from unittest.mock import ANY

=======
>>>>>>> 1703944a
import pytest

import pytorch_lightning as pl
from pytorch_lightning.callbacks import EarlyStopping, ModelCheckpoint
from pytorch_lightning.utilities.migration import migrate_checkpoint
<<<<<<< HEAD
from pytorch_lightning.utilities.migration.utils import _set_version, _get_version
=======
from pytorch_lightning.utilities.migration.utils import _get_version, _set_legacy_version, _set_version
>>>>>>> 1703944a


@pytest.mark.parametrize(
    "old_checkpoint, new_checkpoint",
    [
        (
            {"epoch": 1, "global_step": 23, "checkpoint_callback_best": 0.34},
            {"epoch": 1, "global_step": 23, "callbacks": {ModelCheckpoint: {"best_model_score": 0.34}}, "loops": ANY},
        ),
        (
            {"epoch": 1, "global_step": 23, "checkpoint_callback_best_model_score": 0.99},
            {"epoch": 1, "global_step": 23, "callbacks": {ModelCheckpoint: {"best_model_score": 0.99}}, "loops": ANY},
        ),
        (
            {"epoch": 1, "global_step": 23, "checkpoint_callback_best_model_path": "path"},
            {"epoch": 1, "global_step": 23, "callbacks": {ModelCheckpoint: {"best_model_path": "path"}}, "loops": ANY},
        ),
        (
            {"epoch": 1, "global_step": 23, "early_stop_callback_wait": 2, "early_stop_callback_patience": 4},
            {"epoch": 1, "global_step": 23, "callbacks": {EarlyStopping: {"wait_count": 2, "patience": 4}}, "loops": ANY},
        ),
    ],
)
def test_upgrade_checkpoint(tmpdir, old_checkpoint, new_checkpoint):
    _set_version(old_checkpoint, "0.9.0")
<<<<<<< HEAD
    _set_version(new_checkpoint, pl.__version__)
    updated_checkpoint = migrate_checkpoint(old_checkpoint)
    assert updated_checkpoint == new_checkpoint
=======
    _set_legacy_version(new_checkpoint, "0.9.0")
    _set_version(new_checkpoint, pl.__version__)
    updated_checkpoint, _ = migrate_checkpoint(old_checkpoint)
    assert updated_checkpoint == old_checkpoint == new_checkpoint
>>>>>>> 1703944a
    assert _get_version(updated_checkpoint) == pl.__version__<|MERGE_RESOLUTION|>--- conflicted
+++ resolved
@@ -11,21 +11,14 @@
 # WITHOUT WARRANTIES OR CONDITIONS OF ANY KIND, either express or implied.
 # See the License for the specific language governing permissions and
 # limitations under the License.
-<<<<<<< HEAD
 from unittest.mock import ANY
 
-=======
->>>>>>> 1703944a
 import pytest
 
 import pytorch_lightning as pl
 from pytorch_lightning.callbacks import EarlyStopping, ModelCheckpoint
 from pytorch_lightning.utilities.migration import migrate_checkpoint
-<<<<<<< HEAD
 from pytorch_lightning.utilities.migration.utils import _set_version, _get_version
-=======
-from pytorch_lightning.utilities.migration.utils import _get_version, _set_legacy_version, _set_version
->>>>>>> 1703944a
 
 
 @pytest.mark.parametrize(
@@ -51,14 +44,8 @@
 )
 def test_upgrade_checkpoint(tmpdir, old_checkpoint, new_checkpoint):
     _set_version(old_checkpoint, "0.9.0")
-<<<<<<< HEAD
-    _set_version(new_checkpoint, pl.__version__)
-    updated_checkpoint = migrate_checkpoint(old_checkpoint)
-    assert updated_checkpoint == new_checkpoint
-=======
     _set_legacy_version(new_checkpoint, "0.9.0")
     _set_version(new_checkpoint, pl.__version__)
     updated_checkpoint, _ = migrate_checkpoint(old_checkpoint)
     assert updated_checkpoint == old_checkpoint == new_checkpoint
->>>>>>> 1703944a
     assert _get_version(updated_checkpoint) == pl.__version__