--- conflicted
+++ resolved
@@ -36,22 +36,6 @@
             super().__init__()
             self.child = loop
 
-<<<<<<< HEAD
-=======
-        @property
-        def done(self) -> bool:
-            return False
-
-        def reset(self) -> None:
-            pass
-
-        def advance(self, *args, **kwargs):
-            pass
-
-        def run(self):
-            pass
-
->>>>>>> e873fbde
     loop = MyLoop(MyLoop(MyLoop()))
 
     assert not loop.restarting
@@ -74,7 +58,6 @@
             self.iteration_count = 0
             self.dataset = dataset
 
-<<<<<<< HEAD
         def run(self):
             self.reset()
             while not self.iteration_count > len(self.dataset):
@@ -85,11 +68,6 @@
                 except StopIteration:
                     break
             self._restarting = False
-=======
-        @property
-        def done(self) -> bool:
-            return self.iteration_count > len(self.dataset)
->>>>>>> e873fbde
 
         def run(self):
             self.reset()
@@ -159,27 +137,16 @@
             self.progress = SimpleProgress()
 
         def run(self):
-<<<<<<< HEAD
             while not self.progress.increment > 0:
                 try:
                     self.advance()
                     self.progress.increment += 1
-=======
-            while not self.done:
-                try:
-                    self.advance()
-                    self.on_advance_end()
->>>>>>> e873fbde
                     self._restarting = False
                 except StopIteration:
                     break
             self._restarting = False
 
-<<<<<<< HEAD
         def advance(self) -> None:
-=======
-        def advance(self, *args: Any, **kwargs: Any) -> None:
->>>>>>> e873fbde
             loop = getattr(self, "loop_child", None)
             if not loop:
                 return
