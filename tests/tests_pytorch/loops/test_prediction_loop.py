# Copyright The Lightning AI team.
#
# Licensed under the Apache License, Version 2.0 (the "License");
# you may not use this file except in compliance with the License.
# You may obtain a copy of the License at
#
#     http://www.apache.org/licenses/LICENSE-2.0
#
# Unless required by applicable law or agreed to in writing, software
# distributed under the License is distributed on an "AS IS" BASIS,
# WITHOUT WARRANTIES OR CONDITIONS OF ANY KIND, either express or implied.
# See the License for the specific language governing permissions and
# limitations under the License.
import itertools

import pytest
from lightning.pytorch import LightningModule, Trainer
from lightning.pytorch.demos.boring_classes import BoringModel, RandomDataset
from lightning.pytorch.overrides.distributed import _IndexBatchSamplerWrapper
<<<<<<< HEAD
from lightning.pytorch.utilities import CombinedLoader
=======
from torch.utils.data import DataLoader, DistributedSampler, SequentialSampler
>>>>>>> b757edc4


def test_prediction_loop_stores_predictions(tmp_path):
    class MyModel(BoringModel):
        def predict_step(self, batch, batch_idx):
            return batch_idx

    model = MyModel()
    trainer = Trainer(
        default_root_dir=tmp_path,
        limit_predict_batches=2,
        logger=False,
        enable_progress_bar=False,
        enable_model_summary=False,
    )
    predictions = trainer.predict(model, return_predictions=True)
    assert predictions == [0, 1]
    # the predictions are still available
    assert trainer.predict_loop.predictions == predictions

    trainer = Trainer(
        default_root_dir=tmp_path,
        limit_predict_batches=2,
        logger=False,
        enable_progress_bar=False,
        enable_model_summary=False,
    )
    predictions = trainer.predict(model, return_predictions=False)
    assert predictions is None
    assert trainer.predict_loop.predictions == []


@pytest.mark.parametrize("use_distributed_sampler", [False, True])
def test_prediction_loop_batch_sampler_set_epoch_called(tmp_path, use_distributed_sampler):
    """Tests that set_epoch is called on the dataloader's batch sampler (if any) during prediction."""
    trainer = Trainer(
        default_root_dir=tmp_path,
        limit_predict_batches=1,
        enable_model_summary=False,
        enable_checkpointing=False,
        logger=False,
        strategy="ddp",
        devices=1,
        accelerator="cpu",
        use_distributed_sampler=use_distributed_sampler,
    )

    class MyModel(BoringModel):
        def predict_dataloader(self):
            dataset = RandomDataset(32, 64)
            sampler = None
            if not use_distributed_sampler:
                sampler = DistributedSampler(dataset)
            return DataLoader(dataset, sampler=sampler)

    model = MyModel()
    trainer.fit_loop.epoch_progress.current.processed = 2
    trainer.predict(model)

    # torch will set this .sampler attribute for backwards compatibility, but in reality, the batch sampler is used
    assert isinstance(trainer.predict_dataloaders.sampler, SequentialSampler)
    batch_sampler = trainer.predict_dataloaders.batch_sampler
    assert isinstance(batch_sampler, _IndexBatchSamplerWrapper)
    assert isinstance(batch_sampler.sampler, DistributedSampler)
    assert batch_sampler.sampler.epoch == 2


def test_prediction_loop_with_iterable_dataset(tmp_path):
    class MyModel(BoringModel):
        def predict_step(self, batch, batch_idx, dataloader_idx=0):
            return (batch, batch_idx, dataloader_idx)

    model = MyModel()
    trainer = Trainer(
        default_root_dir=tmp_path,
        limit_predict_batches=3,
        enable_model_summary=False,
        enable_checkpointing=False,
        logger=False,
        devices=1,
    )
    preds = trainer.predict(model, itertools.count())
    assert preds == [(0, 0, 0), (1, 1, 0), (2, 2, 0)]

    preds = trainer.predict(model, [itertools.count(), itertools.count()])
    assert preds == [[(0, 0, 0), (1, 1, 0), (2, 2, 0)], [(0, 0, 1), (1, 1, 1), (2, 2, 1)]]

    preds = trainer.predict(model, {"a": [0, 1], "b": [2, 3]})
    assert preds == [[(0, 0, 0), (1, 1, 0)], [(2, 0, 1), (3, 1, 1)]]

    preds = trainer.predict(model, [[0, 1], [2, 3]])
    assert preds == [[(0, 0, 0), (1, 1, 0)], [(2, 0, 1), (3, 1, 1)]]

    class MyModel(LightningModule):
        batch_start_ins = []
        step_outs = []
        batch_end_ins = []

        def on_predict_batch_start(self, batch, batch_idx, dataloader_idx):
            self.batch_start_ins.append((batch, batch_idx, dataloader_idx))

        def predict_step(self, dataloader_iter):
            self.step_outs.append(next(dataloader_iter))

        def on_predict_batch_end(self, outputs, batch, batch_idx, dataloader_idx):
            self.batch_end_ins.append((batch, batch_idx, dataloader_idx))

    model = MyModel()
    trainer.predict(model, {"a": [0, 1], "b": [2, 3]})

    assert model.batch_start_ins == [(None, 0, 0)] + model.step_outs[:-1]
    assert model.step_outs == [(0, 0, 0), (1, 1, 0), (2, 0, 1), (3, 1, 1)]
    assert model.batch_end_ins == model.step_outs


def test_invalid_dataloader_idx_raises_step(tmp_path):
    trainer = Trainer(default_root_dir=tmp_path, fast_dev_run=True)

    class ExtraDataloaderIdx(BoringModel):
        def predict_step(self, batch, batch_idx, dataloader_idx):
            ...

    model = ExtraDataloaderIdx()
    with pytest.raises(RuntimeError, match="have included `dataloader_idx` in `ExtraDataloaderIdx.predict_step"):
        trainer.predict(model)

    class GoodDefault(BoringModel):
        def predict_step(self, batch, batch_idx, dataloader_idx=0):
            ...

    model = GoodDefault()
    trainer.predict(model)

    class ExtraDlIdxOtherName(BoringModel):
        def predict_step(self, batch, batch_idx, dl_idx):
            ...

    model = ExtraDlIdxOtherName()
    # different names are not supported
    with pytest.raises(TypeError, match="missing 1 required positional argument: 'dl_idx"):
        trainer.predict(model)

    class MultipleDataloader(BoringModel):
        def predict_step(self, batch, batch_idx):
            ...

        def predict_dataloader(self):
            return [super().predict_dataloader(), super().predict_dataloader()]

    model = MultipleDataloader()
    with pytest.raises(RuntimeError, match="no `dataloader_idx` argument in `MultipleDataloader.predict_step"):
        trainer.predict(model)

    class IgnoringModel(MultipleDataloader):
        def predict_step(self, batch, batch_idx, *_):
            ...

    model = IgnoringModel()
    trainer.predict(model)

    class IgnoringModel2(MultipleDataloader):
        def predict_step(self, batch, batch_idx, **_):
            ...

    model = IgnoringModel2()
    with pytest.raises(RuntimeError, match="no `dataloader_idx` argument in `IgnoringModel2.predict_step"):
        trainer.predict(model)


def test_invalid_dataloader_idx_raises_batch_start(tmp_path):
    trainer = Trainer(default_root_dir=tmp_path, fast_dev_run=True)

    class ExtraDataloaderIdx(BoringModel):
        def on_predict_batch_start(self, batch, batch_idx, dataloader_idx):
            ...

    model = ExtraDataloaderIdx()
    with pytest.raises(
        RuntimeError, match="have included `dataloader_idx` in `ExtraDataloaderIdx.on_predict_batch_start"
    ):
        trainer.predict(model)

    class GoodDefault(BoringModel):
        def on_predict_batch_start(self, batch, batch_idx, dataloader_idx=0):
            ...

    model = GoodDefault()
    trainer.predict(model)

    class ExtraDlIdxOtherName(BoringModel):
        def on_predict_batch_start(self, batch, batch_idx, dl_idx):
            ...

    model = ExtraDlIdxOtherName()
    # different names are not supported
    with pytest.raises(TypeError, match="missing 1 required positional argument: 'dl_idx"):
        trainer.predict(model)

    class MultipleDataloader(BoringModel):
        def on_predict_batch_start(self, batch, batch_idx):
            ...

        def predict_dataloader(self):
            return [super().predict_dataloader(), super().predict_dataloader()]

    model = MultipleDataloader()
    with pytest.raises(
        RuntimeError, match="no `dataloader_idx` argument in `MultipleDataloader.on_predict_batch_start"
    ):
        trainer.predict(model)

    class IgnoringModel(MultipleDataloader):
        def on_predict_batch_start(self, batch, batch_idx, *_):
            ...

    model = IgnoringModel()
    trainer.predict(model)

    class IgnoringModel2(MultipleDataloader):
        def on_predict_batch_start(self, batch, batch_idx, **_):
            ...

    model = IgnoringModel2()
    with pytest.raises(RuntimeError, match="no `dataloader_idx` argument in `IgnoringModel2.on_predict_batch_start"):
        trainer.predict(model)


def test_invalid_dataloader_idx_raises_batch_end(tmp_path):
    trainer = Trainer(default_root_dir=tmp_path, fast_dev_run=True)

    class ExtraDataloaderIdx(BoringModel):
        def on_predict_batch_end(self, outputs, batch, batch_idx, dataloader_idx):
            ...

    model = ExtraDataloaderIdx()
    with pytest.raises(
        RuntimeError, match="have included `dataloader_idx` in `ExtraDataloaderIdx.on_predict_batch_end"
    ):
        trainer.predict(model)

    class GoodDefault(BoringModel):
        def on_predict_batch_end(self, outputs, batch, batch_idx, dataloader_idx=0):
            ...

    model = GoodDefault()
    trainer.predict(model)

    class ExtraDlIdxOtherName(BoringModel):
        def on_predict_batch_end(self, outputs, batch, batch_idx, dl_idx):
            ...

    model = ExtraDlIdxOtherName()
    # different names are not supported
    with pytest.raises(TypeError, match="missing 1 required positional argument: 'dl_idx"):
        trainer.predict(model)

    class MultipleDataloader(BoringModel):
        def on_predict_batch_end(self, outputs, batch, batch_idx):
            ...

        def predict_dataloader(self):
            return [super().predict_dataloader(), super().predict_dataloader()]

    model = MultipleDataloader()
    with pytest.raises(RuntimeError, match="no `dataloader_idx` argument in `MultipleDataloader.on_predict_batch_end"):
        trainer.predict(model)

    class IgnoringModel(MultipleDataloader):
        def on_predict_batch_end(self, outputs, batch, batch_idx, *_):
            ...

    model = IgnoringModel()
    trainer.predict(model)

    class IgnoringModel2(MultipleDataloader):
        def on_predict_batch_end(self, outputs, batch, batch_idx, **_):
            ...

    model = IgnoringModel2()
    with pytest.raises(RuntimeError, match="no `dataloader_idx` argument in `IgnoringModel2.on_predict_batch_end"):
        trainer.predict(model)


<<<<<<< HEAD
@pytest.mark.parametrize(
    ("mode", "expected"),
    [
        ("max_size_cycle", [{"a": 0, "b": 3}, {"a": 1, "b": 4}, {"a": 2, "b": 3}]),
        ("min_size", [{"a": 0, "b": 3}, {"a": 1, "b": 4}]),
        ("max_size", [{"a": 0, "b": 3}, {"a": 1, "b": 4}, {"a": 2, "b": None}]),
    ],
)
def test_prediction_loop_non_sequential_mode_supprt(tmp_path, mode, expected):
    iterables = {"a": [0, 1, 2], "b": {3, 4}}
    cl = CombinedLoader(iterables, mode)
    seen = []

    class MyModel(BoringModel):
        def predict_step(self, batch, batch_idx):
            seen.append(batch)

    model = MyModel()
    trainer = Trainer(default_root_dir=tmp_path, barebones=True)

    trainer.predict(model, cl)

    actual = trainer.num_predict_batches
    assert actual == (2 if mode == "min_size" else 3)
    assert seen == expected
=======
def test_prediction_loop_when_batch_idx_argument_is_not_given(tmpdir):
    class TestModel(BoringModel):
        def __init__(self) -> None:
            super().__init__()
            self.predict_step_called = False

        def predict_step(self, batch):
            self.predict_step_called = True
            return self.step(batch)

    trainer = Trainer(
        default_root_dir=tmpdir,
        fast_dev_run=1,
        logger=False,
        enable_checkpointing=False,
        enable_progress_bar=False,
    )
    model = TestModel()

    trainer.predict(model)
    assert model.predict_step_called
>>>>>>> b757edc4
<|MERGE_RESOLUTION|>--- conflicted
+++ resolved
@@ -17,11 +17,8 @@
 from lightning.pytorch import LightningModule, Trainer
 from lightning.pytorch.demos.boring_classes import BoringModel, RandomDataset
 from lightning.pytorch.overrides.distributed import _IndexBatchSamplerWrapper
-<<<<<<< HEAD
 from lightning.pytorch.utilities import CombinedLoader
-=======
 from torch.utils.data import DataLoader, DistributedSampler, SequentialSampler
->>>>>>> b757edc4
 
 
 def test_prediction_loop_stores_predictions(tmp_path):
@@ -305,7 +302,29 @@
         trainer.predict(model)
 
 
-<<<<<<< HEAD
+def test_prediction_loop_when_batch_idx_argument_is_not_given(tmpdir):
+    class TestModel(BoringModel):
+        def __init__(self) -> None:
+            super().__init__()
+            self.predict_step_called = False
+
+        def predict_step(self, batch):
+            self.predict_step_called = True
+            return self.step(batch)
+
+    trainer = Trainer(
+        default_root_dir=tmpdir,
+        fast_dev_run=1,
+        logger=False,
+        enable_checkpointing=False,
+        enable_progress_bar=False,
+    )
+    model = TestModel()
+
+    trainer.predict(model)
+    assert model.predict_step_called
+
+
 @pytest.mark.parametrize(
     ("mode", "expected"),
     [
@@ -330,27 +349,4 @@
 
     actual = trainer.num_predict_batches
     assert actual == (2 if mode == "min_size" else 3)
-    assert seen == expected
-=======
-def test_prediction_loop_when_batch_idx_argument_is_not_given(tmpdir):
-    class TestModel(BoringModel):
-        def __init__(self) -> None:
-            super().__init__()
-            self.predict_step_called = False
-
-        def predict_step(self, batch):
-            self.predict_step_called = True
-            return self.step(batch)
-
-    trainer = Trainer(
-        default_root_dir=tmpdir,
-        fast_dev_run=1,
-        logger=False,
-        enable_checkpointing=False,
-        enable_progress_bar=False,
-    )
-    model = TestModel()
-
-    trainer.predict(model)
-    assert model.predict_step_called
->>>>>>> b757edc4
+    assert seen == expected