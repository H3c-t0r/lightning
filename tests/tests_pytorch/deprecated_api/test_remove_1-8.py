# Copyright The PyTorch Lightning team.
#
# Licensed under the Apache License, Version 2.0 (the "License");
# you may not use this file except in compliance with the License.
# You may obtain a copy of the License at
#
#     http://www.apache.org/licenses/LICENSE-2.0
#
# Unless required by applicable law or agreed to in writing, software
# distributed under the License is distributed on an "AS IS" BASIS,
# WITHOUT WARRANTIES OR CONDITIONS OF ANY KIND, either express or implied.
# See the License for the specific language governing permissions and
# limitations under the License.
"""Test deprecated functionality which will be removed in v1.8.0."""
from unittest import mock
from unittest.mock import Mock

import pytest

from pytorch_lightning import Callback, Trainer
from pytorch_lightning.callbacks import ModelCheckpoint
from pytorch_lightning.demos.boring_classes import BoringDataModule, BoringModel
from pytorch_lightning.strategies.ipu import LightningIPUModule
from pytorch_lightning.trainer.configuration_validator import _check_datamodule_checkpoint_hooks


def test_v1_8_0_on_init_start_end(tmpdir):
    class TestCallback(Callback):
        def on_init_start(self, trainer):
            print("Starting to init trainer!")

        def on_init_end(self, trainer):
            print("Trainer is init now")

    model = BoringModel()

    trainer = Trainer(
        callbacks=[TestCallback()],
        max_epochs=1,
        fast_dev_run=True,
        enable_progress_bar=False,
        logger=False,
        default_root_dir=tmpdir,
    )
    with pytest.deprecated_call(
        match="The `on_init_start` callback hook was deprecated in v1.6 and will be removed in v1.8"
    ):
        trainer.fit(model)
    with pytest.deprecated_call(
        match="The `on_init_end` callback hook was deprecated in v1.6 and will be removed in v1.8"
    ):
        trainer.validate(model)


def test_v_1_8_0_deprecated_device_stats_monitor_prefix_metric_keys():
    from pytorch_lightning.callbacks.device_stats_monitor import prefix_metric_keys

    with pytest.deprecated_call(match="in v1.6 and will be removed in v1.8"):
        prefix_metric_keys({"foo": 1.0}, "bar")


<<<<<<< HEAD
def test_v1_8_0_deprecated_lightning_optimizers():
    trainer = Trainer()
    with pytest.deprecated_call(
        match="Trainer.lightning_optimizers` is deprecated in v1.6 and will be removed in v1.8"
    ):
        assert trainer.lightning_optimizers == {}
=======
def test_v1_8_0_remove_on_batch_start_end(tmpdir):
    class TestCallback(Callback):
        def on_batch_start(self, *args, **kwargs):
            print("on_batch_start")

    model = BoringModel()
    trainer = Trainer(
        callbacks=[TestCallback()],
        fast_dev_run=True,
        default_root_dir=tmpdir,
    )
    with pytest.deprecated_call(
        match="The `Callback.on_batch_start` hook was deprecated in v1.6 and will be removed in v1.8"
    ):
        trainer.fit(model)

    class TestCallback(Callback):
        def on_batch_end(self, *args, **kwargs):
            print("on_batch_end")

    trainer = Trainer(
        callbacks=[TestCallback()],
        fast_dev_run=True,
        default_root_dir=tmpdir,
    )
    with pytest.deprecated_call(
        match="The `Callback.on_batch_end` hook was deprecated in v1.6 and will be removed in v1.8"
    ):
        trainer.fit(model)


def test_v1_8_0_on_configure_sharded_model(tmpdir):
    class TestCallback(Callback):
        def on_configure_sharded_model(self, trainer, model):
            print("Configuring sharded model")

    model = BoringModel()

    trainer = Trainer(
        callbacks=[TestCallback()],
        max_epochs=1,
        fast_dev_run=True,
        enable_progress_bar=False,
        logger=False,
        default_root_dir=tmpdir,
    )
    with pytest.deprecated_call(
        match="The `on_configure_sharded_model` callback hook was deprecated in v1.6 and will be removed in v1.8."
    ):
        trainer.fit(model)


def test_v1_8_0_remove_on_epoch_start_end_lightning_module(tmpdir):
    class CustomModel(BoringModel):
        def on_epoch_start(self, *args, **kwargs):
            print("on_epoch_start")

    model = CustomModel()
    trainer = Trainer(
        fast_dev_run=True,
        default_root_dir=tmpdir,
    )
    with pytest.deprecated_call(
        match="The `LightningModule.on_epoch_start` hook was deprecated in v1.6 and will be removed in v1.8"
    ):
        trainer.fit(model)

    class CustomModel(BoringModel):
        def on_epoch_end(self, *args, **kwargs):
            print("on_epoch_end")

    trainer = Trainer(
        fast_dev_run=True,
        default_root_dir=tmpdir,
    )

    model = CustomModel()
    with pytest.deprecated_call(
        match="The `LightningModule.on_epoch_end` hook was deprecated in v1.6 and will be removed in v1.8"
    ):
        trainer.fit(model)


def test_v1_8_0_remove_on_pretrain_routine_start_end_lightning_module(tmpdir):
    class CustomModel(BoringModel):
        def on_pretrain_routine_start(self, *args, **kwargs):
            print("foo")

    model = CustomModel()
    trainer = Trainer(
        fast_dev_run=True,
        default_root_dir=tmpdir,
    )
    with pytest.deprecated_call(
        match="The `LightningModule.on_pretrain_routine_start` hook was deprecated in v1.6 and will be removed in v1.8"
    ):
        trainer.fit(model)

    class CustomModel(BoringModel):
        def on_pretrain_routine_end(self, *args, **kwargs):
            print("foo")

    trainer = Trainer(
        fast_dev_run=True,
        default_root_dir=tmpdir,
    )

    model = CustomModel()
    with pytest.deprecated_call(
        match="The `LightningModule.on_pretrain_routine_end` hook was deprecated in v1.6 and will be removed in v1.8"
    ):
        trainer.fit(model)


def test_v1_8_0_on_before_accelerator_backend_setup(tmpdir):
    class TestCallback(Callback):
        def on_before_accelerator_backend_setup(self, *args, **kwargs):
            print("on_before_accelerator_backend called.")

    model = BoringModel()

    trainer = Trainer(
        callbacks=[TestCallback()],
        max_epochs=1,
        fast_dev_run=True,
        enable_progress_bar=False,
        logger=False,
        default_root_dir=tmpdir,
    )
    with pytest.deprecated_call(
        match="The `on_before_accelerator_backend_setup` callback hook was deprecated in v1.6"
        " and will be removed in v1.8"
    ):
        trainer.fit(model)


def test_v1_8_0_callback_on_pretrain_routine_start_end(tmpdir):
    class TestCallback(Callback):
        def on_pretrain_routine_start(self, trainer, pl_module):
            print("on_pretrain_routine_start called.")

    model = BoringModel()

    trainer = Trainer(
        callbacks=[TestCallback()],
        fast_dev_run=True,
        enable_progress_bar=False,
        default_root_dir=tmpdir,
    )
    with pytest.deprecated_call(
        match="The `Callback.on_pretrain_routine_start` hook has been deprecated in v1.6 and will be removed in v1.8"
    ):
        trainer.fit(model)

    class TestCallback(Callback):
        def on_pretrain_routine_end(self, trainer, pl_module):
            print("on_pretrain_routine_end called.")

    model = BoringModel()

    trainer = Trainer(
        callbacks=[TestCallback()],
        fast_dev_run=True,
        enable_progress_bar=False,
        default_root_dir=tmpdir,
    )
    with pytest.deprecated_call(
        match="The `Callback.on_pretrain_routine_end` hook has been deprecated in v1.6 and will be removed in v1.8"
    ):
        trainer.fit(model)
>>>>>>> b0bd949d


def test_v1_8_0_datamodule_checkpointhooks():
    class CustomBoringDataModuleSave(BoringDataModule):
        def on_save_checkpoint(self, checkpoint):
            print("override on_save_checkpoint")

    class CustomBoringDataModuleLoad(BoringDataModule):
        def on_load_checkpoint(self, checkpoint):
            print("override on_load_checkpoint")

    trainer = Mock()

    trainer.datamodule = CustomBoringDataModuleSave()
    with pytest.deprecated_call(
        match="`LightningDataModule.on_save_checkpoint` was deprecated in"
        " v1.6 and will be removed in v1.8. Use `state_dict` instead."
    ):
        _check_datamodule_checkpoint_hooks(trainer)

    trainer.datamodule = CustomBoringDataModuleLoad()
    with pytest.deprecated_call(
        match="`LightningDataModule.on_load_checkpoint` was deprecated in"
        " v1.6 and will be removed in v1.8. Use `load_state_dict` instead."
    ):
        _check_datamodule_checkpoint_hooks(trainer)


def test_v1_8_0_deprecated_lightning_ipu_module():
    with pytest.deprecated_call(match=r"has been deprecated in v1.7.0 and will be removed in v1.8."):
        _ = LightningIPUModule(BoringModel(), 32)


def test_deprecated_mc_save_checkpoint():
    mc = ModelCheckpoint()
    trainer = Trainer()
    with mock.patch.object(trainer, "save_checkpoint"), pytest.deprecated_call(
        match=r"ModelCheckpoint.save_checkpoint\(\)` was deprecated in v1.6"
    ):
        mc.save_checkpoint(trainer)


def test_v1_8_0_callback_on_load_checkpoint_hook(tmpdir):
    class TestCallbackLoadHook(Callback):
        def on_load_checkpoint(self, trainer, pl_module, callback_state):
            print("overriding on_load_checkpoint")

    model = BoringModel()
    trainer = Trainer(
        callbacks=[TestCallbackLoadHook()],
        max_epochs=1,
        fast_dev_run=True,
        enable_progress_bar=False,
        logger=False,
        default_root_dir=tmpdir,
    )
    with pytest.deprecated_call(
        match="`TestCallbackLoadHook.on_load_checkpoint` will change its signature and behavior in v1.8."
        " If you wish to load the state of the callback, use `load_state_dict` instead."
        r" In v1.8 `on_load_checkpoint\(..., checkpoint\)` will receive the entire loaded"
        " checkpoint dictionary instead of callback state."
    ):
        trainer.fit(model)


def test_v1_8_0_callback_on_save_checkpoint_hook(tmpdir):
    class TestCallbackSaveHookReturn(Callback):
        def on_save_checkpoint(self, trainer, pl_module, checkpoint):
            return {"returning": "on_save_checkpoint"}

    class TestCallbackSaveHookOverride(Callback):
        def on_save_checkpoint(self, trainer, pl_module, checkpoint):
            print("overriding without returning")

    model = BoringModel()
    trainer = Trainer(
        callbacks=[TestCallbackSaveHookReturn()],
        max_epochs=1,
        fast_dev_run=True,
        enable_progress_bar=False,
        logger=False,
        default_root_dir=tmpdir,
    )
    trainer.fit(model)
    with pytest.deprecated_call(
        match="Returning a value from `TestCallbackSaveHookReturn.on_save_checkpoint` is deprecated in v1.6"
        " and will be removed in v1.8. Please override `Callback.state_dict`"
        " to return state to be saved."
    ):
        trainer.save_checkpoint(tmpdir + "/path.ckpt")

    trainer.callbacks = [TestCallbackSaveHookOverride()]
    trainer.save_checkpoint(tmpdir + "/pathok.ckpt")<|MERGE_RESOLUTION|>--- conflicted
+++ resolved
@@ -59,14 +59,14 @@
         prefix_metric_keys({"foo": 1.0}, "bar")
 
 
-<<<<<<< HEAD
 def test_v1_8_0_deprecated_lightning_optimizers():
     trainer = Trainer()
     with pytest.deprecated_call(
         match="Trainer.lightning_optimizers` is deprecated in v1.6 and will be removed in v1.8"
     ):
         assert trainer.lightning_optimizers == {}
-=======
+
+
 def test_v1_8_0_remove_on_batch_start_end(tmpdir):
     class TestCallback(Callback):
         def on_batch_start(self, *args, **kwargs):
@@ -237,7 +237,6 @@
         match="The `Callback.on_pretrain_routine_end` hook has been deprecated in v1.6 and will be removed in v1.8"
     ):
         trainer.fit(model)
->>>>>>> b0bd949d
 
 
 def test_v1_8_0_datamodule_checkpointhooks():
