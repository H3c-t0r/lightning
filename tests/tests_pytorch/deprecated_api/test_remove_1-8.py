# Copyright The PyTorch Lightning team.
#
# Licensed under the Apache License, Version 2.0 (the "License");
# you may not use this file except in compliance with the License.
# You may obtain a copy of the License at
#
#     http://www.apache.org/licenses/LICENSE-2.0
#
# Unless required by applicable law or agreed to in writing, software
# distributed under the License is distributed on an "AS IS" BASIS,
# WITHOUT WARRANTIES OR CONDITIONS OF ANY KIND, either express or implied.
# See the License for the specific language governing permissions and
# limitations under the License.
"""Test deprecated functionality which will be removed in v1.8.0."""
from unittest import mock

import pytest

from pytorch_lightning import Callback, Trainer
from pytorch_lightning.callbacks import ModelCheckpoint
<<<<<<< HEAD
from pytorch_lightning.demos.boring_classes import BoringModel
from pytorch_lightning.strategies.ipu import LightningIPUModule
=======
from pytorch_lightning.demos.boring_classes import BoringDataModule, BoringModel
from pytorch_lightning.trainer.configuration_validator import _check_datamodule_checkpoint_hooks
>>>>>>> 4c43e57b


def test_v1_8_0_on_init_start_end(tmpdir):
    class TestCallback(Callback):
        def on_init_start(self, trainer):
            print("Starting to init trainer!")

        def on_init_end(self, trainer):
            print("Trainer is init now")

    model = BoringModel()

    trainer = Trainer(
        callbacks=[TestCallback()],
        max_epochs=1,
        fast_dev_run=True,
        enable_progress_bar=False,
        logger=False,
        default_root_dir=tmpdir,
    )
    with pytest.deprecated_call(
        match="The `on_init_start` callback hook was deprecated in v1.6 and will be removed in v1.8"
    ):
        trainer.fit(model)
    with pytest.deprecated_call(
        match="The `on_init_end` callback hook was deprecated in v1.6 and will be removed in v1.8"
    ):
        trainer.validate(model)


def test_v_1_8_0_deprecated_device_stats_monitor_prefix_metric_keys():
    from pytorch_lightning.callbacks.device_stats_monitor import prefix_metric_keys

    with pytest.deprecated_call(match="in v1.6 and will be removed in v1.8"):
        prefix_metric_keys({"foo": 1.0}, "bar")


def test_v1_8_0_remove_on_batch_start_end(tmpdir):
    class TestCallback(Callback):
        def on_batch_start(self, *args, **kwargs):
            print("on_batch_start")

    model = BoringModel()
    trainer = Trainer(
        callbacks=[TestCallback()],
        fast_dev_run=True,
        default_root_dir=tmpdir,
    )
    with pytest.deprecated_call(
        match="The `Callback.on_batch_start` hook was deprecated in v1.6 and will be removed in v1.8"
    ):
        trainer.fit(model)

    class TestCallback(Callback):
        def on_batch_end(self, *args, **kwargs):
            print("on_batch_end")

    trainer = Trainer(
        callbacks=[TestCallback()],
        fast_dev_run=True,
        default_root_dir=tmpdir,
    )
    with pytest.deprecated_call(
        match="The `Callback.on_batch_end` hook was deprecated in v1.6 and will be removed in v1.8"
    ):
        trainer.fit(model)


def test_v1_8_0_on_configure_sharded_model(tmpdir):
    class TestCallback(Callback):
        def on_configure_sharded_model(self, trainer, model):
            print("Configuring sharded model")

    model = BoringModel()

    trainer = Trainer(
        callbacks=[TestCallback()],
        max_epochs=1,
        fast_dev_run=True,
        enable_progress_bar=False,
        logger=False,
        default_root_dir=tmpdir,
    )
    with pytest.deprecated_call(
        match="The `on_configure_sharded_model` callback hook was deprecated in v1.6 and will be removed in v1.8."
    ):
        trainer.fit(model)


def test_v1_8_0_remove_on_epoch_start_end_lightning_module(tmpdir):
    class CustomModel(BoringModel):
        def on_epoch_start(self, *args, **kwargs):
            print("on_epoch_start")

    model = CustomModel()
    trainer = Trainer(
        fast_dev_run=True,
        default_root_dir=tmpdir,
    )
    with pytest.deprecated_call(
        match="The `LightningModule.on_epoch_start` hook was deprecated in v1.6 and will be removed in v1.8"
    ):
        trainer.fit(model)

    class CustomModel(BoringModel):
        def on_epoch_end(self, *args, **kwargs):
            print("on_epoch_end")

    trainer = Trainer(
        fast_dev_run=True,
        default_root_dir=tmpdir,
    )

    model = CustomModel()
    with pytest.deprecated_call(
        match="The `LightningModule.on_epoch_end` hook was deprecated in v1.6 and will be removed in v1.8"
    ):
        trainer.fit(model)


def test_v1_8_0_remove_on_pretrain_routine_start_end_lightning_module(tmpdir):
    class CustomModel(BoringModel):
        def on_pretrain_routine_start(self, *args, **kwargs):
            print("foo")

    model = CustomModel()
    trainer = Trainer(
        fast_dev_run=True,
        default_root_dir=tmpdir,
    )
    with pytest.deprecated_call(
        match="The `LightningModule.on_pretrain_routine_start` hook was deprecated in v1.6 and will be removed in v1.8"
    ):
        trainer.fit(model)

    class CustomModel(BoringModel):
        def on_pretrain_routine_end(self, *args, **kwargs):
            print("foo")

    trainer = Trainer(
        fast_dev_run=True,
        default_root_dir=tmpdir,
    )

    model = CustomModel()
    with pytest.deprecated_call(
        match="The `LightningModule.on_pretrain_routine_end` hook was deprecated in v1.6 and will be removed in v1.8"
    ):
        trainer.fit(model)


def test_v1_8_0_on_before_accelerator_backend_setup(tmpdir):
    class TestCallback(Callback):
        def on_before_accelerator_backend_setup(self, *args, **kwargs):
            print("on_before_accelerator_backend called.")

    model = BoringModel()

    trainer = Trainer(
        callbacks=[TestCallback()],
        max_epochs=1,
        fast_dev_run=True,
        enable_progress_bar=False,
        logger=False,
        default_root_dir=tmpdir,
    )
    with pytest.deprecated_call(
        match="The `on_before_accelerator_backend_setup` callback hook was deprecated in v1.6"
        " and will be removed in v1.8"
    ):
        trainer.fit(model)


def test_v1_8_0_callback_on_pretrain_routine_start_end(tmpdir):
    class TestCallback(Callback):
        def on_pretrain_routine_start(self, trainer, pl_module):
            print("on_pretrain_routine_start called.")

    model = BoringModel()

    trainer = Trainer(
        callbacks=[TestCallback()],
        fast_dev_run=True,
        enable_progress_bar=False,
        default_root_dir=tmpdir,
    )
    with pytest.deprecated_call(
        match="The `Callback.on_pretrain_routine_start` hook has been deprecated in v1.6 and will be removed in v1.8"
    ):
        trainer.fit(model)

    class TestCallback(Callback):
        def on_pretrain_routine_end(self, trainer, pl_module):
            print("on_pretrain_routine_end called.")

    model = BoringModel()

    trainer = Trainer(
        callbacks=[TestCallback()],
        fast_dev_run=True,
        enable_progress_bar=False,
        default_root_dir=tmpdir,
    )
    with pytest.deprecated_call(
        match="The `Callback.on_pretrain_routine_end` hook has been deprecated in v1.6 and will be removed in v1.8"
    ):
        trainer.fit(model)


<<<<<<< HEAD
def test_v1_8_0_deprecated_lightning_ipu_module():
    with pytest.deprecated_call(match=r"has been deprecated in v1.7.0 and will be removed in v1.8."):
        _ = LightningIPUModule(BoringModel(), 32)
=======
def test_v1_8_0_datamodule_checkpointhooks():
    class CustomBoringDataModuleSave(BoringDataModule):
        def on_save_checkpoint(self, checkpoint):
            print("override on_save_checkpoint")

    class CustomBoringDataModuleLoad(BoringDataModule):
        def on_load_checkpoint(self, checkpoint):
            print("override on_load_checkpoint")

    trainer = Mock()

    trainer.datamodule = CustomBoringDataModuleSave()
    with pytest.deprecated_call(
        match="`LightningDataModule.on_save_checkpoint` was deprecated in"
        " v1.6 and will be removed in v1.8. Use `state_dict` instead."
    ):
        _check_datamodule_checkpoint_hooks(trainer)

    trainer.datamodule = CustomBoringDataModuleLoad()
    with pytest.deprecated_call(
        match="`LightningDataModule.on_load_checkpoint` was deprecated in"
        " v1.6 and will be removed in v1.8. Use `load_state_dict` instead."
    ):
        _check_datamodule_checkpoint_hooks(trainer)
>>>>>>> 4c43e57b


def test_deprecated_mc_save_checkpoint():
    mc = ModelCheckpoint()
    trainer = Trainer()
    with mock.patch.object(trainer, "save_checkpoint"), pytest.deprecated_call(
        match=r"ModelCheckpoint.save_checkpoint\(\)` was deprecated in v1.6"
    ):
        mc.save_checkpoint(trainer)


def test_v1_8_0_callback_on_load_checkpoint_hook(tmpdir):
    class TestCallbackLoadHook(Callback):
        def on_load_checkpoint(self, trainer, pl_module, callback_state):
            print("overriding on_load_checkpoint")

    model = BoringModel()
    trainer = Trainer(
        callbacks=[TestCallbackLoadHook()],
        max_epochs=1,
        fast_dev_run=True,
        enable_progress_bar=False,
        logger=False,
        default_root_dir=tmpdir,
    )
    with pytest.deprecated_call(
        match="`TestCallbackLoadHook.on_load_checkpoint` will change its signature and behavior in v1.8."
        " If you wish to load the state of the callback, use `load_state_dict` instead."
        r" In v1.8 `on_load_checkpoint\(..., checkpoint\)` will receive the entire loaded"
        " checkpoint dictionary instead of callback state."
    ):
        trainer.fit(model)


def test_v1_8_0_callback_on_save_checkpoint_hook(tmpdir):
    class TestCallbackSaveHookReturn(Callback):
        def on_save_checkpoint(self, trainer, pl_module, checkpoint):
            return {"returning": "on_save_checkpoint"}

    class TestCallbackSaveHookOverride(Callback):
        def on_save_checkpoint(self, trainer, pl_module, checkpoint):
            print("overriding without returning")

    model = BoringModel()
    trainer = Trainer(
        callbacks=[TestCallbackSaveHookReturn()],
        max_epochs=1,
        fast_dev_run=True,
        enable_progress_bar=False,
        logger=False,
        default_root_dir=tmpdir,
    )
    trainer.fit(model)
    with pytest.deprecated_call(
        match="Returning a value from `TestCallbackSaveHookReturn.on_save_checkpoint` is deprecated in v1.6"
        " and will be removed in v1.8. Please override `Callback.state_dict`"
        " to return state to be saved."
    ):
        trainer.save_checkpoint(tmpdir + "/path.ckpt")

    trainer.callbacks = [TestCallbackSaveHookOverride()]
    trainer.save_checkpoint(tmpdir + "/pathok.ckpt")<|MERGE_RESOLUTION|>--- conflicted
+++ resolved
@@ -18,13 +18,7 @@
 
 from pytorch_lightning import Callback, Trainer
 from pytorch_lightning.callbacks import ModelCheckpoint
-<<<<<<< HEAD
 from pytorch_lightning.demos.boring_classes import BoringModel
-from pytorch_lightning.strategies.ipu import LightningIPUModule
-=======
-from pytorch_lightning.demos.boring_classes import BoringDataModule, BoringModel
-from pytorch_lightning.trainer.configuration_validator import _check_datamodule_checkpoint_hooks
->>>>>>> 4c43e57b
 
 
 def test_v1_8_0_on_init_start_end(tmpdir):
@@ -232,38 +226,6 @@
         match="The `Callback.on_pretrain_routine_end` hook has been deprecated in v1.6 and will be removed in v1.8"
     ):
         trainer.fit(model)
-
-
-<<<<<<< HEAD
-def test_v1_8_0_deprecated_lightning_ipu_module():
-    with pytest.deprecated_call(match=r"has been deprecated in v1.7.0 and will be removed in v1.8."):
-        _ = LightningIPUModule(BoringModel(), 32)
-=======
-def test_v1_8_0_datamodule_checkpointhooks():
-    class CustomBoringDataModuleSave(BoringDataModule):
-        def on_save_checkpoint(self, checkpoint):
-            print("override on_save_checkpoint")
-
-    class CustomBoringDataModuleLoad(BoringDataModule):
-        def on_load_checkpoint(self, checkpoint):
-            print("override on_load_checkpoint")
-
-    trainer = Mock()
-
-    trainer.datamodule = CustomBoringDataModuleSave()
-    with pytest.deprecated_call(
-        match="`LightningDataModule.on_save_checkpoint` was deprecated in"
-        " v1.6 and will be removed in v1.8. Use `state_dict` instead."
-    ):
-        _check_datamodule_checkpoint_hooks(trainer)
-
-    trainer.datamodule = CustomBoringDataModuleLoad()
-    with pytest.deprecated_call(
-        match="`LightningDataModule.on_load_checkpoint` was deprecated in"
-        " v1.6 and will be removed in v1.8. Use `load_state_dict` instead."
-    ):
-        _check_datamodule_checkpoint_hooks(trainer)
->>>>>>> 4c43e57b
 
 
 def test_deprecated_mc_save_checkpoint():
