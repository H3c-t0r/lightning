--- conflicted
+++ resolved
@@ -1148,9 +1148,6 @@
             "Please use `Trainer.num_devices` instead."
         )
     ):
-<<<<<<< HEAD
-        assert trainer.tpu_cores == 8
-=======
         assert trainer.tpu_cores == 8
 
 
@@ -1162,5 +1159,4 @@
         DDP2Plugin()
 
     with pytest.raises(ValueError, match="The DDP2 strategy is no longer supported."):
-        Trainer(strategy="ddp2")
->>>>>>> 1c05a9e5
+        Trainer(strategy="ddp2")