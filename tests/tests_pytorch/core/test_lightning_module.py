# Copyright The PyTorch Lightning team.
#
# Licensed under the Apache License, Version 2.0 (the "License");
# you may not use this file except in compliance with the License.
# You may obtain a copy of the License at
#
#     http://www.apache.org/licenses/LICENSE-2.0
#
# Unless required by applicable law or agreed to in writing, software
# distributed under the License is distributed on an "AS IS" BASIS,
# WITHOUT WARRANTIES OR CONDITIONS OF ANY KIND, either express or implied.
# See the License for the specific language governing permissions and
# limitations under the License.
import sys
import weakref
from unittest.mock import Mock

import pytest
import torch
from torch import nn
from torch.optim import Adam, SGD

from lightning_fabric import Fabric
from lightning_fabric.utilities.imports import _TORCH_GREATER_EQUAL_1_11
from pytorch_lightning import LightningModule, Trainer
from pytorch_lightning.core.module import _TrainerFabricShim
from pytorch_lightning.demos.boring_classes import BoringModel
from pytorch_lightning.loggers import TensorBoardLogger
from pytorch_lightning.utilities.exceptions import MisconfigurationException
from pytorch_lightning.utilities.imports import _TORCH_GREATER_EQUAL_1_13
from tests_pytorch.helpers.runif import RunIf


def test_lightning_module_not_abstract():
    """Test that the LightningModule can be instantiated (it is not an abstract class)."""
    _ = LightningModule()


def test_property_current_epoch():
    """Test that the current_epoch in LightningModule is accessible via the Trainer."""
    model = BoringModel()
    assert model.current_epoch == 0

    trainer = Mock(current_epoch=123)
    model.trainer = trainer
    assert model.current_epoch == 123


def test_property_global_step():
    """Test that the global_step in LightningModule is accessible via the Trainer."""
    model = BoringModel()
    assert model.global_step == 0

    trainer = Mock(global_step=123)
    model.trainer = trainer
    assert model.global_step == 123


def test_property_global_rank():
    """Test that the global rank in LightningModule is accessible via the Trainer."""
    model = BoringModel()
    assert model.global_rank == 0

    trainer = Mock(global_rank=123)
    model.trainer = trainer
    assert model.global_rank == 123


def test_property_local_rank():
    """Test that the local rank in LightningModule is accessible via the Trainer."""
    model = BoringModel()
    assert model.local_rank == 0

    trainer = Mock(local_rank=123)
    model.trainer = trainer
    assert model.local_rank == 123


def test_property_logger(tmpdir):
    """Test that the logger in LightningModule is accessible via the Trainer."""
    model = BoringModel()
    assert model.logger is None

    logger = TensorBoardLogger(tmpdir)
    trainer = Trainer(logger=logger)
    model.trainer = trainer
    assert model.logger == logger


def test_property_loggers(tmpdir):
    """Test that loggers in LightningModule is accessible via the Trainer."""
    model = BoringModel()
    assert model.loggers == []

    logger = TensorBoardLogger(tmpdir)
    trainer = Trainer(logger=logger)
    model.trainer = trainer
    assert model.loggers == [logger]

    logger0 = TensorBoardLogger(tmpdir)
    logger1 = TensorBoardLogger(tmpdir)
    trainer = Trainer(logger=[logger0, logger1])
    model.trainer = trainer
    assert model.loggers == [logger0, logger1]


def test_1_optimizer_toggle_model():
    """Test toggle_model runs when only one optimizer is used."""
    model = BoringModel()
    trainer = Mock()
    model.trainer = trainer
    params = model.parameters()
    optimizer = torch.optim.SGD(params, lr=0.1)
    trainer.optimizers = [optimizer]

    assert not model._param_requires_grad_state
    # toggle optimizer was failing with a single optimizer
    model.toggle_optimizer(optimizer, 0)
    assert model._param_requires_grad_state
    model.untoggle_optimizer(0)
    assert not model._param_requires_grad_state


def test_toggle_untoggle_2_optimizers_no_shared_parameters(tmpdir):
    class TestModel(BoringModel):
        def training_step(self, batch, batch_idx, optimizer_idx=None):
            return super().training_step(batch, batch_idx)

        def __init__(self):
            super().__init__()
            self.layer_1 = nn.Sequential(nn.Linear(32, 32), nn.ReLU(), nn.Linear(32, 32), nn.ReLU(), nn.Linear(32, 32))

            self.layer_2 = nn.Sequential(
                nn.ReLU(), nn.Linear(32, 32), nn.ReLU(), nn.Linear(32, 32), nn.ReLU(), nn.Linear(32, 2)
            )

            # set some weights to False to check untoggle works as expected.
            self.layer_1[2].weight.requires_grad = False
            self.layer_1[4].weight.requires_grad = False

            self.layer_2[1].weight.requires_grad = False
            self.layer_2[3].weight.requires_grad = False

        def configure_optimizers(self):
            optimizer = SGD(self.layer_1.parameters(), lr=0.1)
            optimizer_2 = Adam(self.layer_2.parameters(), lr=0.1)
            return [optimizer, optimizer_2]

        def optimizer_step(
            self,
            current_epoch,
            batch_nb,
            optimizer,
            optimizer_idx,
            closure,
<<<<<<< HEAD
            on_tpu=False,
=======
            using_lbfgs=False,
>>>>>>> 1008f313
        ):
            if optimizer_idx == 0:
                assert self.layer_1[0].weight.requires_grad is True
                assert self.layer_1[2].weight.requires_grad is False
                assert self.layer_1[4].weight.requires_grad is False

                assert self.layer_2[1].weight.requires_grad is False
                assert self.layer_2[3].weight.requires_grad is False
                assert self.layer_2[5].weight.requires_grad is False

            if optimizer_idx == 1:
                assert self.layer_1[0].weight.requires_grad is False
                assert self.layer_1[2].weight.requires_grad is False
                assert self.layer_1[4].weight.requires_grad is False

                assert self.layer_2[1].weight.requires_grad is False
                assert self.layer_2[3].weight.requires_grad is False
                assert self.layer_2[5].weight.requires_grad is True

            optimizer.step(closure=closure)

    model = TestModel()
    model.training_epoch_end = None

    trainer = Trainer(
        max_epochs=1, default_root_dir=tmpdir, limit_train_batches=8, accumulate_grad_batches=2, limit_val_batches=0
    )
    trainer.fit(model)


def test_toggle_untoggle_3_optimizers_shared_parameters(tmpdir):
    class TestModel(BoringModel):
        def __init__(self):
            super().__init__()
            self.layer_1 = nn.Sequential(nn.Linear(32, 32), nn.ReLU(), nn.Linear(32, 32), nn.ReLU(), nn.Linear(32, 32))

            self.layer_2 = nn.Sequential(
                nn.ReLU(), nn.Linear(32, 32), nn.ReLU(), nn.Linear(32, 32), nn.ReLU(), nn.Linear(32, 2)
            )

            self.layer_3 = nn.Sequential(
                nn.ReLU(), nn.Linear(32, 32), nn.ReLU(), nn.Linear(32, 32), nn.ReLU(), nn.Linear(32, 2)
            )

            # set some weights to False to check untoggle works as expected.
            self.layer_1[2].weight.requires_grad = False
            self.layer_1[4].weight.requires_grad = False

            self.layer_2[1].weight.requires_grad = False
            self.layer_2[3].weight.requires_grad = False

            self.layer_3[1].weight.requires_grad = False
            self.layer_3[5].weight.requires_grad = False

        def optimizer_step(
            self,
            current_epoch,
            batch_nb,
            optimizer,
            optimizer_idx,
            closure,
<<<<<<< HEAD
            on_tpu=False,
=======
            using_lbfgs=False,
>>>>>>> 1008f313
        ):
            if optimizer_idx == 0:
                assert self.layer_1[0].weight.requires_grad is True
                assert self.layer_1[2].weight.requires_grad is False
                assert self.layer_1[4].weight.requires_grad is False

                assert self.layer_2[1].weight.requires_grad is False
                assert self.layer_2[3].weight.requires_grad is False
                assert self.layer_2[5].weight.requires_grad is True

                assert self.layer_3[1].weight.requires_grad is False
                assert self.layer_3[3].weight.requires_grad is False
                assert self.layer_3[5].weight.requires_grad is False

            if optimizer_idx == 1:
                assert self.layer_1[0].weight.requires_grad is False
                assert self.layer_1[2].weight.requires_grad is False
                assert self.layer_1[4].weight.requires_grad is False

                assert self.layer_2[1].weight.requires_grad is False
                assert self.layer_2[3].weight.requires_grad is False
                assert self.layer_2[5].weight.requires_grad is True

                assert self.layer_3[1].weight.requires_grad is False
                assert self.layer_3[3].weight.requires_grad is True
                assert self.layer_3[5].weight.requires_grad is False

            if optimizer_idx == 2:
                assert self.layer_1[0].weight.requires_grad is True
                assert self.layer_1[2].weight.requires_grad is False
                assert self.layer_1[4].weight.requires_grad is False

                assert self.layer_2[1].weight.requires_grad is False
                assert self.layer_2[3].weight.requires_grad is False
                assert self.layer_2[5].weight.requires_grad is False

                assert self.layer_3[1].weight.requires_grad is False
                assert self.layer_3[3].weight.requires_grad is True
                assert self.layer_3[5].weight.requires_grad is False

            optimizer.step(closure=closure)

        def training_step(self, batch, batch_idx, optimizer_idx=None):
            loss = super().training_step(batch, batch_idx)
            # make sure the model is untoggle when returning None
            return loss if batch_idx % 2 == 0 else None

        @staticmethod
        def combine_generators(gen_1, gen_2):
            yield from gen_1
            yield from gen_2

        def configure_optimizers(self):
            optimizer_1 = SGD(self.combine_generators(self.layer_1.parameters(), self.layer_2.parameters()), lr=0.1)
            optimizer_2 = Adam(self.combine_generators(self.layer_2.parameters(), self.layer_3.parameters()), lr=0.1)
            optimizer_3 = SGD(self.combine_generators(self.layer_3.parameters(), self.layer_1.parameters()), lr=0.1)
            return [optimizer_1, optimizer_2, optimizer_3]

    model = TestModel()
    model.training_epoch_end = None

    trainer = Trainer(max_epochs=1, default_root_dir=tmpdir, limit_train_batches=8, accumulate_grad_batches=2)

    trainer.fit(model)


@pytest.mark.parametrize(
    "accelerator,device",
    [
        pytest.param("gpu", "cuda:0", marks=RunIf(min_cuda_gpus=1)),
        pytest.param("mps", "mps:0", marks=RunIf(mps=True)),
    ],
)
def test_device_placement(tmpdir, accelerator, device):

    model = BoringModel()
    trainer = Trainer(default_root_dir=tmpdir, fast_dev_run=True, accelerator=accelerator, devices=1)
    trainer.fit(model)

    def assert_device(device: torch.device) -> None:
        assert model.device == device
        for p in model.parameters():
            assert p.device == device

    assert_device(torch.device("cpu"))
    model.to(torch.device(device))
    assert_device(torch.device(device))
    trainer.test(model)
    assert_device(torch.device("cpu"))
    trainer.predict(model, dataloaders=model.train_dataloader())
    assert_device(torch.device("cpu"))


@RunIf(skip_windows=True)
def test_sharded_tensor_state_dict(single_process_pg):
    if _TORCH_GREATER_EQUAL_1_11:
        from torch.distributed._shard.sharded_tensor import empty as sharded_tensor_empty
    else:
        from torch.distributed._sharded_tensor import empty as sharded_tensor_empty
    from torch.distributed._sharding_spec import ChunkShardingSpec

    class BoringModelWithShardedTensor(BoringModel):
        def __init__(self, spec):
            super().__init__()
            self.sharded_tensor = sharded_tensor_empty(spec, 10, 20)
            self.sharded_tensor.local_shards()[0].tensor.fill_(0)

    spec = ChunkShardingSpec(
        dim=0,
        placements=[
            "rank:0/cpu",
        ],
    )

    m_0 = BoringModelWithShardedTensor(spec)
    m_0.sharded_tensor.local_shards()[0].tensor.fill_(1)
    name_st = ".sharded_tensor" if _TORCH_GREATER_EQUAL_1_11 and not _TORCH_GREATER_EQUAL_1_13 else "sharded_tensor"
    assert name_st in m_0.state_dict(), 'Expect "sharded_tensor" to appear in the state dict'

    m_1 = BoringModelWithShardedTensor(spec)
    assert not torch.allclose(
        m_1.sharded_tensor.local_shards()[0].tensor, m_0.sharded_tensor.local_shards()[0].tensor
    ), "Expect the shards to be different before `m_1` loading `m_0`'s state dict"

    m_1.load_state_dict(m_0.state_dict(), strict=False)
    assert torch.allclose(
        m_1.sharded_tensor.local_shards()[0].tensor, m_0.sharded_tensor.local_shards()[0].tensor
    ), "Expect the shards to be same after `m_1` loading `m_0`'s state dict"


def test_lightning_module_configure_gradient_clipping(tmpdir):
    """Test custom gradient clipping inside `configure_gradient_clipping` hook."""

    class TestModel(BoringModel):

        has_validated_gradients = False
        custom_gradient_clip_val = 1e-2

        def configure_gradient_clipping(self, optimizer, optimizer_idx, gradient_clip_val, gradient_clip_algorithm):
            assert gradient_clip_val == self.trainer.gradient_clip_val
            assert gradient_clip_algorithm == self.trainer.gradient_clip_algorithm

            for pg in optimizer.param_groups:
                for p in pg["params"]:
                    p.grad.clamp_(min=0, max=self.custom_gradient_clip_val)

    model = TestModel()
    trainer = Trainer(
        default_root_dir=tmpdir, max_epochs=1, limit_train_batches=1, limit_val_batches=0, gradient_clip_val=1e-4
    )
    trainer.fit(model)

    optimizer = model.optimizers()
    for pg in optimizer.param_groups:
        for p in pg["params"]:
            if p.grad is not None:
                assert p.grad.min() >= 0
                assert p.grad.max() <= model.custom_gradient_clip_val


def test_lightning_module_configure_gradient_clipping_different_argument_values(tmpdir):
    """Test that setting gradient clipping arguments in `Trainer` and cusotmizing gradient clipping inside
    `configure_gradient_clipping` with different values raises an exception."""

    class TestModel(BoringModel):
        custom_gradient_clip_val = 1e-2

        def configure_gradient_clipping(self, optimizer, optimizer_idx, gradient_clip_val, gradient_clip_algorithm):
            self.clip_gradients(optimizer, gradient_clip_val=self.custom_gradient_clip_val)

    model = TestModel()
    trainer = Trainer(
        default_root_dir=tmpdir, max_epochs=1, limit_train_batches=2, limit_val_batches=0, gradient_clip_val=1e-4
    )
    with pytest.raises(
        MisconfigurationException,
        match=r"gradient_clip_val=0.0001\)` and have passed `clip_gradients\(gradient_clip_val=0.01",
    ):
        trainer.fit(model)

    class TestModel(BoringModel):
        custom_gradient_clip_algorithm = "foo"

        def configure_gradient_clipping(self, optimizer, optimizer_idx, gradient_clip_val, gradient_clip_algorithm):
            self.clip_gradients(optimizer, gradient_clip_algorithm=self.custom_gradient_clip_algorithm)

    model = TestModel()
    trainer = Trainer(
        default_root_dir=tmpdir,
        max_epochs=1,
        limit_train_batches=2,
        limit_val_batches=0,
        gradient_clip_algorithm="norm",
    )
    with pytest.raises(
        MisconfigurationException,
        match=r"gradient_clip_algorithm='norm'\)` and have passed `clip_gradients\(gradient_clip_algorithm='foo'",
    ):
        trainer.fit(model)


def test_proper_refcount():
    torch_module = nn.Module()
    lightning_module = LightningModule()

    assert sys.getrefcount(torch_module) == sys.getrefcount(lightning_module)


def test_lightning_module_scriptable():
    """Test that the LightningModule is `torch.jit.script`-able.

    Regression test for #15917.
    """
    model = BoringModel()
    trainer = Trainer()
    model.trainer = trainer
    torch.jit.script(model)


def test_trainer_reference_recursively():
    ensemble = LightningModule()
    inner = LightningModule()
    ensemble.inner = inner

    assert inner._trainer is None
    with pytest.raises(RuntimeError, match="attached to a `Trainer"):
        _ = ensemble.trainer

    trainer = Mock()
    ensemble.trainer = trainer
    # references match
    assert ensemble.trainer is inner.trainer
    # and the trainer was weakly referenced
    assert inner.trainer is weakref.proxy(trainer)


def test_fabric_reference_recursively():
    ensemble = LightningModule()
    inner = LightningModule()
    ensemble.inner = inner

    assert inner._fabric is None

    fabric = Mock()
    ensemble.fabric = fabric
    # references match
    assert ensemble.fabric is inner.fabric
    # and the fabric was weakly referenced
    assert inner.fabric is weakref.proxy(fabric)


@RunIf(min_torch="2.0.0")
def test_compile_uncompile():
    model = BoringModel()
    compiled_model = torch.compile(model)

    def has_dynamo(fn):
        return any(el for el in dir(fn) if el.startswith("_torchdynamo"))

    from_compiled_model = LightningModule.from_compiled(compiled_model)
    assert isinstance(from_compiled_model, LightningModule)
    assert from_compiled_model._compiler_ctx is not None
    assert has_dynamo(from_compiled_model.forward)
    assert has_dynamo(from_compiled_model.training_step)
    assert has_dynamo(from_compiled_model.validation_step)
    assert has_dynamo(from_compiled_model.test_step)
    assert has_dynamo(from_compiled_model.predict_step)

    to_uncompiled_model = LightningModule.to_uncompiled(model)
    assert to_uncompiled_model._compiler_ctx is None
    assert to_uncompiled_model.forward == model.forward
    assert to_uncompiled_model.training_step == model.training_step
    assert to_uncompiled_model.validation_step == model.validation_step
    assert to_uncompiled_model.test_step == model.test_step
    assert to_uncompiled_model.predict_step == model.predict_step
    assert not has_dynamo(to_uncompiled_model.forward)
    assert not has_dynamo(to_uncompiled_model.training_step)
    assert not has_dynamo(to_uncompiled_model.validation_step)
    assert not has_dynamo(to_uncompiled_model.test_step)
    assert not has_dynamo(to_uncompiled_model.predict_step)


def test_fabric_attributes():
    module = BoringModel()
    optimizer = module.configure_optimizers()[0][0]

    assert module.fabric is None

    fabric = Fabric()
    wrapped_module, wrapped_optimizer = fabric.setup(module, optimizer)
    assert wrapped_module.fabric is fabric
    assert wrapped_module._fabric_optimizers == [wrapped_optimizer]

    # Attribute access on LightningModule.trainer gets redirected to Fabric
    assert isinstance(wrapped_module.trainer, _TrainerFabricShim)
    assert wrapped_module.trainer.global_rank == 0
    with pytest.raises(AttributeError, match="Your LightningModule code tried to access `self.trainer.current_epoch`"):
        _ = wrapped_module.trainer.current_epoch

    assert wrapped_module.optimizers() == wrapped_optimizer


def test_fabric_logger_access():
    """Test that the logger attribute can be accessed when the LightningModule is used together with Fabric."""
    # No logger
    module = BoringModel()
    fabric = Fabric()
    wrapped_module = fabric.setup(module)
    assert wrapped_module.loggers == []
    with pytest.raises(IndexError):
        _ = wrapped_module.logger

    # Single Logger
    logger = Mock()
    module = BoringModel()
    fabric = Fabric(loggers=logger)
    wrapped_module = fabric.setup(module)
    assert wrapped_module.logger == logger
    assert wrapped_module.loggers == [logger]

    # Multiple loggers
    logger1 = Mock()
    logger2 = Mock()
    module = BoringModel()
    fabric = Fabric(loggers=[logger1, logger2])
    wrapped_module = fabric.setup(module)
    assert wrapped_module.logger == logger1
    assert wrapped_module.loggers == [logger1, logger2]


def test_fabric_log():
    logger = Mock()
    module = BoringModel()
    fabric = Fabric(loggers=[logger])
    wrapped_module = fabric.setup(module)

    # unsupported data type
    with pytest.raises(ValueError, match="`list` values cannot be logged"):
        wrapped_module.log("invalid", list())

    # supported data types
    wrapped_module.log("int", 1)
    logger.log_metrics.assert_called_with(metrics={"int": 1}, step=None)
    wrapped_module.log("float", 0.1)
    logger.log_metrics.assert_called_with(metrics={"float": 0.1}, step=None)
    wrapped_module.log("tensor", torch.tensor(0.1))
    logger.log_metrics.assert_called_with(metrics={"tensor": torch.tensor(0.1)}, step=None)

    # logger=False
    logger.reset_mock()
    wrapped_module.log("nothing", 1, logger=False)
    logger.log_metrics.assert_not_called()


def test_fabric_log_dict():
    logger = Mock()
    module = BoringModel()
    fabric = Fabric(loggers=[logger])
    wrapped_module = fabric.setup(module)

    # unsupported data type
    with pytest.raises(ValueError, match="`list` values cannot be logged"):
        wrapped_module.log_dict({"invalid": [1, 2, 3]})

    # nested dicts
    with pytest.raises(ValueError, match="nested dictionaries cannot be logged"):
        wrapped_module.log_dict({"nested": {"nested": 1}})

    # supported data types
    wrapped_module.log_dict({"int": 1, "float": 0.1, "tensor": torch.tensor(0.1)})
    logger.log_metrics.assert_called_with(metrics={"int": 1, "float": 0.1, "tensor": torch.tensor(0.1)}, step=None)

    # logger=False
    logger.reset_mock()
    wrapped_module.log_dict({"nothing": 1}, logger=False)
    logger.log_metrics.assert_not_called()<|MERGE_RESOLUTION|>--- conflicted
+++ resolved
@@ -153,11 +153,6 @@
             optimizer,
             optimizer_idx,
             closure,
-<<<<<<< HEAD
-            on_tpu=False,
-=======
-            using_lbfgs=False,
->>>>>>> 1008f313
         ):
             if optimizer_idx == 0:
                 assert self.layer_1[0].weight.requires_grad is True
@@ -219,11 +214,6 @@
             optimizer,
             optimizer_idx,
             closure,
-<<<<<<< HEAD
-            on_tpu=False,
-=======
-            using_lbfgs=False,
->>>>>>> 1008f313
         ):
             if optimizer_idx == 0:
                 assert self.layer_1[0].weight.requires_grad is True
