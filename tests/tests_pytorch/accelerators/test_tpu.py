# Copyright The PyTorch Lightning team.
#
# Licensed under the Apache License, Version 2.0 (the "License");
# you may not use this file except in compliance with the License.
# You may obtain a copy of the License at
#
#     http://www.apache.org/licenses/LICENSE-2.0
#
# Unless required by applicable law or agreed to in writing, software
# distributed under the License is distributed on an "AS IS" BASIS,
# WITHOUT WARRANTIES OR CONDITIONS OF ANY KIND, either express or implied.
# See the License for the specific language governing permissions and
# limitations under the License
import collections
import os
from copy import deepcopy
from unittest import mock
from unittest.mock import patch

import pytest
import torch
from torch import nn
from torch.multiprocessing import ProcessExitedException
from torch.utils.data import DataLoader

from pytorch_lightning import Trainer
from pytorch_lightning.accelerators.cpu import CPUAccelerator
from pytorch_lightning.accelerators.tpu import TPUAccelerator
from pytorch_lightning.demos.boring_classes import BoringModel, RandomDataset
from pytorch_lightning.plugins import PrecisionPlugin, TPUPrecisionPlugin, XLACheckpointIO
from pytorch_lightning.strategies import DDPStrategy, TPUSpawnStrategy
from pytorch_lightning.utilities import find_shared_parameters
from tests_pytorch.helpers.runif import RunIf


class WeightSharingModule(BoringModel):
    def __init__(self):
        super().__init__()
        self.layer_1 = nn.Linear(32, 10, bias=False)
        self.layer_2 = nn.Linear(10, 32, bias=False)
        self.layer_3 = nn.Linear(32, 10, bias=False)
        self.layer_3.weight = self.layer_1.weight

    def forward(self, x):
        x = self.layer_1(x)
        x = self.layer_2(x)
        x = self.layer_3(x)
        return x


@RunIf(tpu=True, standalone=True)
def test_resume_training_on_cpu(tmpdir):
    """Checks if training can be resumed from a saved checkpoint on CPU."""
    # Train a model on TPU
    model = BoringModel()
    trainer = Trainer(max_epochs=1, accelerator="tpu", devices=8)
    trainer.fit(model)

    model_path = trainer.checkpoint_callback.best_model_path

    # Verify saved Tensors are on CPU
    ckpt = torch.load(model_path)
    weight_tensor = list(ckpt["state_dict"].values())[0]
    assert weight_tensor.device == torch.device("cpu")

    # Verify that training is resumed on CPU
    trainer = Trainer(max_epochs=1, default_root_dir=tmpdir)
    trainer.fit(model, ckpt_path=model_path)


@RunIf(tpu=True)
@mock.patch.dict(os.environ, {}, clear=True)
<<<<<<< HEAD
def test_if_test_works_after_train(tmpdir):
    """Ensure that .test() works after .fit()"""
    # Train a model on TPU
=======
@pytest.mark.xfail(raises=ProcessExitedException, reason="https://github.com/pytorch/xla/issues/1666")
def test_if_test_works_after_train(tmpdir):
    """Ensure that .test() works after .fit()"""
>>>>>>> c7642216
    model = BoringModel()
    trainer = Trainer(max_epochs=1, accelerator="tpu", devices=8, default_root_dir=tmpdir, fast_dev_run=True)
    trainer.fit(model)
    out = trainer.test(model)
    assert len(out) == 1


def test_accelerator_cpu_with_tpu_cores_flag(tpu_available):
    assert TPUAccelerator.is_available()

    trainer = Trainer(accelerator="cpu", devices=8)
    assert isinstance(trainer.accelerator, CPUAccelerator)

    trainer = Trainer(accelerator="tpu", devices=8)
    assert isinstance(trainer.accelerator, TPUAccelerator)
    assert isinstance(trainer.strategy, TPUSpawnStrategy)


@pytest.mark.parametrize(["accelerator", "devices"], [("auto", 8), ("auto", "auto"), ("tpu", None)])
def test_accelerator_tpu(accelerator, devices, tpu_available):
    assert TPUAccelerator.is_available()

    trainer = Trainer(accelerator=accelerator, devices=devices)
    assert isinstance(trainer.accelerator, TPUAccelerator)
    assert isinstance(trainer.strategy, TPUSpawnStrategy)
    assert trainer.num_devices == 8


def test_accelerator_tpu_with_tpu_cores_priority(tpu_available):
    """Test for checking `tpu_cores` flag takes priority over `devices`."""
    tpu_cores = 8
    with pytest.warns(UserWarning, match="The flag `devices=1` will be ignored,"):
        trainer = Trainer(accelerator="tpu", devices=1, tpu_cores=tpu_cores)

    assert isinstance(trainer.accelerator, TPUAccelerator)
    assert trainer.num_devices == tpu_cores


def test_set_devices_if_none_tpu(tpu_available):
    with pytest.deprecated_call(match=r"is deprecated in v1.7 and will be removed in v2.0."):
        trainer = Trainer(accelerator="tpu", tpu_cores=8)
    assert isinstance(trainer.accelerator, TPUAccelerator)
    assert trainer.num_devices == 8


@RunIf(tpu=True)
def test_manual_optimization_tpus(tmpdir):
    class ManualOptimizationModel(BoringModel):

        count = 0
        called = collections.defaultdict(int)

        def __init__(self):
            super().__init__()
            self.automatic_optimization = False

        @property
        def should_update(self):
            return self.count % 2 == 0

        def on_train_batch_start(self, batch, batch_idx):
            self.called["on_train_batch_start"] += 1
            self.weight_before = self.layer.weight.clone()

        def training_step(self, batch, batch_idx):
            self.called["training_step"] += 1
            opt = self.optimizers()
            output = self.layer(batch)
            loss = self.loss(batch, output)

            if self.should_update:
                self.manual_backward(loss)
                opt.step()
                opt.zero_grad()
            return loss

        def on_train_batch_end(self, outputs, batch, batch_idx):
            self.called["on_train_batch_end"] += 1
            after_before = self.layer.weight.clone()
            if self.should_update:
                assert not torch.equal(self.weight_before, after_before), self.count
            else:
                assert torch.equal(self.weight_before, after_before)
            assert torch.all(self.layer.weight.grad == 0)
            self.count += 1

        def on_train_start(self):
            opt = self.optimizers()
            self.opt_step_patch = patch.object(opt, "step", wraps=opt.step)
            self.opt_step_mock = self.opt_step_patch.start()

        def on_train_end(self):
            assert self.called["training_step"] == 5
            assert self.called["on_train_batch_start"] == 5
            assert self.called["on_train_batch_end"] == 5

            self.opt_step_patch.stop()
            assert self.opt_step_mock.call_count == 3

    model = ManualOptimizationModel()
    model_copy = deepcopy(model)
    model.training_step_end = None
    model.training_epoch_end = None

    trainer = Trainer(
        max_epochs=1,
        default_root_dir=tmpdir,
        limit_train_batches=5,
        limit_test_batches=0,
        limit_val_batches=0,
        accelerator="tpu",
        devices=8,
    )
    trainer.fit(model)

    for param, param_copy in zip(model.parameters(), model_copy.parameters()):
        assert not torch.equal(param.cpu().data, param_copy.data)


def test_strategy_choice_tpu_str_ddp_spawn(tpu_available):
    with pytest.raises(ValueError, match="TPUAccelerator` can only be used with a `SingleTPUStrategy`"):
        Trainer(strategy="ddp_spawn", accelerator="tpu", devices=8)


def test_strategy_choice_tpu_str_tpu_spawn_debug(tpu_available):
    trainer = Trainer(strategy="tpu_spawn_debug", accelerator="tpu", devices=8)
    assert isinstance(trainer.strategy, TPUSpawnStrategy)


@RunIf(tpu=True)
def test_strategy_choice_tpu_strategy():
    trainer = Trainer(strategy=TPUSpawnStrategy(), accelerator="tpu", devices=8)
    assert isinstance(trainer.strategy, TPUSpawnStrategy)


@RunIf(tpu=True)
def test_auto_parameters_tying_tpus(tmpdir):

    model = WeightSharingModule()
    shared_params = find_shared_parameters(model)

    assert shared_params[0] == ["layer_1.weight", "layer_3.weight"]

    trainer = Trainer(default_root_dir=tmpdir, limit_train_batches=5, accelerator="tpu", devices=8, max_epochs=1)
    trainer.fit(model)

    assert torch.all(torch.eq(model.layer_1.weight, model.layer_3.weight))


@RunIf(tpu=True)
def test_auto_parameters_tying_tpus_nested_module(tmpdir):
    class SubModule(nn.Module):
        def __init__(self, layer):
            super().__init__()
            self.layer = layer

        def forward(self, x):
            return self.layer(x)

    class NestedModule(BoringModel):
        def __init__(self):
            super().__init__()
            self.layer = nn.Linear(32, 10, bias=False)
            self.net_a = SubModule(self.layer)
            self.layer_2 = nn.Linear(10, 32, bias=False)
            self.net_b = SubModule(self.layer)

        def forward(self, x):
            x = self.net_a(x)
            x = self.layer_2(x)
            x = self.net_b(x)
            return x

    model = NestedModule()

    trainer = Trainer(default_root_dir=tmpdir, limit_train_batches=5, accelerator="tpu", devices=8, max_epochs=1)
    trainer.fit(model)

    assert torch.all(torch.eq(model.net_a.layer.weight, model.net_b.layer.weight))


def test_tpu_invalid_raises(tpu_available):
    strategy = TPUSpawnStrategy(accelerator=TPUAccelerator(), precision_plugin=PrecisionPlugin())
    with pytest.raises(ValueError, match="TPUAccelerator` can only be used with a `TPUPrecisionPlugin"):
        Trainer(strategy=strategy, devices=8)

    strategy = DDPStrategy(accelerator=TPUAccelerator(), precision_plugin=TPUPrecisionPlugin())
    with pytest.raises(ValueError, match="TPUAccelerator` can only be used with a `SingleTPUStrategy`"):
        Trainer(strategy=strategy, devices=8)


def test_tpu_invalid_raises_set_precision_with_strategy(tpu_available):
    accelerator = TPUAccelerator()
    strategy = TPUSpawnStrategy(accelerator=accelerator, precision_plugin=PrecisionPlugin())
    with pytest.raises(ValueError, match="`TPUAccelerator` can only be used with a `TPUPrecisionPlugin`"):
        Trainer(strategy=strategy, devices=8)

    accelerator = TPUAccelerator()
    strategy = DDPStrategy(accelerator=accelerator, precision_plugin=TPUPrecisionPlugin())
    with pytest.raises(
        ValueError, match="The `TPUAccelerator` can only be used with a `SingleTPUStrategy` or `TPUSpawnStrategy"
    ):
        Trainer(strategy=strategy, devices=8)


def test_xla_checkpoint_plugin_being_default(tpu_available):
    trainer = Trainer(accelerator="tpu", devices=8)
    assert isinstance(trainer.strategy.checkpoint_io, XLACheckpointIO)


@RunIf(tpu=True)
@patch("torch_xla.distributed.parallel_loader.MpDeviceLoader")
@patch("pytorch_lightning.strategies.tpu_spawn.TPUSpawnStrategy.root_device")
def test_mp_device_dataloader_attribute(root_device_mock, mp_loader_mock):
    dataset = RandomDataset(32, 64)
    dataloader = DataLoader(dataset)
    processed_dataloader = TPUSpawnStrategy().process_dataloader(dataloader)
    mp_loader_mock.assert_called_with(dataloader, root_device_mock)
    assert processed_dataloader.dataset == processed_dataloader._loader.dataset


def test_warning_if_tpus_not_used(tpu_available):
    with pytest.warns(UserWarning, match="TPU available but not used. Set `accelerator` and `devices`"):
        Trainer()


@RunIf(tpu=True, standalone=True)
@pytest.mark.parametrize(
    ["devices", "expected_device_ids"],
    [
        (1, [0]),
        (8, list(range(8))),
        ("8", list(range(8))),
        ([2], [2]),
        ("2,", [2]),
    ],
)
def test_trainer_config_device_ids(devices, expected_device_ids):
    trainer = Trainer(accelerator="tpu", devices=devices)
    assert trainer.device_ids == expected_device_ids
    assert trainer.num_devices == len(expected_device_ids)<|MERGE_RESOLUTION|>--- conflicted
+++ resolved
@@ -70,15 +70,9 @@
 
 @RunIf(tpu=True)
 @mock.patch.dict(os.environ, {}, clear=True)
-<<<<<<< HEAD
-def test_if_test_works_after_train(tmpdir):
-    """Ensure that .test() works after .fit()"""
-    # Train a model on TPU
-=======
 @pytest.mark.xfail(raises=ProcessExitedException, reason="https://github.com/pytorch/xla/issues/1666")
 def test_if_test_works_after_train(tmpdir):
     """Ensure that .test() works after .fit()"""
->>>>>>> c7642216
     model = BoringModel()
     trainer = Trainer(max_epochs=1, accelerator="tpu", devices=8, default_root_dir=tmpdir, fast_dev_run=True)
     trainer.fit(model)
