--- conflicted
+++ resolved
@@ -22,16 +22,11 @@
 import pytest
 import torch
 
-<<<<<<< HEAD
-from pytorch_lightning import Trainer
+from pytorch_lightning import Trainer, Callback
 from pytorch_lightning.loggers import TensorBoardLogger
 from pytorch_lightning.profiler import AdvancedProfiler, PyTorchProfiler, SimpleProfiler
 from pytorch_lightning.profiler.pytorch import RegisterRecordFunction
 from pytorch_lightning.utilities.exceptions import MisconfigurationException
-=======
-from pytorch_lightning import Trainer, Callback
-from pytorch_lightning.profiler import AdvancedProfiler, PyTorchProfiler, SimpleProfiler
->>>>>>> 29a73c57
 from tests.helpers import BoringModel
 from tests.helpers.runif import RunIf
 
@@ -183,11 +178,7 @@
 
 @pytest.fixture
 def advanced_profiler(tmpdir):
-<<<<<<< HEAD
-    return AdvancedProfiler(output_filename=os.path.join(tmpdir, "profiler.txt"))
-=======
     return AdvancedProfiler(dirpath=tmpdir, filename="profiler")
->>>>>>> 29a73c57
 
 
 @pytest.mark.parametrize(["action", "expected"], [
@@ -271,11 +262,7 @@
 
 @pytest.fixture
 def pytorch_profiler(tmpdir):
-<<<<<<< HEAD
-    return PyTorchProfiler(output_filename=os.path.join(tmpdir, "profiler.txt"), local_rank=0)
-=======
     return PyTorchProfiler(dirpath=tmpdir, filename="profiler")
->>>>>>> 29a73c57
 
 
 def test_pytorch_profiler_describe(pytorch_profiler):
@@ -304,7 +291,6 @@
 @RunIf(min_gpus=2, special=True)
 def test_pytorch_profiler_trainer_ddp(tmpdir, pytorch_profiler):
     """Ensure that the profiler can be given to the training and default step are properly recorded. """
-<<<<<<< HEAD
     model = BoringModel()
     trainer = Trainer(
         max_epochs=1,
@@ -318,20 +304,13 @@
     )
     trainer.fit(model)
 
-    data = Path(pytorch_profiler.output_fname).read_text()
-    assert len(data) > 0
+    path = pytorch_profiler.dirpath / f"{pytorch_profiler.filename}.txt"
+    assert path.read_text("utf-8")
 
 
 def test_pytorch_profiler_trainer_fit(tmpdir, pytorch_profiler):
     """Ensure that the profiler can be given to the trainer and training, validation steps are properly recorded. """
-    model = BoringModel()
-    trainer = Trainer(
-        default_root_dir=tmpdir,
-        max_epochs=1,
-        limit_train_batches=1,
-        limit_val_batches=1,
-        profiler=pytorch_profiler,
-=======
+
     model = BoringModel()
     trainer = Trainer(
         default_root_dir=tmpdir,
@@ -339,17 +318,23 @@
         profiler=pytorch_profiler,
         accelerator="ddp",
         gpus=2,
->>>>>>> 29a73c57
-    )
-    trainer.fit(model)
+    )
+    trainer.fit(model)
+
     expected = ('validation_step', 'training_step_and_backward', 'training_step', 'backward')
     for name in expected:
         assert len([e for e in pytorch_profiler.function_events if name == e.name]) > 0
 
-    data = Path(pytorch_profiler.output_fname).read_text()
-    assert len(data) > 0
-
-<<<<<<< HEAD
+    assert len(pytorch_profiler.summary()) > 0
+    assert set(pytorch_profiler.profiled_actions) == {'training_step_and_backward', 'validation_step'}
+
+    actual = set(os.listdir(pytorch_profiler.dirpath))
+    expected = {f"fit-profiler-{rank}.txt" for rank in (0, 1)}
+    assert actual == expected
+
+    for f in pytorch_profiler.dirpath.listdir():
+        assert f.read_text('utf-8')
+
 
 def test_pytorch_profiler_trainer_test(tmpdir, pytorch_profiler):
     """Ensure that the profiler can be given to the trainer and test step are properly recorded. """
@@ -364,8 +349,8 @@
 
     assert len([e for e in pytorch_profiler.function_events if 'test_step' == e.name]) > 0
 
-    data = Path(pytorch_profiler.output_fname).read_text()
-    assert len(data) > 0
+    path = pytorch_profiler.dirpath / f"{pytorch_profiler.filename}.txt"
+    assert path.read_text("utf-8")
 
 
 def test_pytorch_profiler_trainer_predict(tmpdir, pytorch_profiler):
@@ -382,33 +367,19 @@
 
     assert len([e for e in pytorch_profiler.function_events if 'predict' == e.name]) > 0
 
-    data = Path(pytorch_profiler.output_fname).read_text()
-    assert len(data) > 0
-=======
-    assert len(pytorch_profiler.summary()) > 0
-    assert set(pytorch_profiler.profiled_actions) == {'training_step_and_backward', 'validation_step'}
-
-    actual = set(os.listdir(pytorch_profiler.dirpath))
-    expected = {f"fit-profiler-{rank}.txt" for rank in (0, 1)}
-    assert actual == expected
-
-    for f in pytorch_profiler.dirpath.listdir():
-        assert f.read_text('utf-8')
->>>>>>> 29a73c57
+    path = pytorch_profiler.dirpath / f"{pytorch_profiler.filename}.txt"
+    assert path.read_text("utf-8")
 
 
 def test_pytorch_profiler_nested(tmpdir):
     """Ensure that the profiler handles nested context"""
 
     pytorch_profiler = PyTorchProfiler(
-<<<<<<< HEAD
         export_to_chrome=False,
         record_functions=["a", "b", "c"],
         use_cuda=torch.cuda.is_available(),
-        output_filename=os.path.join(tmpdir, "profiler.txt")
-=======
-        profiled_functions=["a", "b", "c"], use_cuda=False, dirpath=tmpdir, filename="profiler"
->>>>>>> 29a73c57
+        dirpath=tmpdir,
+        filename="profiler",
     )
 
     with pytorch_profiler.profile("a"):
@@ -461,7 +432,6 @@
     trainer.fit(model)
 
 
-<<<<<<< HEAD
 @RunIf(min_torch="1.5.0")
 def test_register_record_function(tmpdir):
 
@@ -497,7 +467,8 @@
     assert 'torch.nn.modules.linear.Linear: layer.0' in event_names
     assert 'torch.nn.modules.activation.ReLU: layer.1' in event_names
     assert 'torch.nn.modules.linear.Linear: layer.2' in event_names
-=======
+
+
 @pytest.mark.parametrize("cls", (SimpleProfiler, AdvancedProfiler, PyTorchProfiler))
 def test_profiler_teardown(tmpdir, cls):
     """
@@ -518,5 +489,4 @@
 
 def test_pytorch_profiler_deepcopy(pytorch_profiler):
     pytorch_profiler.describe()
-    assert deepcopy(pytorch_profiler)
->>>>>>> 29a73c57
+    assert deepcopy(pytorch_profiler)