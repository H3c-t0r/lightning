--- conflicted
+++ resolved
@@ -12,6 +12,7 @@
 # See the License for the specific language governing permissions and
 # limitations under the License.
 import logging
+import os
 import time
 from distutils.version import LooseVersion
 
@@ -20,7 +21,7 @@
 import torch
 
 from pytorch_lightning import Trainer
-from pytorch_lightning.profiler import AdvancedProfiler, SimpleProfiler, PyTorchProfiler
+from pytorch_lightning.profiler import AdvancedProfiler, PyTorchProfiler, SimpleProfiler
 from tests.helpers import BoringModel
 from tests.helpers.runif import RunIf
 
@@ -254,17 +255,11 @@
     assert len(pytorch_profiler.summary()) > 0
     assert set(pytorch_profiler.profiled_actions.keys()) == {'training_step_and_backward', 'validation_step'}
 
-<<<<<<< HEAD
-    pytorch_profiler.describe()
-    path = pytorch_profiler.dirpath / pytorch_profiler.filename
-    data = path.read_text("utf-8")
-    assert len(data) > 0
-=======
     # todo (tchaton) add support for all ranks
-    if use_output_filename and os.getenv("LOCAL_RANK") == "0":
-        data = Path(profiler.output_fname).read_text()
+    if os.getenv("LOCAL_RANK") == "0":
+        path = pytorch_profiler.dirpath / pytorch_profiler.filename
+        data = path.read_text("utf-8")
         assert len(data) > 0
->>>>>>> e2e1de0f
 
 
 def test_pytorch_profiler_nested(tmpdir):
@@ -332,11 +327,7 @@
     """
     This test checks if profiler teardown method is called when trainer is exiting.
     """
-<<<<<<< HEAD
     profiler = cls(dirpath=tmpdir, filename="profiler.txt")
-=======
-    profiler = cls(output_filename=os.path.join(tmpdir, "profiler.txt"))
->>>>>>> e2e1de0f
 
     model = BoringModel()
     trainer = Trainer(
