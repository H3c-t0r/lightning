# Copyright The PyTorch Lightning team.
#
# Licensed under the Apache License, Version 2.0 (the "License");
# you may not use this file except in compliance with the License.
# You may obtain a copy of the License at
#
#     http://www.apache.org/licenses/LICENSE-2.0
#
# Unless required by applicable law or agreed to in writing, software
# distributed under the License is distributed on an "AS IS" BASIS,
# WITHOUT WARRANTIES OR CONDITIONS OF ANY KIND, either express or implied.
# See the License for the specific language governing permissions and
# limitations under the License.
import logging
import os
import platform
import time
from copy import deepcopy
from distutils.version import LooseVersion
from pathlib import Path

import numpy as np
import pytest
import torch

<<<<<<< HEAD
from pytorch_lightning import Trainer, Callback
from pytorch_lightning.loggers import TensorBoardLogger
=======
from pytorch_lightning import Callback, Trainer
>>>>>>> d7ca5fa8
from pytorch_lightning.profiler import AdvancedProfiler, PyTorchProfiler, SimpleProfiler
from pytorch_lightning.profiler.pytorch import RegisterRecordFunction
from pytorch_lightning.utilities.exceptions import MisconfigurationException
from tests.helpers import BoringModel
from tests.helpers.runif import RunIf

PROFILER_OVERHEAD_MAX_TOLERANCE = 0.0005


def _get_python_cprofile_total_duration(profile):
    return sum([x.inlinetime for x in profile.getstats()])


def _sleep_generator(durations):
    """
    the profile_iterable method needs an iterable in which we can ensure that we're
    properly timing how long it takes to call __next__
    """
    for duration in durations:
        time.sleep(duration)
        yield duration


@pytest.fixture
def simple_profiler():
    return SimpleProfiler()


@pytest.mark.parametrize(["action", "expected"], [
    pytest.param("a", [3, 1]),
    pytest.param("b", [2]),
    pytest.param("c", [1]),
])
def test_simple_profiler_durations(simple_profiler, action: str, expected: list):
    """Ensure the reported durations are reasonably accurate."""

    for duration in expected:
        with simple_profiler.profile(action):
            time.sleep(duration)

    # different environments have different precision when it comes to time.sleep()
    # see: https://github.com/PyTorchLightning/pytorch-lightning/issues/796
    np.testing.assert_allclose(simple_profiler.recorded_durations[action], expected, rtol=0.2)


@pytest.mark.parametrize(["action", "expected"], [
    pytest.param("a", [3, 1]),
    pytest.param("b", [2]),
    pytest.param("c", [1]),
])
def test_simple_profiler_iterable_durations(simple_profiler, action: str, expected: list):
    """Ensure the reported durations are reasonably accurate."""
    iterable = _sleep_generator(expected)

    for _ in simple_profiler.profile_iterable(iterable, action):
        pass

    # we exclude the last item in the recorded durations since that's when StopIteration is raised
    np.testing.assert_allclose(simple_profiler.recorded_durations[action][:-1], expected, rtol=0.2)


def test_simple_profiler_overhead(simple_profiler, n_iter=5):
    """Ensure that the profiler doesn't introduce too much overhead during training."""
    for _ in range(n_iter):
        with simple_profiler.profile("no-op"):
            pass

    durations = np.array(simple_profiler.recorded_durations["no-op"])
    assert all(durations < PROFILER_OVERHEAD_MAX_TOLERANCE)


def test_simple_profiler_value_errors(simple_profiler):
    """Ensure errors are raised where expected."""

    action = "test"
    with pytest.raises(ValueError):
        simple_profiler.stop(action)

    simple_profiler.start(action)

    with pytest.raises(ValueError):
        simple_profiler.start(action)

    simple_profiler.stop(action)


def test_simple_profiler_deepcopy(tmpdir):
    simple_profiler = SimpleProfiler(dirpath=tmpdir, filename="test")
    simple_profiler.describe()
    assert deepcopy(simple_profiler)


def test_simple_profiler_log_dir(tmpdir):
    """Ensure the profiler dirpath defaults to `trainer.log_dir` when not present"""
    profiler = SimpleProfiler(filename="profiler")
    assert profiler._log_dir is None

    model = BoringModel()
    trainer = Trainer(
        default_root_dir=tmpdir,
        max_epochs=1,
        profiler=profiler,
    )
    trainer.fit(model)

    expected = profiler.dirpath
    assert trainer.log_dir == expected
    assert profiler._log_dir == trainer.log_dir
    assert Path(os.path.join(profiler.dirpath, "fit-profiler.txt")).exists()


@RunIf(skip_windows=True)
def test_simple_profiler_distributed_files(tmpdir):
    """Ensure the proper files are saved in distributed"""
    profiler = SimpleProfiler(dirpath=tmpdir, filename='profiler')
    model = BoringModel()
    trainer = Trainer(
        default_root_dir=tmpdir,
        fast_dev_run=2,
        accelerator="ddp_cpu",
        num_processes=2,
        profiler=profiler,
        logger=False,
    )
    trainer.fit(model)
    trainer.validate(model)
    trainer.test(model)

    actual = set(os.listdir(profiler.dirpath))
    expected = {f"{stage}-profiler-{rank}.txt" for stage in ("fit", "validate", "test") for rank in (0, 1)}
    assert actual == expected

    for f in profiler.dirpath.listdir():
        assert f.read_text('utf-8')


def test_simple_profiler_logs(tmpdir, caplog, simple_profiler):
    """Ensure that the number of printed logs is correct"""
    model = BoringModel()
    trainer = Trainer(
        default_root_dir=tmpdir,
        fast_dev_run=2,
        profiler=simple_profiler,
        logger=False,
    )
    with caplog.at_level(logging.INFO, logger="pytorch_lightning.profiler.profilers"):
        trainer.fit(model)
        trainer.test(model)

    assert caplog.text.count("Profiler Report") == 2


@pytest.fixture
def advanced_profiler(tmpdir):
    return AdvancedProfiler(dirpath=tmpdir, filename="profiler")


@pytest.mark.parametrize(["action", "expected"], [
    pytest.param("a", [3, 1]),
    pytest.param("b", [2]),
    pytest.param("c", [1]),
])
def test_advanced_profiler_durations(advanced_profiler, action: str, expected: list):

    for duration in expected:
        with advanced_profiler.profile(action):
            time.sleep(duration)

    # different environments have different precision when it comes to time.sleep()
    # see: https://github.com/PyTorchLightning/pytorch-lightning/issues/796
    recored_total_duration = _get_python_cprofile_total_duration(advanced_profiler.profiled_actions[action])
    expected_total_duration = np.sum(expected)
    np.testing.assert_allclose(recored_total_duration, expected_total_duration, rtol=0.2)


@pytest.mark.parametrize(["action", "expected"], [
    pytest.param("a", [3, 1]),
    pytest.param("b", [2]),
    pytest.param("c", [1]),
])
def test_advanced_profiler_iterable_durations(advanced_profiler, action: str, expected: list):
    """Ensure the reported durations are reasonably accurate."""
    iterable = _sleep_generator(expected)

    for _ in advanced_profiler.profile_iterable(iterable, action):
        pass

    recored_total_duration = _get_python_cprofile_total_duration(advanced_profiler.profiled_actions[action])
    expected_total_duration = np.sum(expected)
    np.testing.assert_allclose(recored_total_duration, expected_total_duration, rtol=0.2)


def test_advanced_profiler_overhead(advanced_profiler, n_iter=5):
    """
    ensure that the profiler doesn't introduce too much overhead during training
    """
    for _ in range(n_iter):
        with advanced_profiler.profile("no-op"):
            pass

    action_profile = advanced_profiler.profiled_actions["no-op"]
    total_duration = _get_python_cprofile_total_duration(action_profile)
    average_duration = total_duration / n_iter
    assert average_duration < PROFILER_OVERHEAD_MAX_TOLERANCE


def test_advanced_profiler_describe(tmpdir, advanced_profiler):
    """
    ensure the profiler won't fail when reporting the summary
    """
    # record at least one event
    with advanced_profiler.profile("test"):
        pass
    # log to stdout and print to file
    advanced_profiler.describe()
    path = advanced_profiler.dirpath / f"{advanced_profiler.filename}.txt"
    data = path.read_text("utf-8")
    assert len(data) > 0


def test_advanced_profiler_value_errors(advanced_profiler):
    """Ensure errors are raised where expected."""

    action = "test"
    with pytest.raises(ValueError):
        advanced_profiler.stop(action)

    advanced_profiler.start(action)
    advanced_profiler.stop(action)


def test_advanced_profiler_deepcopy(advanced_profiler):
    advanced_profiler.describe()
    assert deepcopy(advanced_profiler)


@pytest.fixture
def pytorch_profiler(tmpdir):
    return PyTorchProfiler(dirpath=tmpdir, filename="profiler")


def test_pytorch_profiler_describe(pytorch_profiler):
    """Ensure the profiler won't fail when reporting the summary."""
    with pytorch_profiler.profile("test_step"):
        pass

    # log to stdout and print to file
    pytorch_profiler.describe()
    path = pytorch_profiler.dirpath / f"{pytorch_profiler.filename}.txt"
    data = path.read_text("utf-8")
    assert len(data) > 0


def test_pytorch_profiler_value_errors(pytorch_profiler):
    """Ensure errors are raised where expected."""
    action = "test_step"
    pytorch_profiler.start(action)
    pytorch_profiler.stop(action)

    with pytest.raises(MisconfigurationException, match="profiled_functions` and `PyTorchProfiler.record"):
        PyTorchProfiler(profiled_functions=["a"], record_functions=["b"])
    pytorch_profiler.teardown()


@RunIf(min_torch="1.6.0")
def test_advanced_profiler_cprofile_deepcopy(tmpdir):
    """Checks for pickle issue reported in #6522"""
    model = BoringModel()
    trainer = Trainer(
        default_root_dir=tmpdir,
        fast_dev_run=True,
        profiler="advanced",
        stochastic_weight_avg=True,
    )
    trainer.fit(model)


@RunIf(min_gpus=2, special=True)
<<<<<<< HEAD
def test_pytorch_profiler_trainer_fit(tmpdir, pytorch_profiler):
    """Ensure that the profiler can be given to the trainer and training, validation steps are properly recorded. """

=======
def test_pytorch_profiler_trainer_ddp(tmpdir):
    """Ensure that the profiler can be given to the training and default step are properly recorded. """
    pytorch_profiler = PyTorchProfiler(dirpath=None, filename="profiler")
>>>>>>> d7ca5fa8
    model = BoringModel()
    trainer = Trainer(
        max_epochs=1,
        default_root_dir=tmpdir,
        limit_train_batches=2,
        limit_val_batches=2,
        profiler=pytorch_profiler,
        accelerator="ddp",
        gpus=2,
    )
    trainer.fit(model)

    expected = ('validation_step', 'training_step_and_backward', 'training_step', 'backward')
    for name in expected:
        assert len([e for e in pytorch_profiler.function_events if name == e.name]) > 0

    assert len(pytorch_profiler.summary()) > 0
    assert set(pytorch_profiler.profiled_actions) == {'training_step_and_backward', 'validation_step'}

    files = sorted(f for f in os.listdir(pytorch_profiler.dirpath) if "fit" in f)
    rank = int(os.getenv("LOCAL_RANK", "0"))
    expected = f"fit-profiler-{rank}.txt"
    assert files[rank] == expected

    path = os.path.join(pytorch_profiler.dirpath, expected)
    data = Path(path).read_text("utf-8")
    assert len(data) > 0


def test_pytorch_profiler_trainer_test(tmpdir, pytorch_profiler):
    """Ensure that the profiler can be given to the trainer and test step are properly recorded. """
    model = BoringModel()
    trainer = Trainer(
        default_root_dir=tmpdir,
        max_epochs=1,
        limit_test_batches=2,
        profiler=pytorch_profiler,
    )
    trainer.test(model)

    assert len([e for e in pytorch_profiler.function_events if 'test_step' == e.name]) > 0

    path = pytorch_profiler.dirpath / f"test-{pytorch_profiler.filename}.txt"
    assert path.read_text("utf-8")


def test_pytorch_profiler_trainer_predict(tmpdir, pytorch_profiler):
    """Ensure that the profiler can be given to the trainer and predict function are properly recorded. """
    model = BoringModel()
    model.predict_dataloader = model.train_dataloader
    trainer = Trainer(
        default_root_dir=tmpdir,
        max_epochs=1,
        limit_test_batches=2,
        profiler=pytorch_profiler,
    )
    trainer.predict(model)

    assert len([e for e in pytorch_profiler.function_events if 'predict' == e.name]) > 0

    path = pytorch_profiler.dirpath / f"predict-{pytorch_profiler.filename}.txt"
    assert path.read_text("utf-8")


def test_pytorch_profiler_nested(tmpdir):
    """Ensure that the profiler handles nested context"""

    pytorch_profiler = PyTorchProfiler(
        export_to_chrome=False,
        record_functions=["a", "b", "c"],
        use_cuda=torch.cuda.is_available(),
        dirpath=tmpdir,
        filename="profiler",
    )

    with pytorch_profiler.profile("a"):
        a = torch.ones(42)
        with pytorch_profiler.profile("b"):
            b = torch.zeros(42)
        with pytorch_profiler.profile("c"):
            _ = a + b

    pytorch_profiler.describe()

    events_name = {e.name for e in pytorch_profiler.function_events}

    if platform.system() == "Windows":
        expected = {'a', 'add', 'b', 'c', 'profiler::_record_function_enter', 'profiler::_record_function_exit'}
    else:
        expected = {
            'signed char', 'add', 'profiler::_record_function_exit', 'bool', 'char', 'profiler::_record_function_enter'
        }

    if LooseVersion(torch.__version__) >= LooseVersion("1.6.0"):
        expected = {'add', 'zeros', 'ones', 'zero_', 'b', 'fill_', 'c', 'a', 'empty'}

    if LooseVersion(torch.__version__) >= LooseVersion("1.7.0"):
        expected = {
            'aten::zeros', 'aten::add', 'aten::zero_', 'c', 'b', 'a', 'aten::fill_', 'aten::empty', 'aten::ones'
        }

    if LooseVersion(torch.__version__) >= LooseVersion("1.8.0"):
        expected = {
            'aten::ones', 'a', 'aten::add', 'aten::empty', 'aten::zero_', 'b', 'c', 'aten::zeros', 'aten::fill_'
        }

    assert events_name == expected, (events_name, torch.__version__, platform.system())


@RunIf(min_gpus=1, special=True)
def test_pytorch_profiler_nested_emit_nvtx(tmpdir):
    """
    This test check emit_nvtx is correctly supported
    """
    profiler = PyTorchProfiler(use_cuda=True, emit_nvtx=True)

    model = BoringModel()
    trainer = Trainer(
        fast_dev_run=True,
        profiler=profiler,
        gpus=1,
    )
    trainer.fit(model)


@RunIf(min_torch="1.5.0")
def test_register_record_function(tmpdir):

    use_cuda = torch.cuda.is_available()

    pytorch_profiler = PyTorchProfiler(
        export_to_chrome=False,
        record_functions=["a"],
        use_cuda=use_cuda,
        output_filename=os.path.join(tmpdir, "profiler.txt")
    )

    class TestModel(BoringModel):

        def __init__(self):
            super().__init__()
            self.layer = torch.nn.Sequential(torch.nn.Linear(32, 32), torch.nn.ReLU(), torch.nn.Linear(32, 2))

    model = TestModel()
    input = torch.rand((1, 32))

    if use_cuda:
        model = model.cuda()
        input = input.cuda()

    with pytorch_profiler.profile("a"):
        with RegisterRecordFunction(model):
            model(input)

    pytorch_profiler.describe()
    event_names = [e.name for e in pytorch_profiler.function_events]
    assert 'torch.nn.modules.container.Sequential: layer' in event_names
    assert 'torch.nn.modules.linear.Linear: layer.0' in event_names
    assert 'torch.nn.modules.activation.ReLU: layer.1' in event_names
    assert 'torch.nn.modules.linear.Linear: layer.2' in event_names


@pytest.mark.parametrize("cls", (SimpleProfiler, AdvancedProfiler, PyTorchProfiler))
def test_profiler_teardown(tmpdir, cls):
    """
    This test checks if profiler teardown method is called when trainer is exiting.
    """

    class TestCallback(Callback):

        def on_fit_end(self, trainer, *args, **kwargs) -> None:
            # describe sets it to None
            assert trainer.profiler._output_file is None

    profiler = cls(dirpath=tmpdir, filename="profiler")
    model = BoringModel()
    trainer = Trainer(default_root_dir=tmpdir, fast_dev_run=True, profiler=profiler, callbacks=[TestCallback()])
    trainer.fit(model)

    assert profiler._output_file is None


def test_pytorch_profiler_deepcopy(pytorch_profiler):
    pytorch_profiler.describe()
    assert deepcopy(pytorch_profiler)<|MERGE_RESOLUTION|>--- conflicted
+++ resolved
@@ -23,12 +23,7 @@
 import pytest
 import torch
 
-<<<<<<< HEAD
-from pytorch_lightning import Trainer, Callback
-from pytorch_lightning.loggers import TensorBoardLogger
-=======
 from pytorch_lightning import Callback, Trainer
->>>>>>> d7ca5fa8
 from pytorch_lightning.profiler import AdvancedProfiler, PyTorchProfiler, SimpleProfiler
 from pytorch_lightning.profiler.pytorch import RegisterRecordFunction
 from pytorch_lightning.utilities.exceptions import MisconfigurationException
@@ -307,15 +302,9 @@
 
 
 @RunIf(min_gpus=2, special=True)
-<<<<<<< HEAD
-def test_pytorch_profiler_trainer_fit(tmpdir, pytorch_profiler):
-    """Ensure that the profiler can be given to the trainer and training, validation steps are properly recorded. """
-
-=======
 def test_pytorch_profiler_trainer_ddp(tmpdir):
     """Ensure that the profiler can be given to the training and default step are properly recorded. """
     pytorch_profiler = PyTorchProfiler(dirpath=None, filename="profiler")
->>>>>>> d7ca5fa8
     model = BoringModel()
     trainer = Trainer(
         max_epochs=1,
@@ -377,6 +366,23 @@
     assert len([e for e in pytorch_profiler.function_events if 'predict' == e.name]) > 0
 
     path = pytorch_profiler.dirpath / f"predict-{pytorch_profiler.filename}.txt"
+    assert path.read_text("utf-8")
+
+
+def test_pytorch_profiler_trainer_validate(tmpdir, pytorch_profiler):
+    """Ensure that the profiler can be given to the trainer and validate function are properly recorded. """
+    model = BoringModel()
+    trainer = Trainer(
+        default_root_dir=tmpdir,
+        max_epochs=1,
+        limit_test_batches=2,
+        profiler=pytorch_profiler,
+    )
+    trainer.validate(model)
+
+    assert len([e for e in pytorch_profiler.function_events if 'validation_step' == e.name]) > 0
+
+    path = pytorch_profiler.dirpath / f"validate-{pytorch_profiler.filename}.txt"
     assert path.read_text("utf-8")
 
 
@@ -499,5 +505,6 @@
 
 
 def test_pytorch_profiler_deepcopy(pytorch_profiler):
+    pytorch_profiler.start("on_train_start")
     pytorch_profiler.describe()
     assert deepcopy(pytorch_profiler)