--- conflicted
+++ resolved
@@ -303,22 +303,6 @@
     )
     trainer.fit(model)
 
-<<<<<<< HEAD
-    if not _TORCH_GREATER_EQUAL_1_8:
-        data = Path(pytorch_profiler.output_fname).read_text()
-        assert len(data) > 0
-    else:
-        files = os.listdir(trainer.profiler.path_to_export_trace)
-        files = sorted([file for file in files if file.endswith('.json')])
-        if os.getenv("LOCAL_RANK", "0") == "0":
-            assert 'training_step_and_backward_0' in files[0]
-            assert 'validation_step_0' in files[2]
-        else:
-            assert 'training_step_and_backward_1' in files[1]
-            assert 'validation_step_1' in files[3]
-
-=======
->>>>>>> e0d83081
 
 @RunIf(min_gpus=2, special=True)
 def test_pytorch_profiler_trainer_ddp(tmpdir):
@@ -327,26 +311,29 @@
     model = BoringModel()
     trainer = Trainer(
         max_epochs=1,
-<<<<<<< HEAD
         limit_train_batches=5,
         limit_val_batches=5,
-=======
-        default_root_dir=tmpdir,
-        limit_train_batches=2,
-        limit_val_batches=2,
->>>>>>> e0d83081
         profiler=pytorch_profiler,
         accelerator="ddp",
         gpus=2,
     )
     trainer.fit(model)
-<<<<<<< HEAD
 
     if not _TORCH_GREATER_EQUAL_1_8:
         expected = ('validation_step', 'training_step_and_backward', 'training_step', 'backward')
         for name in expected:
             assert len([e for e in pytorch_profiler.function_events if name == e.name]) > 0
-        data = Path(pytorch_profiler.output_fname).read_text()
+
+        assert len(pytorch_profiler.summary()) > 0
+        assert set(pytorch_profiler.profiled_actions) == {'training_step_and_backward', 'validation_step'}
+
+        files = sorted(f for f in os.listdir(pytorch_profiler.dirpath) if "fit" in f)
+        rank = int(os.getenv("LOCAL_RANK", "0"))
+        expected = f"fit-profiler-{rank}.txt"
+        assert files[rank] == expected
+
+        path = os.path.join(pytorch_profiler.dirpath, expected)
+        data = Path(path).read_text("utf-8")
         assert len(data) > 0
     else:
         files = os.listdir(tmpdir if pytorch_profiler == PyTorchProfiler else trainer.profiler.path_to_export_trace)
@@ -354,24 +341,6 @@
         assert 'training_step_and_backward_0' in files[0]
         assert 'validation_step_0' in files[1]
         assert len(files) == 2
-=======
-
-    expected = ('validation_step', 'training_step_and_backward', 'training_step', 'backward')
-    for name in expected:
-        assert len([e for e in pytorch_profiler.function_events if name == e.name]) > 0
-
-    assert len(pytorch_profiler.summary()) > 0
-    assert set(pytorch_profiler.profiled_actions) == {'training_step_and_backward', 'validation_step'}
-
-    files = sorted(f for f in os.listdir(pytorch_profiler.dirpath) if "fit" in f)
-    rank = int(os.getenv("LOCAL_RANK", "0"))
-    expected = f"fit-profiler-{rank}.txt"
-    assert files[rank] == expected
-
-    path = os.path.join(pytorch_profiler.dirpath, expected)
-    data = Path(path).read_text("utf-8")
-    assert len(data) > 0
->>>>>>> e0d83081
 
 
 def test_pytorch_profiler_trainer_test(tmpdir):
@@ -388,20 +357,13 @@
     )
     trainer.test(model)
 
-<<<<<<< HEAD
     if not _TORCH_GREATER_EQUAL_1_8:
         assert len([e for e in pytorch_profiler.function_events if 'test_step' == e.name]) > 0
-        data = Path(pytorch_profiler.output_fname).read_text()
-        assert len(data) > 0
+        path = pytorch_profiler.dirpath / f"test-{pytorch_profiler.filename}.txt"
+        assert path.read_text("utf-8")
     else:
         files = sorted([file for file in os.listdir(tmpdir) if file.endswith('.json')])
         assert 'test_step_0' in files[0]
-=======
-    assert len([e for e in pytorch_profiler.function_events if 'test_step' == e.name]) > 0
-
-    path = pytorch_profiler.dirpath / f"test-{pytorch_profiler.filename}.txt"
-    assert path.read_text("utf-8")
->>>>>>> e0d83081
 
 
 def test_pytorch_profiler_trainer_predict(tmpdir):
@@ -427,7 +389,6 @@
         files = sorted([file for file in os.listdir(tmpdir) if file.endswith('.json')])
         assert 'predict_0' in files[0]
 
-<<<<<<< HEAD
 
 @RunIf(min_gpus=1, special=True)
 @pytest.mark.skipif(_TORCH_GREATER_EQUAL_1_8, reason="This feature isn't support with PyTorch 1.8 profiler")
@@ -445,7 +406,6 @@
         gpus=1,
     )
     trainer.fit(model)
-=======
     path = pytorch_profiler.dirpath / f"predict-{pytorch_profiler.filename}.txt"
     assert path.read_text("utf-8")
 
@@ -465,7 +425,6 @@
 
     path = pytorch_profiler.dirpath / f"validate-{pytorch_profiler.filename}.txt"
     assert path.read_text("utf-8")
->>>>>>> e0d83081
 
 
 def test_pytorch_profiler_nested(tmpdir):
@@ -519,13 +478,12 @@
     )
     trainer.fit(model)
 
-<<<<<<< HEAD
     files = os.listdir(tmpdir if profiler == PyTorchProfiler else trainer.profiler.path_to_export_trace)
     files = sorted([file for file in files if file.endswith('.json')])
     assert 'training_step_and_backward_0' in files[0]
     assert 'validation_step_0' in files[1]
     assert len(files) == 2
-=======
+
 
 @RunIf(min_torch="1.5.0")
 def test_register_record_function(tmpdir):
@@ -588,5 +546,4 @@
 def test_pytorch_profiler_deepcopy(pytorch_profiler):
     pytorch_profiler.start("on_train_start")
     pytorch_profiler.describe()
-    assert deepcopy(pytorch_profiler)
->>>>>>> e0d83081
+    assert deepcopy(pytorch_profiler)