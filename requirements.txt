# the default package dependencies

numpy>=1.17.2
torch>=1.4
future>=0.17.1  # required for builtins in setup.py
# pyyaml>=3.13
PyYAML>=5.1, !=5.4.*  # OmegaConf requirement >=5.1
tqdm>=4.41.0
fsspec[http]>=0.8.1
<<<<<<< HEAD
tensorboard>=2.2.0
torchmetrics>=0.2.0
pyDeprecate==0.3.0
=======
tensorboard>=2.2.0, !=2.5.0  # 2.5.0 GPU CI error: 'Couldn't build proto file into descriptor pool!'
torchmetrics==0.2.0
pyDeprecate==0.2.0
>>>>>>> 1e4bc69a
<|MERGE_RESOLUTION|>--- conflicted
+++ resolved
@@ -7,12 +7,6 @@
 PyYAML>=5.1, !=5.4.*  # OmegaConf requirement >=5.1
 tqdm>=4.41.0
 fsspec[http]>=0.8.1
-<<<<<<< HEAD
-tensorboard>=2.2.0
+tensorboard>=2.2.0, !=2.5.0  # 2.5.0 GPU CI error: 'Couldn't build proto file into descriptor pool!'
 torchmetrics>=0.2.0
-pyDeprecate==0.3.0
-=======
-tensorboard>=2.2.0, !=2.5.0  # 2.5.0 GPU CI error: 'Couldn't build proto file into descriptor pool!'
-torchmetrics==0.2.0
-pyDeprecate==0.2.0
->>>>>>> 1e4bc69a
+pyDeprecate==0.3.0