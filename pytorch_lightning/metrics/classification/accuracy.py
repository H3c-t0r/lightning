--- conflicted
+++ resolved
@@ -14,19 +14,9 @@
 from typing import Any, Callable, Optional
 
 import torch
-<<<<<<< HEAD
-from pytorch_lightning.metrics.metric import Metric
-from pytorch_lightning.metrics.functional.accuracy import (
-    _accuracy_update,
-    _hamming_loss_update,
-    _accuracy_compute,
-    _hamming_loss_compute,
-)
-=======
 
 from pytorch_lightning.metrics.metric import Metric
 from pytorch_lightning.metrics.functional.accuracy import _accuracy_update, _accuracy_compute
->>>>>>> 7f71ee92
 
 
 class Accuracy(Metric):
@@ -38,52 +28,28 @@
 
     Where :math:`y` is a tensor of target values, and :math:`\hat{y}` is a
     tensor of predictions.
-<<<<<<< HEAD
 
     This metric generalizes to subset accuracy for multilabel data, and similarly for
     multi-dimensional multi-class data: for the sample to be counted as correct, the the
     class has to be correctly predicted across all extra dimension for each sample in the
     ``N`` dimension. Consider using :class:`~pytorch_lightning.metrics.classification.HammingLoss`
     is this is not what you want.
-=======
->>>>>>> 7f71ee92
 
     For multi-class and multi-dimensional multi-class data with probability predictions, the
     parameter ``top_k`` generalizes this metric to a Top-K accuracy metric: for each sample the
     top-K highest probability items are considered to find the correct label.
 
-<<<<<<< HEAD
-=======
     For multi-label and multi-dimensional multi-class inputs, this metric computes the "global"
     accuracy by default, which counts all labels or sub-samples separately. This can be
     changed to subset accuracy (which requires all labels or sub-samples in the sample to
     be correctly predicted) by setting ``subset_accuracy=True``.
 
->>>>>>> 7f71ee92
     Accepts all input types listed in :ref:`metrics:Input types`.
 
     Args:
-        top_k:
-            Number of highest probability predictions considered to find the correct label, for
-            (multi-dimensional) multi-class inputs with probability predictions. Default 1
-
-            If your inputs are not (multi-dimensional) multi-class inputs with probability predictions,
-            an error will be raised if ``top_k`` is set to a value other than 1.
-        mdmc_accuracy:
-            Determines how should the extra dimension be handeled in case of multi-dimensional multi-class
-            inputs. Options are ``"global"`` or ``"subset"``.
-
-            If ``"global"``, then the inputs are treated as if the sample (``N``) and the extra dimension
-            were unrolled into a new sample dimension.
-
-            If ``"subset"``, than the equivalent of subset accuracy is performed for each sample on the
-            ``N`` dimension - that is, for the sample to count as correct, all labels on its extra dimension
-            must be predicted correctly (the ``top_k`` option still applies here).
+    
         threshold:
             Threshold probability value for transforming probability predictions to binary
-<<<<<<< HEAD
-            (0,1) predictions, in the case of binary or multi-label inputs. Default: 0.5
-=======
             (0,1) predictions, in the case of binary or multi-label inputs.
         top_k:
             Number of highest probability predictions considered to find the correct label, relevant
@@ -107,7 +73,6 @@
               ``preds = preds.flatten()`` and same for ``target``). Note that the ``top_k`` parameter
               still applies in both cases, if set.
 
->>>>>>> 7f71ee92
         compute_on_step:
             Forward only calls ``update()`` and return ``None`` if this is set to ``False``.
         dist_sync_on_step:
@@ -137,92 +102,6 @@
 
     """
 
-<<<<<<< HEAD
-    def __init__(
-        self,
-        top_k: int = 1,
-        mdmc_accuracy: str = "subset",
-        threshold: float = 0.5,
-        compute_on_step: bool = True,
-        dist_sync_on_step: bool = False,
-        process_group: Optional[Any] = None,
-        dist_sync_fn: Callable = None,
-    ):
-        super().__init__(
-            compute_on_step=compute_on_step,
-            dist_sync_on_step=dist_sync_on_step,
-            process_group=process_group,
-            dist_sync_fn=dist_sync_fn,
-        )
-
-        self.add_state("correct", default=torch.tensor(0), dist_reduce_fx="sum")
-        self.add_state("total", default=torch.tensor(0), dist_reduce_fx="sum")
-
-        self.threshold = threshold
-        self.top_k = top_k
-        self.mdmc_accuracy = mdmc_accuracy
-
-    def update(self, preds: torch.Tensor, target: torch.Tensor):
-        """
-        Update state with predictions and targets. See :ref:`metrics:Input types` for more information
-        on input types.
-
-        Args:
-            preds: Predictions from model (probabilities, or labels)
-            target: Ground truth values
-        """
-
-        correct, total = _accuracy_update(preds, target, self.threshold, self.top_k, self.mdmc_accuracy)
-
-        self.correct += correct
-        self.total += total
-
-    def compute(self) -> torch.Tensor:
-        """
-        Computes accuracy based on inputs passed in to ``update`` previously.
-        """
-        return _accuracy_compute(self.correct, self.total)
-
-
-class HammingLoss(Metric):
-    """
-    Computes the share of wrongly predicted labels.
-
-    This is the same as ``1-accuracy`` for binary data, while for all other types of inputs it
-    treats each possible label separately - meaning that, for example, multi-class data is
-    treated as if it were multi-label. If this is not what you want, consider using
-    :class:`~pytorch_lightning.metrics.classification.Accuracy`.
-
-    Accepts all input types listed in :ref:`metrics:Input types`.
-
-    Args:
-        threshold:
-            Threshold probability value for transforming probability predictions to binary
-            (0,1) predictions, in the case of binary or multi-label inputs. Default: 0.5
-        compute_on_step:
-            Forward only calls ``update()`` and return None if this is set to False. default: True
-        dist_sync_on_step:
-            Synchronize metric state across processes at each ``forward()``
-            before returning the value at the step. default: False
-        process_group:
-            Specify the process group on which synchronization is called. default: None (which selects the entire world)
-        dist_sync_fn:
-            Callback that performs the allgather operation on the metric state. When `None`, DDP
-            will be used to perform the allgather. default: None
-
-    Example:
-
-        >>> from pytorch_lightning.metrics import HammingLoss
-        >>> target = torch.tensor([[0, 1], [1, 1]])
-        >>> preds = torch.tensor([[0, 1], [0, 1]])
-        >>> hamming_loss = HammingLoss()
-        >>> hamming_loss(preds, target)
-        tensor(0.2500)
-
-    """
-
-=======
->>>>>>> 7f71ee92
     def __init__(
         self,
         threshold: float = 0.5,
@@ -260,12 +139,6 @@
 
         Args:
             preds: Predictions from model (probabilities, or labels)
-<<<<<<< HEAD
-            target: Ground truth values
-        """
-        correct, total = _hamming_loss_update(preds, target, self.threshold)
-
-=======
             target: Ground truth labels
         """
 
@@ -273,18 +146,11 @@
             preds, target, threshold=self.threshold, top_k=self.top_k, subset_accuracy=self.subset_accuracy
         )
 
->>>>>>> 7f71ee92
         self.correct += correct
         self.total += total
 
     def compute(self) -> torch.Tensor:
         """
-<<<<<<< HEAD
-        Computes hamming loss based on inputs passed in to ``update`` previously.
-        """
-        return _hamming_loss_compute(self.correct, self.total)
-=======
         Computes accuracy based on inputs passed in to ``update`` previously.
         """
-        return _accuracy_compute(self.correct, self.total)
->>>>>>> 7f71ee92
+        return _accuracy_compute(self.correct, self.total)