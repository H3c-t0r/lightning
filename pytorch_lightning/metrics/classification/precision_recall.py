--- conflicted
+++ resolved
@@ -139,7 +139,7 @@
         if average not in allowed_average:
             raise ValueError(f"The `average` has to be one of {allowed_average}, got {average}.")
 
-        if zero_division not in [0,1]:
+        if zero_division not in [0, 1]:
             raise ValueError(f"The `zero_division` has to be either 0 or 1.")
 
         super().__init__(
@@ -303,7 +303,7 @@
         if average not in allowed_average:
             raise ValueError(f"The `average` has to be one of {allowed_average}, got {average}.")
 
-        if zero_division not in [0,1]:
+        if zero_division not in [0, 1]:
             raise ValueError(f"The `zero_division` has to be either 0 or 1.")
 
         super().__init__(
@@ -343,15 +343,4 @@
         else:
             tp, fp, tn, fn = self.tp, self.fp, self.tn, self.fn
 
-<<<<<<< HEAD
-        return _recall_compute(tp, fp, tn, fn, self.average, self.mdmc_reduce, self.zero_division)
-=======
-    def compute(self):
-        """
-        Computes recall over state.
-        """
-        if self.average == 'micro':
-            return self.true_positives.sum().float() / (self.actual_positives.sum() + METRIC_EPS)
-        elif self.average == 'macro':
-            return (self.true_positives.float() / (self.actual_positives + METRIC_EPS)).mean()
->>>>>>> 0fc264a6
+        return _recall_compute(tp, fp, tn, fn, self.average, self.mdmc_reduce, self.zero_division)