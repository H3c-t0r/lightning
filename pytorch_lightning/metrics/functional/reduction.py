--- conflicted
+++ resolved
@@ -61,28 +61,15 @@
             - ``'none'`` or ``None``: returns calculated metric per class
 
     """
-<<<<<<< HEAD
-    valid_reduction = ("micro", "macro", "weighted", "none")
-    if class_reduction == "micro":
-        return torch.sum(num) / torch.sum(denom)
-=======
     valid_reduction = ('micro', 'macro', 'weighted', 'none', None)
     if class_reduction == 'micro':
         fraction = torch.sum(num) / torch.sum(denom)
     else:
         fraction = num / denom
->>>>>>> c586e5db
 
     # We need to take care of instances where the denom can be 0
     # for some (or all) classes which will produce nans
     fraction[fraction != fraction] = 0
-<<<<<<< HEAD
-    if class_reduction == "macro":
-        return torch.mean(fraction)
-    elif class_reduction == "weighted":
-        return torch.sum(fraction * (weights / torch.sum(weights)))
-    elif class_reduction == "none":
-=======
 
     if class_reduction == 'micro':
         return fraction
@@ -91,7 +78,6 @@
     elif class_reduction == 'weighted':
         return torch.sum(fraction * (weights.float() / torch.sum(weights)))
     elif class_reduction == 'none' or class_reduction is None:
->>>>>>> c586e5db
         return fraction
 
     raise ValueError(
