--- conflicted
+++ resolved
@@ -16,13 +16,6 @@
     auc,
     auroc,
     dice_score,
-<<<<<<< HEAD
-    f1_score,
-    fbeta_score,
-=======
-    multiclass_precision_recall_curve,
-    multiclass_roc,
->>>>>>> 6831ba9a
     multiclass_auroc,
     precision,
     precision_recall,
@@ -45,10 +38,7 @@
 from pytorch_lightning.metrics.functional.psnr import psnr
 from pytorch_lightning.metrics.functional.ssim import ssim
 from pytorch_lightning.metrics.functional.confusion_matrix import confusion_matrix
-<<<<<<< HEAD
+from pytorch_lightning.metrics.functional.f_beta import fbeta, f1
 from pytorch_lightning.metrics.functional.precision_recall_curve import precision_recall_curve
 from pytorch_lightning.metrics.functional.average_precision import average_precision
-from pytorch_lightning.metrics.functional.roc import roc
-=======
-from pytorch_lightning.metrics.functional.f_beta import fbeta, f1
->>>>>>> 6831ba9a
+from pytorch_lightning.metrics.functional.roc import roc