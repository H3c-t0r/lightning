# Copyright The PyTorch Lightning team.
#
# Licensed under the Apache License, Version 2.0 (the "License");
# you may not use this file except in compliance with the License.
# You may obtain a copy of the License at
#
#     http://www.apache.org/licenses/LICENSE-2.0
#
# Unless required by applicable law or agreed to in writing, software
# distributed under the License is distributed on an "AS IS" BASIS,
# WITHOUT WARRANTIES OR CONDITIONS OF ANY KIND, either express or implied.
# See the License for the specific language governing permissions and
# limitations under the License.
from pytorch_lightning.metrics.metric import Metric

from pytorch_lightning.metrics.classification import (
    Accuracy,
    HammingLoss,
    Precision,
    Recall,
    ConfusionMatrix,
    PrecisionRecallCurve,
    AveragePrecision,
    ROC,
    FBeta,
    F1,
<<<<<<< HEAD
    ConfusionMatrix,
    StatScores
=======
>>>>>>> de3defb8
)

from pytorch_lightning.metrics.regression import (
    MeanSquaredError,
    MeanAbsoluteError,
    MeanSquaredLogError,
    ExplainedVariance,
    PSNR,
    SSIM,
)<|MERGE_RESOLUTION|>--- conflicted
+++ resolved
@@ -24,11 +24,7 @@
     ROC,
     FBeta,
     F1,
-<<<<<<< HEAD
-    ConfusionMatrix,
     StatScores
-=======
->>>>>>> de3defb8
 )
 
 from pytorch_lightning.metrics.regression import (
