--- conflicted
+++ resolved
@@ -13,6 +13,8 @@
 # limitations under the License.
 from pytorch_lightning.metrics.classification import (  # noqa: F401
     Accuracy,
+    AUC,
+    AUROC,
     AveragePrecision,
     ConfusionMatrix,
     F1,
@@ -23,15 +25,7 @@
     PrecisionRecallCurve,
     Recall,
     ROC,
-<<<<<<< HEAD
-    FBeta,
-    F1,
     StatScores,
-    AUC,
-    AUROC
-=======
-    StatScores,
->>>>>>> a9d9f33a
 )
 from pytorch_lightning.metrics.metric import Metric, MetricCollection  # noqa: F401
 from pytorch_lightning.metrics.regression import (  # noqa: F401
