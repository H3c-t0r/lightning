# Copyright The PyTorch Lightning team.
#
# Licensed under the Apache License, Version 2.0 (the "License");
# you may not use this file except in compliance with the License.
# You may obtain a copy of the License at
#
#     http://www.apache.org/licenses/LICENSE-2.0
#
# Unless required by applicable law or agreed to in writing, software
# distributed under the License is distributed on an "AS IS" BASIS,
# WITHOUT WARRANTIES OR CONDITIONS OF ANY KIND, either express or implied.
# See the License for the specific language governing permissions and
# limitations under the License.
from pytorch_lightning.metrics.metric import Metric  # noqa: F401

from pytorch_lightning.metrics.classification import (  # noqa: F401
    Accuracy,
    HammingDistance,
    Precision,
    Recall,
    ConfusionMatrix,
    PrecisionRecallCurve,
    AveragePrecision,
    ROC,
    FBeta,
    F1,
    StatScores
)

from pytorch_lightning.metrics.regression import (  # noqa: F401
    MeanSquaredError,
    MeanAbsoluteError,
    MeanSquaredLogError,
    ExplainedVariance,
    PSNR,
    SSIM,
<<<<<<< HEAD
)

from pytorch_lightning.metrics.retrieval import (  # noqa: F401
    RetrievalMAP,
=======
    R2Score
>>>>>>> 5f949003
)<|MERGE_RESOLUTION|>--- conflicted
+++ resolved
@@ -34,12 +34,9 @@
     ExplainedVariance,
     PSNR,
     SSIM,
-<<<<<<< HEAD
+    R2Score
 )
 
 from pytorch_lightning.metrics.retrieval import (  # noqa: F401
     RetrievalMAP,
-=======
-    R2Score
->>>>>>> 5f949003
 )