# Copyright The PyTorch Lightning team.
#
# Licensed under the Apache License, Version 2.0 (the "License");
# you may not use this file except in compliance with the License.
# You may obtain a copy of the License at
#
#     http://www.apache.org/licenses/LICENSE-2.0
#
# Unless required by applicable law or agreed to in writing, software
# distributed under the License is distributed on an "AS IS" BASIS,
# WITHOUT WARRANTIES OR CONDITIONS OF ANY KIND, either express or implied.
# See the License for the specific language governing permissions and
# limitations under the License.
import pytorch_lightning as pl
from pytorch_lightning.trainer.states import TrainerFn
from pytorch_lightning.utilities.exceptions import MisconfigurationException
from pytorch_lightning.utilities.model_helpers import is_overridden
from pytorch_lightning.utilities.rank_zero import rank_zero_deprecation, rank_zero_warn
from pytorch_lightning.utilities.signature_utils import is_param_in_hook_signature


def verify_loop_configurations(trainer: "pl.Trainer") -> None:
    r"""
    Checks that the model is configured correctly before the run is started.

    Args:
        trainer: Lightning Trainer
        model: The model to check the configuration.

    """
    model = trainer.lightning_module

    if trainer.state.fn is None:
        raise ValueError("Unexpected: Trainer state fn must be set before validating loop configuration.")
    if trainer.state.fn in (TrainerFn.FITTING, TrainerFn.TUNING):
        __verify_train_val_loop_configuration(trainer, model)
        __verify_manual_optimization_support(trainer, model)
        __check_training_step_requires_dataloader_iter(model)
        # TODO: Remove this in v1.7 (deprecation: #9816)
        _check_dl_idx_in_on_train_batch_hooks(model)
    elif trainer.state.fn == TrainerFn.VALIDATING:
        __verify_eval_loop_configuration(trainer, model, "val")
    elif trainer.state.fn == TrainerFn.TESTING:
        __verify_eval_loop_configuration(trainer, model, "test")
    elif trainer.state.fn == TrainerFn.PREDICTING:
        __verify_eval_loop_configuration(trainer, model, "predict")

    __verify_dp_batch_transfer_support(trainer, model)
    _check_add_get_queue(model)
    # TODO: Delete _check_progress_bar in v1.7
    _check_progress_bar(model)
    # TODO: Delete _check_on_post_move_to_device in v1.7
    _check_on_post_move_to_device(model)
    _check_deprecated_callback_hooks(trainer)
    # TODO: Delete _check_on_hpc_hooks in v1.8
    _check_on_hpc_hooks(model)
    # TODO: Delete on_epoch_start/on_epoch_end hooks in v1.8
    _check_on_epoch_start_end(model)


def __verify_train_val_loop_configuration(trainer: "pl.Trainer", model: "pl.LightningModule") -> None:
    # -----------------------------------
    # verify model has a training step
    # -----------------------------------
    has_training_step = is_overridden("training_step", model)
    if not has_training_step:
        raise MisconfigurationException(
            "No `training_step()` method defined. Lightning `Trainer` expects as minimum a"
            " `training_step()`, `train_dataloader()` and `configure_optimizers()` to be defined."
        )

    # -----------------------------------
    # verify model has a train dataloader
    # -----------------------------------
    has_train_dataloader = trainer._data_connector._train_dataloader_source.is_defined()
    if not has_train_dataloader:
        raise MisconfigurationException(
            "No `train_dataloader()` method defined. Lightning `Trainer` expects as minimum a"
            " `training_step()`, `train_dataloader()` and `configure_optimizers()` to be defined."
        )

    # -----------------------------------
    # verify model has optimizer
    # -----------------------------------
    has_optimizers = is_overridden("configure_optimizers", model)
    if not has_optimizers:
        raise MisconfigurationException(
            "No `configure_optimizers()` method defined. Lightning `Trainer` expects as minimum a"
            " `training_step()`, `train_dataloader()` and `configure_optimizers()` to be defined."
        )

    # ----------------------------------------------
    # verify model does not have on_train_dataloader
    # ----------------------------------------------
    has_on_train_dataloader = is_overridden("on_train_dataloader", model)
    if has_on_train_dataloader:
        rank_zero_deprecation(
            "Method `on_train_dataloader` is deprecated in v1.5.0 and will be removed in v1.7.0."
            " Please use `train_dataloader()` directly."
        )

    trainer.overriden_optimizer_step = is_overridden("optimizer_step", model)
    trainer.overriden_optimizer_zero_grad = is_overridden("optimizer_zero_grad", model)
    automatic_optimization = model.automatic_optimization
    going_to_accumulate_grad_batches = trainer.accumulation_scheduler.going_to_accumulate_grad_batches()

    has_overriden_optimization_functions = trainer.overriden_optimizer_step or trainer.overriden_optimizer_zero_grad
    if has_overriden_optimization_functions and going_to_accumulate_grad_batches and automatic_optimization:
        rank_zero_warn(
            "When using `Trainer(accumulate_grad_batches != 1)` and overriding"
            " `LightningModule.optimizer_{step,zero_grad}`, the hooks will not be called on every batch"
            " (rather, they are called on every optimization step)."
        )

    # -----------------------------------
    # verify model for val loop
    # -----------------------------------

    has_val_loader = trainer._data_connector._val_dataloader_source.is_defined()
    has_val_step = is_overridden("validation_step", model)

    if has_val_loader and not has_val_step:
        rank_zero_warn("You passed in a `val_dataloader` but have no `validation_step`. Skipping val loop.")
    if has_val_step and not has_val_loader:
        rank_zero_warn("You defined a `validation_step` but have no `val_dataloader`. Skipping val loop.")

    # ----------------------------------------------
    # verify model does not have on_val_dataloader
    # ----------------------------------------------
    has_on_val_dataloader = is_overridden("on_val_dataloader", model)
    if has_on_val_dataloader:
        rank_zero_deprecation(
            "Method `on_val_dataloader` is deprecated in v1.5.0 and will be removed in v1.7.0."
            " Please use `val_dataloader()` directly."
        )


def _check_progress_bar(model: "pl.LightningModule") -> None:
    r"""
    Checks if get_progress_bar_dict is overriden and sends a deprecation warning.

    Args:
        model: The model to check the get_progress_bar_dict method.
    """
    if is_overridden("get_progress_bar_dict", model):
        rank_zero_deprecation(
            "The `LightningModule.get_progress_bar_dict` method was deprecated in v1.5 and will be removed in v1.7."
            " Please use the `ProgressBarBase.get_metrics` instead."
        )


def _check_on_post_move_to_device(model: "pl.LightningModule") -> None:
    r"""
    Checks if `on_post_move_to_device` method is overriden and sends a deprecation warning.

    Args:
        model: The model to check the `on_post_move_to_device` method.
    """
    if is_overridden("on_post_move_to_device", model):
        rank_zero_deprecation(
            "Method `on_post_move_to_device` has been deprecated in v1.5 and will be removed in v1.7. "
            "We perform automatic parameters tying without the need of implementing `on_post_move_to_device`."
        )


def __verify_eval_loop_configuration(trainer: "pl.Trainer", model: "pl.LightningModule", stage: str) -> None:
    loader_name = f"{stage}_dataloader"
    step_name = "validation_step" if stage == "val" else f"{stage}_step"
    trainer_method = "validate" if stage == "val" else stage
    on_eval_hook = f"on_{loader_name}"

    has_loader = getattr(trainer._data_connector, f"_{stage}_dataloader_source").is_defined()
    has_step = is_overridden(step_name, model)
    has_on_eval_dataloader = is_overridden(on_eval_hook, model)

    # ----------------------------------------------
    # verify model does not have on_eval_dataloader
    # ----------------------------------------------
    if has_on_eval_dataloader:
        rank_zero_deprecation(
            f"Method `{on_eval_hook}` is deprecated in v1.5.0 and will"
            f" be removed in v1.7.0. Please use `{loader_name}()` directly."
        )

    # -----------------------------------
    # verify model has an eval_dataloader
    # -----------------------------------
    if not has_loader:
        raise MisconfigurationException(f"No `{loader_name}()` method defined to run `Trainer.{trainer_method}`.")

    # predict_step is not required to be overridden
    if stage == "predict":
        if model.predict_step is None:
            raise MisconfigurationException("`predict_step` cannot be None to run `Trainer.predict`")
        elif not has_step and not is_overridden("forward", model):
            raise MisconfigurationException("`Trainer.predict` requires `forward` method to run.")
    else:
        # -----------------------------------
        # verify model has an eval_step
        # -----------------------------------
        if not has_step:
            raise MisconfigurationException(f"No `{step_name}()` method defined to run `Trainer.{trainer_method}`.")


def __verify_dp_batch_transfer_support(trainer: "pl.Trainer", model: "pl.LightningModule") -> None:
    """Raise Misconfiguration exception since these hooks are not supported in DP mode."""
    # TODO: Remove this blocker once batch transfer to device is integrated in Lightning for DP mode.
    batch_transfer_hooks = ("on_before_batch_transfer", "transfer_batch_to_device", "on_after_batch_transfer")
    for hook in batch_transfer_hooks:
        if trainer._accelerator_connector.use_dp and is_overridden(hook, model):
            raise MisconfigurationException(f"Overriding `{hook}` is not supported in DP mode.")


def __verify_manual_optimization_support(trainer: "pl.Trainer", model: "pl.LightningModule") -> None:
    if model.automatic_optimization:
        return
    if trainer.gradient_clip_val is not None and trainer.gradient_clip_val > 0:
        raise MisconfigurationException(
            "Automatic gradient clipping is not supported for manual optimization."
            f" Remove `Trainer(gradient_clip_val={trainer.gradient_clip_val})`"
            " or switch to automatic optimization."
        )
    if trainer.accumulate_grad_batches != 1:
        raise MisconfigurationException(
            "Automatic gradient accumulation is not supported for manual optimization."
            f" Remove `Trainer(accumulate_grad_batches={trainer.accumulate_grad_batches})`"
            " or switch to automatic optimization."
        )


def __check_training_step_requires_dataloader_iter(model: "pl.LightningModule") -> None:
    """Check if the current `training_step` is requesting `dataloader_iter`."""
    training_step_fx = model.training_step
    if is_param_in_hook_signature(training_step_fx, "dataloader_iter", explicit=True):

        if is_overridden("on_train_batch_start", model):
            raise MisconfigurationException(
                "The model hook `on_train_batch_start` is not compatible with "
                "taking a `dataloader_iter` argument in your `training_step`."
            )

        if is_overridden("on_train_batch_end", model):
            raise MisconfigurationException(
                "The model hook `on_train_batch_end` is not compatible with "
                "taking a `dataloader_iter` argument in your `training_step`."
            )

        if model.truncated_bptt_steps > 0:
            raise MisconfigurationException(
                "The model taking a `dataloader_iter` argument in your `training_step` "
                "is incompatible with `truncated_bptt_steps > 0`."
            )


def _check_add_get_queue(model: "pl.LightningModule") -> None:
    r"""
    Checks if add_to_queue or get_from_queue is overriden and sends a deprecation warning.

    Args:
        model: The lightning module
    """
    if is_overridden("add_to_queue", model):
        rank_zero_deprecation(
            "The `LightningModule.add_to_queue` method was deprecated in v1.5 and will be removed in v1.7 in "
            "favor of `DDPSpawnStrategy.add_to_queue`"
        )
    if is_overridden("get_from_queue", model):
        rank_zero_deprecation(
            "The `LightningModule.get_from_queue` method was deprecated in v1.5 and will be removed in v1.7 in "
            "favor of `DDPSpawnStrategy.get_from_queue`"
        )


# TODO: Delete _check_on_hpc_hooks in v1.8
def _check_on_hpc_hooks(model: "pl.LightningModule") -> None:
    if is_overridden("on_hpc_save", model):
        rank_zero_deprecation(
            "Method `LightningModule.on_hpc_save` is deprecated in v1.6 and"
            " will be removed in v1.8. Please use `LightningModule.on_save_checkpoint` instead."
        )

    if is_overridden("on_hpc_load", model):
        rank_zero_deprecation(
            "Method `LightningModule.on_hpc_load` is deprecated in v1.6 and"
            " will be removed in v1.8. Please use `LightningModule.on_load_checkpoint` instead."
        )


# TODO: Remove on_epoch_start/on_epoch_end hooks in v1.8
def _check_on_epoch_start_end(model: "pl.LightningModule") -> None:
    hooks = (
        ["on_epoch_start", "on_<train/validation/test>_epoch_start"],
        ["on_epoch_end", "on_<train/validation/test>_epoch_end"],
    )

    for hook, alternative_hook in hooks:
        if is_overridden(hook, model):
            rank_zero_deprecation(
                f"The `LightningModule.{hook}` hook was deprecated in v1.6 and"
                f" will be removed in v1.8. Please use `LightningModule.{alternative_hook}` instead."
            )


def _check_dl_idx_in_on_train_batch_hooks(model: "pl.LightningModule") -> None:
    for hook in ("on_train_batch_start", "on_train_batch_end"):
        if is_param_in_hook_signature(getattr(model, hook), "dataloader_idx", explicit=True):
            rank_zero_deprecation(
                f"Base `LightningModule.{hook}` hook signature has changed in v1.5."
                " The `dataloader_idx` argument will be removed in v1.7."
            )


def _check_deprecated_callback_hooks(trainer: "pl.Trainer") -> None:
    for callback in trainer.callbacks:
        if is_overridden(method_name="on_keyboard_interrupt", instance=callback):
            rank_zero_deprecation(
                "The `on_keyboard_interrupt` callback hook was deprecated in v1.5 and will be removed in v1.7."
                " Please use the `on_exception` callback hook instead."
            )
        # TODO: Remove this in v1.7 (deprecation: #9816)
        for hook in ("on_train_batch_start", "on_train_batch_end"):
            if is_param_in_hook_signature(getattr(callback, hook), "dataloader_idx", explicit=True):
                rank_zero_deprecation(
                    f"Base `Callback.{hook}` hook signature has changed in v1.5."
                    " The `dataloader_idx` argument will be removed in v1.7."
                )
        if is_overridden(method_name="on_init_start", instance=callback):
            rank_zero_deprecation(
                "The `on_init_start` callback hook was deprecated in v1.6 and will be removed in v1.8."
            )
        if is_overridden(method_name="on_init_end", instance=callback):
            rank_zero_deprecation("The `on_init_end` callback hook was deprecated in v1.6 and will be removed in v1.8.")

        if is_overridden(method_name="on_configure_sharded_model", instance=callback):
            rank_zero_deprecation(
                "The `on_configure_sharded_model` callback hook was deprecated in"
                " v1.6 and will be removed in v1.8. Use `setup()` instead."
            )
        if is_overridden(method_name="on_before_accelerator_backend_setup", instance=callback):
            rank_zero_deprecation(
                "The `on_before_accelerator_backend_setup` callback hook was deprecated in"
                " v1.6 and will be removed in v1.8. Use `setup()` instead."
            )
        for hook, alternative_hook in (
            ["on_batch_start", "on_train_batch_start"],
            ["on_batch_end", "on_train_batch_end"],
        ):
            if is_overridden(method_name=hook, instance=callback):
                rank_zero_deprecation(
                    f"The `Callback.{hook}` hook was deprecated in v1.6 and"
                    f" will be removed in v1.8. Please use `Callback.{alternative_hook}` instead."
                )

<<<<<<< HEAD

def _check_on_configure_sharded_model(trainer: "pl.Trainer") -> None:
    for callback in trainer.callbacks:
        if is_overridden(method_name="on_configure_sharded_model", instance=callback):
            rank_zero_deprecation(
                "The `on_configure_sharded_model` callback hook was deprecated in"
                " v1.6 and will be removed in v1.8. Use `setup()` instead."
            )

def _check_on_pretrain_routine_start_end(trainer: "pl.Trainer") -> None:
    hooks = (["on_pretrain_routine_start", "on_train_start"], ["on_pretrain_routine_end", "on_train_end"])

    for hook, alternative_hook in hooks:
        for callback in trainer.callbacks:
            if is_overridden(method_name=hook, instance=callback):
                rank_zero_deprecation(
                    f"The `Callback.{hook}` hook was deprecated in v1.6 and"
                    f" will be removed in v1.8. Please use `Callback.{alternative_hook}` instead."
=======
        for hook, alternative_hook in (
            ["on_epoch_start", "on_<train/validation/test>_epoch_start"],
            ["on_epoch_end", "on_<train/validation/test>_epoch_end"],
        ):
            if is_overridden(method_name=hook, instance=callback):
                rank_zero_deprecation(
                    f"The `Callback.{hook}` hook was deprecated in v1.6 and"
                    f" will be removed in v1.8. Please use `Callback.{alternative_hook}` instead."
                )
>>>>>>> e2172fca
<|MERGE_RESOLUTION|>--- conflicted
+++ resolved
@@ -350,34 +350,20 @@
                     f"The `Callback.{hook}` hook was deprecated in v1.6 and"
                     f" will be removed in v1.8. Please use `Callback.{alternative_hook}` instead."
                 )
-
-<<<<<<< HEAD
-
-def _check_on_configure_sharded_model(trainer: "pl.Trainer") -> None:
-    for callback in trainer.callbacks:
-        if is_overridden(method_name="on_configure_sharded_model", instance=callback):
-            rank_zero_deprecation(
-                "The `on_configure_sharded_model` callback hook was deprecated in"
-                " v1.6 and will be removed in v1.8. Use `setup()` instead."
-            )
-
-def _check_on_pretrain_routine_start_end(trainer: "pl.Trainer") -> None:
-    hooks = (["on_pretrain_routine_start", "on_train_start"], ["on_pretrain_routine_end", "on_train_end"])
-
-    for hook, alternative_hook in hooks:
-        for callback in trainer.callbacks:
-            if is_overridden(method_name=hook, instance=callback):
-                rank_zero_deprecation(
-                    f"The `Callback.{hook}` hook was deprecated in v1.6 and"
-                    f" will be removed in v1.8. Please use `Callback.{alternative_hook}` instead."
-=======
         for hook, alternative_hook in (
-            ["on_epoch_start", "on_<train/validation/test>_epoch_start"],
-            ["on_epoch_end", "on_<train/validation/test>_epoch_end"],
+            ["on_pretrain_routine_start", "on_fit_start"],
+            ["on_pretrain_routine_end", "on_fit_start"],
         ):
             if is_overridden(method_name=hook, instance=callback):
                 rank_zero_deprecation(
                     f"The `Callback.{hook}` hook was deprecated in v1.6 and"
                     f" will be removed in v1.8. Please use `Callback.{alternative_hook}` instead."
                 )
->>>>>>> e2172fca
+
+def _check_on_configure_sharded_model(trainer: "pl.Trainer") -> None:
+    for callback in trainer.callbacks:
+        if is_overridden(method_name="on_configure_sharded_model", instance=callback):
+            rank_zero_deprecation(
+                "The `on_configure_sharded_model` callback hook was deprecated in"
+                " v1.6 and will be removed in v1.8. Use `setup()` instead."
+            )
