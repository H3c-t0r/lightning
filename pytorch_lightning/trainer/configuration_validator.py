--- conflicted
+++ resolved
@@ -43,12 +43,9 @@
         elif self.trainer.state.fn == TrainerFn.PREDICTING:
             self.__verify_predict_loop_configuration(model)
         self.__verify_dp_batch_transfer_support(model)
-<<<<<<< HEAD
         self._check_add_get_queue(model)
-=======
         # TODO(@daniellepintz): Delete _check_progress_bar in v1.7
         self._check_progress_bar(model)
->>>>>>> 58de08d6
         # TODO: Delete _check_on_keyboard_interrupt in v1.7
         self._check_on_keyboard_interrupt()
 
