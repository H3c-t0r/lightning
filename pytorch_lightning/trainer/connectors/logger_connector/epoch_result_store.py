# Copyright The PyTorch Lightning team.
#
# Licensed under the Apache License, Version 2.0 (the "License");
# you may not use this file except in compliance with the License.
# You may obtain a copy of the License at
#
#     http://www.apache.org/licenses/LICENSE-2.0
#
# Unless required by applicable law or agreed to in writing, software
# distributed under the License is distributed on an "AS IS" BASIS,
# WITHOUT WARRANTIES OR CONDITIONS OF ANY KIND, either express or implied.
# See the License for the specific language governing permissions and
# limitations under the License.
from collections import defaultdict
from enum import Enum
from typing import Any, Dict, List, Optional, Union

import torch

from pytorch_lightning.core.step_result import Result


class LoggerStages(str, Enum):
    TRAIN = "train"
    VAL = "validation"
    TEST = "test"

    @staticmethod
    def determine_stage(stage_or_testing: Union[str, bool]) -> 'LoggerStages':
        if isinstance(stage_or_testing, str) and stage_or_testing in list(LoggerStages):
            return LoggerStages(stage_or_testing)
        if isinstance(stage_or_testing, (bool, int)):
            # stage_or_testing is trainer.testing
            return LoggerStages.TEST if bool(stage_or_testing) else LoggerStages.VAL
        raise RuntimeError(f"Invalid stage {stage_or_testing} of type {type(stage_or_testing)} given")


class ResultStoreType(Enum):
    INSIDE_BATCH_TRAIN_LOOP = "inside_batch_train_loop"
    OUTSIDE_BATCH_TRAIN_LOOP = "outside_batch_train_loop"


class HookResultStore:
    """
    This class is defined for internal usage.
    It holds all metrics logged using the self.log function
    in the scope of ModelHooks or Callback functions.

    We need to differentiate 3 different scenarios:
        - (1): We are outside of a batch loop
            * It means no dataloader_idx, no optimizer idx, etc..
        - (2): We are inside the training batch loop
            * We have an optimizer idx and split idx to track
        - (3): We are inside the evaluation loop
            * We have a dataloader_idx to track

    The data store `Result` objects for those 3 scenarios in `self._internals`.

    (1): self._internals = {dataloader_idx: [Result(), ..., Result()]}
        * dataloader_idx not being defined, it is set to 0 b default
    (2): self._internals = {dataloader_idx: {optimizer_idx: {batch_idx: [Result(), ..., Result()]}}}
    (3): Same as (1) for simplicity

    Those data structures enables us to reduce properly Result object when batch loop is finished.
    """

    def __init__(self, fx_name):
        self._fx_name = fx_name
        self._internals = {}
        self._internals_reduced = {}
        self._internal_type = None
        self.has_reduced = False
        self._latest_ref = {}

    @property
    def has_several_dataloaders(self) -> bool:
        return self.num_dataloaders > 1

    @property
    def num_dataloaders(self) -> int:
        inter = self._internals_reduced if self.has_reduced else self._internals
        return len(inter)

    def check_dataloader_idx(self, result: Result) -> bool:
        random_key = list(result.keys())[-1]
        return result["meta"][random_key]["dataloader_idx"] is not None

    def get_latest_from_func_name(self, latest_result, func_name: str, *args, **kwargs) -> Dict:
        results = {}
        add_dataloader_idx = self.check_dataloader_idx(latest_result)
        func = getattr(latest_result, func_name)
        results.update(func(*args, add_dataloader_idx=add_dataloader_idx, **kwargs))
        return results

    def run_latest_batch_metrics_with_func_name(self, func_name, *args, **kwargs) -> List[Dict]:
        """
        This function used cache_ref and cache_result to optimize loading metrics

        Context: As we update the logger_connector metrics on every `self.log` call,
        and it can be pretty time consuming, especially when logging outside batch loop.

        HookResultStore keeps track of its latest added result object,
        and cache its pbar and log metrics if already called on,
        """
        return [
            self.get_latest_from_func_name(self._latest_ref[dl_idx], func_name, *args, **kwargs)
            for dl_idx in range(self.num_dataloaders)
        ]

    def get_batch_pbar_metrics(self, *args, **kwargs):
        return self.run_latest_batch_metrics_with_func_name("get_batch_pbar_metrics", *args, **kwargs)

    def get_batch_log_metrics(self, *args, **kwargs):
        return self.run_latest_batch_metrics_with_func_name("get_batch_log_metrics", *args, **kwargs)

    def run_epoch_func(self, results, opt_metric, func_name, *args, **kwargs) -> None:
        if not isinstance(opt_metric, Result):
            raise Exception("The provided opt_metric should be a Result Object. Something is wrong")
        func = getattr(opt_metric, func_name)
        metrics_to_log = func(*args, add_dataloader_idx=self.has_several_dataloaders, **kwargs)
        results.append(metrics_to_log)

    def get_epoch_from_func_name(self, func_name, *args, **kwargs) -> List[Dict]:
        results = []
        for dl_idx in range(self.num_dataloaders):
            opt_metrics = self._internals_reduced[dl_idx]
            if isinstance(opt_metrics, defaultdict):
                for opt_metric in opt_metrics.values():
                    self.run_epoch_func(results, opt_metric, func_name, *args, **kwargs)
            else:
                self.run_epoch_func(results, opt_metrics, func_name, *args, **kwargs)
        return results

    def get_epoch_pbar_metrics(self, *_, **__) -> List[Dict]:
        return self.get_epoch_from_func_name("get_epoch_pbar_metrics")

    def get_epoch_log_metrics(self, *_, **__) -> List[Dict]:
        return self.get_epoch_from_func_name("get_epoch_log_metrics")

    def get_forked_metrics(self, *_, **__) -> List[Dict]:
        return self.get_epoch_from_func_name("get_forked_metrics")

    @staticmethod
    def _append_to_structure(primary_dict, opt_idx, batch_idx, result) -> None:
        primary_dict.setdefault(opt_idx, {})
        primary_dict[opt_idx].setdefault(batch_idx, [])
        primary_dict[opt_idx][batch_idx].append(result)

    def append(self, result, dataloader_idx: Optional[int] = None, extra_info: Optional[dict] = None) -> None:
        assert isinstance(result, Result)
        if dataloader_idx is None:
            dataloader_idx = 0
        if extra_info is None:
            extra_info = {}

        # [dataloader_idx][optimizer_idx][training_step_idx] is a list
        if len(extra_info) > 0:
            self._internal_type = ResultStoreType.INSIDE_BATCH_TRAIN_LOOP
            # initialize dictionary
            if dataloader_idx not in self._internals:
                self._internals[dataloader_idx] = {}
                self._internals_reduced[dataloader_idx] = defaultdict(dict)

            # extract infos
            opt_idx = extra_info["opt_idx"]
            batch_idx = extra_info["batch_idx"]

            self._append_to_structure(self._internals[dataloader_idx], opt_idx, batch_idx, result)

            self._latest_ref[dataloader_idx] = result

        # [dataloader_idx] is a list
        else:
            self._internal_type = ResultStoreType.OUTSIDE_BATCH_TRAIN_LOOP
            self._internals.setdefault(dataloader_idx, [])
            self._internals[dataloader_idx].append(result)

            self._latest_ref[dataloader_idx] = result

    def auto_reduce_results_on_epoch_end(self) -> None:
        """
        This function is called to reduce `self._internals` Result object.
        The reduced Result object will be saved into `self._internals_reduced`
        The `self._internals` stored Result objects will be deleted to save memory.
        """
        if self.has_reduced:
            return
        for dl_idx in range(self.num_dataloaders):
            epoch_metrics = self._internals[dl_idx]

            if self._internal_type == ResultStoreType.INSIDE_BATCH_TRAIN_LOOP:

                num_opt_idx = len(self._internals[dl_idx]) - 1

                # Make sure we didn't create key
                assert num_opt_idx >= 0

                for opt_idx in range(num_opt_idx + 1):
                    # TODO: Figure out to reduce memory
                    # TODO: How to start training in middle of epoch
                    opt_outputs = epoch_metrics[opt_idx]

                    num_batch_idx = len(self._internals[dl_idx][num_opt_idx]) - 1
                    assert num_batch_idx >= 0
                    batch_indexes = self._internals[dl_idx][num_opt_idx].keys()

                    # reduce across time first
                    time_reduced_outputs = []
                    for batch_idx in batch_indexes:
                        tbptt_outs = opt_outputs[batch_idx]
                        tbptt_outs = tbptt_outs[0].__class__.reduce_across_time(tbptt_outs)
                        if len(tbptt_outs) > 1:
                            time_reduced_outputs.append(tbptt_outs)

                    if len(time_reduced_outputs) == 0:
                        continue

                    # reduce across training steps
                    opt_outputs = time_reduced_outputs[0].__class__.reduce_on_epoch_end(time_reduced_outputs)

                    # with manual opt need 1 + metrics because meta is always there
                    if opt_outputs.minimize is not None:
                        opt_outputs.minimize = opt_outputs.minimize.mean()

                    self._internals_reduced[dl_idx][opt_idx] = opt_outputs

                    # free memory
                    del self._internals[dl_idx][opt_idx]
            else:
                # no need to reduce as called only once
                if len(epoch_metrics) == 1:
                    reduced_epoch_metrics = epoch_metrics[0]
                else:
                    reduced_epoch_metrics = epoch_metrics[0].__class__.reduce_on_epoch_end(epoch_metrics)

                self._internals_reduced[dl_idx] = reduced_epoch_metrics

                # free memory
                del self._internals[dl_idx]

        self.has_reduced = True

    def __getitem__(self, key: str) -> Any:
        return self._internals.get(key, None)

    def __repr__(self):
        return self._internals.__repr__()


class EpochResultStore:
    """
    This class is defined for internal usage.
    It holds all metrics logged using the self.log function using `HookResultStore` object.
    The internal datastructure is as follow:
    self._internals = {"fx_name_0": HookResultStore(), ..., "fx_name_n": HookResultStore()}
    Pseudo Code Example:
    ```
    model._current_fx_name = 'something'
    model._results = Result()
    model.log('a', ...)
    epoch_result_store.cache_result()
    ```
    """

    def __init__(self, trainer, stage):
        self.trainer = trainer
        self._stage = stage
        self.reset()

    def __getitem__(self, key: str) -> Any:
        return self._internals.get(key, None)

    @property
    def has_split_and_opt_idx(self):
        """
        This function informs if we are running within training batch loop
        """
        return self._split_idx is not None and self._opt_idx is not None

    @property
    def extra_info(self):
        """
        This function provides necessary parameters to properly configure HookResultStore obj
        """
        return {"batch_idx": self.trainer.batch_idx, "split_idx": self._split_idx, "opt_idx": self._opt_idx}

    def reset_model(self):
        """
        This function is used to reset model state at the end of the capture
        """
        model_ref = self.trainer.get_model()
        model_ref._results = Result()
        model_ref._current_hook_fx_name = None
        model_ref._current_fx_name = ''

    def current_model_info(self):
        """
        This function is used to extract
        information related to current function scoping `self.log` call.
        """
        model_ref = self.trainer.get_model()
        # extract hook information
        fx_name = model_ref._current_hook_fx_name or model_ref._current_fx_name
        dataloader_idx = model_ref._current_dataloader_idx
        return fx_name, dataloader_idx

    def cache_result(self) -> None:
        """
        This function is called after every hook
        and store the result object
        """
        with self.trainer.profiler.profile("cache_result"):
            model_ref = self.trainer.get_model()

            # extract hook results
            hook_result = model_ref._results

            if len(hook_result) == 1:
                model_ref._current_hook_fx_name = None
                model_ref._current_fx_name = ''
                return

            # extract model information
            fx_name, dataloader_idx = self.current_model_info()

            self._internals.setdefault(fx_name, HookResultStore(fx_name))

            extra_info = self.extra_info if self.has_split_and_opt_idx else {}

            # attach capture batch_size
            Result.attach_batch_size(self._batch_size, hook_result)

            hook_result.detach()
            if self.trainer.move_metrics_to_cpu:
                hook_result.cpu()
            elif self.trainer.use_dp:
                hook_result.to(torch.device("cuda", self.trainer.root_gpu))

            self._internals[fx_name].append(hook_result, dataloader_idx=dataloader_idx, extra_info=extra_info)

            # update logged_metrics, progress_bar_metrics, callback_metrics
<<<<<<< HEAD
            if "epoch_end" in fx_name:
                self.update_logger_connector()

            self.reset_model()

    def update_logger_connector(self):
=======
            self.update_logger_connector()

            self.reset_model()

    def update_logger_connector(self) -> None:
>>>>>>> 72349706
        """
        This function is called every time we capture a hook
        It automatically updates the logger_connector followings:
            -  progress_bar_metrics with pbar_metrics
            -  logged_metrics with log_metrics
            -  callback_metrics with progress_bar_metrics + logged_metrics
        """

        logger_connector = self.trainer.logger_connector

        callback_metrics = {}
<<<<<<< HEAD
        batch_pbar_metrics = {}
        batch_log_metrics = {}
        is_train = self._stage in LoggerStages.TRAIN.value
=======
        is_train = self._stage == LoggerStages.TRAIN
>>>>>>> 72349706

        if not self._has_batch_loop_finished:
            # get pbar
            batch_pbar_metrics = self.get_latest_batch_pbar_metrics()
            logger_connector.add_progress_bar_metrics(batch_pbar_metrics)
            batch_log_metrics = self.get_latest_batch_log_metrics()

            if is_train:
                # Only log and add to callback epoch step during evaluation, test.
                logger_connector.logged_metrics.update(batch_log_metrics)
                callback_metrics.update(batch_pbar_metrics)
                callback_metrics.update(batch_log_metrics)
        else:
            # get pbar
            epoch_pbar_metrics = self.get_epoch_pbar_metrics()
            logger_connector.add_progress_bar_metrics(epoch_pbar_metrics)

            # get logged_metrics
            epoch_log_metrics = self.get_epoch_log_metrics()
            logger_connector.logged_metrics.update(epoch_log_metrics)
            logger_connector.logged_metrics.update(epoch=self.trainer.current_epoch)

            # get forked_metrics
            forked_metrics = self.get_forked_metrics()

            callback_metrics.update(epoch_pbar_metrics)
            callback_metrics.update(epoch_log_metrics)
            callback_metrics.update(forked_metrics)

        if not is_train:
            logger_connector.evaluation_callback_metrics.update(callback_metrics)

        # update callback_metrics
        logger_connector.callback_metrics.update(callback_metrics)
        logger_connector.callback_metrics.pop("epoch", None)

        batch_pbar_metrics.pop("debug_epoch", None)
        return batch_pbar_metrics, batch_log_metrics

    def run_batch_from_func_name(self, func_name) -> Dict:
        results = [getattr(hook_result, func_name) for hook_result in self._internals.values()]
        results = [func(include_forked_originals=False) for func in results]
        return {k: v for d in sum(results, []) for k, v in d.items()}  # List[List[dict]] -> dict

    def get_latest_batch_log_metrics(self) -> Dict:
        batch_log_metrics = self.run_batch_from_func_name("get_batch_log_metrics")
        batch_log_metrics.update(self.legacy_batch_log_metrics)
        return batch_log_metrics

    def get_latest_batch_pbar_metrics(self) -> Dict:
        batch_pbar_metrics = self.run_batch_from_func_name("get_batch_pbar_metrics")
        batch_pbar_metrics.update(self.legacy_batch_pbar_metrics)
        return batch_pbar_metrics

    @property
    def has_reduced(self) -> bool:
        hook_results = self._internals.values()
        return len(hook_results) == sum(h.has_reduced for h in hook_results)

    def auto_reduce_results_on_epoch_end(self) -> None:
        if not self.has_reduced:
            for hook_result in self._internals.values():
                hook_result.auto_reduce_results_on_epoch_end()

    @property
    def has_batch_loop_finished(self) -> bool:
        return self._has_batch_loop_finished

    @has_batch_loop_finished.setter
    def has_batch_loop_finished(self, has_batch_loop_finished):
        if has_batch_loop_finished:
            # If batch loop has finished, reduce metrics
            self.auto_reduce_results_on_epoch_end()

            # batch_size should be none as we finished batch loop
            self._batch_size = None

        self._has_batch_loop_finished = has_batch_loop_finished
        self.update_logger_connector()

    def run_epoch_by_func_name(self, func_name) -> Dict:
        if not self.has_reduced:
            self.auto_reduce_results_on_epoch_end()
        results = [getattr(hook_result, func_name) for hook_result in self._internals.values()]
        results = [func() for func in results]
        return {k: v for d in sum(results, []) for k, v in d.items()}  # List[List[dict]] -> dict

    def get_epoch_pbar_metrics(self) -> Dict:
        return self.run_epoch_by_func_name("get_epoch_pbar_metrics")

    def get_epoch_log_metrics(self) -> Dict:
        return self.run_epoch_by_func_name("get_epoch_log_metrics")

    def get_forked_metrics(self) -> Dict:
        return self.run_epoch_by_func_name("get_forked_metrics")

    def reset(self):
        self._internals = {}
        self._dataloader_idx: Optional[int] = None
        self._split_idx: Optional[int] = None
        self._opt_idx: Optional[int] = None
        self._batch_size: Optional[int] = None
        self._has_batch_loop_finished = False
        self.legacy_batch_log_metrics = {}
        self.legacy_batch_pbar_metrics = {}

    def __call__(
        self,
        fx_name: str,
        dl_idx: Optional[int] = None,
        opt_idx: Optional[int] = None,
        batch_idx: Optional[int] = None,
        split_idx: Optional[int] = None,
        reduced: bool = False,
    ):
        """
        This function is an helper to access stored data

        It access data from the HookResultStore. Please,
        check its data structure for better understanding

        Data can be accessed with the following chains:

        IF REDUCED:
            * IF accessing a fx_name defined in batch training loop:
                fx_name -> dl_idx -> opt_idx -> batch_idx -> split_idx
            * ELSE fx_name -> dl_idx -> batch_idx
        ELSE:
            * IF accessing a fx_name defined in batch training loop:
                fx_name -> dl_idx -> opt_idx
            * ELSE fx_name -> dl_idx

        Note:
            As soon as a param is None, it breaks the chain and returns associated stored data.

        Example::

            result: Result = self(fx_name="training_step", dl_idx="0", opt_idx="0", reduced=True)
            result['train_loss_epoch'] # aggregated train_loss over one epoch.

        Args:

            fx_name: Hook name from ModelHooks or Callback. Example: `training_step`

            dl_idx: Dataloader idx in short. It starts from 0 to num_dataloaders - 1

            opt_idx: Optimizer idx in short. It starts from 0 to num_optimizers - 1

            batch_idx: Index of batch idx seen during batch training or evaluation.
                Works only with reduced=False

            split_idx: Index of split idx in training loop when ttbt is used.

            reduced: Data are being aggregated on on_epoch_end.
                Indicates if we want to access aggregated Result or not.
        """
        hook_result = self[fx_name]
        internal_type = hook_result._internal_type
        result = hook_result._internals_reduced if reduced else hook_result._internals

        if dl_idx is not None:
            result = result[dl_idx]
            if internal_type == ResultStoreType.INSIDE_BATCH_TRAIN_LOOP:
                if opt_idx is not None:
                    result = result[opt_idx]
                    if not reduced and batch_idx is not None:
                        result = result[batch_idx]
                        if split_idx is not None:
                            result = result[split_idx]
            elif not reduced and batch_idx is not None:
                result = result[batch_idx]
        return result

    def __repr__(self):
        return f"{self.__class__.__name__}(stage={self._stage}, internals={self._internals})"<|MERGE_RESOLUTION|>--- conflicted
+++ resolved
@@ -339,20 +339,13 @@
             self._internals[fx_name].append(hook_result, dataloader_idx=dataloader_idx, extra_info=extra_info)
 
             # update logged_metrics, progress_bar_metrics, callback_metrics
-<<<<<<< HEAD
+
             if "epoch_end" in fx_name:
                 self.update_logger_connector()
 
             self.reset_model()
 
-    def update_logger_connector(self):
-=======
-            self.update_logger_connector()
-
-            self.reset_model()
-
     def update_logger_connector(self) -> None:
->>>>>>> 72349706
         """
         This function is called every time we capture a hook
         It automatically updates the logger_connector followings:
@@ -364,13 +357,9 @@
         logger_connector = self.trainer.logger_connector
 
         callback_metrics = {}
-<<<<<<< HEAD
         batch_pbar_metrics = {}
         batch_log_metrics = {}
         is_train = self._stage in LoggerStages.TRAIN.value
-=======
-        is_train = self._stage == LoggerStages.TRAIN
->>>>>>> 72349706
 
         if not self._has_batch_loop_finished:
             # get pbar
