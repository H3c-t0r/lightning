# Copyright The PyTorch Lightning team.
#
# Licensed under the Apache License, Version 2.0 (the "License");
# you may not use this file except in compliance with the License.
# You may obtain a copy of the License at
#
#     http://www.apache.org/licenses/LICENSE-2.0
#
# Unless required by applicable law or agreed to in writing, software
# distributed under the License is distributed on an "AS IS" BASIS,
# WITHOUT WARRANTIES OR CONDITIONS OF ANY KIND, either express or implied.
# See the License for the specific language governing permissions and
# limitations under the License.
import logging
from collections import defaultdict
from typing import Any, Callable, Dict, List, Optional, Tuple
from weakref import proxy

import torch
from torch.distributed import get_world_size

import pytorch_lightning as pl
from pytorch_lightning.core.step_result import Result
from pytorch_lightning.trainer.states import TrainerState
from pytorch_lightning.utilities import DistributedType, LightningEnum
from pytorch_lightning.utilities.warnings import WarningCache

log = logging.getLogger(__name__)


class MetricWarningCache(WarningCache):

    def __init__(self):
        super().__init__()
        self.warned_metrics = []


warning_cache = MetricWarningCache()


class ResultStoreType(LightningEnum):
    INSIDE_BATCH_TRAIN_LOOP = "inside_batch_train_loop"
    OUTSIDE_BATCH_TRAIN_LOOP = "outside_batch_train_loop"


class HookResultStore:
    """
    This class is defined for internal usage.
    It holds all metrics logged using the self.log function
    in the scope of ModelHooks or Callback functions.

    We need to differentiate 3 different scenarios:
        - (1): We are outside of a batch loop
            * It means no dataloader_idx, no optimizer idx, etc..
        - (2): We are inside the training batch loop
            * We have an optimizer idx and split idx to track
        - (3): We are inside the evaluation loop
            * We have a dataloader_idx to track

    The data store `Result` objects for those 3 scenarios in `self._internals`.

    (1): self._internals = {dataloader_idx: [Result(), ..., Result()]}
        * dataloader_idx not being defined, it is set to 0 b default
    (2): self._internals = {dataloader_idx: {optimizer_idx: {batch_idx: [Result(), ..., Result()]}}}
    (3): Same as (1) for simplicity

    Those data structures enables us to reduce properly Result object when batch loop is finished.
    """

    def __init__(self, fx_name: str, all_gather_fn: Callable) -> None:
        self._fx_name = fx_name
        self._all_gather_fn = all_gather_fn
        self._internals = {}
        self._internals_reduced = {}
        self._internal_type = None
        self.has_reduced = False
        self._latest_ref = {}

    @property
    def has_several_dataloaders(self) -> bool:
        return self.num_dataloaders > 1

    @property
    def num_dataloaders(self) -> int:
        inter = self._internals_reduced if self.has_reduced else self._internals
        return len(inter)

    def check_dataloader_idx(self, result: Result) -> bool:
        random_key = list(result.keys())[-1]
        return result["meta"][random_key]["dataloader_idx"] is not None

    def get_latest_from_func_name(self, latest_result_opt, func_name: str, *args, **kwargs) -> Dict:
        results = {}
        for opt_idx in latest_result_opt:
            latest_result = latest_result_opt[opt_idx]
            add_dataloader_idx = self.check_dataloader_idx(latest_result)
            func = getattr(latest_result, func_name)
            results.update(func(*args, add_dataloader_idx=add_dataloader_idx, **kwargs))
        return results

    def run_latest_batch_metrics_with_func_name(self, func_name, *args, **kwargs) -> List[Dict]:
        """
        This function used cache_ref and cache_result to optimize loading metrics

        Context: As we update the logger_connector metrics on every `self.log` call,
        and it can be pretty time consuming, especially when logging outside batch loop.

        HookResultStore keeps track of its latest added result object,
        and cache its pbar and log metrics if already called on,
        """
        return [
            self.get_latest_from_func_name(self._latest_ref[dl_idx], func_name, *args, **kwargs)
            for dl_idx in range(self.num_dataloaders)
        ]

    def get_batch_pbar_metrics(self, *args, **kwargs):
        return self.run_latest_batch_metrics_with_func_name("get_batch_pbar_metrics", *args, **kwargs)

    def get_batch_log_metrics(self, *args, **kwargs):
        return self.run_latest_batch_metrics_with_func_name("get_batch_log_metrics", *args, **kwargs)

    def run_epoch_func(self, results, opt_metric, func_name, *args, **kwargs) -> None:
        if not isinstance(opt_metric, Result):
            raise Exception("The provided opt_metric should be a Result Object. Something is wrong")

        func = getattr(opt_metric, func_name)
        metrics_to_log = func(*args, add_dataloader_idx=self.has_several_dataloaders, **kwargs)

        if torch.distributed.is_initialized() and get_world_size() > 1:
            for non_metric_key in opt_metric.get_non_metrics_keys():
                if non_metric_key in metrics_to_log and non_metric_key not in warning_cache.warned_metrics:
                    metric = self._all_gather_fn(metrics_to_log[non_metric_key])
                    if any(metric[0] != m for m in metric[1:]):
                        warning_cache.warn(
                            f"The value associated to the key {non_metric_key}: {metric.cpu().tolist()} "
                            "doesn't appear to be the same accross all processes. "
                            "HINT: One could either do: `self.log(..., sync_dist=True, sync_fn=torch.mean)`"
                            " to force mean reduction across processes which can be inaccurate or implement"
                            " a `pytorch_lightning.metrics.Metric`"
                        )
                    warning_cache.warned_metrics.append(non_metric_key)

        results.append(metrics_to_log)

    def get_epoch_from_func_name(self, func_name, *args, **kwargs) -> List[Dict]:
        results = []
        for dl_idx in range(self.num_dataloaders):
            opt_metrics = self._internals_reduced[dl_idx]
            if isinstance(opt_metrics, defaultdict):
                for opt_metric in opt_metrics.values():
                    self.run_epoch_func(results, opt_metric, func_name, *args, **kwargs)
            else:
                self.run_epoch_func(results, opt_metrics, func_name, *args, **kwargs)
        return results

    def get_epoch_pbar_metrics(self, *_, **__) -> List[Dict]:
        return self.get_epoch_from_func_name("get_epoch_pbar_metrics")

    def get_epoch_log_metrics(self, *_, **__) -> List[Dict]:
        return self.get_epoch_from_func_name("get_epoch_log_metrics")

    def get_forked_metrics(self, *_, **__) -> List[Dict]:
        return self.get_epoch_from_func_name("get_forked_metrics")

    def append(self, result: Result, info: Dict) -> None:
        dataloader_idx = info["dataloader_idx"]
        self._internal_type = info["type"]
        opt_idx = info["opt_idx"]

        if self._internal_type == ResultStoreType.INSIDE_BATCH_TRAIN_LOOP:
            if dataloader_idx not in self._internals:
                self._internals_reduced[dataloader_idx] = defaultdict(dict)
                self._latest_ref[dataloader_idx] = {}
            self._internals.setdefault(dataloader_idx, {})

            batch_idx = info["batch_idx"]
            self._internals[dataloader_idx].setdefault(opt_idx, {})
            self._internals[dataloader_idx][opt_idx].setdefault(batch_idx, [])
            self._internals[dataloader_idx][opt_idx][batch_idx].append(result)
        else:
            self._internals.setdefault(dataloader_idx, [])
            self._internals[dataloader_idx].append(result)
            self._latest_ref.setdefault(dataloader_idx, {})

        self._latest_ref[dataloader_idx].setdefault(opt_idx, {})
        self._latest_ref[dataloader_idx][opt_idx] = result

    def auto_reduce_results_on_epoch_end(self) -> None:
        """
        This function is called to reduce `self._internals` Result object.
        The reduced Result object will be saved into `self._internals_reduced`
        The `self._internals` stored Result objects will be deleted to save memory.
        """
        if self.has_reduced:
            return
        for dl_idx in range(self.num_dataloaders):
            epoch_metrics = self._internals[dl_idx]

            if self._internal_type == ResultStoreType.INSIDE_BATCH_TRAIN_LOOP:
                for opt_idx in list(epoch_metrics):
                    # TODO: Figure out to reduce memory
                    # TODO: How to start training in middle of epoch
                    outputs = epoch_metrics[opt_idx]
                    # reduce across time first
                    time_reduced_outputs = []
                    for tbptt_outputs in outputs.values():
                        tbptt_outputs = type(tbptt_outputs[0]).reduce_across_time(tbptt_outputs)
                        if len(tbptt_outputs) > 1:
                            time_reduced_outputs.append(tbptt_outputs)

                    if len(time_reduced_outputs) == 0:
                        continue

                    # reduce across training steps
                    outputs = type(time_reduced_outputs[0]).reduce_on_epoch_end(time_reduced_outputs)

                    # with manual opt need 1 + metrics because meta is always there
                    if outputs.minimize is not None:
                        outputs.minimize = outputs.minimize.mean()

                    self._internals_reduced[dl_idx][opt_idx] = outputs

                    # free memory
                    del self._internals[dl_idx][opt_idx]
            else:
                reduced_epoch_metrics = epoch_metrics[0]
                if len(epoch_metrics) != 1:
                    reduced_epoch_metrics = type(reduced_epoch_metrics).reduce_on_epoch_end(epoch_metrics)

                self._internals_reduced[dl_idx] = reduced_epoch_metrics

                # free memory
                del self._internals[dl_idx]

        self.has_reduced = True

    def __getitem__(self, key: str) -> Any:
        return self._internals.get(key, None)

    def __repr__(self):
        return self._internals.__repr__()


class EpochResultStore:
    """
    This class is defined for internal usage.
    It holds all metrics logged using the self.log function using `HookResultStore` object.
    The internal datastructure is as follow:
    self._internals = {"fx_name_0": HookResultStore(), ..., "fx_name_n": HookResultStore()}
    Pseudo Code Example:
    ```
    model._current_fx_name = 'something'
    model._results = Result()
    model.log('a', ...)
    epoch_result_store.cache_result()
    ```
    """

<<<<<<< HEAD
    def __init__(self, trainer: 'pl.Trainer', stage: RunningStage):
        self.trainer = proxy(trainer)
        self._stage = stage
=======
    def __init__(self, trainer) -> None:
        self.trainer = trainer
>>>>>>> d0596fac
        self.reset()

    def __getitem__(self, key: str) -> Any:
        return self._internals.get(key, None)

    @property
    def info(self):
        """
        This function provides necessary parameters to properly configure HookResultStore obj
        """
        model_ref = self.trainer.lightning_module
        return {
            "batch_idx": self.trainer.batch_idx,
            "fx_name": model_ref._current_hook_fx_name or model_ref._current_fx_name,
            "dataloader_idx": model_ref._current_dataloader_idx or 0,
            "opt_idx": self._opt_idx or 0,
            "split_idx": self._split_idx or 0,
            "type": (
                ResultStoreType.INSIDE_BATCH_TRAIN_LOOP if self._opt_idx is not None and self._split_idx is not None
                else ResultStoreType.OUTSIDE_BATCH_TRAIN_LOOP
            )
        }

    def reset_model(self):
        """
        This function is used to reset model state at the end of the capture
        """
        model_ref = self.trainer.lightning_module
        model_ref._results = Result()
        model_ref._current_hook_fx_name = None
        model_ref._current_fx_name = ''

    def cache_result(self) -> None:
        """
        This function is called after every hook
        and store the result object
        """
        with self.trainer.profiler.profile("cache_result"):
            model_ref = self.trainer.lightning_module

            # extract hook results
            hook_result = model_ref._results

            if len(hook_result) == 1:
                model_ref._current_hook_fx_name = None
                model_ref._current_fx_name = ''
                return

            info = self.info
            fx_name = info["fx_name"]

            all_gather_fn = self.trainer.lightning_module.all_gather
            self._internals.setdefault(fx_name, HookResultStore(fx_name, all_gather_fn))

            # attach capture batch_size
            Result.attach_batch_size(self._batch_size, hook_result)

            hook_result = hook_result.detach()
            if self.trainer.move_metrics_to_cpu:
                hook_result = hook_result.cpu()
            elif self.trainer._distrib_type == DistributedType.DP:
                hook_result = hook_result.to(torch.device("cuda", self.trainer.root_gpu))

            self._internals[fx_name].append(hook_result, info)

            # update logged_metrics, progress_bar_metrics, callback_metrics
            if "epoch_end" in fx_name:
                self.update_logger_connector()

            self.reset_model()

    def update_logger_connector(self) -> Tuple[Dict, Dict]:
        """
        This function is called every time we capture a hook
        It automatically updates the logger_connector followings:
            -  progress_bar_metrics with pbar_metrics
            -  logged_metrics with log_metrics
            -  callback_metrics with progress_bar_metrics + logged_metrics
        """

        logger_connector = self.trainer.logger_connector

        callback_metrics = {}
        batch_pbar_metrics = {}
        batch_log_metrics = {}

        if not self._has_batch_loop_finished:
            # get pbar
            batch_pbar_metrics = self.get_latest_batch_pbar_metrics()
            logger_connector.add_progress_bar_metrics(batch_pbar_metrics)
            batch_log_metrics = self.get_latest_batch_log_metrics()

            if self.trainer.training:
                logger_connector._logged_metrics.update(batch_log_metrics)
                callback_metrics.update(batch_pbar_metrics)
                callback_metrics.update(batch_log_metrics)
        else:
            # get pbar
            epoch_pbar_metrics = self.get_epoch_pbar_metrics()
            logger_connector.add_progress_bar_metrics(epoch_pbar_metrics)

            # get logged_metrics
            epoch_log_metrics = self.get_epoch_log_metrics()
            logger_connector._logged_metrics.update(epoch_log_metrics)
            logger_connector._logged_metrics.update({"epoch": self.trainer.current_epoch})

            # get forked_metrics
            forked_metrics = self.get_forked_metrics()

            callback_metrics.update(epoch_pbar_metrics)
            callback_metrics.update(epoch_log_metrics)
            callback_metrics.update(forked_metrics)

        # TODO(carmocca): when we implement flushing the logger connector metrics after
        # the trainer.state changes, this should check trainer.evaluating instead
        if self.trainer.state in (TrainerState.TESTING, TrainerState.VALIDATING):
            logger_connector.evaluation_callback_metrics.update(callback_metrics)

        # update callback_metrics
        logger_connector._callback_metrics.update(callback_metrics)
        logger_connector._callback_metrics.pop("epoch", None)

        batch_pbar_metrics.pop("debug_epoch", None)
        return batch_pbar_metrics, batch_log_metrics

    def run_batch_from_func_name(self, func_name) -> Dict:
        results = [getattr(hook_result, func_name) for hook_result in self._internals.values()]
        results = [func(include_forked_originals=False) for func in results]
        return {k: v for d in sum(results, []) for k, v in d.items()}  # List[List[dict]] -> dict

    def get_latest_batch_log_metrics(self) -> Dict:
        batch_log_metrics = self.run_batch_from_func_name("get_batch_log_metrics")
        batch_log_metrics.update(self.legacy_batch_log_metrics)
        return batch_log_metrics

    def get_latest_batch_pbar_metrics(self) -> Dict:
        batch_pbar_metrics = self.run_batch_from_func_name("get_batch_pbar_metrics")
        batch_pbar_metrics.update(self.legacy_batch_pbar_metrics)
        return batch_pbar_metrics

    @property
    def has_reduced(self) -> bool:
        hook_results = self._internals.values()
        return len(hook_results) == sum(h.has_reduced for h in hook_results)

    def auto_reduce_results_on_epoch_end(self) -> None:
        if not self.has_reduced:
            for hook_result in self._internals.values():
                hook_result.auto_reduce_results_on_epoch_end()

    @property
    def has_batch_loop_finished(self) -> bool:
        return self._has_batch_loop_finished

    @has_batch_loop_finished.setter
    def has_batch_loop_finished(self, has_batch_loop_finished):
        if has_batch_loop_finished:
            # If batch loop has finished, reduce metrics
            self.auto_reduce_results_on_epoch_end()

            # batch_size should be none as we finished batch loop
            self._batch_size = None

        self._has_batch_loop_finished = has_batch_loop_finished
        self.update_logger_connector()

    def run_epoch_by_func_name(self, func_name) -> Dict:
        if not self.has_reduced:
            self.auto_reduce_results_on_epoch_end()
        results = [getattr(hook_result, func_name) for hook_result in self._internals.values()]
        results = [func() for func in results]
        return {k: v for d in sum(results, []) for k, v in d.items()}  # List[List[dict]] -> dict

    def get_epoch_pbar_metrics(self) -> Dict:
        return self.run_epoch_by_func_name("get_epoch_pbar_metrics")

    def get_epoch_log_metrics(self) -> Dict:
        return self.run_epoch_by_func_name("get_epoch_log_metrics")

    def get_forked_metrics(self) -> Dict:
        return self.run_epoch_by_func_name("get_forked_metrics")

    def reset(self):
        self._internals = {}
        self._dataloader_idx: Optional[int] = None
        self._split_idx: Optional[int] = None
        self._opt_idx: Optional[int] = None
        self._batch_size: Optional[int] = None
        self._has_batch_loop_finished = False
        self.legacy_batch_log_metrics = {}
        self.legacy_batch_pbar_metrics = {}

    def __call__(
        self,
        fx_name: str,
        dl_idx: Optional[int] = None,
        opt_idx: Optional[int] = None,
        batch_idx: Optional[int] = None,
        split_idx: Optional[int] = None,
        reduced: bool = False,
    ):
        """
        This function is an helper to access stored data

        It access data from the HookResultStore. Please,
        check its data structure for better understanding

        Data can be accessed with the following chains:

        IF REDUCED:
            * IF accessing a fx_name defined in batch training loop:
                fx_name -> dl_idx -> opt_idx -> batch_idx -> split_idx
            * ELSE fx_name -> dl_idx -> batch_idx
        ELSE:
            * IF accessing a fx_name defined in batch training loop:
                fx_name -> dl_idx -> opt_idx
            * ELSE fx_name -> dl_idx

        Note:
            As soon as a param is None, it breaks the chain and returns associated stored data.

        Example::

            result: Result = self(fx_name="training_step", dl_idx=0, opt_idx=0, reduced=True)
            result['train_loss_epoch'] # aggregated train_loss over one epoch.

        Args:

            fx_name: Hook name from ModelHooks or Callback. Example: ``"training_step"``

            dl_idx: Dataloader index in short. From ``0`` to ``num_dataloaders - 1``

            opt_idx: Optimizer index in short. From ``0`` to ``num_optimizers - 1``

            batch_idx: Batch index seen during batch training or evaluation.
                Works only with ``reduced=False``

            split_idx: Index of split idx in training loop when ttbt is used.

            reduced: Data are being aggregated on on_epoch_end.
                Indicates if we want to access the aggregated Result or not.
        """
        hook_result = self[fx_name]
        internal_type = hook_result._internal_type
        result = hook_result._internals_reduced if reduced else hook_result._internals

        if dl_idx is not None:
            result = result[dl_idx]
            if internal_type == ResultStoreType.INSIDE_BATCH_TRAIN_LOOP:
                if opt_idx is not None:
                    result = result[opt_idx]
                    if not reduced and batch_idx is not None:
                        result = result[batch_idx]
                        if split_idx is not None:
                            result = result[split_idx]
            elif not reduced and batch_idx is not None:
                result = result[batch_idx]
        return result

    def __repr__(self):
        return f"{self.__class__.__name__}(internals={self._internals})"<|MERGE_RESOLUTION|>--- conflicted
+++ resolved
@@ -255,15 +255,8 @@
     epoch_result_store.cache_result()
     ```
     """
-
-<<<<<<< HEAD
-    def __init__(self, trainer: 'pl.Trainer', stage: RunningStage):
-        self.trainer = proxy(trainer)
-        self._stage = stage
-=======
-    def __init__(self, trainer) -> None:
+    def __init__(self, trainer: 'pl.Trainer') -> None:
         self.trainer = trainer
->>>>>>> d0596fac
         self.reset()
 
     def __getitem__(self, key: str) -> Any:
