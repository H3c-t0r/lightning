--- conflicted
+++ resolved
@@ -594,12 +594,6 @@
             grad_norm_dic = batch_output.grad_norm_dic
             if grad_norm_dic is None:
                 grad_norm_dic = {}
-<<<<<<< HEAD
-            if len(metrics) > 0 or len(grad_norm_dic) > 0:
-                self.log_metrics(metrics, grad_norm_dic, log_train_step_metrics=True)
-                self.callback_metrics.update(metrics)
-=======
             if len(batch_log_metrics) > 0 or len(grad_norm_dic) > 0:
                 self.log_metrics(batch_log_metrics, grad_norm_dic, log_train_step_metrics=True)
-                self.callback_metrics.update(batch_log_metrics)
->>>>>>> 2e838e6d
+                self.callback_metrics.update(batch_log_metrics)