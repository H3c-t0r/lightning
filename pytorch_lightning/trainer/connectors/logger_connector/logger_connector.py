# Copyright The PyTorch Lightning team.
#
# Licensed under the Apache License, Version 2.0 (the "License");
# you may not use this file except in compliance with the License.
# You may obtain a copy of the License at
#
#     http://www.apache.org/licenses/LICENSE-2.0
#
# Unless required by applicable law or agreed to in writing, software
# distributed under the License is distributed on an "AS IS" BASIS,
# WITHOUT WARRANTIES OR CONDITIONS OF ANY KIND, either express or implied.
# See the License for the specific language governing permissions and
# limitations under the License.
import os
from pprint import pprint
from typing import Any, Dict, Iterable, Mapping, Optional, Union

import torch

import pytorch_lightning as pl
from pytorch_lightning.core import memory
from pytorch_lightning.loggers import LightningLoggerBase, LoggerCollection, TensorBoardLogger
from pytorch_lightning.trainer.connectors.logger_connector.result import _METRIC, MetricSource
from pytorch_lightning.trainer.states import RunningStage, TrainerFn
from pytorch_lightning.utilities import DeviceType
from pytorch_lightning.utilities.metrics import metrics_to_scalars
from pytorch_lightning.utilities.types import _EVALUATE_OUTPUT


class LoggerConnector:

    def __init__(self, trainer: 'pl.Trainer', log_gpu_memory: Optional[str] = None) -> None:
        self.trainer = trainer
        self.log_gpu_memory = log_gpu_memory
        self.eval_loop_results = []
        self._val_log_step: int = 0
        self._test_log_step: int = 0
        self._progress_bar_metrics: Dict[str, float] = {}
        self._logged_metrics: Dict[str, _METRIC] = {}
        self._callback_metrics: Dict[str, _METRIC] = {}
        self._gpus_metrics: Dict[str, str] = {}
        self._epoch_end_reached = False
        self._current_fx: Optional[str] = None
        self._batch_idx: Optional[int] = None
        self._split_idx: Optional[int] = None

    def on_trainer_init(
        self,
        logger: LightningLoggerBase,
        flush_logs_every_n_steps: int,
        log_every_n_steps: int,
        move_metrics_to_cpu: bool,
    ) -> None:
        self.configure_logger(logger)
        self.trainer.flush_logs_every_n_steps = flush_logs_every_n_steps
        self.trainer.log_every_n_steps = log_every_n_steps
        self.trainer.move_metrics_to_cpu = move_metrics_to_cpu

    @property
    def should_flush_logs(self) -> bool:
        should_flush = (self.trainer.global_step + 1) % self.trainer.flush_logs_every_n_steps == 0
        return should_flush or self.trainer.should_stop

    @property
    def should_update_logs(self) -> bool:
        should_log_every_n_steps = (self.trainer.global_step + 1) % self.trainer.log_every_n_steps == 0
        return should_log_every_n_steps or self.trainer.should_stop

    def configure_logger(self, logger: Union[bool, Iterable, LightningLoggerBase]) -> None:
        if logger is True:
            version = os.environ.get('PL_EXP_VERSION', self.trainer.slurm_job_id)

            # default logger
            self.trainer.logger = TensorBoardLogger(
                save_dir=self.trainer.default_root_dir, version=version, name='lightning_logs'
            )
        elif logger is False:
            self.trainer.logger = None
        else:
            if isinstance(logger, Iterable):
                self.trainer.logger = LoggerCollection(logger)
            else:
                self.trainer.logger = logger

    def log_metrics(self, metrics: Dict[str, _METRIC], step: Optional[int] = None) -> None:
        """Logs the metric dict passed in.
        If `step` parameter is None and `step` key is presented is metrics,
        uses metrics["step"] as a step

        Args:
            metrics: Metric values
            step: Step for which metrics should be logged. Default value is `self.global_step` during training or
                the total validation / test log step count during validation and testing.
        """
<<<<<<< HEAD
        if self.trainer.logger is None:
            return

        # add gpu memory
        if self.trainer._device_type == DeviceType.GPU and self.log_gpu_memory:
            mem_map = memory.get_memory_profile(self.log_gpu_memory)
            metrics.update(mem_map)

        if not metrics:
=======
        if self.trainer.logger is None or not metrics:
>>>>>>> ead9f88b
            return

        # turn all tensors to scalars
        scalar_metrics = metrics_to_scalars(metrics)

        if step is None:
            step = scalar_metrics.pop("step", None)
        if step is None:
            # added metrics for convenience
            scalar_metrics.setdefault("epoch", self.trainer.current_epoch)
            step = self.trainer.global_step

        # log actual metrics
        if self.trainer.is_global_zero:
            self.trainer.logger.agg_and_log_metrics(scalar_metrics, step=step)
            self.trainer.logger.save()

        self._logged_metrics.update(scalar_metrics)

    """
    Evaluation metric updates
    """

    @property
    def _eval_log_step(self) -> Optional[int]:
        if self.trainer.state.stage is RunningStage.VALIDATING:
            return self._val_log_step
        if self.trainer.state.stage is RunningStage.TESTING:
            return self._test_log_step
        return None

    def _increment_eval_log_step(self) -> None:
        if self.trainer.state.stage is RunningStage.VALIDATING:
            self._val_log_step += 1
        elif self.trainer.state.stage is RunningStage.TESTING:
            self._test_log_step += 1

    def on_evaluation_batch_start(self, batch: Any, batch_idx: int, dataloader_idx: int, num_dataloaders: int) -> None:
        model = self.trainer.lightning_module
        # set dataloader_idx only if multiple ones
        model._current_dataloader_idx = dataloader_idx if num_dataloaders > 1 else None

        # track batch_size
        self.trainer._results.extract_batch_size(batch)
        self._batch_idx = batch_idx

    def update_eval_step_metrics(self) -> None:
        if self.trainer.sanity_checking:
            return

        # logs user requested information to logger
        assert not self._epoch_end_reached
        self.log_metrics(self.metrics[MetricSource.LOG], step=self._eval_log_step)

        # increment the step even if nothing was logged
        self._increment_eval_log_step()

    def _prepare_eval_loop_results(self, metrics: Mapping[str, _METRIC]) -> None:
        if self.trainer.sanity_checking:
            return

        num_dataloaders = self.trainer.evaluation_loop.num_dataloaders
        has_been_initialized = len(self.eval_loop_results) == num_dataloaders
        for dl_idx in range(self.trainer.evaluation_loop.num_dataloaders):
            # remove callback metrics that don't belong to this dataloader
            callback_metrics = {
                k: v
                for k, v in metrics.items() if "dataloader_idx" not in k or f"dataloader_idx_{dl_idx}" in k
            }
            if has_been_initialized:
                self.eval_loop_results[dl_idx].update(callback_metrics)
            else:
                self.eval_loop_results.append(callback_metrics)

    def update_eval_epoch_metrics(self) -> _EVALUATE_OUTPUT:
        assert self._epoch_end_reached
        metrics = self.metrics

        if not self.trainer.sanity_checking:
            # log all the metrics as a single dict
            self.log_metrics(metrics[MetricSource.LOG])

        self._prepare_eval_loop_results(metrics[MetricSource.CALLBACK])

        # log results of evaluation
        if (
            self.trainer.state.fn != TrainerFn.FITTING and self.trainer.evaluating and self.trainer.is_global_zero
            and self.trainer.verbose_evaluate
        ):
            print('-' * 80)
            for result_idx, results in enumerate(self.eval_loop_results):
                print(f'DATALOADER:{result_idx} {self.trainer.state.stage.upper()} RESULTS')
                pprint({
                    k: (v.item() if v.numel() == 1 else v.tolist()) if isinstance(v, torch.Tensor) else v
                    for k, v in results.items()
                })
                print('-' * 80)

        results = self.eval_loop_results
        # clear mem
        self.eval_loop_results = []
        return results

    """
    Train metric updates
    """

    def on_train_split_start(self, batch_idx: int, split_idx: int, split_batch: Any) -> None:
        self.trainer._results.extract_batch_size(split_batch)
        self._batch_idx = batch_idx
        self._split_idx = split_idx

    def update_train_step_metrics(self) -> None:
        if self.trainer.fit_loop.should_accumulate() and self.trainer.lightning_module.automatic_optimization:
            return

        self._log_gpus_metrics()

        # when metrics should be logged
        assert not self._epoch_end_reached
        if self.should_update_logs or self.trainer.fast_dev_run:
            self.log_metrics(self.metrics[MetricSource.LOG])

    def update_train_epoch_metrics(self) -> None:
        # add the metrics to the loggers
        assert self._epoch_end_reached
        self.log_metrics(self.metrics[MetricSource.LOG])

        # reset result collection for next epoch
        self.trainer._results.reset(metrics=True)

    def _log_gpus_metrics(self):
        for key, memory in self.gpus_metrics.items():
            gpu_id = int(key.split('/')[0].split(':')[1])
            if gpu_id in self.trainer.accelerator_connector.parallel_device_ids:
                self.trainer.lightning_module.log(key, memory, prog_bar=False, logger=True, on_step=True, on_epoch=False)

    """
    Utilities and properties
    """

    def on_epoch_start(self) -> None:
        self._epoch_end_reached = False

    def on_batch_start(self) -> None:
        self._epoch_end_reached = False

    def epoch_end_reached(self):
        self.trainer.logger_connector._epoch_end_reached = True
        self.trainer.logger_connector._batch_idx = None
        self.trainer.logger_connector._split_idx = None

    def on_epoch_end(self) -> None:
        assert self._epoch_end_reached
        metrics = self.metrics
        self._progress_bar_metrics.update(metrics[MetricSource.PBAR])
        self._callback_metrics.update(metrics[MetricSource.CALLBACK])
        self._logged_metrics.update(metrics[MetricSource.LOG])
        self._current_fx = None

    def on_batch_end(self) -> None:
        assert not self._epoch_end_reached
        metrics = self.metrics
        self._progress_bar_metrics.update(metrics[MetricSource.PBAR])
        self._callback_metrics.update(metrics[MetricSource.CALLBACK])
        self._logged_metrics.update(metrics[MetricSource.LOG])

    def should_reset_tensors(self, fx: str) -> bool:
        is_different_fx = self._current_fx != fx
        if self._split_idx is None:
            is_first_batch = self._batch_idx in (None, 0)
        else:
            is_first_batch = self._batch_idx + self._split_idx == 0
        return is_different_fx and is_first_batch

    def reset(self, metrics: Optional[bool] = None) -> None:
        self.trainer._results.reset(metrics=metrics)
        self._batch_idx = None
        self._split_idx = None
        self._current_fx = None

    @property
    def metrics(self) -> Dict[MetricSource, Dict[str, _METRIC]]:
        """This function returns either batch or epoch metrics depending on ``_epoch_end_reached``."""
        on_step = not self._epoch_end_reached
        metrics = self.trainer._results.metrics(on_step)
        return metrics

    @property
    def gpus_metrics(self) -> Dict[str, str]:
        if self.trainer._device_type == DeviceType.GPU and self.log_gpu_memory:
            mem_map = memory.get_memory_profile(self.log_gpu_memory)
            self._gpus_metrics.update(mem_map)
        return self._gpus_metrics

    @property
    def callback_metrics(self) -> Dict[str, _METRIC]:
        if self.trainer._results:
            metrics = self.metrics[MetricSource.CALLBACK]
            self._callback_metrics.update(metrics)
        return self._callback_metrics

    @property
    def logged_metrics(self) -> Dict[str, _METRIC]:
        if self.trainer._results:
            metrics = self.metrics[MetricSource.LOG]
            self._logged_metrics.update(metrics)
        return self._logged_metrics

    @property
    def progress_bar_metrics(self) -> Dict[str, float]:
        if self.trainer._results:
            metrics = self.metrics[MetricSource.PBAR]
            self._progress_bar_metrics.update(metrics)
        return self._progress_bar_metrics

    def teardown(self):
        self.trainer.fit_loop.epoch_loop._results.cpu()
        self.trainer.fit_loop.val_loop._results.cpu()
        self.trainer.validation_loop._results.cpu()
        self.trainer.test_loop._results.cpu()<|MERGE_RESOLUTION|>--- conflicted
+++ resolved
@@ -92,19 +92,7 @@
             step: Step for which metrics should be logged. Default value is `self.global_step` during training or
                 the total validation / test log step count during validation and testing.
         """
-<<<<<<< HEAD
-        if self.trainer.logger is None:
-            return
-
-        # add gpu memory
-        if self.trainer._device_type == DeviceType.GPU and self.log_gpu_memory:
-            mem_map = memory.get_memory_profile(self.log_gpu_memory)
-            metrics.update(mem_map)
-
-        if not metrics:
-=======
         if self.trainer.logger is None or not metrics:
->>>>>>> ead9f88b
             return
 
         # turn all tensors to scalars
@@ -237,10 +225,10 @@
         self.trainer._results.reset(metrics=True)
 
     def _log_gpus_metrics(self):
-        for key, memory in self.gpus_metrics.items():
+        for key, mem in self.gpus_metrics.items():
             gpu_id = int(key.split('/')[0].split(':')[1])
             if gpu_id in self.trainer.accelerator_connector.parallel_device_ids:
-                self.trainer.lightning_module.log(key, memory, prog_bar=False, logger=True, on_step=True, on_epoch=False)
+                self.trainer.lightning_module.log(key, mem, prog_bar=False, logger=True, on_step=True, on_epoch=False)
 
     """
     Utilities and properties
