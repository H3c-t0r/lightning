# Copyright The PyTorch Lightning team.
#
# Licensed under the Apache License, Version 2.0 (the "License");
# you may not use this file except in compliance with the License.
# You may obtain a copy of the License at
#
#     http://www.apache.org/licenses/LICENSE-2.0
#
# Unless required by applicable law or agreed to in writing, software
# distributed under the License is distributed on an "AS IS" BASIS,
# WITHOUT WARRANTIES OR CONDITIONS OF ANY KIND, either express or implied.
# See the License for the specific language governing permissions and
# limitations under the License.

import logging
import os
from collections import Counter
from typing import Dict, List, Optional, Union

import torch

from pytorch_lightning.accelerators.accelerator import Accelerator
from pytorch_lightning.accelerators.cpu import CPUAccelerator
from pytorch_lightning.accelerators.gpu import GPUAccelerator
from pytorch_lightning.accelerators.ipu import IPUAccelerator
from pytorch_lightning.accelerators.registry import AcceleratorRegistry
from pytorch_lightning.accelerators.tpu import TPUAccelerator
from pytorch_lightning.plugins import (
    ApexMixedPrecisionPlugin,
    CheckpointIO,
    DeepSpeedPrecisionPlugin,
    DoublePrecisionPlugin,
    FullyShardedNativeMixedPrecisionPlugin,
    IPUPrecisionPlugin,
    NativeMixedPrecisionPlugin,
    PLUGIN_INPUT,
    PrecisionPlugin,
    ShardedNativeMixedPrecisionPlugin,
    TPUBf16PrecisionPlugin,
    TPUPrecisionPlugin,
)
from pytorch_lightning.plugins.environments import (
    BaguaEnvironment,
    ClusterEnvironment,
    KubeflowEnvironment,
    LightningEnvironment,
    LSFEnvironment,
    SLURMEnvironment,
    TorchElasticEnvironment,
)
from pytorch_lightning.plugins.layer_sync import LayerSync, NativeSyncBatchNorm
from pytorch_lightning.strategies import (
    DDP2Strategy,
    DDPFullyShardedStrategy,
    DDPShardedStrategy,
    DDPSpawnShardedStrategy,
    DDPSpawnStrategy,
    DDPStrategy,
    DeepSpeedStrategy,
    HorovodStrategy,
    IPUStrategy,
    SingleDeviceStrategy,
    SingleTPUStrategy,
    Strategy,
    StrategyRegistry,
    TPUSpawnStrategy,
)
from pytorch_lightning.utilities import (
    _StrategyType,
    AMPType,
    device_parser,
    LightningEnum,
    rank_zero_deprecation,
    rank_zero_info,
    rank_zero_warn,
)
from pytorch_lightning.utilities.exceptions import MisconfigurationException
from pytorch_lightning.utilities.imports import (
    _HOROVOD_AVAILABLE,
    _IPU_AVAILABLE,
    _TORCH_GREATER_EQUAL_1_8,
    _TPU_AVAILABLE,
)

log = logging.getLogger(__name__)

if _HOROVOD_AVAILABLE:
    import horovod.torch as hvd


class AcceleratorConnector:
    def __init__(
        self,
        devices: Optional[Union[List[int], str, int]] = None,
        num_nodes: int = 1,
        accelerator: Optional[Union[str, Accelerator]] = None,
        strategy: Optional[Union[str, Strategy]] = None,
        plugins: Optional[Union[PLUGIN_INPUT, List[PLUGIN_INPUT]]] = None,
        precision: Union[int, str] = 32,
        amp_type: str = "native",
        amp_level: Optional[str] = None,
        sync_batchnorm: bool = False,
        benchmark: Optional[bool] = None,
        replace_sampler_ddp: bool = True,
        deterministic: bool = False,
        num_processes: Optional[int] = None,  # deprecated
        tpu_cores: Optional[Union[List[int], int]] = None,  # deprecated
        ipus: Optional[int] = None,  # deprecated
        gpus: Optional[Union[List[int], str, int]] = None,  # deprecated
        gpu_ids: Optional[List[int]] = None,  # TODO can be removed
    ) -> None:
        """The AcceleratorConnector parses several Trainer arguments and instantiates the Strategy including other
        components such as the Accelerator and Precision plugins.

            A. accelerator flag could be:
                1. strategy class (deprecated in 1.5 will be removed in 1.7)
                2. strategy str (deprecated in 1.5 will be removed in 1.7)
                3. accelerator class
                4. accelerator str
                5. accelerator auto

            B. strategy flag could be :
                1. strategy class
                2. strategy str registered with StrategyRegistry
                3. strategy str in _strategy_type enum which listed in each strategy as
                   backend (registed these too, and _strategy_type could be deprecated)

            C. plugins flag could be:
                1. List of str, which could contain:
                    i. strategy str
                    ii. precision str (Not supported in the old accelerator_connector version)
                    iii. checkpoint_io str (Not supported in the old accelerator_connector version)
                    iv. cluster_environment str (Not supported in the old accelerator_connector version)
                2. List of class, which could contains:
                    i. strategy class (deprecated in 1.5 will be removed in 1.7)
                    ii. precision class (should be removed, and precision flag should allow user pass classes)
                    iii. checkpoint_io class
                    iv. cluster_environment class


        priorities which to take when:
            A. Class > str
            B. Strategy > Accelerator/precision/plugins
            C. TODO When multiple flag set to the same thing
        """
        if benchmark and deterministic:
            rank_zero_warn(
                "You passed `deterministic=True` and `benchmark=True`. Note that PyTorch ignores"
                " torch.backends.cudnn.deterministic=True when torch.backends.cudnn.benchmark=True.",
            )
        self.benchmark = not deterministic if benchmark is None else benchmark
        # TODO: move to gpu accelerator
        torch.backends.cudnn.benchmark = self.benchmark
        self.replace_sampler_ddp = replace_sampler_ddp
        self._init_deterministic(deterministic)

        # 1. Parsing flags
        # Get registered strategies, built-in accelerators and precision plugins
        self._registered_strategies = StrategyRegistry.available_strategies()
        self._accelerator_types = AcceleratorRegistry.available_accelerators()
        self._precision_types = ("16", "32", "64", "bf16", "mixed")

        # Raise an exception if there are conflicts between flags
        # Set each valid flag to `self._x_flag` after validation
        # Example: If accelerator is set to a strategy type, set `self._strategy_flag = accelerator`.
        # For devices: Assign gpus, ipus, etc. to the accelerator flag and devices flag
        self._strategy_flag: Optional[Union[Strategy, str]] = None
        self._accelerator_flag: Optional[Union[Accelerator, str]] = None
        self._precision_flag: Optional[Union[int, str]] = None
        self._precision_plugin_flag: Optional[PrecisionPlugin] = None
        self._cluster_environment_flag: Optional[Union[ClusterEnvironment, str]] = None
        self._parallel_devices: List[Union[int, torch.device]] = []
        self._layer_sync: Optional[LayerSync] = NativeSyncBatchNorm() if sync_batchnorm else None
        self.checkpoint_io: Optional[CheckpointIO] = None
        self._amp_type_flag: Optional[LightningEnum] = None
        self._amp_level_flag: Optional[str] = amp_level

        self._check_config_and_set_final_flags(
            strategy=strategy,
            accelerator=accelerator,
            precision=precision,
            plugins=plugins,
            amp_type=amp_type,
            amp_level=amp_level,
            sync_batchnorm=sync_batchnorm,
        )
        self._check_device_config_and_set_final_flags(
            devices=devices, num_nodes=num_nodes, num_processes=num_processes, gpus=gpus, ipus=ipus, tpu_cores=tpu_cores
        )

        # 2. Instantiate Accelerator
        # handle `auto` and `None`
        self._set_accelerator_if_ipu_strategy_is_passed()
        if self._accelerator_flag == "auto" or self._accelerator_flag is None:
            self._accelerator_flag = self._choose_accelerator()
        self._set_parallel_devices_and_init_accelerator()

        # 3. Instantiate ClusterEnvironment
        self.cluster_environment: ClusterEnvironment = self._choose_and_init_cluster_environment()

        # 4. Instantiate Strategy - Part 1
        if self._strategy_flag is None:
            self._strategy_flag = self._choose_strategy()
        # In specific cases, ignore user selection and fall back to a different strategy
        self._check_strategy_and_fallback()
        self._init_strategy()

        # 5. Instantiate Precision Plugin
        self.precision_plugin = self._check_and_init_precision()

        # 6. Instantiate Strategy - Part 2
        self._lazy_init_strategy()

    def _init_deterministic(self, deterministic: bool) -> None:
        self.deterministic = deterministic
        if _TORCH_GREATER_EQUAL_1_8:
            torch.use_deterministic_algorithms(deterministic)
        else:
            torch.set_deterministic(deterministic)
        if deterministic:
            # fixing non-deterministic part of horovod
            # https://github.com/PyTorchLightning/pytorch-lightning/pull/1572/files#r420279383
            os.environ["HOROVOD_FUSION_THRESHOLD"] = "0"

            # https://docs.nvidia.com/cuda/cublas/index.html#cublasApi_reproducibility
            os.environ["CUBLAS_WORKSPACE_CONFIG"] = ":4096:8"

    def _check_config_and_set_final_flags(
        self,
        strategy: Optional[Union[str, Strategy]],
        accelerator: Optional[Union[str, Accelerator]],
        precision: Union[int, str],
        plugins: Optional[Union[PLUGIN_INPUT, List[PLUGIN_INPUT]]],
        amp_type: str,
        amp_level: Optional[str],
        sync_batchnorm: bool,
    ) -> None:
        """This method checks:

        1. strategy: strategy, accelerator and plugin can all be set to strategies
        2. accelerator: if the value of the accelerator argument is a type of accelerator (instance or string),
            set self._accelerator_flag accordingly. If the value is strategy related (instance or string),
            it gets handled by 1.
        3. precision: The final value of the precision flag may be determined either by the precision argument or
            by a plugin instance.
        4. plugins: a plugin could occur as a value of the strategy argument (handled by 1), or the precision
            argument (handled by 3). We also extract the CheckpointIO and ClusterEnvironment plugins.
        """
        if plugins is not None:
            plugins = [plugins] if not isinstance(plugins, list) else plugins

        if strategy is not None:
            self._strategy_flag = strategy
            if strategy == "ddp_cpu":
                raise MisconfigurationException(
                    "`Trainer(strategy='ddp_cpu')` is not a valid strategy,"
                    " you can use `Trainer(strategy='ddp'|'ddp_spawn', accelerator='cpu')` instead."
                )
            if strategy == "tpu_spawn":
                raise MisconfigurationException(
                    "`Trainer(strategy='tpu_spawn')` is not a valid strategy,"
                    " you can use `Trainer(strategy='ddp_spawn', accelerator='tpu')` instead."
                )
            # handle duplications and conflict
            if isinstance(accelerator, Strategy) and strategy != accelerator:
                raise MisconfigurationException(
                    f"Incompatible values set in `strategy` and `accelerator` arguments."
                    f"Received both strategy={strategy} and accelerator={accelerator}"
                )
            if isinstance(accelerator, str) and accelerator in self._registered_strategies and strategy != accelerator:
                raise MisconfigurationException(
                    f"strategy {strategy} already set through `strategy` flag,"
                    f" but have also passed {accelerator} in through the accelerator flag."
                )
            if plugins:
                for plugin in plugins:
                    if isinstance(plugin, Strategy):
                        raise MisconfigurationException(
                            f"You have passed `Trainer(strategy={strategy})`"
                            f" and you can only specify one strategy, but you have passed {plugin} as a plugin."
                        )
                    if isinstance(plugin, str) and plugin in self._registered_strategies:
                        raise MisconfigurationException(
                            f"You have passed `Trainer(strategy={strategy})`"
                            f" and you can only specify one strategy, but you have passed {plugin} as a plugin."
                        )

        if accelerator is not None:
            if accelerator in self._accelerator_types or accelerator == "auto" or isinstance(accelerator, Accelerator):
                self._accelerator_flag = accelerator
            elif accelerator in self._registered_strategies or isinstance(accelerator, Strategy):
                rank_zero_deprecation(
                    f"Passing `Trainer(accelerator={accelerator!r})` has been deprecated"
                    f" in v1.5 and will be removed in v1.7. Use `Trainer(strategy={accelerator!r})` instead."
                )
                self._strategy_flag = accelerator
            elif accelerator == "ddp_cpu" and not self._strategy_flag:
                self._strategy_flag = accelerator

        if precision is not None:
            if str(precision) not in self._precision_types:
                raise MisconfigurationException(
                    f"Precision {repr(precision)} is invalid. Allowed precision values: {self._precision_types}"
                )
            self._precision_flag = precision

        if plugins:
            plugins_flags_types: Dict[str, int] = Counter()
            for plugin in plugins:
                if isinstance(plugin, Strategy) or isinstance(plugin, str) and plugin in self._registered_strategies:
                    self._strategy_flag = plugin
                    rank_zero_deprecation(
                        f"Passing {plugin} `strategy` to the `plugins` flag in Trainer has been deprecated"
                        f" in v1.5 and will be removed in v1.7. Use `Trainer(strategy={plugin})` instead."
                    )
                    plugins_flags_types[Strategy.__name__] += 1

                elif isinstance(plugin, PrecisionPlugin):
                    self._precision_plugin_flag = plugin
                    plugins_flags_types[PrecisionPlugin.__name__] += 1
                elif isinstance(plugin, CheckpointIO):
                    self.checkpoint_io = plugin
                    plugins_flags_types[CheckpointIO.__name__] += 1
                elif isinstance(plugin, ClusterEnvironment):
                    self._cluster_environment_flag = plugin
                    plugins_flags_types[ClusterEnvironment.__name__] += 1
                elif isinstance(plugin, LayerSync):
                    if sync_batchnorm and not isinstance(plugin, NativeSyncBatchNorm):
                        raise MisconfigurationException(
                            f"You set `Trainer(sync_batchnorm=True)` and provided a `{plugin.__class__.__name__}`"
                            " plugin, but this is not allowed. Choose one or the other."
                        )
                    self._layer_sync = plugin
                    plugins_flags_types[NativeSyncBatchNorm.__name__] += 1
                else:
                    raise MisconfigurationException(
                        f"Found invalid type for plugin {plugin}. Expected one of: PrecisionPlugin, "
                        "CheckpointIO, ClusterEnviroment, LayerSync, or Strategy."
                    )

            duplicated_plugin_key = [k for k, v in plugins_flags_types.items() if v > 1]
            if duplicated_plugin_key:
                raise MisconfigurationException(
                    f"Received multiple values for {', '.join(duplicated_plugin_key)} flags in `plugins`."
                    " Expected one value for each type at most."
                )

        # handle the case when the user passes in a strategy instance which has an accelerator, precision,
        # checkpoint io or cluster env set up
        # TODO: @awaelchli improve the error messages below
        if self._strategy_flag and isinstance(self._strategy_flag, Strategy):
            if self._strategy_flag._accelerator:
                if self._accelerator_flag:
                    raise MisconfigurationException(
                        "accelerator set through both strategy class and accelerator flag, choose one"
                    )
                else:
                    self._accelerator_flag = self._strategy_flag._accelerator
            if self._strategy_flag._precision_plugin:
                # [RFC] handle precision plugin set up conflict?
                if self._precision_plugin_flag:
                    raise MisconfigurationException("precision set through both strategy class and plugins, choose one")
                else:
                    self._precision_plugin_flag = self._strategy_flag._precision_plugin
            if self._strategy_flag._checkpoint_io:
                if self.checkpoint_io:
                    raise MisconfigurationException(
                        "checkpoint_io set through both strategy class and plugins, choose one"
                    )
                else:
                    self.checkpoint_io = self._strategy_flag._checkpoint_io
            if getattr(self._strategy_flag, "cluster_environment", None):
                if self._cluster_environment_flag:
                    raise MisconfigurationException(
                        "cluster_environment set through both strategy class and plugins, choose one"
                    )
                else:
                    self._cluster_environment_flag = getattr(self._strategy_flag, "cluster_environment")

            if hasattr(self._strategy_flag, "parallel_devices"):
                if self._strategy_flag.parallel_devices:
                    if self._strategy_flag.parallel_devices[0].type == "cpu":
                        if self._accelerator_flag and self._accelerator_flag not in ("auto", "cpu"):
                            raise MisconfigurationException(
                                f"CPU parallel_devices set through {self._strategy_flag.__class__.__name__} class,"
                                f" but accelerator set to {self._accelerator_flag}, please choose one device type"
                            )
                        self._accelerator_flag = "cpu"
                    if self._strategy_flag.parallel_devices[0].type == "cuda":
                        if self._accelerator_flag and self._accelerator_flag not in ("auto", "gpu"):
                            raise MisconfigurationException(
                                f"GPU parallel_devices set through {self._strategy_flag.__class__.__name__} class,"
                                f" but accelerator set to {self._accelerator_flag}, please choose one device type"
                            )
                        self._accelerator_flag = "gpu"
                    self._parallel_devices = self._strategy_flag.parallel_devices

        amp_type = amp_type if isinstance(amp_type, str) else None
        self._amp_type_flag = AMPType.from_str(amp_type)

        if amp_level is not None and self._amp_type_flag != AMPType.APEX:
            raise MisconfigurationException(
                f"You have asked for `amp_level={amp_level!r}` but it's only supported with `amp_backend='apex'`."
            )

    def _check_device_config_and_set_final_flags(
        self,
        devices: Optional[Union[List[int], str, int]],
        num_nodes: int,
        num_processes: Optional[int],
        gpus: Optional[Union[List[int], str, int]],
        ipus: Optional[int],
        tpu_cores: Optional[Union[List[int], int]],
    ) -> None:
        self._num_nodes_flag = int(num_nodes) if num_nodes is not None else 1
        self._devices_flag = devices

        # TODO: Delete this method when num_processes, gpus, ipus and tpu_cores gets removed
        self._map_deprecated_devices_specfic_info_to_accelerator_and_device_flag(
            devices, num_processes, gpus, ipus, tpu_cores
        )

        if self._devices_flag in ([], 0, "0"):
            rank_zero_warn(f"You passed `devices={devices}`, switching to `cpu` accelerator")
            self._accelerator_flag = "cpu"

        if self._devices_flag == "auto" and self._accelerator_flag is None:
            raise MisconfigurationException(
                f"You passed `devices={devices}` but haven't specified"
                " `accelerator=('auto'|'tpu'|'gpu'|'ipu'|'cpu')` for the devices mapping"
            )

    def _map_deprecated_devices_specfic_info_to_accelerator_and_device_flag(
        self,
        devices: Optional[Union[List[int], str, int]],
        num_processes: Optional[int],
        gpus: Optional[Union[List[int], str, int]],
        ipus: Optional[int],
        tpu_cores: Optional[Union[List[int], str, int]],
    ) -> None:
        """Sets the `devices_flag` and `accelerator_flag` based on num_processes, gpus, ipus, tpu_cores."""
        self._gpus: Optional[Union[List[int], str, int]] = gpus
        self._tpu_cores: Optional[Union[List[int], str, int]] = tpu_cores
        deprecated_devices_specific_flag = num_processes or gpus or ipus or tpu_cores
        if deprecated_devices_specific_flag and deprecated_devices_specific_flag not in ([], 0, "0"):
            if devices:
                # TODO: @awaelchli improve error message
                rank_zero_warn(
                    f"The flag `devices={devices}` will be ignored, "
                    f"instead the device specific number {deprecated_devices_specific_flag} will be used"
                )

            if [(num_processes is not None), (gpus is not None), (ipus is not None), (tpu_cores is not None)].count(
                True
            ) > 1:
                # TODO: @awaelchli improve error message
                rank_zero_warn("more than one device specific flag has been set")
            self._devices_flag = deprecated_devices_specific_flag

            if self._accelerator_flag is None:
                # set accelerator type based on num_processes, gpus, ipus, tpu_cores
                if ipus:
                    self._accelerator_flag = "ipu"
                if tpu_cores:
                    self._accelerator_flag = "tpu"
                if gpus:
                    self._accelerator_flag = "gpu"
                if num_processes:
                    self._accelerator_flag = "cpu"

    def _set_accelerator_if_ipu_strategy_is_passed(self) -> None:
        # current logic only apply to object config
        # TODO this logic should apply to both str and object config
        if isinstance(self._strategy_flag, IPUStrategy):
            self._accelerator_flag = "ipu"

    def _choose_accelerator(self) -> str:
        """Choose the accelerator type (str) based on availability when ``accelerator='auto'``."""
        if self._accelerator_flag == "auto":
            if _TPU_AVAILABLE:
                return "tpu"
            if _IPU_AVAILABLE:
                return "ipu"
            if torch.cuda.is_available() and torch.cuda.device_count() > 0:
                return "gpu"
        return "cpu"

    def _set_parallel_devices_and_init_accelerator(self) -> None:
        if isinstance(self._accelerator_flag, Accelerator):
            self.accelerator: Accelerator = self._accelerator_flag
        else:
            assert self._accelerator_flag is not None
            self._accelerator_flag = self._accelerator_flag.lower()
            if self._accelerator_flag not in AcceleratorRegistry:
                raise MisconfigurationException(
                    "When passing string value for the `accelerator` argument of `Trainer`,"
                    f" it can only be one of {self._accelerator_types}."
                )
            self.accelerator = AcceleratorRegistry.get(self._accelerator_flag)

        if not self.accelerator.is_available():
            available_accelerator = [
                acc_str for acc_str in self._accelerator_types if AcceleratorRegistry.get(acc_str).is_available()
            ]
            raise MisconfigurationException(
                f"{self.accelerator.__class__.__qualname__} can not run on your system"
                " since the accelerator is not available. The following accelerator(s)"
                " is available and can be passed into `accelerator` argument of"
                f" `Trainer`: {available_accelerator}."
            )

        self._set_devices_flag_if_auto_passed()

        self._gpus = self._devices_flag if not self._gpus else self._gpus
        self._tpu_cores = self._devices_flag if not self._tpu_cores else self._tpu_cores

        self._devices_flag = self.accelerator.parse_devices(self._devices_flag)
        if not self._parallel_devices:
            self._parallel_devices = self.accelerator.get_parallel_devices(self._devices_flag)

    def _set_devices_flag_if_auto_passed(self) -> None:
        if self._devices_flag == "auto" or not self._devices_flag:
            self._devices_flag = self.accelerator.auto_device_count()

    def _choose_and_init_cluster_environment(self) -> ClusterEnvironment:
        if isinstance(self._cluster_environment_flag, ClusterEnvironment):
            return self._cluster_environment_flag
        if self._is_slurm_managing_tasks():
            rank_zero_info("Multiprocessing is handled by SLURM.")
            return SLURMEnvironment()
        for env_type in (BaguaEnvironment, TorchElasticEnvironment, KubeflowEnvironment, LSFEnvironment):
            if env_type.detect():
                return env_type()
        return LightningEnvironment()

    def _is_slurm_managing_tasks(self) -> bool:
        """used by choosing cluster enviroment."""
        if not SLURMEnvironment.detect() or SLURMEnvironment.job_name() == "bash":
            return False

        total_requested_devices = len(self._parallel_devices) * self._num_nodes_flag
        num_slurm_tasks = int(os.environ["SLURM_NTASKS"], 0)
        return num_slurm_tasks == total_requested_devices

    def _choose_strategy(self) -> Union[Strategy, str]:
        if self._accelerator_flag == "ipu":
            return IPUStrategy.strategy_name
        if self._accelerator_flag == "tpu":
            if self._parallel_devices and len(self._parallel_devices) > 1:
                return TPUSpawnStrategy.strategy_name
            else:
                # TODO: lazy initialized device, then here could be self._strategy_flag = "single_tpu_device"
                return SingleTPUStrategy(device=self._parallel_devices[0])  # type: ignore
        if _HOROVOD_AVAILABLE and ("OMPI_COMM_WORLD_RANK" in os.environ or "HOROVOD_RANK" in os.environ):
            return HorovodStrategy.strategy_name
        if self._num_nodes_flag > 1:
            return DDPStrategy.strategy_name
        if len(self._parallel_devices) <= 1:
            device = (
                device_parser.determine_root_gpu_device(self._parallel_devices)  # type: ignore
                if self._accelerator_flag == "gpu"
                else "cpu"
            )
            # TODO: lazy initialized device, then here could be self._strategy_flag = "single_device"
            return SingleDeviceStrategy(device=device)  # type: ignore
        if len(self._parallel_devices) > 1:
            return DDPSpawnStrategy.strategy_name

        return DDPStrategy.strategy_name

    def _check_strategy_and_fallback(self) -> None:
        """Checks edge cases when the strategy selection was a string input, and we need to fall back to a
        different choice depending on other parameters or the environment."""
        # current fallback and check logic only apply to user pass in str config and object config
        # TODO this logic should apply to both str and object config
        strategy_flag = "" if isinstance(self._strategy_flag, Strategy) else self._strategy_flag

        if strategy_flag == "ddp_cpu":
            if _TPU_AVAILABLE:
                raise MisconfigurationException(
                    "`accelerator='ddp_cpu'` is not supported on TPU machines. "
                    "Learn more: https://github.com/PyTorchLightning/pytorch-lightning/issues/7810"
                )
            if self._devices_flag == 1 and self._num_nodes_flag > 1:
                strategy_flag = DDPStrategy.strategy_name
            else:
                strategy_flag = "ddp_spawn"
            if self._accelerator_flag == "gpu":
                rank_zero_warn(
                    "You requested one or more GPUs, but set `accelerator='ddp_cpu'`. Training will not use GPUs."
                )
                self._accelerator_flag = "cpu"
                self.accelerator = CPUAccelerator()
        if strategy_flag in ("ddp_spawn", "ddp_spawn_find_unused_parameters_false") and (
            TorchElasticEnvironment.detect() or KubeflowEnvironment.detect() or self._is_slurm_managing_tasks()
        ):
            strategy_flag = "ddp"
        if strategy_flag in ("dp", "ddp2") and self._accelerator_flag == "cpu":
            rank_zero_warn(f"{strategy_flag!r} is not supported on CPUs, hence setting `strategy='ddp'`.")
            strategy_flag = "ddp"

        if strategy_flag:
            self._strategy_flag = strategy_flag

    def _handle_horovod(self) -> None:
        if self._num_nodes_flag > 1:
            raise MisconfigurationException(
                "Horovod does not support setting num_nodes / num_gpus explicitly. Use "
                "horovodrun / mpirun to configure the number of processes."
            )

        if not _HOROVOD_AVAILABLE:
            raise MisconfigurationException(
                'Requested `accelerator="horovod"`, but Horovod is not installed.'
                "Install with \n $HOROVOD_WITH_PYTORCH=1 pip install horovod[pytorch]"
            )

        hvd.init()
        if isinstance(self.accelerator, GPUAccelerator):
            # Horovod assigns one local GPU per process
            self._parallel_devices = list(range(hvd.local_size()))
        else:
            self._parallel_devices = [torch.device("cpu")] * hvd.local_size()

    def _init_strategy(self) -> None:
        """Instantiate the Strategy given depending on the setting of ``_strategy_flag``."""
        if isinstance(self._strategy_flag, HorovodStrategy) or self._strategy_flag == "horovod":
            # handle horovod has to happen before initialize strategy because HorovodStrategy needs hvd.init() first.
            # TODO lazy initialized and setup horovod strategy `global_rank`
            self._handle_horovod()
        if isinstance(self._strategy_flag, str):
            self.strategy = StrategyRegistry.get(self._strategy_flag)
        elif isinstance(self._strategy_flag, Strategy):
            self.strategy = self._strategy_flag
        else:
            raise RuntimeError(f"{self.strategy} is not valid type: {self.strategy}")

    def _check_and_init_precision(self) -> PrecisionPlugin:
        self._validate_precision_choice()
        if isinstance(self._precision_plugin_flag, PrecisionPlugin):
            return self._precision_plugin_flag

        if isinstance(self.accelerator, IPUAccelerator):
            return IPUPrecisionPlugin(self._precision_flag)  # type: ignore
        if isinstance(self.accelerator, TPUAccelerator):
            if self._precision_flag == 32:
                return TPUPrecisionPlugin()
            elif self._precision_flag in (16, "bf16"):
                if self._precision_flag == 16:
                    rank_zero_warn(
                        "You passed `Trainer(accelerator='tpu', precision=16)` but AMP"
                        " is not supported with TPUs. Using `precision='bf16'` instead."
                    )
                return TPUBf16PrecisionPlugin()
        if isinstance(self.strategy, DeepSpeedStrategy):
            return DeepSpeedPrecisionPlugin(
                self._precision_flag, self._amp_type_flag, self._amp_level_flag  # type: ignore
            )

        if self._precision_flag == 32:
            return PrecisionPlugin()
        if self._precision_flag == 64:
            return DoublePrecisionPlugin()

        if self._precision_flag == 16 and self._accelerator_flag == "cpu":
            rank_zero_warn(
                "You passed `Trainer(accelerator='cpu', precision=16)` but native AMP is not supported on CPU."
                " Using `precision='bf16'` instead."
            )
            self._precision_flag = "bf16"

        if self._precision_flag in (16, "bf16"):
            rank_zero_info(
                f"Using 16bit {self._amp_type_flag.value} Automatic Mixed Precision (AMP)"  # type: ignore
                if self._precision_flag == 16
                else "Using bfloat16 Automatic Mixed Precision (AMP)"
            )

            if self._amp_type_flag == AMPType.NATIVE:
                device = "cpu" if self._accelerator_flag == "cpu" else "cuda"

                if isinstance(self.strategy, (DDPShardedStrategy, DDPSpawnShardedStrategy)):
                    return ShardedNativeMixedPrecisionPlugin(self._precision_flag, device)
                if isinstance(self.strategy, DDPFullyShardedStrategy):
                    return FullyShardedNativeMixedPrecisionPlugin(self._precision_flag, device)
                return NativeMixedPrecisionPlugin(self._precision_flag, device)

            if self._amp_type_flag == AMPType.APEX:
                self._amp_level_flag = self._amp_level_flag or "O2"
                return ApexMixedPrecisionPlugin(self._amp_level_flag)

        raise RuntimeError("No precision set")

    def _validate_precision_choice(self) -> None:
        """Validate the combination of choices for precision, AMP type, and accelerator."""
        if isinstance(self.accelerator, TPUAccelerator):
            if self._precision_flag == 64:
                raise MisconfigurationException(
                    "`Trainer(accelerator='tpu', precision=64)` is not implemented."
                    " Please, open an issue in `https://github.com/PyTorchLightning/pytorch-lightning/issues`"
                    " requesting this feature."
                )
            if self._precision_plugin_flag and not isinstance(
                self._precision_plugin_flag, (TPUPrecisionPlugin, TPUBf16PrecisionPlugin)
            ):
                raise ValueError(
                    f"The `TPUAccelerator` can only be used with a `TPUPrecisionPlugin`,"
                    f" found: {self._precision_plugin_flag}."
                )
        if (
            self._precision_flag == 16
            and isinstance(self.accelerator, CPUAccelerator)
            and self._amp_type_flag == AMPType.APEX
        ):
            raise MisconfigurationException(
                "You passed `Trainer(accelerator='cpu', precision=16, amp_type='apex')`"
                " but apex AMP not supported on CPU."
            )
        if self._precision_flag == "bf16" and self._amp_type_flag != AMPType.NATIVE:
            raise MisconfigurationException(
                f"You passed `Trainer(amp_type={self._amp_type_flag.value!r}, precision='bf16')` but "  # type: ignore
                "it's not supported. Try using `amp_type='native'` instead."
            )
        if self._precision_flag in (16, "bf16") and self._amp_type_flag == AMPType.APEX:
            if isinstance(self.strategy, (DDPShardedStrategy, DDPSpawnShardedStrategy, DDPFullyShardedStrategy)):
                raise MisconfigurationException(
                    "Sharded plugins are not supported with apex, please switch to `amp_backend='native'`."
                )

    def _lazy_init_strategy(self) -> None:
        """Lazily set missing attributes on the previously instantiated strategy."""
        self.strategy.accelerator = self.accelerator
        if self.precision_plugin:
            self.strategy.precision_plugin = self.precision_plugin
        if self.checkpoint_io:
            self.strategy.checkpoint_io = self.checkpoint_io
        if hasattr(self.strategy, "cluster_environment"):
            self.strategy.cluster_environment = self.cluster_environment
        if hasattr(self.strategy, "parallel_devices"):
            if self.strategy.parallel_devices:
                self._parallel_devices = self.strategy.parallel_devices
            else:
                self.strategy.parallel_devices = self._parallel_devices
        if hasattr(self.strategy, "num_nodes"):
            self.strategy._num_nodes = self._num_nodes_flag
        if hasattr(self.strategy, "_layer_sync"):
            self.strategy._layer_sync = self._layer_sync
        if hasattr(self.strategy, "set_world_ranks"):
            self.strategy.set_world_ranks()
        self.strategy._configure_launcher()

        from pytorch_lightning.utilities import _IS_INTERACTIVE

        if _IS_INTERACTIVE and self.strategy.launcher and not self.strategy.launcher.is_interactive_compatible:
            raise MisconfigurationException(
                f"`Trainer(strategy={self.strategy.strategy_name!r})` or"
                f" `Trainer(accelerator={self.strategy.strategy_name!r})` is not compatible with an interactive"
                " environment. Run your code as a script, or choose one of the compatible strategies:"
                f" Trainer(strategy=None|{'|'.join(_StrategyType.interactive_compatible_types())})."
                " In case you are spawning processes yourself, make sure to include the Trainer"
                " creation inside the worker function."
            )

        # TODO: should be moved to _check_strategy_and_fallback().
        # Current test check precision first, so keep this check here to meet error order
        if isinstance(self.accelerator, TPUAccelerator) and not isinstance(
            self.strategy, (SingleTPUStrategy, TPUSpawnStrategy)
        ):
            raise ValueError(
                "The `TPUAccelerator` can only be used with a `SingleTPUStrategy` or `TPUSpawnStrategy`,"
                f" found {self.strategy}."
            )

    """The following properties are here for backward-compatibility and will be deprecated and removed in favor
    of accessing this information through the strategy/accelerator directly."""
    # TODO: deprecate all properties below

    @property
<<<<<<< HEAD
    def devices(self) -> int:
        if isinstance(self.strategy, SingleDeviceStrategy):
            return 1
        elif isinstance(self.strategy, ParallelStrategy):
            return len(self.strategy.parallel_devices)
        return 0
=======
    def parallel_devices(self) -> List[Union[torch.device, int]]:
        return self._parallel_devices
>>>>>>> b5b951b0

    @property
    def tpu_cores(self) -> Optional[Union[List[int], int]]:
        if isinstance(self.accelerator, TPUAccelerator):
            return self._tpu_cores  # type: ignore
        return 0

    @property
    def gpus(self) -> Optional[Union[List[int], str, int]]:
        return self._gpus

    @property
    def is_distributed(self) -> bool:
        # Used for custom plugins.
        # Custom plugins should implement is_distributed property.
        if hasattr(self.strategy, "is_distributed") and not isinstance(self.accelerator, TPUAccelerator):
            return self.strategy.is_distributed
        distributed_strategy = (
            DDP2Strategy,
            DDPStrategy,
            DDPSpawnShardedStrategy,
            DDPShardedStrategy,
            DDPFullyShardedStrategy,
            DDPSpawnStrategy,
            DeepSpeedStrategy,
            TPUSpawnStrategy,
            HorovodStrategy,
        )
        is_distributed = isinstance(self.strategy, distributed_strategy)
        if isinstance(self.accelerator, TPUAccelerator):
            is_distributed |= self.strategy.is_distributed
        return is_distributed<|MERGE_RESOLUTION|>--- conflicted
+++ resolved
@@ -776,19 +776,6 @@
     # TODO: deprecate all properties below
 
     @property
-<<<<<<< HEAD
-    def devices(self) -> int:
-        if isinstance(self.strategy, SingleDeviceStrategy):
-            return 1
-        elif isinstance(self.strategy, ParallelStrategy):
-            return len(self.strategy.parallel_devices)
-        return 0
-=======
-    def parallel_devices(self) -> List[Union[torch.device, int]]:
-        return self._parallel_devices
->>>>>>> b5b951b0
-
-    @property
     def tpu_cores(self) -> Optional[Union[List[int], int]]:
         if isinstance(self.accelerator, TPUAccelerator):
             return self._tpu_cores  # type: ignore
