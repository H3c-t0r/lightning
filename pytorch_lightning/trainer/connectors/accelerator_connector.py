--- conflicted
+++ resolved
@@ -79,17 +79,7 @@
     rank_zero_warn,
 )
 from pytorch_lightning.utilities.exceptions import MisconfigurationException
-<<<<<<< HEAD
-from pytorch_lightning.utilities.imports import _HOROVOD_AVAILABLE, _IPU_AVAILABLE, _TPU_AVAILABLE
-=======
-from pytorch_lightning.utilities.imports import (
-    _HOROVOD_AVAILABLE,
-    _HPU_AVAILABLE,
-    _IPU_AVAILABLE,
-    _TORCH_GREATER_EQUAL_1_8,
-    _TPU_AVAILABLE,
-)
->>>>>>> 28dac0c8
+from pytorch_lightning.utilities.imports import _HOROVOD_AVAILABLE, _HPU_AVAILABLE, _IPU_AVAILABLE, _TPU_AVAILABLE
 
 log = logging.getLogger(__name__)
 
