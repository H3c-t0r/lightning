--- conflicted
+++ resolved
@@ -827,14 +827,8 @@
                     "`accelerator='ddp_cpu'` is not supported on TPU machines. "
                     "Learn more: https://github.com/PyTorchLightning/pytorch-lightning/issues/7810"
                 )
-<<<<<<< HEAD
             if self.num_processes == 1 and self.num_nodes > 1:
                 self._distrib_type = DistributedType.DDP
-=======
-            if self.num_processes == 1 or (self.num_nodes > 1 and self.num_processes is None):
-                self._distrib_type = DistributedType.DDP
-                self.num_processes = 1
->>>>>>> d505be59
             else:
                 self._distrib_type = DistributedType.DDP_SPAWN
             if self.num_gpus > 0:
