# Copyright The PyTorch Lightning team.
#
# Licensed under the Apache License, Version 2.0 (the "License");
# you may not use this file except in compliance with the License.
# You may obtain a copy of the License at
#
#     http://www.apache.org/licenses/LICENSE-2.0
#
# Unless required by applicable law or agreed to in writing, software
# distributed under the License is distributed on an "AS IS" BASIS,
# WITHOUT WARRANTIES OR CONDITIONS OF ANY KIND, either express or implied.
# See the License for the specific language governing permissions and
# limitations under the License.

import logging
import os
from typing import List, Optional, Sequence, Union
from weakref import proxy

import torch

from pytorch_lightning.accelerators.accelerator import Accelerator
from pytorch_lightning.accelerators.cpu import CPUAccelerator
from pytorch_lightning.accelerators.gpu import GPUAccelerator
from pytorch_lightning.accelerators.ipu import IPUAccelerator
from pytorch_lightning.accelerators.tpu import TPUAccelerator
from pytorch_lightning.plugins import (
    ApexMixedPrecisionPlugin,
    CheckpointIO,
    DataParallelPlugin,
    DDP2Plugin,
    DDPFullyShardedPlugin,
    DDPPlugin,
    DDPShardedPlugin,
    DDPSpawnPlugin,
    DDPSpawnShardedPlugin,
    DeepSpeedPlugin,
    DeepSpeedPrecisionPlugin,
    DoublePrecisionPlugin,
    FullyShardedNativeMixedPrecisionPlugin,
    HorovodPlugin,
    IPUPlugin,
    IPUPrecisionPlugin,
    NativeMixedPrecisionPlugin,
    PrecisionPlugin,
    ShardedNativeMixedPrecisionPlugin,
    SingleDevicePlugin,
    SingleTPUPlugin,
    TPUBf16PrecisionPlugin,
    TPUPrecisionPlugin,
    TPUSpawnPlugin,
    TrainingTypePlugin,
    TrainingTypePluginsRegistry,
)
from pytorch_lightning.plugins.environments import (
    ClusterEnvironment,
    KubeflowEnvironment,
    LightningEnvironment,
    LSFEnvironment,
    SLURMEnvironment,
    TorchElasticEnvironment,
)
from pytorch_lightning.utilities import (
    AMPType,
    device_parser,
    DeviceType,
    DistributedType,
    rank_zero_deprecation,
    rank_zero_info,
    rank_zero_warn,
)
from pytorch_lightning.utilities.enums import PrecisionType
from pytorch_lightning.utilities.exceptions import MisconfigurationException
from pytorch_lightning.utilities.imports import (
    _HOROVOD_AVAILABLE,
    _IPU_AVAILABLE,
    _TORCH_GREATER_EQUAL_1_7,
    _TORCH_GREATER_EQUAL_1_8,
    _TPU_AVAILABLE,
)

if _HOROVOD_AVAILABLE:
    import horovod.torch as hvd

log = logging.getLogger(__name__)


class AcceleratorConnector:
    def __init__(
        self,
        num_processes,
        devices,
        tpu_cores,
        ipus,
        accelerator,
        strategy: Optional[Union[str, TrainingTypePlugin]],
        gpus,
        gpu_ids,
        num_nodes,
        sync_batchnorm,
        benchmark,
        replace_sampler_ddp,
        deterministic: bool,
        precision,
        amp_type,
        amp_level,
        plugins,
    ):
        # initialization
        self._device_type = DeviceType.CPU
        self._distrib_type = None
        self._accelerator_type = None

        self.strategy = strategy.lower() if isinstance(strategy, str) else strategy
        # TODO: Rename this to something else once all the distributed flags are moved to strategy
        self.distributed_backend = accelerator

        self._init_deterministic(deterministic)

        self.num_processes = num_processes
        self.devices = devices
        # `gpus` is the input passed to the Trainer, whereas `gpu_ids` is a list of parsed gpu ids.
        self.gpus = gpus
        self.parallel_device_ids = gpu_ids
        self.tpu_cores = tpu_cores
        self.ipus = ipus
        self.num_nodes = num_nodes
        self.sync_batchnorm = sync_batchnorm
        self.benchmark = benchmark
        self.replace_sampler_ddp = replace_sampler_ddp
        if not PrecisionType.supported_type(precision):
            raise MisconfigurationException(
                f"Precision {repr(precision)} is invalid. Allowed precision values: {PrecisionType.supported_types()}"
            )
        self.precision = precision
        self.amp_type = amp_type.lower() if isinstance(amp_type, str) else None
        self.amp_level = amp_level
        self._is_slurm_managing_tasks = False

        self._precision_plugin: Optional[PrecisionPlugin] = None
        self._training_type_plugin: Optional[TrainingTypePlugin] = None
        self._cluster_environment: Optional[ClusterEnvironment] = None
        self._checkpoint_io: Optional[CheckpointIO] = None

        plugins = plugins if plugins is not None else []

        if isinstance(plugins, str):
            plugins = [plugins]

        if not isinstance(plugins, Sequence):
            plugins = [plugins]

        self.plugins = plugins

        self._handle_accelerator_and_strategy()

        self._validate_accelerator_and_devices()

        self._warn_if_devices_flag_ignored()

        self.select_accelerator_type()

        if self.strategy is not None:
            self._set_training_type_plugin()
        else:
            self.set_distributed_mode()
        self._configure_slurm_ddp()

        self.handle_given_plugins()
        self.update_device_type_if_ipu_plugin()
        self.update_device_type_if_training_type_plugin_passed()

        self._validate_accelerator_type()
        self._set_devices_if_none()

        self._training_type_plugin_resolved = False
        self.accelerator = self.select_accelerator()

        # benchmarking
        # TODO: should this be moved to GPU accelerator?
        torch.backends.cudnn.benchmark = self.benchmark

        self.replace_sampler_ddp = replace_sampler_ddp

    def _init_deterministic(self, deterministic: bool) -> None:
        self.deterministic = deterministic
        if _TORCH_GREATER_EQUAL_1_8:
            torch.use_deterministic_algorithms(deterministic)
        elif _TORCH_GREATER_EQUAL_1_7:
            torch.set_deterministic(deterministic)
        else:  # the minimum version Lightning supports is PyTorch 1.6
            torch._set_deterministic(deterministic)
        if deterministic:
            # fixing non-deterministic part of horovod
            # https://github.com/PyTorchLightning/pytorch-lightning/pull/1572/files#r420279383
            os.environ["HOROVOD_FUSION_THRESHOLD"] = str(0)
            # https://docs.nvidia.com/cuda/cublas/index.html#cublasApi_reproducibility
            os.environ["CUBLAS_WORKSPACE_CONFIG"] = ":4096:8"

    def select_accelerator_type(self) -> None:
        if self.distributed_backend == "auto":
            if self.has_tpu:
                self._accelerator_type = DeviceType.TPU
            elif self.has_ipu:
                self._accelerator_type = DeviceType.IPU
            elif self.has_gpu:
                self._accelerator_type = DeviceType.GPU
            else:
                self._set_devices_to_cpu_num_processes()
                self._accelerator_type = DeviceType.CPU
        elif self.distributed_backend == DeviceType.TPU:
            if not self.has_tpu:
                msg = "TPUs are not available" if not _TPU_AVAILABLE else "you didn't pass `tpu_cores` to `Trainer`"
                raise MisconfigurationException(f"You passed `accelerator='tpu'`, but {msg}.")
            self._accelerator_type = DeviceType.TPU
        elif self.distributed_backend == DeviceType.IPU:
            if not self.has_ipu:
                msg = "IPUs are not available" if not _IPU_AVAILABLE else "you didn't pass `ipus` to `Trainer`"
                raise MisconfigurationException(f"You passed `accelerator='ipu'`, but {msg}.")
            self._accelerator_type = DeviceType.IPU
        elif self.distributed_backend == DeviceType.GPU:
            if not self.has_gpu:
                msg = "you didn't pass `gpus` to `Trainer`" if torch.cuda.is_available() else "GPUs are not available"
                raise MisconfigurationException(f"You passed `accelerator='gpu'`, but {msg}.")
            self._accelerator_type = DeviceType.GPU
        elif self.distributed_backend == DeviceType.CPU:
            self._set_devices_to_cpu_num_processes()
            self._accelerator_type = DeviceType.CPU

        if self.distributed_backend in self.accelerator_types:
            self.distributed_backend = None

    def _validate_accelerator_and_devices(self) -> None:
        if self.distributed_backend not in self.accelerator_types and self.devices is not None:
            raise MisconfigurationException(
                f"You passed `devices={self.devices}` but haven't specified"
                " `accelerator=('auto'|'tpu'|'gpu'|'ipu'|'cpu')` for the devices mapping,"
                f" got `accelerator={self.distributed_backend!r}`."
            )

    def _validate_accelerator_type(self) -> None:
        if self._accelerator_type and self._accelerator_type != self._device_type:
            # internal error: should not happen.
            raise ValueError(
                f"Mismatch between the requested accelerator type ({self._accelerator_type})"
                f" and assigned device type ({self._device_type})."
            )
        self._accelerator_type = self._device_type

    def _warn_if_devices_flag_ignored(self) -> None:
        if self.devices is None:
            return
        devices_warning = f"The flag `devices={self.devices}` will be ignored, as you have set"
        if self.distributed_backend in ("auto", DeviceType.TPU):
            if self.tpu_cores is not None:
                rank_zero_warn(f"{devices_warning} `tpu_cores={self.tpu_cores}`")
        elif self.distributed_backend in ("auto", DeviceType.IPU):
            if self.ipus is not None:
                rank_zero_warn(f"{devices_warning} `ipus={self.ipus}`")
        elif self.distributed_backend in ("auto", DeviceType.GPU):
            if self.gpus is not None:
                rank_zero_warn(f"{devices_warning} `gpus={self.gpus}`")
        elif self.distributed_backend in ("auto", DeviceType.CPU):
            if self.num_processes != 1:
                rank_zero_warn(f"{devices_warning} `num_processes={self.num_processes}`")

    def _set_devices_if_none(self) -> None:
        if self.devices is not None:
            return
        if self._accelerator_type == DeviceType.TPU:
            self.devices = self.tpu_cores
        elif self._accelerator_type == DeviceType.IPU:
            self.devices = self.ipus
        elif self._accelerator_type == DeviceType.GPU:
            self.devices = self.gpus
        elif self._accelerator_type == DeviceType.CPU:
            self.devices = self.num_processes

    def _handle_accelerator_and_strategy(self) -> None:
        if self.distributed_backend is not None and self.distributed_backend in list(DistributedType):
            rank_zero_deprecation(
                f"Passing `Trainer(accelerator={self.distributed_backend!r})` has been deprecated"
                f" in v1.5 and will be removed in v1.7. Use `Trainer(strategy={self.distributed_backend!r})` instead."
            )
            if self.strategy is not None:
                raise MisconfigurationException(
                    f"You have passed `Trainer(strategy={self.strategy!r})` but have"
                    f" also passed `Trainer(accelerator={self.distributed_backend!r})`."
                    f" HINT: Use just `Trainer(strategy={self.strategy!r})` instead."
                )

    def _set_training_type_plugin(self) -> None:
        if isinstance(self.strategy, str) and self.strategy in TrainingTypePluginsRegistry:
            self._training_type_plugin = TrainingTypePluginsRegistry.get(self.strategy)
        if isinstance(self.strategy, str):
            self.set_distributed_mode(self.strategy)
        elif isinstance(self.strategy, TrainingTypePlugin):
            self._training_type_plugin = self.strategy

    def handle_given_plugins(self) -> None:

        for plug in self.plugins:
            if self.strategy is not None and self._is_plugin_training_type(plug):
                raise MisconfigurationException(
                    f"You have passed `Trainer(strategy={self.strategy!r})`"
                    f" and you can only specify one training type plugin, but you have passed {plug} as a plugin."
                )
            if self._is_plugin_training_type(plug):
                rank_zero_deprecation(
                    f"Passing {plug} `strategy` to the `plugins` flag in Trainer has been deprecated"
                    f" in v1.5 and will be removed in v1.7. Use `Trainer(strategy={plug})` instead."
                )

        training_type = self._training_type_plugin or None
        checkpoint = None
        precision = None
        cluster_environment = None

        for plug in self.plugins:
            if isinstance(plug, str) and plug in TrainingTypePluginsRegistry:
                if training_type is None:
                    training_type = TrainingTypePluginsRegistry.get(plug)
                else:
                    raise MisconfigurationException(
                        "You can only specify one precision and one training type plugin."
                        " Found more than 1 training type plugin:"
                        f' {TrainingTypePluginsRegistry[plug]["plugin"]} registered to {plug}'
                    )
            if isinstance(plug, str):
                # Reset the distributed type as the user has overridden training type
                # via the plugins argument
                self._distrib_type = None
                self.set_distributed_mode(plug)

            elif isinstance(plug, TrainingTypePlugin):
                if training_type is None:
                    training_type = plug

                else:
                    raise MisconfigurationException(
                        "You can only specify one training type plugin."
                        f" Available: {type(training_type).__name__}, given: {type(plug).__name__}"
                    )
            elif isinstance(plug, PrecisionPlugin):
                if precision is None:
                    precision = plug
                else:
                    raise MisconfigurationException(
                        "You can only specify one precision plugin."
                        f" Available: {type(precision).__name__}, given: {type(plug).__name__}"
                    )
            elif isinstance(plug, CheckpointIO):
                if checkpoint is None:
                    checkpoint = plug
                else:
                    raise MisconfigurationException(
                        "You can only specify one checkpoint plugin."
                        f" Available: {type(checkpoint).__name__}, given: {type(plug).__name__}"
                    )
            elif isinstance(plug, ClusterEnvironment):
                if cluster_environment is None:
                    cluster_environment = plug
                else:
                    raise MisconfigurationException(
                        "You can only specify one cluster environment. Found more than 1 cluster environment plugin"
                    )
            else:
                raise MisconfigurationException(
                    f"Found invalid type for plugin {plug}. Expected a precision or training type plugin."
                )

        self._training_type_plugin = training_type
        self._precision_plugin = precision
        self._checkpoint_io = checkpoint
        self._cluster_environment = cluster_environment or self.select_cluster_environment()

    @property
    def accelerator_types(self) -> List[str]:
        return ["auto"] + list(DeviceType)

    @property
    def precision_plugin(self) -> PrecisionPlugin:
        if self._precision_plugin is None:
            self._precision_plugin = self.select_precision_plugin()
        return self._precision_plugin

    @property
    def training_type_plugin(self) -> TrainingTypePlugin:
        if self._training_type_plugin_resolved:
            # avoid calling `resolve_training_type_plugin` multiple times
            return self._training_type_plugin
        if self._training_type_plugin is None:
            self._training_type_plugin = self.select_training_type_plugin()
        self._training_type_plugin = self.resolve_training_type_plugin(self._training_type_plugin)
        # attach checkpoint plugin to the training type plugin
        if self._checkpoint_io is not None:
            self._training_type_plugin.checkpoint_io = self._checkpoint_io
        self._training_type_plugin_resolved = True

        return self._training_type_plugin

    @property
    def cluster_environment(self) -> ClusterEnvironment:
        if self._cluster_environment is None:
            self._cluster_environment = self.select_cluster_environment()
        return self._cluster_environment

    @property
    def has_cpu(self) -> bool:
        return True

    @property
    def use_cpu(self) -> bool:
        return self._accelerator_type == DeviceType.CPU

    @property
    def has_gpu(self) -> bool:
        # Here, we are not checking for GPU availability, but instead if User has passed
        # `gpus` to Trainer for training.
        gpus = self.parallel_device_ids
        if gpus is not None and len(gpus) > 0:
            return True
        return self._map_devices_to_accelerator(DeviceType.GPU)

    @property
    def use_gpu(self) -> bool:
        return self._accelerator_type == DeviceType.GPU and self.has_gpu

    @property
    def has_tpu(self) -> bool:
        # Here, we are not checking for TPU availability, but instead if User has passed
        # `tpu_cores` to Trainer for training.
        if self.tpu_cores is not None:
            return True
        return self._map_devices_to_accelerator(DeviceType.TPU)

    @property
    def use_tpu(self) -> bool:
        return self._accelerator_type == DeviceType.TPU and self.has_tpu

    @property
    def tpu_id(self) -> Optional[int]:
        if self.use_tpu and isinstance(self.tpu_cores, list):
            return self.tpu_cores[0]
        return None

    @property
    def has_ipu(self) -> bool:
        # Here, we are not checking for IPU availability, but instead if User has passed
        # `ipus` to Trainer for training.
        if self.ipus is not None or isinstance(self._training_type_plugin, IPUPlugin):
            return True
        return self._map_devices_to_accelerator(DeviceType.IPU)

    @property
    def use_ipu(self) -> bool:
        return self._accelerator_type == DeviceType.IPU and self.has_ipu

    def _set_devices_to_cpu_num_processes(self) -> None:
        if self.num_processes == 1:
            self._map_devices_to_accelerator(DeviceType.CPU)

    def _map_devices_to_accelerator(self, accelerator: str) -> bool:
        if self.devices is None:
            return False
        if accelerator == DeviceType.TPU and _TPU_AVAILABLE:
            self.tpu_cores = device_parser.parse_tpu_cores(self.devices)
            return True
        if accelerator == DeviceType.IPU and _IPU_AVAILABLE:
            self.ipus = self.devices
            return True
        if accelerator == DeviceType.GPU and torch.cuda.is_available():
            self.gpus = self.devices
            self.parallel_device_ids = device_parser.parse_gpu_ids(self.devices)
            return True
        if accelerator == DeviceType.CPU:
            if not isinstance(self.devices, int):
                raise MisconfigurationException(
                    "The flag `devices` must be an int with `accelerator='cpu'`,"
                    f" got `devices={self.devices}` instead."
                )
            self.num_processes = self.devices
            return True
        return False

    @property
    def use_dp(self) -> bool:
        return self._distrib_type == DistributedType.DP

    @property
    def use_ddp(self) -> bool:
        return self._distrib_type in (
            DistributedType.DDP,
            DistributedType.DDP_SPAWN,
            DistributedType.DDP_SHARDED,
            DistributedType.DDP_SHARDED_SPAWN,
            DistributedType.DDP_FULLY_SHARDED,
            DistributedType.DEEPSPEED,
            DistributedType.TPU_SPAWN,
        )

    @property
    def use_ddp2(self) -> bool:
        return self._distrib_type == DistributedType.DDP2

    @property
    def use_horovod(self) -> bool:
        return self._distrib_type == DistributedType.HOROVOD

    @property
    def use_deepspeed(self) -> bool:
        return self._distrib_type == DistributedType.DEEPSPEED

    @property
    def _is_sharded_training_type(self) -> bool:
        return isinstance(self.training_type_plugin, (DDPShardedPlugin, DDPSpawnShardedPlugin))

    @property
    def _is_fully_sharded_training_type(self) -> bool:
        return isinstance(self.training_type_plugin, DDPFullyShardedPlugin)

    @property
    def is_distributed(self) -> bool:
        # Used for custom plugins.
        # Custom plugins should implement is_distributed property.
        if hasattr(self.training_type_plugin, "is_distributed") and not self.use_tpu:
            return self.training_type_plugin.is_distributed
        is_distributed = self.use_ddp or self.use_ddp2 or self.use_horovod
        if self.use_tpu:
            is_distributed |= self.training_type_plugin.is_distributed
        return is_distributed

    @property
    def num_gpus(self) -> int:
        gpus = self.parallel_device_ids
        if gpus is None:
            return 0
        return len(gpus)

    @property
    def num_ipus(self) -> int:
        if isinstance(self.ipus, int):
            return self.ipus
        if isinstance(self._training_type_plugin, IPUPlugin):
            return self._training_type_plugin.replication_factor
        return 0

    @property
    def parallel_devices(self) -> List[Union[torch.device, int]]:
        if self.use_gpu:
            devices = [torch.device("cuda", i) for i in self.parallel_device_ids]
        elif self.use_tpu:
            # explicitly don't make a tpu device here!
            # https://github.com/PyTorchLightning/pytorch-lightning/issues/3169
            if isinstance(self.tpu_cores, int):
                devices = list(range(self.tpu_cores))
        elif self.use_ipu:
            devices = list(range(self.num_ipus))
        else:
            devices = [torch.device("cpu")] * self.num_processes
        return devices

    @property
    def root_gpu(self) -> Optional[int]:
        return (
            self.accelerator.root_device.index
            if not isinstance(self.accelerator, (IPUAccelerator, TPUAccelerator))
            else None
        )

    @staticmethod
    def _is_plugin_training_type(plugin: Union[str, TrainingTypePlugin]) -> bool:
        if isinstance(plugin, str) and (plugin in TrainingTypePluginsRegistry or plugin in list(DistributedType)):
            return True
        return isinstance(plugin, TrainingTypePlugin)

    @property
    def is_training_type_in_plugins(self) -> bool:
        return any(
            (isinstance(plug, str) and plug in TrainingTypePluginsRegistry) or isinstance(plug, TrainingTypePlugin)
            for plug in self.plugins
        )

    def select_precision_plugin(self) -> PrecisionPlugin:
        # set precision type
        self.amp_type = AMPType.from_str(self.amp_type)

        # validation for all plugins
        if self.amp_level is not None and self.amp_type != AMPType.APEX:
            raise MisconfigurationException(
                f"You have asked for `amp_level={self.amp_level!r}` but it's only supported with `amp_backend='apex'`."
            )

        if self.use_ipu:
            if self.precision not in (16, 32):
                raise MisconfigurationException(
                    f"`Trainer(accelerator='ipu', precision={self.precision!r})` is not supported."
                )
            return IPUPrecisionPlugin(self.precision)
        if self.use_tpu:
            if self.precision == 32:
                return TPUPrecisionPlugin()
            elif self.precision == 64:
                raise MisconfigurationException(
                    "`Trainer(accelerator='tpu', precision=64)` is not implemented."
                    " Please, open an issue in `https://github.com/PyTorchLightning/pytorch-lightning/issues`"
                    " requesting this feature."
                )
            elif self.precision in (16, "bf16"):
                if self.precision == 16:
                    # this is not deprecated to ease transition between accelerator environments
                    rank_zero_warn(
                        f"You passed `Trainer(accelerator='tpu', precision=16)` but {self.amp_type.value} AMP"
                        f" is not supported with TPUs. Using `precision='bf16'` instead."
                    )
                return TPUBf16PrecisionPlugin()

        if self._distrib_type == DistributedType.DEEPSPEED or isinstance(self._training_type_plugin, DeepSpeedPlugin):
            return DeepSpeedPrecisionPlugin(self.precision)

        if self.precision == 32:
            return PrecisionPlugin()
        if self.precision == 64:
            return DoublePrecisionPlugin()

        # maybe convert the precision value
        if self.precision == 16 and self.use_cpu:
            if self.amp_type == AMPType.APEX:
                # apex was explicitly passed, not a good idea to silently switch to native AMP
                raise MisconfigurationException(
                    "You passed `Trainer(accelerator='cpu', precision=16, amp_type='apex')`"
                    " but apex AMP not supported on CPU."
                )
            # this automatic switch is to ease transition between accelerator environments
            rank_zero_warn(
                "You passed `Trainer(accelerator='cpu', precision=16)` but native AMP is not supported on CPU."
                " Using `precision='bf16'` instead."
            )
            self.precision = "bf16"

        if self.precision == 16:
            rank_zero_info(f"Using 16bit {self.amp_type.value} Automatic Mixed Precision (AMP)")

            if self.amp_type == AMPType.NATIVE:
                if self._is_sharded_training_type:
                    return ShardedNativeMixedPrecisionPlugin(self.precision, use_cpu=self.use_cpu)
                if self._is_fully_sharded_training_type:
                    return FullyShardedNativeMixedPrecisionPlugin(self.precision, use_cpu=self.use_cpu)

                return NativeMixedPrecisionPlugin(self.precision, use_cpu=self.use_cpu)

            if self.amp_type == AMPType.APEX:
                if self._is_sharded_training_type or self._is_fully_sharded_training_type:
                    raise MisconfigurationException(
                        "Sharded plugins are not supported with apex, please switch to `amp_backend='native'`."
                    )
                self.amp_level = self.amp_level or "O2"
                return ApexMixedPrecisionPlugin(self.amp_level)

        if self.precision == "bf16":
            if self.amp_type != AMPType.NATIVE:
                raise MisconfigurationException(
                    "You passed `Trainer(amp_type='apex', precision='bf16')` but it's not supported."
                    " Try using `amp_type='native'` instead."
                )
            rank_zero_info("Using bfloat16 Automatic Mixed Precision (AMP)")
            if self._is_sharded_training_type:
                return ShardedNativeMixedPrecisionPlugin(self.precision, use_cpu=self.use_cpu)
            if self._is_fully_sharded_training_type:
                return FullyShardedNativeMixedPrecisionPlugin(self.precision, use_cpu=self.use_cpu)
            return NativeMixedPrecisionPlugin(self.precision, use_cpu=self.use_cpu)

        raise RuntimeError("No precision set")

    def select_training_type_plugin(self) -> TrainingTypePlugin:
        if (
            isinstance(self.distributed_backend, Accelerator)
            and self.distributed_backend.training_type_plugin is not None
        ):
            plugin = self.distributed_backend.training_type_plugin
        elif self.use_ddp2:
            plugin = DDP2Plugin(parallel_devices=self.parallel_devices, cluster_environment=self.cluster_environment)
        elif self.use_ddp and self.use_deepspeed:
            plugin = DeepSpeedPlugin(
                cluster_environment=self.select_cluster_environment(), parallel_devices=self.parallel_devices
            )
        elif self.use_ddp:
            use_slurm_ddp = self.use_ddp and self._is_slurm_managing_tasks
            use_torchelastic_ddp = self.use_ddp and TorchElasticEnvironment.is_using_torchelastic()
            use_kubeflow_ddp = self.use_ddp and KubeflowEnvironment.is_using_kubeflow()
            use_ddp_spawn = self._distrib_type == DistributedType.DDP_SPAWN
            use_ddp_cpu_spawn = use_ddp_spawn and self.use_cpu
            use_tpu_spawn = self.use_tpu and self._distrib_type == DistributedType.TPU_SPAWN
            use_ddp_cpu_torch_elastic = use_ddp_cpu_spawn and TorchElasticEnvironment.is_using_torchelastic()
            use_ddp_cpu_kubeflow = use_ddp_cpu_spawn and KubeflowEnvironment.is_using_kubeflow()
            use_ddp_cpu_slurm = use_ddp_cpu_spawn and self._is_slurm_managing_tasks
            use_ddp_sharded = self._distrib_type == DistributedType.DDP_SHARDED
            use_ddp_sharded_spawn = self._distrib_type == DistributedType.DDP_SHARDED_SPAWN
            use_ddp_fully_sharded = self._distrib_type == DistributedType.DDP_FULLY_SHARDED

            if use_tpu_spawn:
                ddp_plugin_cls = TPUSpawnPlugin
            elif use_ddp_sharded:
                ddp_plugin_cls = DDPShardedPlugin
            elif use_ddp_sharded_spawn:
                ddp_plugin_cls = DDPSpawnShardedPlugin
            elif (
                use_ddp_cpu_slurm
                or use_slurm_ddp
                or use_ddp_cpu_torch_elastic
                or use_torchelastic_ddp
                or use_kubeflow_ddp
                or use_ddp_cpu_kubeflow
            ):
                ddp_plugin_cls = DDPPlugin
            elif use_ddp_spawn or use_ddp_cpu_spawn:
                ddp_plugin_cls = DDPSpawnPlugin
            elif use_ddp_fully_sharded:
                ddp_plugin_cls = DDPFullyShardedPlugin
            else:
                ddp_plugin_cls = DDPPlugin

            plugin = ddp_plugin_cls(
                parallel_devices=self.parallel_devices, cluster_environment=self.cluster_environment
            )
        elif self.use_dp:
            plugin = DataParallelPlugin(parallel_devices=self.parallel_devices)
        elif self.use_horovod:
            plugin = HorovodPlugin(parallel_devices=self.parallel_devices)
        elif self.use_tpu and isinstance(self.tpu_cores, list):
            plugin = SingleTPUPlugin(self.tpu_id)
        elif self.use_ipu:
            plugin = IPUPlugin(parallel_devices=self.parallel_devices)
        else:
            single_gpu_ordinal = device_parser.determine_root_gpu_device(self.parallel_device_ids)
            plugin = SingleDevicePlugin(device=torch.device(f"cuda:{single_gpu_ordinal}" if self.use_gpu else "cpu"))
        return plugin

    def resolve_training_type_plugin(self, training_type: TrainingTypePlugin) -> TrainingTypePlugin:
        # necessary for when the user has passed in a plugin
        if hasattr(training_type, "parallel_devices") and getattr(training_type, "parallel_devices") is None:
            training_type.parallel_devices = self.parallel_devices
            if hasattr(training_type, "num_processes"):
                training_type.num_processes = len(self.parallel_devices)

        if hasattr(training_type, "cluster_environment") and getattr(training_type, "cluster_environment") is None:
            # transfer ownership of the cluster environment to the training type
            training_type.cluster_environment = self.cluster_environment
            self._cluster_environment = proxy(self.cluster_environment)

        if hasattr(training_type, "num_nodes"):
            # set num_nodes for training_type from trainer setting
            training_type.num_nodes = self.num_nodes

        if hasattr(training_type, "sync_batchnorm"):
            # set sync_batchnorm for training_type from trainer setting
            training_type.sync_batchnorm = self.sync_batchnorm

        return training_type

    def select_accelerator(self) -> Accelerator:
        if isinstance(self.distributed_backend, Accelerator):
            # custom accelerator from user
            if self._precision_plugin is not None or self._training_type_plugin is not None:
                # plugins also specified by user
                rank_zero_warn(
                    "Specified `Precision` and `TrainingType` plugins will be ignored,"
                    " since an `Accelerator` instance was provided."
                )
            return self.distributed_backend

        if self.use_gpu:
            acc_cls = GPUAccelerator
        elif self.use_tpu:
            acc_cls = TPUAccelerator
        elif self.use_ipu:
            acc_cls = IPUAccelerator
        else:
            acc_cls = CPUAccelerator
        # as precision_plugin is dependent on training_type_plugin, make sure
        # that we first select training_type_plugin, then precision_plugin
        accelerator = acc_cls(training_type_plugin=self.training_type_plugin, precision_plugin=self.precision_plugin)
        # transfer ownership of the plugins to the accelerator
        self._training_type_plugin = proxy(self.training_type_plugin)
        self._precision_plugin = proxy(self.precision_plugin)

        return accelerator

    def select_cluster_environment(self) -> ClusterEnvironment:
        if self._cluster_environment is not None:
            return self._cluster_environment
        if self._is_slurm_managing_tasks:
            env = SLURMEnvironment()
        elif TorchElasticEnvironment.is_using_torchelastic():
            env = TorchElasticEnvironment()
        elif KubeflowEnvironment.is_using_kubeflow():
            env = KubeflowEnvironment()
        elif LSFEnvironment.is_using_lsf():
            env = LSFEnvironment()
        else:
            env = LightningEnvironment()
        return env

    def set_distributed_mode(self, strategy: Optional[str] = None):

        if strategy is None and self.is_training_type_in_plugins:
            return

        if strategy is not None and strategy in TrainingTypePluginsRegistry:
            self.distributed_backend = TrainingTypePluginsRegistry[strategy]["distributed_backend"]
        elif strategy is not None:
            self.distributed_backend = strategy

        if isinstance(self.distributed_backend, Accelerator):
            return

        is_cpu_accelerator_type = self._accelerator_type and self._accelerator_type == DeviceType.CPU
        _use_cpu = is_cpu_accelerator_type or self.distributed_backend and "cpu" in self.distributed_backend

        if self.distributed_backend is None:
            if self.has_horovodrun():
                self._set_horovod_backend()
            elif self.num_gpus == 0 and self.num_nodes > 1:
                self._distrib_type = DistributedType.DDP
            elif self.num_gpus == 0 and self.num_processes > 1:
                self.distributed_backend = DistributedType.DDP_SPAWN
            elif self.num_gpus > 1 and not _use_cpu:
                rank_zero_warn(
                    "You requested multiple GPUs but did not specify a backend, e.g."
                    ' `Trainer(strategy="dp"|"ddp"|"ddp2")`. Setting `strategy="ddp_spawn"` for you.'
                )
                self.distributed_backend = DistributedType.DDP_SPAWN

        # special case with DDP on CPUs
        if self.distributed_backend == DistributedType.DDP_CPU:
            if _TPU_AVAILABLE:
                raise MisconfigurationException(
                    "`accelerator='ddp_cpu'` is not supported on TPU machines. "
                    "Learn more: https://github.com/PyTorchLightning/pytorch-lightning/issues/7810"
                )
            if self.num_processes == 1 and self.num_nodes > 1:
                self._distrib_type = DistributedType.DDP
            else:
                self._distrib_type = DistributedType.DDP_SPAWN
            if self.num_gpus > 0:
                rank_zero_warn(
                    "You requested one or more GPUs, but set `accelerator='ddp_cpu'`. Training will not use GPUs."
                )
                self.parallel_device_ids = None
            if self.num_processes is None:
                # define the max CPU available
                self.num_processes = os.cpu_count()
        # special case with TPUs
        elif self.has_tpu and not _use_cpu:
            self._device_type = DeviceType.TPU
            if isinstance(self.tpu_cores, int):
                self._distrib_type = DistributedType.TPU_SPAWN
        elif self.has_ipu and not _use_cpu:
            self._device_type = DeviceType.IPU
        elif self.distributed_backend and self._distrib_type is None:
            self._distrib_type = DistributedType(self.distributed_backend)

        if self.num_gpus > 0 and not _use_cpu:
            self._device_type = DeviceType.GPU

        _gpu_distrib_types = (DistributedType.DP, DistributedType.DDP, DistributedType.DDP_SPAWN, DistributedType.DDP2)
        # DP and DDP2 cannot run without GPU
        if self.num_gpus == 0 and self._distrib_type in _gpu_distrib_types and not _use_cpu:

            if (self.num_nodes and self.num_nodes > 1) or (self.num_processes and self.num_processes > 1):
                if self._distrib_type in (DistributedType.DP, DistributedType.DDP2):
                    rank_zero_warn(
                        f"{self._distrib_type.value!r} is not supported on CPUs, hence setting `strategy='ddp'`."
                    )
                    self._distrib_type = DistributedType.DDP
            else:
                rank_zero_warn("You are running on single node with no parallelization, so distributed has no effect.")
                self._distrib_type = None

        # finished configuring self._distrib_type, check ipython environment
        self.check_interactive_compatibility()

        # for DDP overwrite nb processes by requested GPUs
        if self._device_type == DeviceType.GPU and self._distrib_type in (
            DistributedType.DDP,
            DistributedType.DDP_SPAWN,
        ):
            self.num_processes = self.num_gpus

        if self._device_type == DeviceType.GPU and self._distrib_type == DistributedType.DDP2:
            self.num_processes = self.num_nodes

        # Horovod is an extra case...
        if self.distributed_backend == DistributedType.HOROVOD:
            self._set_horovod_backend()

        using_valid_distributed = self.use_ddp or self.use_ddp2
        if self.num_nodes > 1 and not using_valid_distributed:
            # throw error to force user to choose a supported distributed type such as ddp or ddp2
            raise MisconfigurationException(
                "Your chosen strategy does not support `num_nodes > 1`. Please set `strategy=('ddp'|'ddp2')`."
            )

    def _set_horovod_backend(self):
        self.check_horovod()
        self._distrib_type = DistributedType.HOROVOD

        # Initialize Horovod to get rank / size info
        hvd.init()
        if self.has_gpu:
            # Horovod assigns one local GPU per process
            self.parallel_device_ids = list(range(hvd.local_size()))
        else:
            self.num_processes = hvd.local_size()

    def check_interactive_compatibility(self):
        """Raises a `MisconfigurationException` if the accelerator and/or plugin is not compatible with an
        interactive environment."""
        from pytorch_lightning.utilities import _IS_INTERACTIVE

        if _IS_INTERACTIVE and self._distrib_type is not None and not self._distrib_type.is_interactive_compatible():
            raise MisconfigurationException(
                f"`Trainer(strategy={self._distrib_type.value!r})` or"
                f" `Trainer(accelerator={self._distrib_type.value!r})` is not compatible with an interactive"
                " environment. Run your code as a script, or choose one of the compatible backends:"
                f" {', '.join(DistributedType.interactive_compatible_types())}."
                " In case you are spawning processes yourself, make sure to include the Trainer"
                " creation inside the worker function."
            )

    def check_horovod(self):
        """Raises a `MisconfigurationException` if the Trainer is not configured correctly for Horovod."""
        if not _HOROVOD_AVAILABLE:
            raise MisconfigurationException(
                'Requested `accelerator="horovod"`, but Horovod is not installed.'
                "Install with \n $HOROVOD_WITH_PYTORCH=1 pip install horovod[pytorch]"
            )

        if self.num_gpus > 1 or self.num_nodes > 1:
            raise MisconfigurationException(
                "Horovod does not support setting num_nodes / num_gpus explicitly. Use "
                "horovodrun / mpirun to configure the number of processes."
            )

    @staticmethod
    def has_horovodrun() -> bool:
        """Returns True if running with `horovodrun` using Gloo or OpenMPI."""
        return _HOROVOD_AVAILABLE and ("OMPI_COMM_WORLD_RANK" in os.environ or "HOROVOD_RANK" in os.environ)

    def update_device_type_if_ipu_plugin(self) -> None:
        # This allows the poptorch.Options that are passed into the IPUPlugin to be the source of truth,
        # which gives users the flexibility to not have to pass `ipus` flag directly to Trainer
        if isinstance(self._training_type_plugin, IPUPlugin) and self._device_type != DeviceType.IPU:
            self._device_type = DeviceType.IPU

    def update_device_type_if_training_type_plugin_passed(self) -> None:
        if isinstance(self.strategy, TrainingTypePlugin) or any(
            isinstance(plug, TrainingTypePlugin) for plug in self.plugins
        ):
            if self._accelerator_type is not None:
                if self.use_ipu:
                    self._device_type = DeviceType.IPU
                elif self.use_tpu:
                    self._device_type = DeviceType.TPU
                elif self.use_gpu:
                    self._device_type = DeviceType.GPU
            else:
                if self.has_ipu:
                    self._device_type = DeviceType.IPU
                elif self.has_tpu:
                    self._device_type = DeviceType.TPU
                elif self.has_gpu:
                    self._device_type = DeviceType.GPU

    @property
    def is_slurm_managing_tasks(self) -> bool:
        rank_zero_deprecation(
            "`AcceleratorConnector.is_slurm_managing_tasks` was deprecated in v1.5 and will be removed in v1.6."
        )
        return self._is_slurm_managing_tasks

    @is_slurm_managing_tasks.setter
    def is_slurm_managing_tasks(self, value: bool) -> bool:
        rank_zero_deprecation(
            "`AcceleratorConnector.is_slurm_managing_tasks` was deprecated in v1.5 and will be removed in v1.6."
        )
        self._is_slurm_managing_tasks = value

    def configure_slurm_ddp(self) -> None:
        rank_zero_deprecation(
            "`AcceleratorConnector.configure_slurm_ddp()` was deprecated in v1.5 and will be removed in v1.6."
        )
        self._configure_slurm_ddp()

    def _configure_slurm_ddp(self):
        # extract SLURM flag vars
        # whenever we have the correct number of tasks, we let slurm manage processes
        # otherwise we launch the required number of processes
        if self.use_ddp or self.use_ddp2:
            num_requested_gpus = self.num_gpus * self.num_nodes
            num_slurm_tasks = 0
            try:
                num_slurm_tasks = int(os.environ["SLURM_NTASKS"])
                self._is_slurm_managing_tasks = num_slurm_tasks == num_requested_gpus

                # enable slurm cpu
                if num_requested_gpus == 0:
                    self._is_slurm_managing_tasks = num_slurm_tasks == self.num_processes

                # in interactive mode we don't manage tasks
                job_name = os.environ["SLURM_JOB_NAME"]
                if job_name == "bash":
                    self._is_slurm_managing_tasks = False

            except Exception:
                # likely not on slurm, so set the slurm managed flag to false
                self._is_slurm_managing_tasks = False

<<<<<<< HEAD
        # used for tests only, set this flag to simulate slurm managing a task
        try:
            should_fake = int(os.environ["FAKE_SLURM_MANAGING_TASKS"])
            if should_fake:
                self._is_slurm_managing_tasks = True
        except Exception:
            pass

=======
>>>>>>> d3e5a435
        # notify user the that slurm is managing tasks
        if self._is_slurm_managing_tasks:
            rank_zero_info("Multi-processing is handled by Slurm.")<|MERGE_RESOLUTION|>--- conflicted
+++ resolved
@@ -1016,17 +1016,6 @@
                 # likely not on slurm, so set the slurm managed flag to false
                 self._is_slurm_managing_tasks = False
 
-<<<<<<< HEAD
-        # used for tests only, set this flag to simulate slurm managing a task
-        try:
-            should_fake = int(os.environ["FAKE_SLURM_MANAGING_TASKS"])
-            if should_fake:
-                self._is_slurm_managing_tasks = True
-        except Exception:
-            pass
-
-=======
->>>>>>> d3e5a435
         # notify user the that slurm is managing tasks
         if self._is_slurm_managing_tasks:
             rank_zero_info("Multi-processing is handled by Slurm.")