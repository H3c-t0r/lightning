# Copyright The PyTorch Lightning team.
#
# Licensed under the Apache License, Version 2.0 (the "License");
# you may not use this file except in compliance with the License.
# You may obtain a copy of the License at
#
#     http://www.apache.org/licenses/LICENSE-2.0
#
# Unless required by applicable law or agreed to in writing, software
# distributed under the License is distributed on an "AS IS" BASIS,
# WITHOUT WARRANTIES OR CONDITIONS OF ANY KIND, either express or implied.
# See the License for the specific language governing permissions and
# limitations under the License.

import logging
import os
from typing import List, Optional, Sequence, Union
from weakref import proxy

import torch

from pytorch_lightning.accelerators.accelerator import Accelerator
from pytorch_lightning.accelerators.cpu import CPUAccelerator
from pytorch_lightning.accelerators.gpu import GPUAccelerator
from pytorch_lightning.accelerators.ipu import IPUAccelerator
from pytorch_lightning.accelerators.tpu import TPUAccelerator
from pytorch_lightning.plugins import (
    ApexMixedPrecisionPlugin,
    CheckpointIO,
    DataParallelPlugin,
    DDP2Plugin,
    DDPFullyShardedStrategy,
    DDPShardedPlugin,
    DDPSpawnPlugin,
    DDPSpawnShardedPlugin,
<<<<<<< HEAD
=======
    DDPStrategy,
    DeepSpeedPlugin,
>>>>>>> ba0c9013
    DeepSpeedPrecisionPlugin,
    DeepSpeedStrategy,
    DoublePrecisionPlugin,
    FullyShardedNativeMixedPrecisionPlugin,
    HorovodStrategy,
    IPUPlugin,
    IPUPrecisionPlugin,
    NativeMixedPrecisionPlugin,
    PrecisionPlugin,
    ShardedNativeMixedPrecisionPlugin,
    SingleDevicePlugin,
    SingleTPUPlugin,
    Strategy,
    TPUBf16PrecisionPlugin,
    TPUPrecisionPlugin,
    TPUSpawnPlugin,
    TrainingTypePluginsRegistry,
)
from pytorch_lightning.plugins.environments import (
    ClusterEnvironment,
    KubeflowEnvironment,
    LightningEnvironment,
    LSFEnvironment,
    SLURMEnvironment,
    TorchElasticEnvironment,
)
from pytorch_lightning.utilities import (
    _AcceleratorType,
    _StrategyType,
    AMPType,
    device_parser,
    rank_zero_deprecation,
    rank_zero_info,
    rank_zero_warn,
)
from pytorch_lightning.utilities.enums import PrecisionType
from pytorch_lightning.utilities.exceptions import MisconfigurationException
from pytorch_lightning.utilities.imports import (
    _HOROVOD_AVAILABLE,
    _IPU_AVAILABLE,
    _TORCH_GREATER_EQUAL_1_8,
    _TPU_AVAILABLE,
)

if _HOROVOD_AVAILABLE:
    import horovod.torch as hvd

log = logging.getLogger(__name__)


class AcceleratorConnector:
    def __init__(
        self,
        num_processes,
        devices,
        tpu_cores,
        ipus,
        accelerator,
        strategy: Optional[Union[str, Strategy]],
        gpus,
        gpu_ids,
        num_nodes,
        sync_batchnorm,
        benchmark,
        replace_sampler_ddp,
        deterministic: bool,
        precision,
        amp_type,
        amp_level,
        plugins,
    ):
        # initialization
        self._device_type = _AcceleratorType.CPU
        self._distrib_type = None
        self._accelerator_type = None

        self.strategy = strategy.lower() if isinstance(strategy, str) else strategy
        # TODO: Rename this to something else once all the distributed flags are moved to strategy
        self.distributed_backend = accelerator

        self._init_deterministic(deterministic)

        self.num_processes = num_processes
        self.devices = devices
        # `gpus` is the input passed to the Trainer, whereas `gpu_ids` is a list of parsed gpu ids.
        self.gpus = gpus
        self.parallel_device_ids = gpu_ids
        self.tpu_cores = tpu_cores
        self.ipus = ipus
        self.num_nodes = num_nodes
        self.sync_batchnorm = sync_batchnorm
        self.benchmark = benchmark
        self.replace_sampler_ddp = replace_sampler_ddp
        if not PrecisionType.supported_type(precision):
            raise MisconfigurationException(
                f"Precision {repr(precision)} is invalid. Allowed precision values: {PrecisionType.supported_types()}"
            )
        self.precision = precision
        self.amp_type = amp_type.lower() if isinstance(amp_type, str) else None
        self.amp_level = amp_level

        self._precision_plugin: Optional[PrecisionPlugin] = None
        self._training_type_plugin: Optional[Strategy] = None
        self._cluster_environment: Optional[ClusterEnvironment] = None
        self._checkpoint_io: Optional[CheckpointIO] = None

        plugins = plugins if plugins is not None else []

        if isinstance(plugins, str):
            plugins = [plugins]

        if not isinstance(plugins, Sequence):
            plugins = [plugins]

        self.plugins = plugins

        self._handle_accelerator_and_strategy()

        self._validate_accelerator_and_devices()

        self._warn_if_devices_flag_ignored()

        self.select_accelerator_type()

        if self.strategy is not None:
            self._set_training_type_plugin()
        else:
            self.set_distributed_mode()

        self.handle_given_plugins()
        self._set_distrib_type_if_training_type_plugin_passed()

        self._cluster_environment = self.select_cluster_environment()

        self.update_device_type_if_ipu_plugin()
        self.update_device_type_if_training_type_plugin_passed()

        self._validate_accelerator_type()
        self._set_devices_if_none()

        self.training_type_plugin = self.final_training_type_plugin()
        self.accelerator = self.training_type_plugin.accelerator
        self._check_plugin_compatibility()

        # benchmarking
        # TODO: should this be moved to GPU accelerator?
        torch.backends.cudnn.benchmark = self.benchmark

        self.replace_sampler_ddp = replace_sampler_ddp

    def _init_deterministic(self, deterministic: bool) -> None:
        self.deterministic = deterministic
        if _TORCH_GREATER_EQUAL_1_8:
            torch.use_deterministic_algorithms(deterministic)
        else:
            torch.set_deterministic(deterministic)
        if deterministic:
            # fixing non-deterministic part of horovod
            # https://github.com/PyTorchLightning/pytorch-lightning/pull/1572/files#r420279383
            os.environ["HOROVOD_FUSION_THRESHOLD"] = str(0)
            # https://docs.nvidia.com/cuda/cublas/index.html#cublasApi_reproducibility
            os.environ["CUBLAS_WORKSPACE_CONFIG"] = ":4096:8"

    def select_accelerator_type(self) -> None:
        if self.distributed_backend == "auto":
            if self.has_tpu:
                self._accelerator_type = _AcceleratorType.TPU
            elif self.has_ipu:
                self._accelerator_type = _AcceleratorType.IPU
            elif self.has_gpu:
                self._accelerator_type = _AcceleratorType.GPU
            else:
                self._set_devices_to_cpu_num_processes()
                self._accelerator_type = _AcceleratorType.CPU
        elif self.distributed_backend == _AcceleratorType.TPU:
            if not self.has_tpu:
                msg = "TPUs are not available" if not _TPU_AVAILABLE else "you didn't pass `tpu_cores` to `Trainer`"
                raise MisconfigurationException(f"You passed `accelerator='tpu'`, but {msg}.")
            self._accelerator_type = _AcceleratorType.TPU
        elif self.distributed_backend == _AcceleratorType.IPU:
            if not self.has_ipu:
                msg = "IPUs are not available" if not _IPU_AVAILABLE else "you didn't pass `ipus` to `Trainer`"
                raise MisconfigurationException(f"You passed `accelerator='ipu'`, but {msg}.")
            self._accelerator_type = _AcceleratorType.IPU
        elif self.distributed_backend == _AcceleratorType.GPU:
            if not self.has_gpu:
                msg = "you didn't pass `gpus` to `Trainer`" if torch.cuda.is_available() else "GPUs are not available"
                raise MisconfigurationException(f"You passed `accelerator='gpu'`, but {msg}.")
            self._accelerator_type = _AcceleratorType.GPU
        elif self.distributed_backend == _AcceleratorType.CPU:
            self._set_devices_to_cpu_num_processes()
            self._accelerator_type = _AcceleratorType.CPU

        if self.distributed_backend in self.accelerator_types:
            self.distributed_backend = None

    def _validate_accelerator_and_devices(self) -> None:
        if self.distributed_backend not in self.accelerator_types and self.devices is not None:
            raise MisconfigurationException(
                f"You passed `devices={self.devices}` but haven't specified"
                " `accelerator=('auto'|'tpu'|'gpu'|'ipu'|'cpu')` for the devices mapping,"
                f" got `accelerator={self.distributed_backend!r}`."
            )

    def _validate_accelerator_type(self) -> None:
        if self._accelerator_type and self._accelerator_type != self._device_type:
            # internal error: should not happen.
            raise ValueError(
                f"Mismatch between the requested accelerator type ({self._accelerator_type})"
                f" and assigned device type ({self._device_type})."
            )
        self._accelerator_type = self._device_type

    def _warn_if_devices_flag_ignored(self) -> None:
        if self.devices is None:
            return
        devices_warning = f"The flag `devices={self.devices}` will be ignored, as you have set"
        if self.distributed_backend in ("auto", _AcceleratorType.TPU):
            if self.tpu_cores is not None:
                rank_zero_warn(f"{devices_warning} `tpu_cores={self.tpu_cores}`")
        elif self.distributed_backend in ("auto", _AcceleratorType.IPU):
            if self.ipus is not None:
                rank_zero_warn(f"{devices_warning} `ipus={self.ipus}`")
        elif self.distributed_backend in ("auto", _AcceleratorType.GPU):
            if self.gpus is not None:
                rank_zero_warn(f"{devices_warning} `gpus={self.gpus}`")
        elif self.distributed_backend in ("auto", _AcceleratorType.CPU):
            if self.num_processes != 1:
                rank_zero_warn(f"{devices_warning} `num_processes={self.num_processes}`")

    def _set_devices_if_none(self) -> None:
        if self.devices is not None:
            return
        if self._accelerator_type == _AcceleratorType.TPU:
            self.devices = self.tpu_cores
        elif self._accelerator_type == _AcceleratorType.IPU:
            self.devices = self.ipus
        elif self._accelerator_type == _AcceleratorType.GPU:
            self.devices = self.gpus
        elif self._accelerator_type == _AcceleratorType.CPU:
            self.devices = self.num_processes

    def _handle_accelerator_and_strategy(self) -> None:
        deprecated_types = [t for t in _StrategyType if t not in (_StrategyType.TPU_SPAWN, _StrategyType.DDP_CPU)]
        if self.distributed_backend is not None and self.distributed_backend in deprecated_types:
            rank_zero_deprecation(
                f"Passing `Trainer(accelerator={self.distributed_backend!r})` has been deprecated"
                f" in v1.5 and will be removed in v1.7. Use `Trainer(strategy={self.distributed_backend!r})` instead."
            )
            if self.strategy is not None:
                raise MisconfigurationException(
                    f"You have passed `Trainer(strategy={self.strategy!r})` but have"
                    f" also passed `Trainer(accelerator={self.distributed_backend!r})`."
                    f" HINT: Use just `Trainer(strategy={self.strategy!r})` instead."
                )
        if self.strategy == _StrategyType.TPU_SPAWN:
            raise MisconfigurationException(
                "`Trainer(strategy='tpu_spawn')` is not a valid strategy,"
                " you can use `Trainer(strategy='ddp_spawn', accelerator='tpu')` instead."
            )
        if self.strategy == _StrategyType.DDP_CPU:
            raise MisconfigurationException(
                "`Trainer(strategy='ddp_cpu')` is not a valid strategy,"
                " you can use `Trainer(strategy='ddp'|'ddp_spawn', accelerator='cpu')` instead."
            )

    def _set_training_type_plugin(self) -> None:
        if isinstance(self.strategy, str) and self.strategy in TrainingTypePluginsRegistry:
            self._training_type_plugin = TrainingTypePluginsRegistry.get(self.strategy)
        if isinstance(self.strategy, str):
            self.set_distributed_mode(self.strategy)
        elif isinstance(self.strategy, Strategy):
            self._training_type_plugin = self.strategy

    def handle_given_plugins(self) -> None:

        for plug in self.plugins:
            if self.strategy is not None and self._is_plugin_training_type(plug):
                raise MisconfigurationException(
                    f"You have passed `Trainer(strategy={self.strategy!r})`"
                    f" and you can only specify one training type plugin, but you have passed {plug} as a plugin."
                )
            if self._is_plugin_training_type(plug):
                rank_zero_deprecation(
                    f"Passing {plug} `strategy` to the `plugins` flag in Trainer has been deprecated"
                    f" in v1.5 and will be removed in v1.7. Use `Trainer(strategy={plug})` instead."
                )

        training_type = self._training_type_plugin or None
        checkpoint = None
        precision = None
        cluster_environment = None

        for plug in self.plugins:
            if isinstance(plug, str) and plug in TrainingTypePluginsRegistry:
                if training_type is None:
                    training_type = TrainingTypePluginsRegistry.get(plug)
                else:
                    raise MisconfigurationException(
                        "You can only specify one precision and one training type plugin."
                        " Found more than 1 training type plugin:"
                        f' {TrainingTypePluginsRegistry[plug]["plugin"]} registered to {plug}'
                    )
            if isinstance(plug, str):
                # Reset the distributed type as the user has overridden training type
                # via the plugins argument
                self._distrib_type = None
                self.set_distributed_mode(plug)

            elif isinstance(plug, Strategy):
                if training_type is None:
                    training_type = plug

                else:
                    raise MisconfigurationException(
                        "You can only specify one training type plugin."
                        f" Available: {type(training_type).__name__}, given: {type(plug).__name__}"
                    )
            elif isinstance(plug, PrecisionPlugin):
                if precision is None:
                    precision = plug
                else:
                    raise MisconfigurationException(
                        "You can only specify one precision plugin."
                        f" Available: {type(precision).__name__}, given: {type(plug).__name__}"
                    )
            elif isinstance(plug, CheckpointIO):
                if checkpoint is None:
                    checkpoint = plug
                else:
                    raise MisconfigurationException(
                        "You can only specify one checkpoint plugin."
                        f" Available: {type(checkpoint).__name__}, given: {type(plug).__name__}"
                    )
            elif isinstance(plug, ClusterEnvironment):
                if cluster_environment is None:
                    cluster_environment = plug
                else:
                    raise MisconfigurationException(
                        "You can only specify one cluster environment. Found more than 1 cluster environment plugin"
                    )
            else:
                raise MisconfigurationException(
                    f"Found invalid type for plugin {plug}. Expected a precision or training type plugin."
                )

        self._training_type_plugin = training_type
        self._precision_plugin = precision
        self._checkpoint_io = checkpoint
        self._cluster_environment = cluster_environment

    @property
    def accelerator_types(self) -> List[str]:
        return ["auto"] + list(_AcceleratorType)

    @property
    def precision_plugin(self) -> PrecisionPlugin:
        if self._precision_plugin is None:
            self._precision_plugin = self.select_precision_plugin()
        return self._precision_plugin

    def final_training_type_plugin(self) -> Strategy:
        if self._training_type_plugin is None:
            self._training_type_plugin = self.select_training_type_plugin()
        self._training_type_plugin = self.resolve_training_type_plugin(self._training_type_plugin)
        # attach checkpoint plugin to the training type plugin
        if self._checkpoint_io is not None:
            self._training_type_plugin.checkpoint_io = self._checkpoint_io
        if (isinstance(self.strategy, Strategy) and self.strategy._precision_plugin is None) or not isinstance(
            self.strategy, Strategy
        ):
            precision_plugin = self.precision_plugin
            if precision_plugin is not None:
                self._training_type_plugin.precision_plugin = precision_plugin
        if (isinstance(self.strategy, Strategy) and self.strategy.accelerator is None) or not isinstance(
            self.strategy, Strategy
        ):
            self._training_type_plugin.accelerator = self.select_accelerator()
        return self._training_type_plugin

    @property
    def cluster_environment(self) -> ClusterEnvironment:
        if self._cluster_environment is None:
            self._cluster_environment = self.select_cluster_environment()
        return self._cluster_environment

    @property
    def has_cpu(self) -> bool:
        return True

    @property
    def use_cpu(self) -> bool:
        return self._accelerator_type == _AcceleratorType.CPU

    @property
    def has_gpu(self) -> bool:
        # Here, we are not checking for GPU availability, but instead if User has passed
        # `gpus` to Trainer for training.
        gpus = self.parallel_device_ids
        if gpus is not None and len(gpus) > 0:
            return True
        return self._map_devices_to_accelerator(_AcceleratorType.GPU)

    @property
    def use_gpu(self) -> bool:
        return self._accelerator_type == _AcceleratorType.GPU and self.has_gpu

    @property
    def has_tpu(self) -> bool:
        # Here, we are not checking for TPU availability, but instead if User has passed
        # `tpu_cores` to Trainer for training.
        if self.tpu_cores is not None:
            return True
        return self._map_devices_to_accelerator(_AcceleratorType.TPU)

    @property
    def use_tpu(self) -> bool:
        return self._accelerator_type == _AcceleratorType.TPU and self.has_tpu

    @property
    def tpu_id(self) -> Optional[int]:
        if self.use_tpu and isinstance(self.tpu_cores, list):
            return self.tpu_cores[0]
        return None

    @property
    def has_ipu(self) -> bool:
        # Here, we are not checking for IPU availability, but instead if User has passed
        # `ipus` to Trainer for training.
        if self.ipus is not None or isinstance(self._training_type_plugin, IPUPlugin):
            return True
        return self._map_devices_to_accelerator(_AcceleratorType.IPU)

    @property
    def use_ipu(self) -> bool:
        return self._accelerator_type == _AcceleratorType.IPU and self.has_ipu

    def _set_devices_to_cpu_num_processes(self) -> None:
        if self.num_processes == 1:
            self._map_devices_to_accelerator(_AcceleratorType.CPU)

    def _map_devices_to_accelerator(self, accelerator: str) -> bool:
        if self.devices is None:
            return False
        if accelerator == _AcceleratorType.TPU and _TPU_AVAILABLE:
            if self.devices == "auto":
                self.devices = TPUAccelerator.auto_device_count()
            self.tpu_cores = device_parser.parse_tpu_cores(self.devices)
            return True
        if accelerator == _AcceleratorType.IPU and _IPU_AVAILABLE:
            if self.devices == "auto":
                self.devices = IPUAccelerator.auto_device_count()
            self.ipus = self.devices
            return True
        if accelerator == _AcceleratorType.GPU and torch.cuda.is_available():
            if self.devices == "auto":
                self.devices = GPUAccelerator.auto_device_count()
            self.gpus = self.devices
            self.parallel_device_ids = device_parser.parse_gpu_ids(self.devices)
            return True
        if accelerator == _AcceleratorType.CPU:
            if self.devices == "auto":
                self.devices = CPUAccelerator.auto_device_count()
            if not isinstance(self.devices, int):
                raise MisconfigurationException(
                    "The flag `devices` must be an int with `accelerator='cpu'`,"
                    f" got `devices={self.devices}` instead."
                )
            self.num_processes = self.devices
            return True
        return False

    @property
    def use_dp(self) -> bool:
        return self._distrib_type == _StrategyType.DP

    @property
    def use_ddp(self) -> bool:
        return self._distrib_type in (
            _StrategyType.DDP,
            _StrategyType.DDP_SPAWN,
            _StrategyType.DDP_SHARDED,
            _StrategyType.DDP_SHARDED_SPAWN,
            _StrategyType.DDP_FULLY_SHARDED,
            _StrategyType.DEEPSPEED,
            _StrategyType.TPU_SPAWN,
        )

    @property
    def use_ddp2(self) -> bool:
        return self._distrib_type == _StrategyType.DDP2

    @property
    def use_horovod(self) -> bool:
        return self._distrib_type == _StrategyType.HOROVOD

    @property
    def use_deepspeed(self) -> bool:
        return self._distrib_type == _StrategyType.DEEPSPEED

    @property
    def _is_sharded_training_type(self) -> bool:
        return isinstance(self._training_type_plugin, (DDPShardedPlugin, DDPSpawnShardedPlugin))

    @property
    def _is_fully_sharded_training_type(self) -> bool:
        return isinstance(self._training_type_plugin, DDPFullyShardedStrategy)

    @property
    def is_distributed(self) -> bool:
        # Used for custom plugins.
        # Custom plugins should implement is_distributed property.
        if hasattr(self.training_type_plugin, "is_distributed") and not self.use_tpu:
            return self.training_type_plugin.is_distributed
        is_distributed = self.use_ddp or self.use_ddp2 or self.use_horovod
        if self.use_tpu:
            is_distributed |= self.training_type_plugin.is_distributed
        return is_distributed

    @property
    def num_gpus(self) -> int:
        gpus = self.parallel_device_ids
        if gpus is None:
            return 0
        return len(gpus)

    @property
    def num_ipus(self) -> int:
        if isinstance(self.ipus, int):
            return self.ipus
        if isinstance(self._training_type_plugin, IPUPlugin):
            return self._training_type_plugin.replication_factor
        return 0

    @property
    def parallel_devices(self) -> List[Union[torch.device, int]]:
        if self.use_gpu:
            devices = [torch.device("cuda", i) for i in self.parallel_device_ids]
        elif self.use_tpu:
            # explicitly don't make a tpu device here!
            # https://github.com/PyTorchLightning/pytorch-lightning/issues/3169
            if isinstance(self.tpu_cores, int):
                devices = list(range(self.tpu_cores))
        elif self.use_ipu:
            devices = list(range(self.num_ipus))
        else:
            devices = [torch.device("cpu")] * self.num_processes
        return devices

    @property
    def root_gpu(self) -> Optional[int]:
        return (
            self.training_type_plugin.root_device.index
            if not isinstance(self.accelerator, (IPUAccelerator, TPUAccelerator))
            else None
        )

    @staticmethod
    def _is_plugin_training_type(plugin: Union[str, Strategy]) -> bool:
        if isinstance(plugin, str) and (plugin in TrainingTypePluginsRegistry or plugin in list(_StrategyType)):
            return True
        return isinstance(plugin, Strategy)

    @property
    def is_training_type_in_plugins(self) -> bool:
        return any(
            (isinstance(plug, str) and plug in TrainingTypePluginsRegistry) or isinstance(plug, Strategy)
            for plug in self.plugins
        )

    def select_precision_plugin(self) -> PrecisionPlugin:
        # set precision type
        self.amp_type = AMPType.from_str(self.amp_type)

        # validation for all plugins
        if self.amp_level is not None and self.amp_type != AMPType.APEX:
            raise MisconfigurationException(
                f"You have asked for `amp_level={self.amp_level!r}` but it's only supported with `amp_backend='apex'`."
            )

        if self.use_ipu:
            if self.precision not in (16, 32):
                raise MisconfigurationException(
                    f"`Trainer(accelerator='ipu', precision={self.precision!r})` is not supported."
                )
            return IPUPrecisionPlugin(self.precision)
        if self.use_tpu:
            if self.precision == 32:
                return TPUPrecisionPlugin()
            elif self.precision == 64:
                raise MisconfigurationException(
                    "`Trainer(accelerator='tpu', precision=64)` is not implemented."
                    " Please, open an issue in `https://github.com/PyTorchLightning/pytorch-lightning/issues`"
                    " requesting this feature."
                )
            elif self.precision in (16, "bf16"):
                if self.precision == 16:
                    # this is not deprecated to ease transition between accelerator environments
                    rank_zero_warn(
                        f"You passed `Trainer(accelerator='tpu', precision=16)` but {self.amp_type.value} AMP"
                        f" is not supported with TPUs. Using `precision='bf16'` instead."
                    )
                return TPUBf16PrecisionPlugin()

        if self._distrib_type == _StrategyType.DEEPSPEED or isinstance(self._training_type_plugin, DeepSpeedStrategy):
            return DeepSpeedPrecisionPlugin(self.precision, self.amp_type, self.amp_level)

        if self.precision == 32:
            return PrecisionPlugin()
        if self.precision == 64:
            return DoublePrecisionPlugin()

        # maybe convert the precision value
        if self.precision == 16 and self.use_cpu:
            if self.amp_type == AMPType.APEX:
                # apex was explicitly passed, not a good idea to silently switch to native AMP
                raise MisconfigurationException(
                    "You passed `Trainer(accelerator='cpu', precision=16, amp_type='apex')`"
                    " but apex AMP not supported on CPU."
                )
            # this automatic switch is to ease transition between accelerator environments
            rank_zero_warn(
                "You passed `Trainer(accelerator='cpu', precision=16)` but native AMP is not supported on CPU."
                " Using `precision='bf16'` instead."
            )
            self.precision = "bf16"

        if self.precision in (16, "bf16"):
            if self.precision == "bf16" and self.amp_type != AMPType.NATIVE:
                raise MisconfigurationException(
                    f"You passed `Trainer(amp_type={self.amp_type.value!r}, precision='bf16')` but it's not supported."
                    " Try using `amp_type='native'` instead."
                )

            rank_zero_info(
                f"Using 16bit {self.amp_type.value} Automatic Mixed Precision (AMP)"
                if self.precision == 16
                else "Using bfloat16 Automatic Mixed Precision (AMP)"
            )

            if self.amp_type == AMPType.NATIVE:
                device = "cpu" if self.use_cpu else "cuda"

                if self._is_sharded_training_type:
                    return ShardedNativeMixedPrecisionPlugin(self.precision, device)
                if self._is_fully_sharded_training_type:
                    return FullyShardedNativeMixedPrecisionPlugin(self.precision, device)
                return NativeMixedPrecisionPlugin(self.precision, device)

            if self.amp_type == AMPType.APEX:
                if self._is_sharded_training_type or self._is_fully_sharded_training_type:
                    raise MisconfigurationException(
                        "Sharded plugins are not supported with apex, please switch to `amp_backend='native'`."
                    )
                self.amp_level = self.amp_level or "O2"
                return ApexMixedPrecisionPlugin(self.amp_level)

        raise RuntimeError("No precision set")

    def select_training_type_plugin(self) -> Strategy:
        if (
            isinstance(self.distributed_backend, Accelerator)
            and self.distributed_backend.training_type_plugin is not None
        ):
            plugin = self.distributed_backend.training_type_plugin
        elif self.use_ddp2:
            plugin = DDP2Plugin(parallel_devices=self.parallel_devices, cluster_environment=self.cluster_environment)
        elif self.use_ddp and self.use_deepspeed:
            plugin = DeepSpeedStrategy(
                cluster_environment=self.select_cluster_environment(), parallel_devices=self.parallel_devices
            )
        elif self.use_ddp:
            use_slurm_ddp = self.use_ddp and self._is_slurm_managing_tasks()
            use_torchelastic_ddp = self.use_ddp and TorchElasticEnvironment.detect()
            use_kubeflow_ddp = self.use_ddp and KubeflowEnvironment.detect()
            use_ddp_spawn = self._distrib_type == _StrategyType.DDP_SPAWN
            use_ddp_cpu_spawn = use_ddp_spawn and self.use_cpu
            use_tpu_spawn = self.use_tpu and self._distrib_type == _StrategyType.TPU_SPAWN
            use_ddp_cpu_torch_elastic = use_ddp_cpu_spawn and TorchElasticEnvironment.detect()
            use_ddp_cpu_kubeflow = use_ddp_cpu_spawn and KubeflowEnvironment.detect()
            use_ddp_cpu_slurm = use_ddp_cpu_spawn and self._is_slurm_managing_tasks()
            use_ddp_sharded = self._distrib_type == _StrategyType.DDP_SHARDED
            use_ddp_sharded_spawn = self._distrib_type == _StrategyType.DDP_SHARDED_SPAWN
            use_ddp_fully_sharded = self._distrib_type == _StrategyType.DDP_FULLY_SHARDED

            if use_tpu_spawn:
                ddp_strategy_cls = TPUSpawnPlugin
            elif use_ddp_sharded:
                ddp_strategy_cls = DDPShardedPlugin
            elif use_ddp_sharded_spawn:
                ddp_strategy_cls = DDPSpawnShardedPlugin
            elif (
                use_ddp_cpu_slurm
                or use_slurm_ddp
                or use_ddp_cpu_torch_elastic
                or use_torchelastic_ddp
                or use_kubeflow_ddp
                or use_ddp_cpu_kubeflow
            ):
                ddp_strategy_cls = DDPStrategy
            elif use_ddp_spawn or use_ddp_cpu_spawn:
                ddp_strategy_cls = DDPSpawnPlugin
            elif use_ddp_fully_sharded:
                ddp_strategy_cls = DDPFullyShardedStrategy
            else:
                ddp_strategy_cls = DDPStrategy

            plugin = ddp_strategy_cls(
                parallel_devices=self.parallel_devices, cluster_environment=self.cluster_environment
            )
        elif self.use_dp:
            plugin = DataParallelPlugin(parallel_devices=self.parallel_devices)
        elif self.use_horovod:
            plugin = HorovodStrategy(parallel_devices=self.parallel_devices)
        elif self.use_tpu and isinstance(self.tpu_cores, list):
            plugin = SingleTPUPlugin(self.tpu_id)
        elif self.use_ipu:
            plugin = IPUPlugin(parallel_devices=self.parallel_devices)
        else:
            single_gpu_ordinal = device_parser.determine_root_gpu_device(self.parallel_device_ids)
            plugin = SingleDevicePlugin(device=torch.device(f"cuda:{single_gpu_ordinal}" if self.use_gpu else "cpu"))
        return plugin

    def resolve_training_type_plugin(self, training_type: Strategy) -> Strategy:
        # necessary for when the user has passed in a plugin
        if hasattr(training_type, "parallel_devices") and getattr(training_type, "parallel_devices") is None:
            training_type.parallel_devices = self.parallel_devices
            if hasattr(training_type, "num_processes"):
                training_type.num_processes = len(self.parallel_devices)

        if hasattr(training_type, "cluster_environment") and getattr(training_type, "cluster_environment") is None:
            # transfer ownership of the cluster environment to the training type
            training_type.cluster_environment = self.cluster_environment
            self._cluster_environment = proxy(self.cluster_environment)

        if hasattr(training_type, "num_nodes"):
            # set num_nodes for training_type from trainer setting
            training_type.num_nodes = self.num_nodes

        if hasattr(training_type, "sync_batchnorm"):
            # set sync_batchnorm for training_type from trainer setting
            training_type.sync_batchnorm = self.sync_batchnorm

        return training_type

    def select_accelerator(self) -> Accelerator:
        if isinstance(self.distributed_backend, Accelerator):
            # custom accelerator from user
            if self._precision_plugin is not None or self._training_type_plugin is not None:
                # plugins also specified by user
                rank_zero_warn(
                    "Specified `Precision` and `TrainingType` plugins will be ignored,"
                    " since an `Accelerator` instance was provided."
                )
            return self.distributed_backend

        if self.use_gpu:
            acc_cls = GPUAccelerator
        elif self.use_tpu:
            acc_cls = TPUAccelerator
        elif self.use_ipu:
            acc_cls = IPUAccelerator
        else:
            acc_cls = CPUAccelerator

        accelerator = acc_cls()
        return accelerator

    def select_cluster_environment(self) -> ClusterEnvironment:
        if self._cluster_environment is not None:
            return self._cluster_environment
        if self._is_slurm_managing_tasks():
            rank_zero_info("Multiprocessing is handled by SLURM.")
            return SLURMEnvironment()

        for env_type in (TorchElasticEnvironment, KubeflowEnvironment, LSFEnvironment):
            if env_type.detect():
                return env_type()

        return LightningEnvironment()

    def set_distributed_mode(self, strategy: Optional[str] = None):

        if strategy is None and self.is_training_type_in_plugins:
            return

        if strategy is not None and strategy in TrainingTypePluginsRegistry:
            self.distributed_backend = TrainingTypePluginsRegistry[strategy]["distributed_backend"]
        elif strategy is not None:
            self.distributed_backend = strategy

        if isinstance(self.distributed_backend, Accelerator):
            return

        is_cpu_accelerator_type = self._accelerator_type and self._accelerator_type == _AcceleratorType.CPU
        _use_cpu = is_cpu_accelerator_type or self.distributed_backend and "cpu" in self.distributed_backend

        if self.distributed_backend is None:
            if self.has_horovodrun():
                self._set_horovod_backend()
            elif self.num_gpus == 0 and self.num_nodes > 1:
                self._distrib_type = _StrategyType.DDP
            elif self.num_gpus == 0 and self.num_processes > 1:
                self.distributed_backend = _StrategyType.DDP_SPAWN
            elif self.num_gpus > 1 and not _use_cpu:
                rank_zero_warn(
                    "You requested multiple GPUs but did not specify a backend, e.g."
                    ' `Trainer(strategy="dp"|"ddp"|"ddp2")`. Setting `strategy="ddp_spawn"` for you.'
                )
                self.distributed_backend = _StrategyType.DDP_SPAWN

        # special case with DDP on CPUs
        if self.distributed_backend == _StrategyType.DDP_CPU:
            if _TPU_AVAILABLE:
                raise MisconfigurationException(
                    "`accelerator='ddp_cpu'` is not supported on TPU machines. "
                    "Learn more: https://github.com/PyTorchLightning/pytorch-lightning/issues/7810"
                )
            if self.num_processes == 1 and self.num_nodes > 1:
                self._distrib_type = _StrategyType.DDP
            else:
                self._distrib_type = _StrategyType.DDP_SPAWN
            if self.num_gpus > 0:
                rank_zero_warn(
                    "You requested one or more GPUs, but set `accelerator='ddp_cpu'`. Training will not use GPUs."
                )
                self.parallel_device_ids = None
            if self.num_processes is None:
                # define the max CPU available
                self.num_processes = os.cpu_count()
        # special case with TPUs
        elif self.has_tpu and not _use_cpu:
            self._device_type = _AcceleratorType.TPU
            if isinstance(self.tpu_cores, int):
                self._distrib_type = _StrategyType.TPU_SPAWN
        elif self.has_ipu and not _use_cpu:
            self._device_type = _AcceleratorType.IPU
        elif self.distributed_backend and self._distrib_type is None:
            self._distrib_type = _StrategyType(self.distributed_backend)

        if self.num_gpus > 0 and not _use_cpu:
            self._device_type = _AcceleratorType.GPU

        _gpu_distrib_types = (_StrategyType.DP, _StrategyType.DDP, _StrategyType.DDP_SPAWN, _StrategyType.DDP2)
        # DP and DDP2 cannot run without GPU
        if self.num_gpus == 0 and self._distrib_type in _gpu_distrib_types and not _use_cpu:

            if (self.num_nodes and self.num_nodes > 1) or (self.num_processes and self.num_processes > 1):
                if self._distrib_type in (_StrategyType.DP, _StrategyType.DDP2):
                    rank_zero_warn(
                        f"{self._distrib_type.value!r} is not supported on CPUs, hence setting `strategy='ddp'`."
                    )
                    self._distrib_type = _StrategyType.DDP
            else:
                rank_zero_warn("You are running on single node with no parallelization, so distributed has no effect.")
                self._distrib_type = None

        # finished configuring self._distrib_type, check ipython environment
        self.check_interactive_compatibility()

        # for DDP overwrite nb processes by requested GPUs
        if self._device_type == _AcceleratorType.GPU and self._distrib_type in (
            _StrategyType.DDP,
            _StrategyType.DDP_SPAWN,
        ):
            self.num_processes = self.num_gpus

        if self._device_type == _AcceleratorType.GPU and self._distrib_type == _StrategyType.DDP2:
            self.num_processes = self.num_nodes

        # Horovod is an extra case...
        if self.distributed_backend == _StrategyType.HOROVOD:
            self._set_horovod_backend()

        using_valid_distributed = self.use_ddp or self.use_ddp2
        if self.num_nodes > 1 and not using_valid_distributed:
            # throw error to force user to choose a supported strategy type such as ddp or ddp2
            raise MisconfigurationException(
                "Your chosen strategy does not support `num_nodes > 1`. Please set `strategy=('ddp'|'ddp2')`."
            )

    def _set_horovod_backend(self):
        self.check_horovod()
        self._distrib_type = _StrategyType.HOROVOD

        # Initialize Horovod to get rank / size info
        hvd.init()
        if self.has_gpu:
            # Horovod assigns one local GPU per process
            self.parallel_device_ids = list(range(hvd.local_size()))
        else:
            self.num_processes = hvd.local_size()

    def check_interactive_compatibility(self):
        """Raises a `MisconfigurationException` if the accelerator and/or plugin is not compatible with an
        interactive environment."""
        from pytorch_lightning.utilities import _IS_INTERACTIVE

        if _IS_INTERACTIVE and self._distrib_type is not None and not self._distrib_type.is_interactive_compatible():
            raise MisconfigurationException(
                f"`Trainer(strategy={self._distrib_type.value!r})` or"
                f" `Trainer(accelerator={self._distrib_type.value!r})` is not compatible with an interactive"
                " environment. Run your code as a script, or choose one of the compatible backends:"
                f" {', '.join(_StrategyType.interactive_compatible_types())}."
                " In case you are spawning processes yourself, make sure to include the Trainer"
                " creation inside the worker function."
            )

    def check_horovod(self):
        """Raises a `MisconfigurationException` if the Trainer is not configured correctly for Horovod."""
        if not _HOROVOD_AVAILABLE:
            raise MisconfigurationException(
                'Requested `accelerator="horovod"`, but Horovod is not installed.'
                "Install with \n $HOROVOD_WITH_PYTORCH=1 pip install horovod[pytorch]"
            )

        if self.num_gpus > 1 or self.num_nodes > 1:
            raise MisconfigurationException(
                "Horovod does not support setting num_nodes / num_gpus explicitly. Use "
                "horovodrun / mpirun to configure the number of processes."
            )

    @staticmethod
    def has_horovodrun() -> bool:
        """Returns True if running with `horovodrun` using Gloo or OpenMPI."""
        return _HOROVOD_AVAILABLE and ("OMPI_COMM_WORLD_RANK" in os.environ or "HOROVOD_RANK" in os.environ)

    def update_device_type_if_ipu_plugin(self) -> None:
        # This allows the poptorch.Options that are passed into the IPUPlugin to be the source of truth,
        # which gives users the flexibility to not have to pass `ipus` flag directly to Trainer
        if isinstance(self._training_type_plugin, IPUPlugin) and self._device_type != _AcceleratorType.IPU:
            self._device_type = _AcceleratorType.IPU

    def update_device_type_if_training_type_plugin_passed(self) -> None:
        if isinstance(self.strategy, Strategy) or any(isinstance(plug, Strategy) for plug in self.plugins):
            if self._accelerator_type is not None:
                if self.use_ipu:
                    self._device_type = _AcceleratorType.IPU
                elif self.use_tpu:
                    self._device_type = _AcceleratorType.TPU
                elif self.use_gpu:
                    self._device_type = _AcceleratorType.GPU
            else:
                if self.has_ipu:
                    self._device_type = _AcceleratorType.IPU
                elif self.has_tpu:
                    self._device_type = _AcceleratorType.TPU
                elif self.has_gpu:
                    self._device_type = _AcceleratorType.GPU

    def _set_distrib_type_if_training_type_plugin_passed(self):
        # This is required as when `Strategy` instance is passed to either `strategy`
        # or `plugins` flag, `AcceleratorConnector.set_distributed_mode` is not required to be
        # called and `_distrib_type` is not set.
        if self._distrib_type is not None:
            return
        if self._training_type_plugin is not None:
            self._distrib_type = getattr(self._training_type_plugin, "distributed_backend", None)

    def _is_slurm_managing_tasks(self) -> bool:
        """Returns whether we let SLURM manage the processes or not.

        Returns ``True`` if and only if these conditions match:

            - A SLURM cluster is detected
            - A distributed plugin is being used
            - The process is not launching in interactive mode
            - The number of tasks in SLURM matches the requested number of devices and nodes in the Trainer
        """
        if (
            (not self.use_ddp and not self.use_ddp2)
            or not SLURMEnvironment.detect()
            or SLURMEnvironment.job_name() == "bash"  # in interactive mode we don't manage tasks
        ):
            return False

        total_requested_devices = (self.num_gpus or self.num_processes) * self.num_nodes
        num_slurm_tasks = int(os.environ["SLURM_NTASKS"], 0)
        return num_slurm_tasks == total_requested_devices

    def _check_plugin_compatibility(self) -> None:
        """Checks that selected plugins are compatible with each other.

        Raises:
            ValueError: If an invalid combination of Accelerator, Strategy, PrecisionPlugin is found.
        """
        if isinstance(self.accelerator, TPUAccelerator):
            if not isinstance(self.training_type_plugin.precision_plugin, TPUPrecisionPlugin):
                raise ValueError(
                    f"The `TPUAccelerator` can only be used with a `TPUPrecisionPlugin`,"
                    f" found: {self.training_type_plugin.precision_plugin}."
                )
            if not isinstance(self.training_type_plugin, (SingleTPUPlugin, TPUSpawnPlugin)):
                raise ValueError(
                    "The `TPUAccelerator` can only be used with a `SingleTPUPlugin` or `TPUSpawnPlugin`,"
                    f" found {self.training_type_plugin}."
                )<|MERGE_RESOLUTION|>--- conflicted
+++ resolved
@@ -33,11 +33,7 @@
     DDPShardedPlugin,
     DDPSpawnPlugin,
     DDPSpawnShardedPlugin,
-<<<<<<< HEAD
-=======
     DDPStrategy,
-    DeepSpeedPlugin,
->>>>>>> ba0c9013
     DeepSpeedPrecisionPlugin,
     DeepSpeedStrategy,
     DoublePrecisionPlugin,
