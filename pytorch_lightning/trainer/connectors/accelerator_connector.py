# Copyright The PyTorch Lightning team.
#
# Licensed under the Apache License, Version 2.0 (the "License");
# you may not use this file except in compliance with the License.
# You may obtain a copy of the License at
#
#     http://www.apache.org/licenses/LICENSE-2.0
#
# Unless required by applicable law or agreed to in writing, software
# distributed under the License is distributed on an "AS IS" BASIS,
# WITHOUT WARRANTIES OR CONDITIONS OF ANY KIND, either express or implied.
# See the License for the specific language governing permissions and
# limitations under the License.

import logging
import os
from typing import List, Optional, Union

import torch

from pytorch_lightning.accelerators.accelerator import Accelerator
from pytorch_lightning.accelerators.cpu import CPUAccelerator
from pytorch_lightning.accelerators.gpu import GPUAccelerator
from pytorch_lightning.accelerators.ipu import IPUAccelerator
from pytorch_lightning.accelerators.tpu import TPUAccelerator
from pytorch_lightning.plugins import (
    ApexMixedPrecisionPlugin,
    CheckpointIO,
    DeepSpeedPrecisionPlugin,
    DoublePrecisionPlugin,
    FullyShardedNativeMixedPrecisionPlugin,
    IPUPrecisionPlugin,
    NativeMixedPrecisionPlugin,
    PLUGIN_INPUT,
    PrecisionPlugin,
    ShardedNativeMixedPrecisionPlugin,
    TPUBf16PrecisionPlugin,
    TPUPrecisionPlugin,
)
from pytorch_lightning.plugins.environments import (
    BaguaEnvironment,
    ClusterEnvironment,
    KubeflowEnvironment,
    LightningEnvironment,
    LSFEnvironment,
    SLURMEnvironment,
    TorchElasticEnvironment,
)
from pytorch_lightning.plugins.layer_sync import LayerSync, NativeSyncBatchNorm
from pytorch_lightning.strategies import (
    DataParallelStrategy,
    DDP2Strategy,
    DDPFullyShardedStrategy,
    DDPShardedStrategy,
    DDPSpawnShardedStrategy,
    DDPSpawnStrategy,
    DDPStrategy,
    DeepSpeedStrategy,
    HorovodStrategy,
    IPUStrategy,
    ParallelStrategy,
    SingleDeviceStrategy,
    SingleTPUStrategy,
    Strategy,
    StrategyRegistry,
    TPUSpawnStrategy,
)
from pytorch_lightning.utilities import (
    _StrategyType,
    AMPType,
    device_parser,
    LightningEnum,
    rank_zero_deprecation,
    rank_zero_info,
    rank_zero_warn,
)
from pytorch_lightning.utilities.exceptions import MisconfigurationException
from pytorch_lightning.utilities.imports import (
    _HOROVOD_AVAILABLE,
    _IPU_AVAILABLE,
    _TORCH_GREATER_EQUAL_1_8,
    _TPU_AVAILABLE,
)

log = logging.getLogger(__name__)

if _HOROVOD_AVAILABLE:
    import horovod.torch as hvd


class AcceleratorConnector:
    def __init__(
        self,
        devices: Optional[Union[List[int], str, int]] = None,
        num_nodes: int = 1,
        accelerator: Optional[Union[str, Accelerator]] = None,
        strategy: Optional[Union[str, Strategy]] = None,
        plugins: Optional[Union[PLUGIN_INPUT, List[PLUGIN_INPUT]]] = None,
        precision: Union[int, str] = 32,
        amp_type: str = "native",
        amp_level: Optional[str] = None,
        sync_batchnorm: bool = False,
        benchmark: Optional[bool] = None,
        replace_sampler_ddp: bool = True,
        deterministic: bool = False,
        num_processes: Optional[int] = None,  # deprecated
        tpu_cores: Optional[Union[List[int], int]] = None,  # deprecated
        ipus: Optional[int] = None,  # deprecated
        gpus: Optional[Union[List[int], str, int]] = None,  # deprecated
        gpu_ids: Optional[List[int]] = None,  # TODO can be removed
    ) -> None:
        """The AcceleratorConnector parses several Trainer arguments and instantiates the Strategy including other
        components such as the Accelerator and Precision plugins.

            A. accelerator flag could be:
                1. strategy class (deprecated in 1.5 will be removed in 1.7)
                2. strategy str (deprecated in 1.5 will be removed in 1.7)
                3. accelerator class
                4. accelerator str
                5. accelerator auto

            B. strategy flag could be :
                1. strategy class
                2. strategy str registered with StrategyRegistry
                3. strategy str in _strategy_type enum which listed in each strategy as
                   backend (registed these too, and _strategy_type could be deprecated)

            C. plugins flag could be:
                1. List of str, which could contain:
                    i. strategy str
                    ii. precision str (Not supported in the old accelerator_connector version)
                    iii. checkpoint_io str (Not supported in the old accelerator_connector version)
                    iv. cluster_environment str (Not supported in the old accelerator_connector version)
                2. List of class, which could contains:
                    i. strategy class (deprecated in 1.5 will be removed in 1.7)
                    ii. precision class (should be removed, and precision flag should allow user pass classes)
                    iii. checkpoint_io class
                    iv. cluster_environment class


        priorities which to take when:
            A. Class > str
            B. Strategy > Accelerator/precision/plugins
            C. TODO When multiple flag set to the same thing
        """
        if benchmark and deterministic:
            rank_zero_warn(
                "You passed `deterministic=True` and `benchmark=True`. Note that PyTorch ignores"
                " torch.backends.cudnn.deterministic=True when torch.backends.cudnn.benchmark=True.",
            )
        self.benchmark = not deterministic if benchmark is None else benchmark
        # TODO: move to gpu accelerator
        torch.backends.cudnn.benchmark = self.benchmark
        self.replace_sampler_ddp = replace_sampler_ddp
<<<<<<< HEAD
=======
        self.sync_batchnorm = sync_batchnorm
        self._init_deterministic(deterministic)
>>>>>>> 29d5afbd

        # 1. Parsing flags
        # Get registered strategies, built-in accelerators and precision plugins
        self._registered_strategies = StrategyRegistry.available_strategies()
        self._accelerator_types = ("tpu", "ipu", "gpu", "cpu")
        self._precision_types = ("16", "32", "64", "bf16", "mixed")

        # Raise an exception if there are conflicts between flags
        # Set each valid flag to `self._x_flag` after validation
        # Example: If accelerator is set to a strategy type, set `self._strategy_flag = accelerator`.
        # For devices: Assign gpus, ipus, etc. to the accelerator flag and devices flag
        self._strategy_flag: Optional[Union[Strategy, str]] = None
        self._accelerator_flag: Optional[Union[Accelerator, str]] = None
        self._precision_flag: Optional[Union[int, str]] = None
        self._precision_plugin_flag: Optional[PrecisionPlugin] = None
        self._cluster_environment_flag: Optional[Union[ClusterEnvironment, str]] = None
        self._layer_sync: Optional[LayerSync] = NativeSyncBatchNorm() if sync_batchnorm else None
        self.checkpoint_io: Optional[CheckpointIO] = None
        self._amp_type_flag: Optional[LightningEnum] = None
        self._amp_level_flag: Optional[str] = amp_level

        self._check_config_and_set_final_flags(
            strategy=strategy,
            accelerator=accelerator,
            precision=precision,
            plugins=plugins,
            amp_type=amp_type,
            amp_level=amp_level,
            sync_batchnorm=sync_batchnorm,
        )
        self._check_device_config_and_set_final_flags(
            devices=devices, num_nodes=num_nodes, num_processes=num_processes, gpus=gpus, ipus=ipus, tpu_cores=tpu_cores
        )

        # 2. Instantiate Accelerator
        # handle `auto` and `None`
        self._set_accelerator_if_ipu_strategy_is_passed()
        if self._accelerator_flag == "auto" or self._accelerator_flag is None:
            self._accelerator_flag = self._choose_accelerator()
        self._set_parallel_devices_and_init_accelerator()

        # 3. Instantiate ClusterEnvironment
        self.cluster_environment: ClusterEnvironment = self._choose_and_init_cluster_environment()

        # 4. Instantiate Strategy - Part 1
        if self._strategy_flag is None:
            self._strategy_flag = self._choose_strategy()
        # In specific cases, ignore user selection and fall back to a different strategy
        self._check_strategy_and_fallback()
        self._init_strategy()

        # 5. Instantiate Precision Plugin
        self.precision_plugin = self._check_and_init_precision()

        # 6. Instantiate Strategy - Part 2
        self._lazy_init_strategy()

    def _init_deterministic(self, deterministic: bool) -> None:
        self.deterministic = deterministic
        if _TORCH_GREATER_EQUAL_1_8:
            torch.use_deterministic_algorithms(deterministic)
        else:
            torch.set_deterministic(deterministic)
        if deterministic:
            # fixing non-deterministic part of horovod
            # https://github.com/PyTorchLightning/pytorch-lightning/pull/1572/files#r420279383
            os.environ["HOROVOD_FUSION_THRESHOLD"] = "0"

            # https://docs.nvidia.com/cuda/cublas/index.html#cublasApi_reproducibility
            os.environ["CUBLAS_WORKSPACE_CONFIG"] = ":4096:8"

    def _check_config_and_set_final_flags(
        self,
        strategy: Optional[Union[str, Strategy]],
        accelerator: Optional[Union[str, Accelerator]],
        precision: Union[int, str],
        plugins: Optional[Union[PLUGIN_INPUT, List[PLUGIN_INPUT]]],
        amp_type: str,
        amp_level: Optional[str],
        sync_batchnorm: bool,
    ) -> None:
        """This method checks:

        1. strategy: strategy, accelerator and plugin can all be set to strategies
        2. accelerator: if the value of the accelerator argument is a type of accelerator (instance or string),
            set self._accelerator_flag accordingly. If the value is strategy related (instance or string),
            it gets handled by 1.
        3. precision: The final value of the precision flag may be determined either by the precision argument or
            by a plugin instance.
        4. plugins: a plugin could occur as a value of the strategy argument (handled by 1), or the precision
            argument (handled by 3). We also extract the CheckpointIO and ClusterEnvironment plugins.
        """
        if plugins is not None:
            plugins = [plugins] if not isinstance(plugins, list) else plugins

        if strategy is not None:
            self._strategy_flag = strategy
            if strategy == "ddp_cpu":
                raise MisconfigurationException(
                    "`Trainer(strategy='ddp_cpu')` is not a valid strategy,"
                    " you can use `Trainer(strategy='ddp'|'ddp_spawn', accelerator='cpu')` instead."
                )
            if strategy == "tpu_spawn":
                raise MisconfigurationException(
                    "`Trainer(strategy='tpu_spawn')` is not a valid strategy,"
                    " you can use `Trainer(strategy='ddp_spawn', accelerator='tpu')` instead."
                )
            # handle duplications and conflict
            if isinstance(accelerator, Strategy) and strategy != accelerator:
                raise MisconfigurationException(
                    f"Incompatible values set in `strategy` and `accelerator` arguments."
                    f"Received both strategy={strategy} and accelerator={accelerator}"
                )
            if isinstance(accelerator, str) and accelerator in self._registered_strategies and strategy != accelerator:
                raise MisconfigurationException(
                    f"strategy {strategy} already set through `strategy` flag,"
                    f" but have also passed {accelerator} in through the accelerator flag."
                )
            if plugins:
                for plugin in plugins:
                    if isinstance(plugin, Strategy):
                        raise MisconfigurationException(
                            f"You have passed `Trainer(strategy={strategy})`"
                            f" and you can only specify one strategy, but you have passed {plugin} as a plugin."
                        )
                    if isinstance(plugin, str) and plugin in self._registered_strategies:
                        raise MisconfigurationException(
                            f"You have passed `Trainer(strategy={strategy})`"
                            f" and you can only specify one strategy, but you have passed {plugin} as a plugin."
                        )

        if accelerator is not None:
            if accelerator in self._accelerator_types or accelerator == "auto" or isinstance(accelerator, Accelerator):
                self._accelerator_flag = accelerator
            elif accelerator in self._registered_strategies or isinstance(accelerator, Strategy):
                rank_zero_deprecation(
                    f"Passing `Trainer(accelerator={accelerator!r})` has been deprecated"
                    f" in v1.5 and will be removed in v1.7. Use `Trainer(strategy={accelerator!r})` instead."
                )
                self._strategy_flag = accelerator
            elif accelerator == "ddp_cpu" and not self._strategy_flag:
                self._strategy_flag = accelerator

        if precision is not None:
            if str(precision) not in self._precision_types:
                raise MisconfigurationException(
                    f"Precision {repr(precision)} is invalid. Allowed precision values: {self._precision_types}"
                )
            self._precision_flag = precision

        if plugins:
            for plugin in plugins:
                if isinstance(plugin, Strategy) or isinstance(plugin, str) and plugin in self._registered_strategies:
                    self._strategy_flag = plugin
                    rank_zero_deprecation(
                        f"Passing {plugin} `strategy` to the `plugins` flag in Trainer has been deprecated"
                        f" in v1.5 and will be removed in v1.7. Use `Trainer(strategy={plugin})` instead."
                    )

                elif isinstance(plugin, PrecisionPlugin):
                    self._precision_plugin_flag = plugin
                elif isinstance(plugin, str) and plugin in self._precision_types:
                    self._precision_flag = plugin
                elif isinstance(plugin, CheckpointIO):
                    self.checkpoint_io = plugin
                elif isinstance(plugin, ClusterEnvironment):
                    self._cluster_environment_flag = plugin
                elif isinstance(plugin, LayerSync):
                    if sync_batchnorm and not isinstance(plugin, NativeSyncBatchNorm):
                        raise MisconfigurationException(
                            "You set `Trainer(sync_batchnorm=True)` and provided a `LayerSync` plugin, but this"
                            " is not allowed. Choose one or the other."
                        )
                    self._layer_sync = plugin
                else:
                    raise MisconfigurationException(
                        f"Found invalid type for plugin {plugin}. Expected a precision plugin or training strategy."
                    )

        # handle the case when the user passes in a strategy instance which has an accelerator, precision,
        # checkpoint io or cluster env set up
        # TODO: @awaelchli improve the error messages below
        if self._strategy_flag and isinstance(self._strategy_flag, Strategy):
            if self._strategy_flag._accelerator:
                if self._accelerator_flag:
                    raise MisconfigurationException(
                        "accelerator set through both strategy class and accelerator flag, choose one"
                    )
                else:
                    self._accelerator_flag = self._strategy_flag._accelerator
            if self._strategy_flag._precision_plugin:
                # [RFC] handle precision plugin set up conflict?
                if self._precision_plugin_flag:
                    raise MisconfigurationException("precision set through both strategy class and plugins, choose one")
                else:
                    self._precision_plugin_flag = self._strategy_flag._precision_plugin
            if self._strategy_flag._checkpoint_io:
                if self.checkpoint_io:
                    raise MisconfigurationException(
                        "checkpoint_io set through both strategy class and plugins, choose one"
                    )
                else:
                    self.checkpoint_io = self._strategy_flag._checkpoint_io
            if getattr(self._strategy_flag, "cluster_environment", None):
                if self._cluster_environment_flag:
                    raise MisconfigurationException(
                        "cluster_environment set through both strategy class and plugins, choose one"
                    )
                else:
                    self._cluster_environment_flag = getattr(self._strategy_flag, "cluster_environment")

            # TODO: RFC existing accel_conn doesn't handle this, should we add conflict check?
            #   eg: parallel_device is torch.device(cpu) but accelerator=gpu
            if hasattr(self._strategy_flag, "parallel_devices"):
                if self._strategy_flag.parallel_devices:
                    if self._strategy_flag.parallel_devices[0].type == "cpu":
                        self._accelerator_flag = "cpu"
                    if self._strategy_flag.parallel_devices[0].type == "cuda":
                        self._accelerator_flag = "gpu"

        amp_type = amp_type if isinstance(amp_type, str) else None
        self._amp_type_flag = AMPType.from_str(amp_type)

        if amp_level is not None and self._amp_type_flag != AMPType.APEX:
            raise MisconfigurationException(
                f"You have asked for `amp_level={amp_level!r}` but it's only supported with `amp_backend='apex'`."
            )

    def _check_device_config_and_set_final_flags(
        self,
        devices: Optional[Union[List[int], str, int]],
        num_nodes: int,
        num_processes: Optional[int],
        gpus: Optional[Union[List[int], str, int]],
        ipus: Optional[int],
        tpu_cores: Optional[Union[List[int], int]],
    ) -> None:
        self._num_nodes_flag = int(num_nodes) if num_nodes is not None else 1
        self._devices_flag = devices

        # TODO: Delete this method when num_processes, gpus, ipus and tpu_cores gets removed
        self._map_deprecated_devices_specfic_info_to_accelerator_and_device_flag(
            devices, num_processes, gpus, ipus, tpu_cores
        )

        if self._devices_flag in ([], 0, "0", "0,"):
            rank_zero_warn(f"You passed `devices={devices}`, switching to `cpu` accelerator")
            self._accelerator_flag = "cpu"

        if self._devices_flag == "auto" and self._accelerator_flag is None:
            raise MisconfigurationException(
                f"You passed `devices={devices}` but haven't specified"
                " `accelerator=('auto'|'tpu'|'gpu'|'ipu'|'cpu')` for the devices mapping"
            )

    def _map_deprecated_devices_specfic_info_to_accelerator_and_device_flag(
        self,
        devices: Optional[Union[List[int], str, int]],
        num_processes: Optional[int],
        gpus: Optional[Union[List[int], str, int]],
        ipus: Optional[int],
        tpu_cores: Optional[Union[List[int], str, int]],
    ) -> None:
        """Sets the `devices_flag` and `accelerator_flag` based on num_processes, gpus, ipus, tpu_cores."""
        self._gpus: Optional[Union[List[int], str, int]] = gpus
        self._tpu_cores: Optional[Union[List[int], str, int]] = tpu_cores
        gpus = device_parser.parse_gpu_ids(gpus)
        tpu_cores = device_parser.parse_tpu_cores(tpu_cores)
        deprecated_devices_specific_flag = num_processes or gpus or ipus or tpu_cores
        if deprecated_devices_specific_flag and deprecated_devices_specific_flag not in (0, "0"):
            if devices:
                # TODO: @awaelchli improve error message
                rank_zero_warn(
                    f"The flag `devices={devices}` will be ignored, "
                    f"instead the device specific number {deprecated_devices_specific_flag} will be used"
                )

            if [(num_processes is not None), (gpus is not None), (ipus is not None), (tpu_cores is not None)].count(
                True
            ) > 1:
                # TODO: @awaelchli improve error message
                rank_zero_warn("more than one device specific flag has been set")
            self._devices_flag = deprecated_devices_specific_flag

            if self._accelerator_flag is None:
                # set accelerator type based on num_processes, gpus, ipus, tpu_cores
                if ipus:
                    self._accelerator_flag = "ipu"
                if tpu_cores:
                    self._accelerator_flag = "tpu"
                if gpus:
                    self._accelerator_flag = "gpu"
                if num_processes:
                    self._accelerator_flag = "cpu"

    def _set_accelerator_if_ipu_strategy_is_passed(self) -> None:
        # current logic only apply to object config
        # TODO this logic should apply to both str and object config
        if isinstance(self._strategy_flag, IPUStrategy):
            self._accelerator_flag = "ipu"

    def _choose_accelerator(self) -> str:
        """Choose the accelerator type (str) based on availability when ``accelerator='auto'``."""
        if self._accelerator_flag == "auto":
            if _TPU_AVAILABLE:
                return "tpu"
            if _IPU_AVAILABLE:
                return "ipu"
            if torch.cuda.is_available() and torch.cuda.device_count() > 0:
                return "gpu"
        return "cpu"

    def _set_parallel_devices_and_init_accelerator(self) -> None:
        # TODO add device availability check
        self._parallel_devices: List[Union[int, torch.device]] = []

        if isinstance(self._accelerator_flag, Accelerator):
            self.accelerator: Accelerator = self._accelerator_flag
        elif self._accelerator_flag == "tpu":
            self.accelerator = TPUAccelerator()
            self._set_devices_flag_if_auto_passed()
            if isinstance(self._devices_flag, int):
                self._parallel_devices = list(range(self._devices_flag))
            else:
                self._parallel_devices = self._devices_flag  # type: ignore[assignment]

        elif self._accelerator_flag == "ipu":
            self.accelerator = IPUAccelerator()
            self._set_devices_flag_if_auto_passed()
            if isinstance(self._devices_flag, int):
                self._parallel_devices = list(range(self._devices_flag))

        elif self._accelerator_flag == "gpu":
            self.accelerator = GPUAccelerator()
            self._set_devices_flag_if_auto_passed()
            if isinstance(self._devices_flag, int) or isinstance(self._devices_flag, str):
                self._devices_flag = int(self._devices_flag)
                self._parallel_devices = (
                    [torch.device("cuda", i) for i in device_parser.parse_gpu_ids(self._devices_flag)]  # type: ignore
                    if self._devices_flag != 0
                    else []
                )
            else:
                self._parallel_devices = [torch.device("cuda", i) for i in self._devices_flag]  # type: ignore

        elif self._accelerator_flag == "cpu":
            self.accelerator = CPUAccelerator()
            self._set_devices_flag_if_auto_passed()
            if isinstance(self._devices_flag, int):
                self._parallel_devices = [torch.device("cpu")] * self._devices_flag
            else:
                rank_zero_warn(
                    "The flag `devices` must be an int with `accelerator='cpu'`,"
                    f" got `devices={self._devices_flag}` instead."
                )

        self._gpus = self._devices_flag if not self._gpus else self._gpus
        self._tpu_cores = self._devices_flag if not self._tpu_cores else self._tpu_cores

    def _set_devices_flag_if_auto_passed(self) -> None:
        if self._devices_flag == "auto" or not self._devices_flag:
            self._devices_flag = self.accelerator.auto_device_count()

    def _choose_and_init_cluster_environment(self) -> ClusterEnvironment:
        if isinstance(self._cluster_environment_flag, ClusterEnvironment):
            return self._cluster_environment_flag
        if self._is_slurm_managing_tasks():
            rank_zero_info("Multiprocessing is handled by SLURM.")
            return SLURMEnvironment()
        for env_type in (BaguaEnvironment, TorchElasticEnvironment, KubeflowEnvironment, LSFEnvironment):
            if env_type.detect():
                return env_type()
        return LightningEnvironment()

    def _is_slurm_managing_tasks(self) -> bool:
        """used by choosing cluster enviroment."""
        if not SLURMEnvironment.detect() or SLURMEnvironment.job_name() == "bash":
            return False

        total_requested_devices = len(self._parallel_devices) * self._num_nodes_flag
        num_slurm_tasks = int(os.environ["SLURM_NTASKS"], 0)
        return num_slurm_tasks == total_requested_devices

    def _choose_strategy(self) -> Union[Strategy, str]:
        if self._accelerator_flag == "ipu":
            return IPUStrategy.strategy_name
        if self._accelerator_flag == "tpu":
            if self._parallel_devices and len(self._parallel_devices) > 1:
                return TPUSpawnStrategy.strategy_name
            else:
                # TODO: lazy initialized device, then here could be self._strategy_flag = "single_tpu_device"
                return SingleTPUStrategy(device=self._parallel_devices[0])  # type: ignore
        if _HOROVOD_AVAILABLE and ("OMPI_COMM_WORLD_RANK" in os.environ or "HOROVOD_RANK" in os.environ):
            return HorovodStrategy.strategy_name
        if self._num_nodes_flag > 1:
            return DDPStrategy.strategy_name
        if len(self._parallel_devices) <= 1:
            device = (
                device_parser.determine_root_gpu_device(self._parallel_devices)  # type: ignore
                if self._accelerator_flag == "gpu"
                else "cpu"
            )
            # TODO: lazy initialized device, then here could be self._strategy_flag = "single_device"
            return SingleDeviceStrategy(device=device)  # type: ignore
        if len(self._parallel_devices) > 1:
            return DDPSpawnStrategy.strategy_name

        return DDPStrategy.strategy_name

    def _check_strategy_and_fallback(self) -> None:
        """Checks edge cases when the strategy selection was a string input, and we need to fall back to a
        different choice depending on other parameters or the environment."""
        # current fallback and check logic only apply to user pass in str config and object config
        # TODO this logic should apply to both str and object config
        strategy_flag = "" if isinstance(self._strategy_flag, Strategy) else self._strategy_flag

        if strategy_flag == "ddp_cpu":
            if _TPU_AVAILABLE:
                raise MisconfigurationException(
                    "`accelerator='ddp_cpu'` is not supported on TPU machines. "
                    "Learn more: https://github.com/PyTorchLightning/pytorch-lightning/issues/7810"
                )
            if self._devices_flag == 1 and self._num_nodes_flag > 1:
                strategy_flag = DDPStrategy.strategy_name
            else:
                strategy_flag = "ddp_spawn"
            if self._accelerator_flag == "gpu":
                rank_zero_warn(
                    "You requested one or more GPUs, but set `accelerator='ddp_cpu'`. Training will not use GPUs."
                )
                self._accelerator_flag = "cpu"
                self.accelerator = CPUAccelerator()
        if strategy_flag in ("ddp_spawn", "ddp_spawn_find_unused_parameters_false") and (
            TorchElasticEnvironment.detect() or KubeflowEnvironment.detect() or self._is_slurm_managing_tasks()
        ):
            strategy_flag = "ddp"
        if strategy_flag in ("dp", "ddp2") and self._accelerator_flag == "cpu":
            rank_zero_warn(f"{strategy_flag!r} is not supported on CPUs, hence setting `strategy='ddp'`.")
            strategy_flag = "ddp"

        if strategy_flag:
            self._strategy_flag = strategy_flag

    def _handle_horovod(self) -> None:
        if self._num_nodes_flag > 1:
            raise MisconfigurationException(
                "Horovod does not support setting num_nodes / num_gpus explicitly. Use "
                "horovodrun / mpirun to configure the number of processes."
            )

        if not _HOROVOD_AVAILABLE:
            raise MisconfigurationException(
                'Requested `accelerator="horovod"`, but Horovod is not installed.'
                "Install with \n $HOROVOD_WITH_PYTORCH=1 pip install horovod[pytorch]"
            )

        hvd.init()
        if isinstance(self.accelerator, GPUAccelerator):
            # Horovod assigns one local GPU per process
            self._parallel_devices = list(range(hvd.local_size()))
        else:
            self._parallel_devices = [torch.device("cpu")] * hvd.local_size()

    def _init_strategy(self) -> None:
        """Instantiate the Strategy given depending on the setting of ``_strategy_flag``."""
        if isinstance(self._strategy_flag, HorovodStrategy) or self._strategy_flag == "horovod":
            # handle horovod has to happen before initialize strategy because HorovodStrategy needs hvd.init() first.
            # TODO lazy initialized and setup horovod strategy `global_rank`
            self._handle_horovod()
        if isinstance(self._strategy_flag, str):
            self.strategy = StrategyRegistry.get(self._strategy_flag)
        elif isinstance(self._strategy_flag, Strategy):
            self.strategy = self._strategy_flag
        else:
            raise RuntimeError(f"{self.strategy} is not valid type: {self.strategy}")

    def _check_and_init_precision(self) -> PrecisionPlugin:
        self._validate_precision_choice()
        if isinstance(self._precision_plugin_flag, PrecisionPlugin):
            return self._precision_plugin_flag

        if isinstance(self.accelerator, IPUAccelerator):
            return IPUPrecisionPlugin(self._precision_flag)  # type: ignore
        if isinstance(self.accelerator, TPUAccelerator):
            if self._precision_flag == 32:
                return TPUPrecisionPlugin()
            elif self._precision_flag in (16, "bf16"):
                if self._precision_flag == 16:
                    rank_zero_warn(
                        "You passed `Trainer(accelerator='tpu', precision=16)` but AMP"
                        " is not supported with TPUs. Using `precision='bf16'` instead."
                    )
                return TPUBf16PrecisionPlugin()
        if isinstance(self.strategy, DeepSpeedStrategy):
            return DeepSpeedPrecisionPlugin(
                self._precision_flag, self._amp_type_flag, self._amp_level_flag  # type: ignore
            )

        if self._precision_flag == 32:
            return PrecisionPlugin()
        if self._precision_flag == 64:
            return DoublePrecisionPlugin()

        if self._precision_flag == 16 and self._accelerator_flag == "cpu":
            rank_zero_warn(
                "You passed `Trainer(accelerator='cpu', precision=16)` but native AMP is not supported on CPU."
                " Using `precision='bf16'` instead."
            )
            self._precision_flag = "bf16"

        if self._precision_flag in (16, "bf16"):
            rank_zero_info(
                f"Using 16bit {self._amp_type_flag.value} Automatic Mixed Precision (AMP)"  # type: ignore
                if self._precision_flag == 16
                else "Using bfloat16 Automatic Mixed Precision (AMP)"
            )

            if self._amp_type_flag == AMPType.NATIVE:
                device = "cpu" if self._accelerator_flag == "cpu" else "cuda"

                if isinstance(self.strategy, (DDPShardedStrategy, DDPSpawnShardedStrategy)):
                    return ShardedNativeMixedPrecisionPlugin(self._precision_flag, device)
                if isinstance(self.strategy, DDPFullyShardedStrategy):
                    return FullyShardedNativeMixedPrecisionPlugin(self._precision_flag, device)
                return NativeMixedPrecisionPlugin(self._precision_flag, device)

            if self._amp_type_flag == AMPType.APEX:
                self._amp_level_flag = self._amp_level_flag or "O2"
                return ApexMixedPrecisionPlugin(self._amp_level_flag)

        raise RuntimeError("No precision set")

    def _validate_precision_choice(self) -> None:
        """Validate the combination of choices for precision, AMP type, and accelerator."""
        # TODO: change exception type to ImpactableConfigurationException
        if isinstance(self.accelerator, IPUAccelerator):
            if self._precision_flag not in (16, 32):
                raise MisconfigurationException(
                    f"`Trainer(accelerator='ipu', precision={self._precision_flag!r})` is not supported."
                )
        if isinstance(self.accelerator, TPUAccelerator):
            if self._precision_flag == 64:
                raise MisconfigurationException(
                    "`Trainer(accelerator='tpu', precision=64)` is not implemented."
                    " Please, open an issue in `https://github.com/PyTorchLightning/pytorch-lightning/issues`"
                    " requesting this feature."
                )
            if self._precision_plugin_flag and not isinstance(
                self._precision_plugin_flag, (TPUPrecisionPlugin, TPUBf16PrecisionPlugin)
            ):
                raise ValueError(
                    f"The `TPUAccelerator` can only be used with a `TPUPrecisionPlugin`,"
                    f" found: {self._precision_plugin_flag}."
                )
        if (
            self._precision_flag == 16
            and isinstance(self.accelerator, CPUAccelerator)
            and self._amp_type_flag == AMPType.APEX
        ):
            raise MisconfigurationException(
                "You passed `Trainer(accelerator='cpu', precision=16, amp_type='apex')`"
                " but apex AMP not supported on CPU."
            )
        if self._precision_flag == "bf16" and self._amp_type_flag != AMPType.NATIVE:
            raise MisconfigurationException(
                f"You passed `Trainer(amp_type={self._amp_type_flag.value!r}, precision='bf16')` but "  # type: ignore
                "it's not supported. Try using `amp_type='native'` instead."
            )
        if self._precision_flag in (16, "bf16") and self._amp_type_flag == AMPType.APEX:
            if isinstance(self.strategy, (DDPShardedStrategy, DDPSpawnShardedStrategy, DDPFullyShardedStrategy)):
                raise MisconfigurationException(
                    "Sharded plugins are not supported with apex, please switch to `amp_backend='native'`."
                )

    def _lazy_init_strategy(self) -> None:
        """Lazily set missing attributes on the previously instantiated strategy."""
        self.strategy.accelerator = self.accelerator
        if self.precision_plugin:
            self.strategy.precision_plugin = self.precision_plugin
        if self.checkpoint_io:
            self.strategy.checkpoint_io = self.checkpoint_io
        if hasattr(self.strategy, "cluster_environment"):
            self.strategy.cluster_environment = self.cluster_environment
        if hasattr(self.strategy, "parallel_devices"):
            if self.strategy.parallel_devices:
                self._parallel_devices = self.strategy.parallel_devices
            else:
                self.strategy.parallel_devices = self._parallel_devices
        if hasattr(self.strategy, "num_nodes"):
            self.strategy._num_nodes = self._num_nodes_flag
        if hasattr(self.strategy, "_layer_sync"):
            self.strategy._layer_sync = self._layer_sync
        if hasattr(self.strategy, "set_world_ranks"):
            self.strategy.set_world_ranks()
        self.strategy._configure_launcher()

        from pytorch_lightning.utilities import _IS_INTERACTIVE

        if _IS_INTERACTIVE and self.strategy.launcher and not self.strategy.launcher.is_interactive_compatible:
            raise MisconfigurationException(
                f"`Trainer(strategy={self.strategy.strategy_name!r})` or"
                f" `Trainer(accelerator={self.strategy.strategy_name!r})` is not compatible with an interactive"
                " environment. Run your code as a script, or choose one of the compatible strategies:"
                f" Trainer(strategy=None|{'|'.join(_StrategyType.interactive_compatible_types())})."
                " In case you are spawning processes yourself, make sure to include the Trainer"
                " creation inside the worker function."
            )

        # TODO: should be moved to _check_strategy_and_fallback().
        # Current test check precision first, so keep this check here to meet error order
        if isinstance(self.accelerator, TPUAccelerator) and not isinstance(
            self.strategy, (SingleTPUStrategy, TPUSpawnStrategy)
        ):
            raise ValueError(
                "The `TPUAccelerator` can only be used with a `SingleTPUStrategy` or `TPUSpawnStrategy`,"
                f" found {self.strategy}."
            )

    """The following properties are here for backward-compatibility and will be deprecated and removed in favor
    of accessing this information through the strategy/accelerator directly."""
    # TODO: deprecate all properties below

    @property
    def parallel_devices(self) -> List[Union[torch.device, int]]:
        return self._parallel_devices

    @property
    def device_type(self) -> str:
        if isinstance(self.accelerator, CPUAccelerator):
            return "cpu"
        if isinstance(self.accelerator, GPUAccelerator):
            return "gpu"
        if isinstance(self.accelerator, TPUAccelerator):
            return "tpu"
        if isinstance(self.accelerator, IPUAccelerator):
            return "ipu"

    @property
    def num_nodes(self) -> int:
        return self._num_nodes_flag

    @property
    def num_processes(self) -> int:
        return self.devices if self.devices is not None else 1

    @property
    def root_gpu(self) -> Optional[int]:
        return (
            self.strategy.root_device.index
            if not isinstance(self.accelerator, (IPUAccelerator, TPUAccelerator))
            else None
        )

    @property
    def devices(self) -> int:
        if isinstance(self.strategy, SingleDeviceStrategy):
            return 1
        elif isinstance(self.strategy, ParallelStrategy):
            return len(self.strategy.parallel_devices)
        return 0

    @property
    def tpu_cores(self) -> Optional[Union[List[int], int]]:
        if isinstance(self.accelerator, TPUAccelerator):
            return self._tpu_cores  # type: ignore
        return 0

    @property
    def tpu_id(self) -> Optional[int]:
        if isinstance(self.accelerator, TPUAccelerator):
            if isinstance(self._tpu_cores, list):
                return self._tpu_cores[0]
        return None

    @property
    def num_ipus(self) -> int:
        if isinstance(self.accelerator, IPUAccelerator):
            return self.devices
        return 0

    @property
    def num_gpus(self) -> int:
        if isinstance(self.accelerator, GPUAccelerator):
            return self.devices
        return 0

    @property
    def gpus(self) -> Optional[Union[List[int], str, int]]:
        return self._gpus

    @property
    def parallel_device_ids(self) -> List[int]:
        return [i for i in range(len(self.parallel_devices))] if isinstance(self.accelerator, GPUAccelerator) else []

    @property
    def is_distributed(self) -> bool:
        # Used for custom plugins.
        # Custom plugins should implement is_distributed property.
        if hasattr(self.strategy, "is_distributed") and not isinstance(self.accelerator, TPUAccelerator):
            return self.strategy.is_distributed
        distributed_strategy = (
            DDP2Strategy,
            DDPStrategy,
            DDPSpawnShardedStrategy,
            DDPShardedStrategy,
            DDPFullyShardedStrategy,
            DDPSpawnStrategy,
            DeepSpeedStrategy,
            TPUSpawnStrategy,
            HorovodStrategy,
        )
        is_distributed = isinstance(self.strategy, distributed_strategy)
        if isinstance(self.accelerator, TPUAccelerator):
            is_distributed |= self.strategy.is_distributed
        return is_distributed

    @property
    def has_ipu(self) -> bool:
        return isinstance(self.accelerator, IPUAccelerator) and isinstance(self.strategy, IPUStrategy)

    @property
    def use_ipu(self) -> bool:
        return isinstance(self.accelerator, IPUAccelerator)

    @property
    def has_tpu(self) -> bool:
        return isinstance(self.accelerator, TPUAccelerator)

    @property
    def use_dp(self) -> bool:
        return isinstance(self.strategy, DataParallelStrategy)<|MERGE_RESOLUTION|>--- conflicted
+++ resolved
@@ -152,11 +152,7 @@
         # TODO: move to gpu accelerator
         torch.backends.cudnn.benchmark = self.benchmark
         self.replace_sampler_ddp = replace_sampler_ddp
-<<<<<<< HEAD
-=======
-        self.sync_batchnorm = sync_batchnorm
         self._init_deterministic(deterministic)
->>>>>>> 29d5afbd
 
         # 1. Parsing flags
         # Get registered strategies, built-in accelerators and precision plugins
