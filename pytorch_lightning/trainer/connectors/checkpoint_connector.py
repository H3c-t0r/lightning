--- conflicted
+++ resolved
@@ -54,15 +54,9 @@
 
     def restore_weights(self, model: LightningModule) -> None:
         """
-<<<<<<< HEAD
-        Attempt to restore state from checkpoint in this priority:
-        1. HPC weights
-        2. `resume_from_checkpoint` file
-=======
         Attempt to restore a checkpoint (e.g. weights) in this priority:
         1. from HPC weights
         2. from `resume_from_checkpoint` file
->>>>>>> 5d08559c
         3. don't restore
         """
         # clear cache before restore
@@ -88,23 +82,16 @@
 
     def restore(self, checkpoint_path: str, on_gpu: bool) -> bool:
         """
-<<<<<<< HEAD
-        Try to restore training state from checkpoint.
-=======
         Load model/training states from the checkpoint file through file-read and state-restore.
->>>>>>> 5d08559c
         Also restores all training state like:
         - epoch
         - callbacks
         - schedulers
         - optimizer
-<<<<<<< HEAD
+        In detail, check return value description of `dump_checkpoint`
 
         Returns:
            `True` if restored successfully else `False`
-=======
-        In detail, check return value description of `dump_checkpoint`
->>>>>>> 5d08559c
         """
 
         # Try to read the checkpoint file at `checkpoint_path`. If not exist, do not restore checkpoint.
