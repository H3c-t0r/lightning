--- conflicted
+++ resolved
@@ -19,15 +19,26 @@
 
 import torch
 
+import pytorch_lightning
 from pytorch_lightning.core.lightning import LightningModule
-from pytorch_lightning.utilities import _APEX_AVAILABLE, AMPType, DeviceType, rank_zero_info, rank_zero_warn
-from pytorch_lightning.utilities.cloud_io import atomic_save, dump_checkpoint, get_filesystem
+from pytorch_lightning.utilities import (
+    _APEX_AVAILABLE,
+    _OMEGACONF_AVAILABLE,
+    AMPType,
+    DeviceType,
+    rank_zero_info,
+    rank_zero_warn,
+)
+from pytorch_lightning.utilities.cloud_io import atomic_save, get_filesystem
 from pytorch_lightning.utilities.cloud_io import load as pl_load
 from pytorch_lightning.utilities.exceptions import MisconfigurationException
 from pytorch_lightning.utilities.upgrade_checkpoint import KEYS_MAPPING as DEPRECATED_CHECKPOINT_KEYS
 
 if _APEX_AVAILABLE:
     from apex import amp
+
+if _OMEGACONF_AVAILABLE:
+    from omegaconf import Container
 
 
 class CheckpointConnector:
@@ -204,7 +215,7 @@
 
         # give model a chance to do something on hpc_save
         model = self.trainer.lightning_module
-        checkpoint = dump_checkpoint(self.trainer)
+        checkpoint = self.dump_checkpoint()
 
         model.on_hpc_save(checkpoint)
 
@@ -225,6 +236,92 @@
 
         return filepath
 
+    def dump_checkpoint(self, weights_only: bool = False) -> dict:
+        """Creating a model checkpoint dictionary object from various component states.
+        Args:
+            weights_only: saving model weights only
+        Return:
+            structured dictionary: {
+                'epoch':                     training epoch
+                'global_step':               training global step
+                'pytorch-lightning_version': PyTorch Lightning's version
+                'callbacks':                 "callback specific state"[] # if not weights_only
+                'optimizer_states':          "PT optim's state_dict"[]   # if not weights_only
+                'lr_schedulers':             "PT sched's state_dict"[]   # if not weights_only
+                'native_amp_scaling_state':  PT amp's state_dict         # if not weights_only and use native amp
+                'amp_scaling_state':         Apex's state_dict           # if not weights_only and use apex amp
+                'state_dict':                Model's state_dict (e.g. network weights)
+                CHECKPOINT_HYPER_PARAMS_NAME:
+                CHECKPOINT_HYPER_PARAMS_KEY:
+                CHECKPOINT_HYPER_PARAMS_TYPE:
+                something_cool_i_want_to_save: anything you define through model.on_save_checkpoint
+                LightningDataModule.__class__.__name__: pl DataModule's state
+            }
+        """
+
+        # dump epoch/global_step/pytorch-lightning_version
+        current_epoch = self.trainer.current_epoch
+        global_step = self.trainer.global_step
+        has_reached_max_steps = self.trainer.max_steps and self.trainer.max_steps <= global_step
+
+        global_step += 1
+        if not has_reached_max_steps:
+            current_epoch += 1
+
+        model = self.trainer.lightning_module
+
+        checkpoint = {
+            'epoch': current_epoch,
+            'global_step': global_step,
+            'pytorch-lightning_version': pytorch_lightning.__version__,
+            'state_dict': model.state_dict(),
+        }
+
+        if not weights_only:
+            # dump callbacks
+            checkpoint['callbacks'] = self.trainer.on_save_checkpoint(checkpoint)
+
+            optimizer_states = []
+            for i, optimizer in enumerate(self.trainer.optimizers):
+                # Rely on accelerator to dump optimizer state
+                optimizer_state = self.trainer.accelerator.optimizer_state(optimizer)
+                optimizer_states.append(optimizer_state)
+
+            checkpoint['optimizer_states'] = optimizer_states
+
+            # dump lr schedulers
+            lr_schedulers = []
+            for scheduler in self.trainer.lr_schedulers:
+                lr_schedulers.append(scheduler['scheduler'].state_dict())
+            checkpoint['lr_schedulers'] = lr_schedulers
+
+            # dump amp scaling
+            if (
+                self.trainer.amp_backend == AMPType.NATIVE and self.trainer._device_type != DeviceType.TPU
+                and self.trainer.scaler is not None
+            ):
+                checkpoint['native_amp_scaling_state'] = self.trainer.scaler.state_dict()
+            elif self.trainer.amp_backend == AMPType.APEX:
+                checkpoint['amp_scaling_state'] = amp.state_dict()
+
+        # dump hyper-parameters
+        if model.hparams:
+            if hasattr(model, '_hparams_name'):
+                checkpoint[LightningModule.CHECKPOINT_HYPER_PARAMS_NAME] = model._hparams_name
+            # dump arguments
+            if _OMEGACONF_AVAILABLE and isinstance(model.hparams, Container):
+                checkpoint[LightningModule.CHECKPOINT_HYPER_PARAMS_KEY] = model.hparams
+                checkpoint[LightningModule.CHECKPOINT_HYPER_PARAMS_TYPE] = type(model.hparams)
+            else:
+                checkpoint[LightningModule.CHECKPOINT_HYPER_PARAMS_KEY] = dict(model.hparams)
+
+        # give the model a chance to dump a few things
+        model.on_save_checkpoint(checkpoint)
+        if self.trainer.datamodule is not None:
+            self.trainer.datamodule.on_save_checkpoint(checkpoint)
+
+        return checkpoint
+
     def hpc_load(self, checkpoint_path: str, on_gpu: bool):
         """
         Load model/training states from a 'PyTorch-Lightning checkpoint' file for hpc.
@@ -251,11 +348,9 @@
 
     def max_ckpt_in_folder(self, dir_path: Union[str, Path], name_key: str = 'ckpt_') -> Optional[int]:
         """List up files in `dir_path` with `name_key`, then yield maximum suffix number.
-
         Args:
             dir_path: path of directory which may contain files whose name include `name_key`
             name_key: file name prefix
-
         Returns:
             None if no-corresponding-file else maximum suffix number
         """
@@ -287,24 +382,12 @@
         ckpt_number = max_suffix if max_suffix is not None else 0
         return f'{folder_path}/hpc_ckpt_{ckpt_number}.ckpt'
 
-<<<<<<< HEAD
-    def dump_checkpoint(self, weights_only: bool = False) -> dict:
-        return dump_checkpoint(self.trainer, weights_only)
-
-    def save_checkpoint(self, filepath, weights_only: bool = False):
-=======
     def save_checkpoint(self, filepath, weights_only: bool = False) -> None:
->>>>>>> 3c86193d
         """Save model/training states as a checkpoint file through state-dump and file-write.
 
         Args:
             filepath: write-target file's path
             weights_only: saving model weights only
         """
-<<<<<<< HEAD
-        # dump states as a checkpoint dictionary object
-        self.trainer.accelerator.save_checkpoint(self.trainer, filepath, weights_only)
-=======
         _checkpoint = self.dump_checkpoint(weights_only)
-        self.trainer.accelerator.save_checkpoint(_checkpoint, filepath)
->>>>>>> 3c86193d
+        self.trainer.accelerator.save_checkpoint(_checkpoint, filepath)