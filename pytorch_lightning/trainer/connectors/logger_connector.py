--- conflicted
+++ resolved
@@ -24,60 +24,6 @@
 from typing import Iterable, Union
 from copy import deepcopy
 from collections import defaultdict, ChainMap
-<<<<<<< HEAD
-
-
-class CacheInternalMetrics:
-    """
-    This class is an helper to cache model._results logged values before / after entering batch loop.
-    As on every `run_training_batch`, we apply model._results = Result()
-    and therefore delete any previously logged values
-
-    before_on_batch_start is responsible to catch logging values from `on_start` to `on_batch_start`
-    after_on_batch_end is responsible to catch logging values from `on_batch_end` to `on_epoch_end`
-    """
-
-    stages = ["before_on_batch_start", "after_on_batch_end"]
-
-    def __init__(self):
-        self.reset()
-
-    def append(self, stage: str, key: str, value) -> None:
-        assert stage in self.stages, f"Provided stage {stage} should be within {self.stages}"
-        self._internal_dict[stage][key].append(value)
-
-    def get_as_dict(self, stage, key):
-        _internal_metrics = self.get_as_list(stage, key)
-        return dict(ChainMap(*_internal_metrics))
-
-    def get_as_list(self, stage, key):
-        assert stage in self.stages, f"Provided stage {stage} should be within {self.stages}"
-        return self._internal_dict[stage][key]
-
-    def __repr__(self):
-        return self._internal_dict.__repr__()
-
-    def update(self, trainer, stage: str) -> None:
-        """
-        This function is used to cache any logged information
-        between "on_train_start" to "on_train_epoch_start" callback hooks
-        """
-        assert stage in self.stages, f"Provided stage {stage} should be within {self.stages}"
-        if not trainer.running_sanity_check:
-            model_ref = trainer.get_model()
-
-            # save epoch metrics
-            self.append(stage, "epoch_log_metrics", model_ref._results.get_epoch_log_metrics())
-            self.append(stage, "epoch_pbar_metrics", model_ref._results.get_epoch_pbar_metrics())
-
-            # save step/batch metrics
-            self.append(stage, "batch_log_metrics", model_ref._results.get_batch_log_metrics())
-            self.append(stage, "batch_pbar_metrics", model_ref._results.get_batch_pbar_metrics())
-
-    def reset(self):
-        self._internal_dict = {stage: defaultdict(list) for stage in self.stages}
-=======
->>>>>>> 8d1c9249
 
 
 class LoggerConnector:
@@ -91,7 +37,7 @@
         self.logged_metrics = {}
         self.progress_bar_metrics = {}
         self.eval_loop_results = []
-<<<<<<< HEAD
+        self.callback_logging_validator = LoggingCallbackValidator()
         self._cache_internal_metrics = {stage: CacheInternalMetrics() for stage in self.__stages}
 
     def cached_metrics(self, stage_or_testing: Union[str, bool]) -> Union[CacheInternalMetrics, None]:
@@ -107,14 +53,6 @@
             f"Provide stage_or_testing {stage_or_testing} doesn't belong either to {self.__stages}"
             f" or {self.__lookup_stages.keys()}"
         )
-=======
-        self.callback_logging_validator = LoggingCallbackValidator()
-        self.cache_internal_metrics = {"train": CacheInternalMetrics()}
-
-    def reset_cache_internal_metrics(self, stage):
-        assert stage in ["train"], f'Stage {stage} should be within ["train"]'
-        self.cache_internal_metrics[stage] = CacheInternalMetrics()
->>>>>>> 8d1c9249
 
     def on_trainer_init(self, logger, flush_logs_every_n_steps, log_every_n_steps):
         # logging
@@ -191,7 +129,7 @@
 
         self.trainer.dev_debugger.track_pbar_metrics_history(metrics)
 
-    def before_on_evaluation_epoch_end(self, deprecated_eval_results, epoch_logs, using_eval_result, test_mode):
+    def track_metrics_evaluation_epoch_end(self, deprecated_eval_results, epoch_logs, using_eval_result, test_mode):
         self._track_callback_metrics(deprecated_eval_results, using_eval_result)
 
         metrics_to_log = self.cached_metrics(self.trainer.testing)\
@@ -243,8 +181,8 @@
         # ---------------------------
         # (ie: in methods at the val_epoch_end level)
         # union the epoch logs with whatever was returned from loaders and reduced
-        epoch_logger_metrics = logs.get_epoch_log_metrics()
-        epoch_pbar_metrics = logs.get_epoch_pbar_metrics()
+        epoch_logger_metrics = logs.get_epoch_log_metrics(add_dataloader_idx=True)
+        epoch_pbar_metrics = logs.get_epoch_pbar_metrics(add_dataloader_idx=True)
 
         self.logged_metrics.update(epoch_logger_metrics)
         self.add_progress_bar_metrics(epoch_pbar_metrics)
@@ -267,10 +205,10 @@
                     continue
 
                 reduced_epoch_metrics = dl_metrics[0].__class__.reduce_on_epoch_end(dl_metrics)
-                logger_metrics = reduced_epoch_metrics.get_epoch_log_metrics()
-                pbar_metrics = reduced_epoch_metrics.get_epoch_pbar_metrics()
-                forked_metrics = reduced_epoch_metrics.get_forked_metrics()
-
+                logger_metrics = reduced_epoch_metrics.get_epoch_log_metrics(add_dataloader_idx=True)
+                pbar_metrics = reduced_epoch_metrics.get_epoch_pbar_metrics(add_dataloader_idx=True)
+                forked_metrics = reduced_epoch_metrics.get_forked_metrics(add_dataloader_idx=True)
+                
                 # track the metrics
                 self.logged_metrics.update(logger_metrics)
                 self.add_progress_bar_metrics(pbar_metrics)
@@ -301,7 +239,6 @@
 
     def log_epoch_metrics_on_evaluation_end(self, metrics_to_log):
         metrics_to_log = dict(ChainMap(*metrics_to_log))
-
         if len(metrics_to_log) > 0:
             self.log_metrics(metrics_to_log, {})
 
@@ -437,21 +374,12 @@
             epoch_log_metrics.update(epoch_end_log_result.get_epoch_log_metrics())
             epoch_progress_bar_metrics.update(epoch_end_log_result.get_epoch_pbar_metrics())
 
-<<<<<<< HEAD
             cache_internal_epoch_log_metrics = self.cached_metrics("train")\
                 .get_as_dict("after_on_batch_end", "epoch_log_metrics")
             epoch_log_metrics.update(cache_internal_epoch_log_metrics)
 
             cache_internal_epoch_pbar_metrics = self.cached_metrics("train")\
                 .get_as_dict("after_on_batch_end", "epoch_pbar_metrics")
-=======
-            cache_internal_epoch_log_metrics = self.trainer.logger_connector\
-                .cache_internal_metrics["train"].get_as_dict("after_on_batch_end", "epoch_log_metrics")
-            epoch_log_metrics.update(cache_internal_epoch_log_metrics)
-
-            cache_internal_epoch_pbar_metrics = self.trainer.logger_connector\
-                .cache_internal_metrics["train"].get_as_dict("after_on_batch_end", "epoch_pbar_metrics")
->>>>>>> 8d1c9249
             epoch_progress_bar_metrics.update(cache_internal_epoch_pbar_metrics)
         # TODO: deprecate 1.0
         else:
