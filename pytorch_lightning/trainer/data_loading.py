--- conflicted
+++ resolved
@@ -237,11 +237,7 @@
         sampler = cls(dataloader.dataset, **kwargs)
         return sampler
 
-<<<<<<< HEAD
     def reset_train_dataloader(self, model: Optional['pl.LightningModule'] = None) -> None:
-=======
-    def reset_train_dataloader(self, model: "pl.LightningModule") -> None:
->>>>>>> a64cc373
         """Resets the train dataloader and initialises required variables
         (number of batches, when to validate, etc.).
 
@@ -330,13 +326,9 @@
             )
 
     def _reset_eval_dataloader(
-<<<<<<< HEAD
         self,
         mode: str,
         model: Optional['pl.LightningModule'] = None
-=======
-        self, model: "pl.LightningModule", mode: str
->>>>>>> a64cc373
     ) -> Tuple[List[Union[int, float]], List[DataLoader]]:
         """Generic method to reset a dataloader for evaluation.
 
@@ -348,13 +340,8 @@
             Tuple (num_batches, dataloaders)
         """
         # always get the loaders first so we can count how many there are
-<<<<<<< HEAD
         loader_name = f'{mode}_dataloader'
         dataloaders = self.request_dataloader(mode, model=model)
-=======
-        loader_name = f"{mode}_dataloader"
-        dataloaders = self.request_dataloader(model, mode)
->>>>>>> a64cc373
 
         if not isinstance(dataloaders, list):
             dataloaders = [dataloaders]
@@ -363,11 +350,7 @@
         # duplicate it the numb of times needed to match the train loaders
         if self.overfit_batches > 0:
             num_loaders = len(dataloaders)
-<<<<<<< HEAD
             train_dataloader = self.request_dataloader('train', model=model)
-=======
-            train_dataloader = self.request_dataloader(model, "train")
->>>>>>> a64cc373
             dataloaders = [deepcopy(train_dataloader) for _ in range(num_loaders)]
 
         self.dev_debugger.track_load_dataloader_call(loader_name, dataloaders=dataloaders)
@@ -444,28 +427,17 @@
 
         return loader_num_batches, dataloaders
 
-<<<<<<< HEAD
     def reset_val_dataloader(self, model: Optional['pl.LightningModule'] = None) -> None:
-=======
-    def reset_val_dataloader(self, model: "pl.LightningModule") -> None:
->>>>>>> a64cc373
         """Resets the validation dataloader and determines the number of batches.
 
         Args:
             model: The `LightningModule` if called outside of the trainer scope.
         """
-<<<<<<< HEAD
         pl_module = self.lightning_module or model
         has_loader = is_overridden('val_dataloader', pl_module)
         has_step = is_overridden('validation_step', pl_module)
         if has_loader and has_step:
             self.num_val_batches, self.val_dataloaders = self._reset_eval_dataloader('val', model=pl_module)
-=======
-        has_loader = is_overridden("val_dataloader", model)
-        has_step = is_overridden("validation_step", model)
-        if has_loader and has_step:
-            self.num_val_batches, self.val_dataloaders = self._reset_eval_dataloader(model, "val")
->>>>>>> a64cc373
 
     def reset_test_dataloader(self, model: Optional['pl.LightningModule'] = None) -> None:
         """Resets the test dataloader and determines the number of batches.
@@ -473,18 +445,11 @@
         Args:
             model: The `LightningModule` if called outside of the trainer scope.
         """
-<<<<<<< HEAD
         pl_module = self.lightning_module or model
         has_loader = is_overridden('test_dataloader', pl_module)
         has_step = is_overridden('test_step', pl_module)
         if has_loader and has_step:
             self.num_test_batches, self.test_dataloaders = self._reset_eval_dataloader('test', model=pl_module)
-=======
-        has_loader = is_overridden("test_dataloader", model)
-        has_step = is_overridden("test_step", model)
-        if has_loader and has_step:
-            self.num_test_batches, self.test_dataloaders = self._reset_eval_dataloader(model, "test")
->>>>>>> a64cc373
 
     def reset_predict_dataloader(self, model: Optional['pl.LightningModule'] = None) -> None:
         """Resets the predict dataloader and determines the number of batches.
@@ -492,16 +457,10 @@
         Args:
             model: The `LightningModule` if called outside of the trainer scope.
         """
-<<<<<<< HEAD
         pl_module = self.lightning_module or model
         has_loader = is_overridden('predict_dataloader', pl_module)
         if has_loader:
             self.num_predict_batches, self.predict_dataloaders = self._reset_eval_dataloader('predict', model=pl_module)
-=======
-        has_loader = is_overridden("predict_dataloader", model)
-        if has_loader:
-            self.num_predict_batches, self.predict_dataloaders = self._reset_eval_dataloader(model, "predict")
->>>>>>> a64cc373
 
     def reset_train_val_dataloaders(self, model: Optional['pl.LightningModule'] = None) -> None:
         """
@@ -518,15 +477,11 @@
         if self.val_dataloaders is None:
             self.reset_val_dataloader(model=model)
 
-<<<<<<< HEAD
     def request_dataloader(
         self,
         stage: str,
         model: Optional['pl.LightningModule'] = None,
     ) -> Union[DataLoader, List[DataLoader]]:
-=======
-    def request_dataloader(self, model: "pl.LightningModule", stage: str) -> Union[DataLoader, List[DataLoader]]:
->>>>>>> a64cc373
         """Handles downloading data in the GPU or TPU case.
 
         Returns:
