# Copyright The PyTorch Lightning team.
#
# Licensed under the Apache License, Version 2.0 (the "License");
# you may not use this file except in compliance with the License.
# You may obtain a copy of the License at
#
#     http://www.apache.org/licenses/LICENSE-2.0
#
# Unless required by applicable law or agreed to in writing, software
# distributed under the License is distributed on an "AS IS" BASIS,
# WITHOUT WARRANTIES OR CONDITIONS OF ANY KIND, either express or implied.
# See the License for the specific language governing permissions and
# limitations under the License.
import inspect
import multiprocessing
import os
from abc import ABC
from copy import deepcopy
from functools import partial
from typing import Any, Callable, Dict, List, Optional, Tuple, Union

from torch.utils.data import BatchSampler, DataLoader, RandomSampler, Sampler, SequentialSampler
from torch.utils.data.dataset import IterableDataset
from torch.utils.data.distributed import DistributedSampler

import pytorch_lightning as pl
from pytorch_lightning.accelerators import Accelerator
from pytorch_lightning.overrides.distributed import IndexBatchSamplerWrapper, UnrepeatedDistributedSampler
from pytorch_lightning.trainer.connectors.accelerator_connector import AcceleratorConnector
from pytorch_lightning.trainer.states import RunningStage
from pytorch_lightning.trainer.supporters import CombinedLoader
from pytorch_lightning.utilities import rank_zero_warn
from pytorch_lightning.utilities.apply_func import apply_to_collection
from pytorch_lightning.utilities.auto_restart import (
    _capture_metadata_collate,
    CaptureIterableDataset,
    CaptureMapDataset,
    FastForwardSampler,
)
from pytorch_lightning.utilities.data import has_iterable_dataset, has_len
from pytorch_lightning.utilities.debugging import InternalDebugger
from pytorch_lightning.utilities.exceptions import MisconfigurationException
<<<<<<< HEAD
from pytorch_lightning.utilities.imports import _FAULT_TOLERANT_ENABLED
=======
from pytorch_lightning.utilities.imports import _fault_tolerant_training
>>>>>>> 5329b0d1
from pytorch_lightning.utilities.model_helpers import is_overridden
from pytorch_lightning.utilities.seed import pl_worker_init_function


class TrainerDataLoadingMixin(ABC):

    # this is just a summary on variables used in this abstract class,
    #  the proper values/initialisation should be done in child class
    val_check_interval: float
    tpu_local_core_rank: int
    train_dataloader: DataLoader
    num_training_batches: Union[int, float]
    val_check_batch: float
    val_dataloaders: Optional[List[DataLoader]]
    num_val_batches: List[Union[int, float]]
    test_dataloaders: Optional[List[DataLoader]]
    num_test_batches: List[Union[int, float]]
    limit_train_batches: Union[int, float]
    log_every_n_steps: int
    overfit_batches: Union[int, float]
    distributed_sampler_kwargs: dict
    accelerator: Accelerator
    accelerator_connector: AcceleratorConnector
    dev_debugger: InternalDebugger
    call_hook: Callable

    def _worker_check(self, dataloader: DataLoader, name: str) -> None:
        if not isinstance(dataloader, DataLoader):
            return

        using_spawn = self.accelerator_connector.distributed_backend == "ddp_spawn"
        num_cpus = multiprocessing.cpu_count()

        # ddp_spawn + num_workers > 0 don't mix! tell the user
        if dataloader.num_workers > 0 and using_spawn:
            # checks for the attr persistent_workers available in pytorch >= 1.7
            if hasattr(dataloader, "persistent_workers"):
                if not dataloader.persistent_workers:
                    rank_zero_warn(
                        "num_workers>0, persistent_workers=False, and accelerator=ddp_spawn"
                        " may result in data loading bottlenecks."
                        " Consider setting persistent_workers=True"
                        " (this is a limitation of Python .spawn() and PyTorch)"
                    )
            else:
                rank_zero_warn(
                    "num_workers>0 and accelerator=ddp_spawn do not mix well"
                    " and may result in data loading bottlenecks."
                    " Consider setting accelerator=ddp to use num_workers>0"
                    " (this is a limitation of Python .spawn() and PyTorch)"
                )

        elif dataloader.num_workers == 0 and using_spawn:
            # checks for the attr persistent_workers available in pytorch >= 1.7
            if hasattr(dataloader, "persistent_workers"):
                if not dataloader.persistent_workers:
                    rank_zero_warn(
                        "accelerator=ddp_spawn and num_workers=0 may result in data loading bottlenecks."
                        " Consider setting num_workers>0 and persistent_workers=True"
                    )
            else:
                rank_zero_warn(
                    "accelerator=ddp_spawn and num_workers=0 may result in data loading bottlenecks."
                    " Consider setting accelerator=ddp and set num_workers>0"
                )

        elif dataloader.num_workers <= 2 < num_cpus and not using_spawn:
            rank_zero_warn(
                f"The dataloader, {name}, does not have many workers which may be a bottleneck."
                " Consider increasing the value of the `num_workers` argument`"
                f" (try {num_cpus} which is the number of cpus on this machine)"
                " in the `DataLoader` init to improve performance."
            )

    def auto_add_worker_init_fn(self, dataloader: DataLoader) -> None:
        if int(os.environ.get("PL_SEED_WORKERS", 0)) and dataloader.worker_init_fn is None:
            dataloader.worker_init_fn = partial(pl_worker_init_function, rank=self.global_rank)

    def auto_add_sampler(self, dataloader: Any, shuffle: bool, mode: Optional[RunningStage] = None) -> Any:
        if isinstance(dataloader, CombinedLoader):
            # apply `auto_add_sampler` on all the collection of loaders
            dataloader.loaders = apply_to_collection(
                dataloader.loaders, DataLoader, self.auto_add_sampler, shuffle, mode=mode
            )
            return dataloader

        # don't do anything if it's not a dataloader
        if not isinstance(dataloader, DataLoader):
            return dataloader

        if (
            self.accelerator_connector.replace_sampler_ddp
            and self.accelerator_connector.is_distributed
            and not isinstance(dataloader.sampler, DistributedSampler)
            and not has_iterable_dataset(dataloader)
        ):
            if not isinstance(dataloader.sampler, (SequentialSampler, RandomSampler)):
                raise MisconfigurationException(
                    "You seem to have configured a sampler in your DataLoader. This will be replaced "
                    " by `DistributedSampler` since `replace_sampler_ddp` is True and you are using"
                    " distributed training. Either remove the sampler from your DataLoader or set"
                    " `replace_sampler_ddp`=False if you want to use your custom sampler."
                )
            sampler = self._get_distributed_sampler(dataloader, shuffle, mode=mode)
        else:
            # use current sampler
            sampler = dataloader.sampler

        dataloader = self.replace_sampler(dataloader, sampler, mode=mode)

        return dataloader

    @staticmethod
    def _resolve_batch_sampler(
        dataloader: DataLoader, sampler: Optional[Sampler], mode: Optional[RunningStage] = None
    ) -> Dict[str, Any]:
        batch_sampler = getattr(dataloader, "batch_sampler")
        is_predicting = mode == RunningStage.PREDICTING
        # checking the batch sampler type is different than PyTorch default.
        if (batch_sampler is not None and type(batch_sampler) is not BatchSampler) or is_predicting:
            batch_sampler = type(batch_sampler)(
                sampler,
                batch_size=batch_sampler.batch_size,
                drop_last=(False if is_predicting else batch_sampler.drop_last),
            )
            if is_predicting:
                batch_sampler = IndexBatchSamplerWrapper(batch_sampler)

<<<<<<< HEAD
            if _FAULT_TOLERANT_ENABLED:
=======
            if _fault_tolerant_training():
>>>>>>> 5329b0d1
                fast_forward_sampler = batch_sampler = FastForwardSampler(batch_sampler)
                fast_forward_sampler.setup(dataloader_batch_size=1)

            return {
                "sampler": None,
                "shuffle": False,
                "batch_sampler": batch_sampler,
                "batch_size": 1,
                "drop_last": False,
            }

<<<<<<< HEAD
        if _FAULT_TOLERANT_ENABLED:
=======
        if _fault_tolerant_training():
>>>>>>> 5329b0d1
            fast_forward_sampler = sampler = FastForwardSampler(sampler)
            fast_forward_sampler.setup(dataloader_batch_size=dataloader.batch_size)

        return {"sampler": sampler, "shuffle": False, "batch_sampler": None}

    @staticmethod
    def _get_dataloader_init_kwargs(
        dataloader: DataLoader, sampler: Optional[Sampler], mode: Optional[RunningStage] = None
    ) -> Dict[str, Any]:
        if not isinstance(dataloader, DataLoader):
            raise ValueError(f"The dataloader {dataloader} needs to subclass `torch.utils.data.DataLoader`")

        # get the dataloader instance attributes
        attrs = {k: v for k, v in vars(dataloader).items() if not k.startswith("_")}
        # not part of `vars`
        attrs["multiprocessing_context"] = dataloader.multiprocessing_context

        # get the dataloader instance `__init__` parameters
        params = dict(inspect.signature(dataloader.__init__).parameters)

        # keep only the params whose default is different to the current attr value
        non_defaults = {name for name, p in params.items() if name in attrs and p.default != attrs[name]}
        # add `dataset` as it might have been replaced with `*args`
        non_defaults.add("dataset")

        # kwargs to re-construct the dataloader
        dl_kwargs = {k: v for k, v in attrs.items() if k in non_defaults}
        dl_kwargs.update(TrainerDataLoadingMixin._resolve_batch_sampler(dataloader, sampler, mode=mode))

        required_args = {
            p.name
            for p in params.values()
            if p.kind in (p.POSITIONAL_ONLY, p.POSITIONAL_OR_KEYWORD)
            and p.default is p.empty
            and p.name not in dl_kwargs
        }
        # the dataloader has required args which we could not extract from the existing attributes
        if required_args:
            required_args = sorted(required_args)
            dataloader_cls_name = dataloader.__class__.__name__
            raise MisconfigurationException(
                f"Trying to inject `DistributedSampler` into the `{dataloader_cls_name}` instance. "
                "This would fail as some of the `__init__` arguments are not available as instance attributes. "
                f"The missing attributes are {required_args}. "
                f"HINT: If you wrote the `{dataloader_cls_name}` class, define `self.missing_arg_name` or "
                "manually add the `DistributedSampler` as: "
                f"`{dataloader_cls_name}(dataset, sampler=DistributedSampler(dataset))`."
            )

        has_variadic_kwargs = any(p.kind is p.VAR_KEYWORD for p in params.values())
        if not has_variadic_kwargs:
            # the dataloader signature does not allow keyword arguments that need to be passed
            missing_kwargs = dl_kwargs.keys() - params.keys()
            if missing_kwargs:
                missing_kwargs = sorted(missing_kwargs)
                dataloader_cls_name = dataloader.__class__.__name__
                raise MisconfigurationException(
                    f"Trying to inject `DistributedSampler` into the `{dataloader_cls_name}` instance. "
                    "This would fail as it doesn't expose all its attributes in the `__init__` signature. "
                    f"The missing arguments are {missing_kwargs}. "
                    f"HINT: If you wrote the `{dataloader_cls_name}` class, add the `__init__` arguments or "
                    "manually add the `DistributedSampler` as: "
                    f"`{dataloader_cls_name}(dataset, sampler=DistributedSampler(dataset))`."
                )

        if isinstance(dl_kwargs["dataset"], IterableDataset):
            dl_kwargs["batch_sampler"] = None
            dl_kwargs["sampler"] = None

<<<<<<< HEAD
        if _FAULT_TOLERANT_ENABLED:
=======
        if _fault_tolerant_training():
>>>>>>> 5329b0d1
            if isinstance(dl_kwargs["dataset"], IterableDataset):
                # wrap the `IterableDataset` into a `CaptureIterableDataset` to record sampler states.
                dl_kwargs["dataset"] = CaptureIterableDataset(dataset=dl_kwargs["dataset"])
            elif len(dl_kwargs["dataset"]):
                dl_kwargs["dataset"] = CaptureMapDataset(dataset=dl_kwargs["dataset"])
            else:
                raise MisconfigurationException(
                    "This shouldn't happen, please open an issue on Lightning Github repository."
                )

        return dl_kwargs

    @staticmethod
    def replace_sampler(dataloader: DataLoader, sampler, mode: Optional[RunningStage] = None) -> DataLoader:
        dl_kwargs = TrainerDataLoadingMixin._get_dataloader_init_kwargs(dataloader, sampler, mode=mode)
        dl_cls = type(dataloader)
        dataloader = dl_cls(**dl_kwargs)
        return dataloader

    def _get_distributed_sampler(
        self, dataloader: DataLoader, shuffle: bool, mode: Optional[RunningStage] = None
    ) -> DistributedSampler:
        kwargs = self.distributed_sampler_kwargs
        kwargs["shuffle"] = shuffle and not self.overfit_batches
        kwargs.setdefault("seed", int(os.getenv("PL_GLOBAL_SEED", 0)))
        cls = UnrepeatedDistributedSampler if mode == RunningStage.PREDICTING else DistributedSampler
        sampler = cls(dataloader.dataset, **kwargs)
        return sampler

    def reset_train_dataloader(self, model: Optional["pl.LightningModule"] = None) -> None:
        """Resets the train dataloader and initialises required variables
        (number of batches, when to validate, etc.).

        Args:
            model: The `LightningModule` if calling this outside of the trainer scope.
        """
        self.train_dataloader = self.request_dataloader(RunningStage.TRAINING, model=model)

        if self.overfit_batches > 0:
            if hasattr(self.train_dataloader, "sampler") and isinstance(self.train_dataloader.sampler, RandomSampler):
                rank_zero_warn(
                    "You requested to overfit but enabled training dataloader shuffling."
                    " We are turning off the training dataloader shuffling for you."
                )
                self.train_dataloader = self.replace_sampler(
                    self.train_dataloader, SequentialSampler(self.train_dataloader.dataset), mode=RunningStage.TRAINING
                )

        # debugging
        self.dev_debugger.track_load_dataloader_call("train_dataloader", dataloaders=[self.train_dataloader])

        # automatically add samplers
        self.train_dataloader = apply_to_collection(
            self.train_dataloader, DataLoader, self.auto_add_sampler, shuffle=True, mode=RunningStage.TRAINING
        )

        # check the workers recursively
        apply_to_collection(self.train_dataloader, DataLoader, self._worker_check, "train_dataloader")

        # add worker_init_fn for correct seeding in worker processes
        apply_to_collection(self.train_dataloader, DataLoader, self.auto_add_worker_init_fn)

        # add collate_fn to collect metadata for fault tolerant training
<<<<<<< HEAD
        if _FAULT_TOLERANT_ENABLED:
=======
        if _fault_tolerant_training():
>>>>>>> 5329b0d1
            apply_to_collection(self.train_dataloader, DataLoader, self._add_sampler_metadata_collate)

        # wrap the sequence of train loaders to a CombinedLoader object for computing the num_training_batches
        self.train_dataloader = CombinedLoader(self.train_dataloader, self.data_connector.multiple_trainloader_mode)

        self.num_training_batches = len(self.train_dataloader) if has_len(self.train_dataloader) else float("inf")

        if isinstance(self.limit_train_batches, int) or self.limit_train_batches == 0.0:
            self.num_training_batches = min(self.num_training_batches, int(self.limit_train_batches))
        elif self.num_training_batches != float("inf"):
            self.num_training_batches = int(self.num_training_batches * self.limit_train_batches)
        elif self.limit_train_batches != 1.0:
            raise MisconfigurationException(
                "When using an IterableDataset for `limit_train_batches`,"
                " `Trainer(limit_train_batches)` must be `0.0`, `1.0` or an int. An int k specifies"
                " `num_training_batches` to use."
            )

        # determine when to check validation
        # if int passed in, val checks that often
        # otherwise, it checks in [0, 1.0] % range of a training epoch
        if isinstance(self.val_check_interval, int):
            self.val_check_batch = self.val_check_interval
            if self.val_check_batch > self.num_training_batches:
                raise ValueError(
                    f"`val_check_interval` ({self.val_check_interval}) must be less than or equal "
                    f"to the number of the training batches ({self.num_training_batches}). "
                    "If you want to disable validation set `limit_val_batches` to 0.0 instead."
                )
        else:
            if not has_len(self.train_dataloader):
                if self.val_check_interval == 1.0:
                    self.val_check_batch = float("inf")
                else:
                    raise MisconfigurationException(
                        "When using an IterableDataset for `train_dataloader`,"
                        " `Trainer(val_check_interval)` must be `1.0` or an int. An int k specifies"
                        " checking validation every k training batches."
                    )
            else:
                self.val_check_batch = int(self.num_training_batches * self.val_check_interval)
                self.val_check_batch = max(1, self.val_check_batch)

        if self.logger and self.num_training_batches < self.log_every_n_steps:
            rank_zero_warn(
                f"The number of training samples ({self.num_training_batches}) is smaller than the logging interval"
                f" Trainer(log_every_n_steps={self.log_every_n_steps}). Set a lower value for log_every_n_steps if"
                " you want to see logs for the training epoch."
            )

    def _reset_eval_dataloader(
        self, mode: RunningStage, model: Optional["pl.LightningModule"] = None
    ) -> Tuple[List[Union[int, float]], List[DataLoader]]:
        """Generic method to reset a dataloader for evaluation.

        Args:
            mode: The running stage of the ``Trainer``
            model: The ``LightningModule`` if calling this outside of the trainer scope.

        Returns:
            Tuple (num_batches, dataloaders)
        """
        assert mode.evaluating or mode == RunningStage.PREDICTING

        # always get the loaders first so we can count how many there are
        loader_name = f"{mode.dataloader_prefix}_dataloader"
        dataloaders = self.request_dataloader(mode, model=model)

        if not isinstance(dataloaders, list):
            dataloaders = [dataloaders]

        # when overfitting, use the training loader as val and test
        # duplicate it the numb of times needed to match the train loaders
        if self.overfit_batches > 0:
            train_dataloader = self.request_dataloader(RunningStage.TRAINING, model=model)
            dataloaders = [deepcopy(train_dataloader) for _ in range(len(dataloaders))]

        self.dev_debugger.track_load_dataloader_call(loader_name, dataloaders=dataloaders)

        for loader_i in range(len(dataloaders)):
            loader = dataloaders[loader_i]

            if hasattr(loader, "sampler") and isinstance(loader.sampler, RandomSampler):

                # when overfitting, the dataloader should not have sampler
                if self.overfit_batches > 0 and mode.evaluating:
                    rank_zero_warn(
                        "You requested to overfit but enabled val/test dataloader shuffling."
                        " We are turning it off for you."
                    )
                    dataloaders[loader_i] = self.replace_sampler(loader, SequentialSampler(loader.dataset), mode=mode)
                else:
                    rank_zero_warn(
                        f"Your `{mode.dataloader_prefix}_dataloader` has `shuffle=True`,"
                        "it is strongly recommended that you turn this off for val/test/predict dataloaders."
                    )

        if any(dl is None for dl in dataloaders):
            rank_zero_warn("One of given dataloaders is None and it will be skipped.")

        # add samplers
        dataloaders = [self.auto_add_sampler(dl, False, mode=mode) for dl in dataloaders if dl is not None]

        # add worker_init_fn for correct seeding in worker processes
        apply_to_collection(dataloaders, dtype=DataLoader, function=self.auto_add_worker_init_fn)

        loader_num_batches = []

        # determine number of batches
        # datasets could be none, 1 or 2+
        if len(dataloaders) != 0:
            for i, dataloader in enumerate(dataloaders):
                num_batches = len(dataloader) if has_len(dataloader) else float("inf")
                self._worker_check(dataloader, f"{mode.dataloader_prefix}_dataloader {i}")

                # percent or num_steps
                limit_eval_batches = getattr(self, f"limit_{mode.dataloader_prefix}_batches")

                # limit num batches either as a percent or num steps
                if isinstance(limit_eval_batches, int) or limit_eval_batches == 0.0:
                    num_batches = min(num_batches, int(limit_eval_batches))
                elif num_batches != float("inf"):
                    num_batches = int(num_batches * limit_eval_batches)
                elif limit_eval_batches != 1.0:
                    raise MisconfigurationException(
                        f"When using an IterableDataset for `limit_{mode}_batches`,"
                        f" `Trainer(limit_{mode.dataloader_prefix}_batches)` must be `0.0`, `1.0` or an int. An int k"
                        f" specifies `num_{mode.dataloader_prefix}_batches` to use."
                    )

                if num_batches == 0 and limit_eval_batches > 0.0 and isinstance(limit_eval_batches, float):
                    min_pct = 1.0 / len(dataloader)
                    raise MisconfigurationException(
                        f"you requested to check {limit_eval_batches} of the `{mode.dataloader_prefix}_dataloader` but"
                        f" {limit_eval_batches}*{num_batches} < 1. Please increase the"
                        f" `limit_{mode.dataloader_prefix}_batches` flag. Try at least"
                        f" `limit_{mode.dataloader_prefix}_batches={min_pct}`"
                    )

                loader_num_batches.append(num_batches)

        return loader_num_batches, dataloaders

    def reset_val_dataloader(self, model: Optional["pl.LightningModule"] = None) -> None:
        """Resets the validation dataloader and determines the number of batches.

        Args:
            model: The `LightningModule` if called outside of the trainer scope.
        """
        pl_module = self.lightning_module or model
        has_loader = is_overridden("val_dataloader", pl_module)
        has_step = is_overridden("validation_step", pl_module)
        if has_loader and has_step:
            self.num_val_batches, self.val_dataloaders = self._reset_eval_dataloader(
                RunningStage.VALIDATING, model=pl_module
            )

    def reset_test_dataloader(self, model: Optional["pl.LightningModule"] = None) -> None:
        """Resets the test dataloader and determines the number of batches.

        Args:
            model: The `LightningModule` if called outside of the trainer scope.
        """
        pl_module = self.lightning_module or model
        has_loader = is_overridden("test_dataloader", pl_module)
        has_step = is_overridden("test_step", pl_module)
        if has_loader and has_step:
            self.num_test_batches, self.test_dataloaders = self._reset_eval_dataloader(
                RunningStage.TESTING, model=pl_module
            )

    def reset_predict_dataloader(self, model: Optional["pl.LightningModule"] = None) -> None:
        """Resets the predict dataloader and determines the number of batches.

        Args:
            model: The `LightningModule` if called outside of the trainer scope.
        """
        pl_module = self.lightning_module or model
        has_loader = is_overridden("predict_dataloader", pl_module)
        if has_loader:
            self.num_predict_batches, self.predict_dataloaders = self._reset_eval_dataloader(
                RunningStage.PREDICTING, model=pl_module
            )

    def reset_train_val_dataloaders(self, model: Optional["pl.LightningModule"] = None) -> None:
        """
        Resets train and val dataloaders if none are attached to the trainer.

        The val dataloader must be initialized before training loop starts, as the training loop
        inspects the val dataloader to determine whether to run the evaluation loop.

        Args:
            model: The `LightningModule` if called outside of the trainer scope.
        """
        if self.train_dataloader is None:
            self.reset_train_dataloader(model=model)
        if self.val_dataloaders is None:
            self.reset_val_dataloader(model=model)

    def request_dataloader(
        self, stage: RunningStage, model: Optional["pl.LightningModule"] = None
    ) -> Union[DataLoader, List[DataLoader]]:
        """Handles downloading data in the GPU or TPU case.

        Returns:
            The dataloader
        """
        self.call_hook(f"on_{stage.dataloader_prefix}_dataloader")
        dataloader = getattr(model, f"{stage.dataloader_prefix}_dataloader")()
        if isinstance(dataloader, tuple):
            dataloader = list(dataloader)
        self.accelerator.barrier("get_dataloaders")
        return dataloader

    @staticmethod
    def _add_sampler_metadata_collate(dataloader: DataLoader) -> None:
        """
        Wrap default collate function to retrive ``FastForwardSampler`` state dict when fault tolerant is enabled.
        """
        dataloader.collate_fn = partial(
            _capture_metadata_collate, dataset=dataloader.dataset, default_collate=dataloader.collate_fn
        )<|MERGE_RESOLUTION|>--- conflicted
+++ resolved
@@ -40,11 +40,7 @@
 from pytorch_lightning.utilities.data import has_iterable_dataset, has_len
 from pytorch_lightning.utilities.debugging import InternalDebugger
 from pytorch_lightning.utilities.exceptions import MisconfigurationException
-<<<<<<< HEAD
-from pytorch_lightning.utilities.imports import _FAULT_TOLERANT_ENABLED
-=======
 from pytorch_lightning.utilities.imports import _fault_tolerant_training
->>>>>>> 5329b0d1
 from pytorch_lightning.utilities.model_helpers import is_overridden
 from pytorch_lightning.utilities.seed import pl_worker_init_function
 
@@ -173,11 +169,7 @@
             if is_predicting:
                 batch_sampler = IndexBatchSamplerWrapper(batch_sampler)
 
-<<<<<<< HEAD
-            if _FAULT_TOLERANT_ENABLED:
-=======
             if _fault_tolerant_training():
->>>>>>> 5329b0d1
                 fast_forward_sampler = batch_sampler = FastForwardSampler(batch_sampler)
                 fast_forward_sampler.setup(dataloader_batch_size=1)
 
@@ -189,11 +181,7 @@
                 "drop_last": False,
             }
 
-<<<<<<< HEAD
-        if _FAULT_TOLERANT_ENABLED:
-=======
         if _fault_tolerant_training():
->>>>>>> 5329b0d1
             fast_forward_sampler = sampler = FastForwardSampler(sampler)
             fast_forward_sampler.setup(dataloader_batch_size=dataloader.batch_size)
 
@@ -263,11 +251,7 @@
             dl_kwargs["batch_sampler"] = None
             dl_kwargs["sampler"] = None
 
-<<<<<<< HEAD
-        if _FAULT_TOLERANT_ENABLED:
-=======
         if _fault_tolerant_training():
->>>>>>> 5329b0d1
             if isinstance(dl_kwargs["dataset"], IterableDataset):
                 # wrap the `IterableDataset` into a `CaptureIterableDataset` to record sampler states.
                 dl_kwargs["dataset"] = CaptureIterableDataset(dataset=dl_kwargs["dataset"])
@@ -331,11 +315,7 @@
         apply_to_collection(self.train_dataloader, DataLoader, self.auto_add_worker_init_fn)
 
         # add collate_fn to collect metadata for fault tolerant training
-<<<<<<< HEAD
-        if _FAULT_TOLERANT_ENABLED:
-=======
         if _fault_tolerant_training():
->>>>>>> 5329b0d1
             apply_to_collection(self.train_dataloader, DataLoader, self._add_sampler_metadata_collate)
 
         # wrap the sequence of train loaders to a CombinedLoader object for computing the num_training_batches
