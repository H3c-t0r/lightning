# Copyright The PyTorch Lightning team.
#
# Licensed under the Apache License, Version 2.0 (the "License");
# you may not use this file except in compliance with the License.
# You may obtain a copy of the License at
#
#     http://www.apache.org/licenses/LICENSE-2.0
#
# Unless required by applicable law or agreed to in writing, software
# distributed under the License is distributed on an "AS IS" BASIS,
# WITHOUT WARRANTIES OR CONDITIONS OF ANY KIND, either express or implied.
# See the License for the specific language governing permissions and
# limitations under the License.

import multiprocessing
import platform
from abc import ABC, abstractmethod
from typing import Union, List, Tuple, Callable, Optional

from torch.utils.data import DataLoader, RandomSampler, SequentialSampler
from torch.utils.data.distributed import DistributedSampler

from pytorch_lightning.accelerators.base_backend import Accelerator
from pytorch_lightning.core import LightningModule
from pytorch_lightning.utilities import rank_zero_warn
from pytorch_lightning.utilities.data import has_iterable_dataset, has_len
from pytorch_lightning.utilities.exceptions import MisconfigurationException
from pytorch_lightning.utilities.debugging import InternalDebugger
from pytorch_lightning.utilities.model_utils import is_overridden
from pytorch_lightning.utilities.xla_device_utils import XLADeviceUtils

TPU_AVAILABLE = XLADeviceUtils.tpu_device_exists()
try:
    from apex import amp
except ImportError:
    amp = None

if TPU_AVAILABLE:
    import torch_xla
    import torch_xla.core.xla_model as xm

try:
    import horovod.torch as hvd
except (ModuleNotFoundError, ImportError):
    HOROVOD_AVAILABLE = False
else:
    HOROVOD_AVAILABLE = True


class TrainerDataLoadingMixin(ABC):

    # this is just a summary on variables used in this abstract class,
    #  the proper values/initialisation should be done in child class
    global_rank: int
    use_ddp: bool
    use_ddp2: bool
    use_horovod: bool
    shown_warnings: ...
    val_check_interval: float
    use_tpu: bool
    tpu_local_core_rank: int
    train_dataloader: DataLoader
    num_training_batches: Union[int, float]
    val_check_batch: ...
    val_dataloaders: List[DataLoader]
    num_val_batches: List[Union[int, float]]
    test_dataloaders: List[DataLoader]
    num_test_batches: List[Union[int, float]]
    limit_train_batches: Union[int, float]
    limit_val_batches: Union[int, float]
    limit_test_batches: Union[int, float]
    replace_sampler_ddp: bool
    accelerator_backend: Accelerator
    num_nodes: int
    num_processes: int
    distributed_backend: Optional[str]
    dev_debugger: InternalDebugger

    def _worker_check(self, dataloader: DataLoader, name: str) -> None:
        on_windows = platform.system() == 'Windows'

        # ddp_spawn + num_workers > 0 don't mix! tell the user
        is_dataloader = isinstance(dataloader, DataLoader)
        using_spawn = self.distributed_backend == "ddp_spawn"
        if is_dataloader and not on_windows:
            if dataloader.num_workers > 0 and using_spawn:
                rank_zero_warn('Dataloader(num_workers>0) and ddp_spawn do not mix well!'
                               ' Your performance might suffer dramatically.'
                               ' Please consider setting distributed_backend=ddp to use num_workers > 0'
                               ' (this is a bottleneck of Python .spawn() and PyTorch')

            elif dataloader.num_workers == 0 and using_spawn:
                rank_zero_warn('You are using `distributed_backend=ddp_spawn` with num_workers=0.'
                               ' For much faster performance, switch to `distributed_backend=ddp`'
                               ' and set `num_workers>0`')

            elif dataloader.num_workers <= 2 and multiprocessing.cpu_count() > 2 and not using_spawn:
                num_cpus = multiprocessing.cpu_count()
                rank_zero_warn(f'The dataloader, {name}, does not have many workers which may be a bottleneck.'
                               ' Consider increasing the value of the `num_workers` argument`'
                               f' (try {num_cpus} which is the number of cpus on this machine)'
                               ' in the `DataLoader` init to improve performance.')

    def auto_add_sampler(self, dataloader: DataLoader, train: bool) -> DataLoader:

        # don't do anything if it's not a dataloader
        is_dataloader = isinstance(dataloader, DataLoader)
        # don't manipulate iterable datasets
        is_iterable_ds = has_iterable_dataset(dataloader)

        if not is_dataloader or is_iterable_ds:
            return dataloader
        need_dist_sampler = (self.use_ddp or self.use_ddp2 or self.use_horovod or self.use_tpu)

        if self.replace_sampler_ddp and need_dist_sampler:
            if not isinstance(dataloader.sampler, (SequentialSampler, RandomSampler)):
                raise MisconfigurationException(
                    'You seem to have configured a sampler in your DataLoader. This will be replaced '
                    ' by `DistributedSampler` since `replace_sampler_ddp` is True and you are using'
                    ' distributed training. Either remove the sampler from your DataLoader or set'
                    ' `replace_sampler_ddp`=False if you want to use your custom sampler.')

            # replace with distributed sampler
            sampler = self._get_distributed_sampler(dataloader, train)
            dataloader = self.replace_sampler(dataloader, sampler)

        return dataloader

    def replace_sampler(self, dataloader, sampler):
        skip_keys = ['sampler', 'batch_sampler', 'dataset_kind']

        dl_args = {
            k: v for k, v in dataloader.__dict__.items() if not k.startswith('_') and k not in skip_keys
        }

        dl_args['sampler'] = sampler
        dataloader = type(dataloader)(**dl_args)
        return dataloader

    def _get_distributed_sampler(self, dataloader, train):
        if self.use_tpu:
            kwargs = dict(num_replicas=xm.xrt_world_size(), rank=xm.get_ordinal())
        elif self.use_horovod:
            kwargs = dict(num_replicas=hvd.size(), rank=hvd.rank())
        else:
            world_size = {
                "ddp": self.num_nodes * self.num_processes,
                "ddp_spawn": self.num_nodes * self.num_processes,
                "ddp2": self.num_nodes,
                "ddp_cpu": self.num_processes * self.num_nodes
            }
            assert self.distributed_backend is not None
            kwargs = dict(num_replicas=world_size[self.distributed_backend], rank=self.global_rank)

        kwargs['shuffle'] = train and not self.overfit_batches
        sampler = DistributedSampler(dataloader.dataset, **kwargs)
        return sampler

    def reset_train_dataloader(self, model: LightningModule) -> None:
        """Resets the train dataloader and initialises required variables
        (number of batches, when to validate, etc.).

        Args:
            model: The current `LightningModule`
        """
        self.train_dataloader = self.request_dataloader(model.train_dataloader)
        if (self.overfit_batches > 0):
            if hasattr(self.train_dataloader, 'sampler') and isinstance(self.train_dataloader.sampler, RandomSampler):
                rank_zero_warn('You requested to overfit but enabled training dataloader shuffling.'
                               ' We are turning it off for you.')
                self.train_dataloader = self.replace_sampler(
                    self.train_dataloader, SequentialSampler(self.train_dataloader.dataset))

        # debugging
        self.dev_debugger.track_load_dataloader_call('train_dataloader', dataloaders=[self.train_dataloader])

        self.num_training_batches = 0

        # automatically add samplers
        self.train_dataloader = self.auto_add_sampler(self.train_dataloader, train=True)

        self.num_training_batches = len(self.train_dataloader) if has_len(self.train_dataloader) else float('inf')
        self._worker_check(self.train_dataloader, 'train dataloader')

        if isinstance(self.limit_train_batches, int) or self.limit_train_batches == 0.0:
            self.num_training_batches = min(self.num_training_batches, int(self.limit_train_batches))
        elif self.num_training_batches != float('inf'):
            self.num_training_batches = int(self.num_training_batches * self.limit_train_batches)
        elif self.limit_train_batches != 1.0:
            raise MisconfigurationException(
                'When using an IterableDataset for `limit_train_batches`,'
                ' `Trainer(limit_train_batches)` must be `0.0`, `1.0` or an int. An int k specifies'
                ' `num_training_batches` to use.')

        # determine when to check validation
        # if int passed in, val checks that often
        # otherwise, it checks in [0, 1.0] % range of a training epoch
        if isinstance(self.val_check_interval, int):
            self.val_check_batch = self.val_check_interval
            if self.val_check_batch > self.num_training_batches:
                raise ValueError(
                    f'`val_check_interval` ({self.val_check_interval}) must be less than or equal '
                    f'to the number of the training batches ({self.num_training_batches}). '
                    'If you want to disable validation set `limit_val_batches` to 0.0 instead.')
        else:
            if not has_len(self.train_dataloader):
                if self.val_check_interval == 1.0:
                    self.val_check_batch = float('inf')
                else:
                    raise MisconfigurationException(
                        'When using an IterableDataset for `train_dataloader`,'
                        ' `Trainer(val_check_interval)` must be `1.0` or an int. An int k specifies'
                        ' checking validation every k training batches.')
            else:
                self.val_check_batch = int(self.num_training_batches * self.val_check_interval)
                self.val_check_batch = max(1, self.val_check_batch)

    def _reset_eval_dataloader(
            self,
            model: LightningModule,
            mode: str
    ) -> Tuple[List[Union[int, float]], List[DataLoader]]:
        """Generic method to reset a dataloader for evaluation.

        Args:
            model: The current `LightningModule`
            mode: Either `'val'` or `'test'`

        Returns:
            Tuple (num_batches, dataloaders)
        """
        # use the training loader as val and test when overfitting
        loader_name = f'{mode}_dataloader'
        if self.overfit_batches > 0:
            loader_name = 'train_dataloader'

        # load loaders
        dataloaders = self.request_dataloader(getattr(model, loader_name))

        if not isinstance(dataloaders, list):
            dataloaders = [dataloaders]

        self.dev_debugger.track_load_dataloader_call(loader_name, dataloaders=dataloaders)

        for loader_i in range(len(dataloaders)):
            loader = dataloaders[loader_i]

            # shuffling in val and test set is bad practice
            if mode in ('val', 'test') and hasattr(loader, 'sampler') and isinstance(loader.sampler, RandomSampler):

                # when overfitting, the dataloader should not have sampler
                if self.overfit_batches > 0:
                    rank_zero_warn('You requested to overfit but enabled test/val dataloader shuffling.'
                                   ' We are turning it off for you.')
                    dataloaders[loader_i] = self.replace_sampler(loader, SequentialSampler(loader.dataset))

                else:
                    rank_zero_warn(f'Your {mode}_dataloader has `shuffle=True`, it is best practice to turn'
                                   ' this off for validation and test dataloaders.')

        if any([dl is None for dl in dataloaders]):
            rank_zero_warn("One of given dataloaders is None and it will be skipped.")

        # add samplers
        dataloaders = [self.auto_add_sampler(dl, train=False) for dl in dataloaders if dl is not None]

        loader_num_batches = []

        # determine number of batches
        # datasets could be none, 1 or 2+
        if len(dataloaders) != 0:
            for i, dataloader in enumerate(dataloaders):
                num_batches = len(dataloader) if has_len(dataloader) else float('inf')
                self._worker_check(dataloader, f'{mode} dataloader {i}')

                # percent or num_steps
                limit_eval_batches = getattr(self, f'limit_{mode}_batches')

                # limit num batches either as a percent or num steps
                if isinstance(limit_eval_batches, int) or limit_eval_batches == 0.0:
                    num_batches = min(num_batches, int(limit_eval_batches))
                elif num_batches != float('inf'):
                    num_batches = int(num_batches * limit_eval_batches)
                elif limit_eval_batches != 1.0:
                    raise MisconfigurationException(
                        'When using an IterableDataset for `limit_{mode}_batches`,'
                        f' `Trainer(limit_{mode}_batches)` must be `0.0`, `1.0` or an int. An int k specifies'
                        f' `num_{mode}_batches` to use.')

                if num_batches == 0 and limit_eval_batches > 0.0 and isinstance(limit_eval_batches, float):
                    min_pct = 1.0 / len(dataloader)
                    raise MisconfigurationException(
                        f'you requested to check {limit_eval_batches} of the {mode} dataloader but'
                        f' {limit_eval_batches}*{num_batches} < 1. Please increase the limit_{mode}_batches.'
                        f' Try at least limit_{mode}_batches={min_pct}'
                    )

                loader_num_batches.append(num_batches)

        return loader_num_batches, dataloaders

    def reset_val_dataloader(self, model: LightningModule) -> None:
        """Resets the validation dataloader and determines the number of batches.

        Args:
            model: The current `LightningModule`
        """
        has_loader = is_overridden('val_dataloader', model)
        has_step = is_overridden('validation_step', model)
        if has_loader and has_step:
            self.num_val_batches, self.val_dataloaders = self._reset_eval_dataloader(model, 'val')

    def reset_test_dataloader(self, model) -> None:
        """Resets the validation dataloader and determines the number of batches.

        Args:
            model: The current `LightningModule`
        """
        has_loader = is_overridden('test_dataloader', model)
        has_step = is_overridden('test_step', model)
        if has_loader and has_step:
            self.num_test_batches, self.test_dataloaders =\
                self._reset_eval_dataloader(model, 'test')

    def request_dataloader(self, dataloader_fx: Callable) -> DataLoader:
        """Handles downloading data in the GPU or TPU case.

        Args:
            dataloader_fx: The bound dataloader getter

        Returns:
            The dataloader
        """
        dataloader = dataloader_fx()

<<<<<<< HEAD
        # get the function we'll use to get data
        if self.use_ddp or self.use_ddp2:
            # all processes wait until data download has happened
            torch_distrib.barrier()

        # data download/load on TPU
        elif self.use_tpu and TPU_AVAILABLE:
            # all processes wait until data download has happened
            torch_xla.core.xla_model.rendezvous('pl.TrainerDataLoadingMixin.get_dataloaders')

        elif self.use_horovod:
            # all processes wait until data download has happened
            hvd.join()

=======
        if self.accelerator_backend is not None:
            self.accelerator_backend.barrier('get_dataloaders')
>>>>>>> 2c21f7d7
        return dataloader<|MERGE_RESOLUTION|>--- conflicted
+++ resolved
@@ -333,23 +333,6 @@
         """
         dataloader = dataloader_fx()
 
-<<<<<<< HEAD
-        # get the function we'll use to get data
-        if self.use_ddp or self.use_ddp2:
-            # all processes wait until data download has happened
-            torch_distrib.barrier()
-
-        # data download/load on TPU
-        elif self.use_tpu and TPU_AVAILABLE:
-            # all processes wait until data download has happened
-            torch_xla.core.xla_model.rendezvous('pl.TrainerDataLoadingMixin.get_dataloaders')
-
-        elif self.use_horovod:
-            # all processes wait until data download has happened
-            hvd.join()
-
-=======
         if self.accelerator_backend is not None:
             self.accelerator_backend.barrier('get_dataloaders')
->>>>>>> 2c21f7d7
         return dataloader