--- conflicted
+++ resolved
@@ -17,10 +17,6 @@
 
 @dataclass
 class BaseProgress:
-<<<<<<< HEAD
-
-=======
->>>>>>> 299e2899
     def state_dict(self) -> dict:
         return asdict(self)
 
@@ -71,11 +67,7 @@
         args = [f"{k}={v}" for k, v in self.__dict__.items() if v is not None]
         return f"{self.__class__.__name__}({', '.join(args)})"
 
-<<<<<<< HEAD
-    def reset_on_restart(self):
-=======
     def reset_on_restart(self) -> None:
->>>>>>> 299e2899
         """Reset the progress on restart"""
         value = self.completed if self.processed is None else self.processed
 
@@ -127,21 +119,11 @@
 
 
 @dataclass
-<<<<<<< HEAD
-class BatchProgress(Progress):
-    """
-    Tracks the batch progress
-    Args:
-        total: Tracks the total epoch progress
-        current: Tracks the current epoch progress
-    """
-
-=======
 class DataLoaderProgress(Progress):
     """
     Tracks the dataloader progress
     These counters are local to a trainer rank. By default, they are not globally synced across all ranks.
->>>>>>> 299e2899
+
 
 @dataclass
 class TrainingEpochProgress(Progress):
@@ -153,20 +135,6 @@
     """
     should_check_val: bool = False
 
-    def load_state_dict(self, state_dict: dict) -> None:
-        super().load_state_dict(state_dict)
-        self.should_check_val = state_dict["should_check_val"]
-
-
-@dataclass
-class DataLoaderProgress(Progress):
-
-    dataloader_idx: int = 0
-
-    def load_state_dict(self, state_dict: dict) -> None:
-        super().load_state_dict(state_dict)
-        self.dataloader_idx = state_dict["dataloader_idx"]
-
     total: Tracker = field(default_factory=lambda: Tracker(started=None, processed=None))
     current: Tracker = field(default_factory=lambda: Tracker(started=None, processed=None))
 
@@ -180,22 +148,9 @@
         total: Tracks the total scheduler progress
         current: Tracks the current scheduler progress
     """
-<<<<<<< HEAD
-    dataloader_idx: int = 0
-    batch: BatchProgress = field(default_factory=BatchProgress)
-
-    def reset_on_epoch(self) -> None:
-        self.batch.current.reset()
-
-    def load_state_dict(self, state_dict: dict) -> None:
-        super().load_state_dict(state_dict)
-        self.batch.load_state_dict(state_dict["batch"])
-        self.dataloader_idx = state_dict["dataloader_idx"]
-=======
 
     total: Tracker = field(default_factory=lambda: Tracker(started=None, processed=None))
     current: Tracker = field(default_factory=lambda: Tracker(started=None, processed=None))
->>>>>>> 299e2899
 
 
 @dataclass
@@ -243,31 +198,4 @@
 
     def load_state_dict(self, state_dict: dict) -> None:
         self.optimizer.load_state_dict(state_dict["optimizer"])
-<<<<<<< HEAD
-        self.scheduler.load_state_dict(state_dict["scheduler"])
-        self.optimizer_idx = state_dict["optimizer_idx"]
-
-
-@dataclass
-class EpochLoopProgress(BaseProgress):
-    """
-    Tracks epoch loop progress.
-    These counters are local to a trainer rank. By default, they are not globally synced across all ranks.
-    Args:
-        epoch: Tracks epochs progress.
-    """
-    epoch: EpochProgress = field(default_factory=EpochProgress)
-
-    def increment_epoch_completed(self) -> None:
-        self.epoch.increment_completed()
-        self.reset_on_epoch()
-
-    def reset_on_epoch(self) -> None:
-        self.epoch.reset_on_epoch()
-        self.epoch.current.reset()
-
-    def load_state_dict(self, state_dict: dict) -> None:
-        self.epoch.load_state_dict(state_dict["epoch"])
-=======
-        self.optimizer_idx = state_dict["optimizer_idx"]
->>>>>>> 299e2899
+        self.optimizer_idx = state_dict["optimizer_idx"]