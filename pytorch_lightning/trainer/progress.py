# Copyright The PyTorch Lightning team.
#
# Licensed under the Apache License, Version 2.0 (the "License");
# you may not use this file except in compliance with the License.
# You may obtain a copy of the License at
#
#     http://www.apache.org/licenses/LICENSE-2.0
#
# Unless required by applicable law or agreed to in writing, software
# distributed under the License is distributed on an "AS IS" BASIS,
# WITHOUT WARRANTIES OR CONDITIONS OF ANY KIND, either express or implied.
# See the License for the specific language governing permissions and
# limitations under the License.
from dataclasses import asdict, dataclass, field
from typing import Optional


@dataclass
class _DataclassStateDictMixin:

    def __getstate__(self) -> dict:
        return asdict(self)

    def __setstate__(self, state: dict) -> None:
        self.__dict__.update(state)

    def state_dict(self) -> dict:
        return self.__getstate__()

    @classmethod
    def from_state_dict(cls, state_dict: dict) -> "_DataclassStateDictMixin":
        obj = cls()
        obj.__setstate__(state_dict)
        return obj


@dataclass
class Tracker(_DataclassStateDictMixin):
    """
    Track an event's progress.

    Args:
        ready: Intended to track the number of events ready to start.
        started: Intended to be incremented after the event is started (e.g. after ``on_*_start`` runs).
        processed: Intended to be incremented after the event is processed.
        completed: Intended to be incremented after the event completes (e.g. after ``on_*_end`` runs).

    Attributes set to ``None`` are treated as unused and are restricted.
    """

    ready: Optional[int] = 0
    started: Optional[int] = 0
    processed: Optional[int] = 0
    completed: Optional[int] = 0

    def reset(self) -> None:
        if self.ready is not None:
            self.ready = 0
        if self.started is not None:
            self.started = 0
        if self.processed is not None:
            self.processed = 0
        if self.completed is not None:
            self.completed = 0

    def __setattr__(self, key: str, value: int) -> None:
        if getattr(self, key, 0) is None:
            raise AttributeError(f"The '{key}' attribute is meant to be unused")
        return super().__setattr__(key, value)

    def __repr__(self):
        # hide `None` fields
        args = [f"{k}={v}" for k, v in self.__dict__.items() if v is not None]
        return f"{self.__class__.__name__}({', '.join(args)})"


@dataclass
class Progress(_DataclassStateDictMixin):
    """
    Track aggregated and current progress.

    Args:
        total: Intended to track the total progress of an event
        current: Intended to track the current progress of an event
    """

    total: Tracker = field(default_factory=Tracker)
    current: Tracker = field(default_factory=Tracker)

    def increment_ready(self) -> None:
        if self.total.ready is None or self.current.ready is None:
            return
        self.total.ready += 1
        self.current.ready += 1

    def increment_started(self) -> None:
        if self.total.started is None or self.current.started is None:
            return
        self.total.started += 1
        self.current.started += 1

    def increment_processed(self) -> None:
        if self.total.processed is None or self.current.processed is None:
            return
        self.total.processed += 1
        self.current.processed += 1

    def increment_completed(self) -> None:
        if self.total.completed is None or self.current.completed is None:
            return
        self.total.completed += 1
        self.current.completed += 1

    @classmethod
    def from_defaults(cls, **kwargs: Optional[int]) -> "Progress":
        return cls(total=Tracker(**kwargs), current=Tracker(**kwargs))

    def __setstate__(self, state: dict) -> None:
        self.total.__setstate__(state["total"])
        self.current.__setstate__(state["current"])


class BatchProgress(Progress):
    """
    Tracks the batch progress

    Args:
        total: Tracks the total epoch progress
        current: Tracks the current epoch progress
    """
<<<<<<< HEAD
    Track loop progress during execution.
=======


@dataclass
class EpochProgress(Progress):
    """
    Tracks the epoch progress
>>>>>>> 571a810a
    These counters are local to a trainer rank. By default, they are not globally synced across all ranks.

    Args:
        total: Tracks the total epoch progress
        current: Tracks the current epoch progress
        batch: Tracks batch progress.
    """

    batch: BatchProgress = field(default_factory=BatchProgress)

    def reset_on_epoch(self) -> None:
        self.batch.current.reset()

    def __setstate__(self, state: dict) -> None:
        super().__setstate__(state)
        self.batch.__setstate__(state["batch"])


@dataclass
class OptimizerProgress(_DataclassStateDictMixin):
    """
    Track optimizer progress.

    Args:
        step: Tracks ``optimizer.step`` calls.
        zero_grad: Tracks ``optimizer.zero_grad`` calls.
    """

    step: Progress = field(default_factory=lambda: Progress.from_defaults(processed=None))
    zero_grad: Progress = field(default_factory=lambda: Progress.from_defaults(processed=None))

    def reset_on_epoch(self) -> None:
        self.step.current.reset()
        self.zero_grad.current.reset()

    def __setstate__(self, state: dict) -> None:
        self.step.__setstate__(state["step"])
        self.zero_grad.__setstate__(state["zero_grad"])


@dataclass
class OptimizationProgress(_DataclassStateDictMixin):
    """
    Track optimization progress.

    Args:
        optimizer: Tracks optimizer progress.
        scheduler: Tracks scheduler progress.
    """

    # TODO: support for multiple optimizers
    optimizer: OptimizerProgress = field(default_factory=OptimizerProgress)
    scheduler: Progress = field(default_factory=lambda: Progress.from_defaults(started=None, processed=None))

    @property
    def optimizer_steps(self) -> int:
        return self.optimizer.step.total.completed

    @property
    def scheduler_steps(self) -> int:
        return self.scheduler.total.completed

    def reset_on_epoch(self) -> None:
<<<<<<< HEAD
        self.optimizer.current.reset()
        self.scheduler.current.reset()
        self.zero_grad.current.reset()
=======
        self.optimizer.reset_on_epoch()
        self.scheduler.current.reset()

    def __setstate__(self, state: dict) -> None:
        self.optimizer.__setstate__(state["optimizer"])
        self.scheduler.__setstate__(state["scheduler"])
>>>>>>> 571a810a


@dataclass
class EpochLoopProgress(_DataclassStateDictMixin):
    """
    Tracks epoch loop progress.
    These counters are local to a trainer rank. By default, they are not globally synced across all ranks.

    Args:
        epoch: Tracks epochs progress.
    """

    epoch: EpochProgress = field(default_factory=EpochProgress)

<<<<<<< HEAD
@dataclass
class TrainBatchLoopProgress(Progress):
    """
    Extends ``Progress`` with optimization specific attributes

    Args:
        optimizer_idx: Tracks current batch optimizer_idx
    """
    optimizer_idx: Optional[int] = None


@dataclass
class TrainingLoopProgress(LoopProgress):

    epoch: TrainingProgress = field(default_factory=TrainingProgress)
    batch: TrainBatchLoopProgress = field(default_factory=TrainBatchLoopProgress)

    def reset_on_epoch(self) -> None:
        # override to avoid resetting `epoch.current`
        self.batch.current.reset()
        self.epoch.optimization.reset_on_epoch()


@dataclass
class FitLoopProgress:
    train: TrainingLoopProgress = field(default_factory=TrainingLoopProgress)
    val: LoopProgress = field(default_factory=LoopProgress)
=======
    def increment_epoch_completed(self) -> None:
        self.epoch.increment_completed()
        self.reset_on_epoch()

    def reset_on_epoch(self) -> None:
        self.epoch.reset_on_epoch()
        self.epoch.current.reset()

    def __setstate__(self, state: dict) -> None:
        self.epoch.__setstate__(state["epoch"])


@dataclass
class TrainingEpochProgress(EpochProgress):
    """
    Extends ``EpochProgress`` with training specific attributes

    Args:
        total: Tracks the total epoch progress.
        current: Tracks the current epoch progress.
        batch: Tracks batch progress.
        optim: Tracks optimization progress.
        val: Tracks validation_loop progress.
    """

    optim: OptimizationProgress = field(default_factory=OptimizationProgress)
    val: EpochLoopProgress = field(default_factory=EpochLoopProgress)

    def __setstate__(self, state: dict) -> None:
        super().__setstate__(state)
        self.optim.__setstate__(state["optim"])
        self.val.__setstate__(state["val"])


@dataclass
class FitLoopProgress(EpochLoopProgress):
    """
    Extends ``EpochLoopProgress`` with fit specific attributes

    Args:
        epoch: Tracks epochs progress.
    """

    epoch: TrainingEpochProgress = field(default_factory=TrainingEpochProgress)

    def reset_on_epoch(self) -> None:
        # do not reset `epoch.current` as it should track the number of epochs this `fit` call
        self.epoch.reset_on_epoch()
        self.epoch.optim.reset_on_epoch()
>>>>>>> 571a810a
<|MERGE_RESOLUTION|>--- conflicted
+++ resolved
@@ -128,16 +128,12 @@
         total: Tracks the total epoch progress
         current: Tracks the current epoch progress
     """
-<<<<<<< HEAD
-    Track loop progress during execution.
-=======
 
 
 @dataclass
 class EpochProgress(Progress):
     """
     Tracks the epoch progress
->>>>>>> 571a810a
     These counters are local to a trainer rank. By default, they are not globally synced across all ranks.
 
     Args:
@@ -201,18 +197,12 @@
         return self.scheduler.total.completed
 
     def reset_on_epoch(self) -> None:
-<<<<<<< HEAD
-        self.optimizer.current.reset()
-        self.scheduler.current.reset()
-        self.zero_grad.current.reset()
-=======
         self.optimizer.reset_on_epoch()
         self.scheduler.current.reset()
 
     def __setstate__(self, state: dict) -> None:
         self.optimizer.__setstate__(state["optimizer"])
         self.scheduler.__setstate__(state["scheduler"])
->>>>>>> 571a810a
 
 
 @dataclass
@@ -227,35 +217,6 @@
 
     epoch: EpochProgress = field(default_factory=EpochProgress)
 
-<<<<<<< HEAD
-@dataclass
-class TrainBatchLoopProgress(Progress):
-    """
-    Extends ``Progress`` with optimization specific attributes
-
-    Args:
-        optimizer_idx: Tracks current batch optimizer_idx
-    """
-    optimizer_idx: Optional[int] = None
-
-
-@dataclass
-class TrainingLoopProgress(LoopProgress):
-
-    epoch: TrainingProgress = field(default_factory=TrainingProgress)
-    batch: TrainBatchLoopProgress = field(default_factory=TrainBatchLoopProgress)
-
-    def reset_on_epoch(self) -> None:
-        # override to avoid resetting `epoch.current`
-        self.batch.current.reset()
-        self.epoch.optimization.reset_on_epoch()
-
-
-@dataclass
-class FitLoopProgress:
-    train: TrainingLoopProgress = field(default_factory=TrainingLoopProgress)
-    val: LoopProgress = field(default_factory=LoopProgress)
-=======
     def increment_epoch_completed(self) -> None:
         self.epoch.increment_completed()
         self.reset_on_epoch()
@@ -304,5 +265,4 @@
     def reset_on_epoch(self) -> None:
         # do not reset `epoch.current` as it should track the number of epochs this `fit` call
         self.epoch.reset_on_epoch()
-        self.epoch.optim.reset_on_epoch()
->>>>>>> 571a810a
+        self.epoch.optim.reset_on_epoch()