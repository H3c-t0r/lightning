# Copyright The PyTorch Lightning team.
#
# Licensed under the Apache License, Version 2.0 (the "License");
# you may not use this file except in compliance with the License.
# You may obtain a copy of the License at
#
#     http://www.apache.org/licenses/LICENSE-2.0
#
# Unless required by applicable law or agreed to in writing, software
# distributed under the License is distributed on an "AS IS" BASIS,
# WITHOUT WARRANTIES OR CONDITIONS OF ANY KIND, either express or implied.
# See the License for the specific language governing permissions and
# limitations under the License.

import os
<<<<<<< HEAD
from typing import Callable, Optional
=======
from collections.abc import Iterable, Iterator, Mapping, Sequence
from typing import Any, Optional, Union
>>>>>>> a9d9f33a

import torch
from torch import Tensor
from torch.utils.data import Dataset

from pytorch_lightning.utilities.apply_func import apply_to_collection
from pytorch_lightning.utilities.cloud_io import get_filesystem
from pytorch_lightning.utilities.data import get_len
from pytorch_lightning.utilities.exceptions import MisconfigurationException


class TensorRunningAccum(object):
    """Tracks a running accumulation values (min, max, mean) without graph
    references.

    Examples:
        >>> accum = TensorRunningAccum(5)
        >>> accum.last(), accum.mean()
        (None, None)
        >>> accum.append(torch.tensor(1.5))
        >>> accum.last(), accum.mean()
        (tensor(1.5000), tensor(1.5000))
        >>> accum.append(torch.tensor(2.5))
        >>> accum.last(), accum.mean()
        (tensor(2.5000), tensor(2.))
        >>> accum.reset()
        >>> _= [accum.append(torch.tensor(i)) for i in range(13)]
        >>> accum.last(), accum.mean(), accum.min(), accum.max()
        (tensor(12.), tensor(10.), tensor(8.), tensor(12.))
    """

    def __init__(self, window_length: int):
        self.window_length = window_length
        self.memory = None
        self.current_idx: int = 0
        self.last_idx: Optional[int] = None
        self.rotated: bool = False

    def reset(self) -> None:
        """Empty the accumulator."""
        self.__init__(self.window_length)

    def last(self):
        """Get the last added element."""
        if self.last_idx is not None:
            return self.memory[self.last_idx]

    def append(self, x):
        """Add an element to the accumulator."""
        if self.memory is None:
            self.memory = torch.zeros(self.window_length, *x.shape)

        # ensure same device and type
        if self.memory.device != x.device or self.memory.type() != x.type():
            x = x.to(self.memory)

        # store without grads
        with torch.no_grad():
            self.memory[self.current_idx] = x
            self.last_idx = self.current_idx

        # increase index
        self.current_idx += 1

        # reset index when hit limit of tensor
        self.current_idx = self.current_idx % self.window_length
        if self.current_idx == 0:
            self.rotated = True

    def mean(self):
        """Get mean value from stored elements."""
        return self._agg_memory('mean')

    def max(self):
        """Get maximal value from stored elements."""
        return self._agg_memory('max')

    def min(self):
        """Get minimal value from stored elements."""
        return self._agg_memory('min')

    def _agg_memory(self, how: str):
        if self.last_idx is not None:
            if self.rotated:
                return getattr(self.memory, how)()
            else:
                return getattr(self.memory[: self.current_idx], how)()


class Accumulator(object):
    def __init__(self):
        self.num_values = 0
        self.total = 0

    def accumulate(self, x):
        with torch.no_grad():
            self.total += x
            self.num_values += 1

    def mean(self):
        return self.total / self.num_values


class PredictionCollection(object):
    def __init__(self, global_rank: int, world_size: int):
        self.global_rank = global_rank
        self.world_size = world_size
        self.predictions = {}
        self.num_predictions = 0

    def _add_prediction(self, name, values, filename):
        if filename not in self.predictions:
            self.predictions[filename] = {name: values}
        elif name not in self.predictions[filename]:
            self.predictions[filename][name] = values
        elif isinstance(values, Tensor):
            self.predictions[filename][name] = torch.cat(
                (self.predictions[filename][name], values)
            )
        elif isinstance(values, list):
            self.predictions[filename][name].extend(values)

    def add(self, predictions):

        if predictions is None:
            return

        for filename, pred_dict in predictions.items():
            for feature_name, values in pred_dict.items():
                self._add_prediction(feature_name, values, filename)

    def to_disk(self) -> None:
        """Write predictions to file(s).
        """
        for filepath, predictions in self.predictions.items():
            fs = get_filesystem(filepath)
            # normalize local filepaths only
            if fs.protocol == "file":
                filepath = os.path.realpath(filepath)
            if self.world_size > 1:
                stem, extension = os.path.splitext(filepath)
                filepath = f"{stem}_rank_{self.global_rank}{extension}"
            dirpath = os.path.split(filepath)[0]
            fs.mkdirs(dirpath, exist_ok=True)

            # Convert any tensor values to list
            predictions = {
                k: v if not isinstance(v, Tensor) else v.tolist()
                for k, v in predictions.items()
            }

            # Check if all features for this file add up to same length
            feature_lens = {k: len(v) for k, v in predictions.items()}
            if len(set(feature_lens.values())) != 1:
                raise ValueError(
                    "Mismatching feature column lengths found in stored EvalResult predictions."
                )

            # Switch predictions so each entry has its own dict
            outputs = []
            for values in zip(*predictions.values()):
                output_element = {k: v for k, v in zip(predictions.keys(), values)}
                outputs.append(output_element)

            # Write predictions for current file to disk
            with fs.open(filepath, "wb") as fp:
                torch.save(outputs, fp)


class CycleIterator(object):
    """
    Iterator for restarting a dataloader if it runs out of samples
    """
    def __init__(self, loader: Any, length: Optional[int] = None):
        """

        Args:
            loader: the loader to restart for cyclic (and optionally infinite) sampling
            length: the number of batches to sample (with restarted loaders if necessary) before raising StopIteration
                if None: infinite

        """
        if length is None:
            length = float('inf')

        self.length = length
        self.loader = loader
        self._loader_iter = None
        self.counter = 0

    def __iter__(self) -> Any:
        """

        Creates the internal iterator and returns self

        Returns:
            CycleIterator: self

        """
        self.counter = 0
        self._loader_iter = iter(self.loader)
        return self

    def __next__(self) -> Any:
        """
        Fetches the next batch from internal dataloader and restarts
        it if necessary

        Returns:
            Any: the resulting batch

        Raises:
            StopIteration: if more then :attr:`length` batches have been returned

        """
        # Note: if self.length is `inf`, then the iterator will never stop
        if self.counter >= self.__len__():
            raise StopIteration

        try:
            return next(self._loader_iter)

        except StopIteration:
            self._loader_iter = iter(self.loader)
            return next(self._loader_iter)

        finally:
            self.counter += 1

    def __len__(self) -> Union[int, float]:
        return self.length


class CombinedDataset(object):
    """
    Combine multiple datasets and compute their statistics
    """
    COMPUTE_FUNCS = {'min_size': min, 'max_size_cycle': max}

    def __init__(self, datasets: Union[Sequence, Mapping], mode: str = 'min_size'):
        """

        Args:
            datasets: a sequence/mapping datasets. Can be a collections of torch.utils.Dataset,
                Iterable or even None.
            mode: whether to use the minimum number of batches in all samples or the maximum
                number of batches in all samples.

        """
        self.datasets = datasets
        if mode not in self.COMPUTE_FUNCS.keys():
            raise MisconfigurationException(
                f'You have selected unsupported mode "{mode}",'
                f' please select one the: {list(self.COMPUTE_FUNCS.keys())}.'
            )
        self.mode = mode

    @property
    def max_len(self) -> Union[int, float]:
        return self._calc_num_data(self.datasets, 'max_size_cycle')

    @property
    def min_len(self) -> Union[int, float]:
        return self._calc_num_data(self.datasets, 'min_size')

    @staticmethod
    def _calc_num_data(datasets: Union[Sequence, Mapping], mode: str) -> Union[int, float]:
        """
        Compute the length of `CombinedDataset` according to the `mode`.

        Args:
            datasets: a sequence/mapping datasets. Can be a collections of torch.utils.data.Dataset,
                Iterable or even None.
            mode: Determine `CombinedDataset`'s length is the maximum or minimum of
                the datasets.

        Returns:
            length: the length of `CombinedDataset`

        """
        if mode not in CombinedDataset.COMPUTE_FUNCS.keys():
            raise MisconfigurationException(f"Invalid Mode: {mode}")

        # extract the lengths
        all_lengths = apply_to_collection(datasets, (Dataset, Iterable, type(None)), get_len,
                                          wrong_dtype=(Sequence, Mapping))

        compute_func = CombinedDataset.COMPUTE_FUNCS[mode]

        if isinstance(all_lengths, (int, float)):
            length = all_lengths
        else:
            length = _nested_calc_num_data(all_lengths, compute_func)

        return length

    def __len__(self) -> int:
        """Return the minimum length of the datasets."""
        return self._calc_num_data(self.datasets, self.mode)


class CombinedLoader(object):
    """
    Combines different dataloaders and allows sampling in parallel.

    Supported modes are 'min_size', which raises StopIteration after the shortest loader
    (the one with the lowest number of batches) is done, and 'max_size_cycle` which raises
    StopIteration after the longest loader (the one with most batches) is done, while cycling
    through the shorter loaders.

    Examples:
        >>> loaders = {'a': torch.utils.data.DataLoader(range(6), batch_size=4),
        ...            'b': torch.utils.data.DataLoader(range(15), batch_size=5)}
        >>> combined_loader = CombinedLoader(loaders, 'max_size_cycle')
        >>> for item in combined_loader:
        ...     print(item)
        {'a': tensor([0, 1, 2, 3]), 'b': tensor([0, 1, 2, 3, 4])}
        {'a': tensor([4, 5]), 'b': tensor([5, 6, 7, 8, 9])}
        {'a': tensor([0, 1, 2, 3]), 'b': tensor([10, 11, 12, 13, 14])}
        >>> combined_loader = CombinedLoader(loaders, 'min_size')
        >>> for item in combined_loader:
        ...     print(item)
        {'a': tensor([0, 1, 2, 3]), 'b': tensor([0, 1, 2, 3, 4])}
        {'a': tensor([4, 5]), 'b': tensor([5, 6, 7, 8, 9])}

    """
    SUPPORTED_MODES = ('min_size', 'max_size_cycle')

    def __init__(self, loaders: Any, mode: str = 'min_size'):
        """

        Args:
            loaders: the loaders to sample from. Can be all kind of collection
            mode: the mode. Supported are 'min_size' which stops if the shortest loader is exhausted and
                'max_size_cycle' which stops if the longest loader is exhausted and cycles through the smaller ones.

        """
        self.loaders = loaders

        datasets = apply_to_collection(self.loaders, Iterable, getattr, 'dataset', None,
                                       wrong_dtype=(Sequence, Mapping))
        # could be multiple datasets, but use self.dataset to follow the name convention in DataLoader
        self.dataset = CombinedDataset(datasets, mode)

        if mode not in self.SUPPORTED_MODES:
            raise MisconfigurationException(f"Invalid Mode: {mode}")

        self.mode = mode

        if self.mode == 'max_size_cycle':
            self._wrap_loaders_max_size_cycle()

    @property
    def sampler(self) -> Union[Iterable, Sequence, Mapping]:
        """Return a collections of samplers extracting from loaders."""
        return apply_to_collection(self.loaders, Iterable, getattr, 'sampler', None,
                                   wrong_dtype=(Sequence, Mapping))

    def _wrap_loaders_max_size_cycle(self) -> Any:
        """
        Wraps all loaders to make sure they are cycled until the longest loader is exhausted

        Returns:
            Any: the wrapped loaders

        """
        all_lengths = apply_to_collection(self.loaders, Iterable, get_len,
                                          wrong_dtype=(Sequence, Mapping))

        if isinstance(all_lengths, (int, float)):
            length = all_lengths

        elif isinstance(all_lengths, Mapping):
            length = max(all_lengths.values())

        elif isinstance(all_lengths, Sequence):
            length = max(all_lengths)

        if isinstance(self.loaders, Mapping):
            self.loaders = type(self.loaders)({k: CycleIterator(v, length=length)
                                               for k, v in self.loaders.items()})

        elif isinstance(self.loaders, Sequence):
            self.loaders = type(self.loaders)([
                CycleIterator(v, length=length) for v in self.loaders
            ])

        # dataloaders are iterable but not sequence
        elif isinstance(self.loaders, Iterable):
            # only one dataloader, just keep it the same.
            pass
        else:
            raise ValueError(f'Invalid Datatype for loaders: {type(self.loaders).__name__}')

    def __iter__(self) -> Any:
        """
        Create and return an iterator, `CombinedLoaderIterator`, for the combined loader.
        """
        return CombinedLoaderIterator(self.loaders)

    @staticmethod
    def _calc_num_batches(loaders: Any) -> Union[int, float]:
        """
        Compute the length (aka the number of batches) of `CombinedLoader`.

        Args:
            loaders: a collections of loaders.

        Returns:
            length: the minimum length of loaders

        """
        all_lengths = apply_to_collection(loaders, Iterable, get_len,
                                          wrong_dtype=(Sequence, Mapping))

        if isinstance(all_lengths, (int, float)):
            return all_lengths

        else:
            return _nested_calc_num_data(all_lengths, min)

    def __len__(self) -> int:
        return self._calc_num_batches(self.loaders)


class CombinedLoaderIterator(object):
    """
    Custom Iterator returning data from multple loaders, and allows sampling in parallel
    """
    def __init__(self, loaders: Any):
        """

        Args:
            loaders: the loaders to sample from. Can be all kind of collection

        """
        self.loaders = loaders
        self._loader_iters = None

    @property
    def loader_iters(self) -> Any:
        """
        Get the `_loader_iters` and create one if it is None.
        """
        if self._loader_iters is None:
            self._loader_iters = self.create_loader_iters(self.loaders)

        return self._loader_iters

    def __iter__(self) -> Any:
        return self

    def __next__(self) -> Any:
        """
        Fetches the next batch from multiple data loaders

        Returns:
            Any: a collections of batch data

        """
        return self.request_next_batch(self.loader_iters)

    @staticmethod
    def request_next_batch(loader_iters: Union[Iterator, Sequence, Mapping]) -> Any:
        """
        Return the batch of data from multiple iterators.

        Args:
            loader_iters: a collections of iterators

        Returns
            Any: a collections of batch data

        """
        return apply_to_collection(loader_iters, Iterator, next)

    @staticmethod
    def create_loader_iters(
        loaders: Union[Any, Iterator, Sequence, Mapping]
    ) -> Union[Any, Iterator, Sequence, Mapping]:
        """
        Create and return a collection of iterators from loaders.

        Args:
            loaders: a collections of loaders

        Returns
            a collections of iterators

        """
        # dataloaders are Iterable but not Sequences. Need this to specifically exclude sequences
        return apply_to_collection(loaders, Iterable, iter, wrong_dtype=(Sequence, Mapping))


def _nested_calc_num_data(data: Union[Mapping, Sequence], compute_func: Callable):

    if isinstance(data, int):
        return data

    if isinstance(data, Mapping):
        data = list(data.values())

    if not isinstance(data, Sequence):
        raise TypeError(f'Expected data to be int, Sequence or Mapping, but got {type(data).__name__}')

    new_data = []

    for x in data:
        if isinstance(x, (Mapping, Sequence)):
            new_data.append(_nested_calc_num_data(x, compute_func))
        else:
            new_data.append(x)

    return compute_func(new_data)<|MERGE_RESOLUTION|>--- conflicted
+++ resolved
@@ -13,12 +13,8 @@
 # limitations under the License.
 
 import os
-<<<<<<< HEAD
-from typing import Callable, Optional
-=======
 from collections.abc import Iterable, Iterator, Mapping, Sequence
-from typing import Any, Optional, Union
->>>>>>> a9d9f33a
+from typing import Any, Callable, Optional, Union
 
 import torch
 from torch import Tensor
