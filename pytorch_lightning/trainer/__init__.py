"""
.. testsetup:: *

    import os
    from pytorch_lightning.trainer.trainer import Trainer
    from pytorch_lightning.core.lightning import LightningModule
    from pytorch_lightning.utilities.seed import seed_everything


Once you've organized your PyTorch code into a LightningModule,
the Trainer automates everything else.

.. raw:: html

    <video width="100%" controls autoplay
    src="https://pl-bolts-doc-images.s3.us-east-2.amazonaws.com/pl_docs/pt_trainer_mov.m4v"></video>

|

This abstraction achieves the following:

1. You maintain control over all aspects via PyTorch code without an added abstraction.

2. The trainer uses best practices embedded by contributors and users
   from top AI labs such as Facebook AI Research, NYU, MIT, Stanford, etc...

3. The trainer allows overriding any key part that you don't want automated.

|

-----------

Basic use
---------

This is the basic use of the trainer:

.. code-block:: python

    model = MyLightningModule()

    trainer = Trainer()
    trainer.fit(model, train_dataloader, val_dataloader)


--------

Trainer in Python scripts
-------------------------
In Python scripts, it's recommended you use a main function to call the Trainer.

.. code-block:: python

    from argparse import ArgumentParser

    def main(hparams):
        model = LightningModule()
        trainer = Trainer(gpus=hparams.gpus)
        trainer.fit(model)

    if __name__ == '__main__':
        parser = ArgumentParser()
        parser.add_argument('--gpus', default=None)
        args = parser.parse_args()

        main(args)

So you can run it like so:

.. code-block:: bash

    python main.py --gpus 2

.. note::

    Pro-tip: You don't need to define all flags manually. Lightning can add them automatically

.. code-block:: python

    from argparse import ArgumentParser

    def main(args):
        model = LightningModule()
        trainer = Trainer.from_argparse_args(args)
        trainer.fit(model)

    if __name__ == '__main__':
        parser = ArgumentParser()
        parser = Trainer.add_argparse_args(parser)
        args = parser.parse_args()

        main(args)

So you can run it like so:

.. code-block:: bash

    python main.py --gpus 2 --max_steps 10 --limit_train_batches 10 --any_trainer_arg x

.. note::
    If you want to stop a training run early, you can press "Ctrl + C" on your keyboard.
    The trainer will catch the `KeyboardInterrupt` and attempt a graceful shutdown, including
    running callbacks such as `on_train_end`. The trainer object will also set an attribute
    `interrupted` to `True` in such cases. If you have a callback which shuts down compute
    resources, for example, you can conditionally run the shutdown logic for only uninterrupted runs.

------------

Testing
-------
Once you're done training, feel free to run the test set!
(Only right before publishing your paper or pushing to production)

.. code-block:: python

    trainer.test(test_dataloader=test_dataloader)

------------

Deployment / prediction
-----------------------
You just trained a LightningModule which is also just a torch.nn.Module.
Use it to do whatever!

.. code-block:: python

    # load model
    pretrained_model = LightningModule.load_from_checkpoint(PATH)
    pretrained_model.freeze()

    # use it for finetuning
    def forward(self, x):
        features = pretrained_model(x)
        classes = classifier(features)

    # or for prediction
    out = pretrained_model(x)
    api_write({'response': out}


You may wish to run the model on a variety of devices. Instead of moving the data
manually to the correct device, decorate the forward method (or any other method you use for inference)
with :func:`~pytorch_lightning.core.decorators.auto_move_data` and Lightning will take care of the rest.

------------

Reproducibility
---------------

To ensure full reproducibility from run to run you need to set seeds for pseudo-random generators,
and set ``deterministic`` flag in ``Trainer``.

Example::

    from pytorch_lightning import Trainer, seed_everything

    seed_everything(42)
    # sets seeds for numpy, torch, python.random and PYTHONHASHSEED.
    model = Model()
    trainer = Trainer(deterministic=True)


-------

Trainer flags
-------------

accumulate_grad_batches
^^^^^^^^^^^^^^^^^^^^^^^

.. raw:: html

    <video width="100%" controls autoplay
    poster="https://pl-bolts-doc-images.s3.us-east-2.amazonaws.com/pl_docs/trainer_flags/thumb/accumulate_grad_batches.jpg"
    src="https://pl-bolts-doc-images.s3.us-east-2.amazonaws.com/pl_docs/trainer_flags/accumulate_grad_batches.mp4"></video>

|

Accumulates grads every k batches or as set up in the dict.
Trainer also calls ``optimizer.step()`` for the last indivisible step number.

.. testcode::

    # default used by the Trainer (no accumulation)
    trainer = Trainer(accumulate_grad_batches=1)

Example::

    # accumulate every 4 batches (effective batch size is batch*4)
    trainer = Trainer(accumulate_grad_batches=4)

    # no accumulation for epochs 1-4. accumulate 3 for epochs 5-10. accumulate 20 after that
    trainer = Trainer(accumulate_grad_batches={5: 3, 10: 20})

amp_backend
^^^^^^^^^^^

.. raw:: html

    <video width="100%" controls autoplay
    poster="https://pl-bolts-doc-images.s3.us-east-2.amazonaws.com/pl_docs/trainer_flags/thumb/amp_backend.jpg"
    src="https://pl-bolts-doc-images.s3.us-east-2.amazonaws.com/pl_docs/trainer_flags/amp_backend.mp4"></video>

|

Use PyTorch AMP ('native') (available PyTorch 1.6+), or NVIDIA apex ('apex').

.. testcode::

    # using PyTorch built-in AMP, default used by the Trainer
    trainer = Trainer(amp_backend='native')

    # using NVIDIA Apex
    trainer = Trainer(amp_backend='apex')

amp_level
^^^^^^^^^

.. raw:: html

    <video width="100%" controls autoplay
    poster="https://pl-bolts-doc-images.s3.us-east-2.amazonaws.com/pl_docs/trainer_flags/thumb/amp_level.jpg"
    src="https://pl-bolts-doc-images.s3.us-east-2.amazonaws.com/pl_docs/trainer_flags/amp_level.mp4"></video>

|

The optimization level to use (O1, O2, etc...)
for 16-bit GPU precision (using NVIDIA apex under the hood).

Check `NVIDIA apex docs <https://nvidia.github.io/apex/amp.html#opt-levels>`_ for level

Example::

    # default used by the Trainer
    trainer = Trainer(amp_level='O2')

auto_scale_batch_size
^^^^^^^^^^^^^^^^^^^^^

.. raw:: html

    <video width="100%" controls autoplay
    poster="https://pl-bolts-doc-images.s3.us-east-2.amazonaws.com/pl_docs/trainer_flags/thumb/auto_scale%E2%80%A8_batch_size.jpg"
    src="https://pl-bolts-doc-images.s3.us-east-2.amazonaws.com/pl_docs/trainer_flags/auto_scale_batch_size.mp4"></video>

|

Automatically tries to find the largest batch size that fits into memory,
before any training.

.. code-block::

    # default used by the Trainer (no scaling of batch size)
    trainer = Trainer(auto_scale_batch_size=None)

    # run batch size scaling, result overrides hparams.batch_size
    trainer = Trainer(auto_scale_batch_size='binsearch')

    # call tune to find the batch size
    trainer.tune(model)

auto_select_gpus
^^^^^^^^^^^^^^^^

.. raw:: html

    <video width="100%" controls autoplay
    poster="https://pl-bolts-doc-images.s3.us-east-2.amazonaws.com/pl_docs/trainer_flags/thumb/auto_select+_gpus.jpg"
    src="https://pl-bolts-doc-images.s3.us-east-2.amazonaws.com/pl_docs/trainer_flags/auto_select_gpus.mp4"></video>

|

If enabled and `gpus` is an integer, pick available gpus automatically.
This is especially useful when GPUs are configured to be in "exclusive mode",
such that only one process at a time can access them.

Example::

    # no auto selection (picks first 2 gpus on system, may fail if other process is occupying)
    trainer = Trainer(gpus=2, auto_select_gpus=False)

    # enable auto selection (will find two available gpus on system)
    trainer = Trainer(gpus=2, auto_select_gpus=True)

auto_lr_find
^^^^^^^^^^^^

.. raw:: html

    <video width="100%" controls autoplay
    poster="https://pl-bolts-doc-images.s3.us-east-2.amazonaws.com/pl_docs/trainer_flags/thumb/auto_lr_find.jpg"
    src="https://pl-bolts-doc-images.s3.us-east-2.amazonaws.com/pl_docs/trainer_flags/auto_lr_find.mp4"></video>

|

Runs a learning rate finder algorithm (see this `paper <https://arxiv.org/abs/1506.01186>`_)
when calling trainer.tune(), to find optimal initial learning rate.

.. code-block:: python

    # default used by the Trainer (no learning rate finder)
    trainer = Trainer(auto_lr_find=False)

Example::

    # run learning rate finder, results override hparams.learning_rate
    trainer = Trainer(auto_lr_find=True)

    # call tune to find the lr
    trainer.tune(model)

Example::

    # run learning rate finder, results override hparams.my_lr_arg
    trainer = Trainer(auto_lr_find='my_lr_arg')

    # call tune to find the lr
    trainer.tune(model)

.. note::
    See the :ref:`learning rate finder guide <lr_finder>`.

benchmark
^^^^^^^^^

.. raw:: html

    <video width="100%" controls autoplay
    poster="https://pl-bolts-doc-images.s3.us-east-2.amazonaws.com/pl_docs/trainer_flags/thumb/benchmark.jpg"
    src="https://pl-bolts-doc-images.s3.us-east-2.amazonaws.com/pl_docs/trainer_flags/benchmark.mp4"></video>

|

If true enables cudnn.benchmark.
This flag is likely to increase the speed of your system if your
input sizes don't change. However, if it does, then it will likely
make your system slower.

The speedup comes from allowing the cudnn auto-tuner to find the best
algorithm for the hardware `[see discussion here]
<https://discuss.pytorch.org/t/what-does-torch-backends-cudnn-benchmark-do/5936>`_.

Example::

    # default used by the Trainer
    trainer = Trainer(benchmark=False)

deterministic
^^^^^^^^^^^^^

.. raw:: html

    <video width="100%" controls autoplay
    poster="https://pl-bolts-doc-images.s3.us-east-2.amazonaws.com/pl_docs/trainer_flags/thumb/deterministic.jpg"
    src="https://pl-bolts-doc-images.s3.us-east-2.amazonaws.com/pl_docs/trainer_flags/deterministic.mp4"></video>

|

If true enables cudnn.deterministic.
Might make your system slower, but ensures reproducibility.
Also sets ``$HOROVOD_FUSION_THRESHOLD=0``.

For more info check `[pytorch docs]
<https://pytorch.org/docs/stable/notes/randomness.html>`_.

Example::

    # default used by the Trainer
    trainer = Trainer(deterministic=False)

callbacks
^^^^^^^^^

.. raw:: html

    <video width="100%" controls autoplay
    poster="https://pl-bolts-doc-images.s3.us-east-2.amazonaws.com/pl_docs/trainer_flags/thumb/callbacks.jpg"
    src="https://pl-bolts-doc-images.s3.us-east-2.amazonaws.com/pl_docs/trainer_flags/callbacks.mp4"></video>

|

Add a list of user defined callbacks. These callbacks DO NOT replace the explicit callbacks
(loggers or ModelCheckpoint).

.. note:: Only user defined callbacks (ie: Not ModelCheckpoint)

.. code-block:: python

    # a list of callbacks
    callbacks = [PrintCallback()]
    trainer = Trainer(callbacks=callbacks)

Example::

    from pytorch_lightning.callbacks import Callback

    class PrintCallback(Callback):
        def on_train_start(self, trainer, pl_module):
            print("Training is started!")
        def on_train_end(self, trainer, pl_module):
            print("Training is done.")

check_val_every_n_epoch
^^^^^^^^^^^^^^^^^^^^^^^

.. raw:: html

    <video width="100%" controls autoplay
    poster="https://pl-bolts-doc-images.s3.us-east-2.amazonaws.com/pl_docs/trainer_flags/thumb/check_val_every_n_epoch.jpg"
    src="https://pl-bolts-doc-images.s3.us-east-2.amazonaws.com/pl_docs/trainer_flags/check_val_every_n_epoch.mp4"></video>

|

Check val every n train epochs.

Example::

    # default used by the Trainer
    trainer = Trainer(check_val_every_n_epoch=1)

    # run val loop every 10 training epochs
    trainer = Trainer(check_val_every_n_epoch=10)

checkpoint_callback
^^^^^^^^^^^^^^^^^^^

.. raw:: html

    <video width="100%" controls autoplay
    poster="https://pl-bolts-doc-images.s3.us-east-2.amazonaws.com/pl_docs/trainer_flags/thumb/checkpoint_callback.jpg"
    src="https://pl-bolts-doc-images.s3.us-east-2.amazonaws.com/pl_docs/trainer_flags/checkpoint_callback.mp4"></video>

|

Callback for checkpointing.

.. code-block:: python

    from pytorch_lightning.callbacks import ModelCheckpoint
    trainer = Trainer(checkpoint_callback=ModelCheckpoint())

Example::

    from pytorch_lightning.callbacks import ModelCheckpoint

    # default used by the Trainer
    checkpoint_callback = ModelCheckpoint(
        filepath=os.getcwd(),
        save_top_k=True,
        verbose=True,
        monitor='checkpoint_on',
        mode='min',
        prefix=''
    )

cluster_environment
^^^^^^^^^^^^^^^^^^^

.. raw:: html

    <video width="100%" controls autoplay
    poster="https://pl-bolts-doc-images.s3.us-east-2.amazonaws.com/pl_docs/trainer_flags/thumb/cluster_environment.jpg"
    src="https://pl-bolts-doc-images.s3.us-east-2.amazonaws.com/pl_docs/trainer_flags/cluster_environment.mp4"></video>

|

Environment to connect arbitrary cluster backends. Lightning automatically handles:

- SLURM
- TorchElastic

For any other non-supported cluster environment, define your own class and pass it in.

.. code-block:: python

    from pytorch_lightning.cluster_environments import cluster_environment

    class MyCluster(ClusterEnvironment):

        def master_address(self):
            return your_master_address

        def master_port(self):
            return your_master_port

        def world_size(self):
            return the_world_size

    trainer = Trainer(cluster_environment=cluster_environment())

default_root_dir
^^^^^^^^^^^^^^^^

.. raw:: html

    <video width="100%" controls autoplay
    poster="https://pl-bolts-doc-images.s3.us-east-2.amazonaws.com/pl_docs/trainer_flags/thumb/default%E2%80%A8_root_dir.jpg"
    src="https://pl-bolts-doc-images.s3.us-east-2.amazonaws.com/pl_docs/trainer_flags/default_root_dir.mp4"></video>

|

Default path for logs and weights when no logger or
:class:`pytorch_lightning.callbacks.ModelCheckpoint` callback passed.  On
certain clusters you might want to separate where logs and checkpoints are
stored. If you don't then use this argument for convenience. Paths can be local
paths or remote paths such as `s3://bucket/path` or 'hdfs://path/'. Credentials
will need to be set up to use remote filepaths.

Example::

    # default used by the Trainer
    trainer = Trainer(default_root_path=os.getcwd())

distributed_backend
^^^^^^^^^^^^^^^^^^^

.. raw:: html

    <video width="100%" controls autoplay
    poster="https://pl-bolts-doc-images.s3.us-east-2.amazonaws.com/pl_docs/trainer_flags/thumb/distributed_backend.jpg"
    src="https://pl-bolts-doc-images.s3.us-east-2.amazonaws.com/pl_docs/trainer_flags/distributed_backend.mp4"></video>

|

The distributed backend to use.

- (```dp```) is DataParallel (split batch among GPUs of same machine)
- (```ddp```) is DistributedDataParallel (each gpu on each node trains, and syncs grads)
- (```ddp_cpu```) is DistributedDataParallel on CPU (same as `ddp`, but does not use GPUs.
  Useful for multi-node CPU training or single-node debugging. Note that this will **not** give
  a speedup on a single node, since Torch already makes effient use of multiple CPUs on a single
  machine.)
- (```ddp2```) dp on node, ddp across nodes. Useful for things like increasing
    the number of negative samples

.. testcode::

    # default used by the Trainer
    trainer = Trainer(distributed_backend=None)

Example::

    # dp = DataParallel
    trainer = Trainer(gpus=2, distributed_backend='dp')

    # ddp = DistributedDataParallel
    trainer = Trainer(gpus=2, num_nodes=2, distributed_backend='ddp')

    # ddp2 = DistributedDataParallel + dp
    trainer = Trainer(gpus=2, num_nodes=2, distributed_backend='ddp2')

.. note:: this option does not apply to TPU. TPUs use ```ddp``` by default (over each core)

See Also:
    - :ref:`Multi-GPU training guide <multi_gpu>`.
    - :ref:`Multi-node (SLURM) guide <slurm>`.

early_stop_callback
^^^^^^^^^^^^^^^^^^^

.. warning:: .. deprecated:: 0.10.0.

    Deprecated since v0.10.0 and will be removed in v1.0. Configure the EarlyStopping callback class
    and add it to the list of callbacks: ``Trainer(callbacks=[EarlyStopping(...)])``

fast_dev_run
^^^^^^^^^^^^

.. raw:: html

    <video width="100%" controls autoplay
    poster="https://pl-bolts-doc-images.s3.us-east-2.amazonaws.com/pl_docs/trainer_flags/thumb/fast_dev_run.jpg"
    src="https://pl-bolts-doc-images.s3.us-east-2.amazonaws.com/pl_docs/trainer_flags/fast_dev_run.mp4"></video>

|

.. raw:: html

    <video width="100%" controls autoplay
    poster="https://pl-bolts-doc-images.s3.us-east-2.amazonaws.com/pl_docs/trainer_flags/thumb/fast_dev_run.jpg"
    src="https://pl-bolts-doc-images.s3.us-east-2.amazonaws.com/pl_docs/trainer_flags/fast_dev_run.mp4"></video>

|

Runs 1 batch of train, test  and val to find any bugs (ie: a sort of unit test).

Under the hood the pseudocode looks like this:

.. code-block:: python

    # loading
    __init__()
    prepare_data

    # test training step
    training_batch = next(train_dataloader)
    training_step(training_batch)

    # test val step
    val_batch = next(val_dataloader)
    out = validation_step(val_batch)
    validation_epoch_end([out])

.. testcode::

    # default used by the Trainer
    trainer = Trainer(fast_dev_run=False)

    # runs 1 train, val, test batch and program ends
    trainer = Trainer(fast_dev_run=True)

gpus
^^^^

.. raw:: html

    <video width="100%" controls autoplay
    poster="https://pl-bolts-doc-images.s3.us-east-2.amazonaws.com/pl_docs/trainer_flags/thumb/gpus.jpg"
    src="https://pl-bolts-doc-images.s3.us-east-2.amazonaws.com/pl_docs/trainer_flags/gpus.mp4"></video>

|

- Number of GPUs to train on (int)
- or which GPUs to train on (list)
- can handle strings

.. testcode::

    # default used by the Trainer (ie: train on CPU)
    trainer = Trainer(gpus=None)

    # equivalent
    trainer = Trainer(gpus=0)

Example::

    # int: train on 2 gpus
    trainer = Trainer(gpus=2)

    # list: train on GPUs 1, 4 (by bus ordering)
    trainer = Trainer(gpus=[1, 4])
    trainer = Trainer(gpus='1, 4') # equivalent

    # -1: train on all gpus
    trainer = Trainer(gpus=-1)
    trainer = Trainer(gpus='-1') # equivalent

    # combine with num_nodes to train on multiple GPUs across nodes
    # uses 8 gpus in total
    trainer = Trainer(gpus=2, num_nodes=4)

    # train only on GPUs 1 and 4 across nodes
    trainer = Trainer(gpus=[1, 4], num_nodes=4)

See Also:
    - :ref:`Multi-GPU training guide <multi_gpu>`.

gradient_clip_val
^^^^^^^^^^^^^^^^^

.. raw:: html

    <video width="100%" controls autoplay
    poster="https://pl-bolts-doc-images.s3.us-east-2.amazonaws.com/pl_docs/trainer_flags/thumb/gradient+_clip_val.jpg"
    src="https://pl-bolts-doc-images.s3.us-east-2.amazonaws.com/pl_docs/trainer_flags/gradient_clip_val.mp4"></video>

|

Gradient clipping value

- 0 means don't clip.

.. testcode::

    # default used by the Trainer
    trainer = Trainer(gradient_clip_val=0.0)


limit_test_batches
^^^^^^^^^^^^^^^^^^

.. raw:: html

    <video width="100%" controls autoplay
    poster="https://pl-bolts-doc-images.s3.us-east-2.amazonaws.com/pl_docs/trainer_flags/thumb/limit_test_batches.jpg"
    src="https://pl-bolts-doc-images.s3.us-east-2.amazonaws.com/pl_docs/trainer_flags/limit_batches.mp4"></video>

|

How much of test dataset to check.

.. testcode::

    # default used by the Trainer
    trainer = Trainer(limit_test_batches=1.0)

    # run through only 25% of the test set each epoch
    trainer = Trainer(limit_test_batches=0.25)

    # run for only 10 batches
    trainer = Trainer(limit_test_batches=10)

In the case of multiple test dataloaders, the limit applies to each dataloader individually.

limit_val_batches
^^^^^^^^^^^^^^^^^

.. raw:: html

    <video width="100%" controls autoplay
    poster="https://pl-bolts-doc-images.s3.us-east-2.amazonaws.com/pl_docs/trainer_flags/thumb/limit_val_batches.jpg"
    src="https://pl-bolts-doc-images.s3.us-east-2.amazonaws.com/pl_docs/trainer_flags/limit_batches.mp4"></video>

|

How much of validation dataset to check.
Useful when debugging or testing something that happens at the end of an epoch.

.. testcode::

    # default used by the Trainer
    trainer = Trainer(limit_val_batches=1.0)

    # run through only 25% of the validation set each epoch
    trainer = Trainer(limit_val_batches=0.25)

    # run for only 10 batches
    trainer = Trainer(limit_val_batches=10)

In the case of multiple validation dataloaders, the limit applies to each dataloader individually.

log_gpu_memory
^^^^^^^^^^^^^^

.. raw:: html

    <video width="100%" controls autoplay
    poster="https://pl-bolts-doc-images.s3.us-east-2.amazonaws.com/pl_docs/trainer_flags/thumb/log_gpu_memory.jpg"
    src="https://pl-bolts-doc-images.s3.us-east-2.amazonaws.com/pl_docs/trainer_flags/log_gpu_memory.mp4"></video>

|

Options:

- None
- 'min_max'
- 'all'

.. testcode::

    # default used by the Trainer
    trainer = Trainer(log_gpu_memory=None)

    # log all the GPUs (on master node only)
    trainer = Trainer(log_gpu_memory='all')

    # log only the min and max memory on the master node
    trainer = Trainer(log_gpu_memory='min_max')

.. note:: Might slow performance because it uses the output of nvidia-smi.

flush_logs_every_n_steps
^^^^^^^^^^^^^^^^^^^^^^^^

.. raw:: html

    <video width="100%" controls autoplay
    poster="https://pl-bolts-doc-images.s3.us-east-2.amazonaws.com/pl_docs/trainer_flags/thumb/flush_logs%E2%80%A8_every_n_steps.jpg"
    src="https://pl-bolts-doc-images.s3.us-east-2.amazonaws.com/pl_docs/trainer_flags/flush_logs_every_n_steps.mp4"></video>

|

Writes logs to disk this often.

.. testcode::

    # default used by the Trainer
    trainer = Trainer(flush_logs_every_n_steps=100)

See Also:
    - :ref:`logging`

logger
^^^^^^

.. raw:: html

    <video width="100%" controls autoplay
    poster="https://pl-bolts-doc-images.s3.us-east-2.amazonaws.com/pl_docs/trainer_flags/thumb/logger.jpg"
    src="https://pl-bolts-doc-images.s3.us-east-2.amazonaws.com/pl_docs/trainer_flags/logger.mp4"></video>

|

:ref:`Logger <loggers>` (or iterable collection of loggers) for experiment tracking.

.. testcode::

    from pytorch_lightning.loggers import TensorBoardLogger

    # default logger used by trainer
    logger = TensorBoardLogger(
        save_dir=os.getcwd(),
        version=1,
        name='lightning_logs'
    )
    Trainer(logger=logger)

max_epochs
^^^^^^^^^^

.. raw:: html

    <video width="100%" controls autoplay
    poster="https://pl-bolts-doc-images.s3.us-east-2.amazonaws.com/pl_docs/trainer_flags/thumb/max_epochs.jpg"
    src="https://pl-bolts-doc-images.s3.us-east-2.amazonaws.com/pl_docs/trainer_flags/min_max_epochs.mp4"></video>

|

Stop training once this number of epochs is reached

.. testcode::

    # default used by the Trainer
    trainer = Trainer(max_epochs=1000)

min_epochs
^^^^^^^^^^

.. raw:: html

    <video width="100%" controls autoplay
    poster="https://pl-bolts-doc-images.s3.us-east-2.amazonaws.com/pl_docs/trainer_flags/thumb/min_epochs.jpg"
    src="https://pl-bolts-doc-images.s3.us-east-2.amazonaws.com/pl_docs/trainer_flags/min_max_epochs.mp4"></video>

|

Force training for at least these many epochs

.. testcode::

    # default used by the Trainer
    trainer = Trainer(min_epochs=1)

max_steps
^^^^^^^^^

.. raw:: html

    <video width="100%" controls autoplay
    poster="https://pl-bolts-doc-images.s3.us-east-2.amazonaws.com/pl_docs/trainer_flags/thumb/max_steps.jpg"
    src="https://pl-bolts-doc-images.s3.us-east-2.amazonaws.com/pl_docs/trainer_flags/min_max_steps.mp4"></video>

|

Stop training after this number of steps
Training will stop if max_steps or max_epochs have reached (earliest).

.. testcode::

    # Default (disabled)
    trainer = Trainer(max_steps=None)

    # Stop after 100 steps
    trainer = Trainer(max_steps=100)

min_steps
^^^^^^^^^

.. raw:: html

    <video width="100%" controls autoplay
    poster="https://pl-bolts-doc-images.s3.us-east-2.amazonaws.com/pl_docs/trainer_flags/thumb/min_steps.jpg"
    src="https://pl-bolts-doc-images.s3.us-east-2.amazonaws.com/pl_docs/trainer_flags/min_max_steps.mp4"></video>

|

Force training for at least these number of steps.
Trainer will train model for at least min_steps or min_epochs (latest).

.. testcode::

    # Default (disabled)
    trainer = Trainer(min_steps=None)

    # Run at least for 100 steps (disable min_epochs)
    trainer = Trainer(min_steps=100, min_epochs=0)

num_nodes
^^^^^^^^^

.. raw:: html

    <video width="100%" controls autoplay
    poster="https://pl-bolts-doc-images.s3.us-east-2.amazonaws.com/pl_docs/trainer_flags/thumb/num_nodes.jpg"
    src="https://pl-bolts-doc-images.s3.us-east-2.amazonaws.com/pl_docs/trainer_flags/num_nodes.mp4"></video>

|

Number of GPU nodes for distributed training.

.. testcode::

    # default used by the Trainer
    trainer = Trainer(num_nodes=1)

    # to train on 8 nodes
    trainer = Trainer(num_nodes=8)

num_processes
^^^^^^^^^^^^^

.. raw:: html

    <video width="100%" controls autoplay
    poster="https://pl-bolts-doc-images.s3.us-east-2.amazonaws.com/pl_docs/trainer_flags/thumb/num_processes.jpg"
    src="https://pl-bolts-doc-images.s3.us-east-2.amazonaws.com/pl_docs/trainer_flags/num_processes.mp4"></video>

|

Number of processes to train with. Automatically set to the number of GPUs
when using ``distrbuted_backend="ddp"``. Set to a number greater than 1 when
using ``distributed_backend="ddp_cpu"`` to mimic distributed training on a
machine without GPUs. This is useful for debugging, but **will not** provide
any speedup, since single-process Torch already makes effient use of multiple
CPUs.

.. testcode::

    # Simulate DDP for debugging on your GPU-less laptop
    trainer = Trainer(distributed_backend="ddp_cpu", num_processes=2)

num_sanity_val_steps
^^^^^^^^^^^^^^^^^^^^

.. raw:: html

    <video width="100%" controls autoplay
    poster="https://pl-bolts-doc-images.s3.us-east-2.amazonaws.com/pl_docs/trainer_flags/thumb/num_sanity%E2%80%A8_val_steps.jpg"
    src="https://pl-bolts-doc-images.s3.us-east-2.amazonaws.com/pl_docs/trainer_flags/num_sanity_val_steps.mp4"></video>

|

Sanity check runs n batches of val before starting the training routine.
This catches any bugs in your validation without having to wait for the first validation check.
The Trainer uses 2 steps by default. Turn it off or modify it here.

.. testcode::

    # default used by the Trainer
    trainer = Trainer(num_sanity_val_steps=2)

    # turn it off
    trainer = Trainer(num_sanity_val_steps=0)

    # check all validation data
    trainer = Trainer(num_sanity_val_steps=-1)

Example::

    python -m torch_xla.distributed.xla_dist
    --tpu=$TPU_POD_NAME
    --conda-env=torch-xla-nightly
    --env=XLA_USE_BF16=1
    -- python your_trainer_file.py

prepare_data_per_node
^^^^^^^^^^^^^^^^^^^^^

.. raw:: html

    <video width="100%" controls autoplay
    poster="https://pl-bolts-doc-images.s3.us-east-2.amazonaws.com/pl_docs/trainer_flags/thumb/prepare_data_per_node.jpg"
    src="https://pl-bolts-doc-images.s3.us-east-2.amazonaws.com/pl_docs/trainer_flags/prepare_data_per_node.mp4"></video>

|

If True will call `prepare_data()` on LOCAL_RANK=0 for every node.
If False will only call from NODE_RANK=0, LOCAL_RANK=0

.. testcode::

    # default
    Trainer(prepare_data_per_node=True)

    # use only NODE_RANK=0, LOCAL_RANK=0
    Trainer(prepare_data_per_node=False)

tpu_cores
^^^^^^^^^

.. raw:: html

    <video width="100%" controls autoplay
    poster="https://pl-bolts-doc-images.s3.us-east-2.amazonaws.com/pl_docs/trainer_flags/thumb/tpu_cores.jpg"
    src="https://pl-bolts-doc-images.s3.us-east-2.amazonaws.com/pl_docs/trainer_flags/tpu_cores.mp4"></video>

|

- How many TPU cores to train on (1 or 8).
- Which TPU core to train on [1-8]

A single TPU v2 or v3 has 8 cores. A TPU pod has
up to 2048 cores. A slice of a POD means you get as many cores
as you request.

Your effective batch size is batch_size * total tpu cores.

.. note:: No need to add a DistributedDataSampler, Lightning automatically does it for you.

This parameter can be either 1 or 8.

.. testcode::

    # your_trainer_file.py

    # default used by the Trainer (ie: train on CPU)
    trainer = Trainer(tpu_cores=None)

    # int: train on a single core
    trainer = Trainer(tpu_cores=1)

    # list: train on a single selected core
    trainer = Trainer(tpu_cores=[2])

    # int: train on all cores few cores
    trainer = Trainer(tpu_cores=8)

    # for 8+ cores must submit via xla script with
    # a max of 8 cores specified. The XLA script
    # will duplicate script onto each TPU in the POD
    trainer = Trainer(tpu_cores=8)

To train on more than 8 cores (ie: a POD),
submit this script using the xla_dist script.

Example::

    python -m torch_xla.distributed.xla_dist
    --tpu=$TPU_POD_NAME
    --conda-env=torch-xla-nightly
    --env=XLA_USE_BF16=1
    -- python your_trainer_file.py

overfit_batches
^^^^^^^^^^^^^^^

.. raw:: html

    <video width="100%" controls autoplay
    poster="https://pl-bolts-doc-images.s3.us-east-2.amazonaws.com/pl_docs/trainer_flags/thumb/overfit_batches.jpg"
    src="https://pl-bolts-doc-images.s3.us-east-2.amazonaws.com/pl_docs/trainer_flags/overfit_batches.mp4"></video>

|

<<<<<<< HEAD
=======
overfit_batches
^^^^^^^^^^^^^^^

.. raw:: html

    <video width="100%" controls autoplay
    poster="https://pl-bolts-doc-images.s3.us-east-2.amazonaws.com/pl_docs/trainer_flags/thumb/overfit_batches.jpg"
    src="https://pl-bolts-doc-images.s3.us-east-2.amazonaws.com/pl_docs/trainer_flags/overfit_batches.mp4"></video>

|

>>>>>>> 490800ce
Uses this much data of the training set. If nonzero, will use the same training set for validation and testing.
If the training dataloaders have `shuffle=True`, Lightning will automatically disable it.

Useful for quickly debugging or trying to overfit on purpose.

.. testcode::

    # default used by the Trainer
    trainer = Trainer(overfit_batches=0.0)

    # use only 1% of the train set (and use the train set for val and test)
    trainer = Trainer(overfit_batches=0.01)

    # overfit on 10 of the same batches
    trainer = Trainer(overfit_batches=10)

precision
^^^^^^^^^

.. raw:: html

    <video width="100%" controls autoplay
    poster="https://pl-bolts-doc-images.s3.us-east-2.amazonaws.com/pl_docs/trainer_flags/thumb/precision.jpg"
    src="https://pl-bolts-doc-images.s3.us-east-2.amazonaws.com/pl_docs/trainer_flags/precision.mp4"></video>

|

Full precision (32), half precision (16).
Can be used on CPU, GPU or TPUs.

If used on TPU will use torch.bfloat16 but tensor printing
will still show torch.float32.

.. testcode::
    :skipif: not APEX_AVAILABLE and not NATIVE_AMP_AVALAIBLE

    # default used by the Trainer
    trainer = Trainer(precision=32)

    # 16-bit precision
    trainer = Trainer(precision=16)

Example::

    # one day
    trainer = Trainer(precision=8|4|2)

process_position
^^^^^^^^^^^^^^^^

.. raw:: html

    <video width="100%" controls autoplay
    poster="https://pl-bolts-doc-images.s3.us-east-2.amazonaws.com/pl_docs/trainer_flags/thumb/process_position.jpg"
    src="https://pl-bolts-doc-images.s3.us-east-2.amazonaws.com/pl_docs/trainer_flags/process_position.mp4"></video>

|

Orders the progress bar. Useful when running multiple trainers on the same node.

.. testcode::

    # default used by the Trainer
    trainer = Trainer(process_position=0)

Note:
    This argument is ignored if a custom callback is passed to :paramref:`~Trainer.callbacks`.

profiler
^^^^^^^^

.. raw:: html

    <video width="100%" controls autoplay
    poster="https://pl-bolts-doc-images.s3.us-east-2.amazonaws.com/pl_docs/trainer_flags/thumb/profiler.jpg"
    src="https://pl-bolts-doc-images.s3.us-east-2.amazonaws.com/pl_docs/trainer_flags/profiler.mp4"></video>

|

To profile individual steps during training and assist in identifying bottlenecks.

See the :ref:`profiler documentation <profiler>`. for more details.

.. testcode::

    from pytorch_lightning.profiler import SimpleProfiler, AdvancedProfiler

    # default used by the Trainer
    trainer = Trainer(profiler=None)

    # to profile standard training events
    trainer = Trainer(profiler=True)

    # equivalent to profiler=True
    trainer = Trainer(profiler=SimpleProfiler())

    # advanced profiler for function-level stats
    trainer = Trainer(profiler=AdvancedProfiler())

progress_bar_refresh_rate
^^^^^^^^^^^^^^^^^^^^^^^^^

.. raw:: html

    <video width="100%" controls autoplay
    poster="https://pl-bolts-doc-images.s3.us-east-2.amazonaws.com/pl_docs/trainer_flags/thumb/progress_bar%E2%80%A8_refresh_rate.jpg"
    src="https://pl-bolts-doc-images.s3.us-east-2.amazonaws.com/pl_docs/trainer_flags/progress_bar_refresh_rate.mp4"></video>

|

How often to refresh progress bar (in steps).
In notebooks, faster refresh rates (lower number) is known to crash them
because of their screen refresh rates, so raise it to 50 or more.

.. testcode::

    # default used by the Trainer
    trainer = Trainer(progress_bar_refresh_rate=1)

    # disable progress bar
    trainer = Trainer(progress_bar_refresh_rate=0)

Note:
    This argument is ignored if a custom callback is passed to :paramref:`~Trainer.callbacks`.

reload_dataloaders_every_epoch
^^^^^^^^^^^^^^^^^^^^^^^^^^^^^^

.. raw:: html

    <video width="100%" controls autoplay
    poster="https://pl-bolts-doc-images.s3.us-east-2.amazonaws.com/pl_docs/trainer_flags/thumb/reload_%E2%80%A8dataloaders_%E2%80%A8every_epoch.jpg"
    src="https://pl-bolts-doc-images.s3.us-east-2.amazonaws.com/pl_docs/trainer_flags/reload_dataloaders_every_epoch.mp4"></video>

|

Set to True to reload dataloaders every epoch.

.. code-block:: python

    # if False (default)
    train_loader = model.train_dataloader()
    for epoch in epochs:
        for batch in train_loader:
            ...

    # if True
    for epoch in epochs:
        train_loader = model.train_dataloader()
        for batch in train_loader:

replace_sampler_ddp
^^^^^^^^^^^^^^^^^^^

.. raw:: html

    <video width="100%" controls autoplay
    poster="https://pl-bolts-doc-images.s3.us-east-2.amazonaws.com/pl_docs/trainer_flags/thumb/replace_sampler_ddp.jpg"
    src="https://pl-bolts-doc-images.s3.us-east-2.amazonaws.com/pl_docs/trainer_flags/replace_sampler_ddp.mp4"></video>

|

Enables auto adding of distributed sampler. By default it will add ``shuffle=True``
for train sampler and ``shuffle=False`` for val/test sampler. If you want to customize
it, you can set ``replace_sampler_ddp=False`` and add your own distributed sampler.

.. testcode::

    # default used by the Trainer
    trainer = Trainer(replace_sampler_ddp=True)

By setting to False, you have to add your own distributed sampler:

.. code-block:: python

    # default used by the Trainer
    sampler = torch.utils.data.distributed.DistributedSampler(dataset, shuffle=True)
    dataloader = DataLoader(dataset, batch_size=32, sampler=sampler)

resume_from_checkpoint
^^^^^^^^^^^^^^^^^^^^^^

.. raw:: html

    <video width="100%" controls autoplay
    poster="https://pl-bolts-doc-images.s3.us-east-2.amazonaws.com/pl_docs/trainer_flags/thumb/resume_from_checkpoint.jpg"
    src="https://pl-bolts-doc-images.s3.us-east-2.amazonaws.com/pl_docs/trainer_flags/resume_from_checkpoint.mp4"></video>

|

To resume training from a specific checkpoint pass in the path here.

.. testcode::

    # default used by the Trainer
    trainer = Trainer(resume_from_checkpoint=None)

    # resume from a specific checkpoint
    trainer = Trainer(resume_from_checkpoint='some/path/to/my_checkpoint.ckpt')

log_every_n_steps
^^^^^^^^^^^^^^^^^

.. raw:: html

    <video width="100%" controls autoplay
    poster="https://pl-bolts-doc-images.s3.us-east-2.amazonaws.com/pl_docs/trainer_flags/thumb/log_every_n_steps.jpg"
    src="https://pl-bolts-doc-images.s3.us-east-2.amazonaws.com/pl_docs/trainer_flags/log_every_n_steps.mp4"></video>

|


How often to add logging rows (does not write to disk)

.. testcode::

    # default used by the Trainer
    trainer = Trainer(log_every_n_steps=50)

See Also:
    - :ref:`logging`


sync_batchnorm
^^^^^^^^^^^^^^

.. raw:: html

    <video width="100%" controls autoplay
    poster="https://pl-bolts-doc-images.s3.us-east-2.amazonaws.com/pl_docs/trainer_flags/thumb/sync_batchnorm.jpg"
    src="https://pl-bolts-doc-images.s3.us-east-2.amazonaws.com/pl_docs/trainer_flags/sync_batchnorm.mp4"></video>

|

Enable synchronization between batchnorm layers across all GPUs.

.. testcode::

    trainer = Trainer(sync_batchnorm=True)

track_grad_norm
^^^^^^^^^^^^^^^

.. raw:: html

    <video width="100%" controls autoplay
    poster="https://pl-bolts-doc-images.s3.us-east-2.amazonaws.com/pl_docs/trainer_flags/thumb/track_grad_norm.jpg"
    src="https://pl-bolts-doc-images.s3.us-east-2.amazonaws.com/pl_docs/trainer_flags/track_grad_norm.mp4"></video>

|

- no tracking (-1)
- Otherwise tracks that norm (2 for 2-norm)

.. testcode::

    # default used by the Trainer
    trainer = Trainer(track_grad_norm=-1)

    # track the 2-norm
    trainer = Trainer(track_grad_norm=2)

limit_train_batches
^^^^^^^^^^^^^^^^^^^

.. raw:: html

    <video width="100%" controls autoplay
    poster="https://pl-bolts-doc-images.s3.us-east-2.amazonaws.com/pl_docs/trainer_flags/thumb/limit_train_batches.jpg"
    src="https://pl-bolts-doc-images.s3.us-east-2.amazonaws.com/pl_docs/trainer_flags/limit_batches.mp4"></video>

|

How much of training dataset to check.
Useful when debugging or testing something that happens at the end of an epoch.

.. testcode::

    # default used by the Trainer
    trainer = Trainer(limit_train_batches=1.0)

Example::

    # default used by the Trainer
    trainer = Trainer(limit_train_batches=1.0)

    # run through only 25% of the training set each epoch
    trainer = Trainer(limit_train_batches=0.25)

    # run through only 10 batches of the training set each epoch
    trainer = Trainer(limit_train_batches=10)

truncated_bptt_steps
^^^^^^^^^^^^^^^^^^^^

.. raw:: html

    <video width="100%" controls autoplay
    poster="https://pl-bolts-doc-images.s3.us-east-2.amazonaws.com/pl_docs/trainer_flags/thumb/truncated_bptt_steps.jpg"
    src="https://pl-bolts-doc-images.s3.us-east-2.amazonaws.com/pl_docs/trainer_flags/truncated_bptt_steps.mp4"></video>

|

Truncated back prop breaks performs backprop every k steps of
a much longer sequence.

If this is enabled, your batches will automatically get truncated
and the trainer will apply Truncated Backprop to it.

(`Williams et al. "An efficient gradient-based algorithm for on-line training of
recurrent network trajectories."
<http://citeseerx.ist.psu.edu/viewdoc/download?doi=10.1.1.56.7941&rep=rep1&type=pdf>`_)

.. testcode::

    # default used by the Trainer (ie: disabled)
    trainer = Trainer(truncated_bptt_steps=None)

    # backprop every 5 steps in a batch
    trainer = Trainer(truncated_bptt_steps=5)

.. note::  Make sure your batches have a sequence dimension.

Lightning takes care to split your batch along the time-dimension.

.. code-block:: python

    # we use the second as the time dimension
    # (batch, time, ...)
    sub_batch = batch[0, 0:t, ...]

Using this feature requires updating your LightningModule's
:meth:`pytorch_lightning.core.LightningModule.training_step` to include a `hiddens` arg
with the hidden

.. code-block:: python

        # Truncated back-propagation through time
        def training_step(self, batch, batch_idx, hiddens):
            # hiddens are the hiddens from the previous truncated backprop step
            out, hiddens = self.lstm(data, hiddens)

            return {
                "loss": ...,
                "hiddens": hiddens  # remember to detach() this
            }

To modify how the batch is split,
override :meth:`pytorch_lightning.core.LightningModule.tbptt_split_batch`:

.. testcode::

        class LitMNIST(LightningModule):
            def tbptt_split_batch(self, batch, split_size):
                # do your own splitting on the batch
                return splits

val_check_interval
^^^^^^^^^^^^^^^^^^

.. raw:: html

    <video width="100%" controls autoplay
    poster="https://pl-bolts-doc-images.s3.us-east-2.amazonaws.com/pl_docs/trainer_flags/thumb/val_check_interval.jpg"
    src="https://pl-bolts-doc-images.s3.us-east-2.amazonaws.com/pl_docs/trainer_flags/val_check_interval.mp4"></video>

|

How often within one training epoch to check the validation set.
Can specify as float or int.

- use (float) to check within a training epoch
- use (int) to check every n steps (batches)

.. testcode::

    # default used by the Trainer
    trainer = Trainer(val_check_interval=1.0)

    # check validation set 4 times during a training epoch
    trainer = Trainer(val_check_interval=0.25)

    # check validation set every 1000 training batches
    # use this when using iterableDataset and your dataset has no length
    # (ie: production cases with streaming data)
    trainer = Trainer(val_check_interval=1000)


weights_save_path
^^^^^^^^^^^^^^^^^

.. raw:: html

    <video width="100%" controls autoplay
    poster="https://pl-bolts-doc-images.s3.us-east-2.amazonaws.com/pl_docs/trainer_flags/thumb/weights_save_path.jpg"
    src="https://pl-bolts-doc-images.s3.us-east-2.amazonaws.com/pl_docs/trainer_flags/weights_save_path.mp4"></video>

|

Directory of where to save weights if specified.

.. testcode::

    # default used by the Trainer
    trainer = Trainer(weights_save_path=os.getcwd())

    # save to your custom path
    trainer = Trainer(weights_save_path='my/path')

Example::

    # if checkpoint callback used, then overrides the weights path
    # **NOTE: this saves weights to some/path NOT my/path
    checkpoint = ModelCheckpoint(filepath='some/path')
    trainer = Trainer(
        checkpoint_callback=checkpoint,
        weights_save_path='my/path'
    )

weights_summary
^^^^^^^^^^^^^^^

.. raw:: html

    <video width="100%" controls autoplay
    poster="https://pl-bolts-doc-images.s3.us-east-2.amazonaws.com/pl_docs/trainer_flags/thumb/weights_summary.jpg"
    src="https://pl-bolts-doc-images.s3.us-east-2.amazonaws.com/pl_docs/trainer_flags/weights_summary.mp4"></video>

|

Prints a summary of the weights when training begins.
Options: 'full', 'top', None.

.. testcode::

    # default used by the Trainer (ie: print summary of top level modules)
    trainer = Trainer(weights_summary='top')

    # print full summary of all modules and submodules
    trainer = Trainer(weights_summary='full')

    # don't print a summary
    trainer = Trainer(weights_summary=None)

Trainer class API
-----------------

"""

from pytorch_lightning.trainer.trainer import Trainer
from pytorch_lightning.utilities.seed import seed_everything

__all__ = ["Trainer", "seed_everything"]<|MERGE_RESOLUTION|>--- conflicted
+++ resolved
@@ -1052,20 +1052,6 @@
 
 |
 
-<<<<<<< HEAD
-=======
-overfit_batches
-^^^^^^^^^^^^^^^
-
-.. raw:: html
-
-    <video width="100%" controls autoplay
-    poster="https://pl-bolts-doc-images.s3.us-east-2.amazonaws.com/pl_docs/trainer_flags/thumb/overfit_batches.jpg"
-    src="https://pl-bolts-doc-images.s3.us-east-2.amazonaws.com/pl_docs/trainer_flags/overfit_batches.mp4"></video>
-
-|
-
->>>>>>> 490800ce
 Uses this much data of the training set. If nonzero, will use the same training set for validation and testing.
 If the training dataloaders have `shuffle=True`, Lightning will automatically disable it.
 
