"""
Lightning supports model training on a cluster managed by SLURM in the following cases:

1. Training on a single cpu or single GPU.
2. Train on multiple GPUs on the same node using DataParallel or DistributedDataParallel
3. Training across multiple GPUs on multiple different nodes via DistributedDataParallel.

.. note:: A node means a machine with multiple GPUs

Running grid search on a cluster
--------------------------------

To use lightning to run a hyperparameter search (grid-search or random-search) on a cluster do 4 things:

(1). Define the parameters for the grid search

.. code-block:: python

    from test_tube import HyperOptArgumentParser

    # subclass of argparse
    parser = HyperOptArgumentParser(strategy='random_search')
    parser.add_argument('--learning_rate', default=0.002, type=float, help='the learning rate')

    # let's enable optimizing over the number of layers in the network
    parser.opt_list('--nb_layers', default=2, type=int, tunable=True, options=[2, 4, 8])

    hparams = parser.parse_args()

.. note:: You must set `Tunable=True` for that argument to be considered in the permutation set.
 Otherwise test-tube will use the default value. This flag is useful when you don't want
 to search over an argument and want to use the default instead.

(2). Define the cluster options in the
 `SlurmCluster object <https://williamfalcon.github.io/test-tube/hpc/SlurmCluster>`_ (over 5 nodes and 8 gpus)

.. code-block:: python

    from test_tube.hpc import SlurmCluster

    # hyperparameters is a test-tube hyper params object
    # see https://williamfalcon.github.io/test-tube/hyperparameter_optimization/HyperOptArgumentParser/
    hyperparams = args.parse()

    # init cluster
    cluster = SlurmCluster(
        hyperparam_optimizer=hyperparams,
        log_path='/path/to/log/results/to',
        python_cmd='python3'
    )

    # let the cluster know where to email for a change in job status (ie: complete, fail, etc...)
    cluster.notify_job_status(email='some@email.com', on_done=True, on_fail=True)

    # set the job options. In this instance, we'll run 20 different models
    # each with its own set of hyperparameters giving each one 1 GPU (ie: taking up 20 GPUs)
    cluster.per_experiment_nb_gpus = 8
    cluster.per_experiment_nb_nodes = 5

    # we'll request 10GB of memory per node
    cluster.memory_mb_per_node = 10000

    # set a walltime of 10 minues
    cluster.job_time = '10:00'


(3). Make a main function with your model and trainer. Each job will call this function with a particular
hparams configuration.::

    from pytorch_lightning import Trainer

    def train_fx(trial_hparams, cluster_manager, _):
        # hparams has a specific set of hyperparams

        my_model = MyLightningModel()

        # give the trainer the cluster object
        trainer = Trainer()
        trainer.fit(my_model)

    `

(4). Start the grid/random search::

    # run the models on the cluster
    cluster.optimize_parallel_cluster_gpu(
        train_fx,
        nb_trials=20,
        job_name='my_grid_search_exp_name',
        job_display_name='my_exp')

.. note:: `nb_trials` specifies how many of the possible permutations to use. If using `grid_search` it will use
 the depth first ordering. If using `random_search` it will use the first k shuffled options. FYI, random search
 has been shown to be just as good as any Bayesian optimization method when using a reasonable number of samples (60),
 see this `paper <http://www.jmlr.org/papers/volume13/bergstra12a/bergstra12a.pdf>`_  for more information.

Walltime auto-resubmit
----------------------

Lightning automatically resubmits jobs when they reach the walltime. Make sure to set the SIGUSR1 signal in
your SLURM script.::

    # 90 seconds before training ends
    #SBATCH --signal=SIGUSR1@90

When lightning receives the SIGUSR1 signal it will:
1. save a checkpoint with 'hpc_ckpt' in the name.
2. resubmit the job using the SLURM_JOB_ID

When the script starts again, Lightning will:
1. search for a 'hpc_ckpt' checkpoint.
2. restore the model, optimizers, schedulers, epoch, etc...

"""

import os
import re
from abc import ABC, abstractmethod
from typing import Union

import torch
from pytorch_lightning import _logger as log
from pytorch_lightning.loggers import LightningLoggerBase
from pytorch_lightning.utilities.exceptions import MisconfigurationException
from pytorch_lightning.utilities.warnings import set_proc_rank, rank_zero_warn

try:
    from apex import amp
except ImportError:
    APEX_AVAILABLE = False
else:
    APEX_AVAILABLE = True

try:
    import horovod.torch as hvd
except ImportError:
    HOROVOD_AVAILABLE = False
else:
    HOROVOD_AVAILABLE = True


class TrainerDDPMixin(ABC):

    # this is just a summary on variables used in this abstract class,
    #  the proper values/initialisation should be done in child class
    on_gpu: bool
    num_gpu_nodes: int
    logger: Union[LightningLoggerBase, bool]
    data_parallel_device_ids: ...
    distributed_backend: str
    amp_level: str
    use_tpu: bool
    default_root_dir: str
<<<<<<< HEAD
    progress_bar_callback: ...
=======
    use_native_amp: bool
>>>>>>> 94e53444

    @property
    @abstractmethod
    def num_gpus(self) -> int:
        """Warning: this is just empty shell for code implemented in other class."""

    @property
    @abstractmethod
    def use_amp(self) -> bool:
        """Warning: this is just empty shell for code implemented in other class."""

    @abstractmethod
    def copy_trainer_model_properties(self, *args):
        """Warning: this is just empty shell for code implemented in other class."""

    @abstractmethod
    def run_pretrain_routine(self, *args):
        """Warning: this is just empty shell for code implemented in other class."""

    @abstractmethod
    def init_optimizers(self, *args):
        """Warning: this is just empty shell for code implemented in other class."""

    def init_tpu(self):
        # turn off all the GPU stuff
        self.distributed_backend = None

        # enable tpu
        self.use_tpu = True

    def set_distributed_mode(self, distributed_backend):
        self.use_dp = False
        self.use_ddp = False
        self.use_ddp2 = False
        self.use_horovod = False
        self.single_gpu = False

        if distributed_backend is None:
            if self.has_horovodrun():
                self.check_horovod()
                self.use_horovod = True
            elif self.num_gpus == 0:
                if self.num_nodes > 1 or self.num_processes > 1:
                    self.use_ddp = True  # ddp_cpu
            elif self.num_gpus == 1:
                self.single_gpu = True
            elif self.num_gpus > 1:
                rank_zero_warn('You requested multiple GPUs but did not specify a backend, e.g.'
                               ' Trainer(distributed_backend=dp) (or ddp, ddp2).'
                               ' Setting distributed_backend=dp for you.')
                self.use_dp = True
        elif distributed_backend == "dp":
            # do nothing if num_gpus == 0
            if self.num_gpus == 1:
                self.single_gpu = True
                self.use_dp = True
            elif self.num_gpus > 1:
                self.use_dp = True
        elif distributed_backend == "ddp":
            if self.num_gpus == 0:
                if self.num_nodes > 1 or self.num_processes > 1:
                    self.use_ddp = True  # ddp_cpu
            elif self.num_gpus == 1:
                self.single_gpu = True
                self.use_ddp = True
            elif self.num_gpus > 1:
                self.use_ddp = True
                self.num_processes = self.num_gpus
        elif distributed_backend == "ddp2":
            # do nothing if num_gpus == 0
            if self.num_gpus >= 1:
                self.use_ddp2 = True
        elif distributed_backend == "ddp_cpu":
            if self.num_gpus > 0:
                rank_zero_warn('You requested one or more GPUs, but set the backend to `ddp_cpu`.'
                               ' Training will not use GPUs.')
            self.use_ddp = True
            self.data_parallel_device_ids = None
            self.on_gpu = False
        elif distributed_backend == 'horovod':
            self.check_horovod()
            self.use_horovod = True

        # throw error to force user ddp or ddp2 choice
        if self.num_nodes > 1 and not (self.use_ddp2 or self.use_ddp):
            raise MisconfigurationException(
                'DataParallel does not support num_nodes > 1. Switching to DistributedDataParallel for you. '
                'To silence this warning set distributed_backend=ddp or distributed_backend=ddp2'
            )

        log.info(f'GPU available: {torch.cuda.is_available()}, used: {self.on_gpu}')

    def configure_slurm_ddp(self, num_gpu_nodes):
        self.is_slurm_managing_tasks = False

        # extract SLURM flag vars
        # whenever we have the correct number of tasks, we let slurm manage processes
        # otherwise we launch the required number of processes
        if self.use_ddp:
            self.num_requested_gpus = self.num_gpus * num_gpu_nodes
            self.num_slurm_tasks = 0
            try:
                self.num_slurm_tasks = int(os.environ['SLURM_NTASKS'])
                self.is_slurm_managing_tasks = self.num_slurm_tasks == self.num_requested_gpus

                # in interactive mode we don't manage tasks
                job_name = os.environ['SLURM_JOB_NAME']
                if job_name == 'bash':
                    self.is_slurm_managing_tasks = False

            except Exception:
                # likely not on slurm, so set the slurm managed flag to false
                self.is_slurm_managing_tasks = False

        # used for tests only, set this flag to simulate slurm managing a task
        try:
            should_fake = int(os.environ['FAKE_SLURM_MANAGING_TASKS'])
            if should_fake:
                self.is_slurm_managing_tasks = True
        except Exception as e:
            pass

    def set_nvidia_flags(self, is_slurm_managing_tasks, data_parallel_device_ids):
        if data_parallel_device_ids is None:
            return

        # set the correct cuda visible devices (using pci order)
        os.environ["CUDA_DEVICE_ORDER"] = "PCI_BUS_ID"

        # when slurm is managing the task it sets the visible devices
        if not is_slurm_managing_tasks:
            if isinstance(data_parallel_device_ids, int):
                id_str = ','.join(str(x) for x in list(range(data_parallel_device_ids)))
                os.environ["CUDA_VISIBLE_DEVICES"] = id_str
            else:
                gpu_str = ','.join([str(x) for x in data_parallel_device_ids])
                os.environ["CUDA_VISIBLE_DEVICES"] = gpu_str

        log.info(f'VISIBLE GPUS: {os.environ["CUDA_VISIBLE_DEVICES"]}')

    def ddp_train(self, process_idx, model):
        """
        Entry point into a DP thread
        :param gpu_idx:
        :param model:
        :param cluster_obj:
        :return:
        """
        # node rank using relative slurm id if under slurm management
        # otherwise use given node rank or default to node rank 0
        try:
            node_id = os.environ['SLURM_NODEID'] if self.is_slurm_managing_tasks else os.environ['NODE_RANK']
            self.node_rank = int(node_id)
        except KeyError:
            log.warning("SLURM_NODEID or NODE_RANK environment variable is not defined. Set as 0.")
            self.node_rank = 0

        # show progressbar only on progress_rank 0
        if (self.node_rank != 0 or process_idx != 0) and self.progress_bar_callback is not None:
            self.progress_bar_callback.disable()

        # determine which process we are and world size
        if self.use_ddp:
            self.proc_rank = self.node_rank * self.num_processes + process_idx
            self.world_size = self.num_nodes * self.num_processes

        elif self.use_ddp2:
            self.proc_rank = self.node_rank
            self.world_size = self.num_nodes
        # set warning rank
        set_proc_rank(self.proc_rank)

        # let the exp know the rank to avoid overwriting logs
        if self.logger is not None:
            self.logger.rank = self.proc_rank

        # set up server using proc 0's ip address
        # try to init for 20 times at max in case ports are taken
        # where to store ip_table
        model.trainer = self
        model.init_ddp_connection(self.proc_rank, self.world_size, self.is_slurm_managing_tasks)

        # CHOOSE OPTIMIZER
        # allow for lr schedulers as well
        self.optimizers, self.lr_schedulers, self.optimizer_frequencies = self.init_optimizers(model)

        # MODEL
        # copy model to each gpu
        if self.on_gpu:
            self.root_gpu = process_idx
            torch.cuda.set_device(self.root_gpu)
            model.cuda(self.root_gpu)

        # set model properties before going into wrapper
        self.copy_trainer_model_properties(model)

        # AMP
        # run through amp wrapper before going to distributed DP
        # TODO: remove in v0.8.0
        if self.use_amp and not self.use_native_amp:
            model, optimizers = model.configure_apex(amp, model, self.optimizers, self.amp_level)
            self.optimizers = optimizers

        # DDP2 uses all GPUs on the machine
        if self.distributed_backend == 'ddp':
            device_ids = [self.root_gpu]
        elif self.use_ddp2:
            device_ids = self.data_parallel_device_ids
        else:  # includes ddp_cpu
            device_ids = None

        # allow user to configure ddp
        model = model.configure_ddp(model, device_ids)

        # continue training routine
        self.run_pretrain_routine(model)

        # when ddp ends, we save the model
        self.save_spawn_weights(model)

    def save_spawn_weights(self, model):
        """
        Dump a temporary checkpoint after ddp ends to get weights out of the process
        :param model:
        :return:
        """
        if self.proc_rank == 0:
            path = os.path.join(self.default_root_dir, '__temp_weight_ddp_end.ckpt')
            self.save_checkpoint(path)

    def load_spawn_weights(self, original_model):
        """
        Load the temp weights saved in the process
        To recover the trained model from the ddp process we load the saved weights
        :param model:
        :return:
        """

        loaded_model = original_model

        if self.proc_rank == 0:
            # load weights saved in ddp
            path = os.path.join(self.default_root_dir, '__temp_weight_ddp_end.ckpt')
            loaded_model = original_model.__class__.load_from_checkpoint(path)

            # copy loaded weights to old model
            original_model.load_state_dict(loaded_model.state_dict())

            # remove ddp weights
            os.remove(path)

        return loaded_model

    def resolve_root_node_address(self, root_node):
        if '[' in root_node:
            name = root_node.split('[')[0]
            number = root_node.split(',')[0]
            if '-' in number:
                number = number.split('-')[0]

            number = re.sub('[^0-9]', '', number)
            root_node = name + number

        return root_node

    def check_horovod(self):
        """Raises a `MisconfigurationException` if the Trainer is not configured correctly for Horovod."""
        if not HOROVOD_AVAILABLE:
            raise MisconfigurationException(
                'Requested `distributed_backend="horovod"`, but Horovod is not installed.'
                'Install with \n $HOROVOD_WITH_PYTORCH=1 pip install horovod[pytorch]'
            )

        if self.num_gpus > 1 or self.num_nodes > 1:
            raise MisconfigurationException(
                'Horovod does not support setting num_nodes / num_gpus explicitly. Use '
                'horovodrun / mpirun to configure the number of processes.'
            )

    @staticmethod
    def has_horovodrun():
        """Returns True if running with `horovodrun` using Gloo or OpenMPI."""
        return 'OMPI_COMM_WORLD_RANK' in os.environ or 'HOROVOD_RANK' in os.environ<|MERGE_RESOLUTION|>--- conflicted
+++ resolved
@@ -151,11 +151,8 @@
     amp_level: str
     use_tpu: bool
     default_root_dir: str
-<<<<<<< HEAD
+    use_native_amp: bool
     progress_bar_callback: ...
-=======
-    use_native_amp: bool
->>>>>>> 94e53444
 
     @property
     @abstractmethod
