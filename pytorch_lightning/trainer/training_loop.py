--- conflicted
+++ resolved
@@ -449,14 +449,11 @@
         return training_step_output_for_epoch_end
 
     def optimizer_step(self, optimizer, opt_idx, batch_idx, train_step_and_backward_closure):
-<<<<<<< HEAD
         with self.trainer.profiler.profile("optimizer_step"):
             # optimizer step lightningModule hook
             self.trainer.accelerator_backend.optimizer_step(
                 optimizer, self.trainer.current_epoch, batch_idx, opt_idx, train_step_and_backward_closure
             )
-=======
-        model_ref = self.trainer.get_model()
 
         is_lbfgs = isinstance(optimizer, torch.optim.LBFGS)
         using_native_amp = self.trainer.amp_backend == AMPType.NATIVE
@@ -481,7 +478,6 @@
             using_native_amp=using_native_amp,
             using_lbfgs=is_lbfgs,
         )
->>>>>>> 21d313ed
 
     def on_before_zero_grad(self, optimizer):
         self.trainer.call_hook('on_before_zero_grad', optimizer)
