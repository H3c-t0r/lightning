# Copyright The PyTorch Lightning team.
#
# Licensed under the Apache License, Version 2.0 (the "License");
# you may not use this file except in compliance with the License.
# You may obtain a copy of the License at
#
#     http://www.apache.org/licenses/LICENSE-2.0
#
# Unless required by applicable law or agreed to in writing, software
# distributed under the License is distributed on an "AS IS" BASIS,
# WITHOUT WARRANTIES OR CONDITIONS OF ANY KIND, either express or implied.
# See the License for the specific language governing permissions and
# limitations under the License.

import subprocess
from copy import copy, deepcopy

import numpy as np
import torch
import torch.distributed as torch_distrib

from pytorch_lightning.callbacks import ModelCheckpoint
from pytorch_lightning.core.lightning import LightningModule
from pytorch_lightning.core.memory import ModelSummary
from pytorch_lightning.core.step_result import EvalResult, Result
from pytorch_lightning.trainer.states import TrainerState
from pytorch_lightning.trainer.supporters import TensorRunningAccum, Accumulator
from pytorch_lightning.utilities import parsing, AMPType
from pytorch_lightning.utilities.distributed import rank_zero_info, rank_zero_warn
from pytorch_lightning.utilities.exceptions import MisconfigurationException
from pytorch_lightning.utilities.memory import recursive_detach
from pytorch_lightning.utilities.model_utils import is_overridden
from pytorch_lightning.utilities.parsing import AttributeDict


class TrainLoop:

    def __init__(self, trainer):
        self.trainer = trainer
        self.early_stopping_accumulator = None
        self.checkpoint_accumulator = None
        self.accumulated_loss = None
        self._teardown_already_run = False
        self.running_loss = TensorRunningAccum(window_length=20)

    def on_trainer_init(self, max_epochs, min_epochs, max_steps, min_steps, num_sanity_val_steps):
        self.trainer.global_step = 0
        self.trainer.current_epoch = 0
        self.trainer.interrupted = False
        self.trainer.should_stop = False
        self.trainer._state = TrainerState.INITIALIZING

        self.trainer.total_batch_idx = 0
        self.trainer.batch_idx = 0
        self.trainer.num_training_batches = 0
        self.trainer.train_dataloader = None

        self.trainer.max_epochs = max_epochs
        self.trainer.min_epochs = min_epochs
        self.trainer.max_steps = max_steps
        self.trainer.min_steps = min_steps

        if num_sanity_val_steps == -1:
            self.trainer.num_sanity_val_steps = float('inf')
        else:
            self.trainer.num_sanity_val_steps = num_sanity_val_steps

    @property
    def num_optimizers(self):
        num_optimizers = len(self.get_optimizers_iterable())
        return num_optimizers

    def on_train_start(self):
        # clear cache before training
        if self.trainer.on_gpu and self.trainer.root_gpu is not None:
            # use context because of:
            # https://discuss.pytorch.org/t/out-of-memory-when-i-use-torch-cuda-empty-cache/57898
            with torch.cuda.device(f'cuda:{self.trainer.root_gpu}'):
                torch.cuda.empty_cache()

        # hook
        self.trainer.call_hook('on_train_start')

    def setup_fit(self, model, train_dataloader, val_dataloaders, datamodule):
        # bind logger and other properties
        self.trainer.model_connector.copy_trainer_model_properties(model)

        # clean hparams
        if hasattr(model, 'hparams'):
            parsing.clean_namespace(model.hparams)

        # links data to the trainer
        self.trainer.data_connector.attach_data(model, train_dataloader, val_dataloaders, datamodule)

        # check that model is configured correctly
        self.trainer.config_validator.verify_loop_configurations(model)

    def setup_training(self, model: LightningModule):
        """Sanity check a few things before starting actual training.

        Args:
            model: The model to run sanity test on.
        """
        # --------------------------
        # Setup??
        # --------------------------
        ref_model = model
        if self.trainer.data_parallel:
            ref_model = model.module

        self.trainer.accelerator_backend.dist.rank = self.trainer.global_rank
        self.trainer.accelerator_backend.dist.device = ref_model.device

        # give model convenience properties
        ref_model.trainer = self.trainer

        # set local properties on the model
        self.trainer.model_connector.copy_trainer_model_properties(ref_model)

        # init amp. Must be done here instead of __init__ to allow ddp to work
        if self.trainer.amp_backend == AMPType.NATIVE and self.trainer.precision == 16 and not self.trainer.use_tpu:
            self.trainer.scaler = torch.cuda.amp.GradScaler()

        # log hyper-parameters
        if self.trainer.logger is not None:
            # save exp to get started
            self.trainer.logger.log_hyperparams(ref_model.hparams)
            self.trainer.logger.log_graph(ref_model)
            self.trainer.logger.save()

        # wait for all to join if on distributed
        self.trainer.accelerator_backend.barrier('setup_training')

        # register auto-resubmit when on SLURM
        self.trainer.slurm_connector.register_slurm_signal_handlers()

        # --------------------------
        # Pre-train
        # --------------------------
        # on pretrain routine start
        self.trainer.on_pretrain_routine_start(ref_model)
        if self.trainer.is_function_implemented('on_pretrain_routine_start'):
            ref_model.on_pretrain_routine_start()

        # print model summary
        if self.trainer.is_global_zero and self.trainer.weights_summary is not None and not self.trainer.testing:
            if self.trainer.weights_summary in ModelSummary.MODES:
                ref_model.summarize(mode=self.trainer.weights_summary)
            else:
                raise MisconfigurationException("weights_summary can be None, " + ", ".join(ModelSummary.MODES))

        # track model now.
        # if cluster resets state, the model will update with the saved weights
        self.trainer.model = model

        # restore training and model before hpc is called
        self.trainer.checkpoint_connector.restore_weights(model)

        # on pretrain routine end
        self.trainer.on_pretrain_routine_end(ref_model)
        if self.trainer.is_function_implemented('on_pretrain_routine_end'):
            ref_model.on_pretrain_routine_end()

    def on_train_end(self):
        if self._teardown_already_run:
            return

        self._teardown_already_run = True

        # maybe save checkpoint
        self.check_checkpoint_callback(should_save=True, is_last=True)

        # hook
        self.trainer.call_hook('on_train_end')

        # kill loggers
        if self.trainer.logger is not None:
            self.trainer.logger.finalize("success")

        # summarize profile results
        if self.trainer.global_rank == 0:
            self.trainer.profiler.describe()

        # give accelerators a chance to finish
        self.trainer.accelerator_backend.on_train_end()
<<<<<<< HEAD

        # clean up dist group
        # if self.trainer.use_ddp or self.trainer.use_ddp2:
        #     torch_distrib.destroy_process_group()
=======
>>>>>>> ac2b0f0f

        # clear mem
        if self.trainer.on_gpu:
            model = self.trainer.get_model()
            model.cpu()
            torch.cuda.empty_cache()

    def check_checkpoint_callback(self, should_save, is_last=False):
        # TODO bake this logic into the checkpoint callback
        if should_save:
            checkpoint_callbacks = [c for c in self.trainer.callbacks if isinstance(c, ModelCheckpoint)]
            if is_last and any(c.save_last for c in checkpoint_callbacks):
                rank_zero_info('Saving latest checkpoint...')
            model = self.trainer.get_model()
            [c.on_validation_end(self.trainer, model) for c in checkpoint_callbacks]

    def on_train_epoch_start(self, epoch):
        model = self.trainer.get_model()

        # set seed for distributed sampler (enables shuffling for each epoch)
        try:
            self.trainer.train_dataloader.sampler.set_epoch(epoch)
        except Exception:
            pass

        # update training progress in trainer and model
        model.current_epoch = epoch
        self.trainer.current_epoch = epoch

        # changing gradient according accumulation_scheduler
        self.trainer.accumulation_scheduler.on_epoch_start(self.trainer, self.trainer.get_model())

        # stores accumulated grad fractions per batch
        self.accumulated_loss = TensorRunningAccum(
            window_length=self.trainer.accumulate_grad_batches
        )

        # structured result accumulators for callbacks
        self.early_stopping_accumulator = Accumulator()
        self.checkpoint_accumulator = Accumulator()

        # hook
        self.trainer.call_hook('on_epoch_start')
        self.trainer.call_hook('on_train_epoch_start')

    def on_train_batch_end(self, epoch_output, epoch_end_outputs, batch, batch_idx, dataloader_idx):
        # figure out what to track for epoch end
        self.track_epoch_end_reduce_metrics(epoch_output, epoch_end_outputs)

        # hook
        self.trainer.call_hook('on_batch_end')
        self.trainer.call_hook('on_train_batch_end', batch, batch_idx, dataloader_idx)

    def reset_train_val_dataloaders(self, model):
        if not self.trainer.reload_dataloaders_every_epoch:
            self.trainer.reset_train_dataloader(model)

        if self.trainer.val_dataloaders is None and not self.trainer.reload_dataloaders_every_epoch:
            self.trainer.reset_val_dataloader(model)

    def track_epoch_end_reduce_metrics(self, epoch_output, epoch_end_outputs):
        # track the outputs to reduce at the end of the epoch
        for opt_idx, opt_outputs in enumerate(epoch_end_outputs):
            # with 1 step (no tbptt) don't use a sequence at epoch end
            if isinstance(opt_outputs, list) and len(opt_outputs) == 1 and not isinstance(opt_outputs[0], Result):
                opt_outputs = opt_outputs[0]
            epoch_output[opt_idx].append(opt_outputs)

    def get_optimizers_iterable(self):
        """
        Generates an iterable with (idx, optimizer) for each optimizer.
        """
        if not self.trainer.optimizer_frequencies:
            # call training_step once per optimizer
            return list(enumerate(self.trainer.optimizers))

        optimizer_freq_cumsum = np.cumsum(self.trainer.optimizer_frequencies)
        optimizers_loop_length = optimizer_freq_cumsum[-1]
        current_place_in_loop = self.trainer.total_batch_idx % optimizers_loop_length

        # find optimzier index by looking for the first {item > current_place} in the cumsum list
        opt_idx = np.argmax(optimizer_freq_cumsum > current_place_in_loop)
        return [(opt_idx, self.trainer.optimizers[opt_idx])]

    def backward(self, result, optimizer, opt_idx):
        # backward pass
        with self.trainer.profiler.profile('model_backward'):
            result.closure_loss = self.trainer.accelerator_backend.backward(result.closure_loss, optimizer, opt_idx)

    def on_after_backward(self, training_step_output, batch_idx, untouched_loss):
        is_result_obj = isinstance(training_step_output, Result)

        if is_result_obj:
            training_step_output.detach()
        else:
            training_step_output.batch_loss = training_step_output.batch_loss.detach()

        # insert after step hook
        self.trainer.call_hook('on_after_backward')

        # when in dev debugging track the losses
        self.trainer.dev_debugger.track_train_loss_history(batch_idx, untouched_loss.detach())

    def training_step(self, split_batch, batch_idx, opt_idx, hiddens):
        # give the PL module a result for logging
        model = self.trainer.get_model()
        model._results = Result()
        model._current_fx_name = 'training_step'

        with self.trainer.profiler.profile('model_forward'):
            args = self.build_train_args(split_batch, batch_idx, opt_idx, hiddens)
            training_step_output = self.trainer.accelerator_backend.training_step(args)
            training_step_output = self.trainer.call_hook('training_step_end', training_step_output)

            training_step_output_for_epoch_end, training_step_output = self._process_training_step_output(
                training_step_output,
                split_batch
            )
            is_result_obj = isinstance(training_step_output, Result)

        # accumulate loss
        # (if accumulate_grad_batches = 1 no effect)
        if is_result_obj:
            closure_loss = training_step_output.minimize
        else:
            closure_loss = training_step_output.batch_loss

        closure_loss = closure_loss / self.trainer.accumulate_grad_batches

        # the loss will get scaled for amp. avoid any modifications to it
        untouched_loss = closure_loss.detach().clone()

        # result
        result = AttributeDict(
            closure_loss=closure_loss,
            loss=untouched_loss,
            training_step_output=training_step_output,
            training_step_output_for_epoch_end=training_step_output_for_epoch_end,
            hiddens=training_step_output.hiddens,
        )
        return result

    def _process_training_step_output(self, training_step_output, split_batch):
        training_step_output_for_epoch_end = training_step_output

        # -----------------------------------------
        # process result return (DEPRECATE in 1.0)
        # -----------------------------------------
        if isinstance(training_step_output, Result):
            training_step_output_for_epoch_end = self._process_result(training_step_output, split_batch)
            return training_step_output_for_epoch_end, training_step_output

        # -----------------------------------------
        # process hybrid (1.0)
        # -----------------------------------------
        # no need for these checks in 1.0.0
        # TODO: remove checks in 1.0.0
        is_tensor = isinstance(training_step_output_for_epoch_end, torch.Tensor)
        is_1_0_output = is_tensor or ('log' not in training_step_output and 'progress_bar' not in training_step_output)
        if is_1_0_output:
            return self._process_training_step_output_1_0(training_step_output, split_batch)

        # -----------------------------------------
        # process old dict (deprecate 1.0)
        # -----------------------------------------
        training_step_output = self.trainer.process_dict_result(training_step_output, train=True)

        training_step_output = AttributeDict(
            batch_loss=training_step_output[0],
            pbar_on_batch_end=training_step_output[1],
            log_metrics=training_step_output[2],
            callback_metrics=training_step_output[3],
            hiddens=training_step_output[4],
        )
        # if the user decides to finally reduce things in epoch_end, save raw output without graphs
        if isinstance(training_step_output_for_epoch_end, torch.Tensor):
            training_step_output_for_epoch_end = training_step_output_for_epoch_end.detach()
        else:
            training_step_output_for_epoch_end = recursive_detach(training_step_output_for_epoch_end)

        return training_step_output_for_epoch_end, training_step_output

    def _process_training_step_output_1_0(self, training_step_output, split_batch):
        result = self.trainer.get_model()._results

        loss = None
        hiddens = None

        # handle dict return
        if isinstance(training_step_output, dict):
            loss = training_step_output.pop('loss', None)
            hiddens = training_step_output.pop('hiddens', None)
            result['extra'] = training_step_output

        # handle scalar return
        elif isinstance(training_step_output, torch.Tensor):
            loss = training_step_output
            result['extra'] = {}

        # map to results under the hood
        result.minimize = loss
        result.hiddens = hiddens

        # track batch for manual reduction with result
        result.track_batch_size(len(split_batch))

        # track metrics without grads for epoch reduction
        training_step_output_for_epoch_end = copy(result)
        training_step_output_for_epoch_end.detach()

        # what flows back into the system
        training_step_output = result

        return training_step_output_for_epoch_end, training_step_output

    def _process_result(self, training_step_output, split_batch):
        training_step_output.track_batch_size(len(split_batch))
        m = """
        TrainResult and EvalResult were deprecated in 0.9.1 and support will drop in 1.0.0.
        Use self.log and .write from the LightningModule to log metrics and write predictions.
        training_step can now only return a scalar (for the loss) or a dictionary with anything you want.

        Option 1:
        return loss

        Option 2:
        return {'loss': loss, 'anything_else': ...}

        Option 3:
        return {'loss': loss, 'hiddens': hiddens, 'anything_else': ...}
            """
        rank_zero_warn(m)

        # don't allow EvalResult in the training_step
        if isinstance(training_step_output, EvalResult):
            raise MisconfigurationException('training_step cannot return EvalResult, '
                                            'use a dict or TrainResult instead')

        training_step_output_for_epoch_end = copy(training_step_output)
        training_step_output_for_epoch_end.detach()

        return training_step_output_for_epoch_end

    def optimizer_step(self, optimizer, opt_idx, batch_idx, train_step_and_backward_closure):
        with self.trainer.profiler.profile('optimizer_step'):
            # optimizer step lightningModule hook
            self.trainer.accelerator_backend.optimizer_step(optimizer, batch_idx, opt_idx,
                                                            train_step_and_backward_closure)

    def on_before_zero_grad(self, optimizer):
        model = self.trainer.get_model()
        model.on_before_zero_grad(optimizer)

    def optimizer_zero_grad(self, batch_idx, optimizer, opt_idx):
        self.trainer.accelerator_backend.optimizer_zero_grad(batch_idx, optimizer, opt_idx)

    def on_before_backward(self, batch_idx, optimizer):
        # track gradient norms
        grad_norm_dic = self._track_gradient_norm()

        # clip gradients
        self.trainer.accelerator_backend.clip_gradients(optimizer)
        return grad_norm_dic

    def _track_gradient_norm(self):
        grad_norm_dict = {}
        if (self.trainer.global_step + 1) % self.trainer.row_log_interval == 0:
            if float(self.trainer.track_grad_norm) > 0:
                model = self.trainer.get_model()
                grad_norm_dict = model.grad_norm(self.trainer.track_grad_norm)
        return grad_norm_dict

    def log_training_step_metrics(self, opt_closure_result, batch_callback_metrics, batch_log_metrics):
        # track callback metrics
        callback_metrics = opt_closure_result.training_step_output.callback_metrics
        batch_callback_metrics.append(callback_metrics)

        # decide which metrics to log (results vs dict return)
        using_results_obj = isinstance(opt_closure_result.training_step_output, Result)
        if using_results_obj:
            metrics_to_log = opt_closure_result.training_step_output.batch_log_metrics
            step_pbar_metrics = opt_closure_result.training_step_output.batch_pbar_metrics
        else:
            metrics_to_log = opt_closure_result.training_step_output.log_metrics
            step_pbar_metrics = opt_closure_result.training_step_output.pbar_on_batch_end

        # track batch log metrics
        batch_log_metrics.append(metrics_to_log)

        # track progress bar metrics
        if len(step_pbar_metrics) > 0:
            self.trainer.logger_connector.add_progress_bar_metrics(step_pbar_metrics)
            self.trainer.logger_connector.callback_metrics.update(step_pbar_metrics)

    def process_hiddens(self, opt_closure_result):
        hiddens = opt_closure_result.hiddens
        if isinstance(opt_closure_result.training_step_output, Result):
            opt_closure_result.training_step_output_for_epoch_end.drop_hiddens()
        return hiddens

    def tbptt_split_batch(self, batch):
        splits = [batch]
        if self.trainer.truncated_bptt_steps is not None:
            model_ref = self.trainer.get_model()
            with self.trainer.profiler.profile('tbptt_split_batch'):
                splits = model_ref.tbptt_split_batch(batch, self.trainer.truncated_bptt_steps)
        return splits

    def run_training_epoch(self):

        # get model
        model = self.trainer.get_model()

        # modify dataloader if needed (ddp, etc...)
        train_dataloader = self.trainer.accelerator_backend.process_dataloader(self.trainer.train_dataloader)

        # track epoch output
        epoch_output = [[] for _ in range(self.num_optimizers)]

        # enable profiling for the dataloader
        train_dataloader = self.trainer.data_connector.get_profiled_train_dataloader(train_dataloader)
        dataloader_idx = 0
        should_check_val = False
        for batch_idx, (batch, is_last_batch) in train_dataloader:
            self.trainer.batch_idx = batch_idx
            model.global_step = self.trainer.global_step

            # ------------------------------------
            # TRAINING_STEP + TRAINING_STEP_END
            # ------------------------------------
            batch_output = self.run_training_batch(batch, batch_idx, dataloader_idx)

            # only track outputs when user implements training_epoch_end
            # otherwise we will build up unnecessary memory
            epoch_end_outputs = self.process_train_step_outputs(
                batch_output.training_step_output_for_epoch_end,
                self.early_stopping_accumulator,
                self.checkpoint_accumulator
            )

            # hook
            # TODO: add outputs to batches
            self.on_train_batch_end(epoch_output, epoch_end_outputs, batch, batch_idx, dataloader_idx)

            # when returning -1 from train_step, we end epoch early
            self.trainer.should_stop = batch_output.signal == -1

            # -----------------------------------------
            # VALIDATE IF NEEDED + CHECKPOINT CALLBACK
            # -----------------------------------------
            should_check_val = self.should_check_val_fx(batch_idx, is_last_batch)
            if should_check_val:
                self.trainer.run_evaluation(test_mode=False)

            # -----------------------------------------
            # SAVE METRICS TO LOGGERS
            # -----------------------------------------
            self.trainer.logger_connector.log_train_step_metrics(batch_output)

            # -----------------------------------------
            # SAVE LOGGERS (ie: Tensorboard, etc...)
            # -----------------------------------------
            self.save_loggers_on_train_batch_end()

            # update LR schedulers
            monitor_metrics = deepcopy(self.trainer.logger_connector.callback_metrics)
            monitor_metrics.update(batch_output.batch_log_metrics)
            self.update_train_loop_lr_schedulers(monitor_metrics=monitor_metrics)

            # max steps reached, end training
            if self.trainer.max_steps is not None and self.trainer.max_steps == self.trainer.global_step + 1:
                break

            # end epoch early
            # stop when the flag is changed or we've gone past the amount
            # requested in the batches
            if self.trainer.should_stop:
                break

            self.trainer.total_batch_idx += 1

            # stop epoch if we limited the number of training batches
            if batch_idx + 1 >= self.trainer.num_training_batches:
                break

            # progress global step according to grads progress
            self.increment_accumulated_grad_global_step()

        # log epoch metrics
        self.trainer.logger_connector.log_train_epoch_end_metrics(
            epoch_output,
            self.checkpoint_accumulator,
            self.early_stopping_accumulator,
            self.num_optimizers
        )

        # hook
        self.trainer.logger_connector.on_train_epoch_end(epoch_output)

        # when no val loop is present or fast-dev-run still need to call checkpoints
        self.check_checkpoint_callback(not (should_check_val or is_overridden('validation_step', model)))

        # epoch end hook
        self.run_on_epoch_end_hook()

        # increment the global step once
        # progress global step according to grads progress
        self.increment_accumulated_grad_global_step()

    def run_training_batch(self, batch, batch_idx, dataloader_idx):
        # track grad norms
        grad_norm_dic = {}

        # track all metrics for callbacks
        batch_callback_metrics = []

        # track metrics to log
        batch_log_metrics = []

        # bookkeeping
        using_results_obj = False
        self.trainer.hiddens = None

        # track all outputs across time and num of optimizers
        batch_outputs = [[] for _ in range(len(self.get_optimizers_iterable()))]

        if batch is None:
            return AttributeDict(signal=0, grad_norm_dic=grad_norm_dic)

        # hook
        response = self.trainer.call_hook('on_batch_start')
        if response == -1:
            return AttributeDict(signal=-1, grad_norm_dic=grad_norm_dic)

        # hook
        response = self.trainer.call_hook('on_train_batch_start', batch, batch_idx, dataloader_idx)
        if response == -1:
            return AttributeDict(signal=-1, grad_norm_dic=grad_norm_dic)

        # lightning module hook
        splits = self.tbptt_split_batch(batch)

        for split_idx, split_batch in enumerate(splits):
            self.trainer.split_idx = split_idx

            # loop over optimizers
            for opt_idx, optimizer in self.get_optimizers_iterable():
                # make sure only the gradients of the current optimizer's parameters are calculated
                # in the training step to prevent dangling gradients in multiple-optimizer setup.
                if len(self.trainer.optimizers) > 1:
                    for param in self.trainer.get_model().parameters():
                        param.requires_grad = False
                    for group in optimizer.param_groups:
                        for param in group['params']:
                            param.requires_grad = True

                # -------------------
                # calculate loss (train step + train step end)
                # -------------------
                opt_closure_result = self.training_step_and_backward(
                    split_batch,
                    batch_idx,
                    opt_idx,
                    optimizer,
                    self.trainer.hiddens
                )

                using_results_obj = isinstance(opt_closure_result.training_step_output, Result)

                # log metrics
                self.log_training_step_metrics(opt_closure_result, batch_callback_metrics, batch_log_metrics)

                # track hiddens
                self.trainer.hiddens = self.process_hiddens(opt_closure_result)

                # check if loss or model weights are nan
                if self.trainer.terminate_on_nan:
                    self.trainer.detect_nan_tensors(opt_closure_result.loss)

                # track total loss for logging (avoid mem leaks)
                self.accumulated_loss.append(opt_closure_result.loss)

                # track all the outputs across all steps
                batch_opt_idx = opt_idx if len(batch_outputs) > 1 else 0
                batch_outputs[batch_opt_idx].append(opt_closure_result.training_step_output_for_epoch_end)

                # ------------------------------
                # BACKWARD PASS
                # ------------------------------
                # gradient update with accumulated gradients
                accumulation_done = (self.trainer.batch_idx + 1) % self.trainer.accumulate_grad_batches == 0
                is_final_batch = (self.trainer.batch_idx + 1) == self.trainer.num_training_batches
                if accumulation_done or is_final_batch:
                    # hook
                    grad_norm_dic = self.on_before_backward(batch_idx, optimizer)

                    # wrap forward + backward pass in closure for 2nd order optimizers
                    train_step_and_backward_closure = lambda: self.training_step_and_backward(
                        split_batch, batch_idx, opt_idx, optimizer, self.trainer.hiddens,
                    ).loss

                    # optimizer step
                    self.optimizer_step(optimizer, opt_idx, batch_idx, train_step_and_backward_closure)

                    # hook
                    self.on_before_zero_grad(optimizer)

                    # clear gradients
                    self.optimizer_zero_grad(batch_idx, optimizer, opt_idx)

                    # calculate running loss for display
                    self.running_loss.append(
                        self.accumulated_loss.mean() * self.trainer.accumulate_grad_batches
                    )

                    # reset for next set of accumulated grads
                    self.accumulated_loss.reset()

        # collapse all metrics into one dict
        batch_log_metrics = {k: v for d in batch_log_metrics for k, v in d.items()}

        # track all metrics for callbacks
        # TODO: is this needed?
        self.trainer.logger_connector.callback_metrics.update(
            {k: v for d in batch_callback_metrics for k, v in d.items() if v is not None}
        )

        result = AttributeDict(
            signal=0,
            grad_norm_dic=grad_norm_dic,
            batch_log_metrics=batch_log_metrics,
            training_step_output_for_epoch_end=batch_outputs
        )
        return result

    def training_step_and_backward(self, split_batch, batch_idx, opt_idx, optimizer, hiddens):
        """
        wrap the forward step in a closure so second order methods work
        """
        # lightning module hook
        result = self.training_step(split_batch, batch_idx, opt_idx, hiddens)

        # backward pass
        self.backward(result, optimizer, opt_idx)

        # hook
        self.on_after_backward(result.training_step_output, batch_idx, result.loss)

        return result

    def update_train_loop_lr_schedulers(self, monitor_metrics=None):
        num_accumulated_batches_reached = (self.trainer.batch_idx + 1) % self.trainer.accumulate_grad_batches == 0
        num_training_batches_reached = (self.trainer.batch_idx + 1) == self.trainer.num_training_batches

        if num_accumulated_batches_reached or num_training_batches_reached:
            # update lr
            self.trainer.optimizer_connector.update_learning_rates(interval='step', monitor_metrics=monitor_metrics)

    def run_on_epoch_end_hook(self):
        self.trainer.call_hook('on_epoch_end')
        self.trainer.call_hook('on_train_epoch_end')

    def increment_accumulated_grad_global_step(self):
        num_accumulated_batches_reached = (self.trainer.batch_idx + 1) % self.trainer.accumulate_grad_batches == 0
        num_training_batches_reached = (self.trainer.batch_idx + 1) == self.trainer.num_training_batches

        # progress global step according to grads progress
        if num_accumulated_batches_reached or num_training_batches_reached:
            self.trainer.global_step += 1

    def should_check_val_fx(self, batch_idx, is_last_batch):
        # decide if we should run validation
        is_val_check_batch = (batch_idx + 1) % self.trainer.val_check_batch == 0
        is_val_check_epoch = (self.trainer.current_epoch + 1) % self.trainer.check_val_every_n_epoch == 0
        can_check_val = self.trainer.enable_validation and is_val_check_epoch
        should_check_val = is_val_check_batch or self.trainer.should_stop
        is_last_batch_for_infinite_dataset = is_last_batch and self.trainer.val_check_batch == float('inf')
        should_check_val = can_check_val and (should_check_val or is_last_batch_for_infinite_dataset)

        return should_check_val

    def build_train_args(self, batch, batch_idx, opt_idx, hiddens):
        # enable not needing to add opt_idx to training_step
        args = [batch, batch_idx]

        if len(self.trainer.optimizers) > 1:
            if self.trainer.has_arg('training_step', 'optimizer_idx'):
                args.append(opt_idx)
            else:
                num_opts = len(self.trainer.optimizers)
                raise ValueError(
                    f'Your LightningModule defines {num_opts} optimizers but '
                    f'training_step is missing the "optimizer_idx" argument.'
                )

        # pass hiddens if using tbptt
        if self.trainer.truncated_bptt_steps is not None:
            args.append(hiddens)

        return args

    def save_loggers_on_train_batch_end(self):
        # when loggers should save to disk
        should_save_log = (
            (self.trainer.global_step + 1) % self.trainer.log_save_interval == 0 or self.trainer.should_stop
        )
        if should_save_log or self.trainer.fast_dev_run:
            if self.trainer.is_global_zero and self.trainer.logger is not None:
                self.trainer.logger.save()

    def process_train_step_outputs(self, all_train_step_outputs, early_stopping_accumulator, checkpoint_accumulator):
        """
        Figure out what needs to be tracked/logged at the end of the epoch
        """

        # the training step outputs a list per optimizer. The list contains the outputs at each time step
        # when no TBPTT is used, then the list has 1 item per batch
        # when TBPTT IS used, then the list has n items (1 per time step)
        epoch_end_outputs = []
        for optimizer_idx_outputs in all_train_step_outputs:
            # extract one representative sample from each time step (1 if no tbptt) and 0th optimizer
            sample_output = optimizer_idx_outputs[-1]

            # pull out callback info if available (ie: Results object)
            if isinstance(sample_output, dict) and 'early_stop_on' in sample_output:
                early_stopping_accumulator.accumulate(sample_output['early_stop_on'])

            if isinstance(sample_output, dict) and 'checkpoint_on' in sample_output:
                checkpoint_accumulator.accumulate(sample_output['checkpoint_on'])

            # decide if we need to reduce at the end of the epoch automatically
            auto_reduce_tng_result = isinstance(sample_output, Result) and sample_output.should_reduce_on_epoch_end

            # only track when a) it needs to be autoreduced OR b) the user wants to manually reduce on epoch end
            if is_overridden('training_epoch_end', model=self.trainer.get_model()) or auto_reduce_tng_result:
                epoch_end_outputs.append(optimizer_idx_outputs)

        return epoch_end_outputs<|MERGE_RESOLUTION|>--- conflicted
+++ resolved
@@ -183,13 +183,6 @@
 
         # give accelerators a chance to finish
         self.trainer.accelerator_backend.on_train_end()
-<<<<<<< HEAD
-
-        # clean up dist group
-        # if self.trainer.use_ddp or self.trainer.use_ddp2:
-        #     torch_distrib.destroy_process_group()
-=======
->>>>>>> ac2b0f0f
 
         # clear mem
         if self.trainer.on_gpu:
