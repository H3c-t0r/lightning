"""
The lightning training loop handles everything except the actual computations of your model.
 To decide what will happen in your training loop, define the `training_step` function.

Below are all the things lightning automates for you in the training loop.

Accumulated gradients
---------------------

Accumulated gradients runs K small batches of size N before doing a backwards pass.
 The effect is a large effective batch size of size KxN.

.. code-block:: python

    # DEFAULT (ie: no accumulated grads)
    trainer = Trainer(accumulate_grad_batches=1)

Force training for min or max epochs
------------------------------------

It can be useful to force training for a minimum number of epochs or limit to a max number

.. code-block:: python

    # DEFAULT
    trainer = Trainer(min_epochs=1, max_epochs=1000)

Force disable early stop
------------------------

To disable early stopping pass None to the early_stop_callback

.. code-block:: python

    # DEFAULT
    trainer = Trainer(early_stop_callback=None)

Gradient Clipping
-----------------

Gradient clipping may be enabled to avoid exploding gradients.
 Specifically, this will `clip the gradient norm computed over all model parameters
 `together <https://pytorch.org/docs/stable/nn.html#torch.nn.utils.clip_grad_norm_>`_.

.. code-block:: python

    # DEFAULT (ie: don't clip)
    trainer = Trainer(gradient_clip_val=0)

    # clip gradients with norm above 0.5
    trainer = Trainer(gradient_clip_val=0.5)

Inspect gradient norms
----------------------

Looking at grad norms can help you figure out where training might be going wrong.

.. code-block:: python

    # DEFAULT (-1 doesn't track norms)
    trainer = Trainer(track_grad_norm=-1)

    # track the LP norm (P=2 here)
    trainer = Trainer(track_grad_norm=2)

Set how much of the training set to check
-----------------------------------------

If you don't want to check 100% of the training set (for debugging or if it's huge), set this flag.

train_percent_check will be overwritten by overfit_pct if `overfit_pct > 0`

.. code-block:: python

    # DEFAULT
    trainer = Trainer(train_percent_check=1.0)

    # check 10% only
    trainer = Trainer(train_percent_check=0.1)

Packed sequences as inputs
--------------------------

When using PackedSequence, do 2 things:
1. return either a padded tensor in dataset or a list of variable length tensors
in the dataloader collate_fn (example above shows the list implementation).
2. Pack the sequence in forward or training and validation steps depending on use case.

.. code-block:: python

    # For use in dataloader
    def collate_fn(batch):
        x = [item[0] for item in batch]
        y = [item[1] for item in batch]
        return x, y

    # In module
    def training_step(self, batch, batch_idx):
        x = rnn.pack_sequence(batch[0], enforce_sorted=False)
        y = rnn.pack_sequence(batch[1], enforce_sorted=False)


Truncated Backpropagation Through Time
--------------------------------------

There are times when multiple backwards passes are needed for each batch.
 For example, it may save memory to use Truncated Backpropagation Through Time when training RNNs.

When this flag is enabled each batch is split into sequences of size truncated_bptt_steps
 and passed to training_step(...) separately. A default splitting function is provided,
 however, you can override it for more flexibility. See `tbptt_split_batch`.

.. code-block:: python

    # DEFAULT (single backwards pass per batch)
    trainer = Trainer(truncated_bptt_steps=None)

    # (split batch into sequences of size 2)
    trainer = Trainer(truncated_bptt_steps=2)


NaN detection and intervention
------------------------------
In every forward pass in training, Lightning will check that

<<<<<<< HEAD
1. the loss you return in `training_step` is finite (not NaN and not +/-inf)
2. the model parameters have finite values.

Lightning will terminate the training loop with an error message if NaN or infinite
values are detected. If this happens, you should investigate numerically unstable operations
in your model.

"""

import copy
import logging as log
import sys
=======
import copy
>>>>>>> 73a91189
import warnings
from abc import ABC, abstractmethod
from typing import Callable
from typing import Union, List

import numpy as np
import torch
from torch import Tensor
from torch.utils.data import DataLoader

<<<<<<< HEAD
=======
from pytorch_lightning import _logger as log
>>>>>>> 73a91189
from pytorch_lightning.callbacks.base import Callback
from pytorch_lightning.core.lightning import LightningModule
from pytorch_lightning.loggers import LightningLoggerBase
from pytorch_lightning.utilities.debugging import MisconfigurationException

try:
    from apex import amp
except ImportError:
    APEX_AVAILABLE = False
else:
    APEX_AVAILABLE = True

try:
    import torch_xla.distributed.parallel_loader as xla_pl
    import torch_xla.core.xla_model as xm
except ImportError:
    XLA_AVAILABLE = False
else:
    XLA_AVAILABLE = True


class TrainerTrainLoopMixin(ABC):

    # this is just a summary on variables used in this abstract class,
    #  the proper values/initialisation should be done in child class
    max_epochs: int
    min_epochs: int
    use_ddp: bool
    use_dp: bool
    use_ddp2: bool
    single_gpu: bool
    use_tpu: bool
    data_parallel_device_ids: ...
    check_val_every_n_epoch: ...
    num_training_batches: int
    val_check_batch: ...
    num_val_batches: int
    disable_validation: bool
    fast_dev_run: ...
    main_progress_bar: ...
    accumulation_scheduler: ...
    lr_schedulers: ...
    enable_early_stop: ...
    early_stop_callback: ...
    callback_metrics: ...
    logger: Union[LightningLoggerBase, bool]
    global_step: int
    testing: bool
    log_save_interval: float
    proc_rank: int
    row_log_interval: float
    total_batches: int
    truncated_bptt_steps: ...
    optimizers: ...
    accumulate_grad_batches: int
    use_amp: bool
    track_grad_norm: ...
    model: LightningModule
    running_loss: ...
    training_tqdm_dict: ...
    reduce_lr_on_plateau_scheduler: ...
    profiler: ...
    batch_idx: int
    precision: ...
    train_dataloader: DataLoader
    reload_dataloaders_every_epoch: bool
    progress_bar_refresh_rate: ...
    max_steps: int
    min_steps: int
    total_batch_idx: int
    checkpoint_callback: ...

    # Callback system
    callbacks: List[Callback]
    on_train_start: Callable
    on_train_end: Callable
    on_batch_start: Callable
    on_batch_end: Callable
    on_epoch_start: Callable
    on_epoch_end: Callable
    on_validation_end: Callable

    @abstractmethod
    def get_model(self):
        """Warning: this is just empty shell for code implemented in other class."""

    @abstractmethod
    def is_function_implemented(self, *args):
        """Warning: this is just empty shell for code implemented in other class."""

    @abstractmethod
    def run_evaluation(self, *args):
        """Warning: this is just empty shell for code implemented in other class."""

    @abstractmethod
    def transfer_batch_to_gpu(self, *args):
        """Warning: this is just empty shell for code implemented in other class."""

    @abstractmethod
    def transfer_batch_to_tpu(self, *args):
        """Warning: this is just empty shell for code implemented in other class."""

    @abstractmethod
    def clip_gradients(self):
        """Warning: this is just empty shell for code implemented in other class."""

    @abstractmethod
    def detect_nan_tensors(self, *args):
        """Warning: this is just empty shell for code implemented in other class."""

    @abstractmethod
    def is_overriden(self, *args):
        """Warning: this is just empty shell for code implemented in other class."""

    @abstractmethod
    def add_tqdm_metrics(self, *args):
        """Warning: this is just empty shell for code implemented in other class."""

    @abstractmethod
    def log_metrics(self, *args):
        """Warning: this is just empty shell for code implemented in other class."""

    @abstractmethod
    def process_output(self, *args):
        """Warning: this is just empty shell for code implemented in other class."""

    @abstractmethod
    def reset_train_dataloader(self, *args):
        """Warning: this is just empty shell for code implemented in other class."""

    @abstractmethod
    def reset_val_dataloader(self, model):
        """Warning: this is just empty shell for code implemented in other class."""

    @abstractmethod
    def has_arg(self, *args):
        """Warning: this is just empty shell for code implemented in other class."""

    def train(self):
        warnings.warn('Displayed epoch numbers in the progress bar start from "1" until v0.6.x,'
                      ' but will start from "0" in v0.8.0.', DeprecationWarning)

        # get model
        model = self.get_model()

        # load data
        self.reset_train_dataloader(model)
        self.reset_val_dataloader(model)

        # Train start events
        with self.profiler.profile('on_train_start'):
            # callbacks
            self.on_train_start()
            # initialize early stop callback
            if self.early_stop_callback is not None:
                self.early_stop_callback.on_train_start(self, self.get_model())
            # model hooks
            model.on_train_start()

        try:
            # run all epochs
            for epoch in range(self.current_epoch, self.max_epochs):
                # set seed for distributed sampler (enables shuffling for each epoch)
                if self.use_ddp \
                        and hasattr(self.train_dataloader.sampler, 'set_epoch'):
                    self.train_dataloader.sampler.set_epoch(epoch)

                # update training progress in trainer and model
                model.current_epoch = epoch
                self.current_epoch = epoch

                total_val_batches = 0
                is_val_epoch = False
                if not self.disable_validation and self.num_training_batches != float('inf'):
                    # val can be checked multiple times in epoch
                    is_val_epoch = (self.current_epoch + 1) % self.check_val_every_n_epoch == 0
                    val_checks_per_epoch = self.num_training_batches // self.val_check_batch
                    val_checks_per_epoch = val_checks_per_epoch if is_val_epoch else 0
                    total_val_batches = self.num_val_batches * val_checks_per_epoch

                # total batches includes multiple val checks
                self.total_batches = self.num_training_batches + total_val_batches
                self.batch_loss_value = 0  # accumulated grads

                if self.fast_dev_run:
                    # limit the number of batches to 2 (1 train and 1 val) in fast_dev_run
                    num_iterations = 2
                elif self.total_batches == float('inf'):
                    # for infinite train or val loader, the progress bar never ends
                    num_iterations = None
                else:
                    num_iterations = self.total_batches

                # reset progress bar
                # .reset() doesn't work on disabled progress bar so we should check
                if not self.main_progress_bar.disable:
                    self.main_progress_bar.reset(num_iterations)
                desc = f'Epoch {epoch + 1}'
                self.main_progress_bar.set_description(desc)

                # -----------------
                # RUN TNG EPOCH
                # -----------------
                self.run_training_epoch()

                # update LR schedulers
                self.update_learning_rates(interval='epoch')

                if self.max_steps and self.max_steps == self.global_step:
                    self.run_training_teardown()
                    return

                # early stopping
                met_min_epochs = epoch >= self.min_epochs - 1
                met_min_steps = self.global_step >= self.min_steps if self.min_steps else True

                # TODO wrap this logic into the callback
                if self.enable_early_stop and not self.disable_validation and is_val_epoch:
                    if ((met_min_epochs and met_min_steps) or self.fast_dev_run):
                        should_stop = self.early_stop_callback.on_epoch_end(self, self.get_model())
                        # stop training
                        stop = should_stop and met_min_epochs
                        if stop:
                            self.run_training_teardown()
                            return

            self.run_training_teardown()

        except KeyboardInterrupt:
            log.info('Detected KeyboardInterrupt, attempting graceful shutdown...')
            self.run_training_teardown()

    def run_training_epoch(self):

        # Epoch start events
        with self.profiler.profile('on_epoch_start'):
            # callbacks
            self.on_epoch_start()
            # changing gradient according accumulation_scheduler
            self.accumulation_scheduler.on_epoch_start(self, self.get_model())
            # model hooks
            if self.is_function_implemented('on_epoch_start'):
                self.get_model().on_epoch_start()

        # reset train dataloader
        if self.reload_dataloaders_every_epoch:
            self.reset_train_dataloader(self.get_model())

        # track local dataloader so TPU can wrap each epoch
        train_dataloader = self.train_dataloader

        # on TPU we have to wrap it under the ParallelLoader
        if self.use_tpu:
            device = xm.xla_device()
            train_dataloader = xla_pl.ParallelLoader(train_dataloader, [device])
            train_dataloader = train_dataloader.per_device_loader(device)

        # run epoch
        for batch_idx, batch in self.profiler.profile_iterable(
            enumerate(train_dataloader), "get_train_batch"
        ):
            # stop epoch if we limited the number of training batches
            if batch_idx >= self.num_training_batches:
                break

            self.batch_idx = batch_idx

            model = self.get_model()
            model.global_step = self.global_step

            # ---------------
            # RUN TRAIN STEP
            # ---------------
            output = self.run_training_batch(batch, batch_idx)
            batch_result, grad_norm_dic, batch_step_metrics = output

            # when returning -1 from train_step, we end epoch early
            early_stop_epoch = batch_result == -1

            # update lr
            self.update_learning_rates(interval='step')

            # ---------------
            # RUN VAL STEP
            # ---------------
            is_val_check_batch = (batch_idx + 1) % self.val_check_batch == 0
            can_check_epoch = (self.current_epoch + 1) % self.check_val_every_n_epoch == 0
            should_check_val = not self.disable_validation and can_check_epoch
            should_check_val = should_check_val and (is_val_check_batch or early_stop_epoch)

            # fast_dev_run always forces val checking after train batch
            if self.fast_dev_run or should_check_val:
                self.run_evaluation(test_mode=self.testing)

            # when logs should be saved
            should_save_log = (batch_idx + 1) % self.log_save_interval == 0 or early_stop_epoch
            if should_save_log or self.fast_dev_run:
                if self.proc_rank == 0 and self.logger is not None:
                    self.logger.save()

            # when metrics should be logged
            should_log_metrics = batch_idx % self.row_log_interval == 0 or early_stop_epoch
            if should_log_metrics or self.fast_dev_run:
                # logs user requested information to logger
                self.log_metrics(batch_step_metrics, grad_norm_dic)

            # ---------------
            # CHECKPOINTING, EARLY STOPPING
            # ---------------
            # save checkpoint even when no test or val step are defined
            train_step_only = not self.is_overriden('validation_step')
            if self.fast_dev_run or should_check_val or train_step_only:
                self.call_checkpoint_callback()

                if self.enable_early_stop:
                    self.early_stop_callback.check_metrics(self.callback_metrics)

            # progress global step according to grads progress
            if (self.batch_idx + 1) % self.accumulate_grad_batches == 0:
                self.global_step += 1
            self.total_batch_idx += 1

            # max steps reached, end training
            if self.max_steps is not None and self.max_steps == self.global_step:
                break

            # end epoch early
            # stop when the flag is changed or we've gone past the amount
            # requested in the batches
            if early_stop_epoch or self.fast_dev_run:
                break

        # Epoch end events
        with self.profiler.profile('on_epoch_end'):
            # callbacks
            self.on_epoch_end()
            # model hooks
            if self.is_function_implemented('on_epoch_end'):
                self.get_model().on_epoch_end()

    def run_training_batch(self, batch, batch_idx):
        # track grad norms
        grad_norm_dic = {}

        # track all metrics for callbacks
        all_callback_metrics = []

        # track metrics to log
        all_log_metrics = []

        if batch is None:
            return 0, grad_norm_dic, {}

        # Batch start events
        with self.profiler.profile('on_batch_start'):
            # callbacks
            self.on_batch_start()
            # hooks
            if self.is_function_implemented('on_batch_start'):
                response = self.get_model().on_batch_start(batch)
                if response == -1:
                    return -1, grad_norm_dic, {}

        splits = [batch]
        if self.truncated_bptt_steps is not None:
            model_ref = self.get_model()
            with self.profiler.profile('tbptt_split_batch'):
                splits = model_ref.tbptt_split_batch(batch, self.truncated_bptt_steps)

        self.hiddens = None
        for split_idx, split_batch in enumerate(splits):
            self.split_idx = split_idx

            # call training_step once per optimizer
            for opt_idx, optimizer in enumerate(self.optimizers):
                # make sure only the gradients of the current optimizer's paramaters are calculated
                # in the training step to prevent dangling gradients in multiple-optimizer setup.
                if len(self.optimizers) > 1:
                    for param in self.get_model().parameters():
                        param.requires_grad = False
                    for group in optimizer.param_groups:
                        for param in group['params']:
                            param.requires_grad = True

                # wrap the forward step in a closure so second order methods work
                def optimizer_closure():
                    # forward pass
                    with self.profiler.profile('model_forward'):
                        output = self.training_forward(
                            split_batch, batch_idx, opt_idx, self.hiddens)

                    closure_loss = output[0]
                    progress_bar_metrics = output[1]
                    log_metrics = output[2]
                    callback_metrics = output[3]
                    self.hiddens = output[4]

                    # accumulate loss
                    # (if accumulate_grad_batches = 1 no effect)
                    closure_loss = closure_loss / self.accumulate_grad_batches

                    # backward pass
                    model_ref = self.get_model()
                    with self.profiler.profile('model_backward'):
                        model_ref.backward(self, closure_loss, optimizer, opt_idx)

                    # track metrics for callbacks
                    all_callback_metrics.append(callback_metrics)

                    # track progress bar metrics
                    self.add_tqdm_metrics(progress_bar_metrics)
                    all_log_metrics.append(log_metrics)

                    # insert after step hook
                    if self.is_function_implemented('on_after_backward'):
                        model_ref = self.get_model()
                        with self.profiler.profile('on_after_backward'):
                            model_ref.on_after_backward()

                    return closure_loss

                # calculate loss
                loss = optimizer_closure()

                # check if loss or model weights are nan
                self.detect_nan_tensors(loss)

                # track total loss for logging (avoid mem leaks)
                self.batch_loss_value += loss.item()

                # gradient update with accumulated gradients
                if (self.batch_idx + 1) % self.accumulate_grad_batches == 0:

                    # track gradient norms when requested
                    if batch_idx % self.row_log_interval == 0:
                        if self.track_grad_norm > 0:
                            model = self.get_model()
                            grad_norm_dic = model.grad_norm(
                                self.track_grad_norm)

                    # clip gradients
                    self.clip_gradients()

                    # calls .step(), .zero_grad()
                    # override function to modify this behavior
                    model = self.get_model()
                    with self.profiler.profile('optimizer_step'):
                        model.optimizer_step(self.current_epoch, batch_idx,
                                             optimizer, opt_idx, optimizer_closure)

                    # calculate running loss for display
                    self.running_loss.append(self.batch_loss_value)
                    self.batch_loss_value = 0
                    self.avg_loss = np.mean(self.running_loss[-100:])

        # Batch end events
        with self.profiler.profile('on_batch_end'):
            # callbacks
            self.on_batch_end()
            # model hooks
            if self.is_function_implemented('on_batch_end'):
                self.get_model().on_batch_end()

        # update progress bar
        if batch_idx % self.progress_bar_refresh_rate == 0:
            self.main_progress_bar.update(self.progress_bar_refresh_rate)
            self.main_progress_bar.set_postfix(**self.training_tqdm_dict)

        # collapse all metrics into one dict
        all_log_metrics = {k: v for d in all_log_metrics for k, v in d.items()}

        # track all metrics for callbacks
        self.callback_metrics.update({k: v for d in all_callback_metrics for k, v in d.items()})

        return 0, grad_norm_dic, all_log_metrics

    def run_training_teardown(self):
        self.main_progress_bar.close()

        # Train end events
        with self.profiler.profile('on_train_end'):
            # callbacks
            self.on_train_end()
            # model hooks
            if self.is_function_implemented('on_train_end'):
                self.get_model().on_train_end()

        if self.logger is not None:
            self.logger.finalize("success")

        # summarize profile results
        self.profiler.describe()

    def training_forward(self, batch, batch_idx, opt_idx, hiddens):
        """
        Handle forward for each training case (distributed, single gpu, etc...)
        :param batch:
        :param batch_idx:
        :return:
        """
        # ---------------
        # FORWARD
        # ---------------
        # enable not needing to add opt_idx to training_step
        args = [batch, batch_idx]

        if len(self.optimizers) > 1:
            if self.has_arg('training_step', 'optimizer_idx'):
                args.append(opt_idx)
            else:
                num_opts = len(self.optimizers)
                raise ValueError(
                    f'Your LightningModule defines {num_opts} optimizers but '
                    f'training_step is missing the "optimizer_idx" argument.'
                )

        # pass hiddens if using tbptt
        if self.truncated_bptt_steps is not None:
            args.append(hiddens)

        # distributed forward
        if self.use_ddp or self.use_ddp2 or self.use_dp:
            output = self.model(*args)

        # single GPU forward
        elif self.single_gpu:
            gpu_id = 0
            if isinstance(self.data_parallel_device_ids, list):
                gpu_id = self.data_parallel_device_ids[0]
            batch = self.transfer_batch_to_gpu(copy.copy(batch), gpu_id)
            args[0] = batch
            output = self.model.training_step(*args)

        # TPU support
        elif self.use_tpu:
            batch = self.transfer_batch_to_tpu(copy.copy(batch))
            args[0] = batch
            output = self.model.training_step(*args)

        # CPU forward
        else:
            output = self.model.training_step(*args)

        # allow any mode to define training_step_end
        # do something will all the dp outputs (like softmax)
        if self.is_overriden('training_step_end'):
            model_ref = self.get_model()
            with self.profiler.profile('training_step_end'):
                output = model_ref.training_step_end(output)

        # allow any mode to define training_end
        # TODO: remove in 1.0.0
        if self.is_overriden('training_end'):
            model_ref = self.get_model()
            with self.profiler.profile('training_end'):
                output = model_ref.training_end(output)

            m = 'training_end was deprecated in 0.7.0 and will be removed 1.0.0. ' \
                'Use training_epoch_end instead'
            warnings.warn(m, DeprecationWarning)

        # format and reduce outputs accordingly
        output = self.process_output(output, train=True)

        return output

    def update_learning_rates(self, interval):
        ''' Update learning rates
        Args:
            interval (str): either 'epoch' or 'step'.
        '''
        if not self.lr_schedulers:
            return

        for lr_scheduler in self.lr_schedulers:
            current_idx = self.batch_idx if interval == 'step' else self.current_epoch
            current_idx += 1  # account for both batch and epoch starts from 0
            # Take step if call to update_learning_rates matches the interval key and
            # the current step modulo the schedulers frequency is zero
            if lr_scheduler['interval'] == interval and current_idx % lr_scheduler['frequency'] == 0:
                # If instance of ReduceLROnPlateau, we need to pass validation loss
                if lr_scheduler['reduce_on_plateau']:
                    monitor_key = lr_scheduler['monitor']
                    monitor_val = self.callback_metrics.get(monitor_key)
                    if monitor_val is None:
                        avail_metrics = ','.join(list(self.callback_metrics.keys()))
                        m = f'ReduceLROnPlateau conditioned on metric {monitor_key} ' \
                            f'which is not available. Available metrics are: {avail_metrics}. ' \
                            'Condition can be set using `monitor` key in lr scheduler dict'
                        raise MisconfigurationException(m)
                    lr_scheduler['scheduler'].step(monitor_val)
                else:
                    lr_scheduler['scheduler'].step()

    def call_checkpoint_callback(self):
        if self.checkpoint_callback is not None:
            self.checkpoint_callback.on_validation_end(self, self.get_model())
        self.on_validation_end()<|MERGE_RESOLUTION|>--- conflicted
+++ resolved
@@ -123,7 +123,6 @@
 ------------------------------
 In every forward pass in training, Lightning will check that
 
-<<<<<<< HEAD
 1. the loss you return in `training_step` is finite (not NaN and not +/-inf)
 2. the model parameters have finite values.
 
@@ -136,9 +135,6 @@
 import copy
 import logging as log
 import sys
-=======
-import copy
->>>>>>> 73a91189
 import warnings
 from abc import ABC, abstractmethod
 from typing import Callable
@@ -149,10 +145,7 @@
 from torch import Tensor
 from torch.utils.data import DataLoader
 
-<<<<<<< HEAD
-=======
 from pytorch_lightning import _logger as log
->>>>>>> 73a91189
 from pytorch_lightning.callbacks.base import Callback
 from pytorch_lightning.core.lightning import LightningModule
 from pytorch_lightning.loggers import LightningLoggerBase
