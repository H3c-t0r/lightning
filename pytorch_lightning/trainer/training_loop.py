# Copyright The PyTorch Lightning team.
#
# Licensed under the Apache License, Version 2.0 (the "License");
# you may not use this file except in compliance with the License.
# You may obtain a copy of the License at
#
#     http://www.apache.org/licenses/LICENSE-2.0
#
# Unless required by applicable law or agreed to in writing, software
# distributed under the License is distributed on an "AS IS" BASIS,
# WITHOUT WARRANTIES OR CONDITIONS OF ANY KIND, either express or implied.
# See the License for the specific language governing permissions and
# limitations under the License.
from contextlib import contextmanager
from copy import copy, deepcopy

import numpy as np
import torch
import torch.distributed as torch_distrib

from pytorch_lightning.callbacks import EarlyStopping, ModelCheckpoint
from pytorch_lightning.core.lightning import LightningModule
from pytorch_lightning.core.memory import ModelSummary
from pytorch_lightning.core.optimizer import LightningOptimizer
from pytorch_lightning.core.step_result import EvalResult, Result
from pytorch_lightning.trainer.states import TrainerState
from pytorch_lightning.trainer.supporters import Accumulator, TensorRunningAccum
from pytorch_lightning.utilities import AMPType, parsing, TPU_AVAILABLE
from pytorch_lightning.utilities.distributed import rank_zero_info, rank_zero_warn
from pytorch_lightning.utilities.exceptions import MisconfigurationException
from pytorch_lightning.utilities.memory import recursive_detach
from pytorch_lightning.utilities.model_utils import is_overridden
from pytorch_lightning.utilities.parsing import AttributeDict
from pytorch_lightning.utilities.warning_utils import WarningCache


class TrainLoop:
    def __init__(self, trainer):
        self.trainer = trainer
        self.early_stopping_accumulator = None
        self.checkpoint_accumulator = None
        self.accumulated_loss = None
        self.warning_cache = WarningCache()
        self._teardown_already_run = False
        self.running_loss = TensorRunningAccum(window_length=20)
        self.automatic_optimization = True
        self._curr_step_result = None
        self._cur_grad_norm_dict = None

    def on_trainer_init(
        self,
        max_epochs,
        min_epochs,
        max_steps,
        min_steps,
        num_sanity_val_steps,
        automatic_optimization,
        weights_summary,
    ):
        self.trainer.global_step = 0
        self.trainer.current_epoch = 0
        self.trainer.interrupted = False
        self.trainer.should_stop = False
        self.trainer._state = TrainerState.INITIALIZING

        self.trainer.total_batch_idx = 0
        self.trainer.batch_idx = 0
        self.trainer.num_training_batches = 0
        self.trainer.train_dataloader = None
        self.automatic_optimization = automatic_optimization

        self.trainer.max_epochs = max_epochs
        self.trainer.min_epochs = min_epochs
        self.trainer.max_steps = max_steps
        self.trainer.min_steps = min_steps

        if num_sanity_val_steps == -1:
            self.trainer.num_sanity_val_steps = float("inf")
        else:
            self.trainer.num_sanity_val_steps = num_sanity_val_steps

        self.trainer.weights_summary = weights_summary
        if weights_summary is not None and weights_summary not in ModelSummary.MODES:
            raise MisconfigurationException(
                f"`weights_summary` can be None, {', '.join(ModelSummary.MODES)}, got {weights_summary}"
            )

    @property
    def num_optimizers(self):
        num_optimizers = len(self.get_optimizers_iterable())
        return num_optimizers

    def should_skip_training(self):
<<<<<<< HEAD
        return (
            self.trainer.current_epoch >= self.trainer.max_epochs
            or self.trainer.limit_train_batches == 0
        )
=======
        return self.trainer.current_epoch >= self.trainer.max_epochs or self.trainer.num_training_batches == 0
>>>>>>> 0b7f5a88

    def on_train_start(self):
        # clear cache before training
        if self.trainer.on_gpu and self.trainer.root_gpu is not None:
            # use context because of:
            # https://discuss.pytorch.org/t/out-of-memory-when-i-use-torch-cuda-empty-cache/57898
            with torch.cuda.device(f"cuda:{self.trainer.root_gpu}"):
                torch.cuda.empty_cache()

        # hook
        self.trainer.call_hook("on_train_start")

    def setup_fit(self, model, train_dataloader, val_dataloaders, datamodule):
        # bind logger and other properties
        self.trainer.model_connector.copy_trainer_model_properties(model)

        # clean hparams
        if hasattr(model, "hparams"):
            parsing.clean_namespace(model.hparams)

        # links data to the trainer
        self.trainer.data_connector.attach_data(model, train_dataloader, val_dataloaders, datamodule)

        # check that model is configured correctly
        self.trainer.config_validator.verify_loop_configurations(model)

    def setup_training(self):
        """
        Sanity check a few things before starting actual training.
        """
        # --------------------------
        # Pre-train
        # --------------------------
        ref_model = self.trainer.get_model()

        # on pretrain routine start
        self.trainer.on_pretrain_routine_start(ref_model)
        if self.trainer.is_function_implemented("on_pretrain_routine_start"):
            ref_model.on_pretrain_routine_start()

        # print model summary
        if self.trainer.is_global_zero:
            ref_model.summarize(mode=self.trainer.weights_summary)

        # restore training state and model weights before hpc is called
        self.trainer.checkpoint_connector.restore_weights()

        # on pretrain routine end
        self.trainer.on_pretrain_routine_end(ref_model)
        if self.trainer.is_function_implemented("on_pretrain_routine_end"):
            ref_model.on_pretrain_routine_end()

    def on_train_end(self):
        if self._teardown_already_run:
            return

        self._teardown_already_run = True

        # trigger checkpoint check. need to temporarily decrease the global step to avoid saving duplicates
        # when a checkpoint was saved at the last step
        self.trainer.global_step -= 1
        self.check_checkpoint_callback(should_update=True, is_last=True)
        self.trainer.global_step += 1

        # hook
        self.trainer.call_hook("on_train_end")

        # kill loggers
        if self.trainer.logger is not None:
            self.trainer.logger.finalize("success")

        # summarize profile results
        if self.trainer.global_rank == 0:
            self.trainer.profiler.describe()

        # give accelerators a chance to finish
        self.trainer.accelerator_backend.on_train_end()

        # clear mem
        if self.trainer.on_gpu:
            model = self.trainer.get_model()
            model.cpu()
            torch.cuda.empty_cache()

    def check_checkpoint_callback(self, should_update, is_last=False):
        # TODO bake this logic into the ModelCheckpoint callback
        if should_update and self.trainer.checkpoint_connector.has_trained:
            callbacks = self.trainer.checkpoint_callbacks

            if is_last and any(cb.save_last for cb in callbacks):
                rank_zero_info("Saving latest checkpoint...")

            model = self.trainer.get_model()

            for cb in callbacks:
                cb.on_validation_end(self.trainer, model)

    def check_early_stopping_callback(self, should_update):
        # TODO bake this logic into the EarlyStopping callback
        if should_update and self.trainer.checkpoint_connector.has_trained:
            callbacks = [c for c in self.trainer.callbacks if isinstance(c, EarlyStopping)]
            model = self.trainer.get_model()

            for cb in callbacks:
                cb.on_validation_end(self.trainer, model)

    def on_train_epoch_start(self, epoch):

        # update training progress in trainer
        self.trainer.current_epoch = epoch

        model = self.trainer.get_model()

        # reset train dataloader
        if epoch != 0 and self.trainer.reload_dataloaders_every_epoch:
            self.trainer.reset_train_dataloader(model)

        # set seed for distributed sampler (enables shuffling for each epoch)
        try:
            self.trainer.train_dataloader.sampler.set_epoch(epoch)
        except Exception:
            pass

        # changing gradient according accumulation_scheduler
        self.trainer.accumulation_scheduler.on_epoch_start(self.trainer, self.trainer.get_model())

        # stores accumulated grad fractions per batch
        self.accumulated_loss = TensorRunningAccum(window_length=self.trainer.accumulate_grad_batches)

        # structured result accumulators for callbacks
        self.early_stopping_accumulator = Accumulator()
        self.checkpoint_accumulator = Accumulator()

        # hook
        self.trainer.call_hook("on_epoch_start")
        self.trainer.call_hook("on_train_epoch_start")

    def on_train_batch_end(self, epoch_output, batch_end_outputs, batch, batch_idx, dataloader_idx):
        # hook
        self.trainer.call_hook('on_batch_end')
        self.trainer.call_hook('on_train_batch_end', batch_end_outputs, batch, batch_idx, dataloader_idx)

        # figure out what to track for epoch end
        self.track_epoch_end_reduce_metrics(epoch_output, batch_end_outputs)

        # reset batch logger internals
        self.trainer.logger_connector.on_train_batch_end()

    def reset_train_val_dataloaders(self, model):
        if self.trainer.train_dataloader is None or not self.trainer.reload_dataloaders_every_epoch:
            self.trainer.reset_train_dataloader(model)

        if self.trainer.val_dataloaders is None and not self.trainer.reload_dataloaders_every_epoch:
            self.trainer.reset_val_dataloader(model)

    def track_epoch_end_reduce_metrics(self, epoch_output, batch_end_outputs):

        # track the outputs to reduce at the end of the epoch
        for opt_idx, opt_outputs in enumerate(batch_end_outputs):
            sample_output = opt_outputs[-1]

            # decide if we need to reduce at the end of the epoch automatically
            auto_reduce_tng_result = isinstance(sample_output, Result) and sample_output.should_reduce_on_epoch_end
            hook_overridden = (
                is_overridden("training_epoch_end", model=self.trainer.get_model()) or
                is_overridden("on_train_epoch_end", model=self.trainer.get_model())
            )

            # only track when a) it needs to be autoreduced OR b) the user wants to manually reduce on epoch end
            if not(hook_overridden or auto_reduce_tng_result):
                continue

            # with 1 step (no tbptt) don't use a sequence at epoch end
            if isinstance(opt_outputs, list) and len(opt_outputs) == 1 and not isinstance(opt_outputs[0], Result):
                opt_outputs = opt_outputs[0]

            epoch_output[opt_idx].append(opt_outputs)

    def get_optimizers_iterable(self):
        """
        Generates an iterable with (idx, optimizer) for each optimizer.
        """
        if not self.trainer.optimizer_frequencies:
            # call training_step once per optimizer
            return list(enumerate(self.trainer.optimizers))

        optimizer_freq_cumsum = np.cumsum(self.trainer.optimizer_frequencies)
        optimizers_loop_length = optimizer_freq_cumsum[-1]
        current_place_in_loop = self.trainer.total_batch_idx % optimizers_loop_length

        # find optimzier index by looking for the first {item > current_place} in the cumsum list
        opt_idx = np.argmax(optimizer_freq_cumsum > current_place_in_loop)
        return [[opt_idx, self.trainer.optimizers[opt_idx]]]

    def on_after_backward(self, training_step_output, batch_idx, untouched_loss):
        is_result_obj = isinstance(training_step_output, Result)

        if is_result_obj:
            training_step_output.detach()
        else:
            training_step_output.batch_loss = training_step_output.batch_loss.detach()

        # insert after step hook
        self.trainer.call_hook("on_after_backward")

        # when in dev debugging track the losses
        self.trainer.dev_debugger.track_train_loss_history(batch_idx, untouched_loss.detach())

    def _check_training_step_output(self, training_step_output):
        if isinstance(training_step_output, torch.Tensor) and not self.automatic_optimization:
            if training_step_output.grad_fn is None:
                # TODO: Find why - RuntimeError: Expected to mark a variable ready only once ...
                raise MisconfigurationException("In manual optimization, `training_step` should not return a Tensor")

    def training_step(self, split_batch, batch_idx, opt_idx, hiddens):
        # give the PL module a result for logging
        model_ref = self.trainer.get_model()

        with self.trainer.profiler.profile("model_forward"):
            args = self.build_train_args(split_batch, batch_idx, opt_idx, hiddens)

            # manually capture logged metrics
            model_ref._current_fx_name = 'training_step'
            model_ref._results = Result()
            training_step_output = self.trainer.accelerator_backend.training_step(args)
            self.trainer.logger_connector.cache_logged_metrics()

            self._check_training_step_output(training_step_output)

            training_step_output = self.trainer.call_hook("training_step_end", training_step_output)

            training_step_output_for_epoch_end, training_step_output = self._process_training_step_output(
                training_step_output, split_batch
            )
            is_result_obj = isinstance(training_step_output, Result)

            if training_step_output_for_epoch_end is None:
                return None

        # enable empty loss when using manual opt
        closure_loss = None
        untouched_loss = None

        if self.trainer.train_loop.automatic_optimization:
            # accumulate loss
            # (if accumulate_grad_batches = 1 no effect)
            if is_result_obj:
                closure_loss = training_step_output.minimize
            else:
                closure_loss = training_step_output.batch_loss

            closure_loss = closure_loss / self.trainer.accumulate_grad_batches

            # the loss will get scaled for amp. avoid any modifications to it
            untouched_loss = closure_loss.detach().clone()

        # result
        result = AttributeDict(
            closure_loss=closure_loss,
            loss=untouched_loss,
            training_step_output=training_step_output,
            training_step_output_for_epoch_end=training_step_output_for_epoch_end,
            hiddens=training_step_output.hiddens,
        )
        return result

    def _process_training_step_output(self, training_step_output, split_batch):
        training_step_output_for_epoch_end = training_step_output

        # enable validation_step return None
        if training_step_output_for_epoch_end is None:
            return None, None

        # -----------------------------------------
        # process result return (DEPRECATE in 1.0)
        # -----------------------------------------
        if isinstance(training_step_output, Result):
            training_step_output_for_epoch_end = self._process_result(training_step_output, split_batch)
            return training_step_output_for_epoch_end, training_step_output

        # -----------------------------------------
        # process hybrid (1.0)
        # -----------------------------------------
        # no need for these checks in 1.0.0
        # TODO: remove checks in 1.0.0
        is_tensor = isinstance(training_step_output_for_epoch_end, torch.Tensor)
        is_1_0_output = is_tensor or ("log" not in training_step_output and "progress_bar" not in training_step_output)
        if is_1_0_output:
            return self._process_training_step_output_1_0(training_step_output, split_batch)

        # -----------------------------------------
        # process old dict (deprecate 1.0)
        # -----------------------------------------
        training_step_output = self.trainer.process_dict_result(training_step_output, train=True)

        training_step_output = AttributeDict(
            batch_loss=training_step_output[0],
            pbar_on_batch_end=training_step_output[1],
            log_metrics=training_step_output[2],
            callback_metrics=training_step_output[3],
            hiddens=training_step_output[4],
        )
        # if the user decides to finally reduce things in epoch_end, save raw output without graphs
        if isinstance(training_step_output_for_epoch_end, torch.Tensor):
            training_step_output_for_epoch_end = training_step_output_for_epoch_end.detach()
        else:
            training_step_output_for_epoch_end = recursive_detach(training_step_output_for_epoch_end)

        return training_step_output_for_epoch_end, training_step_output

    def _process_training_step_output_1_0(self, training_step_output, split_batch):
        result = self.trainer.get_model()._results

        loss = None
        hiddens = None

        # handle dict return
        if isinstance(training_step_output, dict):
            loss = training_step_output.pop("loss", None)
            hiddens = training_step_output.pop("hiddens", None)
            result["extra"] = training_step_output

        # handle scalar return
        elif isinstance(training_step_output, torch.Tensor):
            loss = training_step_output
            result["extra"] = {}

        # map to results under the hood
        result.minimize = loss
        result.hiddens = hiddens

        # track batch for manual reduction with result
        result.track_batch_size(len(split_batch))

        # track metrics without grads for epoch reduction
        training_step_output_for_epoch_end = copy(result)
        training_step_output_for_epoch_end.detach()
        if self.trainer.move_metrics_to_cpu:
            training_step_output_for_epoch_end.cpu()

        # what flows back into the system
        training_step_output = result

        return training_step_output_for_epoch_end, training_step_output

    def _process_result(self, training_step_output, split_batch):
        training_step_output.track_batch_size(len(split_batch))
        m = """
        TrainResult and EvalResult were deprecated in 0.9.1 and support will drop in 1.0.0.
        Use self.log and .write from the LightningModule to log metrics and write predictions.
        training_step can now only return a scalar (for the loss) or a dictionary with anything you want.

        Option 1:
        return loss

        Option 2:
        return {'loss': loss, 'anything_else': ...}

        Option 3:
        return {'loss': loss, 'hiddens': hiddens, 'anything_else': ...}
            """
        rank_zero_warn(m)

        # don't allow EvalResult in the training_step
        if isinstance(training_step_output, EvalResult):
            raise MisconfigurationException(
                "training_step cannot return EvalResult, " "use a dict or TrainResult instead"
            )

        training_step_output_for_epoch_end = copy(training_step_output)
        training_step_output_for_epoch_end.detach()

        return training_step_output_for_epoch_end

    def optimizer_step(self, optimizer, opt_idx, batch_idx, train_step_and_backward_closure):
        model_ref = self.trainer.get_model()

        is_lbfgs = isinstance(optimizer, torch.optim.LBFGS)
        using_native_amp = self.trainer.amp_backend == AMPType.NATIVE

        # native amp + lbfgs is a no go right now
        if using_native_amp and is_lbfgs:
            raise MisconfigurationException(
                'native PyTorch amp and lbfgs are not compatible.'
                ' To request, please file a Github issue in PyTorch and tag @mcarilli')

        # wraps into LightningOptimizer only for running step
        optimizer = LightningOptimizer._to_lightning_optimizer(optimizer, self.trainer, opt_idx)

        # model hook
        model_ref.optimizer_step(
            self.trainer.current_epoch,
            batch_idx,
            optimizer,
            opt_idx,
            train_step_and_backward_closure,
            on_tpu=self.trainer.use_tpu and TPU_AVAILABLE,
            using_native_amp=using_native_amp,
            using_lbfgs=is_lbfgs,
        )

    def on_before_zero_grad(self, optimizer):
        self.trainer.call_hook('on_before_zero_grad', optimizer)

    def track_and_norm_grad(self, optimizer):
        # track gradient norms
        grad_norm_dic = self._track_gradient_norm()

        # clip gradients
        self.trainer.accelerator_backend.clip_gradients(optimizer)
        self._cur_grad_norm_dict = grad_norm_dic

    def _track_gradient_norm(self):
        grad_norm_dict = {}
        if (self.trainer.global_step + 1) % self.trainer.log_every_n_steps == 0:
            if float(self.trainer.track_grad_norm) > 0:
                model = self.trainer.get_model()
                grad_norm_dict = model.grad_norm(self.trainer.track_grad_norm)
        return grad_norm_dict

    def process_hiddens(self, opt_closure_result):
        hiddens = opt_closure_result.hiddens
        if isinstance(opt_closure_result.training_step_output, Result):
            opt_closure_result.training_step_output_for_epoch_end.drop_hiddens()
        return hiddens

    def tbptt_split_batch(self, batch):
        splits = [batch]
        if self.trainer.truncated_bptt_steps is not None:
            model_ref = self.trainer.get_model()
            with self.trainer.profiler.profile("tbptt_split_batch"):
                splits = model_ref.tbptt_split_batch(batch, self.trainer.truncated_bptt_steps)
        return splits

    def run_training_epoch(self):
        # get model
        model = self.trainer.get_model()

        # modify dataloader if needed (ddp, etc...)
        train_dataloader = self.trainer.accelerator_backend.process_dataloader(self.trainer.train_dataloader)

        # track epoch output
        epoch_output = [[] for _ in range(self.num_optimizers)]

        # enable profiling for the dataloader
        train_dataloader = self.trainer.data_connector.get_profiled_train_dataloader(train_dataloader)
        dataloader_idx = 0
        for batch_idx, (batch, is_last_batch) in train_dataloader:

            self.trainer.batch_idx = batch_idx

            # ------------------------------------
            # TRAINING_STEP + TRAINING_STEP_END
            # ------------------------------------
            with self.trainer.profiler.profile("run_training_batch"):
                batch_output = self.run_training_batch(batch, batch_idx, dataloader_idx)

            # when returning -1 from train_step, we end epoch early
            if batch_output.signal == -1:
                break

            batch_end_outputs = self.process_train_step_outputs(
                batch_output.training_step_output_for_epoch_end,
                self.early_stopping_accumulator,
                self.checkpoint_accumulator,
            )
            # hook
            # TODO: add outputs to batches
            self.on_train_batch_end(epoch_output, batch_end_outputs, batch, batch_idx, dataloader_idx)

            # -----------------------------------------
            # SAVE METRICS TO LOGGERS
            # -----------------------------------------
            self.trainer.logger_connector.log_train_step_metrics(batch_output)

            # -----------------------------------------
            # VALIDATE IF NEEDED + CHECKPOINT CALLBACK
            # -----------------------------------------
            should_check_val = self.should_check_val_fx(batch_idx, is_last_batch)
            if should_check_val:
                self.trainer.run_evaluation()
                # reset stage to train
                self.trainer.logger_connector.set_stage("train")

            # -----------------------------------------
            # SAVE LOGGERS (ie: Tensorboard, etc...)
            # -----------------------------------------
            self.save_loggers_on_train_batch_end()

            # update LR schedulers
            monitor_metrics = deepcopy(self.trainer.logger_connector.callback_metrics)
            self.update_train_loop_lr_schedulers(monitor_metrics=monitor_metrics)
            self.trainer.checkpoint_connector.has_trained = True

            # max steps reached, end training
            if (
                self.trainer.max_steps is not None
                and self.trainer.max_steps == self.trainer.global_step + 1
                and self._accumulated_batches_reached()
            ):
                break

            # end epoch early
            # stop when the flag is changed or we've gone past the amount
            # requested in the batches
            if self.trainer.should_stop:
                break

            self.trainer.total_batch_idx += 1

            # stop epoch if we limited the number of training batches
            if self._num_training_batches_reached(is_last_batch):
                break

            # progress global step according to grads progress
            self.increment_accumulated_grad_global_step()

        # epoch end hook
        self.run_on_epoch_end_hook(epoch_output)

        # log epoch metrics
        self.trainer.logger_connector.log_train_epoch_end_metrics(
            epoch_output,
            self.checkpoint_accumulator,
            self.early_stopping_accumulator,
            self.num_optimizers
        )

        should_check_val = self.should_check_val_fx(batch_idx, is_last_batch, on_epoch=True)
        if should_check_val:
            self.trainer.run_evaluation(on_epoch=True)
            # reset stage to train
            self.trainer.logger_connector.set_stage("train")

        should_skip_eval = self.trainer.evaluation_loop.should_skip_evaluation(self.trainer.num_val_batches)
        should_train_only = self.trainer.disable_validation or should_skip_eval

        if should_train_only:
            # update epoch level lr_schedulers
            self.trainer.optimizer_connector.update_learning_rates(interval='epoch')
            self.check_checkpoint_callback(True)
            self.check_early_stopping_callback(True)

        # increment the global step once
        # progress global step according to grads progress
        self.increment_accumulated_grad_global_step()

    def run_training_batch(self, batch, batch_idx, dataloader_idx):
        # track grad norms
        grad_norm_dic = {}

        # bookkeeping
        using_results_obj = False
        self.trainer.hiddens = None

        # track all outputs across time and num of optimizers
        batch_outputs = [[] for _ in range(len(self.get_optimizers_iterable()))]

        if batch is None:
            return AttributeDict(signal=0, grad_norm_dic=grad_norm_dic)

        # hook
        response = self.trainer.call_hook("on_batch_start")
        if response == -1:
            return AttributeDict(signal=-1, grad_norm_dic=grad_norm_dic)

        # hook
        response = self.trainer.call_hook("on_train_batch_start", batch, batch_idx, dataloader_idx)
        if response == -1:
            return AttributeDict(signal=-1, grad_norm_dic=grad_norm_dic)

        # lightning module hook
        splits = self.tbptt_split_batch(batch)

        for split_idx, split_batch in enumerate(splits):

            # create an iterable for optimizers and loop over them
            for opt_idx, optimizer in self.prepare_optimizers():

                # toggle model params + set info to logger_connector
                self.run_train_split_start(split_idx, split_batch, opt_idx, optimizer)

                if self.should_accumulate():
                    # For gradient accumulation

                    # -------------------
                    # calculate loss (train step + train step end)
                    # -------------------

                    # automatic_optimization=True: perform dpp sync only when performing optimizer_step
                    # automatic_optimization=False: don't block synchronization here
                    with self.block_ddp_sync_behaviour():
                        self.training_step_and_backward(
                            split_batch,
                            batch_idx,
                            opt_idx,
                            optimizer,
                            self.trainer.hiddens)

                    batch_outputs = self._process_closure_result(
                        batch_outputs=batch_outputs,
                        opt_idx=opt_idx,
                    )

                # ------------------------------
                # BACKWARD PASS
                # ------------------------------
                # gradient update with accumulated gradients

                else:
                    if self.automatic_optimization:

                        def train_step_and_backward_closure():
                            result = self.training_step_and_backward(
                                split_batch,
                                batch_idx,
                                opt_idx,
                                optimizer,
                                self.trainer.hiddens
                            )
                            return None if result is None else result.loss

                        # optimizer step
                        self.optimizer_step(optimizer, opt_idx, batch_idx, train_step_and_backward_closure)

                    else:
                        self._curr_step_result = self.training_step(
                            split_batch,
                            batch_idx,
                            opt_idx,
                            self.trainer.hiddens
                        )

                    if self._curr_step_result is None:
                        # user decided to skip optimization
                        # make sure to zero grad.
                        continue

                    batch_outputs = self._process_closure_result(
                        batch_outputs=batch_outputs,
                        opt_idx=opt_idx,
                    )

                    # todo: Properly aggregate grad_norm accros opt_idx and split_idx
                    grad_norm_dic = self._cur_grad_norm_dict
                    self._cur_grad_norm_dict = None

                    # update running loss + reset accumulated loss
                    self.update_running_loss()

        result = AttributeDict(
            signal=0,
            grad_norm_dic=grad_norm_dic,
            training_step_output_for_epoch_end=batch_outputs,
        )
        return result

    @contextmanager
    def block_ddp_sync_behaviour(self):
        """
        automatic_optimization = True
        Blocks ddp sync gradients behaviour on backwards pass.
        This is useful for skipping sync when accumulating gradients, reducing communication overhead

        automatic_optimization = False
        do not block ddp gradient sync when using manual optimization
        as gradients are needed within the training step

        Returns: context manager with sync behaviour off

        """
        if self.trainer.accelerator_backend is not None and self.automatic_optimization:
            yield self.trainer.accelerator_backend.block_ddp_plugin_sync_behaviour()
        else:
            yield None

    def _process_closure_result(
        self, batch_outputs: list, opt_idx: int
    ) -> list:
        opt_closure_result = self._curr_step_result

        if opt_closure_result is not None:

            # cache metrics
            self.trainer.logger_connector.cache_training_step_metrics(opt_closure_result)

            # track hiddens
            self.trainer.hiddens = self.process_hiddens(opt_closure_result)

            # check if loss or model weights are nan
            if self.trainer.terminate_on_nan:
                self.trainer.detect_nan_tensors(opt_closure_result.loss)

            # track all the outputs across all steps
            batch_opt_idx = opt_idx if len(batch_outputs) > 1 else 0
            batch_outputs[batch_opt_idx].append(opt_closure_result.training_step_output_for_epoch_end)

            if self.automatic_optimization:
                # track total loss for logging (avoid mem leaks)
                self.accumulated_loss.append(opt_closure_result.loss)

        self._curr_step_result = None

        return batch_outputs

    def training_step_and_backward(self, split_batch, batch_idx, opt_idx, optimizer, hiddens):
        """
        wrap the forward step in a closure so second order methods work
        """
        with self.trainer.profiler.profile("training_step_and_backward"):
            # lightning module hook
            result = self.training_step(split_batch, batch_idx, opt_idx, hiddens)
            self._curr_step_result = result

            if result is None:
                self.warning_cache.warn("training_step returned None if it was on purpose, ignore this warning...")
                return None

            if self.trainer.train_loop.automatic_optimization:
                # backward pass
                with self.trainer.profiler.profile("model_backward"):
                    self.backward(result, optimizer, opt_idx)

                # hook - call this hook only
                # when gradients have finished to accumulate
                if not self.should_accumulate():
                    self.on_after_backward(result.training_step_output, batch_idx, result.loss)

                # check if loss or model weights are nan
                if self.trainer.terminate_on_nan:
                    self.trainer.detect_nan_tensors(result.loss)

                if len(self.trainer.optimizers) > 1:
                    # revert back to previous state
                    self.trainer.get_model().untoggle_optimizer(opt_idx)

        return result

    def backward(self, result, optimizer, opt_idx, *args, **kwargs):
        self.trainer.dev_debugger.track_event("backward_call")

        # backward can be called manually in the training loop
        if isinstance(result, torch.Tensor):
            # scale loss under accumulate_grad_batches > 1 and manual_backward
            result = self.scale_closure_loss(result)
            self.trainer.accelerator_backend.backward(result, optimizer, opt_idx, *args, **kwargs)
        else:
            result.closure_loss = self.trainer.accelerator_backend.backward(
                result.closure_loss, optimizer, opt_idx, *args, **kwargs
            )

        if not self.should_accumulate():
            # track gradients
            self.track_and_norm_grad(optimizer=optimizer)

    def update_train_loop_lr_schedulers(self, monitor_metrics=None):
        num_accumulated_batches_reached = self._accumulated_batches_reached()
        num_training_batches_reached = self._num_training_batches_reached()

        if num_accumulated_batches_reached or num_training_batches_reached:
            # update lr
            self.trainer.optimizer_connector.update_learning_rates(interval="step", monitor_metrics=monitor_metrics)

    def run_on_epoch_end_hook(self, epoch_output):
        # inform logger the batch loop has finished
        self.trainer.logger_connector.on_train_epoch_end()

        self.trainer.call_hook('on_epoch_end')
        self.trainer.call_hook('on_train_epoch_end', epoch_output)

    def increment_accumulated_grad_global_step(self):
        num_accumulated_batches_reached = self._accumulated_batches_reached()
        num_training_batches_reached = self._num_training_batches_reached()

        # progress global step according to grads progress
        if num_accumulated_batches_reached or num_training_batches_reached:
            self.trainer.global_step += 1

    def _accumulated_batches_reached(self):
        return (self.trainer.batch_idx + 1) % self.trainer.accumulate_grad_batches == 0

    def _num_training_batches_reached(self, is_last_batch=False):
        return (self.trainer.batch_idx + 1) == self.trainer.num_training_batches or is_last_batch

    def should_accumulate(self):
        # checks if backward or backward + optimizer step (via closure)
        accumulation_done = self._accumulated_batches_reached()
        is_final_batch = self._num_training_batches_reached()
        return not (accumulation_done or is_final_batch)

    def should_check_val_fx(self, batch_idx, is_last_batch, on_epoch=False):
        # decide if we should run validation
        is_val_check_batch = (batch_idx + 1) % self.trainer.val_check_batch == 0
        is_val_check_epoch = (self.trainer.current_epoch + 1) % self.trainer.check_val_every_n_epoch == 0
        can_check_val = self.trainer.enable_validation and is_val_check_epoch
        is_last_batch_for_infinite_dataset = is_last_batch and self.trainer.val_check_batch == float("inf")
        epoch_end_val_check = self.trainer.val_check_batch == self.trainer.num_training_batches

        should_check_val = (
            (is_val_check_batch and epoch_end_val_check)
            or self.trainer.should_stop
            or is_last_batch_for_infinite_dataset
        ) if on_epoch else (
            is_val_check_batch
            and not epoch_end_val_check
        )

        return should_check_val and can_check_val

    def build_train_args(self, batch, batch_idx, opt_idx, hiddens):
        # enable not needing to add opt_idx to training_step
        args = [batch, batch_idx]

        if len(self.trainer.optimizers) > 1:
            if self.trainer.has_arg("training_step", "optimizer_idx"):
                args.append(opt_idx)
            else:
                num_opts = len(self.trainer.optimizers)
                raise ValueError(
                    f"Your LightningModule defines {num_opts} optimizers but "
                    f'training_step is missing the "optimizer_idx" argument.'
                )

        # pass hiddens if using tbptt
        if self.trainer.truncated_bptt_steps is not None:
            args.append(hiddens)

        return args

    def save_loggers_on_train_batch_end(self):
        # when loggers should save to disk
        should_flush_logs = self.trainer.logger_connector.should_flush_logs
        if should_flush_logs and self.trainer.is_global_zero and self.trainer.logger is not None:
            self.trainer.logger.save()

    def process_train_step_outputs(self, all_train_step_outputs, early_stopping_accumulator, checkpoint_accumulator):
        """
        Figure out what needs to be tracked/logged at the end of the epoch
        """

        # the training step outputs a list per optimizer. The list contains the outputs at each time step
        # when no TBPTT is used, then the list has 1 item per batch
        # when TBPTT IS used, then the list has n items (1 per time step)
        batch_end_outputs = []
        for optimizer_idx_outputs in all_train_step_outputs:
            # extract one representative sample from each time step (1 if no tbptt) and 0th optimizer
            if len(optimizer_idx_outputs) == 0:
                continue

            sample_output = optimizer_idx_outputs[-1]

            # pull out callback info if available (ie: Results object)
            if isinstance(sample_output, dict) and "early_stop_on" in sample_output:
                early_stopping_accumulator.accumulate(sample_output["early_stop_on"])

            if isinstance(sample_output, dict) and "checkpoint_on" in sample_output:
                checkpoint_accumulator.accumulate(sample_output["checkpoint_on"])

            batch_end_outputs.append(optimizer_idx_outputs)

        return batch_end_outputs

    def prepare_optimizers(self):
        # in manual optimization we loop over all optimizers at once
        optimizers = self.get_optimizers_iterable()
        if not self.automatic_optimization:
            optimizers = [optimizers[0]]
        return optimizers

    def run_train_split_start(self, split_idx, split_batch, opt_idx, optimizer):
        # set split_idx to trainer for tracking
        self.trainer.split_idx = split_idx

        # make sure only the gradients of the current optimizer's parameters are calculated
        # in the training step to prevent dangling gradients in multiple-optimizer setup.
        if self.automatic_optimization and len(self.trainer.optimizers) > 1:
            model = self.trainer.get_model()
            model.toggle_optimizer(optimizer, opt_idx)

        # use to track metrics internally
        self.trainer.logger_connector.on_train_split_start(split_idx, opt_idx, split_batch)

    def update_running_loss(self):
        accumulated_loss = self.accumulated_loss.mean()

        if accumulated_loss is not None:
            # calculate running loss for display
            self.running_loss.append(self.accumulated_loss.mean() * self.trainer.accumulate_grad_batches)

        # reset for next set of accumulated grads
        self.accumulated_loss.reset()

    def scale_closure_loss(self, loss: torch.Tensor) -> torch.Tensor:
        model_ref = self.trainer.get_model()
        if model_ref._running_manual_backward:
            loss /= self.trainer.accumulate_grad_batches
        return loss<|MERGE_RESOLUTION|>--- conflicted
+++ resolved
@@ -91,14 +91,10 @@
         return num_optimizers
 
     def should_skip_training(self):
-<<<<<<< HEAD
         return (
             self.trainer.current_epoch >= self.trainer.max_epochs
             or self.trainer.limit_train_batches == 0
         )
-=======
-        return self.trainer.current_epoch >= self.trainer.max_epochs or self.trainer.num_training_batches == 0
->>>>>>> 0b7f5a88
 
     def on_train_start(self):
         # clear cache before training
