--- conflicted
+++ resolved
@@ -119,76 +119,6 @@
         # attach model log function to callback
         self.trainer.callback_connector.attach_model_logging_functions(model)
 
-<<<<<<< HEAD
-    def setup_training(self, model: LightningModule):
-        """Sanity check a few things before starting actual training.
-
-        Args:
-            model: The model to run sanity test on.
-        """
-        # --------------------------
-        # Setup??
-        # --------------------------
-        ref_model = self.trainer.get_model()
-
-        # set the ranks and devices
-        self.trainer.accelerator_backend.dist.rank = self.trainer.global_rank
-        self.trainer.accelerator_backend.dist.device = ref_model.device
-
-        # give model convenience properties
-        ref_model.trainer = self.trainer
-
-        # set local properties on the model
-        self.trainer.model_connector.copy_trainer_model_properties(ref_model)
-
-        # init amp. Must be done here instead of __init__ to allow ddp to work
-        if (self.trainer.amp_backend == AMPType.NATIVE
-                and self.trainer.precision == 16
-                and self.trainer._device_type != DeviceType.TPU):
-            self.trainer.scaler = self.trainer.precision_connector.backend.scaler
-
-        # log hyper-parameters
-        if self.trainer.logger is not None:
-            # save exp to get started (this is where the first experiment logs are written)
-            self.trainer.logger.log_hyperparams(ref_model.hparams_initial)
-            self.trainer.logger.log_graph(ref_model)
-            self.trainer.logger.save()
-
-        # wait for all to join if on distributed
-        self.trainer.accelerator_backend.barrier("setup_training")
-
-        # register auto-resubmit when on SLURM
-        self.trainer.slurm_connector.register_slurm_signal_handlers()
-
-        # --------------------------
-        # Pre-train
-        # --------------------------
-        # on pretrain routine start
-        self.trainer.on_pretrain_routine_start(ref_model)
-        if self.trainer.is_function_implemented("on_pretrain_routine_start"):
-            ref_model.on_pretrain_routine_start()
-
-        # print model summary
-        if self.trainer.is_global_zero and self.trainer.weights_summary is not None and not self.trainer.evaluating:
-            if self.trainer.weights_summary in ModelSummary.MODES:
-                ref_model.summarize(mode=self.trainer.weights_summary)
-            else:
-                raise MisconfigurationException("weights_summary can be None, " + ", ".join(ModelSummary.MODES))
-
-        # track model now.
-        # if cluster resets state, the model will update with the saved weights
-        self.trainer.model = model
-
-        # restore training state and model weights before hpc is called
-        self.trainer.checkpoint_connector.restore_weights(model)
-
-        # on pretrain routine end
-        self.trainer.on_pretrain_routine_end(ref_model)
-        if self.trainer.is_function_implemented("on_pretrain_routine_end"):
-            ref_model.on_pretrain_routine_end()
-
-=======
->>>>>>> 0e9d69c3
     def on_train_end(self):
         if self._teardown_already_run:
             return
