--- conflicted
+++ resolved
@@ -11,12 +11,8 @@
 # WITHOUT WARRANTIES OR CONDITIONS OF ANY KIND, either express or implied.
 # See the License for the specific language governing permissions and
 # limitations under the License.
-<<<<<<< HEAD
-from contextlib import contextmanager
-=======
 
 from contextlib import contextmanager, suppress
->>>>>>> 863a70c2
 from copy import copy, deepcopy
 
 import numpy as np
@@ -29,13 +25,8 @@
 from pytorch_lightning.plugins import ParallelPlugin
 from pytorch_lightning.trainer.states import RunningStage, TrainerState
 from pytorch_lightning.trainer.supporters import Accumulator, TensorRunningAccum
-<<<<<<< HEAD
-from pytorch_lightning.utilities import AMPType, parsing, TPU_AVAILABLE
-from pytorch_lightning.utilities.distributed import rank_zero_info, rank_zero_warn
-=======
 from pytorch_lightning.utilities import _TPU_AVAILABLE, AMPType, DeviceType, parsing
 from pytorch_lightning.utilities.distributed import rank_zero_info
->>>>>>> 863a70c2
 from pytorch_lightning.utilities.exceptions import MisconfigurationException
 from pytorch_lightning.utilities.memory import recursive_detach
 from pytorch_lightning.utilities.model_helpers import is_overridden
@@ -106,13 +97,9 @@
         return num_optimizers
 
     def should_skip_training(self):
-<<<<<<< HEAD
-        return self.trainer.current_epoch >= self.trainer.max_epochs or self.trainer.num_training_batches == 0
-=======
         should_by_max_steps = self.trainer.max_steps is not None and self.trainer.global_step >= self.trainer.max_steps
         should_by_epoch = self.trainer.max_epochs is not None and self.trainer.current_epoch >= self.trainer.max_epochs
         return should_by_max_steps or should_by_epoch or self.trainer.num_training_batches == 0
->>>>>>> 863a70c2
 
     def on_train_start(self):
         # hook
@@ -132,36 +119,8 @@
         # check that model is configured correctly
         self.trainer.config_validator.verify_loop_configurations(model)
 
-<<<<<<< HEAD
-    def setup_training(self):
-        """
-        Sanity check a few things before starting actual training.
-        """
-        # --------------------------
-        # Pre-train
-        # --------------------------
-        ref_model = self.trainer.get_model()
-
-        # on pretrain routine start
-        self.trainer.on_pretrain_routine_start(ref_model)
-        if self.trainer.is_function_implemented("on_pretrain_routine_start"):
-            ref_model.on_pretrain_routine_start()
-
-        # print model summary
-        if self.trainer.is_global_zero:
-            ref_model.summarize(mode=self.trainer.weights_summary)
-
-        # restore training state and model weights before hpc is called
-        self.trainer.checkpoint_connector.restore_weights()
-
-        # on pretrain routine end
-        self.trainer.on_pretrain_routine_end(ref_model)
-        if self.trainer.is_function_implemented("on_pretrain_routine_end"):
-            ref_model.on_pretrain_routine_end()
-=======
         # attach model log function to callback
         self.trainer.callback_connector.attach_model_logging_functions(model)
->>>>>>> 863a70c2
 
     def on_train_end(self):
         if self._teardown_already_run:
@@ -247,10 +206,6 @@
         # hook
         self.trainer.call_hook('on_train_batch_end', batch_end_outputs, batch, batch_idx, dataloader_idx)
         self.trainer.call_hook('on_batch_end')
-<<<<<<< HEAD
-        self.trainer.call_hook('on_train_batch_end', batch_end_outputs, batch, batch_idx, dataloader_idx)
-=======
->>>>>>> 863a70c2
 
         # figure out what to track for epoch end
         self.track_epoch_end_reduce_metrics(epoch_output, batch_end_outputs)
@@ -274,21 +229,12 @@
             # decide if we need to reduce at the end of the epoch automatically
             auto_reduce_tng_result = isinstance(sample_output, Result) and sample_output.should_reduce_on_epoch_end
             hook_overridden = (
-<<<<<<< HEAD
-                is_overridden("training_epoch_end", model=self.trainer.get_model()) or
-                is_overridden("on_train_epoch_end", model=self.trainer.get_model())
-            )
-
-            # only track when a) it needs to be autoreduced OR b) the user wants to manually reduce on epoch end
-            if not(hook_overridden or auto_reduce_tng_result):
-=======
                 is_overridden("training_epoch_end", model=self.trainer.lightning_module)
                 or is_overridden("on_train_epoch_end", model=self.trainer.lightning_module)
             )
 
             # only track when a) it needs to be autoreduced OR b) the user wants to manually reduce on epoch end
             if not (hook_overridden or auto_reduce_tng_result):
->>>>>>> 863a70c2
                 continue
 
             # with 1 step (no tbptt) don't use a sequence at epoch end
@@ -572,10 +518,7 @@
             should_check_val = self.should_check_val_fx(batch_idx, is_last_batch)
             if should_check_val:
                 self.trainer.run_evaluation()
-<<<<<<< HEAD
-=======
-
->>>>>>> 863a70c2
+
                 # reset stage to train
                 self.trainer._running_stage = RunningStage.TRAINING
 
@@ -833,13 +776,7 @@
 
         # backward can be called manually in the training loop
         if isinstance(result, torch.Tensor):
-<<<<<<< HEAD
-            # scale loss under accumulate_grad_batches > 1 and manual_backward
-            result = self.scale_closure_loss(result)
-            self.trainer.accelerator_backend.backward(result, optimizer, opt_idx, *args, **kwargs)
-=======
             self.trainer.accelerator.backward(result, optimizer, opt_idx, should_accumulate, *args, **kwargs)
->>>>>>> 863a70c2
         else:
             result.closure_loss = self.trainer.accelerator.backward(
                 result.closure_loss, optimizer, opt_idx, should_accumulate, *args, **kwargs
