# Copyright The PyTorch Lightning team.
#
# Licensed under the Apache License, Version 2.0 (the "License");
# you may not use this file except in compliance with the License.
# You may obtain a copy of the License at
#
#     http://www.apache.org/licenses/LICENSE-2.0
#
# Unless required by applicable law or agreed to in writing, software
# distributed under the License is distributed on an "AS IS" BASIS,
# WITHOUT WARRANTIES OR CONDITIONS OF ANY KIND, either express or implied.
# See the License for the specific language governing permissions and
# limitations under the License.
<<<<<<< HEAD
from contextlib import contextmanager
=======

from contextlib import contextmanager, suppress
>>>>>>> e7298b5d
from copy import copy, deepcopy

import numpy as np
import torch

from pytorch_lightning.callbacks import EarlyStopping
from pytorch_lightning.core.memory import ModelSummary
from pytorch_lightning.core.optimizer import LightningOptimizer
from pytorch_lightning.core.step_result import Result
from pytorch_lightning.plugins import ParallelPlugin
from pytorch_lightning.trainer.states import RunningStage, TrainerState
from pytorch_lightning.trainer.supporters import Accumulator, TensorRunningAccum
<<<<<<< HEAD
from pytorch_lightning.utilities import AMPType, parsing, TPU_AVAILABLE
from pytorch_lightning.utilities.distributed import rank_zero_info, rank_zero_warn
=======
from pytorch_lightning.utilities import _TPU_AVAILABLE, AMPType, DeviceType, parsing
from pytorch_lightning.utilities.distributed import rank_zero_info
>>>>>>> e7298b5d
from pytorch_lightning.utilities.exceptions import MisconfigurationException
from pytorch_lightning.utilities.memory import recursive_detach
from pytorch_lightning.utilities.model_helpers import is_overridden
from pytorch_lightning.utilities.parsing import AttributeDict
from pytorch_lightning.utilities.warnings import WarningCache


class TrainLoop:

    def __init__(self, trainer, multiple_trainloader_mode):
        self.trainer = trainer
        self.early_stopping_accumulator = None
        self.checkpoint_accumulator = None
        self.accumulated_loss = None
        self.warning_cache = WarningCache()
        self._teardown_already_run = False
        self.running_loss = TensorRunningAccum(window_length=20)
        self.automatic_optimization = True
        self._curr_step_result = None
        self._cur_grad_norm_dict = None
        self._multiple_trainloader_mode = multiple_trainloader_mode
        self._skip_backward = False
        self.trainer._multiple_trainloader_mode = multiple_trainloader_mode

    def on_trainer_init(
        self,
        max_epochs,
        min_epochs,
        max_steps,
        min_steps,
        num_sanity_val_steps,
<<<<<<< HEAD
        automatic_optimization,
=======
>>>>>>> e7298b5d
        weights_summary,
    ):
        self.trainer.global_step = 0
        self.trainer.current_epoch = 0
        self.trainer.interrupted = False
        self.trainer.should_stop = False
        self.trainer._state = TrainerState.INITIALIZING

        self.trainer.total_batch_idx = 0
        self.trainer.batch_idx = 0
        self.trainer.num_training_batches = 0
        self.trainer.train_dataloader = None

        # If neither max_epochs or max_steps is set, then use existing default of max_epochs = 1000
        self.trainer.max_epochs = 1000 if (max_epochs is None and max_steps is None) else max_epochs
        # If neither min_epochs or min_steps is set, then use existing default of min_epochs = 1
        self.trainer.min_epochs = 1 if (min_epochs is None and min_steps is None) else min_epochs
        self.trainer.max_steps = max_steps
        self.trainer.min_steps = min_steps

        if num_sanity_val_steps == -1:
            self.trainer.num_sanity_val_steps = float("inf")
        else:
            self.trainer.num_sanity_val_steps = num_sanity_val_steps

        self.trainer.weights_summary = weights_summary
        if weights_summary is not None and weights_summary not in ModelSummary.MODES:
            raise MisconfigurationException(
                f"`weights_summary` can be None, {', '.join(ModelSummary.MODES)}, got {weights_summary}"
            )

    @property
    def num_optimizers(self):
        num_optimizers = len(self.get_optimizers_iterable())
        return num_optimizers

    def should_skip_training(self):
        should_by_max_steps = self.trainer.max_steps is not None and self.trainer.global_step >= self.trainer.max_steps
        should_by_epoch = self.trainer.max_epochs is not None and self.trainer.current_epoch >= self.trainer.max_epochs
        return should_by_max_steps or should_by_epoch or self.trainer.num_training_batches == 0

    def on_train_start(self):
        # hook
        self.trainer.call_hook("on_train_start")

        # provide rank to profiler
        self.trainer.profile_connector.on_train_start(self.trainer)

    def setup_fit(self, model, train_dataloader, val_dataloaders, datamodule):
        # clean hparams
        if hasattr(model, "hparams"):
            parsing.clean_namespace(model.hparams)

        # links data to the trainer
        self.trainer.data_connector.attach_data(model, train_dataloader, val_dataloaders, datamodule)

        # check that model is configured correctly
        self.trainer.config_validator.verify_loop_configurations(model)

<<<<<<< HEAD
    def setup_training(self):
        """
        Sanity check a few things before starting actual training.
        """
        # --------------------------
        # Pre-train
        # --------------------------
        ref_model = self.trainer.get_model()

        # on pretrain routine start
        self.trainer.on_pretrain_routine_start(ref_model)
        if self.trainer.is_function_implemented("on_pretrain_routine_start"):
            ref_model.on_pretrain_routine_start()

        # print model summary
        if self.trainer.is_global_zero:
            ref_model.summarize(mode=self.trainer.weights_summary)

        # restore training state and model weights before hpc is called
        self.trainer.checkpoint_connector.restore_weights()

        # on pretrain routine end
        self.trainer.on_pretrain_routine_end(ref_model)
        if self.trainer.is_function_implemented("on_pretrain_routine_end"):
            ref_model.on_pretrain_routine_end()
=======
        # attach model log function to callback
        self.trainer.callback_connector.attach_model_logging_functions(model)
>>>>>>> e7298b5d

    def on_train_end(self):
        if self._teardown_already_run:
            return

        self._teardown_already_run = True

        # trigger checkpoint check. need to temporarily decrease the global step to avoid saving duplicates
        # when a checkpoint was saved at the last step
        self.trainer.global_step -= 1
        self.check_checkpoint_callback(should_update=True, is_last=True)
        self.trainer.global_step += 1

        # hook
        self.trainer.call_hook("on_train_end")

        # todo: TPU 8 cores hangs in flush with TensorBoard. Might do for all loggers.
        # It might be related to xla tensors blocked when moving the cpu
        # kill loggers
        if self.trainer.logger is not None:
            self.trainer.logger.finalize("success")

        # summarize profile results
        if self.trainer.global_rank == 0:
            self.trainer.profiler.describe()

        # give accelerators a chance to finish
        self.trainer.accelerator.on_train_end()

    def check_checkpoint_callback(self, should_update, is_last=False):
        # TODO bake this logic into the ModelCheckpoint callback
        if should_update and self.trainer.checkpoint_connector.has_trained:
            callbacks = self.trainer.checkpoint_callbacks

            if is_last and any(cb.save_last for cb in callbacks):
                rank_zero_info("Saving latest checkpoint...")

            model = self.trainer.lightning_module

            for cb in callbacks:
                cb.on_validation_end(self.trainer, model)

    def check_early_stopping_callback(self, should_update):
        # TODO bake this logic into the EarlyStopping callback
        if should_update and self.trainer.checkpoint_connector.has_trained:
            callbacks = [c for c in self.trainer.callbacks if isinstance(c, EarlyStopping)]
            model = self.trainer.lightning_module

            for cb in callbacks:
                cb.on_validation_end(self.trainer, model)

    def on_train_epoch_start(self, epoch):

        # update training progress in trainer
        self.trainer.current_epoch = epoch

        model = self.trainer.lightning_module

        # reset train dataloader
        if epoch != 0 and self.trainer.reload_dataloaders_every_epoch:
            self.trainer.reset_train_dataloader(model)

        # todo: specify the possible exception
        with suppress(Exception):
            # set seed for distributed sampler (enables shuffling for each epoch)
            self.trainer.train_dataloader.sampler.set_epoch(epoch)

        # changing gradient according accumulation_scheduler
        self.trainer.accumulation_scheduler.on_epoch_start(self.trainer, self.trainer.lightning_module)

        # stores accumulated grad fractions per batch
        self.accumulated_loss = TensorRunningAccum(window_length=self.trainer.accumulate_grad_batches)

        # structured result accumulators for callbacks
        self.early_stopping_accumulator = Accumulator()
        self.checkpoint_accumulator = Accumulator()

        # hook
        self.trainer.call_hook("on_epoch_start")
        self.trainer.call_hook("on_train_epoch_start")

    def on_train_batch_end(self, epoch_output, batch_end_outputs, batch, batch_idx, dataloader_idx):
        # hook
        self.trainer.call_hook('on_train_batch_end', batch_end_outputs, batch, batch_idx, dataloader_idx)
        self.trainer.call_hook('on_batch_end')
<<<<<<< HEAD
        self.trainer.call_hook('on_train_batch_end', batch_end_outputs, batch, batch_idx, dataloader_idx)
=======
>>>>>>> e7298b5d

        # figure out what to track for epoch end
        self.track_epoch_end_reduce_metrics(epoch_output, batch_end_outputs)

        # reset batch logger internals
        self.trainer.logger_connector.on_train_batch_end()

    def reset_train_val_dataloaders(self, model):
        if self.trainer.train_dataloader is None or not self.trainer.reload_dataloaders_every_epoch:
            self.trainer.reset_train_dataloader(model)

        if self.trainer.val_dataloaders is None and not self.trainer.reload_dataloaders_every_epoch:
            self.trainer.reset_val_dataloader(model)

    def track_epoch_end_reduce_metrics(self, epoch_output, batch_end_outputs):

        # track the outputs to reduce at the end of the epoch
        for opt_idx, opt_outputs in enumerate(batch_end_outputs):
            sample_output = opt_outputs[-1]

            # decide if we need to reduce at the end of the epoch automatically
            auto_reduce_tng_result = isinstance(sample_output, Result) and sample_output.should_reduce_on_epoch_end
            hook_overridden = (
<<<<<<< HEAD
                is_overridden("training_epoch_end", model=self.trainer.get_model()) or
                is_overridden("on_train_epoch_end", model=self.trainer.get_model())
            )

            # only track when a) it needs to be autoreduced OR b) the user wants to manually reduce on epoch end
            if not(hook_overridden or auto_reduce_tng_result):
=======
                is_overridden("training_epoch_end", model=self.trainer.lightning_module)
                or is_overridden("on_train_epoch_end", model=self.trainer.lightning_module)
            )

            # only track when a) it needs to be autoreduced OR b) the user wants to manually reduce on epoch end
            if not (hook_overridden or auto_reduce_tng_result):
>>>>>>> e7298b5d
                continue

            # with 1 step (no tbptt) don't use a sequence at epoch end
            if isinstance(opt_outputs, list) and len(opt_outputs) == 1 and not isinstance(opt_outputs[0], Result):
                opt_outputs = opt_outputs[0]

            epoch_output[opt_idx].append(opt_outputs)

    def get_optimizers_iterable(self):
        """
        Generates an iterable with (idx, optimizer) for each optimizer.
        """
        if not self.trainer.optimizer_frequencies:
            # call training_step once per optimizer
            return list(enumerate(self.trainer.optimizers))

        optimizer_freq_cumsum = np.cumsum(self.trainer.optimizer_frequencies)
        optimizers_loop_length = optimizer_freq_cumsum[-1]
        current_place_in_loop = self.trainer.total_batch_idx % optimizers_loop_length

        # find optimzier index by looking for the first {item > current_place} in the cumsum list
        opt_idx = np.argmax(optimizer_freq_cumsum > current_place_in_loop)
        return [[opt_idx, self.trainer.optimizers[opt_idx]]]

    def on_after_backward(self, training_step_output, batch_idx, untouched_loss):
        is_result_obj = isinstance(training_step_output, Result)

        if is_result_obj:
            training_step_output.detach()
        else:
            training_step_output.batch_loss = training_step_output.batch_loss.detach()

        # insert after step hook
        self.trainer.call_hook("on_after_backward")

        # when in dev debugging track the losses
        self.trainer.dev_debugger.track_train_loss_history(batch_idx, untouched_loss.detach())

    def _check_training_step_output(self, training_step_output):
        if isinstance(training_step_output, torch.Tensor) and not self.automatic_optimization:
            if training_step_output.grad_fn is None:
                # TODO: Find why - RuntimeError: Expected to mark a variable ready only once ...
                raise MisconfigurationException("In manual optimization, `training_step` should not return a Tensor")

    def training_step(self, split_batch, batch_idx, opt_idx, hiddens):
        # give the PL module a result for logging
        model_ref = self.trainer.lightning_module

        with self.trainer.profiler.profile("model_forward"):
            args = self.build_train_args(split_batch, batch_idx, opt_idx, hiddens)

            # manually capture logged metrics
            model_ref._current_fx_name = 'training_step'
            model_ref._results = Result()
            with self.trainer.profiler.profile("training_step"):
                training_step_output = self.trainer.accelerator.training_step(args)
                self.trainer.accelerator.post_training_step()

            self.trainer.logger_connector.cache_logged_metrics()

            self._check_training_step_output(training_step_output)

            training_step_output = self.trainer.call_hook("training_step_end", training_step_output)

            training_step_output_for_epoch_end, training_step_output = self._process_training_step_output(
                training_step_output, split_batch
            )
            is_result_obj = isinstance(training_step_output, Result)

            if training_step_output_for_epoch_end is None:
                return None

        # enable empty loss when using manual opt
        closure_loss = None
        untouched_loss = None

        if self.trainer.train_loop.automatic_optimization:
            # accumulate loss
            # (if accumulate_grad_batches = 1 no effect)
            if is_result_obj:
                closure_loss = training_step_output.minimize
            else:
                closure_loss = training_step_output.batch_loss

            closure_loss = closure_loss / self.trainer.accumulate_grad_batches

            # the loss will get scaled for amp. avoid any modifications to it
            untouched_loss = closure_loss.detach().clone()

        # result
        result = AttributeDict(
            closure_loss=closure_loss,
            loss=untouched_loss,
            training_step_output=training_step_output,
            training_step_output_for_epoch_end=training_step_output_for_epoch_end,
            hiddens=training_step_output.hiddens,
        )
        return result

    def _process_training_step_output(self, training_step_output, split_batch):
        training_step_output_for_epoch_end = training_step_output

        # enable validation_step return None
        if training_step_output_for_epoch_end is None:
            return None, None

        # -----------------------------------------
        # process hybrid (1.0)
        # -----------------------------------------
        # no need for these checks in 1.0.0
        # TODO: remove checks in 1.0.0
        is_tensor = isinstance(training_step_output_for_epoch_end, torch.Tensor)
        is_1_0_output = is_tensor or ("log" not in training_step_output and "progress_bar" not in training_step_output)
        if is_1_0_output:
            return self._process_training_step_output_1_0(training_step_output, split_batch)

        # -----------------------------------------
        # process old dict (deprecate 1.0)
        # -----------------------------------------
        training_step_output = self.trainer.process_dict_result(training_step_output, train=True)

        training_step_output = AttributeDict(
            batch_loss=training_step_output[0],
            pbar_on_batch_end=training_step_output[1],
            log_metrics=training_step_output[2],
            callback_metrics=training_step_output[3],
            hiddens=training_step_output[4],
        )
        # if the user decides to finally reduce things in epoch_end, save raw output without graphs
        if isinstance(training_step_output_for_epoch_end, torch.Tensor):
            training_step_output_for_epoch_end = training_step_output_for_epoch_end.detach()
        else:
            training_step_output_for_epoch_end = recursive_detach(training_step_output_for_epoch_end)

        return training_step_output_for_epoch_end, training_step_output

    def _process_training_step_output_1_0(self, training_step_output, split_batch):
        result = self.trainer.lightning_module._results

        loss = None
        hiddens = None

        # handle dict return
        if isinstance(training_step_output, dict):
            loss = training_step_output.pop("loss", None)
            hiddens = training_step_output.pop("hiddens", None)
            result["extra"] = training_step_output

        # handle scalar return
        elif isinstance(training_step_output, torch.Tensor):
            loss = training_step_output
            result["extra"] = {}

        # map to results under the hood
        result.minimize = loss
        result.hiddens = hiddens

        # track batch for manual reduction with result
        result.track_batch_size(len(split_batch))

        # track metrics without grads for epoch reduction
        training_step_output_for_epoch_end = copy(result)
        training_step_output_for_epoch_end.detach()
        if self.trainer.move_metrics_to_cpu:
            training_step_output_for_epoch_end.cpu()

        # what flows back into the system
        training_step_output = result

        return training_step_output_for_epoch_end, training_step_output

    def optimizer_step(self, optimizer, opt_idx, batch_idx, train_step_and_backward_closure):
        model_ref = self.trainer.lightning_module

        is_lbfgs = isinstance(optimizer, torch.optim.LBFGS)
        using_native_amp = self.trainer.amp_backend == AMPType.NATIVE

        # native amp + lbfgs is a no go right now
        if using_native_amp and is_lbfgs:
            raise MisconfigurationException(
                'native PyTorch amp and lbfgs are not compatible.'
                ' To request, please file a Github issue in PyTorch and tag @mcarilli'
            )

        # wraps into LightningOptimizer only for running step
        optimizer = LightningOptimizer._to_lightning_optimizer(optimizer, self.trainer, opt_idx)

        # wraps into LightingOptimizer only for running step
        optimizer = LightningOptimizer._to_lightning_optimizer(optimizer, self.trainer, opt_idx)

        # model hook
        model_ref.optimizer_step(
            self.trainer.current_epoch,
            batch_idx,
            optimizer,
            opt_idx,
            train_step_and_backward_closure,
            on_tpu=self.trainer._device_type == DeviceType.TPU and _TPU_AVAILABLE,
            using_native_amp=using_native_amp,
            using_lbfgs=is_lbfgs,
        )

    def on_before_zero_grad(self, optimizer):
        self.trainer.call_hook('on_before_zero_grad', optimizer)

    def optimizer_zero_grad(self, batch_idx, optimizer, opt_idx):
        self.trainer.accelerator.optimizer_zero_grad(self.trainer.current_epoch, batch_idx, optimizer, opt_idx)

    def track_and_norm_grad(self, optimizer):
        # track gradient norms
        grad_norm_dic = self._track_gradient_norm()

        # clip gradients
        self.trainer.accelerator.clip_gradients(optimizer, self.trainer.gradient_clip_val)
        self._cur_grad_norm_dict = grad_norm_dic

    def _track_gradient_norm(self):
        grad_norm_dict = {}
        if (self.trainer.global_step + 1) % self.trainer.log_every_n_steps == 0:
            if float(self.trainer.track_grad_norm) > 0:
                model = self.trainer.lightning_module
                grad_norm_dict = model.grad_norm(self.trainer.track_grad_norm)
        return grad_norm_dict

    def process_hiddens(self, opt_closure_result):
        hiddens = opt_closure_result.hiddens
        if isinstance(opt_closure_result.training_step_output, Result):
            opt_closure_result.training_step_output_for_epoch_end.drop_hiddens()
        return hiddens

    def tbptt_split_batch(self, batch):
        splits = [batch]
        if self.trainer.truncated_bptt_steps is not None:
            model_ref = self.trainer.lightning_module
            with self.trainer.profiler.profile("tbptt_split_batch"):
                splits = model_ref.tbptt_split_batch(batch, self.trainer.truncated_bptt_steps)
        return splits

    def run_training_epoch(self):
        # modify dataloader if needed (ddp, etc...)
        train_dataloader = self.trainer.accelerator.process_dataloader(self.trainer.train_dataloader)

        # track epoch output
        epoch_output = [[] for _ in range(self.num_optimizers)]

        train_dataloader = self.trainer.data_connector.get_profiled_train_dataloader(train_dataloader)
        dataloader_idx = 0
        should_check_val = False
        val_loop_called = False

        for batch_idx, (batch, is_last_batch) in train_dataloader:

            self.trainer.batch_idx = batch_idx

            # ------------------------------------
            # TRAINING_STEP + TRAINING_STEP_END
            # ------------------------------------
            with self.trainer.profiler.profile("run_training_batch"):
                batch_output = self.run_training_batch(batch, batch_idx, dataloader_idx)

            # when returning -1 from train_step, we end epoch early
            if batch_output.signal == -1:
                break

            batch_end_outputs = self.process_train_step_outputs(
                batch_output.training_step_output_for_epoch_end,
                self.early_stopping_accumulator,
                self.checkpoint_accumulator,
            )
            # hook
            # TODO: add outputs to batches
            self.on_train_batch_end(epoch_output, batch_end_outputs, batch, batch_idx, dataloader_idx)

            # -----------------------------------------
            # SAVE METRICS TO LOGGERS
            # -----------------------------------------
            self.trainer.logger_connector.log_train_step_metrics(batch_output)

            # -----------------------------------------
            # VALIDATE IF NEEDED + CHECKPOINT CALLBACK
            # -----------------------------------------
            should_check_val = self.should_check_val_fx(batch_idx, is_last_batch)
            if should_check_val:
                self.trainer.run_evaluation()
<<<<<<< HEAD
=======
                val_loop_called = True

>>>>>>> e7298b5d
                # reset stage to train
                self.trainer._running_stage = RunningStage.TRAINING

            # -----------------------------------------
            # SAVE LOGGERS (ie: Tensorboard, etc...)
            # -----------------------------------------
            self.save_loggers_on_train_batch_end()

            # update LR schedulers
            monitor_metrics = deepcopy(self.trainer.logger_connector.callback_metrics)
            self.update_train_loop_lr_schedulers(monitor_metrics=monitor_metrics)
            self.trainer.checkpoint_connector.has_trained = True

            # max steps reached, end training
            if (
                self.trainer.max_steps is not None and self.trainer.max_steps == self.trainer.global_step + 1
                and self._accumulated_batches_reached()
            ):
                break

            # end epoch early
            # stop when the flag is changed or we've gone past the amount
            # requested in the batches
            if self.trainer.should_stop:
                break

            self.trainer.total_batch_idx += 1

            # stop epoch if we limited the number of training batches
            if self._num_training_batches_reached(is_last_batch):
                break

            # progress global step according to grads progress
            self.increment_accumulated_grad_global_step()

        # epoch end hook
        self.run_on_epoch_end_hook(epoch_output)

        # log epoch metrics
        self.trainer.logger_connector.log_train_epoch_end_metrics(
            epoch_output, self.checkpoint_accumulator, self.early_stopping_accumulator, self.num_optimizers
        )

        should_check_val = self.should_check_val_fx(batch_idx, is_last_batch, on_epoch=True)
        should_skip_eval = self.trainer.evaluation_loop.should_skip_evaluation(self.trainer.num_val_batches)
        should_train_only = self.trainer.disable_validation or should_skip_eval

        # update epoch level lr_schedulers if no val loop outside train loop is triggered
        if (val_loop_called and not should_check_val) or should_train_only:
            self.trainer.optimizer_connector.update_learning_rates(interval='epoch')

        if should_train_only:
            self.check_checkpoint_callback(True)
            self.check_early_stopping_callback(True)

        if should_check_val:
            self.trainer.run_evaluation(on_epoch=True)

            # reset stage to train
            self.trainer._running_stage = RunningStage.TRAINING

        # increment the global step once
        # progress global step according to grads progress
        self.increment_accumulated_grad_global_step()

    def run_training_batch(self, batch, batch_idx, dataloader_idx):
        # track grad norms
        grad_norm_dic = {}

        # bookkeeping
        self.trainer.hiddens = None

        # track all outputs across time and num of optimizers
        batch_outputs = [[] for _ in range(len(self.get_optimizers_iterable()))]

        if batch is None:
            return AttributeDict(signal=0, grad_norm_dic=grad_norm_dic)

        # hook
        response = self.trainer.call_hook("on_batch_start")
        if response == -1:
            return AttributeDict(signal=-1, grad_norm_dic=grad_norm_dic)

        # hook
        response = self.trainer.call_hook("on_train_batch_start", batch, batch_idx, dataloader_idx)
        if response == -1:
            return AttributeDict(signal=-1, grad_norm_dic=grad_norm_dic)

        # lightning module hook
        splits = self.tbptt_split_batch(batch)

        for split_idx, split_batch in enumerate(splits):

            # create an iterable for optimizers and loop over them
            for opt_idx, optimizer in self.prepare_optimizers():

                # toggle model params + set info to logger_connector
                self.run_train_split_start(split_idx, split_batch, opt_idx, optimizer)

                if self.should_accumulate():
                    # For gradient accumulation

                    # -------------------
                    # calculate loss (train step + train step end)
                    # -------------------

                    # automatic_optimization=True: perform dpp sync only when performing optimizer_step
                    # automatic_optimization=False: don't block synchronization here
                    with self.block_ddp_sync_behaviour():
                        self.training_step_and_backward(
                            split_batch, batch_idx, opt_idx, optimizer, self.trainer.hiddens
                        )

                    batch_outputs = self._process_closure_result(
                        batch_outputs=batch_outputs,
                        opt_idx=opt_idx,
                    )

                # ------------------------------
                # BACKWARD PASS
                # ------------------------------
                # gradient update with accumulated gradients

                else:
                    if self.automatic_optimization:

                        def train_step_and_backward_closure():
                            result = self.training_step_and_backward(
                                split_batch, batch_idx, opt_idx, optimizer, self.trainer.hiddens
                            )
                            return None if result is None else result.loss

                        # optimizer step
                        self.optimizer_step(optimizer, opt_idx, batch_idx, train_step_and_backward_closure)

                    else:
                        self._curr_step_result = self.training_step(
                            split_batch, batch_idx, opt_idx, self.trainer.hiddens
                        )

                    if self._curr_step_result is None:
                        # user decided to skip optimization
                        # make sure to zero grad.
                        continue

                    batch_outputs = self._process_closure_result(
                        batch_outputs=batch_outputs,
                        opt_idx=opt_idx,
                    )

                    # todo: Properly aggregate grad_norm accros opt_idx and split_idx
                    grad_norm_dic = self._cur_grad_norm_dict
                    self._cur_grad_norm_dict = None

                    # update running loss + reset accumulated loss
                    self.update_running_loss()

        result = AttributeDict(
            signal=0,
            grad_norm_dic=grad_norm_dic,
            training_step_output_for_epoch_end=batch_outputs,
        )
        return result

    @contextmanager
    def block_ddp_sync_behaviour(self, should_block_sync: bool = False):
        """
        automatic_optimization = True
        Blocks ddp sync gradients behaviour on backwards pass.
        This is useful for skipping sync when accumulating gradients, reducing communication overhead

        automatic_optimization = False
        do not block ddp gradient sync when using manual optimization
        as gradients are needed within the training step

        Returns:
            context manager with sync behaviour off

        """
        if (
            isinstance(self.trainer.training_type_plugin, ParallelPlugin)
            and (self.automatic_optimization or should_block_sync)
        ):
            with self.trainer.training_type_plugin.block_backward_sync():
                yield None
        else:
            yield None

    def _process_closure_result(self, batch_outputs: list, opt_idx: int) -> list:
        opt_closure_result = self._curr_step_result

        if opt_closure_result is not None:

            # cache metrics
            self.trainer.logger_connector.cache_training_step_metrics(opt_closure_result)

            # track hiddens
            self.trainer.hiddens = self.process_hiddens(opt_closure_result)

            # check if loss or model weights are nan
            if self.trainer.terminate_on_nan:
                self.trainer.detect_nan_tensors(opt_closure_result.loss)

            # track all the outputs across all steps
            batch_opt_idx = opt_idx if len(batch_outputs) > 1 else 0
            batch_outputs[batch_opt_idx].append(opt_closure_result.training_step_output_for_epoch_end)

            if self.automatic_optimization:
                # track total loss for logging (avoid mem leaks)
                self.accumulated_loss.append(opt_closure_result.loss)

        self._curr_step_result = None

        return batch_outputs

    def training_step_and_backward(self, split_batch, batch_idx, opt_idx, optimizer, hiddens):
        """
        wrap the forward step in a closure so second order methods work
        """
        with self.trainer.profiler.profile("training_step_and_backward"):
            # lightning module hook
            result = self.training_step(split_batch, batch_idx, opt_idx, hiddens)
            self._curr_step_result = result

            if not self._skip_backward and self.trainer.train_loop.automatic_optimization:
                # backward pass
                if result is not None:
                    with self.trainer.profiler.profile("model_backward"):
                        self.backward(result, optimizer, opt_idx)

                    # hook - call this hook only
                    # when gradients have finished to accumulate
                    if not self.should_accumulate():
                        self.on_after_backward(result.training_step_output, batch_idx, result.loss)

                    # check if loss or model weights are nan
                    if self.trainer.terminate_on_nan:
                        self.trainer.detect_nan_tensors(result.loss)

                else:
                    self.warning_cache.warn("training_step returned None if it was on purpose, ignore this warning...")

                if len(self.trainer.optimizers) > 1:
                    # revert back to previous state
                    self.trainer.lightning_module.untoggle_optimizer(opt_idx)

                if len(self.trainer.optimizers) > 1:
                    # revert back to previous state
                    self.trainer.get_model().untoggle_optimizer(opt_idx)

        return result

    def backward(self, result, optimizer, opt_idx, *args, **kwargs):
        self.trainer.dev_debugger.track_event("backward_call")

        should_accumulate = self.should_accumulate()

        # backward can be called manually in the training loop
        if isinstance(result, torch.Tensor):
<<<<<<< HEAD
            # scale loss under accumulate_grad_batches > 1 and manual_backward
            result = self.scale_closure_loss(result)
            self.trainer.accelerator_backend.backward(result, optimizer, opt_idx, *args, **kwargs)
=======
            self.trainer.accelerator.backward(result, optimizer, opt_idx, should_accumulate, *args, **kwargs)
>>>>>>> e7298b5d
        else:
            result.closure_loss = self.trainer.accelerator.backward(
                result.closure_loss, optimizer, opt_idx, should_accumulate, *args, **kwargs
            )

        if not self.should_accumulate():
            # track gradients
            self.track_and_norm_grad(optimizer=optimizer)

    def update_train_loop_lr_schedulers(self, monitor_metrics=None):
        num_accumulated_batches_reached = self._accumulated_batches_reached()
        num_training_batches_reached = self._num_training_batches_reached()

        if num_accumulated_batches_reached or num_training_batches_reached:
            # update lr
            self.trainer.optimizer_connector.update_learning_rates(interval="step", monitor_metrics=monitor_metrics)

    def run_on_epoch_end_hook(self, epoch_output):
        # inform logger the batch loop has finished
        self.trainer.logger_connector.on_train_epoch_end()

        self.trainer.call_hook('on_train_epoch_end', epoch_output)
        self.trainer.call_hook('on_epoch_end')

    def increment_accumulated_grad_global_step(self):
        num_accumulated_batches_reached = self._accumulated_batches_reached()
        num_training_batches_reached = self._num_training_batches_reached()

        # progress global step according to grads progress
        if num_accumulated_batches_reached or num_training_batches_reached:
            self.trainer.global_step += 1

    def _accumulated_batches_reached(self):
        return (self.trainer.batch_idx + 1) % self.trainer.accumulate_grad_batches == 0

    def _num_training_batches_reached(self, is_last_batch=False):
        return (self.trainer.batch_idx + 1) == self.trainer.num_training_batches or is_last_batch

    def should_accumulate(self):
        # checks if backward or backward + optimizer step (via closure)
        accumulation_done = self._accumulated_batches_reached()
        is_final_batch = self._num_training_batches_reached()
        return not (accumulation_done or is_final_batch)

    def should_check_val_fx(self, batch_idx, is_last_batch, on_epoch=False):
        # decide if we should run validation
        is_val_check_batch = (batch_idx + 1) % self.trainer.val_check_batch == 0
        is_val_check_epoch = (self.trainer.current_epoch + 1) % self.trainer.check_val_every_n_epoch == 0
        can_check_val = self.trainer.enable_validation and is_val_check_epoch
        is_last_batch_for_infinite_dataset = is_last_batch and self.trainer.val_check_batch == float("inf")
        epoch_end_val_check = (batch_idx + 1) % self.trainer.num_training_batches == 0

        should_check_val = ((is_val_check_batch and epoch_end_val_check) or self.trainer.should_stop
                            or is_last_batch_for_infinite_dataset
                            ) if on_epoch else (is_val_check_batch and not epoch_end_val_check)

        return should_check_val and can_check_val

    def build_train_args(self, batch, batch_idx, opt_idx, hiddens):
        # enable not needing to add opt_idx to training_step
        args = [batch, batch_idx]

        if len(self.trainer.optimizers) > 1:
            if self.trainer.has_arg("training_step", "optimizer_idx"):
                args.append(opt_idx)
            else:
                num_opts = len(self.trainer.optimizers)
                raise ValueError(
                    f"Your LightningModule defines {num_opts} optimizers but "
                    f'training_step is missing the "optimizer_idx" argument.'
                )

        # pass hiddens if using tbptt
        if self.trainer.truncated_bptt_steps is not None:
            args.append(hiddens)

        return args

    def save_loggers_on_train_batch_end(self):
        # when loggers should save to disk
        should_flush_logs = self.trainer.logger_connector.should_flush_logs
        if should_flush_logs and self.trainer.is_global_zero and self.trainer.logger is not None:
            self.trainer.logger.save()

    def process_train_step_outputs(self, all_train_step_outputs, early_stopping_accumulator, checkpoint_accumulator):
        """
        Figure out what needs to be tracked/logged at the end of the epoch
        """

        # the training step outputs a list per optimizer. The list contains the outputs at each time step
        # when no TBPTT is used, then the list has 1 item per batch
        # when TBPTT IS used, then the list has n items (1 per time step)
        batch_end_outputs = []
        for optimizer_idx_outputs in all_train_step_outputs:
            # extract one representative sample from each time step (1 if no tbptt) and 0th optimizer
            if len(optimizer_idx_outputs) == 0:
                continue

            sample_output = optimizer_idx_outputs[-1]

            # pull out callback info if available (ie: Results object)
            if isinstance(sample_output, dict) and "early_stop_on" in sample_output:
                early_stopping_accumulator.accumulate(sample_output["early_stop_on"])

            if isinstance(sample_output, dict) and "checkpoint_on" in sample_output:
                checkpoint_accumulator.accumulate(sample_output["checkpoint_on"])

            batch_end_outputs.append(optimizer_idx_outputs)

        return batch_end_outputs

    def prepare_optimizers(self):
        # in manual optimization we loop over all optimizers at once
        optimizers = self.get_optimizers_iterable()
        if not self.automatic_optimization:
            optimizers = [optimizers[0]]
        return optimizers

    def run_train_split_start(self, split_idx, split_batch, opt_idx, optimizer):
        # set split_idx to trainer for tracking
        self.trainer.split_idx = split_idx

        # make sure only the gradients of the current optimizer's parameters are calculated
        # in the training step to prevent dangling gradients in multiple-optimizer setup.
        if self.automatic_optimization and len(self.trainer.optimizers) > 1:
            model = self.trainer.lightning_module
            model.toggle_optimizer(optimizer, opt_idx)

        # use to track metrics internally
        self.trainer.logger_connector.on_train_split_start(split_idx, opt_idx, split_batch)

    def update_running_loss(self):
        accumulated_loss = self.accumulated_loss.mean()

        if accumulated_loss is not None:
            # calculate running loss for display
            self.running_loss.append(self.accumulated_loss.mean() * self.trainer.accumulate_grad_batches)

        # reset for next set of accumulated grads
        self.accumulated_loss.reset()

    def scale_closure_loss(self, loss: torch.Tensor) -> torch.Tensor:
        model_ref = self.trainer.get_model()
        if model_ref._running_manual_backward:
            loss /= self.trainer.accumulate_grad_batches
        return loss<|MERGE_RESOLUTION|>--- conflicted
+++ resolved
@@ -11,12 +11,8 @@
 # WITHOUT WARRANTIES OR CONDITIONS OF ANY KIND, either express or implied.
 # See the License for the specific language governing permissions and
 # limitations under the License.
-<<<<<<< HEAD
-from contextlib import contextmanager
-=======
 
 from contextlib import contextmanager, suppress
->>>>>>> e7298b5d
 from copy import copy, deepcopy
 
 import numpy as np
@@ -29,13 +25,8 @@
 from pytorch_lightning.plugins import ParallelPlugin
 from pytorch_lightning.trainer.states import RunningStage, TrainerState
 from pytorch_lightning.trainer.supporters import Accumulator, TensorRunningAccum
-<<<<<<< HEAD
-from pytorch_lightning.utilities import AMPType, parsing, TPU_AVAILABLE
-from pytorch_lightning.utilities.distributed import rank_zero_info, rank_zero_warn
-=======
 from pytorch_lightning.utilities import _TPU_AVAILABLE, AMPType, DeviceType, parsing
 from pytorch_lightning.utilities.distributed import rank_zero_info
->>>>>>> e7298b5d
 from pytorch_lightning.utilities.exceptions import MisconfigurationException
 from pytorch_lightning.utilities.memory import recursive_detach
 from pytorch_lightning.utilities.model_helpers import is_overridden
@@ -67,10 +58,6 @@
         max_steps,
         min_steps,
         num_sanity_val_steps,
-<<<<<<< HEAD
-        automatic_optimization,
-=======
->>>>>>> e7298b5d
         weights_summary,
     ):
         self.trainer.global_step = 0
@@ -130,36 +117,8 @@
         # check that model is configured correctly
         self.trainer.config_validator.verify_loop_configurations(model)
 
-<<<<<<< HEAD
-    def setup_training(self):
-        """
-        Sanity check a few things before starting actual training.
-        """
-        # --------------------------
-        # Pre-train
-        # --------------------------
-        ref_model = self.trainer.get_model()
-
-        # on pretrain routine start
-        self.trainer.on_pretrain_routine_start(ref_model)
-        if self.trainer.is_function_implemented("on_pretrain_routine_start"):
-            ref_model.on_pretrain_routine_start()
-
-        # print model summary
-        if self.trainer.is_global_zero:
-            ref_model.summarize(mode=self.trainer.weights_summary)
-
-        # restore training state and model weights before hpc is called
-        self.trainer.checkpoint_connector.restore_weights()
-
-        # on pretrain routine end
-        self.trainer.on_pretrain_routine_end(ref_model)
-        if self.trainer.is_function_implemented("on_pretrain_routine_end"):
-            ref_model.on_pretrain_routine_end()
-=======
         # attach model log function to callback
         self.trainer.callback_connector.attach_model_logging_functions(model)
->>>>>>> e7298b5d
 
     def on_train_end(self):
         if self._teardown_already_run:
@@ -245,10 +204,6 @@
         # hook
         self.trainer.call_hook('on_train_batch_end', batch_end_outputs, batch, batch_idx, dataloader_idx)
         self.trainer.call_hook('on_batch_end')
-<<<<<<< HEAD
-        self.trainer.call_hook('on_train_batch_end', batch_end_outputs, batch, batch_idx, dataloader_idx)
-=======
->>>>>>> e7298b5d
 
         # figure out what to track for epoch end
         self.track_epoch_end_reduce_metrics(epoch_output, batch_end_outputs)
@@ -272,21 +227,12 @@
             # decide if we need to reduce at the end of the epoch automatically
             auto_reduce_tng_result = isinstance(sample_output, Result) and sample_output.should_reduce_on_epoch_end
             hook_overridden = (
-<<<<<<< HEAD
-                is_overridden("training_epoch_end", model=self.trainer.get_model()) or
-                is_overridden("on_train_epoch_end", model=self.trainer.get_model())
-            )
-
-            # only track when a) it needs to be autoreduced OR b) the user wants to manually reduce on epoch end
-            if not(hook_overridden or auto_reduce_tng_result):
-=======
                 is_overridden("training_epoch_end", model=self.trainer.lightning_module)
                 or is_overridden("on_train_epoch_end", model=self.trainer.lightning_module)
             )
 
             # only track when a) it needs to be autoreduced OR b) the user wants to manually reduce on epoch end
             if not (hook_overridden or auto_reduce_tng_result):
->>>>>>> e7298b5d
                 continue
 
             # with 1 step (no tbptt) don't use a sequence at epoch end
@@ -474,9 +420,6 @@
         # wraps into LightningOptimizer only for running step
         optimizer = LightningOptimizer._to_lightning_optimizer(optimizer, self.trainer, opt_idx)
 
-        # wraps into LightingOptimizer only for running step
-        optimizer = LightningOptimizer._to_lightning_optimizer(optimizer, self.trainer, opt_idx)
-
         # model hook
         model_ref.optimizer_step(
             self.trainer.current_epoch,
@@ -571,11 +514,8 @@
             should_check_val = self.should_check_val_fx(batch_idx, is_last_batch)
             if should_check_val:
                 self.trainer.run_evaluation()
-<<<<<<< HEAD
-=======
                 val_loop_called = True
 
->>>>>>> e7298b5d
                 # reset stage to train
                 self.trainer._running_stage = RunningStage.TRAINING
 
@@ -822,10 +762,6 @@
                     # revert back to previous state
                     self.trainer.lightning_module.untoggle_optimizer(opt_idx)
 
-                if len(self.trainer.optimizers) > 1:
-                    # revert back to previous state
-                    self.trainer.get_model().untoggle_optimizer(opt_idx)
-
         return result
 
     def backward(self, result, optimizer, opt_idx, *args, **kwargs):
@@ -835,13 +771,7 @@
 
         # backward can be called manually in the training loop
         if isinstance(result, torch.Tensor):
-<<<<<<< HEAD
-            # scale loss under accumulate_grad_batches > 1 and manual_backward
-            result = self.scale_closure_loss(result)
-            self.trainer.accelerator_backend.backward(result, optimizer, opt_idx, *args, **kwargs)
-=======
             self.trainer.accelerator.backward(result, optimizer, opt_idx, should_accumulate, *args, **kwargs)
->>>>>>> e7298b5d
         else:
             result.closure_loss = self.trainer.accelerator.backward(
                 result.closure_loss, optimizer, opt_idx, should_accumulate, *args, **kwargs
@@ -981,10 +911,4 @@
             self.running_loss.append(self.accumulated_loss.mean() * self.trainer.accumulate_grad_batches)
 
         # reset for next set of accumulated grads
-        self.accumulated_loss.reset()
-
-    def scale_closure_loss(self, loss: torch.Tensor) -> torch.Tensor:
-        model_ref = self.trainer.get_model()
-        if model_ref._running_manual_backward:
-            loss /= self.trainer.accumulate_grad_batches
-        return loss+        self.accumulated_loss.reset()