"""
The lightning training loop handles everything except the actual computations of your model.
 To decide what will happen in your training loop, define the `training_step` function.

Below are all the things lightning automates for you in the training loop.

Accumulated gradients
---------------------

Accumulated gradients runs K small batches of size N before doing a backwards pass.
 The effect is a large effective batch size of size KxN.

.. code-block:: python

    # DEFAULT (ie: no accumulated grads)
    trainer = Trainer(accumulate_grad_batches=1)

Force training for min or max epochs
------------------------------------

It can be useful to force training for a minimum number of epochs or limit to a max number

.. code-block:: python

    # DEFAULT
    trainer = Trainer(min_epochs=1, max_epochs=1000)

Force disable early stop
------------------------

To disable early stopping pass None to the early_stop_callback

.. code-block:: python

    # DEFAULT
    trainer = Trainer(early_stop_callback=None)

Gradient Clipping
-----------------

Gradient clipping may be enabled to avoid exploding gradients.
 Specifically, this will `clip the gradient norm computed over all model parameters
 `together <https://pytorch.org/docs/stable/nn.html#torch.nn.utils.clip_grad_norm_>`_.

.. code-block:: python

    # DEFAULT (ie: don't clip)
    trainer = Trainer(gradient_clip_val=0)

    # clip gradients with norm above 0.5
    trainer = Trainer(gradient_clip_val=0.5)

Inspect gradient norms
----------------------

Looking at grad norms can help you figure out where training might be going wrong.

.. code-block:: python

    # DEFAULT (-1 doesn't track norms)
    trainer = Trainer(track_grad_norm=-1)

    # track the LP norm (P=2 here)
    trainer = Trainer(track_grad_norm=2)

Set how much of the training set to check
-----------------------------------------

If you don't want to check 100% of the training set (for debugging or if it's huge), set this flag.

train_percent_check will be overwritten by overfit_pct if `overfit_pct > 0`

.. code-block:: python

    # DEFAULT
    trainer = Trainer(train_percent_check=1.0)

    # check 10% only
    trainer = Trainer(train_percent_check=0.1)

Packed sequences as inputs
--------------------------

When using PackedSequence, do 2 things:
1. return either a padded tensor in dataset or a list of variable length tensors
in the dataloader collate_fn (example above shows the list implementation).
2. Pack the sequence in forward or training and validation steps depending on use case.

.. code-block:: python

    # For use in dataloader
    def collate_fn(batch):
        x = [item[0] for item in batch]
        y = [item[1] for item in batch]
        return x, y

    # In module
    def training_step(self, batch, batch_idx):
        x = rnn.pack_sequence(batch[0], enforce_sorted=False)
        y = rnn.pack_sequence(batch[1], enforce_sorted=False)


Truncated Backpropagation Through Time
--------------------------------------

There are times when multiple backwards passes are needed for each batch.
 For example, it may save memory to use Truncated Backpropagation Through Time when training RNNs.

When this flag is enabled each batch is split into sequences of size truncated_bptt_steps
 and passed to training_step(...) separately. A default splitting function is provided,
 however, you can override it for more flexibility. See `tbptt_split_batch`.

.. code-block:: python

    # DEFAULT (single backwards pass per batch)
    trainer = Trainer(truncated_bptt_steps=None)

    # (split batch into sequences of size 2)
    trainer = Trainer(truncated_bptt_steps=2)


"""

from typing import Callable

import copy
import warnings
import logging as log
from abc import ABC, abstractmethod
from typing import Union, List

import numpy as np
from torch.utils.data import DataLoader

from pytorch_lightning.core.lightning import LightningModule
from pytorch_lightning.loggers import LightningLoggerBase
from pytorch_lightning.utilities.debugging import MisconfigurationException
from pytorch_lightning.callbacks.base import Callback

try:
    from apex import amp
except ImportError:
    APEX_AVAILABLE = False
else:
    APEX_AVAILABLE = True

try:
    import torch_xla.distributed.parallel_loader as xla_pl
    import torch_xla.core.xla_model as xm
except ImportError:
    XLA_AVAILABLE = False
else:
    XLA_AVAILABLE = True


class TrainerTrainLoopMixin(ABC):

    # this is just a summary on variables used in this abstract class,
    #  the proper values/initialisation should be done in child class
    max_epochs: int
    min_epochs: int
    use_ddp: bool
    use_dp: bool
    use_ddp2: bool
    single_gpu: bool
    use_tpu: bool
    data_parallel_device_ids: ...
    check_val_every_n_epoch: ...
    num_training_batches: int
    val_check_batch: ...
    num_val_batches: int
    disable_validation: bool
    fast_dev_run: ...
    main_progress_bar: ...
    accumulation_scheduler: ...
    lr_schedulers: ...
    enable_early_stop: ...
    early_stop_callback: ...
    callback_metrics: ...
    logger: Union[LightningLoggerBase, bool]
    global_step: int
    testing: bool
    log_save_interval: float
    proc_rank: int
    row_log_interval: float
    total_batches: int
    truncated_bptt_steps: ...
    optimizers: ...
    accumulate_grad_batches: int
    use_amp: bool
    print_nan_grads: ...
    track_grad_norm: ...
    model: LightningModule
    running_loss: ...
    training_tqdm_dict: ...
    reduce_lr_on_plateau_scheduler: ...
    profiler: ...
    batch_idx: int
    precision: ...
    train_dataloader: DataLoader
    reload_dataloaders_every_epoch: bool
    progress_bar_refresh_rate: ...
    max_steps: int
    max_steps: int
    total_batch_idx: int
    checkpoint_callback: ...

    # Callback system
    callbacks: List[Callback]
    on_train_start: Callable
    on_train_end: Callable
    on_batch_start: Callable
    on_batch_end: Callable
    on_epoch_start: Callable
    on_epoch_end: Callable
    on_validation_end: Callable

    @property
    def max_nb_epochs(self):
        """
        .. warning:: `max_nb_epochs` is deprecated and will be removed in v0.8.0, use `max_epochs` instead.
        """
        warnings.warn("`max_nb_epochs` is deprecated and will be removed in "
                      "v0.8.0, use `max_epochs` instead.", DeprecationWarning)
        return self.max_epochs

    @property
    def min_nb_epochs(self):
        """
        .. warning:: `min_nb_epochs` is deprecated and will be removed in v0.8.0, use `min_epochs` instead.
        """
        warnings.warn("`min_nb_epochs` is deprecated and will be removed in "
                      "v0.8.0, use `min_epochs` instead.", DeprecationWarning)
        return self.min_epochs

    @abstractmethod
    def get_model(self):
        """Warning: this is just empty shell for code implemented in other class."""

    @abstractmethod
    def is_function_implemented(self, *args):
        """Warning: this is just empty shell for code implemented in other class."""

    @abstractmethod
    def is_infinite_dataloader(self, *args):
        """Warning: this is just empty shell for code implemented in other class."""

    @abstractmethod
    def run_evaluation(self, *args):
        """Warning: this is just empty shell for code implemented in other class."""

    @abstractmethod
    def transfer_batch_to_gpu(self, *args):
        """Warning: this is just empty shell for code implemented in other class."""

    @abstractmethod
    def transfer_batch_to_tpu(self, *args):
        """Warning: this is just empty shell for code implemented in other class."""

    @abstractmethod
    def clip_gradients(self):
        """Warning: this is just empty shell for code implemented in other class."""

    @abstractmethod
    def print_nan_gradients(self):
        """Warning: this is just empty shell for code implemented in other class."""

    @abstractmethod
    def is_overriden(self, *args):
        """Warning: this is just empty shell for code implemented in other class."""

    @abstractmethod
    def add_tqdm_metrics(self, *args):
        """Warning: this is just empty shell for code implemented in other class."""

    @abstractmethod
    def log_metrics(self, *args):
        """Warning: this is just empty shell for code implemented in other class."""

    @abstractmethod
    def process_output(self, *args):
        """Warning: this is just empty shell for code implemented in other class."""

    @abstractmethod
    def reset_train_dataloader(self, *args):
        """Warning: this is just empty shell for code implemented in other class."""

    @abstractmethod
    def reset_val_dataloader(self, model):
        """Warning: this is just empty shell for code implemented in other class."""

    @abstractmethod
    def has_arg(self, *args):
        """Warning: this is just empty shell for code implemented in other class."""

    def train(self):
        warnings.warn('Displayed epoch numbers in the progress bar start from "1" until v0.6.x,'
                      ' but will start from "0" in v0.8.0.', DeprecationWarning)

        # get model
        model = self.get_model()

        # load data
        self.reset_train_dataloader(model)
        self.reset_val_dataloader(model)

        # Train start events
        with self.profiler.profile('on_train_start'):
            # callbacks
            self.on_train_start()
            # initialize early stop callback
            if self.early_stop_callback is not None:
                self.early_stop_callback.on_train_start(self, self.get_model())
            # model hooks
            model.on_train_start()

        try:
            # run all epochs
            for epoch in range(self.current_epoch, self.max_epochs):
                # set seed for distributed sampler (enables shuffling for each epoch)
                if self.use_ddp \
                        and hasattr(self.train_dataloader.sampler, 'set_epoch'):
                    self.train_dataloader.sampler.set_epoch(epoch)

                # update training progress in trainer and model
                model.current_epoch = epoch
                self.current_epoch = epoch

                total_val_batches = 0
                is_val_epoch = False
                if not self.disable_validation:
                    # val can be checked multiple times in epoch
                    is_val_epoch = (self.current_epoch + 1) % self.check_val_every_n_epoch == 0
                    val_checks_per_epoch = self.num_training_batches // self.val_check_batch
                    val_checks_per_epoch = val_checks_per_epoch if is_val_epoch else 0
                    total_val_batches = self.num_val_batches * val_checks_per_epoch

                # total batches includes multiple val checks
                self.total_batches = self.num_training_batches + total_val_batches
                self.batch_loss_value = 0  # accumulated grads

                if self.fast_dev_run:
                    # limit the number of batches to 2 (1 train and 1 val) in fast_dev_run
                    num_iterations = 2
                elif self.is_infinite_dataloader(self.train_dataloader):
                    # for infinite train loader, the progress bar never ends
                    num_iterations = None
                else:
                    num_iterations = self.total_batches

                # reset progress bar
                # .reset() doesn't work on disabled progress bar so we should check
                if not self.main_progress_bar.disable:
                    self.main_progress_bar.reset(num_iterations)
                desc = f'Epoch {epoch + 1}' if not self.is_infinite_dataloader(self.train_dataloader) else ''
                self.main_progress_bar.set_description(desc)

                # -----------------
                # RUN TNG EPOCH
                # -----------------
                self.run_training_epoch()

                # update LR schedulers
                self.update_learning_rates(interval='epoch')

                if self.max_steps and self.max_steps == self.global_step:
                    self.run_training_teardown()
                    return

                # early stopping
                met_min_epochs = epoch >= self.min_epochs - 1
                met_min_steps = self.global_step >= self.min_steps if self.min_steps else True

                # TODO wrap this logic into the callback
                if self.enable_early_stop and not self.disable_validation and is_val_epoch:
                    if ((met_min_epochs and met_min_steps) or self.fast_dev_run):
                        should_stop = self.early_stop_callback.on_epoch_end(self, self.get_model())
                        # stop training
                        stop = should_stop and met_min_epochs
                        if stop:
                            self.run_training_teardown()
                            return

            self.run_training_teardown()

        except KeyboardInterrupt:
            log.info('Detected KeyboardInterrupt, attempting graceful shutdown...')
            self.run_training_teardown()

    def run_training_epoch(self):

        # Epoch start events
        with self.profiler.profile('on_epoch_start'):
            # callbacks
            self.on_epoch_start()
            # changing gradient according accumulation_scheduler
            self.accumulation_scheduler.on_epoch_start(self, self.get_model())
            # model hooks
            if self.is_function_implemented('on_epoch_start'):
                self.get_model().on_epoch_start()

        # reset train dataloader
        if self.reload_dataloaders_every_epoch:
            self.reset_train_dataloader(self.get_model())

        # track local dataloader so TPU can wrap each epoch
        train_dataloader = self.train_dataloader

        # on TPU we have to wrap it under the ParallelLoader
        if self.use_tpu:
            device = xm.xla_device()
            train_dataloader = xla_pl.ParallelLoader(train_dataloader, [device])
            train_dataloader = train_dataloader.per_device_loader(device)

        # run epoch
        for batch_idx, batch in self.profiler.profile_iterable(
            enumerate(train_dataloader), "get_train_batch"
        ):
            # stop epoch if we limited the number of training batches
            if batch_idx >= self.num_training_batches:
                break

            self.batch_idx = batch_idx

            model = self.get_model()
            model.global_step = self.global_step

            # ---------------
            # RUN TRAIN STEP
            # ---------------
            output = self.run_training_batch(batch, batch_idx)
            batch_result, grad_norm_dic, batch_step_metrics = output

            # when returning -1 from train_step, we end epoch early
            early_stop_epoch = batch_result == -1

            # update lr
            self.update_learning_rates(interval='step')

            # ---------------
            # RUN VAL STEP
            # ---------------
            is_val_check_batch = (batch_idx + 1) % self.val_check_batch == 0
            can_check_epoch = (self.current_epoch + 1) % self.check_val_every_n_epoch == 0
            should_check_val = not self.disable_validation and can_check_epoch
            should_check_val = should_check_val and (is_val_check_batch or early_stop_epoch)

            # fast_dev_run always forces val checking after train batch
            if self.fast_dev_run or should_check_val:
                self.run_evaluation(test_mode=self.testing)

            # when logs should be saved
            should_save_log = (batch_idx + 1) % self.log_save_interval == 0 or early_stop_epoch
            if should_save_log or self.fast_dev_run:
                if self.proc_rank == 0 and self.logger is not None:
                    self.logger.save()

            # when metrics should be logged
            should_log_metrics = batch_idx % self.row_log_interval == 0 or early_stop_epoch
            if should_log_metrics or self.fast_dev_run:
                # logs user requested information to logger
                self.log_metrics(batch_step_metrics, grad_norm_dic)

            # ---------------
            # CHECKPOINTING, EARLY STOPPING
            # ---------------
            # save checkpoint even when no test or val step are defined
            train_step_only = not self.is_overriden('validation_step')
            if self.fast_dev_run or should_check_val or train_step_only:
                self.call_checkpoint_callback()

                if self.enable_early_stop:
                    self.early_stop_callback.check_metrics(self.callback_metrics)

            # progress global step according to grads progress
            if (self.batch_idx + 1) % self.accumulate_grad_batches == 0:
                self.global_step += 1
            self.total_batch_idx += 1

            # max steps reached, end training
            if self.max_steps is not None and self.max_steps == self.global_step:
                break

            # end epoch early
            # stop when the flag is changed or we've gone past the amount
            # requested in the batches
            if early_stop_epoch or self.fast_dev_run:
                break

        # Epoch end events
        with self.profiler.profile('on_epoch_end'):
            # callbacks
            self.on_epoch_end()
            # model hooks
            if self.is_function_implemented('on_epoch_end'):
                self.get_model().on_epoch_end()

    def run_training_batch(self, batch, batch_idx):
        # track grad norms
        grad_norm_dic = {}

        # track all metrics for callbacks
        all_callback_metrics = []

        # track metrics to log
        all_log_metrics = []

        if batch is None:
            return 0, grad_norm_dic, {}

        # Batch start events
        with self.profiler.profile('on_batch_start'):
            # callbacks
            self.on_batch_start()
            # hooks
            if self.is_function_implemented('on_batch_start'):
                response = self.get_model().on_batch_start(batch)
                if response == -1:
                    return -1, grad_norm_dic, {}

        splits = [batch]
        if self.truncated_bptt_steps is not None:
            model_ref = self.get_model()
            with self.profiler.profile('tbptt_split_batch'):
                splits = model_ref.tbptt_split_batch(batch, self.truncated_bptt_steps)

        self.hiddens = None
        for split_idx, split_batch in enumerate(splits):
            self.split_idx = split_idx

            # call training_step once per optimizer
            for opt_idx, optimizer in enumerate(self.optimizers):
                # make sure only the gradients of the current optimizer's paramaters are calculated
                # in the training step to prevent dangling gradients in multiple-optimizer setup.
                if len(self.optimizers) > 1:
                    for param in self.get_model().parameters():
                        param.requires_grad = False
                    for group in optimizer.param_groups:
                        for param in group['params']:
                            param.requires_grad = True

                # wrap the forward step in a closure so second order methods work
                def optimizer_closure():
                    # forward pass
                    with self.profiler.profile('model_forward'):
                        output = self.training_forward(
                            split_batch, batch_idx, opt_idx, self.hiddens)

                    closure_loss = output[0]
                    progress_bar_metrics = output[1]
                    log_metrics = output[2]
                    callback_metrics = output[3]
                    self.hiddens = output[4]

                    # accumulate loss
                    # (if accumulate_grad_batches = 1 no effect)
                    closure_loss = closure_loss / self.accumulate_grad_batches

                    # backward pass
                    model_ref = self.get_model()
                    with self.profiler.profile('model_backward'):
                        model_ref.backward(self, closure_loss, optimizer, opt_idx)

                    # track metrics for callbacks
                    all_callback_metrics.append(callback_metrics)

                    # track progress bar metrics
                    self.add_tqdm_metrics(progress_bar_metrics)
                    all_log_metrics.append(log_metrics)

                    # insert after step hook
                    if self.is_function_implemented('on_after_backward'):
                        model_ref = self.get_model()
                        with self.profiler.profile('on_after_backward'):
                            model_ref.on_after_backward()

                    return closure_loss

                # calculate loss
                loss = optimizer_closure()

                # nan grads
                if self.print_nan_grads:
                    self.print_nan_gradients()

                # track total loss for logging (avoid mem leaks)
                self.batch_loss_value += loss.item()

                # gradient update with accumulated gradients
                if (self.batch_idx + 1) % self.accumulate_grad_batches == 0:

                    # track gradient norms when requested
                    if batch_idx % self.row_log_interval == 0:
                        if self.track_grad_norm > 0:
                            model = self.get_model()
                            grad_norm_dic = model.grad_norm(
                                self.track_grad_norm)

                    # clip gradients
                    self.clip_gradients()

                    # calls .step(), .zero_grad()
                    # override function to modify this behavior
                    model = self.get_model()
                    with self.profiler.profile('optimizer_step'):
                        model.optimizer_step(self.current_epoch, batch_idx,
                                             optimizer, opt_idx, optimizer_closure)

                    # calculate running loss for display
                    self.running_loss.append(self.batch_loss_value)
                    self.batch_loss_value = 0
                    self.avg_loss = np.mean(self.running_loss[-100:])

        # Batch end events
        with self.profiler.profile('on_batch_end'):
            # callbacks
            self.on_batch_end()
            # model hooks
            if self.is_function_implemented('on_batch_end'):
                self.get_model().on_batch_end()

        # update progress bar
        if batch_idx % self.progress_bar_refresh_rate == 0:
            self.main_progress_bar.update(self.progress_bar_refresh_rate)
            self.main_progress_bar.set_postfix(**self.training_tqdm_dict)

        # collapse all metrics into one dict
        all_log_metrics = {k: v for d in all_log_metrics for k, v in d.items()}

        # track all metrics for callbacks
        self.callback_metrics.update({k: v for d in all_callback_metrics for k, v in d.items()})

        return 0, grad_norm_dic, all_log_metrics

    def run_training_teardown(self):
        self.main_progress_bar.close()

        # Train end events
        with self.profiler.profile('on_train_end'):
            # callbacks
            self.on_train_end()
            # model hooks
            if self.is_function_implemented('on_train_end'):
                self.get_model().on_train_end()

        if self.logger is not None:
            self.logger.finalize("success")

        # summarize profile results
        self.profiler.describe()

    def training_forward(self, batch, batch_idx, opt_idx, hiddens):
        """
        Handle forward for each training case (distributed, single gpu, etc...)
        :param batch:
        :param batch_idx:
        :return:
        """
        # ---------------
        # FORWARD
        # ---------------
        # enable not needing to add opt_idx to training_step
        args = [batch, batch_idx]

        if len(self.optimizers) > 1:
            if self.has_arg('training_step', 'optimizer_idx'):
                args.append(opt_idx)
            else:
                raise ValueError(
                    f'Your LightningModule defines {len(self.optimizers)} optimizers but '
                    f'training_step is missing the "optimizer_idx" argument.'
                )

        # pass hiddens if using tbptt
        if self.truncated_bptt_steps is not None:
            args.append(hiddens)

        # distributed forward
        if self.use_ddp or self.use_ddp2 or self.use_dp:
            output = self.model(*args)

        # single GPU forward
        elif self.single_gpu:
            gpu_id = 0
            if isinstance(self.data_parallel_device_ids, list):
                gpu_id = self.data_parallel_device_ids[0]
            batch = self.transfer_batch_to_gpu(copy.copy(batch), gpu_id)
            args[0] = batch
            output = self.model.training_step(*args)

        # TPU support
        elif self.use_tpu:
            batch = self.transfer_batch_to_tpu(copy.copy(batch))
            args[0] = batch
            output = self.model.training_step(*args)

        # CPU forward
        else:
            output = self.model.training_step(*args)

        # allow any mode to define training_end
        if self.is_overriden('training_end'):
            model_ref = self.get_model()
            with self.profiler.profile('training_end'):
                output = model_ref.training_end(output)

        # format and reduce outputs accordingly
        output = self.process_output(output, train=True)

        return output

<<<<<<< HEAD
    def update_learning_rates(self, interval):
        ''' Update learning rates
        Args:
            interval (str): either 'epoch' or 'step'.
        '''
        if not self.lr_schedulers:
            return

        for lr_scheduler in self.lr_schedulers:
            current_idx = self.batch_idx if interval == 'step' else self.current_epoch
            current_idx += 1  # account for both batch and epoch starts from 0
            # Take step if call to update_learning_rates matches the interval key and
            # the current step modulo the schedulers frequency is zero
            if lr_scheduler['interval'] == interval and current_idx % lr_scheduler['frequency'] == 0:
                # If instance of ReduceLROnPlateau, we need to pass validation loss
                if lr_scheduler['reduce_on_plateau']:
                    monitor_key = lr_scheduler['monitor']
                    monitor_val = self.callback_metrics.get(monitor_key)
                    if monitor_val is None:
                        avail_metrics = ','.join(list(self.callback_metrics.keys()))
                        m = f'ReduceLROnPlateau conditioned on metric {monitor_key} ' \
                            f'which is not available. Available metrics are: {avail_metrics}. ' \
                             'Condition can be set using `monitor` key in lr scheduler dict'
                        raise MisconfigurationException(m)
                    lr_scheduler['scheduler'].step(monitor_val)
                else:
                    lr_scheduler['scheduler'].step()
=======
    def call_checkpoint_callback(self):
        if self.checkpoint_callback is not None:
            self.checkpoint_callback.on_validation_end(self, self.get_model())
        self.on_validation_end()
>>>>>>> bcb45d90
<|MERGE_RESOLUTION|>--- conflicted
+++ resolved
@@ -709,7 +709,6 @@
 
         return output
 
-<<<<<<< HEAD
     def update_learning_rates(self, interval):
         ''' Update learning rates
         Args:
@@ -737,9 +736,8 @@
                     lr_scheduler['scheduler'].step(monitor_val)
                 else:
                     lr_scheduler['scheduler'].step()
-=======
+
     def call_checkpoint_callback(self):
         if self.checkpoint_callback is not None:
             self.checkpoint_callback.on_validation_end(self, self.get_model())
-        self.on_validation_end()
->>>>>>> bcb45d90
+        self.on_validation_end()