--- conflicted
+++ resolved
@@ -173,13 +173,8 @@
 from pytorch_lightning.callbacks import ModelCheckpoint
 from pytorch_lightning.core.lightning import LightningModule
 from pytorch_lightning.loggers import LightningLoggerBase
-<<<<<<< HEAD
-from pytorch_lightning.trainer.supporters import TensorRunningAccum
-from pytorch_lightning.utilities import rank_zero_warn, NATIVE_AMP_AVALAIBLE, rank_zero_info
-=======
 from pytorch_lightning.trainer.supporters import TensorRunningAccum, Accumulator
 from pytorch_lightning.utilities import rank_zero_warn, NATIVE_AMP_AVALAIBLE
->>>>>>> f9ccb0fd
 from pytorch_lightning.utilities.exceptions import MisconfigurationException
 from pytorch_lightning.utilities.parsing import AttributeDict
 from pytorch_lightning.utilities.memory import recursive_detach
@@ -375,41 +370,28 @@
                 window_length=self.accumulate_grad_batches
             )
 
-<<<<<<< HEAD
             # -----------------
             # RUN TNG EPOCH
             # -----------------
             self.run_training_epoch()
-=======
+
+            if self.max_steps and self.max_steps <= self.global_step:
+                return
+
+            # update LR schedulers
+            self.update_learning_rates(interval='epoch')
+
+            # early stopping
+            met_min_epochs = epoch >= self.min_epochs - 1
+            met_min_steps = self.global_step >= self.min_steps if self.min_steps else True
+
                 if self.should_stop:
                     if (met_min_epochs and met_min_steps):
-                        self.run_training_teardown()
                         return
                     else:
                         log.info('Trainer was signaled to stop but required minimum epochs'
                                  f' ({self.min_epochs}) or minimum steps ({self.min_steps}) has'
                                  ' not been met. Training will continue...')
->>>>>>> f9ccb0fd
-
-            if self.max_steps and self.max_steps <= self.global_step:
-                return
-
-            # update LR schedulers
-            self.update_learning_rates(interval='epoch')
-
-            # early stopping
-            met_min_epochs = epoch >= self.min_epochs - 1
-            met_min_steps = self.global_step >= self.min_steps if self.min_steps else True
-
-            if self.should_stop:
-                if (met_min_epochs and met_min_steps) or self.fast_dev_run:
-                    return
-                else:
-                    rank_zero_info(
-                        'Trainer was signaled to stop but required minimum epochs'
-                        f' ({self.min_epochs}) or minimum steps ({self.min_steps}) has'
-                        ' not been met. Training will continue...'
-                    )
 
     def prepare_train_loop_dataloader(self, train_dataloader):
         # on TPU we have to wrap it under the ParallelLoader
