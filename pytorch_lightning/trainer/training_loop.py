# Copyright The PyTorch Lightning team.
#
# Licensed under the Apache License, Version 2.0 (the "License");
# you may not use this file except in compliance with the License.
# You may obtain a copy of the License at
#
#     http://www.apache.org/licenses/LICENSE-2.0
#
# Unless required by applicable law or agreed to in writing, software
# distributed under the License is distributed on an "AS IS" BASIS,
# WITHOUT WARRANTIES OR CONDITIONS OF ANY KIND, either express or implied.
# See the License for the specific language governing permissions and
# limitations under the License.

import subprocess
from copy import copy, deepcopy

import numpy as np
import torch
import torch.distributed as torch_distrib

from pytorch_lightning.callbacks import ModelCheckpoint
from pytorch_lightning.core.lightning import LightningModule
from pytorch_lightning.core.memory import ModelSummary
from pytorch_lightning.core.step_result import EvalResult, Result
from pytorch_lightning.trainer.states import TrainerState
from pytorch_lightning.trainer.supporters import TensorRunningAccum, Accumulator
from pytorch_lightning.utilities import parsing, AMPType
from pytorch_lightning.utilities.distributed import rank_zero_info, rank_zero_warn
from pytorch_lightning.utilities.exceptions import MisconfigurationException
from pytorch_lightning.utilities.memory import recursive_detach
from pytorch_lightning.utilities.model_utils import is_overridden
from pytorch_lightning.utilities.parsing import AttributeDict
from pytorch_lightning.utilities.warning_utils import WarningCache


class TrainLoop:

    def __init__(self, trainer):
        self.trainer = trainer
        self.early_stopping_accumulator = None
        self.checkpoint_accumulator = None
        self.accumulated_loss = None
        self.warning_cache = WarningCache()
        self._teardown_already_run = False
        self.running_loss = TensorRunningAccum(window_length=20)

    def on_trainer_init(self, max_epochs, min_epochs, max_steps, min_steps, num_sanity_val_steps):
        self.trainer.global_step = 0
        self.trainer.current_epoch = 0
        self.trainer.interrupted = False
        self.trainer.should_stop = False
        self.trainer._state = TrainerState.INITIALIZING

        self.trainer.total_batch_idx = 0
        self.trainer.batch_idx = 0
        self.trainer.num_training_batches = 0
        self.trainer.train_dataloader = None

        self.trainer.max_epochs = max_epochs
        self.trainer.min_epochs = min_epochs
        self.trainer.max_steps = max_steps
        self.trainer.min_steps = min_steps

        if num_sanity_val_steps == -1:
            self.trainer.num_sanity_val_steps = float('inf')
        else:
            self.trainer.num_sanity_val_steps = num_sanity_val_steps

    @property
    def num_optimizers(self):
        num_optimizers = len(self.get_optimizers_iterable())
        return num_optimizers

    def on_train_start(self):
        # clear cache before training
        if self.trainer.on_gpu and self.trainer.root_gpu is not None:
            # use context because of:
            # https://discuss.pytorch.org/t/out-of-memory-when-i-use-torch-cuda-empty-cache/57898
            with torch.cuda.device(f'cuda:{self.trainer.root_gpu}'):
                torch.cuda.empty_cache()

        # hook
        self.trainer.call_hook('on_train_start')

    def setup_fit(self, model, train_dataloader, val_dataloaders, datamodule):
        # bind logger and other properties
        self.trainer.model_connector.copy_trainer_model_properties(model)

        # clean hparams
        if hasattr(model, 'hparams'):
            parsing.clean_namespace(model.hparams)

        # links data to the trainer
        self.trainer.data_connector.attach_data(model, train_dataloader, val_dataloaders, datamodule)

        # check that model is configured correctly
        self.trainer.config_validator.verify_loop_configurations(model)

    def setup_training(self, model: LightningModule):
        """Sanity check a few things before starting actual training.

        Args:
            model: The model to run sanity test on.
        """
        # --------------------------
        # Setup??
        # --------------------------
        ref_model = model
        if self.trainer.data_parallel:
            ref_model = model.module

<<<<<<< HEAD
=======
        # set the ranks and devices
>>>>>>> 2cf17a37
        self.trainer.accelerator_backend.dist.rank = self.trainer.global_rank
        self.trainer.accelerator_backend.dist.device = ref_model.device

        # give model convenience properties
        ref_model.trainer = self.trainer

        # set local properties on the model
        self.trainer.model_connector.copy_trainer_model_properties(ref_model)

        # init amp. Must be done here instead of __init__ to allow ddp to work
        if self.trainer.amp_backend == AMPType.NATIVE and self.trainer.precision == 16 and not self.trainer.use_tpu:
            self.trainer.scaler = torch.cuda.amp.GradScaler()

        # log hyper-parameters
        if self.trainer.logger is not None:
            # save exp to get started (this is where the first experiment logs are written)
            self.trainer.logger.log_hyperparams(ref_model.hparams)
            self.trainer.logger.log_graph(ref_model)
            self.trainer.logger.save()

        # wait for all to join if on distributed
        self.trainer.accelerator_backend.barrier('setup_training')

        # register auto-resubmit when on SLURM
        self.trainer.slurm_connector.register_slurm_signal_handlers()

        # --------------------------
        # Pre-train
        # --------------------------
        # on pretrain routine start
        self.trainer.on_pretrain_routine_start(ref_model)
        if self.trainer.is_function_implemented('on_pretrain_routine_start'):
            ref_model.on_pretrain_routine_start()

        # print model summary
        if self.trainer.is_global_zero and self.trainer.weights_summary is not None and not self.trainer.testing:
            if self.trainer.weights_summary in ModelSummary.MODES:
                ref_model.summarize(mode=self.trainer.weights_summary)
            else:
                raise MisconfigurationException("weights_summary can be None, " + ", ".join(ModelSummary.MODES))

        # track model now.
        # if cluster resets state, the model will update with the saved weights
        self.trainer.model = model

        # restore training and model before hpc is called
        self.trainer.checkpoint_connector.restore_weights(model)

        # on pretrain routine end
        self.trainer.on_pretrain_routine_end(ref_model)
        if self.trainer.is_function_implemented('on_pretrain_routine_end'):
            ref_model.on_pretrain_routine_end()

    def on_train_end(self):
        if self._teardown_already_run:
            return

        self._teardown_already_run = True

        # trigger checkpoint check. need to temporarily decrease the global step to avoid saving duplicates
        # when a checkpoint was saved at the last step
        self.trainer.global_step -= 1
        self.check_checkpoint_callback(should_save=True, is_last=True)
        self.trainer.global_step += 1

        # hook
        self.trainer.call_hook('on_train_end')

        # kill loggers
        if self.trainer.logger is not None:
            self.trainer.logger.finalize("success")

        # summarize profile results
        if self.trainer.global_rank == 0:
            self.trainer.profiler.describe()

        # give accelerators a chance to finish
        self.trainer.accelerator_backend.on_train_end()

        # clear mem
        if self.trainer.on_gpu:
            model = self.trainer.get_model()
            model.cpu()
            torch.cuda.empty_cache()

    def check_checkpoint_callback(self, should_save, is_last=False):
        # TODO bake this logic into the checkpoint callback
        if should_save:
            checkpoint_callbacks = [c for c in self.trainer.callbacks if isinstance(c, ModelCheckpoint)]
            if is_last and any(c.save_last for c in checkpoint_callbacks):
                rank_zero_info('Saving latest checkpoint...')
            model = self.trainer.get_model()
            [c.on_validation_end(self.trainer, model) for c in checkpoint_callbacks]

    def on_train_epoch_start(self, epoch):
        model = self.trainer.get_model()

        # set seed for distributed sampler (enables shuffling for each epoch)
        try:
            self.trainer.train_dataloader.sampler.set_epoch(epoch)
        except Exception:
            pass

        # update training progress in trainer
        self.trainer.current_epoch = epoch

        # changing gradient according accumulation_scheduler
        self.trainer.accumulation_scheduler.on_epoch_start(self.trainer, self.trainer.get_model())

        # stores accumulated grad fractions per batch
        self.accumulated_loss = TensorRunningAccum(
            window_length=self.trainer.accumulate_grad_batches
        )

        # structured result accumulators for callbacks
        self.early_stopping_accumulator = Accumulator()
        self.checkpoint_accumulator = Accumulator()

        # hook
        self.trainer.call_hook('on_epoch_start')
        self.trainer.call_hook('on_train_epoch_start')

    def on_train_batch_end(self, epoch_output, epoch_end_outputs, batch, batch_idx, dataloader_idx):
        # figure out what to track for epoch end
        self.track_epoch_end_reduce_metrics(epoch_output, epoch_end_outputs)

        # hook
        self.trainer.call_hook('on_batch_end')
        self.trainer.call_hook('on_train_batch_end', batch, batch_idx, dataloader_idx)

    def reset_train_val_dataloaders(self, model):
        if not self.trainer.reload_dataloaders_every_epoch:
            self.trainer.reset_train_dataloader(model)

        if self.trainer.val_dataloaders is None and not self.trainer.reload_dataloaders_every_epoch:
            self.trainer.reset_val_dataloader(model)

    def track_epoch_end_reduce_metrics(self, epoch_output, epoch_end_outputs):
        # track the outputs to reduce at the end of the epoch
        for opt_idx, opt_outputs in enumerate(epoch_end_outputs):
            # with 1 step (no tbptt) don't use a sequence at epoch end
            if isinstance(opt_outputs, list) and len(opt_outputs) == 1 and not isinstance(opt_outputs[0], Result):
                opt_outputs = opt_outputs[0]
            epoch_output[opt_idx].append(opt_outputs)

    def get_optimizers_iterable(self):
        """
        Generates an iterable with (idx, optimizer) for each optimizer.
        """
        if not self.trainer.optimizer_frequencies:
            # call training_step once per optimizer
            return list(enumerate(self.trainer.optimizers))

        optimizer_freq_cumsum = np.cumsum(self.trainer.optimizer_frequencies)
        optimizers_loop_length = optimizer_freq_cumsum[-1]
        current_place_in_loop = self.trainer.total_batch_idx % optimizers_loop_length

        # find optimzier index by looking for the first {item > current_place} in the cumsum list
        opt_idx = np.argmax(optimizer_freq_cumsum > current_place_in_loop)
        return [(opt_idx, self.trainer.optimizers[opt_idx])]

    def backward(self, result, optimizer, opt_idx):
        # backward pass
        with self.trainer.profiler.profile('model_backward'):
            result.closure_loss = self.trainer.accelerator_backend.backward(result.closure_loss, optimizer, opt_idx)

    def on_after_backward(self, training_step_output, batch_idx, untouched_loss):
        is_result_obj = isinstance(training_step_output, Result)

        if is_result_obj:
            training_step_output.detach()
        else:
            training_step_output.batch_loss = training_step_output.batch_loss.detach()

        # insert after step hook
        self.trainer.call_hook('on_after_backward')

        # when in dev debugging track the losses
        self.trainer.dev_debugger.track_train_loss_history(batch_idx, untouched_loss.detach())

    def training_step(self, split_batch, batch_idx, opt_idx, hiddens):
        # give the PL module a result for logging
        model = self.trainer.get_model()
        model._results = Result()
        model._current_fx_name = 'training_step'

        with self.trainer.profiler.profile('model_forward'):
            args = self.build_train_args(split_batch, batch_idx, opt_idx, hiddens)
            training_step_output = self.trainer.accelerator_backend.training_step(args)
            training_step_output = self.trainer.call_hook('training_step_end', training_step_output)

            training_step_output_for_epoch_end, training_step_output = self._process_training_step_output(
                training_step_output,
                split_batch
            )
            is_result_obj = isinstance(training_step_output, Result)

<<<<<<< HEAD
=======
            if training_step_output_for_epoch_end is None:
                return None

>>>>>>> 2cf17a37
        # accumulate loss
        # (if accumulate_grad_batches = 1 no effect)
        if is_result_obj:
            closure_loss = training_step_output.minimize
        else:
            closure_loss = training_step_output.batch_loss

        closure_loss = closure_loss / self.trainer.accumulate_grad_batches

        # the loss will get scaled for amp. avoid any modifications to it
        untouched_loss = closure_loss.detach().clone()

        # result
        result = AttributeDict(
            closure_loss=closure_loss,
            loss=untouched_loss,
            training_step_output=training_step_output,
            training_step_output_for_epoch_end=training_step_output_for_epoch_end,
            hiddens=training_step_output.hiddens,
        )
        return result

    def _process_training_step_output(self, training_step_output, split_batch):
        training_step_output_for_epoch_end = training_step_output

<<<<<<< HEAD
=======
        # enable validation_step return None
        if training_step_output_for_epoch_end is None:
            return None, None

>>>>>>> 2cf17a37
        # -----------------------------------------
        # process result return (DEPRECATE in 1.0)
        # -----------------------------------------
        if isinstance(training_step_output, Result):
            training_step_output_for_epoch_end = self._process_result(training_step_output, split_batch)
            return training_step_output_for_epoch_end, training_step_output

        # -----------------------------------------
        # process hybrid (1.0)
        # -----------------------------------------
        # no need for these checks in 1.0.0
        # TODO: remove checks in 1.0.0
        is_tensor = isinstance(training_step_output_for_epoch_end, torch.Tensor)
        is_1_0_output = is_tensor or ('log' not in training_step_output and 'progress_bar' not in training_step_output)
        if is_1_0_output:
            return self._process_training_step_output_1_0(training_step_output, split_batch)

        # -----------------------------------------
        # process old dict (deprecate 1.0)
        # -----------------------------------------
        training_step_output = self.trainer.process_dict_result(training_step_output, train=True)

        training_step_output = AttributeDict(
            batch_loss=training_step_output[0],
            pbar_on_batch_end=training_step_output[1],
            log_metrics=training_step_output[2],
            callback_metrics=training_step_output[3],
            hiddens=training_step_output[4],
        )
        # if the user decides to finally reduce things in epoch_end, save raw output without graphs
        if isinstance(training_step_output_for_epoch_end, torch.Tensor):
            training_step_output_for_epoch_end = training_step_output_for_epoch_end.detach()
        else:
            training_step_output_for_epoch_end = recursive_detach(training_step_output_for_epoch_end)

        return training_step_output_for_epoch_end, training_step_output

    def _process_training_step_output_1_0(self, training_step_output, split_batch):
        result = self.trainer.get_model()._results

        loss = None
        hiddens = None

        # handle dict return
        if isinstance(training_step_output, dict):
            loss = training_step_output.pop('loss', None)
            hiddens = training_step_output.pop('hiddens', None)
            result['extra'] = training_step_output

        # handle scalar return
        elif isinstance(training_step_output, torch.Tensor):
            loss = training_step_output
            result['extra'] = {}

        # map to results under the hood
        result.minimize = loss
        result.hiddens = hiddens

        # track batch for manual reduction with result
        result.track_batch_size(len(split_batch))

        # track metrics without grads for epoch reduction
        training_step_output_for_epoch_end = copy(result)
        training_step_output_for_epoch_end.detach()

        # what flows back into the system
        training_step_output = result

        return training_step_output_for_epoch_end, training_step_output

    def _process_result(self, training_step_output, split_batch):
        training_step_output.track_batch_size(len(split_batch))
        m = """
        TrainResult and EvalResult were deprecated in 0.9.1 and support will drop in 1.0.0.
        Use self.log and .write from the LightningModule to log metrics and write predictions.
        training_step can now only return a scalar (for the loss) or a dictionary with anything you want.

        Option 1:
        return loss

        Option 2:
        return {'loss': loss, 'anything_else': ...}

        Option 3:
        return {'loss': loss, 'hiddens': hiddens, 'anything_else': ...}
            """
        rank_zero_warn(m)

        # don't allow EvalResult in the training_step
        if isinstance(training_step_output, EvalResult):
            raise MisconfigurationException('training_step cannot return EvalResult, '
                                            'use a dict or TrainResult instead')

        training_step_output_for_epoch_end = copy(training_step_output)
        training_step_output_for_epoch_end.detach()

        return training_step_output_for_epoch_end

    def optimizer_step(self, optimizer, opt_idx, batch_idx, train_step_and_backward_closure):
        with self.trainer.profiler.profile('optimizer_step'):
            # optimizer step lightningModule hook
            self.trainer.accelerator_backend.optimizer_step(optimizer, batch_idx, opt_idx,
                                                            train_step_and_backward_closure)

    def on_before_zero_grad(self, optimizer):
        model = self.trainer.get_model()
        model.on_before_zero_grad(optimizer)

    def optimizer_zero_grad(self, batch_idx, optimizer, opt_idx):
        self.trainer.accelerator_backend.optimizer_zero_grad(batch_idx, optimizer, opt_idx)

    def on_before_backward(self, batch_idx, optimizer):
        # track gradient norms
        grad_norm_dic = self._track_gradient_norm()

        # clip gradients
        self.trainer.accelerator_backend.clip_gradients(optimizer)
        return grad_norm_dic

    def _track_gradient_norm(self):
        grad_norm_dict = {}
<<<<<<< HEAD
        if (self.trainer.global_step + 1) % self.trainer.row_log_interval == 0:
=======
        if (self.trainer.global_step + 1) % self.trainer.log_every_n_steps == 0:
>>>>>>> 2cf17a37
            if float(self.trainer.track_grad_norm) > 0:
                model = self.trainer.get_model()
                grad_norm_dict = model.grad_norm(self.trainer.track_grad_norm)
        return grad_norm_dict

    def log_training_step_metrics(self, opt_closure_result, batch_callback_metrics, batch_log_metrics):
        # track callback metrics
        callback_metrics = opt_closure_result.training_step_output.callback_metrics
        batch_callback_metrics.append(callback_metrics)

        # decide which metrics to log (results vs dict return)
        using_results_obj = isinstance(opt_closure_result.training_step_output, Result)
        if using_results_obj:
            metrics_to_log = opt_closure_result.training_step_output.batch_log_metrics
            step_pbar_metrics = opt_closure_result.training_step_output.batch_pbar_metrics
        else:
            metrics_to_log = opt_closure_result.training_step_output.log_metrics
            step_pbar_metrics = opt_closure_result.training_step_output.pbar_on_batch_end

        # track batch log metrics
        batch_log_metrics.append(metrics_to_log)

        # track progress bar metrics
        if len(step_pbar_metrics) > 0:
            self.trainer.logger_connector.add_progress_bar_metrics(step_pbar_metrics)
            self.trainer.logger_connector.callback_metrics.update(step_pbar_metrics)

    def process_hiddens(self, opt_closure_result):
        hiddens = opt_closure_result.hiddens
        if isinstance(opt_closure_result.training_step_output, Result):
            opt_closure_result.training_step_output_for_epoch_end.drop_hiddens()
        return hiddens

    def tbptt_split_batch(self, batch):
        splits = [batch]
        if self.trainer.truncated_bptt_steps is not None:
            model_ref = self.trainer.get_model()
            with self.trainer.profiler.profile('tbptt_split_batch'):
                splits = model_ref.tbptt_split_batch(batch, self.trainer.truncated_bptt_steps)
        return splits

    def run_training_epoch(self):

        # get model
        model = self.trainer.get_model()

        # modify dataloader if needed (ddp, etc...)
        train_dataloader = self.trainer.accelerator_backend.process_dataloader(self.trainer.train_dataloader)

        # track epoch output
        epoch_output = [[] for _ in range(self.num_optimizers)]

        # enable profiling for the dataloader
        train_dataloader = self.trainer.data_connector.get_profiled_train_dataloader(train_dataloader)
        dataloader_idx = 0
        should_check_val = False
        for batch_idx, (batch, is_last_batch) in train_dataloader:
            self.trainer.batch_idx = batch_idx

            # ------------------------------------
            # TRAINING_STEP + TRAINING_STEP_END
            # ------------------------------------
            batch_output = self.run_training_batch(batch, batch_idx, dataloader_idx)

            # when returning -1 from train_step, we end epoch early
            if batch_output.signal == -1:
                break

            # only track outputs when user implements training_epoch_end
            # otherwise we will build up unnecessary memory
            epoch_end_outputs = self.process_train_step_outputs(
                batch_output.training_step_output_for_epoch_end,
                self.early_stopping_accumulator,
                self.checkpoint_accumulator
            )

            # hook
            # TODO: add outputs to batches
            self.on_train_batch_end(epoch_output, epoch_end_outputs, batch, batch_idx, dataloader_idx)

            # -----------------------------------------
            # SAVE METRICS TO LOGGERS
            # -----------------------------------------
            self.trainer.logger_connector.log_train_step_metrics(batch_output)

            # -----------------------------------------
            # VALIDATE IF NEEDED + CHECKPOINT CALLBACK
            # -----------------------------------------
            should_check_val = self.should_check_val_fx(batch_idx, is_last_batch)
            if should_check_val:
                self.trainer.run_evaluation(test_mode=False)

            # -----------------------------------------
            # SAVE LOGGERS (ie: Tensorboard, etc...)
            # -----------------------------------------
            self.save_loggers_on_train_batch_end()

            # update LR schedulers
            monitor_metrics = deepcopy(self.trainer.logger_connector.callback_metrics)
            monitor_metrics.update(batch_output.batch_log_metrics)
            self.update_train_loop_lr_schedulers(monitor_metrics=monitor_metrics)

            # max steps reached, end training
            if self.trainer.max_steps is not None and self.trainer.max_steps == self.trainer.global_step + 1:
                break

            # end epoch early
            # stop when the flag is changed or we've gone past the amount
            # requested in the batches
            if self.trainer.should_stop:
                break

            self.trainer.total_batch_idx += 1

            # stop epoch if we limited the number of training batches
            if batch_idx + 1 >= self.trainer.num_training_batches:
                break

            # progress global step according to grads progress
            self.increment_accumulated_grad_global_step()

        # log epoch metrics
        self.trainer.logger_connector.log_train_epoch_end_metrics(
            epoch_output,
            self.checkpoint_accumulator,
            self.early_stopping_accumulator,
            self.num_optimizers
        )

        # hook
        self.trainer.logger_connector.on_train_epoch_end(epoch_output)

        # when no val loop is present or fast-dev-run still need to call checkpoints
        self.check_checkpoint_callback(not (should_check_val or is_overridden('validation_step', model)))

        # epoch end hook
        self.run_on_epoch_end_hook()

        # increment the global step once
        # progress global step according to grads progress
        self.increment_accumulated_grad_global_step()

    def run_training_batch(self, batch, batch_idx, dataloader_idx):
        # track grad norms
        grad_norm_dic = {}

        # track all metrics for callbacks
        batch_callback_metrics = []

        # track metrics to log
        batch_log_metrics = []

        # bookkeeping
        using_results_obj = False
        self.trainer.hiddens = None

        # track all outputs across time and num of optimizers
        batch_outputs = [[] for _ in range(len(self.get_optimizers_iterable()))]

        if batch is None:
            return AttributeDict(signal=0, grad_norm_dic=grad_norm_dic)

        # hook
        response = self.trainer.call_hook('on_batch_start')
        if response == -1:
            return AttributeDict(signal=-1, grad_norm_dic=grad_norm_dic)

        # hook
        response = self.trainer.call_hook('on_train_batch_start', batch, batch_idx, dataloader_idx)
        if response == -1:
            return AttributeDict(signal=-1, grad_norm_dic=grad_norm_dic)

        # lightning module hook
        splits = self.tbptt_split_batch(batch)

        for split_idx, split_batch in enumerate(splits):
            self.trainer.split_idx = split_idx

            # loop over optimizers
            for opt_idx, optimizer in self.get_optimizers_iterable():
                # make sure only the gradients of the current optimizer's parameters are calculated
                # in the training step to prevent dangling gradients in multiple-optimizer setup.
                if len(self.trainer.optimizers) > 1:
                    for param in self.trainer.get_model().parameters():
                        param.requires_grad = False
                    for group in optimizer.param_groups:
                        for param in group['params']:
                            param.requires_grad = True

                # -------------------
                # calculate loss (train step + train step end)
                # -------------------
                opt_closure_result = self.training_step_and_backward(
                    split_batch,
                    batch_idx,
                    opt_idx,
                    optimizer,
                    self.trainer.hiddens
                )

<<<<<<< HEAD
=======
                if opt_closure_result is None:
                    continue

>>>>>>> 2cf17a37
                using_results_obj = isinstance(opt_closure_result.training_step_output, Result)

                # log metrics
                self.log_training_step_metrics(opt_closure_result, batch_callback_metrics, batch_log_metrics)

                # track hiddens
                self.trainer.hiddens = self.process_hiddens(opt_closure_result)

                # check if loss or model weights are nan
                if self.trainer.terminate_on_nan:
                    self.trainer.detect_nan_tensors(opt_closure_result.loss)

                # track total loss for logging (avoid mem leaks)
                self.accumulated_loss.append(opt_closure_result.loss)

                # track all the outputs across all steps
                batch_opt_idx = opt_idx if len(batch_outputs) > 1 else 0
                batch_outputs[batch_opt_idx].append(opt_closure_result.training_step_output_for_epoch_end)

                # ------------------------------
                # BACKWARD PASS
                # ------------------------------
                # gradient update with accumulated gradients
                accumulation_done = (self.trainer.batch_idx + 1) % self.trainer.accumulate_grad_batches == 0
                is_final_batch = (self.trainer.batch_idx + 1) == self.trainer.num_training_batches
                if accumulation_done or is_final_batch:
                    # hook
                    grad_norm_dic = self.on_before_backward(batch_idx, optimizer)

                    # wrap forward + backward pass in closure for 2nd order optimizers
                    train_step_and_backward_closure = lambda: self.training_step_and_backward(
                        split_batch, batch_idx, opt_idx, optimizer, self.trainer.hiddens,
                    ).loss

                    # optimizer step
                    self.optimizer_step(optimizer, opt_idx, batch_idx, train_step_and_backward_closure)

                    # hook
                    self.on_before_zero_grad(optimizer)

                    # clear gradients
                    self.optimizer_zero_grad(batch_idx, optimizer, opt_idx)

                    # calculate running loss for display
                    self.running_loss.append(
                        self.accumulated_loss.mean() * self.trainer.accumulate_grad_batches
                    )

                    # reset for next set of accumulated grads
                    self.accumulated_loss.reset()

        # collapse all metrics into one dict
        batch_log_metrics = {k: v for d in batch_log_metrics for k, v in d.items()}

        # track all metrics for callbacks
<<<<<<< HEAD
        # TODO: is this needed?
=======
        self.trainer.logger_connector.callback_metrics.update(batch_log_metrics)
>>>>>>> 2cf17a37
        self.trainer.logger_connector.callback_metrics.update(
            {k: v for d in batch_callback_metrics for k, v in d.items() if v is not None}
        )

        result = AttributeDict(
            signal=0,
            grad_norm_dic=grad_norm_dic,
            batch_log_metrics=batch_log_metrics,
            training_step_output_for_epoch_end=batch_outputs
        )
        return result

    def training_step_and_backward(self, split_batch, batch_idx, opt_idx, optimizer, hiddens):
        """
        wrap the forward step in a closure so second order methods work
        """
        # lightning module hook
        result = self.training_step(split_batch, batch_idx, opt_idx, hiddens)

        if result is None:
            self.warning_cache.warn('training_step returned None if it was on purpose, ignore this warning...')
            return None

        # backward pass
        self.backward(result, optimizer, opt_idx)

        # hook
        self.on_after_backward(result.training_step_output, batch_idx, result.loss)

        return result

    def update_train_loop_lr_schedulers(self, monitor_metrics=None):
        num_accumulated_batches_reached = (self.trainer.batch_idx + 1) % self.trainer.accumulate_grad_batches == 0
        num_training_batches_reached = (self.trainer.batch_idx + 1) == self.trainer.num_training_batches

        if num_accumulated_batches_reached or num_training_batches_reached:
            # update lr
            self.trainer.optimizer_connector.update_learning_rates(interval='step', monitor_metrics=monitor_metrics)

    def run_on_epoch_end_hook(self):
        self.trainer.call_hook('on_epoch_end')
        self.trainer.call_hook('on_train_epoch_end')

    def increment_accumulated_grad_global_step(self):
        num_accumulated_batches_reached = (self.trainer.batch_idx + 1) % self.trainer.accumulate_grad_batches == 0
        num_training_batches_reached = (self.trainer.batch_idx + 1) == self.trainer.num_training_batches

        # progress global step according to grads progress
        if num_accumulated_batches_reached or num_training_batches_reached:
            self.trainer.global_step += 1

    def should_check_val_fx(self, batch_idx, is_last_batch):
        # decide if we should run validation
        is_val_check_batch = (batch_idx + 1) % self.trainer.val_check_batch == 0
        is_val_check_epoch = (self.trainer.current_epoch + 1) % self.trainer.check_val_every_n_epoch == 0
        can_check_val = self.trainer.enable_validation and is_val_check_epoch
        should_check_val = is_val_check_batch or self.trainer.should_stop
        is_last_batch_for_infinite_dataset = is_last_batch and self.trainer.val_check_batch == float('inf')
        should_check_val = can_check_val and (should_check_val or is_last_batch_for_infinite_dataset)

        return should_check_val

    def build_train_args(self, batch, batch_idx, opt_idx, hiddens):
        # enable not needing to add opt_idx to training_step
        args = [batch, batch_idx]

        if len(self.trainer.optimizers) > 1:
            if self.trainer.has_arg('training_step', 'optimizer_idx'):
                args.append(opt_idx)
            else:
                num_opts = len(self.trainer.optimizers)
                raise ValueError(
                    f'Your LightningModule defines {num_opts} optimizers but '
                    f'training_step is missing the "optimizer_idx" argument.'
                )

        # pass hiddens if using tbptt
        if self.trainer.truncated_bptt_steps is not None:
            args.append(hiddens)

        return args

    def save_loggers_on_train_batch_end(self):
        # when loggers should save to disk
        should_save_log = (
<<<<<<< HEAD
            (self.trainer.global_step + 1) % self.trainer.log_save_interval == 0 or self.trainer.should_stop
=======
            (self.trainer.global_step + 1) % self.trainer.flush_logs_every_n_steps == 0 or self.trainer.should_stop
>>>>>>> 2cf17a37
        )
        if should_save_log or self.trainer.fast_dev_run:
            if self.trainer.is_global_zero and self.trainer.logger is not None:
                self.trainer.logger.save()

    def process_train_step_outputs(self, all_train_step_outputs, early_stopping_accumulator, checkpoint_accumulator):
        """
        Figure out what needs to be tracked/logged at the end of the epoch
        """

        # the training step outputs a list per optimizer. The list contains the outputs at each time step
        # when no TBPTT is used, then the list has 1 item per batch
        # when TBPTT IS used, then the list has n items (1 per time step)
        epoch_end_outputs = []
        for optimizer_idx_outputs in all_train_step_outputs:
            # extract one representative sample from each time step (1 if no tbptt) and 0th optimizer
            if len(optimizer_idx_outputs) == 0:
                continue

            sample_output = optimizer_idx_outputs[-1]

            # pull out callback info if available (ie: Results object)
            if isinstance(sample_output, dict) and 'early_stop_on' in sample_output:
                early_stopping_accumulator.accumulate(sample_output['early_stop_on'])

            if isinstance(sample_output, dict) and 'checkpoint_on' in sample_output:
                checkpoint_accumulator.accumulate(sample_output['checkpoint_on'])

            # decide if we need to reduce at the end of the epoch automatically
            auto_reduce_tng_result = isinstance(sample_output, Result) and sample_output.should_reduce_on_epoch_end

            # only track when a) it needs to be autoreduced OR b) the user wants to manually reduce on epoch end
            if is_overridden('training_epoch_end', model=self.trainer.get_model()) or auto_reduce_tng_result:
                epoch_end_outputs.append(optimizer_idx_outputs)

        return epoch_end_outputs<|MERGE_RESOLUTION|>--- conflicted
+++ resolved
@@ -110,10 +110,7 @@
         if self.trainer.data_parallel:
             ref_model = model.module
 
-<<<<<<< HEAD
-=======
         # set the ranks and devices
->>>>>>> 2cf17a37
         self.trainer.accelerator_backend.dist.rank = self.trainer.global_rank
         self.trainer.accelerator_backend.dist.device = ref_model.device
 
@@ -311,12 +308,9 @@
             )
             is_result_obj = isinstance(training_step_output, Result)
 
-<<<<<<< HEAD
-=======
             if training_step_output_for_epoch_end is None:
                 return None
 
->>>>>>> 2cf17a37
         # accumulate loss
         # (if accumulate_grad_batches = 1 no effect)
         if is_result_obj:
@@ -342,13 +336,10 @@
     def _process_training_step_output(self, training_step_output, split_batch):
         training_step_output_for_epoch_end = training_step_output
 
-<<<<<<< HEAD
-=======
         # enable validation_step return None
         if training_step_output_for_epoch_end is None:
             return None, None
 
->>>>>>> 2cf17a37
         # -----------------------------------------
         # process result return (DEPRECATE in 1.0)
         # -----------------------------------------
@@ -470,11 +461,7 @@
 
     def _track_gradient_norm(self):
         grad_norm_dict = {}
-<<<<<<< HEAD
-        if (self.trainer.global_step + 1) % self.trainer.row_log_interval == 0:
-=======
         if (self.trainer.global_step + 1) % self.trainer.log_every_n_steps == 0:
->>>>>>> 2cf17a37
             if float(self.trainer.track_grad_norm) > 0:
                 model = self.trainer.get_model()
                 grad_norm_dict = model.grad_norm(self.trainer.track_grad_norm)
@@ -675,12 +662,9 @@
                     self.trainer.hiddens
                 )
 
-<<<<<<< HEAD
-=======
                 if opt_closure_result is None:
                     continue
 
->>>>>>> 2cf17a37
                 using_results_obj = isinstance(opt_closure_result.training_step_output, Result)
 
                 # log metrics
@@ -736,11 +720,7 @@
         batch_log_metrics = {k: v for d in batch_log_metrics for k, v in d.items()}
 
         # track all metrics for callbacks
-<<<<<<< HEAD
-        # TODO: is this needed?
-=======
         self.trainer.logger_connector.callback_metrics.update(batch_log_metrics)
->>>>>>> 2cf17a37
         self.trainer.logger_connector.callback_metrics.update(
             {k: v for d in batch_callback_metrics for k, v in d.items() if v is not None}
         )
@@ -826,11 +806,7 @@
     def save_loggers_on_train_batch_end(self):
         # when loggers should save to disk
         should_save_log = (
-<<<<<<< HEAD
-            (self.trainer.global_step + 1) % self.trainer.log_save_interval == 0 or self.trainer.should_stop
-=======
             (self.trainer.global_step + 1) % self.trainer.flush_logs_every_n_steps == 0 or self.trainer.should_stop
->>>>>>> 2cf17a37
         )
         if should_save_log or self.trainer.fast_dev_run:
             if self.trainer.is_global_zero and self.trainer.logger is not None:
