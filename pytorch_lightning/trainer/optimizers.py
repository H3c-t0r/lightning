# Copyright The PyTorch Lightning team.
#
# Licensed under the Apache License, Version 2.0 (the "License");
# you may not use this file except in compliance with the License.
# You may obtain a copy of the License at
#
#     http://www.apache.org/licenses/LICENSE-2.0
#
# Unless required by applicable law or agreed to in writing, software
# distributed under the License is distributed on an "AS IS" BASIS,
# WITHOUT WARRANTIES OR CONDITIONS OF ANY KIND, either express or implied.
# See the License for the specific language governing permissions and
# limitations under the License.

from abc import ABC
from typing import Any, Dict, List, Optional, Tuple

import torch
from torch import optim
from torch.optim.optimizer import Optimizer

import pytorch_lightning as pl
from pytorch_lightning.core.optimizer import LightningOptimizer
from pytorch_lightning.utilities import rank_zero_warn
from pytorch_lightning.utilities.exceptions import MisconfigurationException


class TrainerOptimizersMixin(ABC):

    _lightning_optimizers: Optional[List[LightningOptimizer]]

    def init_optimizers(self, model: "pl.LightningModule") -> Tuple[List, List, List]:
        self._lightning_optimizers = None
        optim_conf = model.configure_optimizers()
        if optim_conf is None:
            rank_zero_warn(
                "`LightningModule.configure_optimizers` returned `None`, this fit will run with no optimizer",
                UserWarning,
            )
            optim_conf = _MockOptimizer()

        optimizers, lr_schedulers, optimizer_frequencies = [], [], []
        monitor = None

        # single output, single optimizer
        if isinstance(optim_conf, Optimizer):
            optimizers = [optim_conf]
        # two lists, optimizer + lr schedulers
        elif (
            isinstance(optim_conf, (list, tuple))
            and len(optim_conf) == 2
            and isinstance(optim_conf[0], list)
            and all(isinstance(opt, Optimizer) for opt in optim_conf[0])
        ):
            opt, sch = optim_conf
            optimizers = opt
            lr_schedulers = sch if isinstance(sch, list) else [sch]
        # single dictionary
        elif isinstance(optim_conf, dict):
            optimizers = [optim_conf["optimizer"]]
            monitor = optim_conf.get("monitor", None)
            lr_schedulers = [optim_conf["lr_scheduler"]] if "lr_scheduler" in optim_conf else []
        # multiple dictionaries
        elif isinstance(optim_conf, (list, tuple)) and all(isinstance(d, dict) for d in optim_conf):
            optimizers = [opt_dict["optimizer"] for opt_dict in optim_conf]
            scheduler_dict = (
                lambda scheduler, opt_idx: dict(scheduler, opt_idx=opt_idx)
                if isinstance(scheduler, dict)
                else {"scheduler": scheduler, "opt_idx": opt_idx}
            )

            lr_schedulers = [
                scheduler_dict(opt_dict["lr_scheduler"], opt_idx)
                for opt_idx, opt_dict in enumerate(optim_conf)
                if "lr_scheduler" in opt_dict
            ]
            optimizer_frequencies = [
                opt_dict["frequency"] for opt_dict in optim_conf if opt_dict.get("frequency", None) is not None
            ]
            # assert that if frequencies are present, they are given for all optimizers
            if optimizer_frequencies and len(optimizer_frequencies) != len(optimizers):
                raise ValueError("A frequency must be given to each optimizer.")
        # single list or tuple, multiple optimizer
        elif isinstance(optim_conf, (list, tuple)) and all(isinstance(opt, Optimizer) for opt in optim_conf):
            optimizers = list(optim_conf)
        # unknown configuration
        else:
            raise MisconfigurationException(
                "Unknown configuration for model optimizers."
                " Output from `model.configure_optimizers()` should either be:\n"
                " * `torch.optim.Optimizer`\n"
                " * [`torch.optim.Optimizer`]\n"
                " * ([`torch.optim.Optimizer`], [`torch.optim.lr_scheduler`])\n"
                ' * {"optimizer": `torch.optim.Optimizer`, (optional) "lr_scheduler": `torch.optim.lr_scheduler`}\n'
                ' * A list of the previously described dict format, with an optional "frequency" key (int)'
            )

        is_manual_optimization = not model.automatic_optimization
        lr_schedulers = self.configure_schedulers(lr_schedulers, monitor, is_manual_optimization)
        _validate_scheduler_optimizer(optimizers, lr_schedulers)

        return optimizers, lr_schedulers, optimizer_frequencies

    def convert_to_lightning_optimizers(self):
        def _convert_to_lightning_optimizer(trainer, optimizer):
            if not isinstance(optimizer, LightningOptimizer):
                optimizer = LightningOptimizer(optimizer)
            optimizer._on_trainer_init(trainer)
            return optimizer

        self._lightning_optimizers = {
            opt_idx: _convert_to_lightning_optimizer(self, opt) for opt_idx, opt in enumerate(self.optimizers)
        }

    def configure_schedulers(
        self, schedulers: list, monitor: Optional[str], is_manual_optimization: bool
    ) -> List[Dict[str, Any]]:
        """Convert each scheduler into dict structure with relevant information"""
        lr_schedulers = []
        default_config = _get_default_scheduler_config()
        for scheduler in schedulers:
<<<<<<< HEAD
            if is_manual_optimization:
                if isinstance(scheduler, dict):
                    invalid_keys = {'interval', 'frequency', 'reduce_on_plateau', 'monitor', 'strict'}
=======
            if isinstance(scheduler, dict):
                # check provided keys
                extra_keys = [k for k in scheduler.keys() if k not in default_config.keys()]
                if extra_keys:
                    rank_zero_warn(f"Found unsupported keys in the lr scheduler dict: {extra_keys}", RuntimeWarning)
                if "scheduler" not in scheduler:
                    raise MisconfigurationException(
                        'The lr scheduler dict must have the key "scheduler" with its item being an lr scheduler'
                    )
                if "interval" in scheduler and scheduler["interval"] not in ("step", "epoch"):
                    raise MisconfigurationException(
                        f'The "interval" key in lr scheduler dict must be "step" or "epoch"'
                        f' but is "{scheduler["interval"]}"'
                    )
                if is_manual_optimization:
                    invalid_keys = {"interval", "frequency", "reduce_on_plateau", "monitor", "strict"}
>>>>>>> eaa16c74
                    keys_to_warn = [k for k in scheduler.keys() if k in invalid_keys]

                    if keys_to_warn:
                        rank_zero_warn(
                            f"The lr scheduler dict contains the key(s) {keys_to_warn}, but the keys will be ignored."
                            " You need to call `lr_scheduler.step()` manually in manual optimization.",
                            RuntimeWarning,
                        )

<<<<<<< HEAD
                    scheduler = {key: scheduler[key] for key in scheduler if key not in invalid_keys}
                    lr_schedulers.append({**default_config, **scheduler})
                else:
                    lr_schedulers.append({**default_config, 'scheduler': scheduler})
=======
                scheduler["reduce_on_plateau"] = isinstance(
                    scheduler["scheduler"], optim.lr_scheduler.ReduceLROnPlateau
                )
                if scheduler["reduce_on_plateau"] and scheduler.get("monitor", None) is None:
                    raise MisconfigurationException(
                        "The lr scheduler dict must include a monitor when a `ReduceLROnPlateau` scheduler is used."
                        ' For example: {"optimizer": optimizer, "lr_scheduler":'
                        ' {"scheduler": scheduler, "monitor": "your_loss"}}'
                    )
                lr_schedulers.append({**default_config, **scheduler})
            elif isinstance(scheduler, optim.lr_scheduler.ReduceLROnPlateau):
                if monitor is None:
                    raise MisconfigurationException(
                        "`configure_optimizers` must include a monitor when a `ReduceLROnPlateau` scheduler is used."
                        " For example:"
                        ' {"optimizer": optimizer, "lr_scheduler": scheduler, "monitor": "metric_to_track"}'
                    )
                lr_schedulers.append(
                    {**default_config, "scheduler": scheduler, "reduce_on_plateau": True, "monitor": monitor}
                )
            elif isinstance(scheduler, optim.lr_scheduler._LRScheduler):
                lr_schedulers.append({**default_config, "scheduler": scheduler})
>>>>>>> eaa16c74
            else:
                if isinstance(scheduler, dict):
                    # check provided keys
                    extra_keys = [k for k in scheduler.keys() if k not in default_config.keys()]
                    if extra_keys:
                        rank_zero_warn(f'Found unsupported keys in the lr scheduler dict: {extra_keys}', RuntimeWarning)
                    if 'scheduler' not in scheduler:
                        raise MisconfigurationException(
                            'The lr scheduler dict must have the key "scheduler" with its item being an lr scheduler'
                        )
                    if 'interval' in scheduler and scheduler['interval'] not in ('step', 'epoch'):
                        raise MisconfigurationException(
                            f'The "interval" key in lr scheduler dict must be "step" or "epoch"'
                            f' but is "{scheduler["interval"]}"'
                        )
                    scheduler['reduce_on_plateau'] = isinstance(
                        scheduler['scheduler'], optim.lr_scheduler.ReduceLROnPlateau
                    )
                    if scheduler['reduce_on_plateau'] and scheduler.get('monitor', None) is None:
                        raise MisconfigurationException(
                            'The lr scheduler dict must include a monitor when a `ReduceLROnPlateau` scheduler is used.'
                            ' For example: {"optimizer": optimizer, "lr_scheduler":'
                            ' {"scheduler": scheduler, "monitor": "your_loss"}}'
                        )
                    lr_schedulers.append({**default_config, **scheduler})
                elif isinstance(scheduler, optim.lr_scheduler.ReduceLROnPlateau):
                    if monitor is None:
                        raise MisconfigurationException(
                            '`configure_optimizers` must include a monitor when a `ReduceLROnPlateau`'
                            ' scheduler is used. For example:'
                            ' {"optimizer": optimizer, "lr_scheduler": scheduler, "monitor": "metric_to_track"}'
                        )
                    lr_schedulers.append({
                        **default_config, 'scheduler': scheduler,
                        'reduce_on_plateau': True,
                        'monitor': monitor
                    })
                elif isinstance(scheduler, optim.lr_scheduler._LRScheduler):
                    lr_schedulers.append({**default_config, 'scheduler': scheduler})
                else:
                    raise ValueError(f'The provided lr scheduler "{scheduler}" is invalid')
        return lr_schedulers


class _MockOptimizer(Optimizer):
    """The `_MockOptimizer` will be used inplace of an optimizer in the event that `None`
    is returned from `configure_optimizers`.
    """

    def __init__(self):
        super().__init__([torch.zeros(1)], {})

    def add_param_group(self, param_group):
        pass  # Do Nothing

    def load_state_dict(self, state_dict):
        pass  # Do Nothing

    def state_dict(self):
        return {}  # Return Empty

    def step(self, closure=None):
        if closure is not None:
            closure()

    def zero_grad(self):
        pass  # Do Nothing

    def __repr__(self):
        return "No Optimizer"


def _validate_scheduler_optimizer(optimizers, lr_schedulers):
    if any(sch["scheduler"].optimizer not in optimizers for sch in lr_schedulers):
        raise MisconfigurationException(
            "Some schedulers are attatched with an optimizer that wasn't returned from `configure_optimizers`."
        )


def _get_default_scheduler_config() -> Dict[str, Any]:
    return {
        "scheduler": None,
        "name": None,  # no custom name
        "interval": "epoch",  # after epoch is over
        "frequency": 1,  # every epoch/batch
        "reduce_on_plateau": False,  # most often not ReduceLROnPlateau scheduler
        "monitor": None,  # value to monitor for ReduceLROnPlateau
        "strict": True,  # enforce that the monitor exists for ReduceLROnPlateau
        "opt_idx": None,  # necessary to store opt_idx when optimizer frequencies are specified
    }<|MERGE_RESOLUTION|>--- conflicted
+++ resolved
@@ -119,28 +119,9 @@
         lr_schedulers = []
         default_config = _get_default_scheduler_config()
         for scheduler in schedulers:
-<<<<<<< HEAD
             if is_manual_optimization:
                 if isinstance(scheduler, dict):
                     invalid_keys = {'interval', 'frequency', 'reduce_on_plateau', 'monitor', 'strict'}
-=======
-            if isinstance(scheduler, dict):
-                # check provided keys
-                extra_keys = [k for k in scheduler.keys() if k not in default_config.keys()]
-                if extra_keys:
-                    rank_zero_warn(f"Found unsupported keys in the lr scheduler dict: {extra_keys}", RuntimeWarning)
-                if "scheduler" not in scheduler:
-                    raise MisconfigurationException(
-                        'The lr scheduler dict must have the key "scheduler" with its item being an lr scheduler'
-                    )
-                if "interval" in scheduler and scheduler["interval"] not in ("step", "epoch"):
-                    raise MisconfigurationException(
-                        f'The "interval" key in lr scheduler dict must be "step" or "epoch"'
-                        f' but is "{scheduler["interval"]}"'
-                    )
-                if is_manual_optimization:
-                    invalid_keys = {"interval", "frequency", "reduce_on_plateau", "monitor", "strict"}
->>>>>>> eaa16c74
                     keys_to_warn = [k for k in scheduler.keys() if k in invalid_keys]
 
                     if keys_to_warn:
@@ -150,35 +131,10 @@
                             RuntimeWarning,
                         )
 
-<<<<<<< HEAD
                     scheduler = {key: scheduler[key] for key in scheduler if key not in invalid_keys}
                     lr_schedulers.append({**default_config, **scheduler})
                 else:
                     lr_schedulers.append({**default_config, 'scheduler': scheduler})
-=======
-                scheduler["reduce_on_plateau"] = isinstance(
-                    scheduler["scheduler"], optim.lr_scheduler.ReduceLROnPlateau
-                )
-                if scheduler["reduce_on_plateau"] and scheduler.get("monitor", None) is None:
-                    raise MisconfigurationException(
-                        "The lr scheduler dict must include a monitor when a `ReduceLROnPlateau` scheduler is used."
-                        ' For example: {"optimizer": optimizer, "lr_scheduler":'
-                        ' {"scheduler": scheduler, "monitor": "your_loss"}}'
-                    )
-                lr_schedulers.append({**default_config, **scheduler})
-            elif isinstance(scheduler, optim.lr_scheduler.ReduceLROnPlateau):
-                if monitor is None:
-                    raise MisconfigurationException(
-                        "`configure_optimizers` must include a monitor when a `ReduceLROnPlateau` scheduler is used."
-                        " For example:"
-                        ' {"optimizer": optimizer, "lr_scheduler": scheduler, "monitor": "metric_to_track"}'
-                    )
-                lr_schedulers.append(
-                    {**default_config, "scheduler": scheduler, "reduce_on_plateau": True, "monitor": monitor}
-                )
-            elif isinstance(scheduler, optim.lr_scheduler._LRScheduler):
-                lr_schedulers.append({**default_config, "scheduler": scheduler})
->>>>>>> eaa16c74
             else:
                 if isinstance(scheduler, dict):
                     # check provided keys
