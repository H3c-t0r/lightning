# Copyright The PyTorch Lightning team.
#
# Licensed under the Apache License, Version 2.0 (the "License");
# you may not use this file except in compliance with the License.
# You may obtain a copy of the License at
#
#     http://www.apache.org/licenses/LICENSE-2.0
#
# Unless required by applicable law or agreed to in writing, software
# distributed under the License is distributed on an "AS IS" BASIS,
# WITHOUT WARRANTIES OR CONDITIONS OF ANY KIND, either express or implied.
# See the License for the specific language governing permissions and
# limitations under the License.
import inspect
import os
from abc import ABC
from argparse import ArgumentParser, Namespace
from pathlib import Path
from typing import cast, List, Optional, Type, TypeVar, Union

import torch
from torch.optim import Optimizer

import pytorch_lightning as pl
from pytorch_lightning.accelerators import Accelerator
from pytorch_lightning.callbacks import EarlyStopping, ModelCheckpoint, ProgressBarBase
from pytorch_lightning.callbacks.base import Callback
from pytorch_lightning.callbacks.prediction_writer import BasePredictionWriter
from pytorch_lightning.core.optimizer import LightningOptimizer
from pytorch_lightning.loggers import LightningLoggerBase
from pytorch_lightning.loggers.tensorboard import TensorBoardLogger
from pytorch_lightning.loops import PredictionLoop
from pytorch_lightning.loops.dataloader.evaluation_loop import EvaluationLoop
from pytorch_lightning.loops.fit_loop import FitLoop
from pytorch_lightning.plugins import ParallelPlugin, PrecisionPlugin, TrainingTypePlugin
from pytorch_lightning.trainer.connectors.accelerator_connector import AcceleratorConnector
from pytorch_lightning.trainer.connectors.checkpoint_connector import CheckpointConnector
from pytorch_lightning.trainer.connectors.logger_connector import LoggerConnector
from pytorch_lightning.trainer.connectors.logger_connector.result import ResultCollection
from pytorch_lightning.trainer.states import RunningStage, TrainerFn, TrainerState, TrainerStatus
from pytorch_lightning.utilities import DeviceType, DistributedType, rank_zero_deprecation, rank_zero_warn
from pytorch_lightning.utilities.argparse import (
    add_argparse_args,
    from_argparse_args,
    parse_argparser,
    parse_env_variables,
)
from pytorch_lightning.utilities.cloud_io import get_filesystem
from pytorch_lightning.utilities.model_helpers import is_overridden


class TrainerProperties(ABC):

    _default_root_dir: str
    _lightning_optimizers = None
    _progress_bar_callback: ProgressBarBase
    _weights_save_path: str

    accelerator_connector: AcceleratorConnector
    callbacks: List[Callback]
    checkpoint_connector: CheckpointConnector
    reload_dataloaders_every_n_epochs: int
    limit_val_batches: int
    logger: LightningLoggerBase
    logger_connector: LoggerConnector
    state: TrainerState
    fit_loop: FitLoop
    validate_loop: EvaluationLoop
    test_loop: EvaluationLoop
    predict_loop: PredictionLoop
    """
    Accelerator properties
    """

    @property
    def accelerator(self) -> Accelerator:
        return self.accelerator_connector.accelerator

    @property
    def distributed_backend(self) -> Optional[str]:
        # for backward compatibility
        return self.accelerator_connector.distributed_backend

    @property
    def training_type_plugin(self) -> TrainingTypePlugin:
        return self.accelerator.training_type_plugin

    @property
    def precision_plugin(self) -> PrecisionPlugin:
        return self.accelerator.precision_plugin

    @property
    def global_rank(self) -> int:
        return self.accelerator.training_type_plugin.global_rank

    @property
    def local_rank(self) -> int:
        # some training types define a local rank
        return getattr(self.accelerator.training_type_plugin, "local_rank", 0)

    @property
    def node_rank(self) -> int:
        # some training types define a local rank
        return getattr(self.accelerator.training_type_plugin, "node_rank", 0)

    @property
    def world_size(self) -> int:
        # some training types define a world size
        return getattr(self.accelerator.training_type_plugin, "world_size", 1)

    @property
    def should_rank_save_checkpoint(self) -> bool:
        return self.accelerator.training_type_plugin.should_rank_save_checkpoint

    @property
    def _distrib_type(self) -> DistributedType:
        return self.accelerator_connector._distrib_type

    @property
    def _device_type(self) -> DeviceType:
        return self.accelerator_connector._device_type

    @property
    def num_nodes(self) -> int:
        return self.accelerator_connector.num_nodes

    @property
    def num_processes(self) -> int:
        return self.accelerator_connector.num_processes

    @property
    def root_gpu(self) -> Optional[int]:
        return self.accelerator_connector.root_gpu

    @property
    def tpu_cores(self) -> int:
        return self.accelerator_connector.tpu_cores

    @property
    def ipus(self) -> int:
        return self.accelerator_connector.num_ipus

    @property
    def num_gpus(self) -> int:
        return self.accelerator_connector.num_gpus

    @property
    def data_parallel_device_ids(self) -> Optional[List[int]]:
        return self.accelerator_connector.parallel_device_ids

    @property
    def lightning_module(self) -> 'pl.LightningModule':
        return self.accelerator.lightning_module

    @property
    def optimizers(self) -> Optional[List[Optimizer]]:
        return self.accelerator.optimizers

    @optimizers.setter
    def optimizers(self, new_optims: Optional[List[Optimizer]]) -> None:
        # Necessary to rewrap optimizers to lightning
        # They will be re-created when accessing
        # the `lightning_optimizers` trainer property
        self._lightning_optimizers = None

        self.accelerator.optimizers = new_optims

    @property
    def lr_schedulers(self) -> Optional[list]:
        return self.accelerator.lr_schedulers

    @lr_schedulers.setter
    def lr_schedulers(self, new_schedulers: Optional[list]) -> None:
        self.accelerator.lr_schedulers = new_schedulers

    @property
    def optimizer_frequencies(self) -> list:
        return self.accelerator.optimizer_frequencies

    @optimizer_frequencies.setter
    def optimizer_frequencies(self, new_freqs: list) -> None:
        self.accelerator.optimizer_frequencies = new_freqs

    @property
    def amp_backend(self) -> Optional[str]:
        return self.accelerator.amp_backend

    @property
    def precision(self) -> Union[str, int]:
        return self.accelerator.precision

    @property
    def scaler(self):
        return self.accelerator.scaler

    @property
    def gpus(self) -> Optional[Union[List[int], str, int]]:
        return self.accelerator_connector.gpus

    @property
    def model(self) -> torch.nn.Module:
        """
        The LightningModule, but possibly wrapped into DataParallel or DistributedDataParallel.
        To access the pure LightningModule, use
        :meth:`~pytorch_lightning.trainer.trainer.Trainer.lightning_module` instead.
        """
        return self.accelerator.model

    @model.setter
    def model(self, model: torch.nn.Module) -> None:
        """
        Setter for the model, pass-through to accelerator and plugin where the model reference is stored.
        Used by the Tuner to reset the state of Trainer and Accelerator.

        Args:
            model: The LightningModule, possibly wrapped into DataParallel or DistributedDataParallel, depending
                on the backend.
        """
        self.accelerator.model = model

    """
    General properties
    """

    @property
    def log_dir(self) -> Optional[str]:
        if self.logger is None:
            dirpath = self.default_root_dir
        else:
            dirpath = getattr(self.logger, 'log_dir' if isinstance(self.logger, TensorBoardLogger) else 'save_dir')

        dirpath = self.accelerator.broadcast(dirpath)
        return dirpath

    @property
    def use_amp(self) -> bool:
        return self.precision == 16

    @property
    def is_global_zero(self) -> bool:
        return self.global_rank == 0

    @property
    def slurm_job_id(self) -> Optional[int]:
        job_id = os.environ.get('SLURM_JOB_ID')
        if job_id:
            try:
                job_id = int(job_id)
            except ValueError:
                job_id = None

        # in interactive mode, don't make logs use the same job id
        in_slurm_interactive_mode = os.environ.get('SLURM_JOB_NAME') == 'bash'
        if in_slurm_interactive_mode:
            job_id = None
        return job_id

    @property
    def lightning_optimizers(self) -> List[LightningOptimizer]:
        if self._lightning_optimizers is None:
            self.convert_to_lightning_optimizers()
        return self._lightning_optimizers

    @property
    def distributed_sampler_kwargs(self) -> Optional[dict]:
        if isinstance(self.training_type_plugin, ParallelPlugin):
            return self.training_type_plugin.distributed_sampler_kwargs

    @property
    def data_parallel(self) -> bool:
        return self._distrib_type in (
            DistributedType.DP, DistributedType.DDP, DistributedType.DDP_SPAWN, DistributedType.DDP2
        )

    @property
    def progress_bar_callback(self) -> Optional[ProgressBarBase]:
        return self._progress_bar_callback

    @property
    def progress_bar_dict(self) -> dict:
        """ Read-only for progress bar metrics. """
        ref_model = self.lightning_module
        ref_model = cast(pl.LightningModule, ref_model)

        standard_metrics = ref_model.get_progress_bar_dict()
        pbar_metrics = self.progress_bar_metrics
        duplicates = list(standard_metrics.keys() & pbar_metrics.keys())
        if duplicates:
            rank_zero_warn(
                f"The progress bar already tracks a metric with the name(s) '{', '.join(duplicates)}' and"
                f" `self.log('{duplicates[0]}', ..., prog_bar=True)` will overwrite this value. "
                f" If this is undesired, change the name or override `get_progress_bar_dict()`"
                f" in `LightingModule`.", UserWarning
            )
        return {**standard_metrics, **pbar_metrics}

    @property
<<<<<<< HEAD
=======
    def _should_reload_dl_epoch(self) -> bool:
        """ Check if dataloader should be reloaded in the current epoch. """
        n_epochs = self.reload_dataloaders_every_n_epochs
        return n_epochs and (not self.current_epoch % n_epochs)

    @property
    def disable_validation(self) -> bool:
        """ Check if validation is disabled during training. """
        rank_zero_deprecation(
            "`trainer.disable_validation` is deprecated in v1.4 and will be removed in v1.6."
            " Use `not trainer.enable_validation` instead."
        )
        return not self.enable_validation

    @property
>>>>>>> b6108f14
    def enable_validation(self) -> bool:
        """ Check if we should run validation during training. """
        model_ref = self.lightning_module
        val_loop_enabled = is_overridden('validation_step', model_ref) and self.limit_val_batches > 0
        return val_loop_enabled

    @property
    def default_root_dir(self) -> str:
        """
        The default location to save artifacts of loggers, checkpoints etc.
        It is used as a fallback if logger or checkpoint callback do not define specific save paths.
        """
        if get_filesystem(self._default_root_dir).protocol == "file":
            return os.path.normpath(self._default_root_dir)
        return self._default_root_dir

    @property
    def weights_save_path(self) -> str:
        """
        The default root location to save weights (checkpoints), e.g., when the
        :class:`~pytorch_lightning.callbacks.model_checkpoint.ModelCheckpoint` does not define a file path.
        """
        if get_filesystem(self._weights_save_path).protocol == "file":
            return os.path.normpath(self._weights_save_path)
        return self._weights_save_path

    @property
    def early_stopping_callback(self) -> Optional[EarlyStopping]:
        """
        The first :class:`~pytorch_lightning.callbacks.early_stopping.EarlyStopping`
        callback in the Trainer.callbacks list, or ``None`` if it doesn't exist.
        """
        callbacks = self.early_stopping_callbacks
        return callbacks[0] if len(callbacks) > 0 else None

    @property
    def early_stopping_callbacks(self) -> List[EarlyStopping]:
        """
        A list of all instances of :class:`~pytorch_lightning.callbacks.early_stopping.EarlyStopping`
        found in the Trainer.callbacks list.
        """
        return [c for c in self.callbacks if isinstance(c, EarlyStopping)]

    @property
    def prediction_writer_callbacks(self) -> List[BasePredictionWriter]:
        """
        A list of all instances of :class:`~pytorch_lightning.callbacks.prediction_writer.BasePredictionWriter`
        found in the Trainer.callbacks list.
        """
        return [cb for cb in self.callbacks if isinstance(cb, BasePredictionWriter)]

    @property
    def checkpoint_callback(self) -> Optional[ModelCheckpoint]:
        """
        The first :class:`~pytorch_lightning.callbacks.model_checkpoint.ModelCheckpoint`
        callback in the Trainer.callbacks list, or ``None`` if it doesn't exist.
        """
        callbacks = self.checkpoint_callbacks
        return callbacks[0] if len(callbacks) > 0 else None

    @property
    def checkpoint_callbacks(self) -> List[ModelCheckpoint]:
        """
        A list of all instances of :class:`~pytorch_lightning.callbacks.model_checkpoint.ModelCheckpoint`
        found in the Trainer.callbacks list.
        """
        return [c for c in self.callbacks if isinstance(c, ModelCheckpoint)]

    @property
    def resume_from_checkpoint(self) -> Optional[Union[str, Path]]:
        return self.checkpoint_connector.resume_checkpoint_path

    def save_checkpoint(self, filepath, weights_only: bool = False) -> None:
        self.checkpoint_connector.save_checkpoint(filepath, weights_only)

    """
    Parsing properties
    """

    @classmethod
    def default_attributes(cls) -> dict:
        init_signature = inspect.signature(cls)
        return {k: v.default for k, v in init_signature.parameters.items()}

    @classmethod
    def get_deprecated_arg_names(cls) -> List:
        """Returns a list with deprecated Trainer arguments."""
        depr_arg_names = []
        for name, val in cls.__dict__.items():
            if name.startswith('DEPRECATED') and isinstance(val, (tuple, list)):
                depr_arg_names.extend(val)
        return depr_arg_names

    @classmethod
    def from_argparse_args(cls: Type['_T'], args: Union[Namespace, ArgumentParser], **kwargs) -> '_T':
        return from_argparse_args(cls, args, **kwargs)

    @classmethod
    def parse_argparser(cls, arg_parser: Union[ArgumentParser, Namespace]) -> Namespace:
        return parse_argparser(cls, arg_parser)

    @classmethod
    def match_env_arguments(cls) -> Namespace:
        return parse_env_variables(cls)

    @classmethod
    def add_argparse_args(cls, parent_parser: ArgumentParser, **kwargs) -> ArgumentParser:
        return add_argparse_args(cls, parent_parser, **kwargs)

    """
    State properties
    """

    @property
    def interrupted(self) -> bool:
        return self.state.status == TrainerStatus.INTERRUPTED

    @property
    def training(self) -> bool:
        return self.state.stage == RunningStage.TRAINING

    @training.setter
    def training(self, val: bool) -> None:
        if val:
            self.state.stage = RunningStage.TRAINING
        elif self.training:
            self.state.stage = None

    @property
    def testing(self) -> bool:
        return self.state.stage == RunningStage.TESTING

    @testing.setter
    def testing(self, val: bool) -> None:
        if val:
            self.state.stage = RunningStage.TESTING
        elif self.testing:
            self.state.stage = None

    @property
    def predicting(self) -> bool:
        return self.state.stage == RunningStage.PREDICTING

    @predicting.setter
    def predicting(self, val: bool) -> None:
        if val:
            self.state.stage = RunningStage.PREDICTING
        elif self.predicting:
            self.state.stage = None

    @property
    def tuning(self) -> bool:
        return self.state.stage == RunningStage.TUNING

    @tuning.setter
    def tuning(self, val: bool) -> None:
        if val:
            self.state.stage = RunningStage.TUNING
        elif self.tuning:
            self.state.stage = None

    @property
    def validating(self) -> bool:
        return self.state.stage == RunningStage.VALIDATING

    @validating.setter
    def validating(self, val: bool) -> None:
        if val:
            self.state.stage = RunningStage.VALIDATING
        elif self.validating:
            self.state.stage = None

    @property
    def evaluating(self) -> bool:
        return self.state.stage and self.state.stage.evaluating

    @property
    def sanity_checking(self) -> bool:
        return self.state.stage == RunningStage.SANITY_CHECKING

    @sanity_checking.setter
    def sanity_checking(self, val: bool) -> None:
        if val:
            self.state.stage = RunningStage.SANITY_CHECKING
        elif self.sanity_checking:
            self.state.stage = None

    """
    Loop properties
    """

    @property
    def global_step(self) -> int:
        return self.fit_loop.global_step

    @property
    def current_epoch(self) -> int:
        return self.fit_loop.current_epoch

    @property
    def max_epochs(self) -> Optional[int]:
        return self.fit_loop.max_epochs

    @property
    def min_epochs(self) -> Optional[int]:
        return self.fit_loop.min_epochs

    @property
    def max_steps(self) -> Optional[int]:
        return self.fit_loop.max_steps

    @property
    def min_steps(self) -> Optional[int]:
        return self.fit_loop.min_steps

    @property
    def is_last_batch(self) -> bool:
        return self.fit_loop.epoch_loop.is_last_batch

    @property
    def _evaluation_loop(self) -> EvaluationLoop:
        if self.state.fn in (TrainerFn.FITTING, TrainerFn.TUNING):
            return self.fit_loop.epoch_loop.val_loop
        if self.state.fn == TrainerFn.VALIDATING:
            return self.validate_loop
        if self.state.fn == TrainerFn.TESTING:
            return self.test_loop
        raise RuntimeError("The `Trainer._evaluation_loop` property isn't defined. Accessed outside of scope")

    @property
    def _active_loop(self) -> Optional[Union[FitLoop, EvaluationLoop, PredictionLoop]]:
        if self.training:
            return self.fit_loop
        if self.sanity_checking or self.evaluating:
            return self._evaluation_loop
        if self.predicting:
            return self.predict_loop

    """
    Logging properties
    """

    @property
    def callback_metrics(self) -> dict:
        return self.logger_connector.callback_metrics

    @property
    def logged_metrics(self) -> dict:
        return self.logger_connector.logged_metrics

    @property
    def progress_bar_metrics(self) -> dict:
        return self.logger_connector.progress_bar_metrics

    @property
    def _results(self) -> Optional[ResultCollection]:
        active_loop = self._active_loop
        if active_loop is not None:
            return active_loop._results

    """
    Other
    """

    # TODO: refactor this so that it can be done in LightningOptimizer
    def __getstate__(self):
        # remove lightning_optimizers
        self._lightning_optimizers = None
        return self.__dict__

    def __setstate__(self, state):
        self.__dict__ = state


# Used to represent the concrete type TrainerProperties class methods are called on.
_T = TypeVar('_T', bound=TrainerProperties)<|MERGE_RESOLUTION|>--- conflicted
+++ resolved
@@ -295,8 +295,6 @@
         return {**standard_metrics, **pbar_metrics}
 
     @property
-<<<<<<< HEAD
-=======
     def _should_reload_dl_epoch(self) -> bool:
         """ Check if dataloader should be reloaded in the current epoch. """
         n_epochs = self.reload_dataloaders_every_n_epochs
@@ -312,7 +310,6 @@
         return not self.enable_validation
 
     @property
->>>>>>> b6108f14
     def enable_validation(self) -> bool:
         """ Check if we should run validation during training. """
         model_ref = self.lightning_module
