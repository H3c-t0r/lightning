--- conflicted
+++ resolved
@@ -17,17 +17,12 @@
 from argparse import ArgumentParser, Namespace
 from typing import cast, List, Optional, Type, TypeVar, Union
 
-<<<<<<< HEAD
-from pytorch_lightning.accelerators.accelerator import Accelerator
-from pytorch_lightning.callbacks import Callback, EarlyStopping, ModelCheckpoint, ProgressBarBase
-=======
 import torch
 from torch.optim import Optimizer
 
 from pytorch_lightning.accelerators import Accelerator
 from pytorch_lightning.callbacks import EarlyStopping, ModelCheckpoint, ProgressBarBase
 from pytorch_lightning.callbacks.base import Callback
->>>>>>> 863a70c2
 from pytorch_lightning.core.lightning import LightningModule
 from pytorch_lightning.core.optimizer import LightningOptimizer
 from pytorch_lightning.loggers import LightningLoggerBase
@@ -37,9 +32,6 @@
 from pytorch_lightning.trainer.connectors.checkpoint_connector import CheckpointConnector
 from pytorch_lightning.trainer.connectors.logger_connector import LoggerConnector
 from pytorch_lightning.trainer.states import TrainerState
-<<<<<<< HEAD
-from pytorch_lightning.utilities import argparse_utils, HOROVOD_AVAILABLE, rank_zero_warn, TPU_AVAILABLE
-=======
 from pytorch_lightning.utilities import DeviceType, DistributedType, rank_zero_warn
 from pytorch_lightning.utilities.argparse import (
     add_argparse_args,
@@ -47,7 +39,6 @@
     parse_argparser,
     parse_env_variables,
 )
->>>>>>> 863a70c2
 from pytorch_lightning.utilities.cloud_io import get_filesystem
 from pytorch_lightning.utilities.model_helpers import is_overridden
 
@@ -62,12 +53,6 @@
 
     accelerator_connector: AcceleratorConnector
     callbacks: List[Callback]
-<<<<<<< HEAD
-    _lightning_optimizers = None
-
-    @property
-    def log_dir(self):
-=======
     checkpoint_connector: CheckpointConnector
     limit_val_batches: int
     logger: LightningLoggerBase
@@ -143,7 +128,6 @@
 
     @property
     def log_dir(self) -> Optional[str]:
->>>>>>> 863a70c2
         if self.logger is None:
             dirpath = self.default_root_dir
         else:
@@ -256,11 +240,7 @@
     @property
     def progress_bar_dict(self) -> dict:
         """ Read-only for progress bar metrics. """
-<<<<<<< HEAD
-        ref_model = self.get_model()
-=======
         ref_model = self.lightning_module
->>>>>>> 863a70c2
         ref_model = cast(LightningModule, ref_model)
 
         standard_metrics = ref_model.get_progress_bar_dict()
@@ -271,12 +251,7 @@
                 f"The progress bar already tracks a metric with the name(s) '{', '.join(duplicates)}' and"
                 f" `self.log('{duplicates[0]}', ..., prog_bar=True)` will overwrite this value. "
                 f" If this is undesired, change the name or override `get_progress_bar_dict()`"
-<<<<<<< HEAD
-                f" in `LightingModule`.",
-                UserWarning
-=======
                 f" in `LightingModule`.", UserWarning
->>>>>>> 863a70c2
             )
         all_metrics = dict(**standard_metrics)
         all_metrics.update(**logged_metrics)
@@ -360,19 +335,6 @@
         """
         return self.accelerator.model
 
-<<<<<<< HEAD
-    @property
-    def lightning_optimizers(self):
-        if self._lightning_optimizers is None:
-            self.convert_to_lightning_optimizers()
-        return self._lightning_optimizers
-
-    def __getstate__(self):
-        # remove lightning_optimizers
-        self._lightning_optimizers = None
-        return self.__dict__
-
-=======
     @model.setter
     def model(self, model: torch.nn.Module) -> None:
         """
@@ -391,7 +353,6 @@
             self.convert_to_lightning_optimizers()
         return self._lightning_optimizers
 
->>>>>>> 863a70c2
     @property
     def lightning_module(self) -> LightningModule:
         return self.accelerator.lightning_module
