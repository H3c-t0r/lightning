# Copyright The PyTorch Lightning team.
#
# Licensed under the Apache License, Version 2.0 (the "License");
# you may not use this file except in compliance with the License.
# You may obtain a copy of the License at
#
#     http://www.apache.org/licenses/LICENSE-2.0
#
# Unless required by applicable law or agreed to in writing, software
# distributed under the License is distributed on an "AS IS" BASIS,
# WITHOUT WARRANTIES OR CONDITIONS OF ANY KIND, either express or implied.
# See the License for the specific language governing permissions and
# limitations under the License.
<<<<<<< HEAD
from pytorch_lightning.accelerators import Accelerator
from pytorch_lightning.core.lightning import LightningModule
from pytorch_lightning.utilities import rank_zero_deprecation
=======

from pytorch_lightning.trainer.connectors.accelerator_connector import AcceleratorConnector
from pytorch_lightning.utilities import DeviceType, DistributedType, rank_zero_deprecation


class DeprecatedDistDeviceAttributes:

    num_gpus: int
    accelerator_connector: AcceleratorConnector

    @property
    def on_cpu(self) -> bool:
        rank_zero_deprecation("Internal: `on_cpu` is deprecated in v1.2 and will be removed in v1.4.")
        return self.accelerator_connector._device_type == DeviceType.CPU

    @on_cpu.setter
    def on_cpu(self, val: bool) -> None:
        rank_zero_deprecation("Internal: `on_cpu` is deprecated in v1.2 and will be removed in v1.4.")
        if val:
            self.accelerator_connector._device_type = DeviceType.CPU

    @property
    def on_tpu(self) -> bool:
        rank_zero_deprecation("Internal: `on_tpu` is deprecated in v1.2 and will be removed in v1.4.")
        return self.accelerator_connector._device_type == DeviceType.TPU

    @on_tpu.setter
    def on_tpu(self, val: bool) -> None:
        rank_zero_deprecation("Internal: `on_tpu` is deprecated in v1.2 and will be removed in v1.4.")
        if val:
            self.accelerator_connector._device_type = DeviceType.TPU

    @property
    def use_tpu(self) -> bool:
        rank_zero_deprecation("Internal: `use_tpu` is deprecated in v1.2 and will be removed in v1.4.")
        return self.on_tpu

    @use_tpu.setter
    def use_tpu(self, val: bool) -> None:
        rank_zero_deprecation("Internal: `use_tpu` is deprecated in v1.2 and will be removed in v1.4.")
        self.on_tpu = val

    @property
    def on_gpu(self) -> bool:
        rank_zero_deprecation("Internal: `on_gpu` is deprecated in v1.2 and will be removed in v1.4.")
        return self.accelerator_connector._device_type == DeviceType.GPU

    @on_gpu.setter
    def on_gpu(self, val: bool) -> None:
        rank_zero_deprecation("Internal: `on_gpu` is deprecated in v1.2 and will be removed in v1.4.")
        if val:
            self.accelerator_connector._device_type = DeviceType.GPU

    @property
    def use_dp(self) -> bool:
        rank_zero_deprecation("Internal: `use_dp` is deprecated in v1.2 and will be removed in v1.4.")
        return self.accelerator_connector._distrib_type == DistributedType.DP

    @use_dp.setter
    def use_dp(self, val: bool) -> None:
        rank_zero_deprecation("Internal: `use_dp` is deprecated in v1.2 and will be removed in v1.4.")
        if val:
            self.accelerator_connector._distrib_type = DistributedType.DP

    @property
    def use_ddp(self) -> bool:
        rank_zero_deprecation("Internal: `use_ddp` is deprecated in v1.2 and will be removed in v1.4.")
        return self.accelerator_connector._distrib_type in (DistributedType.DDP, DistributedType.DDP_SPAWN)

    @use_ddp.setter
    def use_ddp(self, val: bool) -> None:
        rank_zero_deprecation("Internal: `use_ddp` is deprecated in v1.2 and will be removed in v1.4.")
        if val:
            self.accelerator_connector._distrib_type = DistributedType.DDP

    @property
    def use_ddp2(self) -> bool:
        rank_zero_deprecation("Internal: `use_ddp2` is deprecated in v1.2 and will be removed in v1.4.")
        return self.accelerator_connector._distrib_type == DistributedType.DDP2

    @use_ddp2.setter
    def use_ddp2(self, val: bool) -> None:
        rank_zero_deprecation("Internal: `use_ddp2` is deprecated in v1.2 and will be removed in v1.4.")
        if val:
            self.accelerator_connector._distrib_type = DistributedType.DDP2

    @property
    def use_horovod(self) -> bool:
        rank_zero_deprecation("Internal: `use_horovod` is deprecated in v1.2 and will be removed in v1.4.")
        return self.accelerator_connector._distrib_type == DistributedType.HOROVOD

    @use_horovod.setter
    def use_horovod(self, val: bool) -> None:
        rank_zero_deprecation("Internal: `use_horovod` is deprecated in v1.2 and will be removed in v1.4.")
        if val:
            self.accelerator_connector._distrib_type = DistributedType.HOROVOD

    @property
    def use_single_gpu(self) -> bool:
        rank_zero_deprecation("Internal: `use_single_gpu` is deprecated in v1.2 and will be removed in v1.4.")
        # todo, limiting to exclude DDP2 is not clear but it comes from connectors...
        return (
            self.accelerator_connector._device_type and self.accelerator_connector._device_type == DeviceType.GPU
            and self.num_gpus == 1 and self.accelerator_connector._distrib_type not in (DistributedType.DDP2, )
        )

    @use_single_gpu.setter
    def use_single_gpu(self, val: bool) -> None:
        rank_zero_deprecation("Internal: `use_single_gpu` is deprecated in v1.2 and will be removed in v1.4.")
        if val:
            self.accelerator_connector._device_type = DeviceType.GPU
>>>>>>> 140b0c72


class DeprecatedTrainerAttributes:

    sanity_checking: bool

    @property
    def running_sanity_check(self) -> bool:
        rank_zero_deprecation(
            "`Trainer.running_sanity_check` has been renamed to `Trainer.sanity_checking` and will be removed in v1.5."
        )
        return self.sanity_checking<|MERGE_RESOLUTION|>--- conflicted
+++ resolved
@@ -11,123 +11,8 @@
 # WITHOUT WARRANTIES OR CONDITIONS OF ANY KIND, either express or implied.
 # See the License for the specific language governing permissions and
 # limitations under the License.
-<<<<<<< HEAD
-from pytorch_lightning.accelerators import Accelerator
-from pytorch_lightning.core.lightning import LightningModule
+
 from pytorch_lightning.utilities import rank_zero_deprecation
-=======
-
-from pytorch_lightning.trainer.connectors.accelerator_connector import AcceleratorConnector
-from pytorch_lightning.utilities import DeviceType, DistributedType, rank_zero_deprecation
-
-
-class DeprecatedDistDeviceAttributes:
-
-    num_gpus: int
-    accelerator_connector: AcceleratorConnector
-
-    @property
-    def on_cpu(self) -> bool:
-        rank_zero_deprecation("Internal: `on_cpu` is deprecated in v1.2 and will be removed in v1.4.")
-        return self.accelerator_connector._device_type == DeviceType.CPU
-
-    @on_cpu.setter
-    def on_cpu(self, val: bool) -> None:
-        rank_zero_deprecation("Internal: `on_cpu` is deprecated in v1.2 and will be removed in v1.4.")
-        if val:
-            self.accelerator_connector._device_type = DeviceType.CPU
-
-    @property
-    def on_tpu(self) -> bool:
-        rank_zero_deprecation("Internal: `on_tpu` is deprecated in v1.2 and will be removed in v1.4.")
-        return self.accelerator_connector._device_type == DeviceType.TPU
-
-    @on_tpu.setter
-    def on_tpu(self, val: bool) -> None:
-        rank_zero_deprecation("Internal: `on_tpu` is deprecated in v1.2 and will be removed in v1.4.")
-        if val:
-            self.accelerator_connector._device_type = DeviceType.TPU
-
-    @property
-    def use_tpu(self) -> bool:
-        rank_zero_deprecation("Internal: `use_tpu` is deprecated in v1.2 and will be removed in v1.4.")
-        return self.on_tpu
-
-    @use_tpu.setter
-    def use_tpu(self, val: bool) -> None:
-        rank_zero_deprecation("Internal: `use_tpu` is deprecated in v1.2 and will be removed in v1.4.")
-        self.on_tpu = val
-
-    @property
-    def on_gpu(self) -> bool:
-        rank_zero_deprecation("Internal: `on_gpu` is deprecated in v1.2 and will be removed in v1.4.")
-        return self.accelerator_connector._device_type == DeviceType.GPU
-
-    @on_gpu.setter
-    def on_gpu(self, val: bool) -> None:
-        rank_zero_deprecation("Internal: `on_gpu` is deprecated in v1.2 and will be removed in v1.4.")
-        if val:
-            self.accelerator_connector._device_type = DeviceType.GPU
-
-    @property
-    def use_dp(self) -> bool:
-        rank_zero_deprecation("Internal: `use_dp` is deprecated in v1.2 and will be removed in v1.4.")
-        return self.accelerator_connector._distrib_type == DistributedType.DP
-
-    @use_dp.setter
-    def use_dp(self, val: bool) -> None:
-        rank_zero_deprecation("Internal: `use_dp` is deprecated in v1.2 and will be removed in v1.4.")
-        if val:
-            self.accelerator_connector._distrib_type = DistributedType.DP
-
-    @property
-    def use_ddp(self) -> bool:
-        rank_zero_deprecation("Internal: `use_ddp` is deprecated in v1.2 and will be removed in v1.4.")
-        return self.accelerator_connector._distrib_type in (DistributedType.DDP, DistributedType.DDP_SPAWN)
-
-    @use_ddp.setter
-    def use_ddp(self, val: bool) -> None:
-        rank_zero_deprecation("Internal: `use_ddp` is deprecated in v1.2 and will be removed in v1.4.")
-        if val:
-            self.accelerator_connector._distrib_type = DistributedType.DDP
-
-    @property
-    def use_ddp2(self) -> bool:
-        rank_zero_deprecation("Internal: `use_ddp2` is deprecated in v1.2 and will be removed in v1.4.")
-        return self.accelerator_connector._distrib_type == DistributedType.DDP2
-
-    @use_ddp2.setter
-    def use_ddp2(self, val: bool) -> None:
-        rank_zero_deprecation("Internal: `use_ddp2` is deprecated in v1.2 and will be removed in v1.4.")
-        if val:
-            self.accelerator_connector._distrib_type = DistributedType.DDP2
-
-    @property
-    def use_horovod(self) -> bool:
-        rank_zero_deprecation("Internal: `use_horovod` is deprecated in v1.2 and will be removed in v1.4.")
-        return self.accelerator_connector._distrib_type == DistributedType.HOROVOD
-
-    @use_horovod.setter
-    def use_horovod(self, val: bool) -> None:
-        rank_zero_deprecation("Internal: `use_horovod` is deprecated in v1.2 and will be removed in v1.4.")
-        if val:
-            self.accelerator_connector._distrib_type = DistributedType.HOROVOD
-
-    @property
-    def use_single_gpu(self) -> bool:
-        rank_zero_deprecation("Internal: `use_single_gpu` is deprecated in v1.2 and will be removed in v1.4.")
-        # todo, limiting to exclude DDP2 is not clear but it comes from connectors...
-        return (
-            self.accelerator_connector._device_type and self.accelerator_connector._device_type == DeviceType.GPU
-            and self.num_gpus == 1 and self.accelerator_connector._distrib_type not in (DistributedType.DDP2, )
-        )
-
-    @use_single_gpu.setter
-    def use_single_gpu(self, val: bool) -> None:
-        rank_zero_deprecation("Internal: `use_single_gpu` is deprecated in v1.2 and will be removed in v1.4.")
-        if val:
-            self.accelerator_connector._device_type = DeviceType.GPU
->>>>>>> 140b0c72
 
 
 class DeprecatedTrainerAttributes:
