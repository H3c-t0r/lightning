--- conflicted
+++ resolved
@@ -79,25 +79,15 @@
         else:
             self.trainer.call_hook('on_validation_start', *args, **kwargs)
 
-<<<<<<< HEAD
-    def on_evaluation_model_eval(self, *args, **kwargs):
-        model_ref = self.trainer.get_model()
-=======
     def on_evaluation_model_eval(self, *_, **__):
         model_ref = self.trainer.lightning_module
->>>>>>> 863a70c2
         if self.trainer.testing:
             model_ref.on_test_model_eval()
         else:
             model_ref.on_validation_model_eval()
 
-<<<<<<< HEAD
-    def on_evaluation_model_train(self, *args, **kwargs):
-        model_ref = self.trainer.get_model()
-=======
     def on_evaluation_model_train(self, *_, **__):
         model_ref = self.trainer.lightning_module
->>>>>>> 863a70c2
         if self.trainer.testing:
             model_ref.on_test_model_train()
         else:
@@ -110,11 +100,7 @@
             self.trainer.call_hook('on_validation_end', *args, **kwargs)
 
     def reload_evaluation_dataloaders(self):
-<<<<<<< HEAD
-        model = self.trainer.get_model()
-=======
         model = self.trainer.lightning_module
->>>>>>> 863a70c2
         if self.trainer.testing:
             self.trainer.reset_test_dataloader(model)
         else:
@@ -144,19 +130,9 @@
         args = [batch, batch_idx]
 
         multiple_val_loaders = (
-<<<<<<< HEAD
-            not self.trainer.testing
-            and self._get_num_dataloaders(self.trainer.val_dataloaders) > 1
-        )
-        multiple_test_loaders = (
-            self.trainer.testing
-            and self._get_num_dataloaders(self.trainer.test_dataloaders) > 1
-        )
-=======
             not self.trainer.testing and self._get_num_dataloaders(self.trainer.val_dataloaders) > 1
         )
         multiple_test_loaders = (self.trainer.testing and self._get_num_dataloaders(self.trainer.test_dataloaders) > 1)
->>>>>>> 863a70c2
 
         if multiple_test_loaders or multiple_val_loaders:
             args.append(dataloader_idx)
@@ -177,13 +153,8 @@
 
         model_ref = self.trainer.lightning_module
         model_ref._results = Result()
-<<<<<<< HEAD
-        # run actual test step
-        if self.trainer.testing:
-=======
 
         if self.testing:
->>>>>>> 863a70c2
             model_ref._current_fx_name = "test_step"
             with self.trainer.profiler.profile("test_step"):
                 output = self.trainer.accelerator.test_step(args)
@@ -211,11 +182,6 @@
     def evaluation_epoch_end(self):
         # unset dataloder_idx in model
         self.trainer.logger_connector.evaluation_epoch_end(self.trainer.testing)
-<<<<<<< HEAD
-
-        using_eval_result = self.is_using_eval_results()
-=======
->>>>>>> 863a70c2
 
         # call the model epoch end
         deprecated_results = self.__run_eval_epoch_end(self.num_dataloaders)
@@ -269,11 +235,7 @@
             eval_results = [eval_results]
 
         # track depreceated metrics
-<<<<<<< HEAD
-        self.trainer.logger_connector.track_metrics_deprecated(eval_results, using_eval_result)
-=======
         self.trainer.logger_connector.track_metrics_deprecated(eval_results)
->>>>>>> 863a70c2
 
         return eval_results
 
@@ -322,12 +284,8 @@
     def on_evaluation_batch_start(self, batch, batch_idx, dataloader_idx):
         # set dataloader_idx to model and track batch_size
         self.trainer.logger_connector.on_evaluation_batch_start(
-<<<<<<< HEAD
-            self.trainer.testing, batch, dataloader_idx, self.num_dataloaders)
-=======
             self.trainer.testing, batch, dataloader_idx, self.num_dataloaders
         )
->>>>>>> 863a70c2
 
         if self.trainer.testing:
             self.trainer.call_hook('on_test_batch_start', batch, batch_idx, dataloader_idx)
