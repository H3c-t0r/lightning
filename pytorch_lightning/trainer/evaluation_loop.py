--- conflicted
+++ resolved
@@ -185,21 +185,10 @@
         using_eval_result = self.is_using_eval_results()
 
         # call the model epoch end
-<<<<<<< HEAD
-        eval_results = self.__run_eval_epoch_end(num_dataloaders, using_eval_result)
-
-        # enable returning anything
-        for r in eval_results:
-            if not isinstance(r, (dict, Result, torch.Tensor)):
-                return []
-
-        return eval_results
-=======
         deprecated_results = self.__run_eval_epoch_end(num_dataloaders, using_eval_result)
 
         # 1.0
         epoch_logs = self.trainer.get_model()._results
->>>>>>> 2cf17a37
 
         # enable returning anything
         for i, r in enumerate(deprecated_results):
@@ -248,11 +237,7 @@
                 user_reduced = True
 
         # depre warning
-<<<<<<< HEAD
-        if eval_results is not None:
-=======
         if eval_results is not None and user_reduced:
->>>>>>> 2cf17a37
             step = 'testing_epoch_end' if self.testing else 'validation_epoch_end'
             m = f'The {step} should not return anything as of 9.1.' \
                 f'to log, use self.log(...) or self.write(...) directly in the LightningModule'
@@ -339,11 +324,7 @@
         if len(results) == 1:
             return None
 
-<<<<<<< HEAD
-        results.track_batch_size(len(batch))
-=======
         results.track_batch_size(batch)
->>>>>>> 2cf17a37
         self.__log_result_step_metrics(results, batch_idx)
 
         return results
