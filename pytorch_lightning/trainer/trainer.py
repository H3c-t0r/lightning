import inspect
import os
from argparse import ArgumentParser, Namespace
from typing import Union, Optional, List, Dict, Tuple, Iterable, Any

import torch
import torch.distributed as torch_distrib
import torch.multiprocessing as mp
from torch.utils.data import DataLoader

from pytorch_lightning import _logger as log
from pytorch_lightning.callbacks import ModelCheckpoint, EarlyStopping, Callback
from pytorch_lightning.core.lightning import LightningModule
from pytorch_lightning.core.memory import ModelSummary
from pytorch_lightning.loggers import LightningLoggerBase
from pytorch_lightning.profiler import SimpleProfiler, PassThroughProfiler, BaseProfiler
from pytorch_lightning.trainer.auto_mix_precision import TrainerAMPMixin
from pytorch_lightning.trainer.callback_config import TrainerCallbackConfigMixin
from pytorch_lightning.trainer.callback_hook import TrainerCallbackHookMixin
from pytorch_lightning.trainer.data_loading import TrainerDataLoadingMixin
from pytorch_lightning.trainer.deprecated_api import TrainerDeprecatedAPITillVer0_9
from pytorch_lightning.trainer.distrib_data_parallel import TrainerDDPMixin
from pytorch_lightning.trainer.distrib_parts import (
    TrainerDPMixin, parse_gpu_ids, determine_root_gpu_device, pick_multiple_gpus)
from pytorch_lightning.trainer.evaluation_loop import TrainerEvaluationLoopMixin
from pytorch_lightning.trainer.logging import TrainerLoggingMixin
from pytorch_lightning.trainer.model_hooks import TrainerModelHooksMixin
from pytorch_lightning.trainer.optimizers import TrainerOptimizersMixin
from pytorch_lightning.trainer.supporters import TensorRunningAccum
from pytorch_lightning.trainer.training_io import TrainerIOMixin
from pytorch_lightning.trainer.training_loop import TrainerTrainLoopMixin
from pytorch_lightning.trainer.training_tricks import TrainerTrainingTricksMixin
from pytorch_lightning.trainer.lr_finder import TrainerLRFinderMixin
from pytorch_lightning.utilities.exceptions import MisconfigurationException
from pytorch_lightning.utilities import rank_zero_warn, parsing, rank_zero_info

try:
    from apex import amp
except ImportError:
    APEX_AVAILABLE = False
else:
    APEX_AVAILABLE = True

try:
    import torch_xla
    import torch_xla.core.xla_model as xm
    import torch_xla.distributed.xla_multiprocessing as xmp
except ImportError:
    XLA_AVAILABLE = False
else:
    XLA_AVAILABLE = True

try:
    import horovod.torch as hvd
except ImportError:
    HOROVOD_AVAILABLE = False
else:
    HOROVOD_AVAILABLE = True


class Trainer(
    TrainerIOMixin,
    TrainerOptimizersMixin,
    TrainerAMPMixin,
    TrainerDPMixin,
    TrainerDDPMixin,
    TrainerLoggingMixin,
    TrainerModelHooksMixin,
    TrainerTrainingTricksMixin,
    TrainerDataLoadingMixin,
    TrainerEvaluationLoopMixin,
    TrainerTrainLoopMixin,
    TrainerCallbackConfigMixin,
    TrainerCallbackHookMixin,
    TrainerLRFinderMixin,
    TrainerDeprecatedAPITillVer0_9,
):
    DEPRECATED_IN_0_9 = ('use_amp', 'show_progress_bar', 'training_tqdm_dict', 'num_tpu_cores')

    def __init__(
        self,
        logger: Union[LightningLoggerBase, Iterable[LightningLoggerBase], bool] = True,
        checkpoint_callback: Union[ModelCheckpoint, bool] = True,
        early_stop_callback: Optional[Union[EarlyStopping, bool]] = False,
        callbacks: Optional[List[Callback]] = None,
        default_root_dir: Optional[str] = None,
        gradient_clip_val: float = 0,
        process_position: int = 0,
        num_nodes: int = 1,
        num_processes: int = 1,
        gpus: Optional[Union[List[int], str, int]] = None,
        auto_select_gpus: bool = False,
        tpu_cores: Optional[Union[List[int], int]] = None,
        log_gpu_memory: Optional[str] = None,
        progress_bar_refresh_rate: int = 1,
        overfit_pct: float = 0.0,
        track_grad_norm: Union[int, float, str] = -1,
        check_val_every_n_epoch: int = 1,
        fast_dev_run: bool = False,
        accumulate_grad_batches: Union[int, Dict[int, int], List[list]] = 1,
        max_epochs: int = 1000,
        min_epochs: int = 1,
        max_steps: Optional[int] = None,
        min_steps: Optional[int] = None,
        train_percent_check: float = 1.0,
        val_percent_check: float = 1.0,
        test_percent_check: float = 1.0,
        val_check_interval: float = 1.0,
        log_save_interval: int = 100,
        row_log_interval: int = 50,
        distributed_backend: Optional[str] = None,
        precision: int = 32,
        print_nan_grads: bool = False,  # backward compatible, todo: remove in v0.9.0
        weights_summary: Optional[str] = ModelSummary.MODE_DEFAULT,
        weights_save_path: Optional[str] = None,
        num_sanity_val_steps: int = 2,
        truncated_bptt_steps: Optional[int] = None,
        resume_from_checkpoint: Optional[str] = None,
        profiler: Optional[Union[BaseProfiler, bool]] = None,
        benchmark: bool = False,
        deterministic: bool = False,
        reload_dataloaders_every_epoch: bool = False,
        auto_lr_find: Union[bool, str] = False,
        replace_sampler_ddp: bool = True,
        terminate_on_nan: bool = False,
        auto_scale_batch_size: Union[str, bool] = False,
        prepare_data_per_node: bool = True,
        amp_level: str = 'O1',  # backward compatible, todo: remove in v1.0.0
        num_tpu_cores: Optional[int] = None,  # backward compatible, todo: remove in v0.9.0
        use_amp=None,  # backward compatible, todo: remove in v0.9.0
        show_progress_bar=None,  # backward compatible, todo: remove in v0.9.0
    ):
        r"""

        Customize every aspect of training via flags

        Args:
            logger: Logger (or iterable collection of loggers) for experiment tracking.

            checkpoint_callback: Callback for checkpointing.

            early_stop_callback (:class:`pytorch_lightning.callbacks.EarlyStopping`):

            callbacks: Add a list of callbacks.

            default_root_dir: Default path for logs and weights when no logger/ckpt_callback passed

            gradient_clip_val: 0 means don't clip.

            gradient_clip:
                .. warning:: .. deprecated:: 0.7.0

                    Use `gradient_clip_val` instead. Will remove 0.9.0.

            process_position: orders the progress bar when running multiple models on same machine.

            num_nodes: number of GPU nodes for distributed training.

            nb_gpu_nodes:
                .. warning:: .. deprecated:: 0.7.0

                    Use `num_nodes` instead. Will remove 0.9.0.

            gpus: Which GPUs to train on.

            auto_select_gpus:

                If enabled and `gpus` is an integer, pick available
                gpus automatically. This is especially useful when
                GPUs are configured to be in "exclusive mode", such
                that only one process at a time can access them.

            tpu_cores: How many TPU cores to train on (1 or 8) / Single TPU to train on [1]

            num_tpu_cores: How many TPU cores to train on (1 or 8)
                .. warning:: .. deprecated:: 0.7.6. Will remove 0.9.0.

            log_gpu_memory: None, 'min_max', 'all'. Might slow performance

            show_progress_bar:
                .. warning:: .. deprecated:: 0.7.2

                        Set `progress_bar_refresh_rate` to positive integer to enable. Will remove 0.9.0.

            progress_bar_refresh_rate: How often to refresh progress bar (in steps). Value ``0`` disables progress bar.
                Ignored when a custom callback is passed to :paramref:`~Trainer.callbacks`.

            overfit_pct: How much of training-, validation-, and test dataset to check.

            track_grad_norm: -1 no tracking. Otherwise tracks that p-norm. May be set to 'inf' infinity-norm.

            check_val_every_n_epoch: Check val every n train epochs.

            fast_dev_run: runs 1 batch of train, test  and val to find any bugs (ie: a sort of unit test).

            accumulate_grad_batches: Accumulates grads every k batches or as set up in the dict.

            max_epochs: Stop training once this number of epochs is reached.

            max_nb_epochs:
                .. warning:: .. deprecated:: 0.7.0

                    Use `max_epochs` instead. Will remove 0.9.0.

            min_epochs: Force training for at least these many epochs

            min_nb_epochs:
                .. warning:: .. deprecated:: 0.7.0

                    Use `min_epochs` instead. Will remove 0.9.0.

            max_steps: Stop training after this number of steps. Disabled by default (None).

            min_steps: Force training for at least these number of steps. Disabled by default (None).

            train_percent_check: How much of training dataset to check.

            val_percent_check: How much of validation dataset to check.

            test_percent_check: How much of test dataset to check.

            val_check_interval: How often within one training epoch to check the validation set

            log_save_interval: Writes logs to disk this often

            row_log_interval: How often to add logging rows (does not write to disk)

            add_row_log_interval:
                .. warning:: .. deprecated:: 0.7.0

                    Use `row_log_interval` instead. Will remove 0.9.0.

            distributed_backend: The distributed backend to use (dp, ddp, ddp2, ddp_spawn)

            use_amp:
                .. warning:: .. deprecated:: 0.7.0

                    Use `precision` instead. Will remove 0.9.0.

            precision: Full precision (32), half precision (16).

            print_nan_grads:
                .. warning:: .. deprecated:: 0.7.2

                    Has no effect. When detected, NaN grads will be printed automatically.
                    Will remove 0.9.0.

            weights_summary: Prints a summary of the weights when training begins.

            weights_save_path: Where to save weights if specified. Will override default_root_dir
                    for checkpoints only. Use this if for whatever reason you need the checkpoints
                    stored in a different place than the logs written in `default_root_dir`.

            amp_level: The optimization level to use (O1, O2, etc...).

            num_sanity_val_steps: Sanity check runs n batches of val before starting the training routine.

            truncated_bptt_steps: Truncated back prop breaks performs backprop every k steps of

            resume_from_checkpoint: To resume training from a specific checkpoint pass in the path here.
                This can be a URL.

            profiler:  To profile individual steps during training and assist in

            reload_dataloaders_every_epoch: Set to True to reload dataloaders every epoch

            auto_lr_find: If set to True, will `initially` run a learning rate finder,
                trying to optimize initial learning for faster convergence. Sets learning
                rate in self.lr or self.learning_rate in the LightningModule.
                To use a different key, set a string instead of True with the key name.

            replace_sampler_ddp: Explicitly enables or disables sampler replacement.
                If not specified this will toggled automatically ddp is used

            benchmark: If true enables cudnn.benchmark.

            deterministic: If true enables cudnn.deterministic

            terminate_on_nan: If set to True, will terminate training (by raising a `ValueError`) at the
                end of each training batch, if any of the parameters or the loss are NaN or +/-inf.

            auto_scale_batch_size: If set to True, will `initially` run a batch size
                finder trying to find the largest batch size that fits into memory.
                The result will be stored in self.batch_size in the LightningModule.
                Additionally, can be set to either `power` that estimates the batch size through
                a power search or `binsearch` that estimates the batch size through a binary search.

            prepare_data_per_node: If True, each LOCAL_RANK=0 will call prepare data.
                Otherwise only NODE_RANK=0, LOCAL_RANK=0 will prepare data
        """
        super().__init__()

        self.deterministic = deterministic
        torch.backends.cudnn.deterministic = self.deterministic
        if self.deterministic:
            # fixing non-deterministic part of horovod
            # https://github.com/PyTorchLightning/pytorch-lightning/pull/1572/files#r420279383
            os.environ["HOROVOD_FUSION_THRESHOLD"] = str(0)

        # training bookeeping
        self.total_batch_idx = 0
        self.running_loss = TensorRunningAccum(window_length=20)
        self.batch_idx = 0
        self.progress_bar_metrics = {}
        self.callback_metrics = {}
        self.num_val_batches = 0
        self.num_training_batches = 0
        self.num_test_batches = 0
        self.train_dataloader = None
        self.test_dataloaders = None
        self.val_dataloaders = None

        # training state
        self.model = None
        self.testing = False
        self.disable_validation = False
        self.lr_schedulers = []
        self.optimizers = None
        self.optimizer_frequencies = []
        self.global_step = 0
        self.current_epoch = 0
        self.interrupted = False
        self.should_stop = False

        # set default save path if user didn't provide one
<<<<<<< HEAD
        if default_root_dir is None or default_root_dir is True:
=======
        if default_root_dir is None:
>>>>>>> 9f345849
            default_root_dir = os.getcwd()
        self.default_root_dir = default_root_dir

        # configure logger
        self.configure_logger(logger)

<<<<<<< HEAD
        # initialize callbacks
=======
        # Init callbacks
        self.prepare_data_per_node = prepare_data_per_node
>>>>>>> 9f345849
        self.callbacks = callbacks or []

        # configure early stop callback
        # creates a default one if none passed in
        early_stop_callback = self.configure_early_stopping(early_stop_callback)
        if early_stop_callback:
            self.callbacks.append(early_stop_callback)

        # configure checkpoint callback
        # it is important that this is the last callback to run
        # pass through the required args to figure out defaults
        self.weights_save_path = weights_save_path
        checkpoint_callback = self.configure_checkpoint_callback(checkpoint_callback)
        if checkpoint_callback:
            self.callbacks.append(checkpoint_callback)

        # TODO refactor codebase (tests) to not directly reach into these callbacks
        self.checkpoint_callback = checkpoint_callback
        self.early_stop_callback = early_stop_callback

        self.on_init_start()

        self.prepare_data_per_node = prepare_data_per_node

        # benchmarking
        self.benchmark = benchmark
        torch.backends.cudnn.benchmark = self.benchmark

        # Transfer params
        self.num_nodes = num_nodes
        self.log_gpu_memory = log_gpu_memory

        self.gradient_clip_val = gradient_clip_val
        self.check_val_every_n_epoch = check_val_every_n_epoch

        if not isinstance(track_grad_norm, (int, float)) and track_grad_norm != 'inf':
            raise MisconfigurationException(
                "track_grad_norm can be an int, a float or 'inf' (infinity norm).")
        self.track_grad_norm = float(track_grad_norm)

        self.on_gpu = True if (gpus and torch.cuda.is_available()) else False

        # tpu config
        if num_tpu_cores is not None:
            rank_zero_warn("Argument `num_tpu_cores` is now set by `tpu_cores` since v0.7.6"
                           " and this argument will be removed in v0.9.0", DeprecationWarning)

        if tpu_cores is None:
            tpu_cores = num_tpu_cores
        self.on_tpu = tpu_cores is not None
        self.tpu_cores = tpu_cores
        assert self.tpu_cores in (1, 8, None) or (
            isinstance(self.tpu_cores, (list, tuple, set)) and len(self.tpu_cores) == 1
        ), '`tpu_cores` can only be 1, 8 or [<1-8>]'

        self.tpu_id = tpu_cores[0] if isinstance(tpu_cores, list) else None

        if num_processes != 1 and distributed_backend != "ddp_cpu":
            rank_zero_warn("num_processes is only used for distributed_backend=\"ddp_cpu\". Ignoring it.")
        self.num_processes = num_processes

        self.weights_summary = weights_summary

        self.max_epochs = max_epochs
        self.min_epochs = min_epochs
        self.max_steps = max_steps
        self.min_steps = min_steps

        self.num_sanity_val_steps = num_sanity_val_steps
        # Backward compatibility, TODO: remove in v0.9.0
        if print_nan_grads:
            rank_zero_warn("Argument `print_nan_grads` has no effect and will be removed in v0.9.0."
                           " NaN grads will be printed automatically when detected.", DeprecationWarning)

        self.reload_dataloaders_every_epoch = reload_dataloaders_every_epoch

        self.auto_lr_find = auto_lr_find
        self.auto_scale_batch_size = auto_scale_batch_size
        self._is_data_prepared = False
        self.replace_sampler_ddp = replace_sampler_ddp

        self.truncated_bptt_steps = truncated_bptt_steps
        self.resume_from_checkpoint = resume_from_checkpoint
        self.terminate_on_nan = terminate_on_nan
        self.shown_warnings = set()

        self.fast_dev_run = fast_dev_run
        if self.fast_dev_run:
            self.num_sanity_val_steps = 0
            self.max_epochs = 1
            rank_zero_info('Running in fast_dev_run mode: will run a full train,'
                           ' val and test loop using a single batch')

        # configure profiler
        if profiler is True:
            profiler = SimpleProfiler()
        self.profiler = profiler or PassThroughProfiler()

        # accumulated grads
        self.accumulate_grad_batches = accumulate_grad_batches
        self.configure_accumulated_gradients(accumulate_grad_batches)

        # for gpus allow int, string and gpu list
        if auto_select_gpus and isinstance(gpus, int):
            self.gpus = pick_multiple_gpus(gpus)
        else:
            self.gpus = gpus

        self.data_parallel_device_ids = parse_gpu_ids(self.gpus)
        self.root_gpu = determine_root_gpu_device(self.data_parallel_device_ids)
        self.root_device = torch.device("cpu")

        # tpu state flags
        self.use_tpu = False
        self.tpu_local_core_rank = None
        self.tpu_global_core_rank = None

        # distributed backend choice
        self.distributed_backend = distributed_backend
        self.set_distributed_mode(distributed_backend)

        # override dist backend when using tpus
        if self.on_tpu:
            self.init_tpu()

        # init flags for SLURM+ddp to work
        self.world_size = 1
        self.interactive_ddp_procs = []
        self.configure_slurm_ddp(self.num_nodes)
        self.node_rank = self.determine_ddp_node_rank()
        self.local_rank = self.determine_local_rank()
        self.global_rank = 0

        # nvidia setup
        self.set_nvidia_flags(self.is_slurm_managing_tasks, self.data_parallel_device_ids)

        # backward compatibility
        if show_progress_bar is not None:
            self.show_progress_bar = show_progress_bar

        self._progress_bar_callback = self.configure_progress_bar(progress_bar_refresh_rate, process_position)

        # logging
        self.log_save_interval = log_save_interval
        self.val_check_interval = val_check_interval

        self.row_log_interval = row_log_interval

        # how much of the data to use
        self.overfit_pct = overfit_pct
        self.determine_data_use_amount(train_percent_check, val_percent_check,
                                       test_percent_check, overfit_pct)

        # AMP init
        # These are the only lines needed after v0.8.0
        # we wrap the user's forward with autocast and give it back at the end of fit
        self.autocast_original_forward = None
        self.use_native_amp = hasattr(torch.cuda, "amp") and hasattr(torch.cuda.amp, "autocast")
        self.precision = precision
        self.scaler = None

        self.amp_level = amp_level
        self.init_amp(use_amp)

        self.on_colab_kaggle = os.getenv('COLAB_GPU') or os.getenv('KAGGLE_URL_BASE')

        # Callback system
        self.on_init_end()

    @property
    def is_global_zero(self):
        return self.global_rank == 0

    @property
    def slurm_job_id(self) -> Optional[int]:
        try:
            job_id = os.environ['SLURM_JOB_ID']
            job_id = int(job_id)

            # in interactive mode, don't make logs use the same job id
            in_slurm_interactive_mode = os.environ['SLURM_JOB_NAME'] == 'bash'
            if in_slurm_interactive_mode:
                job_id = None

        except Exception:
            job_id = None
        return job_id

    @classmethod
    def default_attributes(cls):
        init_signature = inspect.signature(Trainer)

        args = {}
        for param_name in init_signature.parameters:
            value = init_signature.parameters[param_name].default
            args[param_name] = value

        return args

    @classmethod
    def get_init_arguments_and_types(cls) -> List[Tuple[str, Tuple, Any]]:
        r"""Scans the Trainer signature and returns argument names, types and default values.

        Returns:
            List with tuples of 3 values:
            (argument name, set with argument types, argument default value).

        Examples:
            >>> args = Trainer.get_init_arguments_and_types()
            >>> import pprint
            >>> pprint.pprint(sorted(args))  # doctest: +ELLIPSIS +NORMALIZE_WHITESPACE
            [('accumulate_grad_batches',
              (<class 'int'>, typing.Dict[int, int], typing.List[list]),
              1),
             ...
             ('callbacks',
              (typing.List[pytorch_lightning.callbacks.base.Callback],
               <class 'NoneType'>),
               None),
             ('check_val_every_n_epoch', (<class 'int'>,), 1),
             ...
             ('max_epochs', (<class 'int'>,), 1000),
             ...
             ('precision', (<class 'int'>,), 32),
             ('prepare_data_per_node', (<class 'bool'>,), True),
             ('print_nan_grads', (<class 'bool'>,), False),
             ('process_position', (<class 'int'>,), 0),
             ('profiler',
              (<class 'pytorch_lightning.profiler.profilers.BaseProfiler'>,
               <class 'bool'>,
               <class 'NoneType'>),
              None),
             ...
        """
        trainer_default_params = inspect.signature(cls).parameters
        name_type_default = []
        for arg in trainer_default_params:
            arg_type = trainer_default_params[arg].annotation
            arg_default = trainer_default_params[arg].default
            try:
                arg_types = tuple(arg_type.__args__)
            except AttributeError:
                arg_types = (arg_type,)

            name_type_default.append((arg, arg_types, arg_default))

        return name_type_default

    @classmethod
    def get_deprecated_arg_names(cls) -> List:
        """Returns a list with deprecated Trainer arguments."""
        depr_arg_names = []
        for name, val in cls.__dict__.items():
            if name.startswith('DEPRECATED') and isinstance(val, (tuple, list)):
                depr_arg_names.extend(val)
        return depr_arg_names

    @classmethod
    def add_argparse_args(cls, parent_parser: ArgumentParser) -> ArgumentParser:
        r"""Extends existing argparse by default `Trainer` attributes.

        Args:
            parent_parser:
                The custom cli arguments parser, which will be extended by
                the Trainer default arguments.

        Only arguments of the allowed types (str, float, int, bool) will
        extend the `parent_parser`.

        Examples:
            >>> import argparse
            >>> import pprint
            >>> parser = argparse.ArgumentParser()
            >>> parser = Trainer.add_argparse_args(parser)
            >>> args = parser.parse_args([])
            >>> pprint.pprint(vars(args))  # doctest: +ELLIPSIS +NORMALIZE_WHITESPACE
            {...
             'check_val_every_n_epoch': 1,
             'checkpoint_callback': True,
             'default_root_dir': None,
             'deterministic': False,
             'distributed_backend': None,
             'early_stop_callback': False,
             ...
             'logger': True,
             'max_epochs': 1000,
             'max_steps': None,
             'min_epochs': 1,
             'min_steps': None,
             ...
             'profiler': None,
             'progress_bar_refresh_rate': 1,
             ...}

        """
        parser = ArgumentParser(parents=[parent_parser], add_help=False, )

        blacklist = ['kwargs']
        depr_arg_names = cls.get_deprecated_arg_names() + blacklist

        allowed_types = (str, float, int, bool)

        # TODO: get "help" from docstring :)
        for arg, arg_types, arg_default in (at for at in cls.get_init_arguments_and_types()
                                            if at[0] not in depr_arg_names):
            arg_types = [at for at in allowed_types if at in arg_types]
            if not arg_types:
                # skip argument with not supported type
                continue
            arg_kwargs = {}
            if bool in arg_types:
                arg_kwargs.update(nargs="?")
                # if the only arg type is bool
                if len(arg_types) == 1:
                    # redefine the type for ArgParser needed
                    def use_type(x):
                        return bool(parsing.str_to_bool(x))
                else:
                    # filter out the bool as we need to use more general
                    use_type = [at for at in arg_types if at is not bool][0]
            else:
                use_type = arg_types[0]

            if arg == 'gpus':
                use_type = Trainer._allowed_type
                arg_default = Trainer._arg_default

            parser.add_argument(
                f'--{arg}',
                dest=arg,
                default=arg_default,
                type=use_type,
                help='autogenerated by pl.Trainer',
                **arg_kwargs,
            )

        return parser

    def _allowed_type(x) -> Union[int, str]:
        if ',' in x:
            return str(x)
        else:
            return int(x)

    def _arg_default(x) -> Union[int, str]:
        if ',' in x:
            return str(x)
        else:
            return int(x)

    @staticmethod
    def parse_argparser(arg_parser: Union[ArgumentParser, Namespace]) -> Namespace:
        """Parse CLI arguments, required for custom bool types."""
        args = arg_parser.parse_args() if isinstance(arg_parser, ArgumentParser) else arg_parser
        args = {k: True if v is None else v for k, v in vars(args).items()}
        return Namespace(**args)

    @classmethod
    def from_argparse_args(cls, args: Union[Namespace, ArgumentParser], **kwargs) -> 'Trainer':
        """
        Create an instance from CLI arguments.

        Args:
            args: The parser or namespace to take arguments from. Only known arguments will be
                parsed and passed to the :class:`Trainer`.
            **kwargs: Additional keyword arguments that may override ones in the parser or namespace.
                These must be valid Trainer arguments.

        Example:
            >>> parser = ArgumentParser(add_help=False)
            >>> parser = Trainer.add_argparse_args(parser)
            >>> parser.add_argument('--my_custom_arg', default='something')  # doctest: +SKIP
            >>> args = Trainer.parse_argparser(parser.parse_args(""))
            >>> trainer = Trainer.from_argparse_args(args, logger=False)
        """
        if isinstance(args, ArgumentParser):
            args = cls.parse_argparser(args)
        params = vars(args)

        # we only want to pass in valid Trainer args, the rest may be user specific
        valid_kwargs = inspect.signature(cls.__init__).parameters
        trainer_kwargs = dict((name, params[name]) for name in valid_kwargs if name in params)
        trainer_kwargs.update(**kwargs)

        return cls(**trainer_kwargs)

    @property
    def num_gpus(self) -> int:
        gpus = self.data_parallel_device_ids
        if gpus is None:
            return 0
        return len(gpus)

    @property
    def data_parallel(self) -> bool:
        return self.use_dp or self.use_ddp or self.use_ddp2

    @property
    def progress_bar_callback(self):
        return self._progress_bar_callback

    @property
    def progress_bar_dict(self) -> dict:
        """ Read-only for progress bar metrics. """
        ref_model = self.model if not self.data_parallel else self.model.module
        return dict(**ref_model.get_progress_bar_dict(), **self.progress_bar_metrics)

    # -----------------------------
    # MODEL TRAINING
    # -----------------------------
    def fit(
            self,
            model: LightningModule,
            train_dataloader: Optional[DataLoader] = None,
            val_dataloaders: Optional[Union[DataLoader, List[DataLoader]]] = None
    ):
        r"""
        Runs the full optimization routine.

        Args:
            model: Model to fit.

            train_dataloader: A Pytorch
                DataLoader with training samples. If the model has
                a predefined train_dataloader method this will be skipped.

            val_dataloaders: Either a single
                Pytorch Dataloader or a list of them, specifying validation samples.
                If the model has a predefined val_dataloaders method this will be skipped

        Example::

            # Option 1,
            # Define the train_dataloader() and val_dataloader() fxs
            # in the lightningModule
            # RECOMMENDED FOR MOST RESEARCH AND APPLICATIONS TO MAINTAIN READABILITY
            trainer = Trainer()
            model = LightningModule()
            trainer.fit(model)

            # Option 2
            # in production cases we might want to pass different datasets to the same model
            # Recommended for PRODUCTION SYSTEMS
            train, val = DataLoader(...), DataLoader(...)
            trainer = Trainer()
            model = LightningModule()
            trainer.fit(model, train_dataloader=train, val_dataloaders=val)

            # Option 1 & 2 can be mixed, for example the training set can be
            # defined as part of the model, and validation can then be feed to .fit()

        """
        # bind logger and other properties
        model.logger = self.logger
        self.copy_trainer_model_properties(model)

        # clean hparams
        if hasattr(model, 'hparams'):
            parsing.clean_namespace(model.hparams)

        # set up the passed in dataloaders (if needed)
        self.__attach_dataloaders(model, train_dataloader, val_dataloaders)

        # check that model is configured correctly
        self.check_model_configuration(model)

        # on multi-gpu jobs we only want to manipulate (download, etc) on node_rank=0, local_rank=0
        # or in the case where each node needs to do its own manipulation in which case just local_rank=0
        if self.can_prepare_data():
            model.prepare_data()
            self._is_data_prepared = True

        # Run auto batch size scaling
        if self.auto_scale_batch_size:
            if isinstance(self.auto_scale_batch_size, bool):
                self.auto_scale_batch_size = 'power'
            self.scale_batch_size(model, mode=self.auto_scale_batch_size)
            model.logger = self.logger  # reset logger binding

        # Run learning rate finder:
        if self.auto_lr_find:
            self._run_lr_finder_internally(model)
            model.logger = self.logger  # reset logger binding

        # route to appropriate start method
        # when using multi-node or DDP within a node start each module in a separate process
        if self.use_ddp2:
            if self.is_slurm_managing_tasks:
                task = int(os.environ['SLURM_LOCALID'])

            # torchelastic or general non_slurm ddp2
            elif 'WORLD_SIZE' in os.environ and ('GROUP_RANK' in os.environ or 'NODE_RANK' in os.environ):
                task = int(os.environ['LOCAL_RANK'])

            self.ddp_train(task, model)
        elif self.use_ddp:
            if self.is_slurm_managing_tasks:
                task = int(os.environ['SLURM_LOCALID'])
                self.ddp_train(task, model)

            # torchelastic or general non_slurm ddp
            elif 'WORLD_SIZE' in os.environ and ('GROUP_RANK' in os.environ or 'NODE_RANK' in os.environ):
                task = int(os.environ['LOCAL_RANK'])
                self.ddp_train(task, model)

            elif self.distributed_backend == 'cpu_ddp':
                self.__set_random_port()
                self.model = model
                mp.spawn(self.ddp_train, nprocs=self.num_processes, args=(model,))

            elif self.distributed_backend == 'ddp_spawn':
                model.share_memory()

                # spin up peers
                mp.spawn(self.ddp_train, nprocs=self.num_processes, args=(model, ))

            elif self.distributed_backend == 'ddp':
                self.spawn_ddp_children(model)

        # 1 gpu or dp option triggers training using DP module
        # easier to avoid NCCL issues
        elif self.use_dp:
            self.dp_train(model)

        elif self.use_horovod:
            self.horovod_train(model)

        elif self.single_gpu:
            self.single_gpu_train(model)

        elif self.use_tpu:  # pragma: no-cover
            rank_zero_info(f'training on {self.tpu_cores} TPU cores')

            #  COLAB_GPU is an env var available by default in Colab environments.
            start_method = 'fork' if self.on_colab_kaggle else 'spawn'

            # track for predict
            self.model = model

            # train
            if self.tpu_id is not None:
                self.tpu_train(self.tpu_id, model)
            else:
                xmp.spawn(self.tpu_train, args=(model,), nprocs=self.tpu_cores, start_method=start_method)

            # load weights if not interrupted
            self.load_spawn_weights(model)
            self.model = model

        # ON CPU
        else:
            # run through amp wrapper
            if self.use_amp:
                raise MisconfigurationException('amp + cpu is not supported.  Please use a GPU option')

            # CHOOSE OPTIMIZER
            # allow for lr schedulers as well
            self.optimizers, self.lr_schedulers, self.optimizer_frequencies = self.init_optimizers(model)

            self.run_pretrain_routine(model)

        # return 1 when finished
        # used for testing or when we need to know that training succeeded
        return 1

    def can_prepare_data(self):
        if self.prepare_data_per_node:
            return self.local_rank == 0

        else:
            return self.node_rank == 0 and self.local_rank == 0

    def __attach_dataloaders(self, model, train_dataloader=None, val_dataloaders=None, test_dataloaders=None):
        # when dataloader is passed via fit, patch the train_dataloader
        # functions to overwrite with these implementations
        if train_dataloader is not None:
            model.train_dataloader = _PatchDataLoader(train_dataloader)

        if val_dataloaders is not None:
            model.val_dataloader = _PatchDataLoader(val_dataloaders)

        if test_dataloaders is not None:
            model.test_dataloader = _PatchDataLoader(test_dataloaders)

    def run_pretrain_routine(self, model: LightningModule):
        """Sanity check a few things before starting actual training.

        Args:
            model: The model to run sanity test on.
        """
        ref_model = model
        if self.data_parallel:
            ref_model = model.module

        # give model convenience properties
        ref_model.trainer = self

        # set local properties on the model
        self.copy_trainer_model_properties(ref_model)

        # init amp. Must be done here instead of __init__ to allow ddp to work
        if self.use_native_amp and self.precision == 16:
            self.scaler = torch.cuda.amp.GradScaler()

        # log hyper-parameters
        if self.logger is not None:
            # save exp to get started
            self.logger.log_hyperparams(ref_model.hparams)

            self.logger.save()

        if self.use_ddp or self.use_ddp2:
            torch_distrib.barrier()

        # wait for all models to restore weights
        if self.on_tpu and XLA_AVAILABLE:
            # wait for all processes to catch up
            torch_xla.core.xla_model.rendezvous("pl.Trainer.run_pretrain_routine")

        elif self.use_horovod:
            # wait for all processes to catch up
            hvd.join()

        # register auto-resubmit when on SLURM
        self.register_slurm_signal_handlers()

        # print model summary
        if self.is_global_zero and self.weights_summary is not None and not self.testing:
            if self.weights_summary in ModelSummary.MODES:
                ref_model.summarize(mode=self.weights_summary)
            else:
                raise MisconfigurationException(
                    "weights_summary can be None, " + ", ".join(ModelSummary.MODES)
                )

        # track model now.
        # if cluster resets state, the model will update with the saved weights
        self.model = model

        # restore training and model before hpc call
        self.restore_weights(model)

        # when testing requested only run test and return
        if self.testing:
            # only load test dataloader for testing
            # self.reset_test_dataloader(ref_model)
            self.run_evaluation(test_mode=True)
            return

        # check if we should run validation during training
        self.disable_validation = not (self.is_overridden('validation_step') and self.val_percent_check > 0) \
            and not self.fast_dev_run

        # run tiny validation (if validation defined)
        # to make sure program won't crash during val
        if not self.disable_validation and self.num_sanity_val_steps > 0:
            self.reset_val_dataloader(ref_model)

            # hook and callback
            ref_model.on_sanity_check_start()
            self.on_sanity_check_start()

            eval_results = self._evaluate(model,
                                          self.val_dataloaders,
                                          self.num_sanity_val_steps,
                                          False)
            _, _, _, callback_metrics, _ = self.process_output(eval_results)
            self.callback_metrics = callback_metrics

            self.on_sanity_check_end()

        # clear cache before training
        if self.on_gpu and self.root_gpu is not None:
            # use context because of:
            # https://discuss.pytorch.org/t/out-of-memory-when-i-use-torch-cuda-empty-cache/57898
            with torch.cuda.device(f'cuda:{self.root_gpu}'):
                torch.cuda.empty_cache()

        # CORE TRAINING LOOP
        self.train()

    def test(
            self,
            model: Optional[LightningModule] = None,
            test_dataloaders: Optional[Union[DataLoader, List[DataLoader]]] = None,
            ckpt_path: Optional[str] = 'best'
    ):
        r"""

        Separates from fit to make sure you never run on your test set until you want to.

        Args:
            model: The model to test.

            test_dataloaders: Either a single
                Pytorch Dataloader or a list of them, specifying validation samples.

            ckpt_path: Either ``best`` or path to the checkpoint you wish to test.
                If ``None``, use the weights from the last epoch to test. Default to ``best``.

        Example::

            # Option 1
            # run test with the best checkpoint from ``ModelCheckpoint`` after fitting.
            test = DataLoader(...)
            trainer = Trainer()
            model = LightningModule()

            trainer.fit(model)
            trainer.test(test_dataloaders=test)

            # Option 2
            # run test with the specified checkpoint after fitting
            test = DataLoader(...)
            trainer = Trainer()
            model = LightningModule()

            trainer.fit(model)
            trainer.test(test_dataloaders=test, ckpt_path='path/to/checkpoint.ckpt')

            # Option 3
            # run test with the weights from the end of training after fitting
            test = DataLoader(...)
            trainer = Trainer()
            model = LightningModule()

            trainer.fit(model)
            trainer.test(test_dataloaders=test, ckpt_path=None)

            # Option 4
            # run test from a loaded model. ``ckpt_path`` is ignored in this case.
            test = DataLoader(...)
            model = LightningModule.load_from_checkpoint('path/to/checkpoint.ckpt')
            trainer = Trainer()
            trainer.test(model, test_dataloaders=test)
        """
        if model is None and ckpt_path == 'best' and self.checkpoint_callback.save_top_k <= 0:
            raise MisconfigurationException(
                'ckpt_path is "best", but ModelCheckpoint is not configured to save the best model.')

        # if model is not given (None), ckpt_path is given,
        # load the given checkpoint for testing
        if model is None and ckpt_path is not None:
            # ckpt_path is 'best' so load the best model
            if ckpt_path == 'best':
                ckpt_path = self.checkpoint_callback.best_model_path
            model = self.get_model().load_from_checkpoint(ckpt_path)

        self.testing = True

        if test_dataloaders is not None:
            if model:
                self.__attach_dataloaders(model, test_dataloaders=test_dataloaders)
            else:
                self.__attach_dataloaders(self.model, test_dataloaders=test_dataloaders)

        if model is not None:
            self.model = model
            self.fit(model)

        # on tpu, .spawn means we don't have a trained model
        # TODO: remove TPU spawn
        elif self.use_tpu:  # pragma: no-cover
            # attempt to load weights from a spawn
            path = os.path.join(self.default_root_dir, '__temp_weight_ddp_end.ckpt')
            test_model = self.model
            if os.path.exists(path):
                test_model = self.load_spawn_weights(self.model)

            self.fit(test_model)
        else:
            self.run_evaluation(test_mode=True)

        self.testing = False

    def check_model_configuration(self, model: LightningModule):
        r"""
        Checks that the model is configured correctly before training or testing is started.

        Args:
            model: The model to check the configuration.

        """
        # Check training_step, train_dataloader, configure_optimizer methods
        if not self.testing:
            if not self.is_overridden('training_step', model):
                raise MisconfigurationException(
                    'No `training_step()` method defined. Lightning `Trainer` expects as minimum a'
                    ' `training_step()`, `training_dataloader()` and `configure_optimizers()` to be defined.')

            if not self.is_overridden('train_dataloader', model):
                raise MisconfigurationException(
                    'No `train_dataloader()` method defined. Lightning `Trainer` expects as minimum a'
                    ' `training_step()`, `training_dataloader()` and `configure_optimizers()` to be defined.')

            if not self.is_overridden('configure_optimizers', model):
                raise MisconfigurationException(
                    'No `configure_optimizers()` method defined. Lightning `Trainer` expects as minimum a'
                    ' `training_step()`, `training_dataloader()` and `configure_optimizers()` to be defined.')

            # Check val_dataloader, validation_step and validation_epoch_end
            if self.is_overridden('val_dataloader', model):
                if not self.is_overridden('validation_step', model):
                    raise MisconfigurationException('You have passed in a `val_dataloader()`'
                                                    ' but have not defined `validation_step()`.')
                else:
                    if not self.is_overridden('validation_epoch_end', model):
                        rank_zero_warn(
                            'You have defined a `val_dataloader()` and have defined a `validation_step()`,'
                            ' you may also want to define `validation_epoch_end()` for accumulating stats.',
                            RuntimeWarning
                        )
            else:
                if self.is_overridden('validation_step', model):
                    raise MisconfigurationException('You have defined `validation_step()`,'
                                                    ' but have not passed in a `val_dataloader()`.')

        # Check test_dataloader, test_step and test_epoch_end
        if self.is_overridden('test_dataloader', model):
            if not self.is_overridden('test_step', model):
                raise MisconfigurationException('You have passed in a `test_dataloader()`'
                                                ' but have not defined `test_step()`.')
            else:
                if not self.is_overridden('test_epoch_end', model):
                    rank_zero_warn(
                        'You have defined a `test_dataloader()` and have defined a `test_step()`, you may also want to'
                        ' define `test_epoch_end()` for accumulating stats.', RuntimeWarning
                    )
        else:
            if self.testing and self.is_overridden('test_step', model):
                raise MisconfigurationException('You have defined `test_step()` but did not'
                                                ' implement `test_dataloader` nor passed in `.test(test_dataloader)`.')


class _PatchDataLoader(object):
    r"""
    Callable object for patching dataloaders passed into trainer.fit().
    Use this class to override model.*_dataloader() and be pickle-compatible.

    Args:
        dataloader: Dataloader object to return when called.

    """

    def __init__(self, dataloader: Union[List[DataLoader], DataLoader]):
        self.dataloader = dataloader

        # cannot pickle __code__ so cannot verify if PatchDataloader
        # exists which shows dataloader methods have been overwritten.
        # so, we hack it by using the string representation
        self.patch_loader_code = str(self.__call__.__code__)

    def __call__(self) -> Union[List[DataLoader], DataLoader]:
        return self.dataloader<|MERGE_RESOLUTION|>--- conflicted
+++ resolved
@@ -314,6 +314,7 @@
         self.model = None
         self.testing = False
         self.disable_validation = False
+        self.prepare_data_per_node = prepare_data_per_node
         self.lr_schedulers = []
         self.optimizers = None
         self.optimizer_frequencies = []
@@ -323,23 +324,13 @@
         self.should_stop = False
 
         # set default save path if user didn't provide one
-<<<<<<< HEAD
-        if default_root_dir is None or default_root_dir is True:
-=======
         if default_root_dir is None:
->>>>>>> 9f345849
             default_root_dir = os.getcwd()
         self.default_root_dir = default_root_dir
 
-        # configure logger
         self.configure_logger(logger)
 
-<<<<<<< HEAD
-        # initialize callbacks
-=======
-        # Init callbacks
-        self.prepare_data_per_node = prepare_data_per_node
->>>>>>> 9f345849
+        # init callbacks
         self.callbacks = callbacks or []
 
         # configure early stop callback
@@ -361,8 +352,6 @@
         self.early_stop_callback = early_stop_callback
 
         self.on_init_start()
-
-        self.prepare_data_per_node = prepare_data_per_node
 
         # benchmarking
         self.benchmark = benchmark
