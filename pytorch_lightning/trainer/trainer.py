# Copyright The PyTorch Lightning team.
#
# Licensed under the Apache License, Version 2.0 (the "License");
# you may not use this file except in compliance with the License.
# You may obtain a copy of the License at
#
#     http://www.apache.org/licenses/LICENSE-2.0
#
# Unless required by applicable law or agreed to in writing, software
# distributed under the License is distributed on an "AS IS" BASIS,
# WITHOUT WARRANTIES OR CONDITIONS OF ANY KIND, either express or implied.
# See the License for the specific language governing permissions and
# limitations under the License.
"""Trainer to automate the training."""
import inspect
import logging
import os
import traceback
import warnings
from argparse import ArgumentParser, Namespace
from datetime import timedelta
from pathlib import Path
from typing import Any, Callable, cast, Dict, Iterable, List, Optional, Tuple, Union
from weakref import proxy

import torch
from torch.optim import Optimizer

import pytorch_lightning as pl
from pytorch_lightning.accelerators import Accelerator, IPUAccelerator
from pytorch_lightning.callbacks import Callback, EarlyStopping, ModelCheckpoint, ProgressBarBase
from pytorch_lightning.callbacks.prediction_writer import BasePredictionWriter
from pytorch_lightning.core.datamodule import LightningDataModule
from pytorch_lightning.core.optimizer import LightningOptimizer
from pytorch_lightning.loggers import LightningLoggerBase
from pytorch_lightning.loggers.base import LoggerCollection
from pytorch_lightning.loggers.tensorboard import TensorBoardLogger
from pytorch_lightning.loops import PredictionLoop, TrainingBatchLoop, TrainingEpochLoop
from pytorch_lightning.loops.dataloader.evaluation_loop import EvaluationLoop
from pytorch_lightning.loops.fit_loop import FitLoop
from pytorch_lightning.plugins import DDPSpawnPlugin, ParallelPlugin, PLUGIN_INPUT, PrecisionPlugin, TrainingTypePlugin
from pytorch_lightning.profiler import (
    AdvancedProfiler,
    BaseProfiler,
    PassThroughProfiler,
    PyTorchProfiler,
    SimpleProfiler,
    XLAProfiler,
)
from pytorch_lightning.trainer.callback_hook import TrainerCallbackHookMixin
from pytorch_lightning.trainer.configuration_validator import verify_loop_configurations
from pytorch_lightning.trainer.connectors.accelerator_connector import AcceleratorConnector
from pytorch_lightning.trainer.connectors.callback_connector import CallbackConnector
from pytorch_lightning.trainer.connectors.checkpoint_connector import CheckpointConnector
from pytorch_lightning.trainer.connectors.data_connector import DataConnector
from pytorch_lightning.trainer.connectors.debugging_connector import DebuggingConnector
from pytorch_lightning.trainer.connectors.env_vars_connector import _defaults_from_env_vars
from pytorch_lightning.trainer.connectors.logger_connector import LoggerConnector
from pytorch_lightning.trainer.connectors.logger_connector.result import ResultCollection
from pytorch_lightning.trainer.connectors.signal_connector import SignalConnector
from pytorch_lightning.trainer.connectors.training_trick_connector import TrainingTricksConnector
from pytorch_lightning.trainer.data_loading import TrainerDataLoadingMixin
from pytorch_lightning.trainer.model_hooks import TrainerModelHooksMixin
from pytorch_lightning.trainer.optimizers import TrainerOptimizersMixin
from pytorch_lightning.trainer.states import RunningStage, TrainerFn, TrainerState, TrainerStatus
from pytorch_lightning.tuner.auto_gpu_select import pick_multiple_gpus
from pytorch_lightning.tuner.lr_finder import _LRFinder
from pytorch_lightning.tuner.tuning import Tuner
from pytorch_lightning.utilities import (
    _IPU_AVAILABLE,
    _TPU_AVAILABLE,
    device_parser,
    DeviceType,
    DistributedType,
    parsing,
    rank_zero_deprecation,
    rank_zero_info,
    rank_zero_warn,
)
from pytorch_lightning.utilities.argparse import (
    add_argparse_args,
    from_argparse_args,
    parse_argparser,
    parse_env_variables,
)
from pytorch_lightning.utilities.cloud_io import get_filesystem
from pytorch_lightning.utilities.distributed import distributed_available
from pytorch_lightning.utilities.exceptions import ExitGracefullyException, MisconfigurationException
from pytorch_lightning.utilities.imports import _fault_tolerant_training
from pytorch_lightning.utilities.meta import materialize_module
from pytorch_lightning.utilities.model_helpers import is_overridden
from pytorch_lightning.utilities.seed import reset_seed
from pytorch_lightning.utilities.types import (
    _EVALUATE_OUTPUT,
    _PATH,
    _PREDICT_OUTPUT,
    EVAL_DATALOADERS,
    LRSchedulerTypeUnion,
    TRAIN_DATALOADERS,
)

log = logging.getLogger(__name__)
# warnings to ignore in trainer
warnings.filterwarnings(
    "ignore", message="torch.distributed.reduce_op is deprecated, please use torch.distributed.ReduceOp instead"
)


class Trainer(
    TrainerCallbackHookMixin,
    TrainerModelHooksMixin,
    TrainerOptimizersMixin,
    TrainerDataLoadingMixin,
):
    # Needed because of LightningOptimizer
    _lightning_optimizers = None

    @_defaults_from_env_vars
    def __init__(
        self,
        logger: Union[LightningLoggerBase, Iterable[LightningLoggerBase], bool] = True,
        checkpoint_callback: Optional[bool] = None,
        enable_checkpointing: bool = True,
        callbacks: Optional[Union[List[Callback], Callback]] = None,
        default_root_dir: Optional[str] = None,
        gradient_clip_val: Optional[Union[int, float]] = None,
        gradient_clip_algorithm: Optional[str] = None,
        process_position: int = 0,
        num_nodes: int = 1,
        num_processes: int = 1,
        devices: Optional[Union[List[int], str, int]] = None,
        gpus: Optional[Union[List[int], str, int]] = None,
        auto_select_gpus: bool = False,
        tpu_cores: Optional[Union[List[int], str, int]] = None,
        ipus: Optional[int] = None,
        log_gpu_memory: Optional[str] = None,  # TODO: Remove in 1.7
        progress_bar_refresh_rate: Optional[int] = None,  # TODO: remove in v1.7
        enable_progress_bar: bool = True,
        overfit_batches: Union[int, float] = 0.0,
        track_grad_norm: Union[int, float, str] = -1,
        check_val_every_n_epoch: int = 1,
        fast_dev_run: Union[int, bool] = False,
        accumulate_grad_batches: Optional[Union[int, Dict[int, int]]] = None,
        max_epochs: Optional[int] = None,
        min_epochs: Optional[int] = None,
        max_steps: int = -1,
        min_steps: Optional[int] = None,
        max_time: Optional[Union[str, timedelta, Dict[str, int]]] = None,
        limit_train_batches: Union[int, float] = 1.0,
        limit_val_batches: Union[int, float] = 1.0,
        limit_test_batches: Union[int, float] = 1.0,
        limit_predict_batches: Union[int, float] = 1.0,
        val_check_interval: Union[int, float] = 1.0,
        flush_logs_every_n_steps: Optional[int] = None,
        log_every_n_steps: int = 50,
        accelerator: Optional[Union[str, Accelerator]] = None,
        strategy: Optional[Union[str, TrainingTypePlugin]] = None,
        sync_batchnorm: bool = False,
        precision: Union[int, str] = 32,
        enable_model_summary: bool = True,
        weights_summary: Optional[str] = "top",
        weights_save_path: Optional[str] = None,
        num_sanity_val_steps: int = 2,
        resume_from_checkpoint: Optional[Union[Path, str]] = None,
        profiler: Optional[Union[BaseProfiler, str]] = None,
        benchmark: bool = False,
        deterministic: bool = False,
        reload_dataloaders_every_n_epochs: int = 0,
        reload_dataloaders_every_epoch: bool = False,
        auto_lr_find: Union[bool, str] = False,
        replace_sampler_ddp: bool = True,
        detect_anomaly: bool = False,
        auto_scale_batch_size: Union[str, bool] = False,
        prepare_data_per_node: Optional[bool] = None,
        plugins: Optional[Union[PLUGIN_INPUT, List[PLUGIN_INPUT]]] = None,
        amp_backend: str = "native",
        amp_level: Optional[str] = None,
        move_metrics_to_cpu: bool = False,
        multiple_trainloader_mode: str = "max_size_cycle",
        stochastic_weight_avg: bool = False,
        terminate_on_nan: Optional[bool] = None,
    ):
        r"""
        Customize every aspect of training via flags.

        Args:

            accelerator: Supports passing different accelerator types ("cpu", "gpu", "tpu", "ipu", "auto")
                as well as custom accelerator instances.

                .. deprecated:: v1.5
                    Passing training strategies (e.g., 'ddp') to ``accelerator`` has been deprecated in v1.5.0
                    and will be removed in v1.7.0. Please use the ``strategy`` argument instead.

            accumulate_grad_batches: Accumulates grads every k batches or as set up in the dict.

            amp_backend: The mixed precision backend to use ("native" or "apex").

            amp_level: The optimization level to use (O1, O2, etc...). By default it will be set to "O2"
                if ``amp_backend`` is set to "apex".

            auto_lr_find: If set to True, will make trainer.tune() run a learning rate finder,
                trying to optimize initial learning for faster convergence. trainer.tune() method will
                set the suggested learning rate in self.lr or self.learning_rate in the LightningModule.
                To use a different key set a string instead of True with the key name.

            auto_scale_batch_size: If set to True, will `initially` run a batch size
                finder trying to find the largest batch size that fits into memory.
                The result will be stored in self.batch_size in the LightningModule.
                Additionally, can be set to either `power` that estimates the batch size through
                a power search or `binsearch` that estimates the batch size through a binary search.

            auto_select_gpus: If enabled and ``gpus`` is an integer, pick available
                gpus automatically. This is especially useful when
                GPUs are configured to be in "exclusive mode", such
                that only one process at a time can access them.

            benchmark: If true enables cudnn.benchmark.

            callbacks: Add a callback or list of callbacks.

            checkpoint_callback: If ``True``, enable checkpointing.

                .. deprecated:: v1.5
                    ``checkpoint_callback`` has been deprecated in v1.5 and will be removed in v1.7.
                    Please consider using ``enable_checkpointing`` instead.

            enable_checkpointing: If ``True``, enable checkpointing.
                It will configure a default ModelCheckpoint callback if there is no user-defined ModelCheckpoint in
                :paramref:`~pytorch_lightning.trainer.trainer.Trainer.callbacks`.

            check_val_every_n_epoch: Check val every n train epochs.

            default_root_dir: Default path for logs and weights when no logger/ckpt_callback passed.
                Default: ``os.getcwd()``.
                Can be remote file paths such as `s3://mybucket/path` or 'hdfs://path/'

            detect_anomaly: Enable anomaly detection for the autograd engine.

            deterministic: If ``True``, sets whether PyTorch operations must use deterministic algorithms.
                Default: ``False``.

            devices: Will be mapped to either `gpus`, `tpu_cores`, `num_processes` or `ipus`,
                based on the accelerator type.

            fast_dev_run: Runs n if set to ``n`` (int) else 1 if set to ``True`` batch(es)
                of train, val and test to find any bugs (ie: a sort of unit test).

            flush_logs_every_n_steps: How often to flush logs to disk (defaults to every 100 steps).

                .. deprecated:: v1.5
                    ``flush_logs_every_n_steps`` has been deprecated in v1.5 and will be removed in v1.7.
                    Please configure flushing directly in the logger instead.

            gpus: Number of GPUs to train on (int) or which GPUs to train on (list or str) applied per node

            gradient_clip_val: The value at which to clip gradients. Passing ``gradient_clip_val=None`` disables
                gradient clipping. If using Automatic Mixed Precision (AMP), the gradients will be unscaled before.

            gradient_clip_algorithm: The gradient clipping algorithm to use. Pass ``gradient_clip_algorithm="value"``
                to clip by value, and ``gradient_clip_algorithm="norm"`` to clip by norm. By default it will
                be set to ``"norm"``.

            limit_train_batches: How much of training dataset to check (float = fraction, int = num_batches).

            limit_val_batches: How much of validation dataset to check (float = fraction, int = num_batches).

            limit_test_batches: How much of test dataset to check (float = fraction, int = num_batches).

            limit_predict_batches: How much of prediction dataset to check (float = fraction, int = num_batches).

            logger: Logger (or iterable collection of loggers) for experiment tracking. A ``True`` value uses
                the default ``TensorBoardLogger``. ``False`` will disable logging. If multiple loggers are
                provided and the `save_dir` property of that logger is not set, local files (checkpoints,
                profiler traces, etc.) are saved in ``default_root_dir`` rather than in the ``log_dir`` of any
                of the individual loggers.

            log_gpu_memory: None, 'min_max', 'all'. Might slow performance.

                .. deprecated:: v1.5
                    Deprecated in v1.5.0 and will be removed in v1.7.0
                    Please use the ``DeviceStatsMonitor`` callback directly instead.

            log_every_n_steps: How often to log within steps (defaults to every 50 steps).

            prepare_data_per_node: If True, each LOCAL_RANK=0 will call prepare data.
                Otherwise only NODE_RANK=0, LOCAL_RANK=0 will prepare data

                .. deprecated:: v1.5
                    Deprecated in v1.5.0 and will be removed in v1.7.0
                    Please set ``prepare_data_per_node`` in LightningDataModule or LightningModule directly instead.

            process_position: Orders the progress bar when running multiple models on same machine.

                .. deprecated:: v1.5
                    ``process_position`` has been deprecated in v1.5 and will be removed in v1.7.
                    Please pass :class:`~pytorch_lightning.callbacks.progress.ProgressBar` with ``process_position``
                    directly to the Trainer's ``callbacks`` argument instead.

            progress_bar_refresh_rate: How often to refresh progress bar (in steps). Value ``0`` disables progress bar.
                Ignored when a custom progress bar is passed to :paramref:`~Trainer.callbacks`. Default: None, means
                a suitable value will be chosen based on the environment (terminal, Google COLAB, etc.).

                .. deprecated:: v1.5
                    ``progress_bar_refresh_rate`` has been deprecated in v1.5 and will be removed in v1.7.
                    Please pass :class:`~pytorch_lightning.callbacks.progress.ProgressBar` with ``refresh_rate``
                    directly to the Trainer's ``callbacks`` argument instead. To disable the progress bar,
                    pass ``enable_progress_bar = False`` to the Trainer.

            enable_progress_bar: Whether to enable to progress bar by default.

            profiler: To profile individual steps during training and assist in identifying bottlenecks.

            overfit_batches: Overfit a fraction of training data (float) or a set number of batches (int).

            plugins: Plugins allow modification of core behavior like ddp and amp, and enable custom lightning plugins.

            precision: Double precision (64), full precision (32), half precision (16) or bfloat16 precision (bf16).
                Can be used on CPU, GPU or TPUs.

            max_epochs: Stop training once this number of epochs is reached. Disabled by default (None).
                If both max_epochs and max_steps are not specified, defaults to ``max_epochs = 1000``.
                To enable infinite training, set ``max_epochs = -1``.

            min_epochs: Force training for at least these many epochs. Disabled by default (None).
                If both min_epochs and min_steps are not specified, defaults to ``min_epochs = 1``.

            max_steps: Stop training after this number of steps. Disabled by default (-1). If ``max_steps = -1``
                and ``max_epochs = None``, will default to ``max_epochs = 1000``. To enable infinite training, set
                ``max_epochs`` to ``-1``.

            min_steps: Force training for at least these number of steps. Disabled by default (None).

            max_time: Stop training after this amount of time has passed. Disabled by default (None).
                The time duration can be specified in the format DD:HH:MM:SS (days, hours, minutes seconds), as a
                :class:`datetime.timedelta`, or a dictionary with keys that will be passed to
                :class:`datetime.timedelta`.

            num_nodes: Number of GPU nodes for distributed training.

            num_processes: Number of processes for distributed training with ``accelerator="cpu"``.

            num_sanity_val_steps: Sanity check runs n validation batches before starting the training routine.
                Set it to `-1` to run all batches in all validation dataloaders.

            reload_dataloaders_every_n_epochs: Set to a non-negative integer to reload dataloaders every n epochs.

            reload_dataloaders_every_epoch: Set to True to reload dataloaders every epoch.

                .. deprecated:: v1.4
                    ``reload_dataloaders_every_epoch`` has been deprecated in v1.4 and will be removed in v1.6.
                    Please use ``reload_dataloaders_every_n_epochs``.

            replace_sampler_ddp: Explicitly enables or disables sampler replacement. If not specified this
                will toggled automatically when DDP is used. By default it will add ``shuffle=True`` for
                train sampler and ``shuffle=False`` for val/test sampler. If you want to customize it,
                you can set ``replace_sampler_ddp=False`` and add your own distributed sampler.

            resume_from_checkpoint: Path/URL of the checkpoint from which training is resumed. If there is
                no checkpoint file at the path, an exception is raised. If resuming from mid-epoch checkpoint,
                training will start from the beginning of the next epoch.

                .. deprecated:: v1.5
                    ``resume_from_checkpoint`` is deprecated in v1.5 and will be removed in v1.7.
                    Please pass the path to ``Trainer.fit(..., ckpt_path=...)`` instead.

            strategy: Supports different training strategies with aliases
                as well custom training type plugins.

            sync_batchnorm: Synchronize batch norm layers between process groups/whole world.

            terminate_on_nan: If set to True, will terminate training (by raising a `ValueError`) at the
                end of each training batch, if any of the parameters or the loss are NaN or +/-inf.

                .. deprecated:: v1.5
                    Trainer argument ``terminate_on_nan`` was deprecated in v1.5 and will be removed in 1.7.
                    Please use ``detect_anomaly`` instead.

            detect_anomaly: Enable anomaly detection for the autograd engine.

            tpu_cores: How many TPU cores to train on (1 or 8) / Single TPU to train on [1]

            ipus: How many IPUs to train on.

            track_grad_norm: -1 no tracking. Otherwise tracks that p-norm. May be set to 'inf' infinity-norm. If using
                Automatic Mixed Precision (AMP), the gradients will be unscaled before logging them.

            val_check_interval: How often to check the validation set. Use float to check within a training epoch,
                use int to check every n steps (batches).

            enable_model_summary: Whether to enable model summarization by default.

            weights_summary: Prints a summary of the weights when training begins.

                .. deprecated:: v1.5
                    ``weights_summary`` has been deprecated in v1.5 and will be removed in v1.7.
                    To disable the summary, pass ``enable_model_summary = False`` to the Trainer.
                    To customize the summary, pass :class:`~pytorch_lightning.callbacks.model_summary.ModelSummary`
                    directly to the Trainer's ``callbacks`` argument.

            weights_save_path: Where to save weights if specified. Will override default_root_dir
                for checkpoints only. Use this if for whatever reason you need the checkpoints
                stored in a different place than the logs written in `default_root_dir`.
                Can be remote file paths such as `s3://mybucket/path` or 'hdfs://path/'
                Defaults to `default_root_dir`.

            move_metrics_to_cpu: Whether to force internal logged metrics to be moved to cpu.
                This can save some gpu memory, but can make training slower. Use with attention.

            multiple_trainloader_mode: How to loop over the datasets when there are multiple train loaders.
                In 'max_size_cycle' mode, the trainer ends one epoch when the largest dataset is traversed,
                and smaller datasets reload when running out of their data. In 'min_size' mode, all the datasets
                reload when reaching the minimum length of datasets.

            stochastic_weight_avg: Whether to use `Stochastic Weight Averaging (SWA)
                <https://pytorch.org/blog/pytorch-1.6-now-includes-stochastic-weight-averaging/>`_.

                .. deprecated:: v1.5
                    ``stochastic_weight_avg`` has been deprecated in v1.5 and will be removed in v1.7.
                    Please pass :class:`~pytorch_lightning.callbacks.stochastic_weight_avg.StochasticWeightAveraging`
                    directly to the Trainer's ``callbacks`` argument instead.
        """
        super().__init__()
        Trainer._log_api_event("init")
        self.state = TrainerState()

        gpu_ids, tpu_cores = self._parse_devices(gpus, auto_select_gpus, tpu_cores)

        # init connectors
        self._data_connector = DataConnector(self, multiple_trainloader_mode)

        self._accelerator_connector = AcceleratorConnector(
            num_processes,
            devices,
            tpu_cores,
            ipus,
            accelerator,
            strategy,
            gpus,
            gpu_ids,
            num_nodes,
            sync_batchnorm,
            benchmark,
            replace_sampler_ddp,
            deterministic,
            precision,
            amp_backend,
            amp_level,
            plugins,
        )
        self.logger_connector = LoggerConnector(self, log_gpu_memory)
<<<<<<< HEAD
        self.model_connector = ModelConnector(self)
        self._callback_connector = CallbackConnector(self)
=======
        self.callback_connector = CallbackConnector(self)
>>>>>>> 93266e2c
        self.debugging_connector = DebuggingConnector(self)
        self.training_tricks_connector = TrainingTricksConnector(self)
        self.checkpoint_connector = CheckpointConnector(self, resume_from_checkpoint)
        self.signal_connector = SignalConnector(self)
        self.tuner = Tuner(self)

        fit_loop = FitLoop(
            min_epochs=(1 if (min_epochs is None and min_steps is None and max_time is None) else min_epochs),
            max_epochs=(
                max_epochs if max_epochs is not None else (1000 if (max_steps == -1 and max_time is None) else -1)
            ),
        )
        training_epoch_loop = TrainingEpochLoop(min_steps, max_steps)
        training_batch_loop = TrainingBatchLoop()
        training_validation_loop = EvaluationLoop()
        training_epoch_loop.connect(batch_loop=training_batch_loop, val_loop=training_validation_loop)
        fit_loop.connect(epoch_loop=training_epoch_loop)

        # default .fit() loop
        self.fit_loop = fit_loop

        # default .validate() loop
        self.validate_loop = EvaluationLoop()

        # default .test() loop
        self.test_loop = EvaluationLoop()

        # default .predict() loop
        self.predict_loop = PredictionLoop()

        # Needed because of LightningOptimizer
        self._lightning_optimizers = None

        # .validate() and .test() set this when they load a checkpoint
        self.validated_ckpt_path: Optional[str] = None
        self.tested_ckpt_path: Optional[str] = None
        self.predicted_ckpt_path: Optional[str] = None

        # todo: remove in v1.7
        self._weights_summary: Optional[str] = None

        # init callbacks
        # Declare attributes to be set in _callback_connector on_trainer_init
        self._callback_connector.on_trainer_init(
            callbacks,
            checkpoint_callback,
            enable_checkpointing,
            enable_progress_bar,
            progress_bar_refresh_rate,
            process_position,
            default_root_dir,
            weights_save_path,
            enable_model_summary,
            weights_summary,
            stochastic_weight_avg,
            max_time,
            accumulate_grad_batches,
        )

        # hook
        self.on_init_start()

        # init optimizer + lr scheduler related flags
        self.lr_schedulers = []
        self.optimizers = []
        self.optimizer_frequencies = []

        # init data flags
        self._data_connector.on_trainer_init(
            check_val_every_n_epoch,
            reload_dataloaders_every_n_epochs,
            reload_dataloaders_every_epoch,
            prepare_data_per_node,
        )

        # init training tricks
        self.training_tricks_connector.on_trainer_init(
            gradient_clip_val,
            gradient_clip_algorithm,
            track_grad_norm,
            terminate_on_nan,
        )
        self._detect_anomaly: bool = detect_anomaly
        self._setup_on_init(num_sanity_val_steps)

        # configure tuner
        self.tuner.on_trainer_init(auto_lr_find, auto_scale_batch_size)

        # configure profiler
        self.__init_profiler(profiler)

        # init logger flags
        self.logger_connector.on_trainer_init(logger, flush_logs_every_n_steps, log_every_n_steps, move_metrics_to_cpu)

        # init debugging flags
        self.debugging_connector.on_init_start(
            limit_train_batches,
            limit_val_batches,
            limit_test_batches,
            limit_predict_batches,
            val_check_interval,
            overfit_batches,
            fast_dev_run,
        )

        # Callback system
        self.on_init_end()

    def _setup_on_init(self, num_sanity_val_steps: int) -> None:
        self._log_device_info()

        self.should_stop = False
        self.state = TrainerState()
        self.num_training_batches = float("inf")
        self.train_dataloader = None

        if num_sanity_val_steps == -1:
            self.num_sanity_val_steps = float("inf")
        else:
            self.num_sanity_val_steps = num_sanity_val_steps

        self.num_sanity_val_batches = []
        self.num_test_batches = []
        self.num_val_batches = []
        self.test_dataloaders = None
        self.val_dataloaders = None

        # when true, print evaluation results in .validate() and .test()
        self.verbose_evaluate = True

        self.num_predict_batches = []

    def _call_and_handle_interrupt(self, trainer_fn: Callable, *args: Any, **kwargs: Any) -> Any:
        r"""
        Error handling, intended to be used only for main trainer function entry points (fit, validate, test, predict)
        as all errors should funnel through them

        Args:
            trainer_fn: one of (fit, validate, test, predict)
            *args: positional arguments to be passed to the `trainer_fn`
            **kwargs: keyword arguments to be passed to `trainer_fn`
        """
        try:
            return trainer_fn(*args, **kwargs)
        # TODO: treat KeyboardInterrupt as BaseException (delete the code below) in v1.7
        except KeyboardInterrupt as exception:
            rank_zero_warn("Detected KeyboardInterrupt, attempting graceful shutdown...")
            # user could press Ctrl+c many times... only shutdown once
            if not self.interrupted:
                self.state.status = TrainerStatus.INTERRUPTED
                self.on_keyboard_interrupt()
                self.on_exception(exception)
        except BaseException as exception:
            self.state.status = TrainerStatus.INTERRUPTED
            if distributed_available() and self.world_size > 1:
                # try syncing remaing processes, kill otherwise
                self.training_type_plugin.reconciliate_processes(traceback.format_exc())
            self._on_exception()
            # reset bookkeeping
            self.state.stage = None
            self.on_exception(exception)
            raise

    def fit(
        self,
        model: "pl.LightningModule",
        train_dataloaders: Optional[Union[TRAIN_DATALOADERS, LightningDataModule]] = None,
        val_dataloaders: Optional[EVAL_DATALOADERS] = None,
        datamodule: Optional[LightningDataModule] = None,
        train_dataloader=None,  # TODO: remove with 1.6
        ckpt_path: Optional[str] = None,
    ) -> None:
        r"""
        Runs the full optimization routine.

        Args:
            model: Model to fit.

            train_dataloaders: A collection of :class:`torch.utils.data.DataLoader` or a
                :class:`~pytorch_lightning.core.datamodule.LightningDataModule` specifying training samples.
                In the case of multiple dataloaders, please see this :ref:`page <multiple-training-dataloaders>`.

            val_dataloaders: A :class:`torch.utils.data.DataLoader` or a sequence of them specifying validation samples.

            ckpt_path: Path/URL of the checkpoint from which training is resumed. If there is
                no checkpoint file at the path, an exception is raised. If resuming from mid-epoch checkpoint,
                training will start from the beginning of the next epoch.

            datamodule: An instance of :class:`~pytorch_lightning.core.datamodule.LightningDataModule`.
        """
        if train_dataloader is not None:
            rank_zero_deprecation(
                "`trainer.fit(train_dataloader)` is deprecated in v1.4 and will be removed in v1.6."
                " Use `trainer.fit(train_dataloaders)` instead. HINT: added 's'"
            )
            train_dataloaders = train_dataloader
        self._call_and_handle_interrupt(
            self._fit_impl, model, train_dataloaders, val_dataloaders, datamodule, ckpt_path
        )

    def _fit_impl(
        self,
        model: "pl.LightningModule",
        train_dataloaders: Optional[Union[TRAIN_DATALOADERS, LightningDataModule]] = None,
        val_dataloaders: Optional[EVAL_DATALOADERS] = None,
        datamodule: Optional[LightningDataModule] = None,
        ckpt_path: Optional[str] = None,
    ) -> None:
        Trainer._log_api_event("fit")

        self.state.fn = TrainerFn.FITTING
        self.state.status = TrainerStatus.RUNNING
        self.training = True

        # if a datamodule comes in as the second arg, then fix it for the user
        if isinstance(train_dataloaders, LightningDataModule):
            datamodule = train_dataloaders
            train_dataloaders = None
        # If you supply a datamodule you can't supply train_dataloader or val_dataloaders
        if (train_dataloaders is not None or val_dataloaders is not None) and datamodule is not None:
            raise MisconfigurationException(
                "You cannot pass `train_dataloader` or `val_dataloaders` to `trainer.fit(datamodule=...)`"
            )

        # links data to the trainer
        self._data_connector.attach_data(
            model, train_dataloaders=train_dataloaders, val_dataloaders=val_dataloaders, datamodule=datamodule
        )

        # TODO: ckpt_path only in v1.7
        ckpt_path = ckpt_path or self.resume_from_checkpoint
        self._run(model, ckpt_path=ckpt_path)

        assert self.state.stopped
        self.training = False

    def validate(
        self,
        model: Optional["pl.LightningModule"] = None,
        dataloaders: Optional[Union[EVAL_DATALOADERS, LightningDataModule]] = None,
        ckpt_path: Optional[str] = None,
        verbose: bool = True,
        datamodule: Optional[LightningDataModule] = None,
        val_dataloaders=None,  # TODO: remove with 1.6
    ) -> _EVALUATE_OUTPUT:
        r"""
        Perform one evaluation epoch over the validation set.

        Args:
            model: The model to validate.

            dataloaders: A :class:`torch.utils.data.DataLoader` or a sequence of them,
                or a :class:`~pytorch_lightning.core.datamodule.LightningDataModule` specifying validation samples.

            ckpt_path: Either ``best`` or path to the checkpoint you wish to validate.
                If ``None`` and the model instance was passed, use the current weights.
                Otherwise, the best model checkpoint from the previous ``trainer.fit`` call will be loaded
                if a checkpoint callback is configured.

            verbose: If True, prints the validation results.

            datamodule: An instance of :class:`~pytorch_lightning.core.datamodule.LightningDataModule`.

        Returns:
            List of dictionaries with metrics logged during the validation phase, e.g., in model- or callback hooks
            like :meth:`~pytorch_lightning.core.lightning.LightningModule.validation_step`,
            :meth:`~pytorch_lightning.core.lightning.LightningModule.validation_epoch_end`, etc.
            The length of the list corresponds to the number of validation dataloaders used.
        """
        if val_dataloaders is not None:
            rank_zero_deprecation(
                "`trainer.validate(val_dataloaders)` is deprecated in v1.4 and will be removed in v1.6."
                " Use `trainer.validate(dataloaders)` instead."
            )
            dataloaders = val_dataloaders
        return self._call_and_handle_interrupt(self._validate_impl, model, dataloaders, ckpt_path, verbose, datamodule)

    def _validate_impl(
        self,
        model: Optional["pl.LightningModule"] = None,
        dataloaders: Optional[Union[EVAL_DATALOADERS, LightningDataModule]] = None,
        ckpt_path: Optional[str] = None,
        verbose: bool = True,
        datamodule: Optional[LightningDataModule] = None,
    ) -> _EVALUATE_OUTPUT:
        # --------------------
        # SETUP HOOK
        # --------------------
        Trainer._log_api_event("validate")
        self.verbose_evaluate = verbose

        self.state.fn = TrainerFn.VALIDATING
        self.state.status = TrainerStatus.RUNNING
        self.validating = True

        # if a datamodule comes in as the second arg, then fix it for the user
        if isinstance(dataloaders, LightningDataModule):
            datamodule = dataloaders
            dataloaders = None
        # If you supply a datamodule you can't supply val_dataloaders
        if dataloaders is not None and datamodule:
            raise MisconfigurationException("You cannot pass both `trainer.validate(dataloaders=..., datamodule=...)`")

        model_provided = model is not None
        model = model or self.lightning_module
        if model is None:
            raise MisconfigurationException(
                "`model` must be provided to `trainer.validate()` when it hasn't been passed in a previous run"
            )

        # links data to the trainer
        self._data_connector.attach_data(model, val_dataloaders=dataloaders, datamodule=datamodule)

        self.validated_ckpt_path = self.__set_ckpt_path(
            ckpt_path, model_provided=model_provided, model_connected=self.lightning_module is not None
        )

        # run validate
        results = self._run(model, ckpt_path=self.validated_ckpt_path)

        assert self.state.stopped
        self.validating = False

        return results

    def test(
        self,
        model: Optional["pl.LightningModule"] = None,
        dataloaders: Optional[Union[EVAL_DATALOADERS, LightningDataModule]] = None,
        ckpt_path: Optional[str] = None,
        verbose: bool = True,
        datamodule: Optional[LightningDataModule] = None,
        test_dataloaders=None,  # TODO: remove with 1.6
    ) -> _EVALUATE_OUTPUT:
        r"""
        Perform one evaluation epoch over the test set.
        It's separated from fit to make sure you never run on your test set until you want to.

        Args:
            model: The model to test.

            dataloaders: A :class:`torch.utils.data.DataLoader` or a sequence of them,
                or a :class:`~pytorch_lightning.core.datamodule.LightningDataModule` specifying test samples.

            ckpt_path: Either ``best`` or path to the checkpoint you wish to test.
                If ``None`` and the model instance was passed, use the current weights.
                Otherwise, the best model checkpoint from the previous ``trainer.fit`` call will be loaded
                if a checkpoint callback is configured.

            verbose: If True, prints the test results.

            datamodule: An instance of :class:`~pytorch_lightning.core.datamodule.LightningDataModule`.

        Returns:
            List of dictionaries with metrics logged during the test phase, e.g., in model- or callback hooks
            like :meth:`~pytorch_lightning.core.lightning.LightningModule.test_step`,
            :meth:`~pytorch_lightning.core.lightning.LightningModule.test_epoch_end`, etc.
            The length of the list corresponds to the number of test dataloaders used.
        """
        if test_dataloaders is not None:
            rank_zero_deprecation(
                "`trainer.test(test_dataloaders)` is deprecated in v1.4 and will be removed in v1.6."
                " Use `trainer.test(dataloaders)` instead."
            )
            dataloaders = test_dataloaders
        return self._call_and_handle_interrupt(self._test_impl, model, dataloaders, ckpt_path, verbose, datamodule)

    def _test_impl(
        self,
        model: Optional["pl.LightningModule"] = None,
        dataloaders: Optional[Union[EVAL_DATALOADERS, LightningDataModule]] = None,
        ckpt_path: Optional[str] = None,
        verbose: bool = True,
        datamodule: Optional[LightningDataModule] = None,
    ) -> _EVALUATE_OUTPUT:
        # --------------------
        # SETUP HOOK
        # --------------------
        Trainer._log_api_event("test")
        self.verbose_evaluate = verbose

        self.state.fn = TrainerFn.TESTING
        self.state.status = TrainerStatus.RUNNING
        self.testing = True

        # if a datamodule comes in as the second arg, then fix it for the user
        if isinstance(dataloaders, LightningDataModule):
            datamodule = dataloaders
            dataloaders = None
        # If you supply a datamodule you can't supply test_dataloaders
        if dataloaders is not None and datamodule:
            raise MisconfigurationException("You cannot pass both `trainer.test(dataloaders=..., datamodule=...)`")

        model_provided = model is not None
        model = model or self.lightning_module
        if model is None:
            raise MisconfigurationException(
                "`model` must be provided to `trainer.test()` when it hasn't been passed in a previous run"
            )

        # links data to the trainer
        self._data_connector.attach_data(model, test_dataloaders=dataloaders, datamodule=datamodule)

        self.tested_ckpt_path = self.__set_ckpt_path(
            ckpt_path, model_provided=model_provided, model_connected=self.lightning_module is not None
        )

        # run test
        results = self._run(model, ckpt_path=self.tested_ckpt_path)

        assert self.state.stopped
        self.testing = False

        return results

    def predict(
        self,
        model: Optional["pl.LightningModule"] = None,
        dataloaders: Optional[Union[EVAL_DATALOADERS, LightningDataModule]] = None,
        datamodule: Optional[LightningDataModule] = None,
        return_predictions: Optional[bool] = None,
        ckpt_path: Optional[str] = None,
    ) -> Optional[_PREDICT_OUTPUT]:
        r"""
        Run inference on your data.
        This will call the model forward function to compute predictions. Useful to perform distributed
        and batched predictions. Logging is disabled in the predict hooks.

        Args:
            model: The model to predict with.

            dataloaders: A :class:`torch.utils.data.DataLoader` or a sequence of them,
                or a :class:`~pytorch_lightning.core.datamodule.LightningDataModule` specifying prediction samples.

            datamodule: The datamodule with a predict_dataloader method that returns one or more dataloaders.

            return_predictions: Whether to return predictions.
                ``True`` by default except when an accelerator that spawns processes is used (not supported).

            ckpt_path: Either ``best`` or path to the checkpoint you wish to predict.
                If ``None`` and the model instance was passed, use the current weights.
                Otherwise, the best model checkpoint from the previous ``trainer.fit`` call will be loaded
                if a checkpoint callback is configured.

        Returns:
            Returns a list of dictionaries, one for each provided dataloader containing their respective predictions.
        """
        return self._call_and_handle_interrupt(
            self._predict_impl, model, dataloaders, datamodule, return_predictions, ckpt_path
        )

    def _predict_impl(
        self,
        model: Optional["pl.LightningModule"] = None,
        dataloaders: Optional[Union[EVAL_DATALOADERS, LightningDataModule]] = None,
        datamodule: Optional[LightningDataModule] = None,
        return_predictions: Optional[bool] = None,
        ckpt_path: Optional[str] = None,
    ) -> Optional[_PREDICT_OUTPUT]:
        # --------------------
        # SETUP HOOK
        # --------------------
        Trainer._log_api_event("predict")

        self.state.fn = TrainerFn.PREDICTING
        self.state.status = TrainerStatus.RUNNING
        self.predicting = True

        self.predict_loop.return_predictions = return_predictions

        # if a datamodule comes in as the second arg, then fix it for the user
        if isinstance(dataloaders, LightningDataModule):
            datamodule = dataloaders
            dataloaders = None
        if dataloaders is not None and datamodule:
            raise MisconfigurationException("You cannot pass both `trainer.predict(dataloaders=..., datamodule=...)`")

        model_provided = model is not None
        model = model or self.lightning_module
        if model is None:
            raise MisconfigurationException(
                "`model` must be provided to `trainer.predict()` when it hasn't been passed in a previous run"
            )

        # links data to the trainer
        self._data_connector.attach_data(model, predict_dataloaders=dataloaders, datamodule=datamodule)

        self.predicted_ckpt_path = self.__set_ckpt_path(
            ckpt_path, model_provided=model_provided, model_connected=self.lightning_module is not None
        )

        results = self._run(model, ckpt_path=self.predicted_ckpt_path)

        assert self.state.stopped
        self.predicting = False

        return results

    def tune(
        self,
        model: "pl.LightningModule",
        train_dataloaders: Optional[Union[TRAIN_DATALOADERS, LightningDataModule]] = None,
        val_dataloaders: Optional[EVAL_DATALOADERS] = None,
        datamodule: Optional[LightningDataModule] = None,
        scale_batch_size_kwargs: Optional[Dict[str, Any]] = None,
        lr_find_kwargs: Optional[Dict[str, Any]] = None,
        train_dataloader=None,  # TODO: remove with 1.6
    ) -> Dict[str, Optional[Union[int, _LRFinder]]]:
        r"""
        Runs routines to tune hyperparameters before training.

        Args:
            model: Model to tune.

            train_dataloaders: A collection of :class:`torch.utils.data.DataLoader` or a
                :class:`~pytorch_lightning.core.datamodule.LightningDataModule` specifying training samples.
                In the case of multiple dataloaders, please see this :ref:`page <multiple-training-dataloaders>`.

            val_dataloaders: A :class:`torch.utils.data.DataLoader` or a sequence of them specifying validation samples.

            datamodule: An instance of :class:`~pytorch_lightning.core.datamodule.LightningDataModule`.

            scale_batch_size_kwargs: Arguments for :func:`~pytorch_lightning.tuner.batch_size_scaling.scale_batch_size`

            lr_find_kwargs: Arguments for :func:`~pytorch_lightning.tuner.lr_finder.lr_find`
        """
        Trainer._log_api_event("tune")

        self.state.fn = TrainerFn.TUNING
        self.state.status = TrainerStatus.RUNNING
        self.tuning = True

        if train_dataloader is not None:
            rank_zero_deprecation(
                "`trainer.tune(train_dataloader)` is deprecated in v1.4 and will be removed in v1.6."
                " Use `trainer.tune(train_dataloaders)` instead. HINT: added 's'"
            )
            train_dataloaders = train_dataloader
        # if a datamodule comes in as the second arg, then fix it for the user
        if isinstance(train_dataloaders, LightningDataModule):
            datamodule = train_dataloaders
            train_dataloaders = None
        # If you supply a datamodule you can't supply train_dataloader or val_dataloaders
        if (train_dataloaders is not None or val_dataloaders is not None) and datamodule is not None:
            raise MisconfigurationException(
                "You cannot pass `train_dataloader` or `val_dataloaders` to `trainer.tune(datamodule=...)`"
            )

        # links data to the trainer
        self._data_connector.attach_data(
            model, train_dataloaders=train_dataloaders, val_dataloaders=val_dataloaders, datamodule=datamodule
        )

        result = self.tuner._tune(model, scale_batch_size_kwargs=scale_batch_size_kwargs, lr_find_kwargs=lr_find_kwargs)

        assert self.state.stopped
        self.tuning = False

        return result

    def _restore_modules_and_callbacks(self, checkpoint_path: Optional[_PATH] = None) -> None:
        # restore modules after setup
        self.checkpoint_connector.resume_start(checkpoint_path)
        self.checkpoint_connector.restore_model()
        if self.state.fn == TrainerFn.FITTING:
            self.checkpoint_connector.restore_datamodule()
            # restore callback states
            self.checkpoint_connector.restore_callbacks()

    def _run(
        self, model: "pl.LightningModule", ckpt_path: Optional[str] = None
    ) -> Optional[Union[_EVALUATE_OUTPUT, _PREDICT_OUTPUT]]:
        # clean hparams
        if hasattr(model, "hparams"):
            parsing.clean_namespace(model.hparams)

        verify_loop_configurations(self, model)

        # attach model log function to callback
        self._callback_connector.attach_model_logging_functions(model)

        # attach model to the training type plugin
        self.training_type_plugin.connect(model)

        # hook
        self._data_connector.prepare_data()
        self._callback_connector._attach_model_callbacks()

        # ----------------------------
        # SET UP TRAINING
        # ----------------------------
        self.call_hook("on_before_accelerator_backend_setup")
        self.accelerator.setup_environment()
        self._call_setup_hook()  # allow user to setup lightning_module in accelerator environment

        # check if we should delay restoring checkpoint till later
        if not self.training_type_plugin.restore_checkpoint_after_pre_dispatch:
            self._restore_modules_and_callbacks(ckpt_path)

        self._call_configure_sharded_model()  # allow user to setup in model sharded environment
        self.accelerator.setup(self)

        # ----------------------------
        # INSPECT THE CORE LOOPS
        # ----------------------------
        fr"""
             Lightning internal flow looks like this:
        {Trainer.fit} or {Trainer.test} or {Trainer.predict}  ||
                                |                             ||
                        create accelerator                    ||
                                |                             ||
                         {self._dispatch}                     ||
                                |                             ||  LIGHTNING
         {self.training_type_plugin.start_training}           ||
       or {self.training_type_plugin.start_evaluating}        ||
       or {self.training_type_plugin.start_predicting}        ||  FLOW
                                |                             ||
                         {self.run_stage}                     ||
                                |                             ||  DIRECTION
                        {self._run_train}                     ||
                     or {self._run_evaluate}                  ||
                     or {self._run_predict}                   ||
                                |                             ||
                             results                          \/
        This is used to guide readers to the core loops: train, test, predict.
        {self._run_predict} is the simplest to understand, use `Go to Definition` to read it :)
        Search for `start_training` or `start_evaluating` or `start_predicting` in
        `pytorch_lightning/plugins/training_type_plugin` to find accelerator dispatch functions.
        """

        # ----------------------------
        # TRAIN
        # ----------------------------

        # reset logger connector
        self.logger_connector.reset_results()
        self.logger_connector.reset_metrics()

        # hook
        if self.state.fn == TrainerFn.FITTING:
            self.call_hook("on_fit_start")

        # plugin will setup fitting (e.g. ddp will launch child processes)
        self._pre_dispatch()

        if self.training_type_plugin.restore_checkpoint_after_pre_dispatch:
            self._restore_modules_and_callbacks(ckpt_path)

        # restore optimizers, etc.
        self.checkpoint_connector.restore_training_state()

        self.checkpoint_connector.resume_end()

        # dispatch `start_training` or `start_evaluating` or `start_predicting`
        self._dispatch()

        # plugin will finalized fitting (e.g. ddp_spawn will load trained model)
        self._post_dispatch()

        # ----------------------------
        # POST-Training CLEAN UP
        # ----------------------------
        # hook
        if self.state.fn == TrainerFn.FITTING:
            self.call_hook("on_fit_end")

        # teardown if necessary (similar calls for spawn plugins are excluded as they have
        # been included at the end of `new_process` functions)
        if not isinstance(self.training_type_plugin, DDPSpawnPlugin):
            self._call_teardown_hook()

        if self.state.status != TrainerStatus.INTERRUPTED:
            self.state.status = TrainerStatus.FINISHED
        self.state.stage = None

        return self.training_type_plugin.results

    def _pre_dispatch(self):
        self.accelerator.pre_dispatch(self)
        self._log_hyperparams()

    def _log_hyperparams(self) -> None:
        # log hyper-parameters
        hparams_initial = None

        if self.logger is not None:
            # save exp to get started (this is where the first experiment logs are written)
            datamodule_log_hyperparams = self.datamodule._log_hyperparams if self.datamodule is not None else False

            if self.lightning_module._log_hyperparams and datamodule_log_hyperparams:
                datamodule_hparams = self.datamodule.hparams_initial
                lightning_hparams = self.lightning_module.hparams_initial
                inconsistent_keys = []
                for key in lightning_hparams.keys() & datamodule_hparams.keys():
                    lm_val, dm_val = lightning_hparams[key], datamodule_hparams[key]
                    if type(lm_val) != type(dm_val):
                        inconsistent_keys.append(key)
                    elif isinstance(lm_val, torch.Tensor) and id(lm_val) != id(dm_val):
                        inconsistent_keys.append(key)
                    elif lm_val != dm_val:
                        inconsistent_keys.append(key)
                if inconsistent_keys:
                    raise MisconfigurationException(
                        f"Error while merging hparams: the keys {inconsistent_keys} are present "
                        "in both the LightningModule's and LightningDataModule's hparams "
                        "but have different values."
                    )
                hparams_initial = {**lightning_hparams, **datamodule_hparams}
            elif self.lightning_module._log_hyperparams:
                hparams_initial = self.lightning_module.hparams_initial
            elif datamodule_log_hyperparams:
                hparams_initial = self.datamodule.hparams_initial

            if hparams_initial is not None:
                self.logger.log_hyperparams(hparams_initial)
            self.logger.log_graph(self.lightning_module)
            self.logger.save()

    def _post_dispatch(self):
        self.accelerator.post_dispatch(self)
        # these `teardown` calls are here instead of in `_call_teardown_hook` since they are internal teardowns
        # which need to happen before.
        self.accelerator.teardown()
        self._data_connector.teardown()
        self._active_loop.teardown()
        self.logger_connector.teardown()

    def _dispatch(self):
        if self.evaluating:
            self.training_type_plugin.start_evaluating(self)
        elif self.predicting:
            self.training_type_plugin.start_predicting(self)
        else:
            self.training_type_plugin.start_training(self)

    def run_stage(self):
        self.accelerator.dispatch(self)
        self.__setup_profiler()

        if self.evaluating:
            return self._run_evaluate()
        if self.predicting:
            return self._run_predict()
        return self._run_train()

    def _pre_training_routine(self):
        # wait for all to join if on distributed
        self.training_type_plugin.barrier("setup_training")

        # register signals
        self.signal_connector.register_signal_handlers()

        # --------------------------
        # Pre-train
        # --------------------------
        self.call_hook("on_pretrain_routine_start")

        self.call_hook("on_pretrain_routine_end")

    def _run_train(self) -> None:
        self._pre_training_routine()

        if not self.is_global_zero and self.progress_bar_callback is not None:
            self.progress_bar_callback.disable()

        self._run_sanity_check(self.lightning_module)

        # enable train mode
        self.model.train()
        torch.set_grad_enabled(True)

        self.fit_loop.trainer = self
        with torch.autograd.set_detect_anomaly(self._detect_anomaly):
            self.fit_loop.run()

    def _run_evaluate(self) -> _EVALUATE_OUTPUT:
        if not self.is_global_zero and self.progress_bar_callback is not None:
            self.progress_bar_callback.disable()

        assert self.evaluating

        # reload dataloaders
        self._evaluation_loop._reload_evaluation_dataloaders()

        # reset trainer on this loop and all child loops in case user connected a custom loop
        self._evaluation_loop.trainer = self

        with self.profiler.profile(f"run_{self.state.stage}_evaluation"), torch.no_grad():
            eval_loop_results = self._evaluation_loop.run()

        # remove the tensors from the eval results
        for result in eval_loop_results:
            if isinstance(result, dict):
                for k, v in result.items():
                    if isinstance(v, torch.Tensor):
                        result[k] = v.cpu().item()

        return eval_loop_results

    def _run_predict(self) -> Optional[_PREDICT_OUTPUT]:
        self.reset_predict_dataloader(self.lightning_module)
        # reset trainer on this loop and all child loops in case user connected a custom loop
        self.predict_loop.trainer = self
        with torch.no_grad():
            return self.predict_loop.run()

    def _run_sanity_check(self, ref_model):
        using_val_step = self._data_connector._val_dataloader_source.is_defined() and is_overridden(
            "validation_step", ref_model
        )
        should_sanity_check = using_val_step and self.num_sanity_val_steps > 0 and self.limit_val_batches > 0

        # run tiny validation (if validation defined)
        # to make sure program won't crash during val
        if should_sanity_check:
            stage = self.state.stage
            self.sanity_checking = True

            # reset logger connector
            self.logger_connector.reset_results()
            self.logger_connector.reset_metrics()

            self.call_hook("on_sanity_check_start")

            # reload dataloaders
            self._evaluation_loop._reload_evaluation_dataloaders()

            # run eval step
            with torch.no_grad():
                self._evaluation_loop.run()

            self.call_hook("on_sanity_check_end")

            # reset logger connector
            self.logger_connector.reset_results()
            self.logger_connector.reset_metrics()

            # reset the seed to what it was before sanity check
            # prevents sanity check to affect random sampling in training
            reset_seed()

            # restore the previous stage when the sanity check if finished
            self.state.stage = stage

    def __set_ckpt_path(self, ckpt_path: Optional[str], model_provided: bool, model_connected: bool) -> Optional[str]:
        if model_provided and ckpt_path is None:
            # use passed model to function without loading weights
            return

        fn = self.state.fn.value

        if model_connected and ckpt_path is None:
            rank_zero_warn(
                f"`.{fn}(ckpt_path=None)` was called without a model."
                " The best model of the previous `fit` call will be used."
                f" You can pass `{fn}(ckpt_path='best')` to use and best model"
                " checkpoint and avoid this warning or"
                " `ckpt_path=trainer.model_checkpoint.last_model_path` to use the last model."
            )
            ckpt_path = "best"

        if ckpt_path == "best":
            # if user requests the best checkpoint but we don't have it, error
            if not self.checkpoint_callback:
                raise MisconfigurationException(
                    f'`.{fn}(ckpt_path="best")` is set but `ModelCheckpoint` is not configured.'
                )
            if not self.checkpoint_callback.best_model_path:
                if self.fast_dev_run:
                    raise MisconfigurationException(
                        f"You cannot execute `.{fn}()` with `fast_dev_run=True` unless you do"
                        f" `.{fn}(ckpt_path=PATH)` as no checkpoint path was generated during fitting."
                    )
                raise MisconfigurationException(
                    f'`.{fn}(ckpt_path="best")` is set but `ModelCheckpoint` is not configured to save the best model.'
                )
            # load best weights
            ckpt_path = self.checkpoint_callback.best_model_path

        if not ckpt_path:
            raise MisconfigurationException(
                f"`.{fn}()` found no path for the best weights: {ckpt_path!r}. Please"
                f" specify a path for a checkpoint `.{fn}(ckpt_path=PATH)`"
            )
        return ckpt_path

    def _call_setup_hook(self) -> None:
        fn = self.state.fn._setup_fn

        self.training_type_plugin.barrier("pre_setup")

        if self.datamodule is not None:
            self.datamodule.setup(stage=fn)
        self.call_hook("setup", stage=fn)

        self.training_type_plugin.barrier("post_setup")

    def _call_configure_sharded_model(self) -> None:
        with self.accelerator.model_sharded_context():
            materialize_module(self.lightning_module)
            self.call_hook("configure_sharded_model")
            self.call_hook("on_configure_sharded_model")

    def _call_teardown_hook(self) -> None:
        fn = self.state.fn._setup_fn

        if self.datamodule is not None:
            self.datamodule.teardown(stage=fn)

        self.call_hook("teardown", stage=fn)

        self.lightning_module._current_fx_name = None
        self.lightning_module._current_dataloader_idx = None
        # these could have become stale if metrics are defined in `setup`
        self.lightning_module._metric_attributes = None

        # todo: TPU 8 cores hangs in flush with TensorBoard. Might do for all loggers.
        # It might be related to xla tensors blocked when moving the cpu kill loggers.
        if self.logger is not None:
            self.logger.finalize("success")

        # summarize profile results
        self.profiler.describe()

    def call_hook(
        self, hook_name: str, *args: Any, pl_module: Optional["pl.LightningModule"] = None, **kwargs: Any
    ) -> Any:
        pl_module = self.lightning_module or pl_module
        if pl_module:
            prev_fx_name = pl_module._current_fx_name
            pl_module._current_fx_name = hook_name

        # always profile hooks
        with self.profiler.profile(hook_name):

            # first call trainer hook
            callback_fx = getattr(self, hook_name, None)
            if callable(callback_fx):
                callback_fx(*args, **kwargs)

            # next call hook in lightningModule
            output = None
            model_fx = getattr(pl_module, hook_name, None)
            if callable(model_fx):
                output = model_fx(*args, **kwargs)

            # *Bad code alert*
            # The `Accelerator` mostly calls the `TrainingTypePlugin` but some of those calls are deprecated.
            # The following logic selectively chooses which hooks are called on each object.
            # In the case of `setup` and `teardown`, the hooks on the `LightningModule` should not call the hooks of the
            # same name in these objects as they are meant to be managed outside of the `LightningModule` lifecycle.
            # All of this should be fixed by #8506

            # call the accelerator hook
            if hook_name in ("on_train_start",) and hasattr(self.accelerator, hook_name):
                accelerator_hook = getattr(self.accelerator, hook_name)
                accelerator_output = accelerator_hook(*args, **kwargs)
                # Rely on the accelerator output if lightningModule hook returns nothing
                # Required for cases such as DataParallel where we reduce the output for the user
                # todo: move this data parallel logic into the data parallel plugin
                output = accelerator_output if output is None else output

            # call the ttp hook
            if hook_name not in ("setup", "teardown", "on_train_start") and hasattr(
                self.training_type_plugin, hook_name
            ):
                ttp_hook = getattr(self.training_type_plugin, hook_name)
                ttp_output = ttp_hook(*args, **kwargs)
                output = ttp_output if output is None else output

        if pl_module:
            # restore current_fx when nested context
            pl_module._current_fx_name = prev_fx_name

        return output

    @staticmethod
    def _parse_devices(
        gpus: Optional[Union[List[int], str, int]],
        auto_select_gpus: bool,
        tpu_cores: Optional[Union[List[int], str, int]],
    ) -> Tuple[Optional[List[int]], Optional[Union[List[int], int]]]:
        if auto_select_gpus and isinstance(gpus, int):
            gpus = pick_multiple_gpus(gpus)

        # TODO (@seannaren, @kaushikb11): Include IPU parsing logic here
        gpu_ids = device_parser.parse_gpu_ids(gpus)
        tpu_cores = device_parser.parse_tpu_cores(tpu_cores)
        return gpu_ids, tpu_cores

    @staticmethod
    def _log_api_event(event: str) -> None:
        torch._C._log_api_usage_once("lightning.trainer." + event)

    def __init_profiler(self, profiler: Optional[Union[BaseProfiler, str]]) -> None:
        if isinstance(profiler, str):
            PROFILERS = {
                "simple": SimpleProfiler,
                "advanced": AdvancedProfiler,
                "pytorch": PyTorchProfiler,
                "xla": XLAProfiler,
            }
            profiler = profiler.lower()
            if profiler not in PROFILERS:
                raise MisconfigurationException(
                    "When passing string value for the `profiler` parameter of `Trainer`,"
                    f" it can only be one of {list(PROFILERS.keys())}"
                )
            profiler_class = PROFILERS[profiler]
            profiler = profiler_class()
        self.profiler: BaseProfiler = profiler or PassThroughProfiler()

    def __setup_profiler(self) -> None:
        local_rank = self.local_rank if self.world_size > 1 else None
        self.profiler._lightning_module = proxy(self.lightning_module)
        self.profiler.setup(stage=self.state.fn._setup_fn, local_rank=local_rank, log_dir=self.log_dir)

    def _log_device_info(self) -> None:
        rank_zero_info(f"GPU available: {torch.cuda.is_available()}, used: {self._device_type == DeviceType.GPU}")

        num_tpu_cores = self.tpu_cores if self.tpu_cores is not None and self._device_type == DeviceType.TPU else 0
        rank_zero_info(f"TPU available: {_TPU_AVAILABLE}, using: {num_tpu_cores} TPU cores")

        num_ipus = self.ipus if self.ipus is not None else 0
        rank_zero_info(f"IPU available: {_IPU_AVAILABLE}, using: {num_ipus} IPUs")

        if torch.cuda.is_available() and self._device_type != DeviceType.GPU:
            rank_zero_warn(
                "GPU available but not used. Set the gpus flag in your trainer `Trainer(gpus=1)` or script `--gpus=1`."
            )

        if _TPU_AVAILABLE and self._device_type != DeviceType.TPU:
            rank_zero_warn(
                "TPU available but not used. Set the `tpu_cores` flag in your trainer"
                " `Trainer(tpu_cores=8)` or script `--tpu_cores=8`."
            )

        if _IPU_AVAILABLE and self._device_type != DeviceType.IPU and not isinstance(self.accelerator, IPUAccelerator):
            rank_zero_warn(
                "IPU available but not used. Set the `ipus` flag in your trainer"
                " `Trainer(ipus=8)` or script `--ipus=8`."
            )

    def _on_exception(self):
        if not _fault_tolerant_training():
            return
        # save a checkpoint for fault tolerant training. we don't use `log_dir` to minimize the chances of failure.
        file_path = os.path.join(self.default_root_dir, ".pl_auto_save.ckpt")
        self.save_checkpoint(file_path)

    """
    Accelerator properties
    """

    @property
    def accelerator(self) -> Accelerator:
        return self._accelerator_connector.accelerator

    @property
    def training_type_plugin(self) -> TrainingTypePlugin:
        return self.accelerator.training_type_plugin

    @property
    def precision_plugin(self) -> PrecisionPlugin:
        return self.accelerator.precision_plugin

    @property
    def global_rank(self) -> int:
        return self.training_type_plugin.global_rank

    @property
    def local_rank(self) -> int:
        # some training types define a local rank
        return getattr(self.training_type_plugin, "local_rank", 0)

    @property
    def node_rank(self) -> int:
        # some training types define a node rank
        return getattr(self.training_type_plugin, "node_rank", 0)

    @property
    def world_size(self) -> int:
        # some training types define a world size
        return getattr(self.training_type_plugin, "world_size", 1)

    @property
    def should_rank_save_checkpoint(self) -> bool:
        return self.training_type_plugin.should_rank_save_checkpoint

    @property
    def _distrib_type(self) -> DistributedType:
        return self._accelerator_connector._distrib_type

    @property
    def _device_type(self) -> DeviceType:
        return self._accelerator_connector._device_type

    @property
    def num_nodes(self) -> int:
        return self._accelerator_connector.num_nodes

    @property
    def num_processes(self) -> int:
        return self._accelerator_connector.num_processes

    @property
    def root_gpu(self) -> Optional[int]:
        return self._accelerator_connector.root_gpu

    @property
    def tpu_cores(self) -> int:
        return self._accelerator_connector.tpu_cores

    @property
    def ipus(self) -> int:
        return self._accelerator_connector.num_ipus

    @property
    def num_gpus(self) -> int:
        return self._accelerator_connector.num_gpus

    @property
    def devices(self) -> Optional[Union[List[int], str, int]]:
        return self._accelerator_connector.devices

    @property
    def data_parallel_device_ids(self) -> Optional[List[int]]:
        return self._accelerator_connector.parallel_device_ids

    @property
    def lightning_module(self) -> "pl.LightningModule":
        return self.accelerator.lightning_module

    @property
    def optimizers(self) -> List[Optimizer]:
        return self.accelerator.optimizers

    @optimizers.setter
    def optimizers(self, new_optims: Optional[List[Optimizer]]) -> None:
        # Necessary to rewrap optimizers to lightning
        # They will be re-created when accessing
        # the `lightning_optimizers` trainer property
        self._lightning_optimizers = None

        self.accelerator.optimizers = new_optims

    @property
    def lr_schedulers(self) -> List[LRSchedulerTypeUnion]:
        return self.accelerator.lr_schedulers

    @lr_schedulers.setter
    def lr_schedulers(self, new_schedulers: List[LRSchedulerTypeUnion]) -> None:
        self.accelerator.lr_schedulers = new_schedulers

    @property
    def optimizer_frequencies(self) -> list:
        return self.accelerator.optimizer_frequencies

    @optimizer_frequencies.setter
    def optimizer_frequencies(self, new_freqs: list) -> None:
        self.accelerator.optimizer_frequencies = new_freqs

    @property
    def amp_backend(self) -> Optional[str]:
        return self.accelerator.amp_backend

    @property
    def precision(self) -> Union[str, int]:
        return self.accelerator.precision

    @property
    def scaler(self):
        return self.accelerator.scaler

    @property
    def gpus(self) -> Optional[Union[List[int], str, int]]:
        return self._accelerator_connector.gpus

    @property
    def model(self) -> torch.nn.Module:
        """The LightningModule, but possibly wrapped into DataParallel or DistributedDataParallel.

        To access the pure LightningModule, use
        :meth:`~pytorch_lightning.trainer.trainer.Trainer.lightning_module` instead.
        """
        return self.accelerator.model

    @model.setter
    def model(self, model: torch.nn.Module) -> None:
        """Setter for the model, pass-through to accelerator and plugin where the model reference is stored. Used
        by the Tuner to reset the state of Trainer and Accelerator.

        Args:
            model: The LightningModule, possibly wrapped into DataParallel or DistributedDataParallel, depending
                on the backend.
        """
        self.accelerator.model = model

    """
    General properties
    """

    @property
    def log_dir(self) -> Optional[str]:
        if self.logger is None:
            dirpath = self.default_root_dir
        elif isinstance(self.logger, TensorBoardLogger):
            dirpath = self.logger.log_dir
        elif isinstance(self.logger, LoggerCollection):
            dirpath = self.default_root_dir
        else:
            dirpath = self.logger.save_dir

        dirpath = self.training_type_plugin.broadcast(dirpath)
        return dirpath

    @property
    def use_amp(self) -> bool:
        return self.precision == 16

    @property
    def is_global_zero(self) -> bool:
        return self.global_rank == 0

    @property
    def slurm_job_id(self) -> Optional[int]:
        job_id = os.environ.get("SLURM_JOB_ID")
        if job_id:
            try:
                job_id = int(job_id)
            except ValueError:
                job_id = None

        # in interactive mode, don't make logs use the same job id
        in_slurm_interactive_mode = os.environ.get("SLURM_JOB_NAME") == "bash"
        if in_slurm_interactive_mode:
            job_id = None
        return job_id

    @property
    def lightning_optimizers(self) -> List[LightningOptimizer]:
        if self._lightning_optimizers is None:
            self.convert_to_lightning_optimizers()
        return self._lightning_optimizers

    @property
    def distributed_sampler_kwargs(self) -> Optional[dict]:
        if isinstance(self.training_type_plugin, ParallelPlugin):
            return self.training_type_plugin.distributed_sampler_kwargs

    @property
    def data_parallel(self) -> bool:
        return self._distrib_type in (
            DistributedType.DP,
            DistributedType.DDP,
            DistributedType.DDP_SPAWN,
            DistributedType.DDP2,
        )

    @property
    def progress_bar_callback(self) -> Optional[ProgressBarBase]:
        return self._progress_bar_callback

    @property
    def progress_bar_dict(self) -> dict:
        """Read-only for progress bar metrics."""
        rank_zero_deprecation(
            "`trainer.progress_bar_dict` is deprecated in v1.5 and will be removed in v1.7."
            " Use `ProgressBarBase.get_metrics` instead."
        )
        ref_model = self.lightning_module
        ref_model = cast(pl.LightningModule, ref_model)
        if self.progress_bar_callback:
            return self.progress_bar_callback.get_metrics(self, ref_model)
        return self.progress_bar_metrics

    @property
    def _should_reload_dl_epoch(self) -> bool:
        """Check if dataloader should be reloaded in the current epoch."""
        n_epochs = self.reload_dataloaders_every_n_epochs
        return n_epochs and (not self.current_epoch % n_epochs)

    @property
    def disable_validation(self) -> bool:
        """Check if validation is disabled during training."""
        rank_zero_deprecation(
            "`trainer.disable_validation` is deprecated in v1.4 and will be removed in v1.6."
            " Use `not trainer.enable_validation` instead."
        )
        return not self.enable_validation

    @property
    def enable_validation(self) -> bool:
        """Check if we should run validation during training."""
        model_ref = self.lightning_module
        val_loop_enabled = is_overridden("validation_step", model_ref) and self.limit_val_batches > 0
        return val_loop_enabled

    @property
    def default_root_dir(self) -> str:
        """The default location to save artifacts of loggers, checkpoints etc.

        It is used as a fallback if logger or checkpoint callback do not define specific save paths.
        """
        if get_filesystem(self._default_root_dir).protocol == "file":
            return os.path.normpath(self._default_root_dir)
        return self._default_root_dir

    @property
    def weights_save_path(self) -> str:
        """
        The default root location to save weights (checkpoints), e.g., when the
        :class:`~pytorch_lightning.callbacks.model_checkpoint.ModelCheckpoint` does not define a file path.
        """
        if get_filesystem(self._weights_save_path).protocol == "file":
            return os.path.normpath(self._weights_save_path)
        return self._weights_save_path

    @property
    def early_stopping_callback(self) -> Optional[EarlyStopping]:
        """The first :class:`~pytorch_lightning.callbacks.early_stopping.EarlyStopping` callback in the
        Trainer.callbacks list, or ``None`` if it doesn't exist."""
        callbacks = self.early_stopping_callbacks
        return callbacks[0] if len(callbacks) > 0 else None

    @property
    def early_stopping_callbacks(self) -> List[EarlyStopping]:
        """A list of all instances of :class:`~pytorch_lightning.callbacks.early_stopping.EarlyStopping` found in
        the Trainer.callbacks list."""
        return [c for c in self.callbacks if isinstance(c, EarlyStopping)]

    @property
    def prediction_writer_callbacks(self) -> List[BasePredictionWriter]:
        """A list of all instances of :class:`~pytorch_lightning.callbacks.prediction_writer.BasePredictionWriter`
        found in the Trainer.callbacks list."""
        return [cb for cb in self.callbacks if isinstance(cb, BasePredictionWriter)]

    @property
    def checkpoint_callback(self) -> Optional[ModelCheckpoint]:
        """The first :class:`~pytorch_lightning.callbacks.model_checkpoint.ModelCheckpoint` callback in the
        Trainer.callbacks list, or ``None`` if it doesn't exist."""
        callbacks = self.checkpoint_callbacks
        return callbacks[0] if len(callbacks) > 0 else None

    @property
    def checkpoint_callbacks(self) -> List[ModelCheckpoint]:
        """A list of all instances of :class:`~pytorch_lightning.callbacks.model_checkpoint.ModelCheckpoint` found
        in the Trainer.callbacks list."""
        return [c for c in self.callbacks if isinstance(c, ModelCheckpoint)]

    @property
    def resume_from_checkpoint(self) -> Optional[Union[str, Path]]:
        resume_from_checkpoint = self.checkpoint_connector.resume_from_checkpoint_fit_path
        if resume_from_checkpoint is not None:
            rank_zero_deprecation(
                "`trainer.resume_from_checkpoint` is deprecated in v1.5 and will be removed in v1.7."
                " Specify the fit checkpoint path with `trainer.fit(ckpt_path=)` instead."
            )

        return resume_from_checkpoint

    def save_checkpoint(self, filepath: _PATH, weights_only: bool = False) -> None:
        self.checkpoint_connector.save_checkpoint(filepath, weights_only)

    """
    Parsing properties
    """

    @classmethod
    def default_attributes(cls) -> dict:
        init_signature = inspect.signature(cls)
        return {k: v.default for k, v in init_signature.parameters.items()}

    @classmethod
    def get_deprecated_arg_names(cls) -> List:
        """Returns a list with deprecated Trainer arguments."""
        depr_arg_names = []
        for name, val in cls.__dict__.items():
            if name.startswith("DEPRECATED") and isinstance(val, (tuple, list)):
                depr_arg_names.extend(val)
        return depr_arg_names

    @classmethod
    def from_argparse_args(cls: Any, args: Union[Namespace, ArgumentParser], **kwargs) -> Any:
        return from_argparse_args(cls, args, **kwargs)

    @classmethod
    def parse_argparser(cls, arg_parser: Union[ArgumentParser, Namespace]) -> Namespace:
        return parse_argparser(cls, arg_parser)

    @classmethod
    def match_env_arguments(cls) -> Namespace:
        return parse_env_variables(cls)

    @classmethod
    def add_argparse_args(cls, parent_parser: ArgumentParser, **kwargs) -> ArgumentParser:
        return add_argparse_args(cls, parent_parser, **kwargs)

    """
    State properties
    """

    @property
    def interrupted(self) -> bool:
        return self.state.status == TrainerStatus.INTERRUPTED

    @property
    def training(self) -> bool:
        return self.state.stage == RunningStage.TRAINING

    @training.setter
    def training(self, val: bool) -> None:
        if val:
            self.state.stage = RunningStage.TRAINING
        elif self.training:
            self.state.stage = None

    @property
    def testing(self) -> bool:
        return self.state.stage == RunningStage.TESTING

    @testing.setter
    def testing(self, val: bool) -> None:
        if val:
            self.state.stage = RunningStage.TESTING
        elif self.testing:
            self.state.stage = None

    @property
    def predicting(self) -> bool:
        return self.state.stage == RunningStage.PREDICTING

    @predicting.setter
    def predicting(self, val: bool) -> None:
        if val:
            self.state.stage = RunningStage.PREDICTING
        elif self.predicting:
            self.state.stage = None

    @property
    def tuning(self) -> bool:
        return self.state.stage == RunningStage.TUNING

    @tuning.setter
    def tuning(self, val: bool) -> None:
        if val:
            self.state.stage = RunningStage.TUNING
        elif self.tuning:
            self.state.stage = None

    @property
    def validating(self) -> bool:
        return self.state.stage == RunningStage.VALIDATING

    @validating.setter
    def validating(self, val: bool) -> None:
        if val:
            self.state.stage = RunningStage.VALIDATING
        elif self.validating:
            self.state.stage = None

    @property
    def evaluating(self) -> bool:
        return self.state.stage and self.state.stage.evaluating

    @property
    def sanity_checking(self) -> bool:
        return self.state.stage == RunningStage.SANITY_CHECKING

    @sanity_checking.setter
    def sanity_checking(self, val: bool) -> None:
        if val:
            self.state.stage = RunningStage.SANITY_CHECKING
        elif self.sanity_checking:
            self.state.stage = None

    """
    Loop properties
    """

    @property
    def global_step(self) -> int:
        return self.fit_loop.global_step

    @property
    def current_epoch(self) -> int:
        return self.fit_loop.current_epoch

    @property
    def max_epochs(self) -> int:
        return self.fit_loop.max_epochs

    @property
    def min_epochs(self) -> Optional[int]:
        return self.fit_loop.min_epochs

    @property
    def max_steps(self) -> int:
        return self.fit_loop.max_steps

    @property
    def min_steps(self) -> Optional[int]:
        return self.fit_loop.min_steps

    @property
    def is_last_batch(self) -> bool:
        return self.fit_loop.epoch_loop.batch_progress.is_last_batch

    @property
    def fit_loop(self) -> FitLoop:
        return self._fit_loop

    @fit_loop.setter
    def fit_loop(self, loop: FitLoop):
        """Attach a custom fit loop to this Trainer.

        It will run with
        :meth:`~pytorch_lighting.trainer.trainer.Trainer.fit`.
        """
        loop.trainer = self
        self._fit_loop = loop

    @property
    def validate_loop(self) -> EvaluationLoop:
        return self._validate_loop

    @validate_loop.setter
    def validate_loop(self, loop: EvaluationLoop):
        """Attach a custom validation loop to this Trainer.

        It will run with
        :meth:`~pytorch_lighting.trainer.trainer.Trainer.validate`. Note that this loop is different from the one
        running during training inside the :meth:`pytorch_lightning.trainer.trainer.Trainer.fit` call.
        """
        loop.trainer = self
        self._validate_loop = loop

    @property
    def test_loop(self) -> EvaluationLoop:
        return self._test_loop

    @test_loop.setter
    def test_loop(self, loop: EvaluationLoop):
        """Attach a custom test loop to this Trainer.

        It will run with
        :meth:`~pytorch_lightning.trainer.trainer.Trainer.test`.
        """
        loop.trainer = self
        self._test_loop = loop

    @property
    def predict_loop(self) -> PredictionLoop:
        return self._predict_loop

    @predict_loop.setter
    def predict_loop(self, loop: PredictionLoop):
        """Attach a custom prediction loop to this Trainer.

        It will run with
        :meth:`~pytorch_lightning.trainer.trainer.Trainer.predict`.
        """
        loop.trainer = self
        self._predict_loop = loop

    @property
    def _evaluation_loop(self) -> EvaluationLoop:
        if self.state.fn in (TrainerFn.FITTING, TrainerFn.TUNING):
            return self.fit_loop.epoch_loop.val_loop
        if self.state.fn == TrainerFn.VALIDATING:
            return self.validate_loop
        if self.state.fn == TrainerFn.TESTING:
            return self.test_loop
        raise RuntimeError("The `Trainer._evaluation_loop` property isn't defined. Accessed outside of scope")

    @property
    def _active_loop(self) -> Optional[Union[FitLoop, EvaluationLoop, PredictionLoop]]:
        if self.training:
            return self.fit_loop
        if self.sanity_checking or self.evaluating:
            return self._evaluation_loop
        if self.predicting:
            return self.predict_loop

    """
    Logging properties
    """

    @property
    def callback_metrics(self) -> dict:
        return self.logger_connector.callback_metrics

    @property
    def logged_metrics(self) -> dict:
        return self.logger_connector.logged_metrics

    @property
    def progress_bar_metrics(self) -> dict:
        return self.logger_connector.progress_bar_metrics

    @property
    def _results(self) -> Optional[ResultCollection]:
        active_loop = self._active_loop
        if active_loop is not None:
            return active_loop._results

    def _exit_gracefully_on_signal(self) -> None:
        if _fault_tolerant_training() and self._terminate_gracefully:
            caller = inspect.stack()[1]
            class_name = caller[0].f_locals["self"].__class__.__name__
            raise ExitGracefullyException(f"Exiting gracefully on {class_name}:{caller.function}")

    @property
    def weights_summary(self) -> Optional[str]:
        rank_zero_deprecation("`Trainer.weights_summary` is deprecated in v1.5 and will be removed in v1.7.")
        return self._weights_summary

    @weights_summary.setter
    def weights_summary(self, val: Optional[str]) -> None:
        rank_zero_deprecation("Setting `Trainer.weights_summary` is deprecated in v1.5 and will be removed in v1.7.")
        self._weights_summary = val

    """
    Other
    """

    # TODO: refactor this so that it can be done in LightningOptimizer
    def __getstate__(self):
        # remove lightning_optimizers
        self._lightning_optimizers = None
        return self.__dict__

    def __setstate__(self, state):
        self.__dict__ = state

    @property
    def train_loop(self) -> FitLoop:
        rank_zero_deprecation(
            "`Trainer.train_loop` has been renamed to `Trainer.fit_loop` and will be removed in v1.6."
        )
        return self.fit_loop

    @property
    def terminate_on_nan(self) -> bool:
        rank_zero_deprecation("`Trainer.terminate_on_nan` is deprecated in v1.5 and will be removed in 1.7.")
        return self._terminate_on_nan

    @terminate_on_nan.setter
    def terminate_on_nan(self, val: bool) -> None:
        rank_zero_deprecation(
            f"Setting `Trainer.terminate_on_nan = {val}` is deprecated in v1.5 and will be removed in 1.7."
            f" Please set `Trainer(detect_anomaly={val})` instead."
        )
        self._terminate_on_nan = val  # : 212<|MERGE_RESOLUTION|>--- conflicted
+++ resolved
@@ -449,12 +449,7 @@
             plugins,
         )
         self.logger_connector = LoggerConnector(self, log_gpu_memory)
-<<<<<<< HEAD
-        self.model_connector = ModelConnector(self)
         self._callback_connector = CallbackConnector(self)
-=======
-        self.callback_connector = CallbackConnector(self)
->>>>>>> 93266e2c
         self.debugging_connector = DebuggingConnector(self)
         self.training_tricks_connector = TrainingTricksConnector(self)
         self.checkpoint_connector = CheckpointConnector(self, resume_from_checkpoint)
