# Copyright The PyTorch Lightning team.
#
# Licensed under the Apache License, Version 2.0 (the "License");
# you may not use this file except in compliance with the License.
# You may obtain a copy of the License at
#
#     http://www.apache.org/licenses/LICENSE-2.0
#
# Unless required by applicable law or agreed to in writing, software
# distributed under the License is distributed on an "AS IS" BASIS,
# WITHOUT WARRANTIES OR CONDITIONS OF ANY KIND, either express or implied.
# See the License for the specific language governing permissions and
# limitations under the License.
"""Trainer to automate the training."""
import inspect
import logging
import os
import traceback
import warnings
from argparse import ArgumentParser, Namespace
from copy import deepcopy
from datetime import timedelta
from pathlib import Path
from typing import Any, Callable, cast, Dict, Iterable, List, Optional, Tuple, Type, Union
from weakref import proxy

import torch
from packaging.version import Version
from torch.optim import Optimizer
from torch.utils.data import DataLoader

import pytorch_lightning as pl
from pytorch_lightning.accelerators import Accelerator, GPUAccelerator, IPUAccelerator, TPUAccelerator
from pytorch_lightning.callbacks import Callback, EarlyStopping, ModelCheckpoint, ProgressBarBase
from pytorch_lightning.callbacks.prediction_writer import BasePredictionWriter
from pytorch_lightning.core.datamodule import LightningDataModule
from pytorch_lightning.core.optimizer import LightningOptimizer
from pytorch_lightning.loggers import LightningLoggerBase
from pytorch_lightning.loggers.base import DummyLogger, LoggerCollection
from pytorch_lightning.loggers.tensorboard import TensorBoardLogger
from pytorch_lightning.loops import PredictionLoop, TrainingEpochLoop
from pytorch_lightning.loops.dataloader.evaluation_loop import EvaluationLoop
from pytorch_lightning.loops.fit_loop import FitLoop
from pytorch_lightning.loops.utilities import _parse_loop_limits, _reset_progress
from pytorch_lightning.plugins import (
    ApexMixedPrecisionPlugin,
    NativeMixedPrecisionPlugin,
    PLUGIN_INPUT,
    PrecisionPlugin,
)
from pytorch_lightning.plugins.environments.slurm_environment import SLURMEnvironment
from pytorch_lightning.profiler import (
    AdvancedProfiler,
    BaseProfiler,
    PassThroughProfiler,
    PyTorchProfiler,
    SimpleProfiler,
    XLAProfiler,
)
from pytorch_lightning.strategies import ParallelStrategy, Strategy
from pytorch_lightning.strategies.ddp_spawn import DDPSpawnStrategy
from pytorch_lightning.trainer.callback_hook import TrainerCallbackHookMixin
from pytorch_lightning.trainer.configuration_validator import verify_loop_configurations
from pytorch_lightning.trainer.connectors.accelerator_connector import AcceleratorConnector
from pytorch_lightning.trainer.connectors.callback_connector import CallbackConnector
from pytorch_lightning.trainer.connectors.checkpoint_connector import CheckpointConnector
from pytorch_lightning.trainer.connectors.data_connector import DataConnector
from pytorch_lightning.trainer.connectors.logger_connector import LoggerConnector
from pytorch_lightning.trainer.connectors.logger_connector.result import _ResultCollection
from pytorch_lightning.trainer.connectors.signal_connector import SignalConnector
from pytorch_lightning.trainer.data_loading import TrainerDataLoadingMixin
from pytorch_lightning.trainer.optimizers import TrainerOptimizersMixin
from pytorch_lightning.trainer.states import RunningStage, TrainerFn, TrainerState, TrainerStatus
from pytorch_lightning.trainer.supporters import CombinedLoader
from pytorch_lightning.tuner.lr_finder import _LRFinder
from pytorch_lightning.tuner.tuning import Tuner
from pytorch_lightning.utilities import (
    _IPU_AVAILABLE,
    _TPU_AVAILABLE,
    AMPType,
    device_parser,
    GradClipAlgorithmType,
    parsing,
)
from pytorch_lightning.utilities.apply_func import apply_to_collection
from pytorch_lightning.utilities.argparse import (
    _defaults_from_env_vars,
    add_argparse_args,
    from_argparse_args,
    parse_argparser,
    parse_env_variables,
)
from pytorch_lightning.utilities.auto_restart import _add_capture_metadata_collate
from pytorch_lightning.utilities.cloud_io import get_filesystem
from pytorch_lightning.utilities.data import _auto_add_worker_init_fn, has_len_all_ranks
from pytorch_lightning.utilities.distributed import distributed_available
from pytorch_lightning.utilities.exceptions import ExitGracefullyException, MisconfigurationException
from pytorch_lightning.utilities.imports import _fault_tolerant_training
from pytorch_lightning.utilities.meta import is_on_meta_device, materialize_module
from pytorch_lightning.utilities.model_helpers import is_overridden
from pytorch_lightning.utilities.rank_zero import rank_zero_deprecation, rank_zero_info, rank_zero_warn
from pytorch_lightning.utilities.seed import reset_seed
from pytorch_lightning.utilities.signature_utils import is_param_in_hook_signature
from pytorch_lightning.utilities.types import (
    _EVALUATE_OUTPUT,
    _PATH,
    _PREDICT_OUTPUT,
    EVAL_DATALOADERS,
    LRSchedulerConfig,
    STEP_OUTPUT,
    TRAIN_DATALOADERS,
)
from pytorch_lightning.utilities.warnings import PossibleUserWarning

log = logging.getLogger(__name__)
# warnings to ignore in trainer
warnings.filterwarnings(
    "ignore", message="torch.distributed.reduce_op is deprecated, please use torch.distributed.ReduceOp instead"
)


class Trainer(
    TrainerCallbackHookMixin,  # TODO: Remove in v1.8
    TrainerOptimizersMixin,  # TODO: Remove in v1.8
    TrainerDataLoadingMixin,  # TODO: Remove in v1.8
):
    @_defaults_from_env_vars
    def __init__(
        self,
        logger: Union[LightningLoggerBase, Iterable[LightningLoggerBase], bool] = True,
        checkpoint_callback: Optional[bool] = None,
        enable_checkpointing: bool = True,
        callbacks: Optional[Union[List[Callback], Callback]] = None,
        default_root_dir: Optional[str] = None,
        gradient_clip_val: Optional[Union[int, float]] = None,
        gradient_clip_algorithm: Optional[str] = None,
        process_position: int = 0,
        num_nodes: int = 1,
        num_processes: Optional[int] = None,
        devices: Optional[Union[List[int], str, int]] = None,
        gpus: Optional[Union[List[int], str, int]] = None,
        auto_select_gpus: bool = False,
        tpu_cores: Optional[Union[List[int], str, int]] = None,
        ipus: Optional[int] = None,
        log_gpu_memory: Optional[str] = None,  # TODO: Remove in 1.7
        progress_bar_refresh_rate: Optional[int] = None,  # TODO: remove in v1.7
        enable_progress_bar: bool = True,
        overfit_batches: Union[int, float] = 0.0,
        track_grad_norm: Union[int, float, str] = -1,
        check_val_every_n_epoch: int = 1,
        fast_dev_run: Union[int, bool] = False,
        accumulate_grad_batches: Optional[Union[int, Dict[int, int]]] = None,
        max_epochs: Optional[int] = None,
        min_epochs: Optional[int] = None,
        max_steps: int = -1,
        min_steps: Optional[int] = None,
        max_time: Optional[Union[str, timedelta, Dict[str, int]]] = None,
        limit_train_batches: Optional[Union[int, float]] = None,
        limit_val_batches: Optional[Union[int, float]] = None,
        limit_test_batches: Optional[Union[int, float]] = None,
        limit_predict_batches: Optional[Union[int, float]] = None,
        val_check_interval: Optional[Union[int, float]] = None,
        flush_logs_every_n_steps: Optional[int] = None,
        log_every_n_steps: int = 50,
        accelerator: Optional[Union[str, Accelerator]] = None,
        strategy: Optional[Union[str, Strategy]] = None,
        sync_batchnorm: bool = False,
        precision: Union[int, str] = 32,
        enable_model_summary: bool = True,
        weights_summary: Optional[str] = "top",
        weights_save_path: Optional[str] = None,
        num_sanity_val_steps: int = 2,
        resume_from_checkpoint: Optional[Union[Path, str]] = None,
        profiler: Optional[Union[BaseProfiler, str]] = None,
        benchmark: Optional[bool] = None,
        deterministic: bool = False,
        reload_dataloaders_every_n_epochs: int = 0,
        auto_lr_find: Union[bool, str] = False,
        replace_sampler_ddp: bool = True,
        detect_anomaly: bool = False,
        auto_scale_batch_size: Union[str, bool] = False,
        prepare_data_per_node: Optional[bool] = None,
        plugins: Optional[Union[PLUGIN_INPUT, List[PLUGIN_INPUT]]] = None,
        amp_backend: str = "native",
        amp_level: Optional[str] = None,
        move_metrics_to_cpu: bool = False,
        multiple_trainloader_mode: str = "max_size_cycle",
        stochastic_weight_avg: bool = False,
        terminate_on_nan: Optional[bool] = None,
    ) -> None:
        r"""
        Customize every aspect of training via flags.

        Args:

            accelerator: Supports passing different accelerator types ("cpu", "gpu", "tpu", "ipu", "auto")
                as well as custom accelerator instances.

                .. deprecated:: v1.5
                    Passing training strategies (e.g., 'ddp') to ``accelerator`` has been deprecated in v1.5.0
                    and will be removed in v1.7.0. Please use the ``strategy`` argument instead.

            accumulate_grad_batches: Accumulates grads every k batches or as set up in the dict.
                Default: ``None``.

            amp_backend: The mixed precision backend to use ("native" or "apex").
                Default: ``'native''``.

            amp_level: The optimization level to use (O1, O2, etc...). By default it will be set to "O2"
                if ``amp_backend`` is set to "apex".

            auto_lr_find: If set to True, will make trainer.tune() run a learning rate finder,
                trying to optimize initial learning for faster convergence. trainer.tune() method will
                set the suggested learning rate in self.lr or self.learning_rate in the LightningModule.
                To use a different key set a string instead of True with the key name.
                Default: ``False``.

            auto_scale_batch_size: If set to True, will `initially` run a batch size
                finder trying to find the largest batch size that fits into memory.
                The result will be stored in self.batch_size in the LightningModule.
                Additionally, can be set to either `power` that estimates the batch size through
                a power search or `binsearch` that estimates the batch size through a binary search.
                Default: ``False``.

            auto_select_gpus: If enabled and ``gpus`` is an integer, pick available
                gpus automatically. This is especially useful when
                GPUs are configured to be in "exclusive mode", such
                that only one process at a time can access them.
                Default: ``False``.

<<<<<<< HEAD
            benchmark: The value (``True`` or ``False``) to set ``torch.backends.cudnn.benchmark`` to. If not specified,
                the value set in the current session will be unchanged.
=======
            benchmark: Sets ``torch.backends.cudnn.benchmark``.
                Defaults to ``True`` if :paramref:`~pytorch_lightning.trainer.trainer.Trainer.deterministic`
                is ``False``. Overwrite to manually set a different value. Default: ``None``.
>>>>>>> dc4c3171

            callbacks: Add a callback or list of callbacks.
                Default: ``None``.

            checkpoint_callback: If ``True``, enable checkpointing.
                Default: ``None``.

                .. deprecated:: v1.5
                    ``checkpoint_callback`` has been deprecated in v1.5 and will be removed in v1.7.
                    Please consider using ``enable_checkpointing`` instead.

            enable_checkpointing: If ``True``, enable checkpointing.
                It will configure a default ModelCheckpoint callback if there is no user-defined ModelCheckpoint in
                :paramref:`~pytorch_lightning.trainer.trainer.Trainer.callbacks`.
                Default: ``True``.

            check_val_every_n_epoch: Check val every n train epochs.
                Default: ``1``.


            default_root_dir: Default path for logs and weights when no logger/ckpt_callback passed.
                Default: ``os.getcwd()``.
                Can be remote file paths such as `s3://mybucket/path` or 'hdfs://path/'

            detect_anomaly: Enable anomaly detection for the autograd engine.
                Default: ``False``.

            deterministic: If ``True``, sets whether PyTorch operations must use deterministic algorithms.
                Default: ``False``.

            devices: Will be mapped to either `gpus`, `tpu_cores`, `num_processes` or `ipus`,
                based on the accelerator type.

            fast_dev_run: Runs n if set to ``n`` (int) else 1 if set to ``True`` batch(es)
                of train, val and test to find any bugs (ie: a sort of unit test).
                Default: ``False``.

            flush_logs_every_n_steps: How often to flush logs to disk (defaults to every 100 steps).

                .. deprecated:: v1.5
                    ``flush_logs_every_n_steps`` has been deprecated in v1.5 and will be removed in v1.7.
                    Please configure flushing directly in the logger instead.

            gpus: Number of GPUs to train on (int) or which GPUs to train on (list or str) applied per node
                Default: ``None``.

            gradient_clip_val: The value at which to clip gradients. Passing ``gradient_clip_val=None`` disables
                gradient clipping. If using Automatic Mixed Precision (AMP), the gradients will be unscaled before.
                Default: ``None``.

            gradient_clip_algorithm: The gradient clipping algorithm to use. Pass ``gradient_clip_algorithm="value"``
                to clip by value, and ``gradient_clip_algorithm="norm"`` to clip by norm. By default it will
                be set to ``"norm"``.

            limit_train_batches: How much of training dataset to check (float = fraction, int = num_batches).
                Default: ``1.0``.

            limit_val_batches: How much of validation dataset to check (float = fraction, int = num_batches).
                Default: ``1.0``.

            limit_test_batches: How much of test dataset to check (float = fraction, int = num_batches).
                Default: ``1.0``.

            limit_predict_batches: How much of prediction dataset to check (float = fraction, int = num_batches).
                Default: ``1.0``.

            logger: Logger (or iterable collection of loggers) for experiment tracking. A ``True`` value uses
                the default ``TensorBoardLogger``. ``False`` will disable logging. If multiple loggers are
                provided and the `save_dir` property of that logger is not set, local files (checkpoints,
                profiler traces, etc.) are saved in ``default_root_dir`` rather than in the ``log_dir`` of any
                of the individual loggers.
                Default: ``True``.

            log_gpu_memory: None, 'min_max', 'all'. Might slow performance.

                .. deprecated:: v1.5
                    Deprecated in v1.5.0 and will be removed in v1.7.0
                    Please use the ``DeviceStatsMonitor`` callback directly instead.

            log_every_n_steps: How often to log within steps.
                Default: ``50``.

            prepare_data_per_node: If True, each LOCAL_RANK=0 will call prepare data.
                Otherwise only NODE_RANK=0, LOCAL_RANK=0 will prepare data

                .. deprecated:: v1.5
                    Deprecated in v1.5.0 and will be removed in v1.7.0
                    Please set ``prepare_data_per_node`` in ``LightningDataModule`` and/or
                    ``LightningModule`` directly instead.

            process_position: Orders the progress bar when running multiple models on same machine.

                .. deprecated:: v1.5
                    ``process_position`` has been deprecated in v1.5 and will be removed in v1.7.
                    Please pass :class:`~pytorch_lightning.callbacks.progress.TQDMProgressBar` with ``process_position``
                    directly to the Trainer's ``callbacks`` argument instead.

            progress_bar_refresh_rate: How often to refresh progress bar (in steps). Value ``0`` disables progress bar.
                Ignored when a custom progress bar is passed to :paramref:`~Trainer.callbacks`. Default: None, means
                a suitable value will be chosen based on the environment (terminal, Google COLAB, etc.).

                .. deprecated:: v1.5
                    ``progress_bar_refresh_rate`` has been deprecated in v1.5 and will be removed in v1.7.
                    Please pass :class:`~pytorch_lightning.callbacks.progress.TQDMProgressBar` with ``refresh_rate``
                    directly to the Trainer's ``callbacks`` argument instead. To disable the progress bar,
                    pass ``enable_progress_bar = False`` to the Trainer.

            enable_progress_bar: Whether to enable to progress bar by default.
                Default: ``False``.

            profiler: To profile individual steps during training and assist in identifying bottlenecks.
                Default: ``None``.

            overfit_batches: Overfit a fraction of training data (float) or a set number of batches (int).
                Default: ``0.0``.

            plugins: Plugins allow modification of core behavior like ddp and amp, and enable custom lightning plugins.
                Default: ``None``.

            precision: Double precision (64), full precision (32), half precision (16) or bfloat16 precision (bf16).
                Can be used on CPU, GPU, TPUs or IPUs.
                Default: ``32``.

            max_epochs: Stop training once this number of epochs is reached. Disabled by default (None).
                If both max_epochs and max_steps are not specified, defaults to ``max_epochs = 1000``.
                To enable infinite training, set ``max_epochs = -1``.

            min_epochs: Force training for at least these many epochs. Disabled by default (None).

            max_steps: Stop training after this number of steps. Disabled by default (-1). If ``max_steps = -1``
                and ``max_epochs = None``, will default to ``max_epochs = 1000``. To enable infinite training, set
                ``max_epochs`` to ``-1``.

            min_steps: Force training for at least these number of steps. Disabled by default (``None``).

            max_time: Stop training after this amount of time has passed. Disabled by default (``None``).
                The time duration can be specified in the format DD:HH:MM:SS (days, hours, minutes seconds), as a
                :class:`datetime.timedelta`, or a dictionary with keys that will be passed to
                :class:`datetime.timedelta`.

            num_nodes: Number of GPU nodes for distributed training.
                Default: ``1``.

            num_processes: Number of processes for distributed training with ``accelerator="cpu"``.
                Default: ``1``.

            num_sanity_val_steps: Sanity check runs n validation batches before starting the training routine.
                Set it to `-1` to run all batches in all validation dataloaders.
                Default: ``2``.

            reload_dataloaders_every_n_epochs: Set to a non-negative integer to reload dataloaders every n epochs.
                Default: ``0``.

            replace_sampler_ddp: Explicitly enables or disables sampler replacement. If not specified this
                will toggled automatically when DDP is used. By default it will add ``shuffle=True`` for
                train sampler and ``shuffle=False`` for val/test sampler. If you want to customize it,
                you can set ``replace_sampler_ddp=False`` and add your own distributed sampler.

            resume_from_checkpoint: Path/URL of the checkpoint from which training is resumed. If there is
                no checkpoint file at the path, an exception is raised. If resuming from mid-epoch checkpoint,
                training will start from the beginning of the next epoch.

                .. deprecated:: v1.5
                    ``resume_from_checkpoint`` is deprecated in v1.5 and will be removed in v2.0.
                    Please pass the path to ``Trainer.fit(..., ckpt_path=...)`` instead.

            strategy: Supports different training strategies with aliases
                as well custom training type plugins.
                Default: ``None``.

            sync_batchnorm: Synchronize batch norm layers between process groups/whole world.
                Default: ``False``.

            terminate_on_nan: If set to True, will terminate training (by raising a `ValueError`) at the
                end of each training batch, if any of the parameters or the loss are NaN or +/-inf.

                .. deprecated:: v1.5
                    Trainer argument ``terminate_on_nan`` was deprecated in v1.5 and will be removed in 1.7.
                    Please use ``detect_anomaly`` instead.

            detect_anomaly: Enable anomaly detection for the autograd engine.
                Default: ``False``.

            tpu_cores: How many TPU cores to train on (1 or 8) / Single TPU to train on (1)
                Default: ``None``.

            ipus: How many IPUs to train on.
                Default: ``None``.

            track_grad_norm: -1 no tracking. Otherwise tracks that p-norm. May be set to 'inf' infinity-norm. If using
                Automatic Mixed Precision (AMP), the gradients will be unscaled before logging them.
                Default: ``-1``.

            val_check_interval: How often to check the validation set. Pass a ``float`` in the range [0.0, 1.0] to check
                after a fraction of the training epoch. Pass an ``int`` to check after a fixed number of training
                batches.
                Default: ``1.0``.

            enable_model_summary: Whether to enable model summarization by default.
                Default: ``True``.

            weights_summary: Prints a summary of the weights when training begins.

                .. deprecated:: v1.5
                    ``weights_summary`` has been deprecated in v1.5 and will be removed in v1.7.
                    To disable the summary, pass ``enable_model_summary = False`` to the Trainer.
                    To customize the summary, pass :class:`~pytorch_lightning.callbacks.model_summary.ModelSummary`
                    directly to the Trainer's ``callbacks`` argument.

            weights_save_path: Where to save weights if specified. Will override default_root_dir
                for checkpoints only. Use this if for whatever reason you need the checkpoints
                stored in a different place than the logs written in `default_root_dir`.
                Can be remote file paths such as `s3://mybucket/path` or 'hdfs://path/'
                Defaults to `default_root_dir`.

            move_metrics_to_cpu: Whether to force internal logged metrics to be moved to cpu.
                This can save some gpu memory, but can make training slower. Use with attention.
                Default: ``False``.

            multiple_trainloader_mode: How to loop over the datasets when there are multiple train loaders.
                In 'max_size_cycle' mode, the trainer ends one epoch when the largest dataset is traversed,
                and smaller datasets reload when running out of their data. In 'min_size' mode, all the datasets
                reload when reaching the minimum length of datasets.
                Default: ``"max_size_cycle"``.

            stochastic_weight_avg: Whether to use `Stochastic Weight Averaging (SWA)
                <https://pytorch.org/blog/pytorch-1.6-now-includes-stochastic-weight-averaging/>`_.
                Default: ``False``.

                .. deprecated:: v1.5
                    ``stochastic_weight_avg`` has been deprecated in v1.5 and will be removed in v1.7.
                    Please pass :class:`~pytorch_lightning.callbacks.stochastic_weight_avg.StochasticWeightAveraging`
                    directly to the Trainer's ``callbacks`` argument instead.
        """
        super().__init__()
        Trainer._log_api_event("init")
        log.detail(f"{self.__class__.__name__}: Initializing trainer with parameters: {locals()}")
        self.state = TrainerState()

        gpu_ids, tpu_cores = self._parse_devices(gpus, auto_select_gpus, tpu_cores)

        # init connectors
        self._data_connector = DataConnector(self, multiple_trainloader_mode)

        self._accelerator_connector = AcceleratorConnector(
            num_processes=num_processes,
            devices=devices,
            tpu_cores=tpu_cores,
            ipus=ipus,
            accelerator=accelerator,
            strategy=strategy,
            gpus=gpus,
            gpu_ids=gpu_ids,
            num_nodes=num_nodes,
            sync_batchnorm=sync_batchnorm,
            benchmark=benchmark,
            replace_sampler_ddp=replace_sampler_ddp,
            deterministic=deterministic,
            precision=precision,
            amp_type=amp_backend,
            amp_level=amp_level,
            plugins=plugins,
        )
        self.logger_connector = LoggerConnector(self, log_gpu_memory)
        self._callback_connector = CallbackConnector(self)
        self._checkpoint_connector = CheckpointConnector(self, resume_from_checkpoint)
        self._signal_connector = SignalConnector(self)
        self.tuner = Tuner(self)

        min_steps, max_steps, min_epochs, max_epochs, max_time = _parse_loop_limits(
            min_steps, max_steps, min_epochs, max_epochs, max_time
        )
        fit_loop = FitLoop(min_epochs=min_epochs, max_epochs=max_epochs)
        training_epoch_loop = TrainingEpochLoop(min_steps=min_steps, max_steps=max_steps)
        fit_loop.connect(epoch_loop=training_epoch_loop)

        # default .fit() loop
        self.fit_loop = fit_loop

        # default .validate() loop
        self.validate_loop = EvaluationLoop()

        # default .test() loop
        self.test_loop = EvaluationLoop()

        # default .predict() loop
        self.predict_loop = PredictionLoop()

        # set when a checkpoint is loaded via `Trainer.{fit,validate,test,predict}`.
        self._ckpt_path: Optional[str] = None

        # .validate(), predict() and .test() set these when they load a checkpoint. They will be removed in favor of
        #  the unified read-only `Trainer.ckpt_path` attribute in v1.8
        self._validated_ckpt_path: Optional[str] = None  # TODO: remove in v1.8
        self._tested_ckpt_path: Optional[str] = None  # TODO: remove in v1.8
        self._predicted_ckpt_path: Optional[str] = None  # TODO: remove in v1.8

        # todo: remove in v1.7
        self._weights_summary: Optional[str] = None

        # init callbacks
        # Declare attributes to be set in _callback_connector on_trainer_init
        self._callback_connector.on_trainer_init(
            callbacks,
            checkpoint_callback,
            enable_checkpointing,
            enable_progress_bar,
            progress_bar_refresh_rate,
            process_position,
            default_root_dir,
            weights_save_path,
            enable_model_summary,
            weights_summary,
            stochastic_weight_avg,
            max_time,
            accumulate_grad_batches,
        )

        # hook
        self._call_callback_hooks("on_init_start")

        # init data flags
        self.check_val_every_n_epoch: int
        self._data_connector.on_trainer_init(
            check_val_every_n_epoch,
            reload_dataloaders_every_n_epochs,
            prepare_data_per_node,
        )

        if terminate_on_nan is not None:
            rank_zero_deprecation(
                "Trainer argument `terminate_on_nan` was deprecated in v1.5 and will be removed in 1.7."
                " Please use `Trainer(detect_anomaly=True)` instead."
            )
            if not isinstance(terminate_on_nan, bool):
                raise TypeError(f"`terminate_on_nan` should be a bool, got {terminate_on_nan}.")

        # gradient clipping
        if gradient_clip_val is not None and not isinstance(gradient_clip_val, (int, float)):
            raise TypeError(f"`gradient_clip_val` should be an int or a float. Got {gradient_clip_val}.")

        if gradient_clip_algorithm is not None and not GradClipAlgorithmType.supported_type(
            gradient_clip_algorithm.lower()
        ):
            raise MisconfigurationException(
                f"`gradient_clip_algorithm` {gradient_clip_algorithm} is invalid. "
                f"Allowed algorithms: {GradClipAlgorithmType.supported_types()}."
            )

        # gradient norm tracking
        if track_grad_norm != -1 and not (
            (isinstance(track_grad_norm, (int, float)) or track_grad_norm == "inf") and float(track_grad_norm) > 0
        ):
            raise MisconfigurationException(
                f"`track_grad_norm` must be a positive number or 'inf' (infinity norm). Got {track_grad_norm}."
            )

        self._terminate_on_nan = terminate_on_nan
        self.gradient_clip_val: Union[int, float] = gradient_clip_val
        self.gradient_clip_algorithm = (
            GradClipAlgorithmType(gradient_clip_algorithm.lower())
            if gradient_clip_algorithm is not None
            else gradient_clip_algorithm
        )
        self.track_grad_norm: float = float(track_grad_norm)

        self._detect_anomaly: bool = detect_anomaly
        self._setup_on_init(num_sanity_val_steps)

        # configure tuner
        self.tuner.on_trainer_init(auto_lr_find, auto_scale_batch_size)

        # configure profiler
        self.__init_profiler(profiler)

        # init logger flags
        self._loggers: List[LightningLoggerBase]
        self.logger_connector.on_trainer_init(logger, flush_logs_every_n_steps, log_every_n_steps, move_metrics_to_cpu)

        # init debugging flags
        self.val_check_interval: Union[int, float]
        self._init_debugging_flags(
            limit_train_batches,
            limit_val_batches,
            limit_test_batches,
            limit_predict_batches,
            val_check_interval,
            overfit_batches,
            fast_dev_run,
        )

        # Callback system
        self._call_callback_hooks("on_init_end")

    def _init_debugging_flags(
        self,
        limit_train_batches: Optional[Union[int, float]],
        limit_val_batches: Optional[Union[int, float]],
        limit_test_batches: Optional[Union[int, float]],
        limit_predict_batches: Optional[Union[int, float]],
        val_check_interval: Optional[Union[int, float]],
        overfit_batches: Union[int, float],
        fast_dev_run: Union[int, bool],
    ) -> None:
        if isinstance(fast_dev_run, int) and (fast_dev_run < 0):
            raise MisconfigurationException(
                f"fast_dev_run={fast_dev_run} is not a valid configuration. It should be >= 0."
            )

        self.fast_dev_run = fast_dev_run

        # set fast_dev_run=True when it is 1, used while logging
        if fast_dev_run == 1:
            self.fast_dev_run = True

        if fast_dev_run:
            num_batches = int(fast_dev_run)
            limit_train_batches = num_batches
            limit_val_batches = num_batches
            limit_test_batches = num_batches
            limit_predict_batches = num_batches
            self.fit_loop.max_steps = num_batches
            self.num_sanity_val_steps = 0
            self.fit_loop.max_epochs = 1
            val_check_interval = 1.0
            self.check_val_every_n_epoch = 1
            self.loggers = [DummyLogger()] if self.loggers else []

            rank_zero_info(
                "Running in fast_dev_run mode: will run a full train,"
                f" val, test and prediction loop using {num_batches} batch(es)."
            )

        self.limit_train_batches = _determine_batch_limits(limit_train_batches, "limit_train_batches")
        self.limit_val_batches = _determine_batch_limits(limit_val_batches, "limit_val_batches")
        self.limit_test_batches = _determine_batch_limits(limit_test_batches, "limit_test_batches")
        self.limit_predict_batches = _determine_batch_limits(limit_predict_batches, "limit_predict_batches")
        self.val_check_interval = _determine_batch_limits(val_check_interval, "val_check_interval")
        self.overfit_batches = _determine_batch_limits(overfit_batches, "overfit_batches")
        self._determine_data_use_amount(self.overfit_batches)

    def _determine_data_use_amount(self, overfit_batches: float) -> None:
        """Use less data for debugging purposes."""
        if overfit_batches > 0:
            self.limit_train_batches = overfit_batches
            self.limit_val_batches = 0

    def _setup_on_init(self, num_sanity_val_steps: int) -> None:
        self._log_device_info()

        self.should_stop = False
        self.state = TrainerState()
        self.num_training_batches = float("inf")
        self.train_dataloader = None

        if num_sanity_val_steps == -1:
            self.num_sanity_val_steps = float("inf")
        else:
            self.num_sanity_val_steps = num_sanity_val_steps

        self.num_sanity_val_batches = []
        self.num_test_batches = []
        self.num_val_batches = []
        self.test_dataloaders = None
        self.val_dataloaders = None
        self._last_train_dl_reload_epoch = float("-inf")
        self._last_val_dl_reload_epoch = float("-inf")

        self.num_predict_batches = []

    def _call_and_handle_interrupt(self, trainer_fn: Callable, *args: Any, **kwargs: Any) -> Any:
        r"""
        Error handling, intended to be used only for main trainer function entry points (fit, validate, test, predict)
        as all errors should funnel through them

        Args:
            trainer_fn: one of (fit, validate, test, predict)
            *args: positional arguments to be passed to the `trainer_fn`
            **kwargs: keyword arguments to be passed to `trainer_fn`
        """
        try:
            if self.strategy.launcher is not None:
                return self.strategy.launcher.launch(trainer_fn, *args, trainer=self, **kwargs)
            else:
                return trainer_fn(*args, **kwargs)
        # TODO: treat KeyboardInterrupt as BaseException (delete the code below) in v1.7
        except KeyboardInterrupt as exception:
            rank_zero_warn("Detected KeyboardInterrupt, attempting graceful shutdown...")
            # user could press Ctrl+c many times... only shutdown once
            if not self.interrupted:
                self.state.status = TrainerStatus.INTERRUPTED
                self._call_callback_hooks("on_keyboard_interrupt")
                self._call_callback_hooks("on_exception", exception)
        except BaseException as exception:
            self.state.status = TrainerStatus.INTERRUPTED
            if distributed_available() and self.world_size > 1:
                # try syncing remaining processes, kill otherwise
                self.strategy.reconciliate_processes(traceback.format_exc())
            self._call_callback_hooks("on_exception", exception)
            self._teardown()
            # teardown might access the stage so we reset it after
            self.state.stage = None
            raise

    def fit(
        self,
        model: "pl.LightningModule",
        train_dataloaders: Optional[Union[TRAIN_DATALOADERS, LightningDataModule]] = None,
        val_dataloaders: Optional[EVAL_DATALOADERS] = None,
        datamodule: Optional[LightningDataModule] = None,
        ckpt_path: Optional[str] = None,
    ) -> None:
        r"""
        Runs the full optimization routine.

        Args:
            model: Model to fit.

            train_dataloaders: A collection of :class:`torch.utils.data.DataLoader` or a
                :class:`~pytorch_lightning.core.datamodule.LightningDataModule` specifying training samples.
                In the case of multiple dataloaders, please see this :ref:`section <multiple-dataloaders>`.

            val_dataloaders: A :class:`torch.utils.data.DataLoader` or a sequence of them specifying validation samples.

            ckpt_path: Path/URL of the checkpoint from which training is resumed. If there is
                no checkpoint file at the path, an exception is raised. If resuming from mid-epoch checkpoint,
                training will start from the beginning of the next epoch.

            datamodule: An instance of :class:`~pytorch_lightning.core.datamodule.LightningDataModule`.
        """
        self.strategy.model = model
        self._call_and_handle_interrupt(
            self._fit_impl, model, train_dataloaders, val_dataloaders, datamodule, ckpt_path
        )

    def _fit_impl(
        self,
        model: "pl.LightningModule",
        train_dataloaders: Optional[Union[TRAIN_DATALOADERS, LightningDataModule]] = None,
        val_dataloaders: Optional[EVAL_DATALOADERS] = None,
        datamodule: Optional[LightningDataModule] = None,
        ckpt_path: Optional[str] = None,
    ) -> None:
        Trainer._log_api_event("fit")
        log.detail(f"{self.__class__.__name__}: trainer fit stage")

        self.state.fn = TrainerFn.FITTING
        self.state.status = TrainerStatus.RUNNING
        self.training = True
        self._last_train_dl_reload_epoch = float("-inf")
        self._last_val_dl_reload_epoch = float("-inf")

        # if a datamodule comes in as the second arg, then fix it for the user
        if isinstance(train_dataloaders, LightningDataModule):
            datamodule = train_dataloaders
            train_dataloaders = None
        # If you supply a datamodule you can't supply train_dataloader or val_dataloaders
        if (train_dataloaders is not None or val_dataloaders is not None) and datamodule is not None:
            raise MisconfigurationException(
                "You cannot pass `train_dataloader` or `val_dataloaders` to `trainer.fit(datamodule=...)`"
            )

        # links data to the trainer
        self._data_connector.attach_data(
            model, train_dataloaders=train_dataloaders, val_dataloaders=val_dataloaders, datamodule=datamodule
        )

        # TODO: ckpt_path only in v2.0
        ckpt_path = ckpt_path or self.resume_from_checkpoint
        self._ckpt_path = self.__set_ckpt_path(
            ckpt_path, model_provided=True, model_connected=self.lightning_module is not None
        )
        results = self._run(model, ckpt_path=self.ckpt_path)

        assert self.state.stopped
        self.training = False
        return results

    def validate(
        self,
        model: Optional["pl.LightningModule"] = None,
        dataloaders: Optional[Union[EVAL_DATALOADERS, LightningDataModule]] = None,
        ckpt_path: Optional[str] = None,
        verbose: bool = True,
        datamodule: Optional[LightningDataModule] = None,
    ) -> _EVALUATE_OUTPUT:
        r"""
        Perform one evaluation epoch over the validation set.

        Args:
            model: The model to validate.

            dataloaders: A :class:`torch.utils.data.DataLoader` or a sequence of them,
                or a :class:`~pytorch_lightning.core.datamodule.LightningDataModule` specifying validation samples.

            ckpt_path: Either ``best`` or path to the checkpoint you wish to validate.
                If ``None`` and the model instance was passed, use the current weights.
                Otherwise, the best model checkpoint from the previous ``trainer.fit`` call will be loaded
                if a checkpoint callback is configured.

            verbose: If True, prints the validation results.

            datamodule: An instance of :class:`~pytorch_lightning.core.datamodule.LightningDataModule`.

        Returns:
            List of dictionaries with metrics logged during the validation phase, e.g., in model- or callback hooks
            like :meth:`~pytorch_lightning.core.lightning.LightningModule.validation_step`,
            :meth:`~pytorch_lightning.core.lightning.LightningModule.validation_epoch_end`, etc.
            The length of the list corresponds to the number of validation dataloaders used.
        """
        self.strategy.model = model or self.lightning_module
        return self._call_and_handle_interrupt(self._validate_impl, model, dataloaders, ckpt_path, verbose, datamodule)

    def _validate_impl(
        self,
        model: Optional["pl.LightningModule"] = None,
        dataloaders: Optional[Union[EVAL_DATALOADERS, LightningDataModule]] = None,
        ckpt_path: Optional[str] = None,
        verbose: bool = True,
        datamodule: Optional[LightningDataModule] = None,
    ) -> _EVALUATE_OUTPUT:
        # --------------------
        # SETUP HOOK
        # --------------------
        Trainer._log_api_event("validate")
        log.detail(f"{self.__class__.__name__}: trainer validate stage")

        self.state.fn = TrainerFn.VALIDATING
        self.state.status = TrainerStatus.RUNNING
        self.validating = True

        # if a datamodule comes in as the second arg, then fix it for the user
        if isinstance(dataloaders, LightningDataModule):
            datamodule = dataloaders
            dataloaders = None
        # If you supply a datamodule you can't supply val_dataloaders
        if dataloaders is not None and datamodule:
            raise MisconfigurationException("You cannot pass both `trainer.validate(dataloaders=..., datamodule=...)`")

        model_provided = model is not None
        model = model or self.lightning_module
        if model is None:
            raise MisconfigurationException(
                "`model` must be provided to `trainer.validate()` when it hasn't been passed in a previous run"
            )

        self.validate_loop.verbose = verbose

        # links data to the trainer
        self._data_connector.attach_data(model, val_dataloaders=dataloaders, datamodule=datamodule)

        self._ckpt_path = self.__set_ckpt_path(
            ckpt_path, model_provided=model_provided, model_connected=self.lightning_module is not None
        )

        self._validated_ckpt_path = self.ckpt_path  # TODO: remove in v1.8

        # run validate
        results = self._run(model, ckpt_path=self.ckpt_path)

        assert self.state.stopped
        self.validating = False

        return results

    def test(
        self,
        model: Optional["pl.LightningModule"] = None,
        dataloaders: Optional[Union[EVAL_DATALOADERS, LightningDataModule]] = None,
        ckpt_path: Optional[str] = None,
        verbose: bool = True,
        datamodule: Optional[LightningDataModule] = None,
    ) -> _EVALUATE_OUTPUT:
        r"""
        Perform one evaluation epoch over the test set.
        It's separated from fit to make sure you never run on your test set until you want to.

        Args:
            model: The model to test.

            dataloaders: A :class:`torch.utils.data.DataLoader` or a sequence of them,
                or a :class:`~pytorch_lightning.core.datamodule.LightningDataModule` specifying test samples.

            ckpt_path: Either ``best`` or path to the checkpoint you wish to test.
                If ``None`` and the model instance was passed, use the current weights.
                Otherwise, the best model checkpoint from the previous ``trainer.fit`` call will be loaded
                if a checkpoint callback is configured.

            verbose: If True, prints the test results.

            datamodule: An instance of :class:`~pytorch_lightning.core.datamodule.LightningDataModule`.

        Returns:
            List of dictionaries with metrics logged during the test phase, e.g., in model- or callback hooks
            like :meth:`~pytorch_lightning.core.lightning.LightningModule.test_step`,
            :meth:`~pytorch_lightning.core.lightning.LightningModule.test_epoch_end`, etc.
            The length of the list corresponds to the number of test dataloaders used.
        """
        self.strategy.model = model or self.lightning_module
        return self._call_and_handle_interrupt(self._test_impl, model, dataloaders, ckpt_path, verbose, datamodule)

    def _test_impl(
        self,
        model: Optional["pl.LightningModule"] = None,
        dataloaders: Optional[Union[EVAL_DATALOADERS, LightningDataModule]] = None,
        ckpt_path: Optional[str] = None,
        verbose: bool = True,
        datamodule: Optional[LightningDataModule] = None,
    ) -> _EVALUATE_OUTPUT:
        # --------------------
        # SETUP HOOK
        # --------------------
        Trainer._log_api_event("test")
        log.detail(f"{self.__class__.__name__}: trainer test stage")

        self.state.fn = TrainerFn.TESTING
        self.state.status = TrainerStatus.RUNNING
        self.testing = True

        # if a datamodule comes in as the second arg, then fix it for the user
        if isinstance(dataloaders, LightningDataModule):
            datamodule = dataloaders
            dataloaders = None
        # If you supply a datamodule you can't supply test_dataloaders
        if dataloaders is not None and datamodule:
            raise MisconfigurationException("You cannot pass both `trainer.test(dataloaders=..., datamodule=...)`")

        model_provided = model is not None
        model = model or self.lightning_module
        if model is None:
            raise MisconfigurationException(
                "`model` must be provided to `trainer.test()` when it hasn't been passed in a previous run"
            )

        self.test_loop.verbose = verbose

        # links data to the trainer
        self._data_connector.attach_data(model, test_dataloaders=dataloaders, datamodule=datamodule)

        self._ckpt_path = self.__set_ckpt_path(
            ckpt_path, model_provided=model_provided, model_connected=self.lightning_module is not None
        )

        self._tested_ckpt_path = self.ckpt_path  # TODO: remove in v1.8

        # run test
        results = self._run(model, ckpt_path=self.ckpt_path)

        assert self.state.stopped
        self.testing = False

        return results

    def predict(
        self,
        model: Optional["pl.LightningModule"] = None,
        dataloaders: Optional[Union[EVAL_DATALOADERS, LightningDataModule]] = None,
        datamodule: Optional[LightningDataModule] = None,
        return_predictions: Optional[bool] = None,
        ckpt_path: Optional[str] = None,
    ) -> Optional[_PREDICT_OUTPUT]:
        r"""
        Run inference on your data.
        This will call the model forward function to compute predictions. Useful to perform distributed
        and batched predictions. Logging is disabled in the predict hooks.

        Args:
            model: The model to predict with.

            dataloaders: A :class:`torch.utils.data.DataLoader` or a sequence of them,
                or a :class:`~pytorch_lightning.core.datamodule.LightningDataModule` specifying prediction samples.

            datamodule: The datamodule with a predict_dataloader method that returns one or more dataloaders.

            return_predictions: Whether to return predictions.
                ``True`` by default except when an accelerator that spawns processes is used (not supported).

            ckpt_path: Either ``best`` or path to the checkpoint you wish to predict.
                If ``None`` and the model instance was passed, use the current weights.
                Otherwise, the best model checkpoint from the previous ``trainer.fit`` call will be loaded
                if a checkpoint callback is configured.

        Returns:
            Returns a list of dictionaries, one for each provided dataloader containing their respective predictions.
        """
        self.strategy.model = model or self.lightning_module
        return self._call_and_handle_interrupt(
            self._predict_impl, model, dataloaders, datamodule, return_predictions, ckpt_path
        )

    def _predict_impl(
        self,
        model: Optional["pl.LightningModule"] = None,
        dataloaders: Optional[Union[EVAL_DATALOADERS, LightningDataModule]] = None,
        datamodule: Optional[LightningDataModule] = None,
        return_predictions: Optional[bool] = None,
        ckpt_path: Optional[str] = None,
    ) -> Optional[_PREDICT_OUTPUT]:
        # --------------------
        # SETUP HOOK
        # --------------------
        Trainer._log_api_event("predict")
        log.detail(f"{self.__class__.__name__}: trainer predict stage")

        self.state.fn = TrainerFn.PREDICTING
        self.state.status = TrainerStatus.RUNNING
        self.predicting = True

        self.predict_loop.return_predictions = return_predictions

        # if a datamodule comes in as the second arg, then fix it for the user
        if isinstance(dataloaders, LightningDataModule):
            datamodule = dataloaders
            dataloaders = None
        if dataloaders is not None and datamodule:
            raise MisconfigurationException("You cannot pass both `trainer.predict(dataloaders=..., datamodule=...)`")

        model_provided = model is not None
        model = model or self.lightning_module
        if model is None:
            raise MisconfigurationException(
                "`model` must be provided to `trainer.predict()` when it hasn't been passed in a previous run"
            )

        # links data to the trainer
        self._data_connector.attach_data(model, predict_dataloaders=dataloaders, datamodule=datamodule)

        self._ckpt_path = self.__set_ckpt_path(
            ckpt_path, model_provided=model_provided, model_connected=self.lightning_module is not None
        )

        self._predicted_ckpt_path = self.ckpt_path  # TODO: remove in v1.8

        results = self._run(model, ckpt_path=self.ckpt_path)

        assert self.state.stopped
        self.predicting = False

        return results

    def tune(
        self,
        model: "pl.LightningModule",
        train_dataloaders: Optional[Union[TRAIN_DATALOADERS, LightningDataModule]] = None,
        val_dataloaders: Optional[EVAL_DATALOADERS] = None,
        datamodule: Optional[LightningDataModule] = None,
        scale_batch_size_kwargs: Optional[Dict[str, Any]] = None,
        lr_find_kwargs: Optional[Dict[str, Any]] = None,
    ) -> Dict[str, Optional[Union[int, _LRFinder]]]:
        r"""
        Runs routines to tune hyperparameters before training.

        Args:
            model: Model to tune.

            train_dataloaders: A collection of :class:`torch.utils.data.DataLoader` or a
                :class:`~pytorch_lightning.core.datamodule.LightningDataModule` specifying training samples.
                In the case of multiple dataloaders, please see this :ref:`section <multiple-dataloaders>`.

            val_dataloaders: A :class:`torch.utils.data.DataLoader` or a sequence of them specifying validation samples.

            datamodule: An instance of :class:`~pytorch_lightning.core.datamodule.LightningDataModule`.

            scale_batch_size_kwargs: Arguments for :func:`~pytorch_lightning.tuner.batch_size_scaling.scale_batch_size`

            lr_find_kwargs: Arguments for :func:`~pytorch_lightning.tuner.lr_finder.lr_find`
        """
        Trainer._log_api_event("tune")

        self.state.fn = TrainerFn.TUNING
        self.state.status = TrainerStatus.RUNNING
        self.tuning = True

        # if a datamodule comes in as the second arg, then fix it for the user
        if isinstance(train_dataloaders, LightningDataModule):
            datamodule = train_dataloaders
            train_dataloaders = None
        # If you supply a datamodule you can't supply train_dataloader or val_dataloaders
        if (train_dataloaders is not None or val_dataloaders is not None) and datamodule is not None:
            raise MisconfigurationException(
                "You cannot pass `train_dataloader` or `val_dataloaders` to `trainer.tune(datamodule=...)`"
            )

        # links data to the trainer
        self._data_connector.attach_data(
            model, train_dataloaders=train_dataloaders, val_dataloaders=val_dataloaders, datamodule=datamodule
        )

        result = self.tuner._tune(model, scale_batch_size_kwargs=scale_batch_size_kwargs, lr_find_kwargs=lr_find_kwargs)

        assert self.state.stopped
        self.tuning = False

        return result

    def _restore_modules_and_callbacks(self, checkpoint_path: Optional[_PATH] = None) -> None:
        # restore modules after setup
        self._checkpoint_connector.resume_start(checkpoint_path)
        self._checkpoint_connector.restore_model()
        self._checkpoint_connector.restore_datamodule()
        if self.state.fn == TrainerFn.FITTING:
            # restore callback states
            self._checkpoint_connector.restore_callbacks()

    def _run(
        self, model: "pl.LightningModule", ckpt_path: Optional[str] = None
    ) -> Optional[Union[_EVALUATE_OUTPUT, _PREDICT_OUTPUT]]:
        # clean hparams
        if hasattr(model, "hparams"):
            parsing.clean_namespace(model.hparams)

        # attach model to the training type plugin
        self.strategy.connect(model)

        self._callback_connector._attach_model_callbacks()
        self._callback_connector._attach_model_logging_functions()

        verify_loop_configurations(self)

        # hook
        log.detail(f"{self.__class__.__name__}: preparing data")
        self._data_connector.prepare_data()

        # ----------------------------
        # SET UP TRAINING
        # ----------------------------
        self._call_callback_hooks("on_before_accelerator_backend_setup")
        log.detail(f"{self.__class__.__name__}: setting up strategy environment")
        self.strategy.setup_environment()
        self.__setup_profiler()

        self._call_setup_hook()  # allow user to setup lightning_module in accelerator environment

        # check if we should delay restoring checkpoint till later
        if not self.strategy.restore_checkpoint_after_setup:
            log.detail(f"{self.__class__.__name__}: restoring module and callbacks from checkpoint path: {ckpt_path}")
            self._restore_modules_and_callbacks(ckpt_path)

        log.detail(f"{self.__class__.__name__}: configuring sharded model")
        self._call_configure_sharded_model()  # allow user to setup in model sharded environment

        # ----------------------------
        # INSPECT THE CORE LOOPS
        # ----------------------------
        fr"""
             Lightning internal flow looks like this:
        {Trainer.fit} or {Trainer.test} or {Trainer.predict}  ||
                                |                             ||
                         spawn processes                      ||
                 {self.strategy.setup_environment}            ||
                                |                             ||
                        setup accelerator                     ||
                           and strategy                       ||  LIGHTNING
                                |                             ||
                        {self._run_stage}                     ||  FLOW
                                |                             ||
                        {self._run_train}                     ||  DIRECTION
                     or {self._run_evaluate}                  ||
                     or {self._run_predict}                   ||
                                |                             ||
                             results                          \/
        This is used to guide readers to the core loops: train, test, predict.
        {self._run_predict} is the simplest to understand, use `Go to Definition` to read it :)
        """

        # ----------------------------
        # TRAIN
        # ----------------------------

        # reset logger connector
        self.logger_connector.reset_results()
        self.logger_connector.reset_metrics()

        # strategy will configure model and move it to the device
        self.strategy.setup(self)

        # hook
        if self.state.fn == TrainerFn.FITTING:
            self._call_callback_hooks("on_fit_start")
            self._call_lightning_module_hook("on_fit_start")

        self._log_hyperparams()

        if self.strategy.restore_checkpoint_after_setup:
            log.detail(f"{self.__class__.__name__}: restoring module and callbacks from checkpoint path: {ckpt_path}")
            self._restore_modules_and_callbacks(ckpt_path)

        # restore optimizers, etc.
        log.detail(f"{self.__class__.__name__}: restoring training state")
        self._checkpoint_connector.restore_training_state()

        self._checkpoint_connector.resume_end()

        results = self._run_stage()

        log.detail(f"{self.__class__.__name__}: trainer tearing down")
        self._teardown()

        # ----------------------------
        # POST-Training CLEAN UP
        # ----------------------------
        # hook
        if self.state.fn == TrainerFn.FITTING:
            self._call_callback_hooks("on_fit_end")
            self._call_lightning_module_hook("on_fit_end")

        log.detail(f"{self.__class__.__name__}: calling teardown hooks")
        self._call_teardown_hook()

        self.state.status = TrainerStatus.FINISHED
        self.state.stage = None

        return results

    def _log_hyperparams(self) -> None:
        if not self.loggers:
            return
        # log hyper-parameters
        hparams_initial = None

        # save exp to get started (this is where the first experiment logs are written)
        datamodule_log_hyperparams = self.datamodule._log_hyperparams if self.datamodule is not None else False

        if self.lightning_module._log_hyperparams and datamodule_log_hyperparams:
            datamodule_hparams = self.datamodule.hparams_initial
            lightning_hparams = self.lightning_module.hparams_initial
            inconsistent_keys = []
            for key in lightning_hparams.keys() & datamodule_hparams.keys():
                lm_val, dm_val = lightning_hparams[key], datamodule_hparams[key]
                if type(lm_val) != type(dm_val):
                    inconsistent_keys.append(key)
                elif isinstance(lm_val, torch.Tensor) and id(lm_val) != id(dm_val):
                    inconsistent_keys.append(key)
                elif lm_val != dm_val:
                    inconsistent_keys.append(key)
            if inconsistent_keys:
                raise MisconfigurationException(
                    f"Error while merging hparams: the keys {inconsistent_keys} are present "
                    "in both the LightningModule's and LightningDataModule's hparams "
                    "but have different values."
                )
            hparams_initial = {**lightning_hparams, **datamodule_hparams}
        elif self.lightning_module._log_hyperparams:
            hparams_initial = self.lightning_module.hparams_initial
        elif datamodule_log_hyperparams:
            hparams_initial = self.datamodule.hparams_initial

        for logger in self.loggers:
            if hparams_initial is not None:
                logger.log_hyperparams(hparams_initial)
            logger.log_graph(self.lightning_module)
            logger.save()

    def _teardown(self):
        """This is the Trainer's internal teardown, unrelated to the `teardown` hooks in LightningModule and
        Callback; those are handled by :meth:`_call_teardown_hook`."""
        self.strategy.post_dispatch(self)
        self.strategy.teardown()
        loop = self._active_loop
        # loop should never be `None` here but it can because we don't know the trainer stage with `ddp_spawn`
        if loop is not None:
            loop.teardown()
        self.logger_connector.teardown()
        self._signal_connector.teardown()

    def run_stage(self) -> None:
        rank_zero_deprecation(
            "`Trainer.run_stage` is deprecated in v1.6 and will be removed in v1.8. Use"
            " `Trainer.{fit,validate,test,predict}` instead."
        )
        return self._run_stage()

    def _run_stage(self):
        self.strategy.barrier("run-stage")
        self.strategy.dispatch(self)

        if self.evaluating:
            return self._run_evaluate()
        if self.predicting:
            return self._run_predict()
        return self._run_train()

    def _pre_training_routine(self):
        # wait for all to join if on distributed
        self.strategy.barrier("setup_training")

        # register signals
        self._signal_connector.register_signal_handlers()

        # --------------------------
        # Pre-train
        # --------------------------
        self._call_callback_hooks("on_pretrain_routine_start")
        self._call_lightning_module_hook("on_pretrain_routine_start")

        self._call_callback_hooks("on_pretrain_routine_end")
        self._call_lightning_module_hook("on_pretrain_routine_end")

    def _run_train(self) -> None:
        self._pre_training_routine()

        self._run_sanity_check()

        # enable train mode
        self.model.train()
        torch.set_grad_enabled(True)

        self.fit_loop.trainer = self
        with torch.autograd.set_detect_anomaly(self._detect_anomaly):
            self.fit_loop.run()

    def _run_evaluate(self) -> _EVALUATE_OUTPUT:
        assert self.evaluating

        # reload dataloaders
        self._evaluation_loop._reload_evaluation_dataloaders()

        # reset trainer on this loop and all child loops in case user connected a custom loop
        self._evaluation_loop.trainer = self

        with self.profiler.profile(f"run_{self.state.stage}_evaluation"), torch.no_grad():
            eval_loop_results = self._evaluation_loop.run()

        # remove the tensors from the eval results
        for result in eval_loop_results:
            if isinstance(result, dict):
                for k, v in result.items():
                    if isinstance(v, torch.Tensor):
                        result[k] = v.cpu().item()

        return eval_loop_results

    def _run_predict(self) -> Optional[_PREDICT_OUTPUT]:
        self.reset_predict_dataloader(self.lightning_module)
        # reset trainer on this loop and all child loops in case user connected a custom loop
        self.predict_loop.trainer = self
        with torch.no_grad():
            return self.predict_loop.run()

    def _run_sanity_check(self) -> None:
        val_loop = self.fit_loop.epoch_loop.val_loop

        should_sanity_check = (
            self.enable_validation
            and self.num_sanity_val_steps > 0
            # do not sanity check if restarting because it would mess up the loaded state
            and not val_loop.restarting
        )

        # run tiny validation (if validation defined)
        # to make sure program won't crash during val
        if should_sanity_check:
            stage = self.state.stage
            self.sanity_checking = True

            # reset logger connector
            self.logger_connector.reset_results()
            self.logger_connector.reset_metrics()

            self._call_callback_hooks("on_sanity_check_start")

            # reload dataloaders
            val_loop._reload_evaluation_dataloaders()
            self.num_sanity_val_batches = [
                min(self.num_sanity_val_steps, val_batches) for val_batches in self.num_val_batches
            ]

            # run eval step
            with torch.no_grad():
                val_loop.run()

            self._call_callback_hooks("on_sanity_check_end")

            # reset logger connector
            self.logger_connector.reset_results()
            self.logger_connector.reset_metrics()

            # reset the progress tracking state after sanity checking. we don't need to set the state before
            # because sanity check only runs when we are not restarting
            _reset_progress(val_loop)

            # reset the seed to what it was before sanity check
            # prevents sanity check to affect random sampling in training
            reset_seed()

            # restore the previous stage when the sanity check if finished
            self.state.stage = stage

    def __set_ckpt_path(self, ckpt_path: Optional[str], model_provided: bool, model_connected: bool) -> Optional[str]:
        # fault-tolerance takes precedence
        from pytorch_lightning.callbacks.fault_tolerance import _FaultToleranceCheckpoint

        ft_checkpoints = [cb for cb in self.callbacks if isinstance(cb, _FaultToleranceCheckpoint)]
        if ft_checkpoints:
            ft_ckpt_path = ft_checkpoints[0].ckpt_path
            fs = get_filesystem(ft_ckpt_path)
            if fs.exists(ft_ckpt_path):
                return ft_ckpt_path

        if model_provided and ckpt_path is None:
            # use passed model to function without loading weights
            return

        fn = self.state.fn.value

        if model_connected and ckpt_path is None:
            rank_zero_warn(
                f"`.{fn}(ckpt_path=None)` was called without a model."
                " The best model of the previous `fit` call will be used."
                f" You can pass `{fn}(ckpt_path='best')` to use and best model"
                " checkpoint and avoid this warning or"
                " `ckpt_path=trainer.checkpoint_callback.last_model_path` to use the last model."
            )
            ckpt_path = "best"

        if ckpt_path == "best":
            if len(self.checkpoint_callbacks) > 1:
                rank_zero_warn(
                    f'`.{fn}(ckpt_path="best")` is called with Trainer configured with multiple `ModelCheckpoint`'
                    " callbacks. It will use the best checkpoint path from first checkpoint callback."
                )

            if not self.checkpoint_callback:
                raise MisconfigurationException(
                    f'`.{fn}(ckpt_path="best")` is set but `ModelCheckpoint` is not configured.'
                )

            if not self.checkpoint_callback.best_model_path:
                if self.fast_dev_run:
                    raise MisconfigurationException(
                        f'You cannot execute `.{fn}(ckpt_path="best")` with `fast_dev_run=True`.'
                        f" Please pass an exact checkpoint path to `.{fn}(ckpt_path=...)`"
                    )
                raise MisconfigurationException(
                    f'`.{fn}(ckpt_path="best")` is set but `ModelCheckpoint` is not configured to save the best model.'
                )
            # load best weights
            ckpt_path = self.checkpoint_callback.best_model_path

        if not ckpt_path:
            raise MisconfigurationException(
                f"`.{fn}()` found no path for the best weights: {ckpt_path!r}. Please"
                f" specify a path for a checkpoint `.{fn}(ckpt_path=PATH)`"
            )
        return ckpt_path

    def _call_setup_hook(self) -> None:
        fn = self.state.fn._setup_fn

        self.strategy.barrier("pre_setup")

        if self.datamodule is not None:
            self.datamodule.setup(stage=fn)
        self._call_callback_hooks("setup", stage=fn)
        self._call_lightning_module_hook("setup", stage=fn)

        self.strategy.barrier("post_setup")

    def _call_configure_sharded_model(self) -> None:
        with self.strategy.model_sharded_context():
            self._handle_meta_model()
            self._call_lightning_module_hook("configure_sharded_model")
            self._call_callback_hooks("on_configure_sharded_model")

    def _handle_meta_model(self) -> None:
        if not is_on_meta_device(self.lightning_module):
            return

        if isinstance(self.strategy, DDPSpawnStrategy):
            raise MisconfigurationException("LightningModule on meta device isn't supported with spawn.")

        materialize_module(self.lightning_module)
        # the trainer reference is lost during materialization
        self.lightning_module.trainer = proxy(self)

    def _call_teardown_hook(self) -> None:
        fn = self.state.fn._setup_fn

        if self.datamodule is not None:
            self.datamodule.teardown(stage=fn)

        self._call_callback_hooks("teardown", stage=fn)
        self._call_lightning_module_hook("teardown", stage=fn)

        self.lightning_module._current_fx_name = None
        # these could have become stale if metrics are defined in `setup`
        self.lightning_module._metric_attributes = None

        # todo: TPU 8 cores hangs in flush with TensorBoard. Might do for all loggers.
        # It might be related to xla tensors blocked when moving the cpu kill loggers.
        for logger in self.loggers:
            logger.finalize("success")

        # summarize profile results
        self.profiler.describe()

    def call_hook(
        self, hook_name: str, *args: Any, pl_module: Optional["pl.LightningModule"] = None, **kwargs: Any
    ) -> Any:
        r"""
        .. deprecated:: v1.6
            The Trainer's `call_hook` method was deprecated in v1.6 and will be removed in v1.8.
        """
        rank_zero_deprecation("The Trainer's `call_hook` method was deprecated in v1.6 and will be removed in v1.8.")
        pl_module = self.lightning_module or pl_module
        if pl_module:
            prev_fx_name = pl_module._current_fx_name
            pl_module._current_fx_name = hook_name

        # always profile hooks
        with self.profiler.profile(hook_name):

            # first call trainer hook
            callback_fx = getattr(self, hook_name, None)
            if callable(callback_fx):
                callback_fx(*args, **kwargs)

            # next call hook in lightningModule
            output = None
            model_fx = getattr(pl_module, hook_name, None)
            if callable(model_fx):
                output = model_fx(*args, **kwargs)

            # *Bad code alert*
            # The `Accelerator` mostly calls the `Strategy` but some of those calls are deprecated.
            # The following logic selectively chooses which hooks are called on each object.
            # In the case of `setup` and `teardown`, the hooks on the `LightningModule` should not call the hooks of the
            # same name in these objects as they are meant to be managed outside of the `LightningModule` lifecycle.
            # All of this should be fixed by #8506

            # call the accelerator hook
            if hook_name in ("on_train_start",) and hasattr(self.accelerator, hook_name):
                accelerator_hook = getattr(self.accelerator, hook_name)
                accelerator_output = accelerator_hook(*args, **kwargs)
                # Rely on the accelerator output if lightningModule hook returns nothing
                # Required for cases such as DataParallel where we reduce the output for the user
                # todo: move this data parallel logic into the data parallel strategy
                output = accelerator_output if output is None else output

            # call the strategy hook
            if hook_name not in ("setup", "teardown", "on_train_start") and hasattr(self.strategy, hook_name):
                strategy_hook = getattr(self.strategy, hook_name)
                strategy_output = strategy_hook(*args, **kwargs)
                output = strategy_output if output is None else output

        if pl_module:
            # restore current_fx when nested context
            pl_module._current_fx_name = prev_fx_name

        return output

    def _call_lightning_module_hook(
        self,
        hook_name: str,
        *args: Any,
        pl_module: Optional["pl.LightningModule"] = None,
        **kwargs: Any,
    ) -> Any:
        pl_module = pl_module or self.lightning_module

        if pl_module is None:
            raise TypeError("No Lightning Module is available to call hooks on")

        fn = getattr(pl_module, hook_name)
        if not callable(fn):
            return

        prev_fx_name = pl_module._current_fx_name
        pl_module._current_fx_name = hook_name

        with self.profiler.profile(f"[LightningModule]{pl_module.__class__.__name__}.{hook_name}"):
            output = fn(*args, **kwargs)

        # restore current_fx when nested context
        pl_module._current_fx_name = prev_fx_name

        return output

    def _call_callback_hooks(
        self,
        hook_name: str,
        *args: Any,
        **kwargs: Any,
    ) -> None:
        log.detail(f"{self.__class__.__name__}: calling callback hook: {hook_name}")
        # TODO: remove if block in v1.8
        if hook_name in ("on_init_start", "on_init_end"):
            # these `Callback` hooks are the only ones that do not take a lightning module.
            # we also don't profile bc profiler hasn't been set yet
            for callback in self.callbacks:
                fn = getattr(callback, hook_name)
                if callable(fn):
                    fn(self, *args, **kwargs)
            return

        pl_module = self.lightning_module
        if pl_module:
            prev_fx_name = pl_module._current_fx_name
            pl_module._current_fx_name = hook_name

        # TODO: remove if block in v1.7
        if hook_name == "on_train_batch_start":
            with self.profiler.profile(hook_name):
                self._on_train_batch_start(*args, **kwargs)
        elif hook_name == "on_train_batch_end":
            with self.profiler.profile(hook_name):
                self._on_train_batch_end(*args, **kwargs)
        else:
            for callback in self.callbacks:
                fn = getattr(callback, hook_name)
                if callable(fn):
                    with self.profiler.profile(f"[Callback]{callback.state_key}.{hook_name}"):
                        fn(self, self.lightning_module, *args, **kwargs)

        if pl_module:
            # restore current_fx when nested context
            pl_module._current_fx_name = prev_fx_name

    # TODO: Delete this in v1.7 (deprecations: #9816 and #11148)
    def _on_train_batch_start(self, batch, batch_idx, dataloader_idx=0):
        r"""Called when the training batch begins. This function is needed because of two different deprecations affecting
        the original function in TrainerCallbackHookMixin: #9816 and #11148.
        """
        for callback in self.callbacks:
            if is_param_in_hook_signature(callback.on_train_batch_start, "dataloader_idx", explicit=True):
                callback.on_train_batch_start(self, self.lightning_module, batch, batch_idx, 0)
            else:
                callback.on_train_batch_start(self, self.lightning_module, batch, batch_idx)

    # TODO: Delete this in v1.7 (deprecations: #9816 and #11148)
    def _on_train_batch_end(self, outputs: STEP_OUTPUT, batch, batch_idx, dataloader_idx=0):
        r"""Called when the training batch ends. This function is needed because of two different deprecations affecting
        the original function in TrainerCallbackHookMixin: #9816 and #11148.
        """
        for callback in self.callbacks:
            if is_param_in_hook_signature(callback.on_train_batch_end, "dataloader_idx", explicit=True):
                callback.on_train_batch_end(self, self.lightning_module, outputs, batch, batch_idx, 0)
            else:
                callback.on_train_batch_end(self, self.lightning_module, outputs, batch, batch_idx)

    def _call_callbacks_on_save_checkpoint(self, checkpoint: Dict[str, Any]) -> Dict[str, dict]:
        """Called when saving a model checkpoint.

        Calls every callback's `on_save_checkpoint` hook. We have a dedicated function for this rather than using
        `_call_callback_hooks` because we have special logic for returning callback_states.
        """
        callback_states = {}
        for callback in self.callbacks:
            # TODO: Add profiling for on_save_checkpoint hook
            state = callback.on_save_checkpoint(self, self.lightning_module, checkpoint)
            if state:
                callback_states[callback.state_key] = state
        return callback_states

    def _call_callbacks_on_load_checkpoint(self, checkpoint: Dict[str, Any]) -> None:
        """Called when loading a model checkpoint.

        Calls every callback's `on_load_checkpoint` hook. We have a dedicated function for this rather than using
        `_call_callback_hooks` because we have special logic for getting callback_states.
        """
        callback_states: Dict[Union[Type, str], Dict] = checkpoint.get("callbacks")

        if callback_states is None:
            return

        is_legacy_ckpt = Version(checkpoint["pytorch-lightning_version"]) < Version("1.5.0dev")
        current_callbacks_keys = {cb._legacy_state_key if is_legacy_ckpt else cb.state_key for cb in self.callbacks}
        difference = callback_states.keys() - current_callbacks_keys
        if difference:
            rank_zero_warn(
                "Be aware that when using `ckpt_path`,"
                " callbacks used to create the checkpoint need to be provided during `Trainer` instantiation."
                f" Please add the following callbacks: {list(difference)}.",
            )

        for callback in self.callbacks:
            state = callback_states.get(callback.state_key, callback_states.get(callback._legacy_state_key))
            if state:
                state = deepcopy(state)
                # TODO: Add profiling for on_load_checkpoint hook
                callback.on_load_checkpoint(self, self.lightning_module, state)

    def _call_strategy_hook(
        self,
        hook_name: str,
        *args: Any,
        **kwargs: Any,
    ) -> Any:
        pl_module = self.lightning_module
        prev_fx_name = pl_module._current_fx_name
        pl_module._current_fx_name = hook_name

        fn = getattr(self.strategy, hook_name)
        if not callable(fn):
            return

        with self.profiler.profile(f"[Strategy]{self.strategy.__class__.__name__}.{hook_name}"):
            output = fn(*args, **kwargs)

        # restore current_fx when nested context
        pl_module._current_fx_name = prev_fx_name

        return output

    @staticmethod
    def _parse_devices(
        gpus: Optional[Union[List[int], str, int]],
        auto_select_gpus: bool,
        tpu_cores: Optional[Union[List[int], str, int]],
    ) -> Tuple[Optional[List[int]], Optional[Union[List[int], int]]]:
        return device_parser._parse_devices(gpus, auto_select_gpus, tpu_cores)

    @staticmethod
    def _log_api_event(event: str) -> None:
        torch._C._log_api_usage_once("lightning.trainer." + event)

    def __init_profiler(self, profiler: Optional[Union[BaseProfiler, str]]) -> None:
        if isinstance(profiler, str):
            PROFILERS = {
                "simple": SimpleProfiler,
                "advanced": AdvancedProfiler,
                "pytorch": PyTorchProfiler,
                "xla": XLAProfiler,
            }
            profiler = profiler.lower()
            if profiler not in PROFILERS:
                raise MisconfigurationException(
                    "When passing string value for the `profiler` parameter of `Trainer`,"
                    f" it can only be one of {list(PROFILERS.keys())}"
                )
            profiler_class = PROFILERS[profiler]
            profiler = profiler_class()
        self.profiler: BaseProfiler = profiler or PassThroughProfiler()

    def __setup_profiler(self) -> None:
        local_rank = self.local_rank if self.world_size > 1 else None
        self.profiler._lightning_module = proxy(self.lightning_module)
        self.profiler.setup(stage=self.state.fn._setup_fn, local_rank=local_rank, log_dir=self.log_dir)

    def _log_device_info(self) -> None:
        rank_zero_info(
            f"GPU available: {torch.cuda.is_available()}, used: {isinstance(self.accelerator, GPUAccelerator)}"
        )

        num_tpu_cores = (
            self.tpu_cores if self.tpu_cores is not None and isinstance(self.accelerator, TPUAccelerator) else 0
        )
        rank_zero_info(f"TPU available: {_TPU_AVAILABLE}, using: {num_tpu_cores} TPU cores")

        num_ipus = self.ipus if self.ipus is not None else 0
        rank_zero_info(f"IPU available: {_IPU_AVAILABLE}, using: {num_ipus} IPUs")

        if torch.cuda.is_available() and not isinstance(self.accelerator, GPUAccelerator):
            rank_zero_warn(
                "GPU available but not used. Set `accelerator` and `devices` using"
                f" `Trainer(accelerator='gpu', devices={GPUAccelerator.auto_device_count()})`.",
                category=PossibleUserWarning,
            )

        if _TPU_AVAILABLE and not isinstance(self.accelerator, TPUAccelerator):
            rank_zero_warn(
                "TPU available but not used. Set `accelerator` and `devices` using"
                f" `Trainer(accelerator='tpu', devices={TPUAccelerator.auto_device_count()})`."
            )

        if _IPU_AVAILABLE and not isinstance(self.accelerator, IPUAccelerator):
            rank_zero_warn(
                "IPU available but not used. Set `accelerator` and `devices` using"
                f" `Trainer(accelerator='ipu', devices={IPUAccelerator.auto_device_count()})`."
            )

    """
    Data loading methods
    """

    def reset_train_dataloader(self, model: Optional["pl.LightningModule"] = None) -> None:
        """Resets the train dataloader and initialises required variables (number of batches, when to validate,
        etc.).

        Args:
            model: The ``LightningModule`` if calling this outside of the trainer scope.
        """
        source = self._data_connector._train_dataloader_source
        pl_module = self.lightning_module or model
        has_step = is_overridden("training_step", pl_module)
        enable_training = self.limit_train_batches > 0
        if not (source.is_defined() and has_step and enable_training):
            return

        self.train_dataloader = self._data_connector._request_dataloader(RunningStage.TRAINING, model=model)

        if self.overfit_batches > 0:
            self.train_dataloader = self._data_connector._resolve_overfit_batches(self.train_dataloader)

        # automatically add samplers
        self.train_dataloader = apply_to_collection(
            self.train_dataloader,
            (DataLoader, CombinedLoader),
            self._data_connector._prepare_dataloader,
            mode=RunningStage.TRAINING,
        )
        loaders = (
            self.train_dataloader.loaders
            if isinstance(self.train_dataloader, CombinedLoader)
            else self.train_dataloader
        )

        # check the workers recursively
        apply_to_collection(loaders, DataLoader, self._data_connector._worker_check, "train_dataloader")

        # add worker_init_fn for correct seeding in worker processes
        apply_to_collection(loaders, DataLoader, _auto_add_worker_init_fn, rank=self.global_rank)

        # add collate_fn to collect metadata for fault tolerant training
        if _fault_tolerant_training():
            apply_to_collection(loaders, DataLoader, _add_capture_metadata_collate)

        # wrap the sequence of train loaders to a CombinedLoader object for computing the num_training_batches
        if not isinstance(self.train_dataloader, CombinedLoader):
            self.train_dataloader = CombinedLoader(loaders, self._data_connector.multiple_trainloader_mode)

        module = model or self.lightning_module or self.datamodule
        self.num_training_batches = (
            len(self.train_dataloader)
            if has_len_all_ranks(self.train_dataloader, self.strategy, module)
            else float("inf")
        )

        if isinstance(self.limit_train_batches, int):
            self.num_training_batches = min(self.num_training_batches, int(self.limit_train_batches))
        elif self.num_training_batches != float("inf"):
            self.num_training_batches = int(self.num_training_batches * self.limit_train_batches)
        elif self.limit_train_batches != 1.0:
            raise MisconfigurationException(
                "When using an IterableDataset for `limit_train_batches`,"
                " `Trainer(limit_train_batches)` must be `1.0` or an int. An int k specifies"
                " `num_training_batches` to use."
            )

        if isinstance(self.val_check_interval, int):
            self.val_check_batch = self.val_check_interval
            if self.val_check_batch > self.num_training_batches:
                raise ValueError(
                    f"`val_check_interval` ({self.val_check_interval}) must be less than or equal "
                    f"to the number of the training batches ({self.num_training_batches}). "
                    "If you want to disable validation set `limit_val_batches` to 0.0 instead."
                )
        else:
            if not has_len_all_ranks(self.train_dataloader, self.strategy, module):
                if self.val_check_interval == 1.0:
                    self.val_check_batch = float("inf")
                else:
                    raise MisconfigurationException(
                        "When using an IterableDataset for `train_dataloader`,"
                        " `Trainer(val_check_interval)` must be `1.0` or an int. An int k specifies"
                        " checking validation every k training batches."
                    )
            else:
                self.val_check_batch = int(self.num_training_batches * self.val_check_interval)
                self.val_check_batch = max(1, self.val_check_batch)

        if self.loggers and self.num_training_batches < self.log_every_n_steps:
            rank_zero_warn(
                f"The number of training samples ({self.num_training_batches}) is smaller than the logging interval"
                f" Trainer(log_every_n_steps={self.log_every_n_steps}). Set a lower value for log_every_n_steps if"
                " you want to see logs for the training epoch.",
                category=PossibleUserWarning,
            )

        # store epoch of dataloader reset for reload_dataloaders_every_n_epochs
        self._last_train_dl_reload_epoch = self.current_epoch

    def reset_val_dataloader(self, model: Optional["pl.LightningModule"] = None) -> None:
        """Resets the validation dataloader and determines the number of batches.

        Args:
            model: The ``LightningModule`` if called outside of the trainer scope.
        """
        source = self._data_connector._val_dataloader_source
        pl_module = self.lightning_module or model
        has_step = is_overridden("validation_step", pl_module)
        enable_validation = self.limit_val_batches > 0
        if source.is_defined() and has_step and enable_validation:
            self.num_val_batches, self.val_dataloaders = self._data_connector._reset_eval_dataloader(
                RunningStage.VALIDATING, model=pl_module
            )

            # store epoch of dataloader reset for reload_dataloaders_every_n_epochs
            self._last_val_dl_reload_epoch = self.current_epoch

    def reset_test_dataloader(self, model: Optional["pl.LightningModule"] = None) -> None:
        """Resets the test dataloader and determines the number of batches.

        Args:
            model: The ``LightningModule`` if called outside of the trainer scope.
        """
        source = self._data_connector._test_dataloader_source
        pl_module = self.lightning_module or model
        has_step = is_overridden("test_step", pl_module)
        enable_testing = self.limit_test_batches > 0
        if source.is_defined() and has_step and enable_testing:
            self.num_test_batches, self.test_dataloaders = self._data_connector._reset_eval_dataloader(
                RunningStage.TESTING, model=pl_module
            )

    def reset_predict_dataloader(self, model: Optional["pl.LightningModule"] = None) -> None:
        """Resets the predict dataloader and determines the number of batches.

        Args:
            model: The ``LightningModule`` if called outside of the trainer scope.
        """
        source = self._data_connector._predict_dataloader_source
        pl_module = self.lightning_module or model
        enable_prediction = self.limit_predict_batches > 0
        if source.is_defined() and enable_prediction:
            self.num_predict_batches, self.predict_dataloaders = self._data_connector._reset_eval_dataloader(
                RunningStage.PREDICTING, model=pl_module
            )

    def reset_train_val_dataloaders(self, model: Optional["pl.LightningModule"] = None) -> None:
        """Resets train and val dataloaders if none are attached to the trainer.

        The val dataloader must be initialized before training loop starts, as the training loop
        inspects the val dataloader to determine whether to run the evaluation loop.
        Args:
            model: The ``LightningModule`` if called outside of the trainer scope.
        """
        if self.train_dataloader is None:
            self.reset_train_dataloader(model=model)
        if self.val_dataloaders is None:
            self.reset_val_dataloader(model=model)

    """
    Accelerator properties
    """

    @property
    def accelerator(self) -> Accelerator:
        return self.strategy.accelerator

    @property
    def strategy(self) -> Strategy:
        return self._accelerator_connector.strategy

    @property
    def training_type_plugin(self) -> Strategy:
        rank_zero_deprecation(
            "`Trainer.training_type_plugin` is deprecated in v1.6 and will be removed in v1.8. Use"
            " `Trainer.strategy` instead."
        )
        return self.strategy

    @property
    def precision_plugin(self) -> PrecisionPlugin:
        return self.strategy.precision_plugin

    @property
    def global_rank(self) -> int:
        return self.strategy.global_rank

    @property
    def local_rank(self) -> int:
        # some training types define a local rank
        return getattr(self.strategy, "local_rank", 0)

    @property
    def node_rank(self) -> int:
        # some training types define a node rank
        return getattr(self.strategy, "node_rank", 0)

    @property
    def world_size(self) -> int:
        # some training types define a world size
        return getattr(self.strategy, "world_size", 1)

    @property
    def should_rank_save_checkpoint(self) -> bool:
        rank_zero_deprecation(
            "`Trainer.should_rank_save_checkpoint` is deprecated in v1.6 and will be removed in v1.8.", stacklevel=5
        )
        strategy = self.strategy
        return (
            isinstance(strategy, pl.strategies.TPUSpawnStrategy) and strategy.local_rank == 0 or strategy.is_global_zero
        )

    @property
    def num_nodes(self) -> int:
        return self._accelerator_connector.num_nodes

    @property
    def num_processes(self) -> int:
        return self._accelerator_connector.num_processes

    @property
    def root_gpu(self) -> Optional[int]:
        return self._accelerator_connector.root_gpu

    @property
    def tpu_cores(self) -> int:
        return self._accelerator_connector.tpu_cores

    @property
    def ipus(self) -> int:
        return self._accelerator_connector.num_ipus

    @property
    def num_gpus(self) -> int:
        return self._accelerator_connector.num_gpus

    @property
    def devices(self) -> Optional[Union[List[int], str, int]]:
        return self._accelerator_connector.devices

    @property
    def data_parallel_device_ids(self) -> Optional[List[int]]:
        return (
            self._accelerator_connector.parallel_device_ids if self._accelerator_connector.parallel_device_ids else None
        )

    @property
    def lightning_module(self) -> "pl.LightningModule":
        # TODO: this is actually an optional return
        return self.strategy.lightning_module

    @property
    def optimizers(self) -> List[Optimizer]:
        return self.strategy.optimizers

    @optimizers.setter
    def optimizers(self, new_optims: Optional[List[Optimizer]]) -> None:
        self.strategy.optimizers = new_optims

    @property
    def lightning_optimizers(self) -> Dict[int, LightningOptimizer]:
        rank_zero_deprecation(
            "`Trainer.lightning_optimizers` is deprecated in v1.6 and will be removed in v1.8", stacklevel=5
        )
        return self.strategy._lightning_optimizers

    @property
    def lr_scheduler_configs(self) -> List[LRSchedulerConfig]:
        return self.strategy.lr_scheduler_configs

    @property
    def lr_schedulers(self) -> List[Dict[str, Any]]:
        rank_zero_deprecation(
            "`Trainer.lr_schedulers` is deprecated in v1.6 and will be removed in v1.8."
            " You can use `trainer.lr_scheduler_configs` instead which contains dataclasses instead of dictionaries.",
            stacklevel=5,
        )
        from dataclasses import asdict

        return [asdict(config) for config in self.strategy.lr_scheduler_configs]

    @property
    def optimizer_frequencies(self) -> List[int]:
        return self.strategy.optimizer_frequencies

    @optimizer_frequencies.setter
    def optimizer_frequencies(self, new_freqs: List[int]) -> None:
        self.strategy.optimizer_frequencies = new_freqs

    @property
    def amp_backend(self) -> Optional[AMPType]:
        if isinstance(self.precision_plugin, ApexMixedPrecisionPlugin):
            return AMPType.APEX
        if isinstance(self.precision_plugin, NativeMixedPrecisionPlugin):
            return AMPType.NATIVE
        return None

    @property
    def precision(self) -> Union[str, int]:
        return self.strategy.precision_plugin.precision

    @property
    def scaler(self) -> Optional[Any]:
        return getattr(self.precision_plugin, "scaler", None)

    @property
    def gpus(self) -> Optional[Union[List[int], str, int]]:
        return self._accelerator_connector.gpus

    @property
    def model(self) -> torch.nn.Module:
        """The LightningModule, but possibly wrapped into DataParallel or DistributedDataParallel.

        To access the pure LightningModule, use
        :meth:`~pytorch_lightning.trainer.trainer.Trainer.lightning_module` instead.
        """
        return self.strategy.model

    @model.setter
    def model(self, model: torch.nn.Module) -> None:
        """Setter for the model, pass-through to accelerator and plugin where the model reference is stored. Used
        by the Tuner to reset the state of Trainer and Accelerator.

        Args:
            model: The LightningModule, possibly wrapped into DataParallel or DistributedDataParallel, depending
                on the backend.
        """
        self.strategy.model = model

    """
    General properties
    """

    @property
    def log_dir(self) -> Optional[str]:
        if len(self.loggers) == 1:
            if isinstance(self.logger, TensorBoardLogger):
                dirpath = self.logger.log_dir
            else:
                dirpath = self.logger.save_dir
        else:
            dirpath = self.default_root_dir

        dirpath = self.strategy.broadcast(dirpath)
        return dirpath

    @property
    def use_amp(self) -> bool:
        return self.precision == 16

    @property
    def is_global_zero(self) -> bool:
        return self.strategy.is_global_zero

    @property
    def slurm_job_id(self) -> Optional[int]:
        rank_zero_deprecation("Method `slurm_job_id` is deprecated in v1.6.0 and will be removed in v1.7.0.")
        return SLURMEnvironment.job_id()

    @property
    def distributed_sampler_kwargs(self) -> Optional[dict]:
        if isinstance(self.strategy, ParallelStrategy):
            return self.strategy.distributed_sampler_kwargs

    @property
    def data_parallel(self) -> bool:
        return isinstance(self.strategy, ParallelStrategy)

    @property
    def progress_bar_dict(self) -> dict:
        """Read-only for progress bar metrics."""
        rank_zero_deprecation(
            "`trainer.progress_bar_dict` is deprecated in v1.5 and will be removed in v1.7."
            " Use `ProgressBarBase.get_metrics` instead."
        )
        ref_model = self.lightning_module
        ref_model = cast(pl.LightningModule, ref_model)
        if self.progress_bar_callback:
            return self.progress_bar_callback.get_metrics(self, ref_model)
        return self.progress_bar_metrics

    @property
    def enable_validation(self) -> bool:
        """Check if we should run validation during training."""
        return (
            self._data_connector._val_dataloader_source.is_defined()
            and is_overridden("validation_step", self.lightning_module)
            and self.limit_val_batches > 0
        )

    @property
    def default_root_dir(self) -> str:
        """The default location to save artifacts of loggers, checkpoints etc.

        It is used as a fallback if logger or checkpoint callback do not define specific save paths.
        """
        if get_filesystem(self._default_root_dir).protocol == "file":
            return os.path.normpath(self._default_root_dir)
        return self._default_root_dir

    @property
    def weights_save_path(self) -> str:
        """
        The default root location to save weights (checkpoints), e.g., when the
        :class:`~pytorch_lightning.callbacks.model_checkpoint.ModelCheckpoint` does not define a file path.
        """
        if get_filesystem(self._weights_save_path).protocol == "file":
            return os.path.normpath(self._weights_save_path)
        return self._weights_save_path

    @property
    def early_stopping_callback(self) -> Optional[EarlyStopping]:
        """The first :class:`~pytorch_lightning.callbacks.early_stopping.EarlyStopping` callback in the
        Trainer.callbacks list, or ``None`` if it doesn't exist."""
        callbacks = self.early_stopping_callbacks
        return callbacks[0] if len(callbacks) > 0 else None

    @property
    def early_stopping_callbacks(self) -> List[EarlyStopping]:
        """A list of all instances of :class:`~pytorch_lightning.callbacks.early_stopping.EarlyStopping` found in
        the Trainer.callbacks list."""
        return [c for c in self.callbacks if isinstance(c, EarlyStopping)]

    @property
    def prediction_writer_callbacks(self) -> List[BasePredictionWriter]:
        """A list of all instances of :class:`~pytorch_lightning.callbacks.prediction_writer.BasePredictionWriter`
        found in the Trainer.callbacks list."""
        return [cb for cb in self.callbacks if isinstance(cb, BasePredictionWriter)]

    @property
    def checkpoint_callback(self) -> Optional[ModelCheckpoint]:
        """The first :class:`~pytorch_lightning.callbacks.model_checkpoint.ModelCheckpoint` callback in the
        Trainer.callbacks list, or ``None`` if it doesn't exist."""
        callbacks = self.checkpoint_callbacks
        return callbacks[0] if len(callbacks) > 0 else None

    @property
    def checkpoint_callbacks(self) -> List[ModelCheckpoint]:
        """A list of all instances of :class:`~pytorch_lightning.callbacks.model_checkpoint.ModelCheckpoint` found
        in the Trainer.callbacks list."""
        return [c for c in self.callbacks if isinstance(c, ModelCheckpoint)]

    @property
    def progress_bar_callback(self) -> Optional[ProgressBarBase]:
        """An instance of :class:`~pytorch_lightning.callbacks.progress.base.ProgressBarBase` found in the
        Trainer.callbacks list, or ``None`` if one doesn't exist."""
        for c in self.callbacks:
            if isinstance(c, ProgressBarBase):
                return c
        return None

    @property
    def resume_from_checkpoint(self) -> Optional[Union[str, Path]]:
        resume_from_checkpoint = self._checkpoint_connector.resume_from_checkpoint_fit_path
        if resume_from_checkpoint is not None:
            rank_zero_deprecation(
                "`trainer.resume_from_checkpoint` is deprecated in v1.5 and will be removed in v2.0."
                " Specify the fit checkpoint path with `trainer.fit(ckpt_path=)` instead.",
                stacklevel=5,
            )

        return resume_from_checkpoint

    @property
    def ckpt_path(self) -> Optional[str]:
        """Set to the path/URL of a checkpoint loaded via :meth:`~pytorch_lightning.trainer.trainer.Trainer.fit`,
        :meth:`~pytorch_lightning.trainer.trainer.Trainer.validate`,
        :meth:`~pytorch_lightning.trainer.trainer.Trainer.test`, or
        :meth:`~pytorch_lightning.trainer.trainer.Trainer.predict`. ``None`` otherwise."""
        return self._ckpt_path

    @property
    def validated_ckpt_path(self) -> Optional[str]:
        rank_zero_deprecation(
            "The `Trainer.validated_ckpt_path` attribute was deprecated in v1.6 and will be removed in v1.8. The"
            " path of a checkpoint loaded via `Trainer.{fit,validate,test,predict}` should be accessed via"
            " `Trainer.ckpt_path` instead.",
            stacklevel=5,
        )
        return self._validated_ckpt_path

    @validated_ckpt_path.setter
    def validated_ckpt_path(self, ckpt_path: Optional[str]) -> None:
        rank_zero_deprecation(
            "The `Trainer.validated_ckpt_path` attribute was deprecated in v1.6 and will be removed in v1.8. The"
            " path of a checkpoint loaded via `Trainer.{fit,validate,test,predict}` should be accessed via the"
            " read-only `Trainer.ckpt_path`.",
            stacklevel=5,
        )
        self._validated_ckpt_path = ckpt_path

    @property
    def tested_ckpt_path(self) -> Optional[str]:
        rank_zero_deprecation(
            "The `Trainer.tested_ckpt_path` attribute was deprecated in v1.6 and will be removed in v1.8. The"
            " path of a checkpoint loaded via `Trainer.{fit,validate,test,predict}` should be accessed via"
            " `Trainer.ckpt_path` instead.",
            stacklevel=5,
        )
        return self._tested_ckpt_path

    @tested_ckpt_path.setter
    def tested_ckpt_path(self, ckpt_path: Optional[str]) -> None:
        rank_zero_deprecation(
            "The `Trainer.tested_ckpt_path` attribute was deprecated in v1.6 and will be removed in v1.8. The"
            " path of a checkpoint loaded via `Trainer.{fit,validate,test,predict}` should be accessed via the"
            " read-only `Trainer.ckpt_path` instead.",
            stacklevel=5,
        )
        self._tested_ckpt_path = ckpt_path

    @property
    def predicted_ckpt_path(self) -> Optional[str]:
        rank_zero_deprecation(
            "The `Trainer.predicted_ckpt_path` attribute was deprecated in v1.6 and will be removed in v1.8. The"
            " path of a checkpoint loaded via `Trainer.{fit,validate,test,predict}` should be accessed via"
            " `Trainer.ckpt_path` instead.",
            stacklevel=5,
        )
        return self._predicted_ckpt_path

    @predicted_ckpt_path.setter
    def predicted_ckpt_path(self, ckpt_path: Optional[str]) -> None:
        rank_zero_deprecation(
            "The `Trainer.predicted_ckpt_path` attribute was deprecated in v1.6 and will be removed in v1.8. The"
            " path of a checkpoint loaded via `Trainer.{fit,validate,test,predict}` should be accessed via the"
            " read-only `Trainer.ckpt_path` instead.",
            stacklevel=5,
        )
        self._predicted_ckpt_path = ckpt_path

    def save_checkpoint(self, filepath: _PATH, weights_only: bool = False) -> None:
        r"""
        Runs routine to create a checkpoint.

        Args:
            filepath: Path where checkpoint is saved.
            weights_only: If ``True``, will only save the model weights.

        """
        self._checkpoint_connector.save_checkpoint(filepath, weights_only)

    """
    Parsing properties
    """

    @classmethod
    def default_attributes(cls) -> dict:
        init_signature = inspect.signature(cls)
        return {k: v.default for k, v in init_signature.parameters.items()}

    @classmethod
    def get_deprecated_arg_names(cls) -> List:
        """Returns a list with deprecated Trainer arguments."""
        depr_arg_names = []
        for name, val in cls.__dict__.items():
            if name.startswith("DEPRECATED") and isinstance(val, (tuple, list)):
                depr_arg_names.extend(val)
        return depr_arg_names

    @classmethod
    def from_argparse_args(cls: Any, args: Union[Namespace, ArgumentParser], **kwargs) -> Any:
        return from_argparse_args(cls, args, **kwargs)

    @classmethod
    def parse_argparser(cls, arg_parser: Union[ArgumentParser, Namespace]) -> Namespace:
        return parse_argparser(cls, arg_parser)

    @classmethod
    def match_env_arguments(cls) -> Namespace:
        return parse_env_variables(cls)

    @classmethod
    def add_argparse_args(cls, parent_parser: ArgumentParser, **kwargs) -> ArgumentParser:
        return add_argparse_args(cls, parent_parser, **kwargs)

    """
    State properties
    """

    @property
    def interrupted(self) -> bool:
        return self.state.status == TrainerStatus.INTERRUPTED

    @property
    def training(self) -> bool:
        return self.state.stage == RunningStage.TRAINING

    @training.setter
    def training(self, val: bool) -> None:
        if val:
            self.state.stage = RunningStage.TRAINING
        elif self.training:
            self.state.stage = None

    @property
    def testing(self) -> bool:
        return self.state.stage == RunningStage.TESTING

    @testing.setter
    def testing(self, val: bool) -> None:
        if val:
            self.state.stage = RunningStage.TESTING
        elif self.testing:
            self.state.stage = None

    @property
    def predicting(self) -> bool:
        return self.state.stage == RunningStage.PREDICTING

    @predicting.setter
    def predicting(self, val: bool) -> None:
        if val:
            self.state.stage = RunningStage.PREDICTING
        elif self.predicting:
            self.state.stage = None

    @property
    def tuning(self) -> bool:
        return self.state.stage == RunningStage.TUNING

    @tuning.setter
    def tuning(self, val: bool) -> None:
        if val:
            self.state.stage = RunningStage.TUNING
        elif self.tuning:
            self.state.stage = None

    @property
    def validating(self) -> bool:
        return self.state.stage == RunningStage.VALIDATING

    @validating.setter
    def validating(self, val: bool) -> None:
        if val:
            self.state.stage = RunningStage.VALIDATING
        elif self.validating:
            self.state.stage = None

    @property
    def evaluating(self) -> bool:
        return self.state.stage and self.state.stage.evaluating

    @property
    def sanity_checking(self) -> bool:
        return self.state.stage == RunningStage.SANITY_CHECKING

    @sanity_checking.setter
    def sanity_checking(self, val: bool) -> None:
        if val:
            self.state.stage = RunningStage.SANITY_CHECKING
        elif self.sanity_checking:
            self.state.stage = None

    """
    Loop properties
    """

    @property
    def global_step(self) -> int:
        return self.fit_loop.global_step

    @property
    def current_epoch(self) -> int:
        """The current epoch, updated after the epoch end hooks are run."""
        return self.fit_loop.epoch_progress.current.completed

    @property
    def max_epochs(self) -> int:
        return self.fit_loop.max_epochs

    @property
    def min_epochs(self) -> int:
        return self.fit_loop.min_epochs

    @property
    def max_steps(self) -> int:
        return self.fit_loop.max_steps

    @property
    def min_steps(self) -> Optional[int]:
        return self.fit_loop.min_steps

    @property
    def is_last_batch(self) -> bool:
        return self.fit_loop.epoch_loop.batch_progress.is_last_batch

    @property
    def fit_loop(self) -> FitLoop:
        return self._fit_loop

    @fit_loop.setter
    def fit_loop(self, loop: FitLoop):
        """Attach a custom fit loop to this Trainer.

        It will run with
        :meth:`~pytorch_lightning.trainer.trainer.Trainer.fit`.
        """
        loop.trainer = self
        self._fit_loop = loop

    @property
    def validate_loop(self) -> EvaluationLoop:
        return self._validate_loop

    @validate_loop.setter
    def validate_loop(self, loop: EvaluationLoop):
        """Attach a custom validation loop to this Trainer.

        It will run with
        :meth:`~pytorch_lightning.trainer.trainer.Trainer.validate`. Note that this loop is different from the one
        running during training inside the :meth:`pytorch_lightning.trainer.trainer.Trainer.fit` call.
        """
        loop.trainer = self
        self._validate_loop = loop

    @property
    def test_loop(self) -> EvaluationLoop:
        return self._test_loop

    @test_loop.setter
    def test_loop(self, loop: EvaluationLoop):
        """Attach a custom test loop to this Trainer.

        It will run with
        :meth:`~pytorch_lightning.trainer.trainer.Trainer.test`.
        """
        loop.trainer = self
        self._test_loop = loop

    @property
    def predict_loop(self) -> PredictionLoop:
        return self._predict_loop

    @predict_loop.setter
    def predict_loop(self, loop: PredictionLoop):
        """Attach a custom prediction loop to this Trainer.

        It will run with
        :meth:`~pytorch_lightning.trainer.trainer.Trainer.predict`.
        """
        loop.trainer = self
        self._predict_loop = loop

    @property
    def verbose_evaluate(self) -> bool:
        rank_zero_deprecation(
            "The `Trainer.verbose_evaluate` property has been deprecated and will be removed in v1.8. The current value"
            " returned is the union of the validate and test loop values. You can choose which one to access with"
            " `trainer.{validate,test}_loop.verbose`.",
            stacklevel=5,
        )
        return self.validate_loop.verbose or self.test_loop.verbose

    @verbose_evaluate.setter
    def verbose_evaluate(self, verbose: bool) -> None:
        rank_zero_deprecation(
            "The `Trainer.verbose_evaluate` property has been deprecated and will be removed in v1.8. This will set"
            " the value for both trainer.{validate,test}_loop.verbose`.",
            stacklevel=5,
        )
        self.validate_loop.verbose = verbose
        self.test_loop.verbose = verbose

    @property
    def _evaluation_loop(self) -> EvaluationLoop:
        if self.state.fn in (TrainerFn.FITTING, TrainerFn.TUNING):
            return self.fit_loop.epoch_loop.val_loop
        if self.state.fn == TrainerFn.VALIDATING:
            return self.validate_loop
        if self.state.fn == TrainerFn.TESTING:
            return self.test_loop
        raise RuntimeError("The `Trainer._evaluation_loop` property isn't defined. Accessed outside of scope")

    @property
    def _active_loop(self) -> Optional[Union[FitLoop, EvaluationLoop, PredictionLoop]]:
        if self.training:
            return self.fit_loop
        if self.sanity_checking or self.evaluating:
            return self._evaluation_loop
        if self.predicting:
            return self.predict_loop

    """
    Logging properties
    """

    @property
    def logger(self) -> Optional[LightningLoggerBase]:
        if len(self.loggers) == 0:
            return None
        if len(self.loggers) == 1:
            return self.loggers[0]
        else:
            rank_zero_warn(
                "Using trainer.logger when Trainer is configured to use multiple loggers."
                " This behavior will change in v1.8 when LoggerCollection is removed, and"
                " trainer.logger will return the first logger in trainer.loggers"
            )
            return LoggerCollection(self.loggers)

    @logger.setter
    def logger(self, logger: Optional[LightningLoggerBase]) -> None:
        if not logger:
            self.loggers = []
        elif isinstance(logger, LoggerCollection):
            self.loggers = list(logger)
        else:
            self.loggers = [logger]

    @property
    def loggers(self) -> List[LightningLoggerBase]:
        return self._loggers

    @loggers.setter
    def loggers(self, loggers: Optional[List[LightningLoggerBase]]) -> None:
        self._loggers = loggers if loggers else []

    @property
    def callback_metrics(self) -> dict:
        return self.logger_connector.callback_metrics

    @property
    def logged_metrics(self) -> dict:
        return self.logger_connector.logged_metrics

    @property
    def progress_bar_metrics(self) -> dict:
        return self.logger_connector.progress_bar_metrics

    @property
    def _results(self) -> Optional[_ResultCollection]:
        active_loop = self._active_loop
        if active_loop is not None:
            return active_loop._results

    def _exit_gracefully_on_signal(self) -> None:
        if not _fault_tolerant_training() or not self._should_terminate_gracefully():
            return
        raise ExitGracefullyException(0)

    def _should_terminate_gracefully(self) -> bool:
        value = torch.tensor(int(self._terminate_gracefully), device=self.strategy.root_device)
        return self.strategy.reduce(value, reduce_op="sum") > 0

    @property
    def weights_summary(self) -> Optional[str]:
        rank_zero_deprecation("`Trainer.weights_summary` is deprecated in v1.5 and will be removed in v1.7.")
        return self._weights_summary

    @weights_summary.setter
    def weights_summary(self, val: Optional[str]) -> None:
        rank_zero_deprecation("Setting `Trainer.weights_summary` is deprecated in v1.5 and will be removed in v1.7.")
        self._weights_summary = val

    """
    Other
    """

    @property
    def terminate_on_nan(self) -> bool:
        rank_zero_deprecation("`Trainer.terminate_on_nan` is deprecated in v1.5 and will be removed in 1.7.")
        return self._terminate_on_nan

    @terminate_on_nan.setter
    def terminate_on_nan(self, val: bool) -> None:
        rank_zero_deprecation(
            f"Setting `Trainer.terminate_on_nan = {val}` is deprecated in v1.5 and will be removed in 1.7."
            f" Please set `Trainer(detect_anomaly={val})` instead."
        )
        self._terminate_on_nan = val  # : 212


def _determine_batch_limits(batches: Optional[Union[int, float]], name: str) -> Union[int, float]:
    if batches is None:
        # batches is optional to know if the user passed a value so that we can show the above info messages only to the
        # users that set a value explicitly
        return 1.0

    # differentiating based on the type can be error-prone for users. show a message describing the chosen behaviour
    if isinstance(batches, int) and batches == 1:
        if name == "limit_train_batches":
            message = "1 batch per epoch will be used."
        elif name == "val_check_interval":
            message = "validation will run after every batch."
        else:
            message = "1 batch will be used."
        rank_zero_info(f"`Trainer({name}=1)` was configured so {message}")
    elif isinstance(batches, float) and batches == 1.0:
        if name == "limit_train_batches":
            message = "100% of the batches per epoch will be used."
        elif name == "val_check_interval":
            message = "validation will run at the end of the training epoch."
        else:
            message = "100% of the batches will be used."
        rank_zero_info(f"`Trainer({name}=1.0)` was configured so {message}.")

    if 0 <= batches <= 1:
        return batches
    if batches > 1 and batches % 1.0 == 0:
        return int(batches)
    raise MisconfigurationException(
        f"You have passed invalid value {batches} for {name}, it has to be in [0.0, 1.0] or an int."
    )<|MERGE_RESOLUTION|>--- conflicted
+++ resolved
@@ -173,7 +173,7 @@
         resume_from_checkpoint: Optional[Union[Path, str]] = None,
         profiler: Optional[Union[BaseProfiler, str]] = None,
         benchmark: Optional[bool] = None,
-        deterministic: bool = False,
+        deterministic: Optional[bool] = None,
         reload_dataloaders_every_n_epochs: int = 0,
         auto_lr_find: Union[bool, str] = False,
         replace_sampler_ddp: bool = True,
@@ -228,14 +228,12 @@
                 that only one process at a time can access them.
                 Default: ``False``.
 
-<<<<<<< HEAD
-            benchmark: The value (``True`` or ``False``) to set ``torch.backends.cudnn.benchmark`` to. If not specified,
-                the value set in the current session will be unchanged.
-=======
             benchmark: Sets ``torch.backends.cudnn.benchmark``.
-                Defaults to ``True`` if :paramref:`~pytorch_lightning.trainer.trainer.Trainer.deterministic`
-                is ``False``. Overwrite to manually set a different value. Default: ``None``.
->>>>>>> dc4c3171
+                The value (``True`` or ``False``) to set ``torch.backends.cudnn.benchmark`` to. If not specified, the
+                value set in the current session will be used. However, if
+                :paramref:`~pytorch_lightning.trainer.trainer.Trainer.deterministic` is ``True``, this defaults to
+                ``False`` to ensure determinism. Override to manually set a different value.
+                Default: ``None``.
 
             callbacks: Add a callback or list of callbacks.
                 Default: ``None``.
