--- conflicted
+++ resolved
@@ -174,14 +174,10 @@
         self.accelerator_connector = AcceleratorConnector(self)
         self.logger_connector = LoggerConnector(self)
         self.model_connector = ModelConnector(self)
-<<<<<<< HEAD
         self.precision_connector = PrecisionConnector(self)
         self.callback_connector = CallbackConnector(self)
         self.debugging_connector = DebuggingConnector(self)
-=======
-        self.initializer = Initializer(self)
-        self.callback_connector = CallbackConnector(self)
->>>>>>> deb82d9c
+
         self.tuner = Tuner(self)
         self.accelerator_backend = None
 
