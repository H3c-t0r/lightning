--- conflicted
+++ resolved
@@ -1241,16 +1241,10 @@
             if hasattr(self.accelerator, hook_name):
                 accelerator_hook = getattr(self.accelerator, hook_name)
                 accelerator_output = accelerator_hook(*args, **kwargs)
-<<<<<<< HEAD
-                # used to auto-reduce things for the user with Results obj
-                if output is None:
-                    output = accelerator_output
-=======
                 # Rely on the accelerator output if lightningModule hook returns nothing
                 # Required for cases such as DataParallel where we reduce the output for the user
                 # todo: move this data parallel logic into the data parallel plugin
                 output = accelerator_output if output is None else output
->>>>>>> ea71cf4a
 
         if not skip:
             self._cache_logged_metrics()
