# Copyright The PyTorch Lightning team.
#
# Licensed under the Apache License, Version 2.0 (the "License");
# you may not use this file except in compliance with the License.
# You may obtain a copy of the License at
#
#     http://www.apache.org/licenses/LICENSE-2.0
#
# Unless required by applicable law or agreed to in writing, software
# distributed under the License is distributed on an "AS IS" BASIS,
# WITHOUT WARRANTIES OR CONDITIONS OF ANY KIND, either express or implied.
# See the License for the specific language governing permissions and
# limitations under the License.
"""Trainer to automate the training."""
import warnings
from itertools import count
from pathlib import Path
from typing import Dict, Iterable, List, Optional, Union

import torch
from torch.utils.data import DataLoader

from pytorch_lightning import _logger as log
from pytorch_lightning.accelerators import Accelerator
from pytorch_lightning.accelerators.accelerator_connector import BackendConnector
from pytorch_lightning.callbacks import Callback
from pytorch_lightning.core.datamodule import LightningDataModule
from pytorch_lightning.core.lightning import LightningModule
from pytorch_lightning.core.memory import ModelSummary
from pytorch_lightning.core.step_result import Result
from pytorch_lightning.loggers import LightningLoggerBase
from pytorch_lightning.profiler import BaseProfiler
from pytorch_lightning.trainer.callback_hook import TrainerCallbackHookMixin
from pytorch_lightning.trainer.configuration_validator import ConfigValidator
from pytorch_lightning.trainer.connectors.callback_connector import CallbackConnector
from pytorch_lightning.trainer.connectors.checkpoint_connector import CheckpointConnector
from pytorch_lightning.trainer.connectors.data_connector import DataConnector
from pytorch_lightning.trainer.connectors.debugging_connector import DebuggingConnector
from pytorch_lightning.trainer.connectors.env_vars_connector import overwrite_by_env_vars
from pytorch_lightning.trainer.connectors.logger_connector import LoggerConnector
from pytorch_lightning.trainer.connectors.model_connector import ModelConnector
from pytorch_lightning.trainer.connectors.optimizer_connector import OptimizerConnector
from pytorch_lightning.trainer.connectors.profiler_connector import ProfilerConnector
from pytorch_lightning.trainer.connectors.slurm_connector import SLURMConnector
from pytorch_lightning.trainer.connectors.training_trick_connector import TrainingTricksConnector
from pytorch_lightning.trainer.data_loading import TrainerDataLoadingMixin
from pytorch_lightning.trainer.deprecated_api import DeprecatedDistDeviceAttributes
from pytorch_lightning.trainer.evaluation_loop import EvaluationLoop
from pytorch_lightning.trainer.logging import TrainerLoggingMixin
from pytorch_lightning.trainer.model_hooks import TrainerModelHooksMixin
from pytorch_lightning.trainer.optimizers import TrainerOptimizersMixin
from pytorch_lightning.trainer.predict_loop import PredictLoop
from pytorch_lightning.trainer.properties import TrainerProperties
from pytorch_lightning.trainer.states import RunningStage, TrainerState
from pytorch_lightning.trainer.training_loop import TrainLoop
from pytorch_lightning.trainer.training_tricks import TrainerTrainingTricksMixin
from pytorch_lightning.tuner.tuning import Tuner
from pytorch_lightning.utilities import AMPType, DeviceType, rank_zero_warn
from pytorch_lightning.utilities.cloud_io import load as pl_load
from pytorch_lightning.utilities.debugging import InternalDebugger
from pytorch_lightning.utilities.enums import LightningEnum
from pytorch_lightning.utilities.exceptions import MisconfigurationException
from pytorch_lightning.utilities.memory import recursive_detach
from pytorch_lightning.utilities.model_helpers import is_overridden

# warnings to ignore in trainer
warnings.filterwarnings(
    'ignore', message='torch.distributed.reduce_op is deprecated, '
    'please use torch.distributed.ReduceOp instead'
)


class Trainer(
    TrainerProperties,
    TrainerCallbackHookMixin,
    TrainerModelHooksMixin,
    TrainerOptimizersMixin,
    TrainerLoggingMixin,
    TrainerTrainingTricksMixin,
    TrainerDataLoadingMixin,
    DeprecatedDistDeviceAttributes,
):

    @overwrite_by_env_vars
    def __init__(
        self,
        logger: Union[LightningLoggerBase, Iterable[LightningLoggerBase], bool] = True,
        checkpoint_callback: bool = True,
        callbacks: Optional[Union[List[Callback], Callback]] = None,
        default_root_dir: Optional[str] = None,
        gradient_clip_val: float = 0,
        process_position: int = 0,
        num_nodes: int = 1,
        num_processes: int = 1,
        gpus: Optional[Union[List[int], str, int]] = None,
        auto_select_gpus: bool = False,
        tpu_cores: Optional[Union[List[int], str, int]] = None,
        log_gpu_memory: Optional[str] = None,
        progress_bar_refresh_rate: Optional[int] = None,
        overfit_batches: Union[int, float] = 0.0,
        track_grad_norm: Union[int, float, str] = -1,
        check_val_every_n_epoch: int = 1,
        fast_dev_run: Union[int, bool] = False,
        accumulate_grad_batches: Union[int, Dict[int, int], List[list]] = 1,
        max_epochs: Optional[int] = None,
        min_epochs: Optional[int] = None,
        max_steps: Optional[int] = None,
        min_steps: Optional[int] = None,
        limit_train_batches: Union[int, float] = 1.0,
        limit_val_batches: Union[int, float] = 1.0,
        limit_test_batches: Union[int, float] = 1.0,
        limit_predict_batches: Union[int, float] = 1.0,
        val_check_interval: Union[int, float] = 1.0,
        flush_logs_every_n_steps: int = 100,
        log_every_n_steps: int = 50,
        accelerator: Optional[Union[str, Accelerator]] = None,
        sync_batchnorm: bool = False,
        precision: int = 32,
        weights_summary: Optional[str] = 'top',
        weights_save_path: Optional[str] = None,
        num_sanity_val_steps: int = 2,
        truncated_bptt_steps: Optional[int] = None,
        resume_from_checkpoint: Optional[Union[Path, str]] = None,
        profiler: Optional[Union[BaseProfiler, bool, str]] = None,
        benchmark: bool = False,
        deterministic: bool = False,
        reload_dataloaders_every_epoch: bool = False,
        auto_lr_find: Union[bool, str] = False,
        replace_sampler_ddp: bool = True,
        terminate_on_nan: bool = False,
        auto_scale_batch_size: Union[str, bool] = False,
        prepare_data_per_node: bool = True,
        plugins: Optional[Union[str, list]] = None,
        amp_backend: str = 'native',
        amp_level: str = 'O2',
        distributed_backend: Optional[str] = None,
        automatic_optimization: Optional[bool] = None,
        move_metrics_to_cpu: bool = False,
        enable_pl_optimizer: bool = None,  # todo: remove in v1.3
        multiple_trainloader_mode: str = 'max_size_cycle',
    ):
        r"""
        Customize every aspect of training via flags

        Args:

            accelerator: Previously known as distributed_backend (dp, ddp, ddp2, etc...).
                Can also take in an accelerator object for custom hardware.

            accumulate_grad_batches: Accumulates grads every k batches or as set up in the dict.

            amp_backend: The mixed precision backend to use ("native" or "apex")

            amp_level: The optimization level to use (O1, O2, etc...).

            auto_lr_find: If set to True, will make trainer.tune() run a learning rate finder,
                trying to optimize initial learning for faster convergence. trainer.tune() method will
                set the suggested learning rate in self.lr or self.learning_rate in the LightningModule.
                To use a different key set a string instead of True with the key name.

            auto_scale_batch_size: If set to True, will `initially` run a batch size
                finder trying to find the largest batch size that fits into memory.
                The result will be stored in self.batch_size in the LightningModule.
                Additionally, can be set to either `power` that estimates the batch size through
                a power search or `binsearch` that estimates the batch size through a binary search.

            auto_select_gpus: If enabled and `gpus` is an integer, pick available
                gpus automatically. This is especially useful when
                GPUs are configured to be in "exclusive mode", such
                that only one process at a time can access them.

            benchmark: If true enables cudnn.benchmark.

            callbacks: Add a callback or list of callbacks.

            checkpoint_callback: If ``True``, enable checkpointing.
                It will configure a default ModelCheckpoint callback if there is no user-defined ModelCheckpoint in
                :paramref:`~pytorch_lightning.trainer.trainer.Trainer.callbacks`. Default: ``True``.

                .. warning:: Passing a ModelCheckpoint instance to this argument is deprecated since
                    v1.1 and will be unsupported from v1.3. Use `callbacks` argument instead.

            check_val_every_n_epoch: Check val every n train epochs.

            default_root_dir: Default path for logs and weights when no logger/ckpt_callback passed.
                Default: ``os.getcwd()``.
                Can be remote file paths such as `s3://mybucket/path` or 'hdfs://path/'

            deterministic: If true enables cudnn.deterministic.

            distributed_backend: deprecated. Please use 'accelerator'

            fast_dev_run: runs n if set to ``n`` (int) else 1 if set to ``True`` batch(es)
                of train, val and test to find any bugs (ie: a sort of unit test).

            flush_logs_every_n_steps: How often to flush logs to disk (defaults to every 100 steps).

            gpus: number of gpus to train on (int) or which GPUs to train on (list or str) applied per node

            gradient_clip_val: 0 means don't clip.

            limit_train_batches: How much of training dataset to check (floats = percent, int = num_batches)

            limit_val_batches: How much of validation dataset to check (floats = percent, int = num_batches)

            limit_test_batches: How much of test dataset to check (floats = percent, int = num_batches)

            logger: Logger (or iterable collection of loggers) for experiment tracking.

            log_gpu_memory: None, 'min_max', 'all'. Might slow performance

            log_every_n_steps: How often to log within steps (defaults to every 50 steps).

            automatic_optimization: If False you are responsible for calling .backward, .step, zero_grad
                in LightningModule. This argument has been moved to LightningModule. It is deprecated
                here in v1.1 and will be removed in v1.3.

            prepare_data_per_node: If True, each LOCAL_RANK=0 will call prepare data.
                Otherwise only NODE_RANK=0, LOCAL_RANK=0 will prepare data

            process_position: orders the progress bar when running multiple models on same machine.

            progress_bar_refresh_rate: How often to refresh progress bar (in steps). Value ``0`` disables progress bar.
                Ignored when a custom progress bar is passed to :paramref:`~Trainer.callbacks`. Default: None, means
                a suitable value will be chosen based on the environment (terminal, Google COLAB, etc.).

            profiler: To profile individual steps during training and assist in identifying bottlenecks. Passing bool
                value is deprecated in v1.1 and will be removed in v1.3.

            overfit_batches: Overfit a percent of training data (float) or a set number of batches (int). Default: 0.0

            plugins: Plugins allow modification of core behavior like ddp and amp, and enable custom lightning plugins.

            precision: Full precision (32), half precision (16). Can be used on CPU, GPU or TPUs.

            max_epochs: Stop training once this number of epochs is reached. Disabled by default (None).
                If both max_epochs and max_steps are not specified, defaults to ``max_epochs`` = 1000.

            min_epochs: Force training for at least these many epochs. Disabled by default (None).
                If both min_epochs and min_steps are not specified, defaults to ``min_epochs`` = 1.

            max_steps: Stop training after this number of steps. Disabled by default (None).

            min_steps: Force training for at least these number of steps. Disabled by default (None).

            num_nodes: number of GPU nodes for distributed training.

            num_processes: number of processes for distributed training with distributed_backend="ddp_cpu"

            num_sanity_val_steps: Sanity check runs n validation batches before starting the training routine.
                Set it to `-1` to run all batches in all validation dataloaders. Default: 2

            reload_dataloaders_every_epoch: Set to True to reload dataloaders every epoch.

            replace_sampler_ddp: Explicitly enables or disables sampler replacement. If not specified this
                will toggled automatically when DDP is used. By default it will add ``shuffle=True`` for
                train sampler and ``shuffle=False`` for val/test sampler. If you want to customize it,
                you can set ``replace_sampler_ddp=False`` and add your own distributed sampler.

            resume_from_checkpoint: Path/URL of the checkpoint from which training is resumed. If there is
                no checkpoint file at the path, start from scratch. If resuming from mid-epoch checkpoint,
                training will start from the beginning of the next epoch.

            sync_batchnorm: Synchronize batch norm layers between process groups/whole world.

            terminate_on_nan: If set to True, will terminate training (by raising a `ValueError`) at the
                end of each training batch, if any of the parameters or the loss are NaN or +/-inf.

            tpu_cores: How many TPU cores to train on (1 or 8) / Single TPU to train on [1]

            track_grad_norm: -1 no tracking. Otherwise tracks that p-norm. May be set to 'inf' infinity-norm.

            truncated_bptt_steps: Truncated back prop breaks performs backprop every k steps of much longer
                sequence.

            val_check_interval: How often to check the validation set. Use float to check within a training epoch,
                use int to check every n steps (batches).

            weights_summary: Prints a summary of the weights when training begins.

            weights_save_path: Where to save weights if specified. Will override default_root_dir
                for checkpoints only. Use this if for whatever reason you need the checkpoints
                stored in a different place than the logs written in `default_root_dir`.
                Can be remote file paths such as `s3://mybucket/path` or 'hdfs://path/'
                Defaults to `default_root_dir`.

            move_metrics_to_cpu: Whether to force internal logged metrics to be moved to cpu.
                This can save some gpu memory, but can make training slower. Use with attention.

            enable_pl_optimizer: If True, each optimizer will be wrapped by
                `pytorch_lightning.core.optimizer.LightningOptimizer`. It allows Lightning to
                handle AMP, TPU, accumulated_gradients, etc.
                .. warning:: Currently deprecated and it will be removed in v1.3

            multiple_trainloader_mode: How to loop over the datasets when there are multiple train loaders.
                In 'max_size_cycle' mode, the trainer ends one epoch when the largest dataset is traversed,
                and smaller datasets reload when running out of their data. In 'min_size' mode, all the datasets
                reload when reaching the minimum length of datasets.
        """
        super().__init__()
        self._running_stage = None
<<<<<<< HEAD
=======

        distributed_backend = distributed_backend or accelerator
>>>>>>> 6cca568c

        distributed_backend = distributed_backend or accelerator

        # init connectors
        self.dev_debugger = InternalDebugger(self)
        self.config_validator = ConfigValidator(self)
        self.data_connector = DataConnector(self)
        self.optimizer_connector = OptimizerConnector(self)

        self.accelerator_connector = BackendConnector(
            num_processes, tpu_cores, distributed_backend, auto_select_gpus, gpus, num_nodes, sync_batchnorm, benchmark,
            replace_sampler_ddp, deterministic, precision, amp_backend, amp_level, plugins
        )
        self.logger_connector = LoggerConnector(self, log_gpu_memory)
        self.model_connector = ModelConnector(self)
        self.callback_connector = CallbackConnector(self)
        self.debugging_connector = DebuggingConnector(self)
        self.training_tricks_connector = TrainingTricksConnector(self)
        self.profile_connector = ProfilerConnector(self)
        self.checkpoint_connector = CheckpointConnector(self)
        self.slurm_connector = SLURMConnector(self)
        self.tuner = Tuner(self)
        self.train_loop = TrainLoop(self, multiple_trainloader_mode)
        self.evaluation_loop = EvaluationLoop(self)
        self.predict_loop = PredictLoop(self)

        # training state
        self.weights_summary = weights_summary
        self.shown_warnings = set()

        # init callbacks
        # Declare attributes to be set in callback_connector on_trainer_init
        self.callback_connector.on_trainer_init(
            callbacks,
            checkpoint_callback,
            progress_bar_refresh_rate,
            process_position,
            default_root_dir,
            weights_save_path,
            resume_from_checkpoint,
        )

        # hook
        self.on_init_start()

        # init optimizer + lr scheduler related flags
        self.optimizer_connector.on_trainer_init(enable_pl_optimizer)

        # init data flags
        self.data_connector.on_trainer_init(
            check_val_every_n_epoch, reload_dataloaders_every_epoch, prepare_data_per_node
        )

        # init training tricks
        self.training_tricks_connector.on_trainer_init(
            gradient_clip_val, track_grad_norm, accumulate_grad_batches, truncated_bptt_steps, terminate_on_nan
        )

        # init train loop related flags
        # TODO: remove in 1.3.0
        if automatic_optimization is None:
            automatic_optimization = True
        else:
            rank_zero_warn(
                "Disable automatic optimization with the trainer flag is deprecated and will be removed in v1.3.0!"
                "Please use the property on the LightningModule for disabling automatic optimization"
            )
        self.train_loop.on_trainer_init(
            max_epochs,
            min_epochs,
            max_steps,
            min_steps,
            num_sanity_val_steps,
            automatic_optimization,
            weights_summary,
        )
        self.evaluation_loop.on_trainer_init()

        # configure tuner
        self.tuner.on_trainer_init(auto_lr_find, auto_scale_batch_size)

        # configure profiler
        self.profile_connector.on_trainer_init(profiler)

        # init logger flags
        self.logger_connector.on_trainer_init(
            logger,
            flush_logs_every_n_steps,
            log_every_n_steps,
            move_metrics_to_cpu,
        )

        # init debugging flags
        self.debugging_connector.on_init_start(
            limit_train_batches,
            limit_val_batches,
            limit_test_batches,
            limit_predict_batches,
            val_check_interval,
            overfit_batches,
            fast_dev_run,
        )

        # Callback system
        self.on_init_end()

    def setup_trainer(self, model: LightningModule):
        """
        Sanity check a few things before starting actual training or testing.

        Args:
            model: The model to run sanity test on.
        """

        # init amp. Must be done here instead of __init__ to allow ddp to work
        if self.amp_backend == AMPType.NATIVE and self.precision == 16 and self._device_type != DeviceType.TPU:
            self.scaler = self.precision_connector.backend.scaler

        # log hyper-parameters
        if self.logger is not None:
            # save exp to get started (this is where the first experiment logs are written)
            self.logger.log_hyperparams(model.hparams_initial)
            self.logger.log_graph(model)
            self.logger.save()

    def fit(
        self,
        model: LightningModule,
        train_dataloader: Optional[DataLoader] = None,
        val_dataloaders: Optional[Union[DataLoader, List[DataLoader]]] = None,
        datamodule: Optional[LightningDataModule] = None,
    ):
        r"""
        Runs the full optimization routine.

        Args:
            datamodule: A instance of :class:`LightningDataModule`.

            model: Model to fit.

            train_dataloader: A Pytorch DataLoader with training samples. If the model has
                a predefined train_dataloader method this will be skipped.

            val_dataloaders: Either a single Pytorch Dataloader or a list of them, specifying validation samples.
                If the model has a predefined val_dataloaders method this will be skipped

        """
        # bookkeeping
        self._state = TrainerState.RUNNING

        # bookkeeping
        # we reuse fit in .test() and .predict(). When already set, it shouldn't be modified.
        if self._running_stage is None:
            self._set_running_stage(RunningStage.TRAINING, model)
<<<<<<< HEAD
=======

        # set local properties on the model
        self.model_connector.copy_trainer_model_properties(model)
>>>>>>> 6cca568c

        # set local properties on the model
        self.model_connector.copy_trainer_model_properties(model)

        # ----------------------------
        # LINK DATA
        # ----------------------------
        # setup data, etc...
        self.train_loop.setup_fit(model, train_dataloader, val_dataloaders, datamodule)

        # hook
        self.data_connector.prepare_data(model)
        self.callback_connector._attach_model_callbacks(model, self)

        # ----------------------------
        # SET UP TRAINING
        # ----------------------------
        self.call_setup_hook(model)
        self.call_hook("on_before_accelerator_backend_setup", model)
        self.accelerator_backend.setup(self, model)
        self.setup_trainer(model)

        # ----------------------------
        # INSPECT THESE FOR MAIN LOOPS
        # ----------------------------
        # assign training and eval functions... inspect these to see the train and eval loops :)
        self.accelerator_backend.train_loop = self.run_train
        self.accelerator_backend.validation_loop = self.run_evaluation
        self.accelerator_backend.test_loop = self.run_evaluation
        self.accelerator_backend.predict_loop = self.run_predict

        # ----------------------------
        # FITTING
        # ----------------------------
        # hook
        self.call_hook("on_fit_start")

<<<<<<< HEAD
        # plugin will setup training (e.g. ddp will launch child processes)
        # TODO: the old setup is now called "pre_dispatch", where should this hook be called now?
        self.training_type_plugin.pre_dispatch()
        self.precision_plugin.pre_dispatch()
=======
        # plugin will setup fitting (e.g. ddp will launch child processes)
        self.pre_dispatch()
>>>>>>> 6cca568c

        # dispath `start_training` or `start_testing` or `start_predicting`
        self.dispatch()

<<<<<<< HEAD
        self.precision_plugin.post_dispatch()
        self.training_type_plugin.post_dispatch()
        self.accelerator_backend.teardown()
        results = self.training_type_plugin.results
=======
        # plugin will finalized fitting (e.g. ddp_spawn will launch load trained model)
        self.post_dispatch()
>>>>>>> 6cca568c

        # plugin will setup fitting (e.g. ddp will launch child processes)
        self.pre_dispatch()

        # dispath `start_training` or `start_testing` or `start_predicting`
        self.dispatch()

        # plugin will finalized fitting (e.g. ddp_spawn will launch load trained model)
        self.post_dispatch()

        # ----------------------------
        # POST-Training CLEAN UP
        # ----------------------------
        # hook
        self.call_hook('on_fit_end')

        # hook
        self.teardown('fit')
        if self.is_function_implemented('teardown'):
            model.teardown('fit')

        # return 1 when finished
        # used for testing or when we need to know that training succeeded
        if self._state != TrainerState.INTERRUPTED:
            self._state = TrainerState.FINISHED

        self._set_running_stage(None, model)

        return self.training_type_plugin.results or 1

    def pre_dispatch(self):
        self.training_type_plugin.pre_dispatch()
        self.precision_plugin.pre_dispatch()
<<<<<<< HEAD

    def post_dispatch(self):
        self.training_type_plugin.post_dispatch()
        self.precision_plugin.post_dispatch()
        self.accelerator_backend.teardown()

    def dispatch(self):
        if self.training or self.evaluating:
            self.training_type_plugin.start_training(self)

        elif self.testing:
=======

    def post_dispatch(self):
        self.training_type_plugin.post_dispatch()
        self.precision_plugin.post_dispatch()
        self.accelerator_backend.teardown()

    def dispatch(self):
        if self.testing:
>>>>>>> 6cca568c
            self.training_type_plugin.start_testing(self)

        elif self.predicting:
            self.training_type_plugin.start_predicting(self)

        else:
<<<<<<< HEAD
            raise MisconfigurationException(
                f"Received {self._running_stage}. Please, open an issue, as it shouldn't happen."
            )

    def train_or_test_or_predict(self):
        if self.training or self.evaluating:
            results = self.train()

        elif self.testing:
            results = self.run_test()

        elif self.predicting:
            results = self.run_predict()

        else:
            raise MisconfigurationException(
                f"Received {self._running_stage}. Please, open an issue, as it shouldn't happen."
            )
        return results

=======
            self.training_type_plugin.start_training(self)

    def train_or_test_or_predict(self):
        if self.testing:
            results = self.run_test()

        elif self.predicting:
            results = self.run_predict()

        else:
            results = self.run_train()

        return results

>>>>>>> 6cca568c
    def _set_running_stage(self, stage: LightningEnum, model_ref: LightningModule):
        """
        This function is used to set the running_state on both
        the trainer and the model
        """
        model_ref.running_stage = stage
        self._running_stage = stage

    def _pre_training_routine(self):
        # wait for all to join if on distributed
        self.accelerator.training_type_plugin.barrier("setup_training")

        # register auto-resubmit when on SLURM
        self.slurm_connector.register_slurm_signal_handlers()

        # --------------------------
        # Pre-train
        # --------------------------
        # on pretrain routine start
        ref_model = self.get_model()

        self.on_pretrain_routine_start(ref_model)
        if self.is_function_implemented("on_pretrain_routine_start"):
            ref_model.on_pretrain_routine_start()

        # print model summary
        if self.is_global_zero and self.weights_summary is not None and not self.testing:
            if self.weights_summary in ModelSummary.MODES:
                ref_model.summarize(mode=self.weights_summary)
            else:
                raise MisconfigurationException("weights_summary can be None, " + ", ".join(ModelSummary.MODES))

        # restore training and model before hpc is called
        self.checkpoint_connector.restore_weights()

        # on pretrain routine end
        self.on_pretrain_routine_end(ref_model)
        if self.is_function_implemented("on_pretrain_routine_end"):
            ref_model.on_pretrain_routine_end()

    def run_train(self):

        self._pre_training_routine()

        if not self.is_global_zero and self.progress_bar_callback is not None:
            self.progress_bar_callback.disable()

        self.run_sanity_check(self.get_model())

        # set stage for logging
        self._set_running_stage(RunningStage.TRAINING, self.get_model())

        self.checkpoint_connector.has_trained = False

        # enable train mode
        model = self.get_model()
        model.train()
        torch.set_grad_enabled(True)

        # reload data when needed
        self.train_loop.reset_train_val_dataloaders(model)

        # hook
        self.train_loop.on_train_start()

        try:
            if self.train_loop.should_skip_training():
                return
            # run all epochs
            epochs = range(self.current_epoch, self.max_epochs) if self.max_epochs else count(self.current_epoch)
            for epoch in epochs:

                # hook
                self.train_loop.on_train_epoch_start(epoch)

                with self.profiler.profile("run_training_epoch"):
                    # run train epoch
                    self.train_loop.run_training_epoch()

                if self.max_steps and self.max_steps <= self.global_step:
                    return

                # early stopping
                met_min_epochs = (epoch >= self.min_epochs - 1) if self.min_epochs else True
                met_min_steps = self.global_step >= self.min_steps if self.min_steps else True

                if self.should_stop:
                    if met_min_epochs and met_min_steps:
                        return
                    else:
                        log.info(
                            'Trainer was signaled to stop but required minimum epochs'
                            f' ({self.min_epochs}) or minimum steps ({self.min_steps}) has'
                            ' not been met. Training will continue...'
                        )

            # hook
            self.train_loop.on_train_end()

        except KeyboardInterrupt:
            rank_zero_warn('Detected KeyboardInterrupt, attempting graceful shutdown...')

            # user could press ctrl+c many times... only shutdown once
            if not self.interrupted:
                self.interrupted = True
                self._state = TrainerState.INTERRUPTED
                self.on_keyboard_interrupt()
        finally:
            # hook
            self.train_loop.on_train_end()

    def run_evaluation(self, max_batches=None, on_epoch=False):

        # used to know if we are logging for val, test + reset cached results
        self._set_running_stage(RunningStage.TESTING if self.testing else RunningStage.EVALUATING, self.get_model())
        self.logger_connector.reset()

        # bookkeeping
        self.evaluation_loop.testing = self.testing

        # prepare dataloaders
        dataloaders, max_batches = self.evaluation_loop.get_evaluation_dataloaders(max_batches)

        # check if we want to skip this evaluation
        if self.evaluation_loop.should_skip_evaluation(max_batches):
            return [], []

        # enable eval mode + no grads
        self.evaluation_loop.on_evaluation_model_eval()
        # ref model
        model = self.get_model()
        model.zero_grad()
        torch.set_grad_enabled(False)

        # hook
        self.evaluation_loop.on_evaluation_start()

        # set up the eval loop
        self.evaluation_loop.setup(model, max_batches, dataloaders)

        # hook
        self.evaluation_loop.on_evaluation_epoch_start()

        # run validation/testing
        for dataloader_idx, dataloader in enumerate(dataloaders):
            # bookkeeping
            dl_outputs = []
            dataloader = self.accelerator_backend.process_dataloader(dataloader)
            dl_max_batches = self.evaluation_loop.max_batches[dataloader_idx]

            for batch_idx, batch in enumerate(dataloader):
                if batch is None:
                    continue

                # stop short when running on limited batches
                if batch_idx >= dl_max_batches:
                    break

                # hook
                self.evaluation_loop.on_evaluation_batch_start(batch, batch_idx, dataloader_idx)

                # lightning module methods
                with self.profiler.profile("evaluation_step_and_end"):
                    output = self.evaluation_loop.evaluation_step(batch, batch_idx, dataloader_idx)
                    output = self.evaluation_loop.evaluation_step_end(output)

                # hook + store predictions
                self.evaluation_loop.on_evaluation_batch_end(output, batch, batch_idx, dataloader_idx)

                # log batch metrics
                self.evaluation_loop.log_evaluation_step_metrics(output, batch_idx)

                # track epoch level outputs
                dl_outputs = self.track_output_for_epoch_end(dl_outputs, output)

            # store batch level output per dataloader
            self.evaluation_loop.outputs.append(dl_outputs)

        # lightning module method
        deprecated_eval_results = self.evaluation_loop.evaluation_epoch_end()

        # hook
        self.evaluation_loop.on_evaluation_epoch_end()

        # update epoch-level lr_schedulers
        if on_epoch:
            self.optimizer_connector.update_learning_rates(interval='epoch')

        # hook
        self.evaluation_loop.on_evaluation_end()

        # log epoch metrics
        eval_loop_results = self.evaluation_loop.log_epoch_metrics_on_evaluation_end()

        # save predictions to disk
        self.evaluation_loop.predictions.to_disk()

        # enable train mode again
        self.evaluation_loop.on_evaluation_model_train()

        torch.set_grad_enabled(True)

        return eval_loop_results, deprecated_eval_results

    def track_output_for_epoch_end(self, outputs, output):
        if output is not None:
            if isinstance(output, Result):
                output.detach()
                if self.move_metrics_to_cpu:
                    output.cpu()
            elif isinstance(output, dict):
                output = recursive_detach(output, to_cpu=self.move_metrics_to_cpu)
            elif isinstance(output, torch.Tensor) and output.is_cuda and self.move_metrics_to_cpu:
                output = output.cpu()
            outputs.append(output)
        return outputs

    def run_test(self):
        if not self.is_global_zero and self.progress_bar_callback is not None:
            self.progress_bar_callback.disable()

        # only load test dataloader for testing
        # self.reset_test_dataloader(ref_model)
        with self.profiler.profile("run_test_evaluation"):
            eval_loop_results, _ = self.run_evaluation()

        if len(eval_loop_results) == 0:
            return 1

        # remove the tensors from the eval results
        for i, result in enumerate(eval_loop_results):
            if isinstance(result, dict):
                for k, v in result.items():
                    if isinstance(v, torch.Tensor):
                        result[k] = v.cpu().item()

        return eval_loop_results

    def run_predict(self):
        # prepare dataloaders
        dataloaders, max_batches = self.predict_loop.get_predict_dataloaders(None)

        # check if we want to skip this evaluation
        if self.predict_loop.should_skip_predict(dataloaders, max_batches):
            return []

        # ref model
        model = self.get_model()

        # enable eval mode + no grads
        self.predict_loop.on_predict_model_eval()
        model.zero_grad()
        torch.set_grad_enabled(False)

        # set up the eval loop
        self.predict_loop.setup(model, max_batches, dataloaders)

        # run validation/testing
        for dataloader_idx, dataloader in enumerate(dataloaders):
            dataloader = self.accelerator_backend.process_dataloader(dataloader)
            dl_max_batches = self.predict_loop.max_batches[dataloader_idx]

            for batch_idx, batch in enumerate(dataloader):
                if batch is None:
                    continue

                # stop short when running on limited batches
                if batch_idx >= dl_max_batches:
                    break

                # lightning module methods
                with self.profiler.profile("predict"):
                    self.predict_loop.predict(batch, batch_idx, dataloader_idx)

        results = self.predict_loop.on_predict_epoch_end()
        return results

    def run_sanity_check(self, ref_model):
        using_val_step = ref_model.val_dataloader is not None and is_overridden('validation_step', ref_model)
        should_sanity_check = using_val_step and self.num_sanity_val_steps > 0 and self.limit_val_batches > 0

        # run tiny validation (if validation defined)
        # to make sure program won't crash during val
        if should_sanity_check:
            self.reset_val_dataloader(ref_model)
            self.num_sanity_val_batches = [
                min(self.num_sanity_val_steps, val_batches) for val_batches in self.num_val_batches
            ]

            # hook and callback
            self.running_sanity_check = True
            self.on_sanity_check_start()

            # run eval step
            _, eval_results = self.run_evaluation(max_batches=self.num_sanity_val_batches)

            # allow no returns from eval
            if eval_results is not None and len(eval_results) > 0:
                # when we get a list back, used only the last item
                if isinstance(eval_results, list):
                    eval_results = eval_results[-1]

                _, _, _, callback_metrics, _ = self.process_dict_result(eval_results)
                self.logger_connector.callback_metrics = callback_metrics

            self.on_sanity_check_end()
            self.running_sanity_check = False

    def test(
        self,
        model: Optional[LightningModule] = None,
        test_dataloaders: Optional[Union[DataLoader, List[DataLoader]]] = None,
        ckpt_path: Optional[str] = 'best',
        verbose: bool = True,
        datamodule: Optional[LightningDataModule] = None,
    ):
        r"""

        Separates from fit to make sure you never run on your test set until you want to.

        Args:
            ckpt_path: Either ``best`` or path to the checkpoint you wish to test.
                If ``None``, use the weights from the last epoch to test. Default to ``best``.

            datamodule: A instance of :class:`LightningDataModule`.

            model: The model to test.

            test_dataloaders: Either a single
                Pytorch Dataloader or a list of them, specifying validation samples.

            verbose: If True, prints the test results

        Returns:
            Returns a list of dictionaries, one for each test dataloader containing their respective metrics.
        """
        # --------------------
        # SETUP HOOK
        # --------------------
        self.verbose_test = verbose

        self._set_running_stage(RunningStage.TESTING, model or self.get_model())

        # If you supply a datamodule you can't supply train_dataloader or val_dataloaders
        if test_dataloaders and datamodule:
            raise MisconfigurationException(
                'You cannot pass test_dataloaders to trainer.test if you supply a datamodule'
            )

        # Attach datamodule to get setup/prepare_data added to model before the call to it below
        self.data_connector.attach_datamodule(model or self.get_model(), datamodule, 'test')

        if model is not None:
            results = self.__test_given_model(model, test_dataloaders)
        else:
            results = self.__test_using_best_weights(ckpt_path, test_dataloaders)

        self.teardown('test')
        self._set_running_stage(None, model or self.get_model())
        return results

    def __test_using_best_weights(self, ckpt_path, test_dataloaders):
        model = self.get_model()

        # if user requests the best checkpoint but we don't have it, error
        if ckpt_path == 'best' and not self.checkpoint_callback.best_model_path:
            raise MisconfigurationException(
                'ckpt_path is "best", but ModelCheckpoint is not configured to save the best model.'
            )

        # load best weights
        if ckpt_path is not None:
            # ckpt_path is 'best' so load the best model
            if ckpt_path == 'best':
                ckpt_path = self.checkpoint_callback.best_model_path

            if len(ckpt_path) == 0:
                rank_zero_warn(
                    f'.test() found no path for the best weights, {ckpt_path}. Please '
                    f'specify a path for a checkpoint .test(ckpt_path=PATH)'
                )
                return {}
            if not self._device_type == DeviceType.TPU:
                self.training_type_plugin.barrier()

            ckpt = pl_load(ckpt_path, map_location=lambda storage, loc: storage)
            model.load_state_dict(ckpt['state_dict'])

        # attach dataloaders
        if test_dataloaders is not None:
            self.data_connector.attach_dataloaders(model, test_dataloaders=test_dataloaders)

        # run tests
        self.tested_ckpt_path = ckpt_path
        results = self.fit(model)

        # teardown
        if self.is_function_implemented('teardown'):
            model_ref = self.get_model()
            model_ref.teardown('test')

        return results

    def __test_given_model(self, model, test_dataloaders):

        # attach data
        if test_dataloaders is not None:
            self.data_connector.attach_dataloaders(model, test_dataloaders=test_dataloaders)

        # run test
        # sets up testing so we short circuit to eval
        results = self.fit(model)

        # teardown
        if self.is_function_implemented('teardown'):
            model.teardown('test')

        return results

    def predict(
        self,
        model: Optional[LightningModule] = None,
        dataloaders: Optional[Union[DataLoader, List[DataLoader]]] = None,
        datamodule: Optional[LightningDataModule] = None,
    ):
        r"""

        Separates from fit to make sure you never run on your predictions set until you want to.

        This will call the model forward function to compute predictions.

        Args:
            model: The model to predict on.

            dataloaders: Either a single
                Pytorch Dataloader or a list of them, specifying inference samples.

            datamodule: A instance of :class:`LightningDataModule`.

        Returns:
            Returns a list of dictionaries, one for each provided dataloader containing their respective predictions.
        """

        # --------------------
        # SETUP HOOK
        # --------------------
        # If you supply a datamodule you can't supply dataloaders

        model = model or self.get_model()

        self._set_running_stage(RunningStage.PREDICTING, model)

        if dataloaders and datamodule:
            raise MisconfigurationException(
                'You cannot pass dataloaders to trainer.predict if you supply a datamodule.'
            )

        if datamodule is not None:
            # Attach datamodule to get setup/prepare_data added to model before the call to it below
            self.data_connector.attach_datamodule(model, datamodule, 'predict')

        # attach data
        if dataloaders is not None:
            self.data_connector.attach_dataloaders(model, predict_dataloaders=dataloaders)

        self.model = model
        results = self.fit(model)
        self._set_running_stage(None, model)

        return results

    def tune(
        self,
        model: LightningModule,
        train_dataloader: Optional[DataLoader] = None,
        val_dataloaders: Optional[Union[DataLoader, List[DataLoader]]] = None,
        datamodule: Optional[LightningDataModule] = None,
    ):
        r"""
        Runs routines to tune hyperparameters before training.

        Args:
            datamodule: A instance of :class:`LightningDataModule`.

            model: Model to tune.

            train_dataloader: A Pytorch DataLoader with training samples. If the model has
                a predefined train_dataloader method this will be skipped.

            val_dataloaders: Either a single Pytorch Dataloader or a list of them, specifying validation samples.
                If the model has a predefined val_dataloaders method this will be skipped

        """
        self.tuner.tune(model, train_dataloader, val_dataloaders, datamodule)

    def call_setup_hook(self, model):
        # call setup after the ddp process has connected
        stage_name = 'test' if self.testing else 'fit'
        if self.datamodule is not None:
            called = self.datamodule.has_setup_test if self.testing else self.datamodule.has_setup_fit
            if not called:
                self.datamodule.setup(stage_name)
        self.setup(model, stage_name)
        model.setup(stage_name)

    def _reset_result_and_set_hook_fx_name(self, hook_name):
        # on_before_zero_grad is called within training_step
        if "batch_start" in hook_name or "on_before_zero_grad" in hook_name:
            return True
        model_ref = self.get_model()
        if model_ref is not None:
            # used to track current hook name called
            model_ref._results = Result()
            model_ref._current_hook_fx_name = hook_name
        return False

    def _cache_logged_metrics(self):
        model_ref = self.get_model()
        if model_ref is not None:
            # capture logging for this hook
            self.logger_connector.cache_logged_metrics()

    def call_hook(self, hook_name, *args, **kwargs):
        # set hook_name to model + reset Result obj
        skip = self._reset_result_and_set_hook_fx_name(hook_name)

        # always profile hooks
        with self.profiler.profile(hook_name):

            # first call trainer hook
            if hasattr(self, hook_name):
                trainer_hook = getattr(self, hook_name)
                trainer_hook(*args, **kwargs)

            # next call hook in lightningModule
            output = None
            model_ref = self.get_model()
            if is_overridden(hook_name, model_ref):
                hook_fx = getattr(model_ref, hook_name)
                output = hook_fx(*args, **kwargs)

            # if the PL module doesn't have the hook then call the accelerator
            # used to auto-reduce things for the user with Results obj
            elif hasattr(self.accelerator_backend, hook_name):
                accelerator_hook = getattr(self.accelerator_backend, hook_name)
                output = accelerator_hook(*args, **kwargs)

        if not skip:
            self._cache_logged_metrics()
        return output

    @property
    def training(self) -> bool:
        return self._running_stage == RunningStage.TRAINING

    @training.setter
    def training(self, val: bool) -> None:
        if val:
            self._running_stage = RunningStage.TRAINING
        elif self.training:
            self._running_stage = None

    @property
    def testing(self) -> bool:
        return self._running_stage == RunningStage.TESTING

    @testing.setter
    def testing(self, val: bool) -> None:
        if val:
            self._running_stage = RunningStage.TESTING
        elif self.testing:
            self._running_stage = None

    @property
    def predicting(self) -> bool:
        return self._running_stage == RunningStage.PREDICTING

    @predicting.setter
    def predicting(self, val: bool) -> None:
        if val:
            self._running_stage = RunningStage.PREDICTING
        elif self.predicting:
            self._running_stage = None

    @property
    def tuning(self) -> bool:
        return self._running_stage == RunningStage.TUNING

    @tuning.setter
    def tuning(self, val: bool) -> None:
        if val:
            self._running_stage = RunningStage.TUNING
        elif self.tuning:
            self._running_stage = None

    @property
    def evaluating(self) -> bool:
        return self._running_stage == RunningStage.EVALUATING

    @evaluating.setter
    def evaluating(self, val: bool) -> None:
        if val:
            self._running_stage = RunningStage.EVALUATING
        elif self.evaluating:
            self._running_stage = None<|MERGE_RESOLUTION|>--- conflicted
+++ resolved
@@ -299,11 +299,6 @@
         """
         super().__init__()
         self._running_stage = None
-<<<<<<< HEAD
-=======
-
-        distributed_backend = distributed_backend or accelerator
->>>>>>> 6cca568c
 
         distributed_backend = distributed_backend or accelerator
 
@@ -458,12 +453,6 @@
         # we reuse fit in .test() and .predict(). When already set, it shouldn't be modified.
         if self._running_stage is None:
             self._set_running_stage(RunningStage.TRAINING, model)
-<<<<<<< HEAD
-=======
-
-        # set local properties on the model
-        self.model_connector.copy_trainer_model_properties(model)
->>>>>>> 6cca568c
 
         # set local properties on the model
         self.model_connector.copy_trainer_model_properties(model)
@@ -496,33 +485,10 @@
         self.accelerator_backend.predict_loop = self.run_predict
 
         # ----------------------------
-        # FITTING
+        # TRAIN
         # ----------------------------
         # hook
         self.call_hook("on_fit_start")
-
-<<<<<<< HEAD
-        # plugin will setup training (e.g. ddp will launch child processes)
-        # TODO: the old setup is now called "pre_dispatch", where should this hook be called now?
-        self.training_type_plugin.pre_dispatch()
-        self.precision_plugin.pre_dispatch()
-=======
-        # plugin will setup fitting (e.g. ddp will launch child processes)
-        self.pre_dispatch()
->>>>>>> 6cca568c
-
-        # dispath `start_training` or `start_testing` or `start_predicting`
-        self.dispatch()
-
-<<<<<<< HEAD
-        self.precision_plugin.post_dispatch()
-        self.training_type_plugin.post_dispatch()
-        self.accelerator_backend.teardown()
-        results = self.training_type_plugin.results
-=======
-        # plugin will finalized fitting (e.g. ddp_spawn will launch load trained model)
-        self.post_dispatch()
->>>>>>> 6cca568c
 
         # plugin will setup fitting (e.g. ddp will launch child processes)
         self.pre_dispatch()
@@ -556,7 +522,6 @@
     def pre_dispatch(self):
         self.training_type_plugin.pre_dispatch()
         self.precision_plugin.pre_dispatch()
-<<<<<<< HEAD
 
     def post_dispatch(self):
         self.training_type_plugin.post_dispatch()
@@ -564,48 +529,13 @@
         self.accelerator_backend.teardown()
 
     def dispatch(self):
-        if self.training or self.evaluating:
-            self.training_type_plugin.start_training(self)
-
-        elif self.testing:
-=======
-
-    def post_dispatch(self):
-        self.training_type_plugin.post_dispatch()
-        self.precision_plugin.post_dispatch()
-        self.accelerator_backend.teardown()
-
-    def dispatch(self):
         if self.testing:
->>>>>>> 6cca568c
             self.training_type_plugin.start_testing(self)
 
         elif self.predicting:
             self.training_type_plugin.start_predicting(self)
 
         else:
-<<<<<<< HEAD
-            raise MisconfigurationException(
-                f"Received {self._running_stage}. Please, open an issue, as it shouldn't happen."
-            )
-
-    def train_or_test_or_predict(self):
-        if self.training or self.evaluating:
-            results = self.train()
-
-        elif self.testing:
-            results = self.run_test()
-
-        elif self.predicting:
-            results = self.run_predict()
-
-        else:
-            raise MisconfigurationException(
-                f"Received {self._running_stage}. Please, open an issue, as it shouldn't happen."
-            )
-        return results
-
-=======
             self.training_type_plugin.start_training(self)
 
     def train_or_test_or_predict(self):
@@ -620,7 +550,6 @@
 
         return results
 
->>>>>>> 6cca568c
     def _set_running_stage(self, stage: LightningEnum, model_ref: LightningModule):
         """
         This function is used to set the running_state on both
