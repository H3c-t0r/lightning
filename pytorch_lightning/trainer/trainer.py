# Copyright The PyTorch Lightning team.
#
# Licensed under the Apache License, Version 2.0 (the "License");
# you may not use this file except in compliance with the License.
# You may obtain a copy of the License at
#
#     http://www.apache.org/licenses/LICENSE-2.0
#
# Unless required by applicable law or agreed to in writing, software
# distributed under the License is distributed on an "AS IS" BASIS,
# WITHOUT WARRANTIES OR CONDITIONS OF ANY KIND, either express or implied.
# See the License for the specific language governing permissions and
# limitations under the License.

import inspect
import os
import warnings
from argparse import ArgumentParser, Namespace
from typing import Any, Dict, Iterable, List, Optional, Tuple, Union

import torch
import torch.distributed as torch_distrib
from torch.utils.data import DataLoader

from pytorch_lightning.accelerators import (
    GPUBackend, TPUBackend, CPUBackend, DDPSpawnBackend, DataParallelBackend, DDPBackend, DDP2Backend)
from pytorch_lightning.callbacks import Callback, EarlyStopping, ModelCheckpoint
from pytorch_lightning.core.datamodule import LightningDataModule
from pytorch_lightning.core.lightning import LightningModule
from pytorch_lightning.core.memory import ModelSummary
from pytorch_lightning.core.step_result import EvalResult
from pytorch_lightning.loggers import LightningLoggerBase
from pytorch_lightning.profiler import BaseProfiler, PassThroughProfiler, SimpleProfiler
from pytorch_lightning.trainer.auto_mix_precision import TrainerAMPMixin
from pytorch_lightning.trainer.callback_config import TrainerCallbackConfigMixin
from pytorch_lightning.trainer.callback_hook import TrainerCallbackHookMixin
from pytorch_lightning.trainer.configuration_validator import ConfigValidator
from pytorch_lightning.trainer.data_loading import TrainerDataLoadingMixin
from pytorch_lightning.trainer.deprecated_api import TrainerDeprecatedAPITillVer0_10
from pytorch_lightning.trainer.distrib_data_parallel import TrainerDDPMixin
from pytorch_lightning.trainer.distrib_parts import (TrainerDPMixin, _parse_gpu_ids, _parse_tpu_cores,
                                                     determine_root_gpu_device, pick_multiple_gpus)
from pytorch_lightning.trainer.evaluation_loop import TrainerEvaluationLoopMixin
from pytorch_lightning.trainer.logging import TrainerLoggingMixin
from pytorch_lightning.trainer.lr_finder import TrainerLRFinderMixin
from pytorch_lightning.trainer.model_hooks import TrainerModelHooksMixin
from pytorch_lightning.trainer.optimizers import TrainerOptimizersMixin
<<<<<<< HEAD
from pytorch_lightning.trainer.signal_handling import SignalHandler
=======
from pytorch_lightning.trainer.states import TrainerState, trainer_state
>>>>>>> 0097630a
from pytorch_lightning.trainer.supporters import TensorRunningAccum
from pytorch_lightning.trainer.training_io import TrainerIOMixin
from pytorch_lightning.trainer.training_loop import TrainerTrainLoopMixin
from pytorch_lightning.trainer.training_tricks import TrainerTrainingTricksMixin
from pytorch_lightning.utilities import parsing, rank_zero_info, rank_zero_only, rank_zero_warn, AMPType
from pytorch_lightning.utilities.debugging import InternalDebugger
from pytorch_lightning.utilities.exceptions import MisconfigurationException

# warnings to ignore in trainer
warnings.filterwarnings(
    'ignore', message='torch.distributed.reduce_op is deprecated, ' 'please use torch.distributed.ReduceOp instead'
)

try:
    from apex import amp
except ImportError:
    amp = None

try:
    import torch_xla
    import torch_xla.core.xla_model as xm
    import torch_xla.distributed.xla_multiprocessing as xmp
except ImportError:
    XLA_AVAILABLE = False
else:
    XLA_AVAILABLE = True

try:
    import horovod.torch as hvd
except (ModuleNotFoundError, ImportError):
    HOROVOD_AVAILABLE = False
else:
    HOROVOD_AVAILABLE = True


class Trainer(
    TrainerIOMixin,
    TrainerCallbackHookMixin,
    TrainerModelHooksMixin,
    TrainerOptimizersMixin,
    TrainerAMPMixin,
    TrainerDPMixin,
    TrainerDDPMixin,
    TrainerLoggingMixin,
    TrainerTrainingTricksMixin,
    TrainerDataLoadingMixin,
    TrainerEvaluationLoopMixin,
    TrainerTrainLoopMixin,
    TrainerCallbackConfigMixin,
    TrainerLRFinderMixin,
    TrainerDeprecatedAPITillVer0_10,
):
    """
    Example:

        >>> import torch
        >>> from torch.nn import functional as F
        >>> from torch.utils.data import Dataset, DataLoader

        >>> # Define model
        >>> class SimpleModel(LightningModule):
        ...     def __init__(self):
        ...         super().__init__()
        ...         self.l1 = torch.nn.Linear(in_features=64, out_features=4)
        ...
        ...     def forward(self, x):
        ...         return torch.relu(self.l1(x.view(x.size(0), -1)))
        ...
        ...     def training_step(self, batch, batch_nb):
        ...         x, y = batch
        ...         loss = F.cross_entropy(self(x), y)
        ...         return {'loss': loss, 'log': {'train_loss': loss}}
        ...
        ...     def test_step(self, batch, batch_nb):
        ...         x, y = batch
        ...         loss = F.cross_entropy(self(x), y)
        ...         return {'loss': loss, 'log': {'test_loss': loss}}
        ...
        ...     def configure_optimizers(self):
        ...         return torch.optim.Adam(self.parameters(), lr=0.02)
        ...
        >>> # Define dataset
        >>> class SimpleDataset(Dataset):
        ...     def __init__(self, num_samples=200):
        ...         self.input_seq = torch.randn(num_samples, 64)
        ...         self.output_seq = torch.randint(0, 4, (num_samples,))
        ...
        ...     def __len__(self):
        ...         return len(self.input_seq)
        ...
        ...     def __getitem__(self, item):
        ...         return self.input_seq[item], self.output_seq[item]
        ...
        >>> train_loader = DataLoader(SimpleDataset(), batch_size=8)
        >>> model = SimpleModel()
        >>> # Define Trainer and fit model
        >>> trainer = Trainer(max_epochs=1, progress_bar_refresh_rate=0)
        >>> trainer.fit(model, train_loader)
        1
        >>> test_outputs = trainer.test(model, train_loader, verbose=False)
        >>> len(test_outputs)
        25
    """

    def __init__(
        self,
        logger: Union[LightningLoggerBase, Iterable[LightningLoggerBase], bool] = True,
        checkpoint_callback: Union[ModelCheckpoint, bool] = True,
        early_stop_callback: Optional[Union[EarlyStopping, bool]] = False,
        callbacks: Optional[List[Callback]] = None,
        default_root_dir: Optional[str] = None,
        gradient_clip_val: float = 0,
        process_position: int = 0,
        num_nodes: int = 1,
        num_processes: int = 1,
        gpus: Optional[Union[List[int], str, int]] = None,
        auto_select_gpus: bool = False,
        tpu_cores: Optional[Union[List[int], str, int]] = None,
        log_gpu_memory: Optional[str] = None,
        progress_bar_refresh_rate: int = 1,
        overfit_batches: Union[int, float] = 0.0,
        track_grad_norm: Union[int, float, str] = -1,
        check_val_every_n_epoch: int = 1,
        fast_dev_run: bool = False,
        accumulate_grad_batches: Union[int, Dict[int, int], List[list]] = 1,
        max_epochs: int = 1000,
        min_epochs: int = 1,
        max_steps: Optional[int] = None,
        min_steps: Optional[int] = None,
        limit_train_batches: Union[int, float] = 1.0,
        limit_val_batches: Union[int, float] = 1.0,
        limit_test_batches: Union[int, float] = 1.0,
        val_check_interval: Union[int, float] = 1.0,
        log_save_interval: int = 100,
        row_log_interval: int = 50,
        distributed_backend: Optional[str] = None,
        sync_batchnorm: bool = False,
        precision: int = 32,
        weights_summary: Optional[str] = ModelSummary.MODE_DEFAULT,
        weights_save_path: Optional[str] = None,
        num_sanity_val_steps: int = 2,
        truncated_bptt_steps: Optional[int] = None,
        resume_from_checkpoint: Optional[str] = None,
        profiler: Optional[Union[BaseProfiler, bool]] = None,
        benchmark: bool = False,
        deterministic: bool = False,
        reload_dataloaders_every_epoch: bool = False,
        auto_lr_find: Union[bool, str] = False,
        replace_sampler_ddp: bool = True,
        terminate_on_nan: bool = False,
        auto_scale_batch_size: Union[str, bool] = False,
        prepare_data_per_node: bool = True,
        amp_type: str = 'native',
        amp_level: str = 'O2',  # backward compatible, todo: remove in v1.0.0
        val_percent_check: float = None,  # backward compatible, todo: remove in v0.10.0
        test_percent_check: float = None,  # backward compatible, todo: remove in v0.10.0
        train_percent_check: float = None,  # backward compatible, todo: remove in v0.10.0
        overfit_pct: float = None,  # backward compatible, todo: remove in v1.0.0
    ):
        r"""

        Customize every aspect of training via flags

        Args:
            logger: Logger (or iterable collection of loggers) for experiment tracking.

            checkpoint_callback: Callback for checkpointing.

            early_stop_callback (:class:`pytorch_lightning.callbacks.EarlyStopping`):

            callbacks: Add a list of callbacks.

            default_root_dir: Default path for logs and weights when no logger/ckpt_callback passed.
                Default: ``os.getcwd()``.
                Can be remote file paths such as `s3://mybucket/path` or 'hdfs://path/'

            gradient_clip_val: 0 means don't clip.

            process_position: orders the progress bar when running multiple models on same machine.

            num_nodes: number of GPU nodes for distributed training.

            gpus: Which GPUs to train on.

            auto_select_gpus:

                If enabled and `gpus` is an integer, pick available
                gpus automatically. This is especially useful when
                GPUs are configured to be in "exclusive mode", such
                that only one process at a time can access them.

            tpu_cores: How many TPU cores to train on (1 or 8) / Single TPU to train on [1]

            log_gpu_memory: None, 'min_max', 'all'. Might slow performance

            progress_bar_refresh_rate: How often to refresh progress bar (in steps). Value ``0`` disables progress bar.
                Ignored when a custom callback is passed to :paramref:`~Trainer.callbacks`.

            overfit_batches: Overfit a percent of training data (float) or a set number of batches (int). Default: 0.0

            overfit_pct:
                .. warning:: .. deprecated:: 0.8.0

                    Use `overfit_batches` instead. Will be removed in 0.10.0.

            track_grad_norm: -1 no tracking. Otherwise tracks that p-norm. May be set to 'inf' infinity-norm.

            check_val_every_n_epoch: Check val every n train epochs.

            fast_dev_run: runs 1 batch of train, test and val to find any bugs (ie: a sort of unit test).

            accumulate_grad_batches: Accumulates grads every k batches or as set up in the dict.

            max_epochs: Stop training once this number of epochs is reached.

            min_epochs: Force training for at least these many epochs

            max_steps: Stop training after this number of steps. Disabled by default (None).

            min_steps: Force training for at least these number of steps. Disabled by default (None).

            limit_train_batches: How much of training dataset to check (floats = percent, int = num_batches)

            limit_val_batches: How much of validation dataset to check (floats = percent, int = num_batches)

            limit_test_batches: How much of test dataset to check (floats = percent, int = num_batches)

            train_percent_check:
                .. warning:: .. deprecated:: 0.8.0

                    Use `limit_train_batches` instead. Will remove v0.10.0.

            val_percent_check:
                .. warning:: .. deprecated:: 0.8.0

                    Use `limit_val_batches` instead. Will remove v0.10.0.

            test_percent_check:
                .. warning:: .. deprecated:: 0.8.0

                    Use `limit_test_batches` instead. Will remove v0.10.0.

            val_check_interval: How often to check the validation set. Use float to check within a training epoch,
                use int to check every n steps (batches).

            log_save_interval: Writes logs to disk this often

            row_log_interval: How often to add logging rows (does not write to disk)

            distributed_backend: The distributed backend to use (dp, ddp, ddp2, ddp_spawn, ddp_cpu)

            sync_batchnorm: Synchronize batch norm layers between process groups/whole world.

            precision: Full precision (32), half precision (16). Can be used on CPU, GPU or TPUs.

            weights_summary: Prints a summary of the weights when training begins.

            weights_save_path: Where to save weights if specified. Will override default_root_dir
                    for checkpoints only. Use this if for whatever reason you need the checkpoints
                    stored in a different place than the logs written in `default_root_dir`.
                    Can be remote file paths such as `s3://mybucket/path` or 'hdfs://path/'
                    Defaults to `default_root_dir`.


            amp_level: The optimization level to use (O1, O2, etc...).
                .. warning:: .. deprecated:: v0.7.4

            num_sanity_val_steps: Sanity check runs n validation batches before starting the training routine.
                Set it to `-1` to run all batches in all validation dataloaders. Default: 2

            truncated_bptt_steps: Truncated back prop breaks performs backprop every k steps of much longer
                sequence.

            resume_from_checkpoint: To resume training from a specific checkpoint pass in the path here.
                This can be a URL.

            profiler:  To profile individual steps during training and assist in identifying bottlenecks.

            reload_dataloaders_every_epoch: Set to True to reload dataloaders every epoch.

            auto_lr_find: If set to True, will `initially` run a learning rate finder,
                trying to optimize initial learning for faster convergence. Sets learning
                rate in self.lr or self.learning_rate in the LightningModule.
                To use a different key, set a string instead of True with the key name.

            replace_sampler_ddp: Explicitly enables or disables sampler replacement. If not specified this
                will toggled automatically when DDP is used. By default it will add ``shuffle=True`` for
                train sampler and ``shuffle=False`` for val/test sampler. If you want to customize it,
                you can set ``replace_sampler_ddp=False`` and add your own distributed sampler.

            benchmark: If true enables cudnn.benchmark.

            deterministic: If true enables cudnn.deterministic.

            terminate_on_nan: If set to True, will terminate training (by raising a `ValueError`) at the
                end of each training batch, if any of the parameters or the loss are NaN or +/-inf.

            auto_scale_batch_size: If set to True, will `initially` run a batch size
                finder trying to find the largest batch size that fits into memory.
                The result will be stored in self.batch_size in the LightningModule.
                Additionally, can be set to either `power` that estimates the batch size through
                a power search or `binsearch` that estimates the batch size through a binary search.

            prepare_data_per_node: If True, each LOCAL_RANK=0 will call prepare data.
                Otherwise only NODE_RANK=0, LOCAL_RANK=0 will prepare data
        """
        super().__init__()

        self.deterministic = deterministic
        torch.backends.cudnn.deterministic = self.deterministic
        if self.deterministic:
            # fixing non-deterministic part of horovod
            # https://github.com/PyTorchLightning/pytorch-lightning/pull/1572/files#r420279383
            os.environ["HOROVOD_FUSION_THRESHOLD"] = str(0)

        # init the default rank if exists
        # we need to call this here or NVIDIA flags and other messaging in init will show on all ranks
        # this way we only show it on rank 0
        if 'LOCAL_RANK' in os.environ:
            rank_zero_only.rank = int(os.environ['LOCAL_RANK'])

        # training bookeeping
        self.total_batch_idx = 0
        self.running_loss = TensorRunningAccum(window_length=20)
        self.batch_idx = 0
        self.progress_bar_metrics = {}
        self.callback_metrics = {}
        self.num_training_batches = 0
        self.num_val_batches = []
        self.num_test_batches = []
        self.train_dataloader = None
        self.test_dataloaders = None
        self.val_dataloaders = None

        # when true, prints test results
        self.verbose_test = True

        # when .test() is called, it sets this
        self.tested_ckpt_path = None

        # training state
        self.model = None
        self.datamodule = None
        self.testing = False
        self.prepare_data_per_node = prepare_data_per_node
        self.lr_schedulers = []
        self.optimizers = None
        self.optimizer_frequencies = []
        self.global_step = 0
        self.current_epoch = 0
        self.interrupted = False
        self.should_stop = False
        self.running_sanity_check = False
        self.state = TrainerState.INITIALIZING

        self._default_root_dir = default_root_dir or os.getcwd()
        self._weights_save_path = weights_save_path or self._default_root_dir

        # init callbacks
        self.callbacks = callbacks or []

        # configure early stop callback
        # creates a default one if none passed in
        early_stop_callback = self.configure_early_stopping(early_stop_callback)
        if early_stop_callback:
            self.callbacks.append(early_stop_callback)

        # configure checkpoint callback
        # it is important that this is the last callback to run
        # pass through the required args to figure out defaults
        checkpoint_callback = self.configure_checkpoint_callback(checkpoint_callback)
        if checkpoint_callback:
            self.callbacks.append(checkpoint_callback)

        # TODO refactor codebase (tests) to not directly reach into these callbacks
        self.checkpoint_callback = checkpoint_callback
        self.early_stop_callback = early_stop_callback

        self.on_init_start()

        # benchmarking
        self.benchmark = benchmark
        torch.backends.cudnn.benchmark = self.benchmark

        # Transfer params
        self.num_nodes = num_nodes
        self.log_gpu_memory = log_gpu_memory

        # sync-bn backend
        self.sync_batchnorm = sync_batchnorm

        self.gradient_clip_val = gradient_clip_val
        self.check_val_every_n_epoch = check_val_every_n_epoch

        if not isinstance(track_grad_norm, (int, float)) and track_grad_norm != 'inf':
            raise MisconfigurationException("track_grad_norm can be an int, a float or 'inf' (infinity norm).")
        self.track_grad_norm = float(track_grad_norm)

        self.tpu_cores = _parse_tpu_cores(tpu_cores)
        self.on_tpu = self.tpu_cores is not None

        self.tpu_id = self.tpu_cores[0] if isinstance(self.tpu_cores, list) else None

        if num_processes != 1 and distributed_backend != "ddp_cpu":
            rank_zero_warn("num_processes is only used for distributed_backend=\"ddp_cpu\". Ignoring it.")
        self.num_processes = num_processes

        self.weights_summary = weights_summary

        self.max_epochs = max_epochs
        self.min_epochs = min_epochs
        self.max_steps = max_steps
        self.min_steps = min_steps

        if num_sanity_val_steps == -1:
            self.num_sanity_val_steps = float("inf")
        else:
            self.num_sanity_val_steps = min(num_sanity_val_steps, limit_val_batches)

        self.reload_dataloaders_every_epoch = reload_dataloaders_every_epoch

        self.auto_lr_find = auto_lr_find
        self.auto_scale_batch_size = auto_scale_batch_size
        self._is_data_prepared = False
        self.replace_sampler_ddp = replace_sampler_ddp

        self.truncated_bptt_steps = truncated_bptt_steps
        self.resume_from_checkpoint = resume_from_checkpoint
        self.terminate_on_nan = terminate_on_nan
        self.shown_warnings = set()

        self.fast_dev_run = fast_dev_run
        if self.fast_dev_run:
            limit_train_batches = 1
            limit_val_batches = 1
            limit_test_batches = 1
            self.num_sanity_val_steps = 0
            self.max_epochs = 1
            rank_zero_info(
                'Running in fast_dev_run mode: will run a full train,' ' val and test loop using a single batch'
            )

        # configure profiler
        if profiler is True:
            profiler = SimpleProfiler()
        self.profiler = profiler or PassThroughProfiler()

        # accumulated grads
        self.accumulate_grad_batches = accumulate_grad_batches
        self.configure_accumulated_gradients(accumulate_grad_batches)

        # for gpus allow int, string and gpu list
        if auto_select_gpus and isinstance(gpus, int):
            self.gpus = pick_multiple_gpus(gpus)
        else:
            self.gpus = gpus

        self.data_parallel_device_ids = _parse_gpu_ids(self.gpus)
        self.root_gpu = determine_root_gpu_device(self.data_parallel_device_ids)
        self.root_device = torch.device("cpu")

        self.on_gpu = True if (self.data_parallel_device_ids and torch.cuda.is_available()) else False

        # tpu state flags
        self.use_tpu = False
        self.tpu_local_core_rank = None
        self.tpu_global_core_rank = None

        # distributed backend choice
        self.distributed_backend = distributed_backend
        self.set_distributed_mode(distributed_backend)

        # override dist backend when using tpus
        if self.on_tpu:
            self.init_tpu()

        # init flags for SLURM+DDP to work
        self.world_size = 1
        self.interactive_ddp_procs = []
        self.configure_slurm_ddp(self.num_nodes)
        self.node_rank = self.determine_ddp_node_rank()
        self.local_rank = self.determine_local_rank()
        self.global_rank = 0

        # NVIDIA setup
        self.set_nvidia_flags(self.is_slurm_managing_tasks, self.data_parallel_device_ids)

        self._progress_bar_callback = self.configure_progress_bar(progress_bar_refresh_rate, process_position)

        # logging
        self.configure_logger(logger)
        self.log_save_interval = log_save_interval
        self.row_log_interval = row_log_interval

        # how much of the data to use
        # TODO: remove in 0.10.0
        if overfit_pct is not None:
            rank_zero_warn(
                "Argument `overfit_pct` is now set by `overfit_batches` since v0.8.0"
                " and this argument will be removed in v0.10.0",
                DeprecationWarning,
            )
            overfit_batches = overfit_pct

        # TODO: remove in 0.10.0
        if val_percent_check is not None:
            rank_zero_warn(
                "Argument `val_percent_check` is now set by `limit_val_batches` since v0.8.0"
                " and this argument will be removed in v0.10.0",
                DeprecationWarning,
            )
            limit_val_batches = val_percent_check

        # TODO: remove in 0.10.0
        if test_percent_check is not None:
            rank_zero_warn(
                "Argument `test_percent_check` is now set by `limit_test_batches` since v0.8.0"
                " and this argument will be removed in v0.10.0",
                DeprecationWarning,
            )
            limit_test_batches = test_percent_check

        # TODO: remove in 0.10.0
        if train_percent_check is not None:
            rank_zero_warn(
                "Argument `train_percent_check` is now set by `limit_train_batches` since v0.8.0"
                " and this argument will be removed in v0.10.0",
                DeprecationWarning,
            )
            limit_train_batches = train_percent_check

        self.limit_train_batches = _determine_batch_limits(limit_train_batches, 'limit_train_batches')
        self.limit_val_batches = _determine_batch_limits(limit_val_batches, 'limit_val_batches')
        self.limit_test_batches = _determine_batch_limits(limit_test_batches, 'limit_test_batches')
        self.val_check_interval = _determine_batch_limits(val_check_interval, 'val_check_interval')
        self.overfit_batches = _determine_batch_limits(overfit_batches, 'overfit_batches')
        self.determine_data_use_amount(self.overfit_batches)

        # AMP init
        # These are the only lines needed after v0.8.0
        # we wrap the user's forward with autocast and give it back at the end of fit
        self.autocast_original_forward = None
        self.precision = precision
        self.scaler = None

        self.amp_level = amp_level
        self.init_amp(amp_type)

        self.on_colab_kaggle = os.getenv('COLAB_GPU') or os.getenv('KAGGLE_URL_BASE')

        # tracks internal state for debugging
        self.dev_debugger = InternalDebugger(self)
        self.config_validator = ConfigValidator(self)
        self.accelerator_backend = None

        # Callback system
        self.on_init_end()

    @property
    def is_global_zero(self) -> bool:
        return self.global_rank == 0

    @property
    def slurm_job_id(self) -> Optional[int]:
        try:
            job_id = os.environ['SLURM_JOB_ID']
            job_id = int(job_id)

            # in interactive mode, don't make logs use the same job id
            in_slurm_interactive_mode = os.environ['SLURM_JOB_NAME'] == 'bash'
            if in_slurm_interactive_mode:
                job_id = None

        except Exception:
            job_id = None
        return job_id

    @classmethod
    def default_attributes(cls):
        init_signature = inspect.signature(Trainer)

        args = {}
        for param_name in init_signature.parameters:
            value = init_signature.parameters[param_name].default
            args[param_name] = value

        return args

    @classmethod
    def get_init_arguments_and_types(cls) -> List[Tuple[str, Tuple, Any]]:
        r"""Scans the Trainer signature and returns argument names, types and default values.

        Returns:
            List with tuples of 3 values:
            (argument name, set with argument types, argument default value).

        Examples:
            >>> args = Trainer.get_init_arguments_and_types()
            >>> import pprint
            >>> pprint.pprint(sorted(args))  # doctest: +ELLIPSIS +NORMALIZE_WHITESPACE
            [('accumulate_grad_batches',
              (<class 'int'>, typing.Dict[int, int], typing.List[list]),
              1),
             ...
             ('callbacks',
              (typing.List[pytorch_lightning.callbacks.base.Callback],
               <class 'NoneType'>),
               None),
             ('check_val_every_n_epoch', (<class 'int'>,), 1),
             ...
             ('max_epochs', (<class 'int'>,), 1000),
             ...
             ('precision', (<class 'int'>,), 32),
             ('prepare_data_per_node', (<class 'bool'>,), True),
             ('process_position', (<class 'int'>,), 0),
             ('profiler',
              (<class 'pytorch_lightning.profiler.profilers.BaseProfiler'>,
               <class 'bool'>,
               <class 'NoneType'>),
              None),
             ...
        """
        trainer_default_params = inspect.signature(cls).parameters
        name_type_default = []
        for arg in trainer_default_params:
            arg_type = trainer_default_params[arg].annotation
            arg_default = trainer_default_params[arg].default
            try:
                arg_types = tuple(arg_type.__args__)
            except AttributeError:
                arg_types = (arg_type,)

            name_type_default.append((arg, arg_types, arg_default))

        return name_type_default

    @classmethod
    def get_deprecated_arg_names(cls) -> List:
        """Returns a list with deprecated Trainer arguments."""
        depr_arg_names = []
        for name, val in cls.__dict__.items():
            if name.startswith('DEPRECATED') and isinstance(val, (tuple, list)):
                depr_arg_names.extend(val)
        return depr_arg_names

    @classmethod
    def add_argparse_args(cls, parent_parser: ArgumentParser) -> ArgumentParser:
        r"""Extends existing argparse by default `Trainer` attributes.

        Args:
            parent_parser:
                The custom cli arguments parser, which will be extended by
                the Trainer default arguments.

        Only arguments of the allowed types (str, float, int, bool) will
        extend the `parent_parser`.

        Examples:
            >>> import argparse
            >>> import pprint
            >>> parser = argparse.ArgumentParser()
            >>> parser = Trainer.add_argparse_args(parser)
            >>> args = parser.parse_args([])
            >>> pprint.pprint(vars(args))  # doctest: +ELLIPSIS +NORMALIZE_WHITESPACE
            {...
             'check_val_every_n_epoch': 1,
             'checkpoint_callback': True,
             'default_root_dir': None,
             'deterministic': False,
             'distributed_backend': None,
             'early_stop_callback': False,
             ...
             'logger': True,
             'max_epochs': 1000,
             'max_steps': None,
             'min_epochs': 1,
             'min_steps': None,
             ...
             'profiler': None,
             'progress_bar_refresh_rate': 1,
             ...}

        """
        parser = ArgumentParser(parents=[parent_parser], add_help=False,)

        blacklist = ['kwargs']
        depr_arg_names = cls.get_deprecated_arg_names() + blacklist

        allowed_types = (str, float, int, bool)

        # TODO: get "help" from docstring :)
        for arg, arg_types, arg_default in (
            at for at in cls.get_init_arguments_and_types() if at[0] not in depr_arg_names
        ):
            arg_types = [at for at in allowed_types if at in arg_types]
            if not arg_types:
                # skip argument with not supported type
                continue
            arg_kwargs = {}
            if bool in arg_types:
                arg_kwargs.update(nargs="?")
                # if the only arg type is bool
                if len(arg_types) == 1:
                    # redefine the type for ArgParser needed
                    def use_type(x):
                        return bool(parsing.str_to_bool(x))

                else:
                    # filter out the bool as we need to use more general
                    use_type = [at for at in arg_types if at is not bool][0]
            else:
                use_type = arg_types[0]

            if arg == 'gpus' or arg == 'tpu_cores':
                use_type = Trainer._allowed_type
                arg_default = Trainer._arg_default

            parser.add_argument(
                f'--{arg}',
                dest=arg,
                default=arg_default,
                type=use_type,
                help='autogenerated by pl.Trainer',
                **arg_kwargs,
            )

        return parser

    def _allowed_type(x) -> Union[int, str]:
        if ',' in x:
            return str(x)
        else:
            return int(x)

    def _arg_default(x) -> Union[int, str]:
        if ',' in x:
            return str(x)
        else:
            return int(x)

    @classmethod
    def parse_argparser(cls, arg_parser: Union[ArgumentParser, Namespace]) -> Namespace:
        """Parse CLI arguments, required for custom bool types."""
        args = arg_parser.parse_args() if isinstance(arg_parser, ArgumentParser) else arg_parser

        types_default = {
            arg: (arg_types, arg_default) for arg, arg_types, arg_default in cls.get_init_arguments_and_types()
        }

        modified_args = {}
        for k, v in vars(args).items():
            if k in types_default and v is None:
                # We need to figure out if the None is due to using nargs="?" or if it comes from the default value
                arg_types, arg_default = types_default[k]
                if bool in arg_types and isinstance(arg_default, bool):
                    # Value has been passed as a flag => It is currently None, so we need to set it to True
                    # We always set to True, regardless of the default value.
                    # Users must pass False directly, but when passing nothing True is assumed.
                    # i.e. the only way to disable somthing that defaults to True is to use the long form:
                    # "--a_default_true_arg False" becomes False, while "--a_default_false_arg" becomes None,
                    # which then becomes True here.

                    v = True

            modified_args[k] = v
        return Namespace(**modified_args)

    @classmethod
    def from_argparse_args(cls, args: Union[Namespace, ArgumentParser], **kwargs) -> 'Trainer':
        """
        Create an instance from CLI arguments.

        Args:
            args: The parser or namespace to take arguments from. Only known arguments will be
                parsed and passed to the :class:`Trainer`.
            **kwargs: Additional keyword arguments that may override ones in the parser or namespace.
                These must be valid Trainer arguments.

        Example:
            >>> parser = ArgumentParser(add_help=False)
            >>> parser = Trainer.add_argparse_args(parser)
            >>> parser.add_argument('--my_custom_arg', default='something')  # doctest: +SKIP
            >>> args = Trainer.parse_argparser(parser.parse_args(""))
            >>> trainer = Trainer.from_argparse_args(args, logger=False)
        """
        if isinstance(args, ArgumentParser):
            args = cls.parse_argparser(args)
        params = vars(args)

        # we only want to pass in valid Trainer args, the rest may be user specific
        valid_kwargs = inspect.signature(cls.__init__).parameters
        trainer_kwargs = dict((name, params[name]) for name in valid_kwargs if name in params)
        trainer_kwargs.update(**kwargs)

        return cls(**trainer_kwargs)

    @property
    def num_gpus(self) -> int:
        gpus = self.data_parallel_device_ids
        if gpus is None:
            return 0
        return len(gpus)

    @property
    def data_parallel(self) -> bool:
        return self.use_dp or self.use_ddp or self.use_ddp2

    @property
    def progress_bar_callback(self):
        return self._progress_bar_callback

    @property
    def progress_bar_dict(self) -> dict:
        """ Read-only for progress bar metrics. """
        ref_model = self.model if not self.data_parallel else self.model.module
        return dict(**ref_model.get_progress_bar_dict(), **self.progress_bar_metrics)

    @property
    def disable_validation(self) -> bool:
        """ Check if validation is disabled during training. """
        return not self.enable_validation

    @property
    def enable_validation(self) -> bool:
        """ Check if we should run validation during training. """
        val_loop_enabled = self.is_overridden('validation_step') and self.limit_val_batches > 0
        return val_loop_enabled or self.fast_dev_run

    @property
    def default_root_dir(self) -> str:
        """
        The default location to save artifacts of loggers, checkpoints etc.
        It is used as a fallback if logger or checkpoint callback do not define specific save paths.
        """
        if "://" in str(self._default_root_dir):
            # it is a remote uri, use as is
            return self._default_root_dir
        return os.path.normpath(self._default_root_dir)

    @property
    def weights_save_path(self) -> str:
        """
        The default root location to save weights (checkpoints), e.g., when the
        :class:`~pytorch_lightning.callbacks.model_checkpoint.ModelCheckpoint` does not define a file path.
        """
        if "://" in str(self._weights_save_path):
            # it is a remote uri, use as is
            return self._weights_save_path
        return os.path.normpath(self._weights_save_path)

    # -----------------------------
    # MODEL TRAINING
    # -----------------------------
    @trainer_state(entering=TrainerState.RUNNING, exiting=TrainerState.FINISHED)
    def fit(
        self,
        model: LightningModule,
        train_dataloader: Optional[DataLoader] = None,
        val_dataloaders: Optional[Union[DataLoader, List[DataLoader]]] = None,
        datamodule: Optional[LightningDataModule] = None,
    ):
        r"""
        Runs the full optimization routine.

        Args:
            model: Model to fit.

            train_dataloader: A Pytorch
                DataLoader with training samples. If the model has
                a predefined train_dataloader method this will be skipped.

            val_dataloaders: Either a single
                Pytorch Dataloader or a list of them, specifying validation samples.
                If the model has a predefined val_dataloaders method this will be skipped

        Example::

            # Option 1,
            # Define the train_dataloader() and val_dataloader() fxs
            # in the lightningModule
            # RECOMMENDED FOR MOST RESEARCH AND APPLICATIONS TO MAINTAIN READABILITY
            trainer = Trainer()
            model = LightningModule()
            trainer.fit(model)

            # Option 2
            # in production cases we might want to pass different datasets to the same model
            # Recommended for PRODUCTION SYSTEMS
            train, val = DataLoader(...), DataLoader(...)
            trainer = Trainer()
            model = LightningModule()
            trainer.fit(model, train_dataloader=train, val_dataloaders=val)

            # Option 1 & 2 can be mixed, for example the training set can be
            # defined as part of the model, and validation can then be feed to .fit()

        """
        results = None

        # bind logger and other properties
        self.copy_trainer_model_properties(model)

        # clean hparams
        if hasattr(model, 'hparams'):
            parsing.clean_namespace(model.hparams)

        # if a datamodule comes in as the second arg, then fix it for the user
        if isinstance(train_dataloader, LightningDataModule):
            datamodule = train_dataloader
            train_dataloader = None

        self.config_validator.enforce_datamodule_dataloader_override(train_dataloader, val_dataloaders, datamodule)

        # set up the passed in dataloaders (if needed)
        self.__attach_dataloaders(model, train_dataloader, val_dataloaders)
        self.__attach_datamodule(model, datamodule, 'fit')

        # check that model is configured correctly
        self.config_validator.verify_loop_configurations(model)

        # callbacks
        self.on_fit_start(model)
        if self.is_function_implemented('on_fit_start', model):
            model.on_fit_start()

        # on multi-gpu jobs we only want to manipulate (download, etc) on node_rank=0, local_rank=0
        # or in the case where each node needs to do its own manipulation in which case just local_rank=0
        if self.can_prepare_data():
            if self.datamodule is not None:
                self.datamodule.prepare_data()
            model.prepare_data()
            self._is_data_prepared = True

        # Run auto batch size scaling
        if self.auto_scale_batch_size:
            if isinstance(self.auto_scale_batch_size, bool):
                self.auto_scale_batch_size = 'power'
            self.scale_batch_size(model, mode=self.auto_scale_batch_size)
            model.logger = self.logger  # reset logger binding

        # Run learning rate finder:
        if self.auto_lr_find:
            self._run_lr_finder_internally(model)
            model.logger = self.logger  # reset logger binding

        # set testing if set in environ
        self.testing = os.environ.get('PL_TESTING_MODE', self.testing)

        # -------------------
        # determine ddp mode
        # -------------------
        # SLURM ddp
        use_slurm_ddp = self.use_ddp and self.is_slurm_managing_tasks

        # torchelastic or general non_slurm ddp
        te_flags_passed = 'WORLD_SIZE' in os.environ and ('GROUP_RANK' in os.environ or 'NODE_RANK' in os.environ)
        use_torchelastic_ddp = self.use_ddp and te_flags_passed

        use_ddp_spawn = self.use_ddp and self.distributed_backend in ['ddp_cpu', 'ddp_spawn']

        # -------------------
        # route training mode
        # -------------------
        # DDP2 (cluster only)
        if self.use_ddp2:
            self.accelerator_backend = DDP2Backend(self)
            self.accelerator_backend.setup()
            self.accelerator_backend.train(model)

        elif use_slurm_ddp:
            self.accelerator_backend = DDPBackend(self)
            self.accelerator_backend.slurm_setup()
            self.accelerator_backend.train(model)

        elif use_torchelastic_ddp:
            self.accelerator_backend = DDPBackend(self)
            self.accelerator_backend.torchelastic_setup()
            self.accelerator_backend.train(model)

        # regular ddp using .spawn
        elif use_ddp_spawn:
            self.accelerator_backend = DDPSpawnBackend(self)
            self.accelerator_backend.setup()
            self.accelerator_backend.train(model, nprocs=self.num_processes)
            results = self.accelerator_backend.teardown(model)

        # ddp
        elif self.distributed_backend == 'ddp':
            self.set_random_port()
            self.accelerator_backend = DDPBackend(self)
            results = self.accelerator_backend.spawn_ddp_children(model)

        # dp
        elif self.use_dp:
            self.accelerator_backend = DataParallelBackend(self)
            self.accelerator_backend.setup(model)
            results = self.accelerator_backend.train()
            self.accelerator_backend.teardown()

        elif self.use_horovod:
            results = self.horovod_train(model)

        elif self.use_single_gpu:
            self.accelerator_backend = GPUBackend(self)
            model = self.accelerator_backend.setup(model)
            results = self.accelerator_backend.train(model)

        elif self.use_tpu:
            self.accelerator_backend = TPUBackend(self)
            self.accelerator_backend.setup()
            self.accelerator_backend.train(model)
            self.accelerator_backend.teardown(model)

        else:
            self.accelerator_backend = CPUBackend(self)
            self.accelerator_backend.setup(model)
            results = self.accelerator_backend.train(model)

        # on fit end callback
        self.on_fit_end()
        if self.is_function_implemented('on_fit_end'):
            model.on_fit_end()

        # teardown callback
        self.teardown('fit')
        if self.is_function_implemented('teardown'):
            model.teardown('fit')

        # return 1 when finished
        # used for testing or when we need to know that training succeeded
        return results or 1

    def can_prepare_data(self):
        should_call_dm_prepare_data = True
        if self.datamodule is not None and self.is_overridden('prepare_data', self.datamodule):
            should_call_dm_prepare_data = not self.datamodule.has_prepared_data

        if self.prepare_data_per_node:
            return self.local_rank == 0 and should_call_dm_prepare_data
        else:
            return self.node_rank == 0 and self.local_rank == 0 and should_call_dm_prepare_data

    def __attach_dataloaders(self, model, train_dataloader=None, val_dataloaders=None, test_dataloaders=None):
        # when dataloader is passed via fit, patch the train_dataloader
        # functions to overwrite with these implementations
        if train_dataloader is not None:
            model.train_dataloader = _PatchDataLoader(train_dataloader)

        if val_dataloaders is not None:
            model.val_dataloader = _PatchDataLoader(val_dataloaders)

        if test_dataloaders is not None:
            model.test_dataloader = _PatchDataLoader(test_dataloaders)

    def __attach_datamodule(self, model, datamodule, stage):

        # We use datamodule if it's been provided on .fit or .test, otherwise we check model for it
        datamodule = datamodule or getattr(model, 'datamodule', None)

        # If we have a datamodule, attach necessary hooks + dataloaders
        if datamodule:

            # If datamodule.setup('test') has not been called yet, call it
            # if stage == 'test':
            #     if self.is_overridden('setup', datamodule) and not datamodule.has_setup_test:
            #         datamodule.setup('test')

            # Override loader hooks
            if self.is_overridden('train_dataloader', datamodule):
                model.train_dataloader = datamodule.train_dataloader
            if self.is_overridden('val_dataloader', datamodule):
                model.val_dataloader = datamodule.val_dataloader
            if self.is_overridden('test_dataloader', datamodule):
                model.test_dataloader = datamodule.test_dataloader

            self.datamodule = datamodule

    def run_pretrain_routine(self, model: LightningModule):
        """Sanity check a few things before starting actual training.

        Args:
            model: The model to run sanity test on.
        """
        ref_model = model
        if self.data_parallel:
            ref_model = model.module

        # give model convenience properties
        ref_model.trainer = self

        # set local properties on the model
        self.copy_trainer_model_properties(ref_model)

        # init amp. Must be done here instead of __init__ to allow ddp to work
        if self.amp_type == AMPType.NATIVE and self.precision == 16 and not self.use_tpu:
            self.scaler = torch.cuda.amp.GradScaler()

        # log hyper-parameters
        if self.logger is not None:
            # save exp to get started
            self.logger.log_hyperparams(ref_model.hparams)
            self.logger.save()

        if self.use_ddp or self.use_ddp2:
            torch_distrib.barrier()

        # wait for all models to restore weights
        if self.on_tpu and XLA_AVAILABLE:
            # wait for all processes to catch up
            torch_xla.core.xla_model.rendezvous("pl.Trainer.run_pretrain_routine")

        elif self.use_horovod:
            # wait for all processes to catch up
            hvd.join()

        # handle POSIX signals that interrupt training
        signal_handler = SignalHandler(self)
        signal_handler.register()

        # on pretrain routine start
        self.on_pretrain_routine_start(ref_model)
        if self.is_function_implemented('on_pretrain_routine_start'):
            ref_model.on_pretrain_routine_start()

        # print model summary
        if self.is_global_zero and self.weights_summary is not None and not self.testing:
            if self.weights_summary in ModelSummary.MODES:
                ref_model.summarize(mode=self.weights_summary)
            else:
                raise MisconfigurationException("weights_summary can be None, " + ", ".join(ModelSummary.MODES))

        # track model now.
        # if cluster resets state, the model will update with the saved weights
        self.model = model

        # restore training and model before hpc is called
        self.restore_weights(model)

        # when testing requested only run test and return
        if self.testing:
            # only load test dataloader for testing
            # self.reset_test_dataloader(ref_model)
            eval_loop_results, _ = self.run_evaluation(test_mode=True)

            if len(eval_loop_results) == 0:
                return 1

            # remove the tensors from the eval results
            for i, result in enumerate(eval_loop_results):
                if isinstance(result, dict):
                    for k, v in result.items():
                        if isinstance(v, torch.Tensor):
                            result[k] = v.cpu().item()

            return eval_loop_results

        # run a few val batches before training starts
        self._run_sanity_check(ref_model, model)

        # clear cache before training
        if self.on_gpu and self.root_gpu is not None:
            # use context because of:
            # https://discuss.pytorch.org/t/out-of-memory-when-i-use-torch-cuda-empty-cache/57898
            with torch.cuda.device(f'cuda:{self.root_gpu}'):
                torch.cuda.empty_cache()

<<<<<<< HEAD
        try:
            # CORE TRAINING LOOP
            self.train()
        except KeyboardInterrupt:
            rank_zero_info('Detected KeyboardInterrupt, attempting graceful shutdown ...')
            if not self.interrupted:
                self.interrupted = True
                self.on_keyboard_interrupt()
        finally:
            self.run_training_teardown()
            signal_handler.restore()

=======
        # on pretrain routine end
        self.on_pretrain_routine_end(ref_model)
        if self.is_function_implemented('on_pretrain_routine_end'):
            ref_model.on_pretrain_routine_end()

        # CORE TRAINING LOOP
        self.train()
>>>>>>> 0097630a

    def _run_sanity_check(self, ref_model, model):

        using_val_step = ref_model.val_dataloader is not None and self.is_overridden('validation_step')
        should_sanity_check = using_val_step and self.num_sanity_val_steps > 0 and self.limit_val_batches > 0

        # run tiny validation (if validation defined)
        # to make sure program won't crash during val
        if should_sanity_check:
            self.reset_val_dataloader(ref_model)

            # hook and callback
            self.running_sanity_check = True
            self.on_sanity_check_start()

            num_loaders = len(self.val_dataloaders)
            max_batches = [self.num_sanity_val_steps] * num_loaders
            eval_results = self._evaluate(model, self.val_dataloaders, max_batches, False)

            # allow no returns from eval
            if eval_results is not None and len(eval_results) > 0:
                # when we get a list back, used only the last item
                if isinstance(eval_results, list):
                    eval_results = eval_results[-1]

                if isinstance(eval_results, EvalResult):
                    callback_metrics = eval_results.callback_metrics
                else:
                    _, _, _, callback_metrics, _ = self.process_output(eval_results)
                self.callback_metrics = callback_metrics

            self.on_sanity_check_end()
            self.running_sanity_check = False

    @trainer_state(entering=TrainerState.RUNNING, exiting=TrainerState.FINISHED)
    def test(
        self,
        model: Optional[LightningModule] = None,
        test_dataloaders: Optional[Union[DataLoader, List[DataLoader]]] = None,
        ckpt_path: Optional[str] = 'best',
        verbose: bool = True,
        datamodule: Optional[LightningDataModule] = None,
    ):
        r"""

        Separates from fit to make sure you never run on your test set until you want to.

        Args:
            model: The model to test.

            test_dataloaders: Either a single
                Pytorch Dataloader or a list of them, specifying validation samples.

            ckpt_path: Either ``best`` or path to the checkpoint you wish to test.
                If ``None``, use the weights from the last epoch to test. Default to ``best``.

            verbose: If True, prints the test results

        Returns:
            The final test result dictionary. If no test_epoch_end is defined returns a list of dictionaries

        Example::

            # Option 1
            # run test with the best checkpoint from ``ModelCheckpoint`` after fitting.
            test = DataLoader(...)
            trainer = Trainer()
            model = LightningModule()

            trainer.fit(model)
            trainer.test(test_dataloaders=test)

            # Option 2
            # run test with the specified checkpoint after fitting
            test = DataLoader(...)
            trainer = Trainer()
            model = LightningModule()

            trainer.fit(model)
            trainer.test(test_dataloaders=test, ckpt_path='path/to/checkpoint.ckpt')

            # Option 3
            # run test with the weights from the end of training after fitting
            test = DataLoader(...)
            trainer = Trainer()
            model = LightningModule()

            trainer.fit(model)
            trainer.test(test_dataloaders=test, ckpt_path=None)

            # Option 4
            # run test from a loaded model. ``ckpt_path`` is ignored in this case.
            test = DataLoader(...)
            model = LightningModule.load_from_checkpoint('path/to/checkpoint.ckpt')
            trainer = Trainer()
            trainer.test(model, test_dataloaders=test)
        """
        # --------------------
        # SETUP HOOK
        # --------------------
        self.verbose_test = verbose

        if self.global_rank != 0:
            return

        # If you supply a datamodule you can't supply train_dataloader or val_dataloaders
        if test_dataloaders and datamodule:
            raise MisconfigurationException(
                'You cannot pass test_dataloaders to trainer.test if you supply a datamodule'
            )

        # Attach datamodule to get setup/prepare_data added to model before the call to it below
        self.__attach_datamodule(model or self.get_model(), datamodule, 'test')

        if model is not None:
            results = self.__test_given_model(model, test_dataloaders)
        else:
            results = self.__test_using_best_weights(ckpt_path, test_dataloaders)

        self.teardown('test')

        return results

    def __test_using_best_weights(self, ckpt_path, test_dataloaders):
        model = self.get_model()

        # if user requests the best checkpoint but we don't have it, error
        if ckpt_path == 'best' and self.checkpoint_callback.save_top_k <= 0:
            raise MisconfigurationException(
                'ckpt_path is "best", but ModelCheckpoint is not configured to save the best model.'
            )

        # load best weights
        if ckpt_path is not None:
            # ckpt_path is 'best' so load the best model
            if ckpt_path == 'best':
                ckpt_path = self.checkpoint_callback.best_model_path

            if len(ckpt_path) == 0:
                rank_zero_warn(
                    f'.test() found no path for the best weights, {ckpt_path}. Please '
                    f'specify a path for a checkpoint .test(ckpt_path=PATH)'
                )
                return {}

            ckpt = torch.load(ckpt_path, map_location=lambda storage, loc: storage)
            model.load_state_dict(ckpt['state_dict'])

        # attach dataloaders
        if test_dataloaders is not None:
            self.__attach_dataloaders(model, test_dataloaders=test_dataloaders)

        # run tests
        self.tested_ckpt_path = ckpt_path
        self.set_random_port(force=True)
        self.testing = True
        os.environ['PL_TESTING_MODE'] = '1'
        self.model = model
        results = self.fit(model)
        self.testing = False
        del os.environ['PL_TESTING_MODE']

        # teardown
        if self.is_function_implemented('teardown'):
            model_ref = self.get_model()
            model_ref.teardown('test')

        return results

    def __test_given_model(self, model, test_dataloaders):

        # attach data
        if test_dataloaders is not None:
            self.__attach_dataloaders(model, test_dataloaders=test_dataloaders)

        # run test
        # sets up testing so we short circuit to eval
        self.set_random_port(force=True)
        self.testing = True
        self.model = model
        results = self.fit(model)
        self.testing = False

        # teardown
        if self.is_function_implemented('teardown'):
            model.teardown('test')

        return results

    def barrier(self, name):
        if self.use_ddp or self.use_ddp2:
            pass
            # torch_distrib.barrier()

        if self.on_tpu and XLA_AVAILABLE:
            # wait for all processes to catch up
            torch_xla.core.xla_model.rendezvous(f'pl.Trainer.{name}')

    def call_setup_hook(self, model):
        # call setup after the ddp process has connected
        stage_name = 'test' if self.testing else 'fit'
        if self.datamodule is not None:
            called = self.datamodule.has_setup_test if self.testing else self.datamodule.has_setup_fit
            if not called:
                self.datamodule.setup(stage_name)
        self.setup(stage_name)
        model.setup(stage_name)


class _PatchDataLoader(object):
    r"""
    Callable object for patching dataloaders passed into trainer.fit().
    Use this class to override model.*_dataloader() and be pickle-compatible.

    Args:
        dataloader: Dataloader object to return when called.

    """

    def __init__(self, dataloader: Union[List[DataLoader], DataLoader]):
        self.dataloader = dataloader

        # cannot pickle __code__ so cannot verify if PatchDataloader
        # exists which shows dataloader methods have been overwritten.
        # so, we hack it by using the string representation
        self.patch_loader_code = str(self.__call__.__code__)

    def __call__(self) -> Union[List[DataLoader], DataLoader]:
        return self.dataloader


def _determine_batch_limits(batches: Union[int, float], name: str) -> Union[int, float]:
    if 0 <= batches <= 1:
        return batches
    elif batches > 1 and batches % 1.0 == 0:
        return int(batches)
    else:
        raise MisconfigurationException(
            f'You have passed invalid value {batches} for {name}, it has to be in [0.0, 1.0] or an int.'
        )<|MERGE_RESOLUTION|>--- conflicted
+++ resolved
@@ -45,11 +45,8 @@
 from pytorch_lightning.trainer.lr_finder import TrainerLRFinderMixin
 from pytorch_lightning.trainer.model_hooks import TrainerModelHooksMixin
 from pytorch_lightning.trainer.optimizers import TrainerOptimizersMixin
-<<<<<<< HEAD
 from pytorch_lightning.trainer.signal_handling import SignalHandler
-=======
 from pytorch_lightning.trainer.states import TrainerState, trainer_state
->>>>>>> 0097630a
 from pytorch_lightning.trainer.supporters import TensorRunningAccum
 from pytorch_lightning.trainer.training_io import TrainerIOMixin
 from pytorch_lightning.trainer.training_loop import TrainerTrainLoopMixin
@@ -1216,7 +1213,11 @@
             with torch.cuda.device(f'cuda:{self.root_gpu}'):
                 torch.cuda.empty_cache()
 
-<<<<<<< HEAD
+        # on pretrain routine end
+        self.on_pretrain_routine_end(ref_model)
+        if self.is_function_implemented('on_pretrain_routine_end'):
+            ref_model.on_pretrain_routine_end()
+
         try:
             # CORE TRAINING LOOP
             self.train()
@@ -1229,15 +1230,6 @@
             self.run_training_teardown()
             signal_handler.restore()
 
-=======
-        # on pretrain routine end
-        self.on_pretrain_routine_end(ref_model)
-        if self.is_function_implemented('on_pretrain_routine_end'):
-            ref_model.on_pretrain_routine_end()
-
-        # CORE TRAINING LOOP
-        self.train()
->>>>>>> 0097630a
 
     def _run_sanity_check(self, ref_model, model):
 
