# Copyright The PyTorch Lightning team.
#
# Licensed under the Apache License, Version 2.0 (the "License");
# you may not use this file except in compliance with the License.
# You may obtain a copy of the License at
#
#     http://www.apache.org/licenses/LICENSE-2.0
#
# Unless required by applicable law or agreed to in writing, software
# distributed under the License is distributed on an "AS IS" BASIS,
# WITHOUT WARRANTIES OR CONDITIONS OF ANY KIND, either express or implied.
# See the License for the specific language governing permissions and
# limitations under the License.
"""Trainer to automate the training."""
import logging
import warnings
from itertools import count
from pathlib import Path
<<<<<<< HEAD
from traceback import print_exc
from typing import Dict, Iterable, List, Optional, Union
=======
from typing import Any, Dict, Iterable, List, Optional, Union
>>>>>>> 46540ee2

import torch
from torch.utils.data import DataLoader

from pytorch_lightning.accelerators import Accelerator
from pytorch_lightning.callbacks import Callback
from pytorch_lightning.core.datamodule import LightningDataModule
from pytorch_lightning.core.lightning import LightningModule
from pytorch_lightning.core.memory import ModelSummary
from pytorch_lightning.core.step_result import Result
from pytorch_lightning.loggers import LightningLoggerBase
from pytorch_lightning.plugins import Plugin
from pytorch_lightning.profiler import BaseProfiler
from pytorch_lightning.trainer.callback_hook import TrainerCallbackHookMixin
from pytorch_lightning.trainer.configuration_validator import ConfigValidator
from pytorch_lightning.trainer.connectors.accelerator_connector import AcceleratorConnector
from pytorch_lightning.trainer.connectors.callback_connector import CallbackConnector
from pytorch_lightning.trainer.connectors.checkpoint_connector import CheckpointConnector
from pytorch_lightning.trainer.connectors.data_connector import DataConnector
from pytorch_lightning.trainer.connectors.debugging_connector import DebuggingConnector
from pytorch_lightning.trainer.connectors.env_vars_connector import overwrite_by_env_vars
from pytorch_lightning.trainer.connectors.logger_connector import LoggerConnector
from pytorch_lightning.trainer.connectors.model_connector import ModelConnector
from pytorch_lightning.trainer.connectors.optimizer_connector import OptimizerConnector
from pytorch_lightning.trainer.connectors.profiler_connector import ProfilerConnector
from pytorch_lightning.trainer.connectors.slurm_connector import SLURMConnector
from pytorch_lightning.trainer.connectors.training_trick_connector import TrainingTricksConnector
from pytorch_lightning.trainer.data_loading import TrainerDataLoadingMixin
from pytorch_lightning.trainer.deprecated_api import DeprecatedDistDeviceAttributes, DeprecatedTrainerAttributes
from pytorch_lightning.trainer.evaluation_loop import EvaluationLoop
from pytorch_lightning.trainer.logging import TrainerLoggingMixin
from pytorch_lightning.trainer.model_hooks import TrainerModelHooksMixin
from pytorch_lightning.trainer.optimizers import TrainerOptimizersMixin
from pytorch_lightning.trainer.predict_loop import PredictLoop
from pytorch_lightning.trainer.properties import TrainerProperties
from pytorch_lightning.trainer.states import TrainerState
from pytorch_lightning.trainer.training_loop import TrainLoop
from pytorch_lightning.trainer.training_tricks import TrainerTrainingTricksMixin
from pytorch_lightning.tuner.tuning import Tuner
from pytorch_lightning.utilities import rank_zero_warn
from pytorch_lightning.utilities.cloud_io import load as pl_load
from pytorch_lightning.utilities.debugging import InternalDebugger
from pytorch_lightning.utilities.exceptions import MisconfigurationException
from pytorch_lightning.utilities.memory import recursive_detach
from pytorch_lightning.utilities.model_helpers import is_overridden

log = logging.getLogger(__name__)
# warnings to ignore in trainer
warnings.filterwarnings(
    'ignore', message='torch.distributed.reduce_op is deprecated, '
    'please use torch.distributed.ReduceOp instead'
)


class Trainer(
    TrainerProperties,
    TrainerCallbackHookMixin,
    TrainerModelHooksMixin,
    TrainerOptimizersMixin,
    TrainerLoggingMixin,
    TrainerTrainingTricksMixin,
    TrainerDataLoadingMixin,
    DeprecatedDistDeviceAttributes,
    DeprecatedTrainerAttributes,
):

    @overwrite_by_env_vars
    def __init__(
        self,
        logger: Union[LightningLoggerBase, Iterable[LightningLoggerBase], bool] = True,
        checkpoint_callback: bool = True,
        callbacks: Optional[Union[List[Callback], Callback]] = None,
        default_root_dir: Optional[str] = None,
        gradient_clip_val: float = 0,
        process_position: int = 0,
        num_nodes: int = 1,
        num_processes: int = 1,
        gpus: Optional[Union[List[int], str, int]] = None,
        auto_select_gpus: bool = False,
        tpu_cores: Optional[Union[List[int], str, int]] = None,
        log_gpu_memory: Optional[str] = None,
        progress_bar_refresh_rate: Optional[int] = None,
        overfit_batches: Union[int, float] = 0.0,
        track_grad_norm: Union[int, float, str] = -1,
        check_val_every_n_epoch: int = 1,
        fast_dev_run: Union[int, bool] = False,
        accumulate_grad_batches: Union[int, Dict[int, int], List[list]] = 1,
        max_epochs: Optional[int] = None,
        min_epochs: Optional[int] = None,
        max_steps: Optional[int] = None,
        min_steps: Optional[int] = None,
        limit_train_batches: Union[int, float] = 1.0,
        limit_val_batches: Union[int, float] = 1.0,
        limit_test_batches: Union[int, float] = 1.0,
        limit_predict_batches: Union[int, float] = 1.0,
        val_check_interval: Union[int, float] = 1.0,
        flush_logs_every_n_steps: int = 100,
        log_every_n_steps: int = 50,
        accelerator: Optional[Union[str, Accelerator]] = None,
        sync_batchnorm: bool = False,
        precision: int = 32,
        weights_summary: Optional[str] = 'top',
        weights_save_path: Optional[str] = None,
        num_sanity_val_steps: int = 2,
        truncated_bptt_steps: Optional[int] = None,
        resume_from_checkpoint: Optional[Union[Path, str]] = None,
        profiler: Optional[Union[BaseProfiler, str]] = None,
        benchmark: bool = False,
        deterministic: bool = False,
        reload_dataloaders_every_epoch: bool = False,
        auto_lr_find: Union[bool, str] = False,
        replace_sampler_ddp: bool = True,
        terminate_on_nan: bool = False,
        auto_scale_batch_size: Union[str, bool] = False,
        prepare_data_per_node: bool = True,
        plugins: Optional[Union[Plugin, str, list]] = None,
        amp_backend: str = 'native',
        amp_level: str = 'O2',
        distributed_backend: Optional[str] = None,
        move_metrics_to_cpu: bool = False,
        multiple_trainloader_mode: str = 'max_size_cycle',
        stochastic_weight_avg: bool = False
    ):
        r"""
        Customize every aspect of training via flags

        Args:

            accelerator: Previously known as distributed_backend (dp, ddp, ddp2, etc...).
                Can also take in an accelerator object for custom hardware.

            accumulate_grad_batches: Accumulates grads every k batches or as set up in the dict.

            amp_backend: The mixed precision backend to use ("native" or "apex")

            amp_level: The optimization level to use (O1, O2, etc...).

            auto_lr_find: If set to True, will make trainer.tune() run a learning rate finder,
                trying to optimize initial learning for faster convergence. trainer.tune() method will
                set the suggested learning rate in self.lr or self.learning_rate in the LightningModule.
                To use a different key set a string instead of True with the key name.

            auto_scale_batch_size: If set to True, will `initially` run a batch size
                finder trying to find the largest batch size that fits into memory.
                The result will be stored in self.batch_size in the LightningModule.
                Additionally, can be set to either `power` that estimates the batch size through
                a power search or `binsearch` that estimates the batch size through a binary search.

            auto_select_gpus: If enabled and `gpus` is an integer, pick available
                gpus automatically. This is especially useful when
                GPUs are configured to be in "exclusive mode", such
                that only one process at a time can access them.

            benchmark: If true enables cudnn.benchmark.

            callbacks: Add a callback or list of callbacks.

            checkpoint_callback: If ``True``, enable checkpointing.
                It will configure a default ModelCheckpoint callback if there is no user-defined ModelCheckpoint in
                :paramref:`~pytorch_lightning.trainer.trainer.Trainer.callbacks`.

            check_val_every_n_epoch: Check val every n train epochs.

            default_root_dir: Default path for logs and weights when no logger/ckpt_callback passed.
                Default: ``os.getcwd()``.
                Can be remote file paths such as `s3://mybucket/path` or 'hdfs://path/'

            deterministic: If true enables cudnn.deterministic.

            distributed_backend: deprecated. Please use 'accelerator'

            fast_dev_run: runs n if set to ``n`` (int) else 1 if set to ``True`` batch(es)
                of train, val and test to find any bugs (ie: a sort of unit test).

            flush_logs_every_n_steps: How often to flush logs to disk (defaults to every 100 steps).

            gpus: number of gpus to train on (int) or which GPUs to train on (list or str) applied per node

            gradient_clip_val: 0 means don't clip.

            limit_train_batches: How much of training dataset to check (floats = percent, int = num_batches)

            limit_val_batches: How much of validation dataset to check (floats = percent, int = num_batches)

            limit_test_batches: How much of test dataset to check (floats = percent, int = num_batches)

            logger: Logger (or iterable collection of loggers) for experiment tracking.

            log_gpu_memory: None, 'min_max', 'all'. Might slow performance

            log_every_n_steps: How often to log within steps (defaults to every 50 steps).

            prepare_data_per_node: If True, each LOCAL_RANK=0 will call prepare data.
                Otherwise only NODE_RANK=0, LOCAL_RANK=0 will prepare data

            process_position: orders the progress bar when running multiple models on same machine.

            progress_bar_refresh_rate: How often to refresh progress bar (in steps). Value ``0`` disables progress bar.
                Ignored when a custom progress bar is passed to :paramref:`~Trainer.callbacks`. Default: None, means
                a suitable value will be chosen based on the environment (terminal, Google COLAB, etc.).

            profiler: To profile individual steps during training and assist in identifying bottlenecks.

            overfit_batches: Overfit a percent of training data (float) or a set number of batches (int).

            plugins: Plugins allow modification of core behavior like ddp and amp, and enable custom lightning plugins.

            precision: Full precision (32), half precision (16). Can be used on CPU, GPU or TPUs.

            max_epochs: Stop training once this number of epochs is reached. Disabled by default (None).
                If both max_epochs and max_steps are not specified, defaults to ``max_epochs`` = 1000.

            min_epochs: Force training for at least these many epochs. Disabled by default (None).
                If both min_epochs and min_steps are not specified, defaults to ``min_epochs`` = 1.

            max_steps: Stop training after this number of steps. Disabled by default (None).

            min_steps: Force training for at least these number of steps. Disabled by default (None).

            num_nodes: number of GPU nodes for distributed training.

            num_processes: number of processes for distributed training with distributed_backend="ddp_cpu"

            num_sanity_val_steps: Sanity check runs n validation batches before starting the training routine.
                Set it to `-1` to run all batches in all validation dataloaders.

            reload_dataloaders_every_epoch: Set to True to reload dataloaders every epoch.

            replace_sampler_ddp: Explicitly enables or disables sampler replacement. If not specified this
                will toggled automatically when DDP is used. By default it will add ``shuffle=True`` for
                train sampler and ``shuffle=False`` for val/test sampler. If you want to customize it,
                you can set ``replace_sampler_ddp=False`` and add your own distributed sampler.

            resume_from_checkpoint: Path/URL of the checkpoint from which training is resumed. If there is
                no checkpoint file at the path, start from scratch. If resuming from mid-epoch checkpoint,
                training will start from the beginning of the next epoch.

            sync_batchnorm: Synchronize batch norm layers between process groups/whole world.

            terminate_on_nan: If set to True, will terminate training (by raising a `ValueError`) at the
                end of each training batch, if any of the parameters or the loss are NaN or +/-inf.

            tpu_cores: How many TPU cores to train on (1 or 8) / Single TPU to train on [1]

            track_grad_norm: -1 no tracking. Otherwise tracks that p-norm. May be set to 'inf' infinity-norm.

            truncated_bptt_steps: Truncated back prop breaks performs backprop every k steps of much longer
                sequence.

            val_check_interval: How often to check the validation set. Use float to check within a training epoch,
                use int to check every n steps (batches).

            weights_summary: Prints a summary of the weights when training begins.

            weights_save_path: Where to save weights if specified. Will override default_root_dir
                for checkpoints only. Use this if for whatever reason you need the checkpoints
                stored in a different place than the logs written in `default_root_dir`.
                Can be remote file paths such as `s3://mybucket/path` or 'hdfs://path/'
                Defaults to `default_root_dir`.

            move_metrics_to_cpu: Whether to force internal logged metrics to be moved to cpu.
                This can save some gpu memory, but can make training slower. Use with attention.

            multiple_trainloader_mode: How to loop over the datasets when there are multiple train loaders.
                In 'max_size_cycle' mode, the trainer ends one epoch when the largest dataset is traversed,
                and smaller datasets reload when running out of their data. In 'min_size' mode, all the datasets
                reload when reaching the minimum length of datasets.

            stochastic_weight_avg: Whether to use `Stochastic Weight Averaging (SWA)
                <https://pytorch.org/blog/pytorch-1.6-now-includes-stochastic-weight-averaging/>_`

        """
        super().__init__()

        distributed_backend = distributed_backend or accelerator

        # init connectors
        self.dev_debugger = InternalDebugger(self)
        self.config_validator = ConfigValidator(self)
        self.data_connector = DataConnector(self)
        self.optimizer_connector = OptimizerConnector(self)

        self.accelerator_connector = AcceleratorConnector(
            num_processes, tpu_cores, distributed_backend, auto_select_gpus, gpus, num_nodes, sync_batchnorm, benchmark,
            replace_sampler_ddp, deterministic, precision, amp_backend, amp_level, plugins
        )
        self.logger_connector = LoggerConnector(self, log_gpu_memory)
        self.model_connector = ModelConnector(self)
        self.callback_connector = CallbackConnector(self)
        self.debugging_connector = DebuggingConnector(self)
        self.training_tricks_connector = TrainingTricksConnector(self)
        self.profile_connector = ProfilerConnector(self)
        self.checkpoint_connector = CheckpointConnector(self)
        self.slurm_connector = SLURMConnector(self)
        self.tuner = Tuner(self)
        self.train_loop = TrainLoop(self, multiple_trainloader_mode)
        self.evaluation_loop = EvaluationLoop(self)
        self.predict_loop = PredictLoop(self)

        # training state
        self.weights_summary = weights_summary
        self.shown_warnings = set()

        # init callbacks
        # Declare attributes to be set in callback_connector on_trainer_init
        self.callback_connector.on_trainer_init(
            callbacks, checkpoint_callback, progress_bar_refresh_rate, process_position, default_root_dir,
            weights_save_path, resume_from_checkpoint, stochastic_weight_avg
        )

        # hook
        self.on_init_start()

        # init optimizer + lr scheduler related flags
        self.optimizer_connector.on_trainer_init()

        # init data flags
        self.data_connector.on_trainer_init(
            check_val_every_n_epoch, reload_dataloaders_every_epoch, prepare_data_per_node
        )

        # init training tricks
        self.training_tricks_connector.on_trainer_init(
            gradient_clip_val, track_grad_norm, accumulate_grad_batches, truncated_bptt_steps, terminate_on_nan
        )
        self.train_loop.on_trainer_init(
            max_epochs,
            min_epochs,
            max_steps,
            min_steps,
            num_sanity_val_steps,
            weights_summary,
        )
        self.evaluation_loop.on_trainer_init()

        # configure tuner
        self.tuner.on_trainer_init(auto_lr_find, auto_scale_batch_size)

        # configure profiler
        self.profile_connector.on_trainer_init(profiler)

        # init logger flags
        self.logger_connector.on_trainer_init(
            logger,
            flush_logs_every_n_steps,
            log_every_n_steps,
            move_metrics_to_cpu,
        )

        # init debugging flags
        self.debugging_connector.on_init_start(
            limit_train_batches,
            limit_val_batches,
            limit_test_batches,
            limit_predict_batches,
            val_check_interval,
            overfit_batches,
            fast_dev_run,
        )

        # Callback system
        self.on_init_end()

    def setup_trainer(self, model: LightningModule):
        """
        Sanity check a few things before starting actual training or testing.

        Args:
            model: The model to run sanity test on.
        """

        # log hyper-parameters
        if self.logger is not None:
            # save exp to get started (this is where the first experiment logs are written)
            self.logger.log_hyperparams(model.hparams_initial)
            self.logger.log_graph(model)
            self.logger.save()

    def fit(
        self,
        model: LightningModule,
        train_dataloader: Any = None,
        val_dataloaders: Optional[Union[DataLoader, List[DataLoader]]] = None,
        datamodule: Optional[LightningDataModule] = None,
    ):
        r"""
        Runs the full optimization routine.

        Args:
            datamodule: A instance of :class:`LightningDataModule`.

            model: Model to fit.

            train_dataloader: Either a single PyTorch DataLoader or a collection of these
                (list, dict, nested lists and dicts). In the case of multiple dataloaders, please
                see this :ref:`page <multiple-training-dataloaders>`

            val_dataloaders: Either a single Pytorch Dataloader or a list of them, specifying validation samples.
                If the model has a predefined val_dataloaders method this will be skipped

        """
        # we reuse fit for other functions. When already set, it shouldn't be modified.
        if not self.state.running:
            self.state = TrainerState.FITTING
        if self._running_stage is None:
            self.training = True

        # set local properties on the model
        self.model_connector.copy_trainer_model_properties(model)

        # ----------------------------
        # LINK DATA
        # ----------------------------
        # setup data, etc...
        self.train_loop.setup_fit(model, train_dataloader, val_dataloaders, datamodule)

        # hook
        self.data_connector.prepare_data(model)
        self.callback_connector._attach_model_callbacks(model, self)

        # ----------------------------
        # SET UP TRAINING
        # ----------------------------
        self.call_setup_hook(model)
        self.call_hook("on_before_accelerator_backend_setup", model)
        self.accelerator.setup(self, model)
        self.setup_trainer(model)

        # ----------------------------
        # INSPECT THE CORE LOOPS
        # ----------------------------
        #             Lightning internal flow looks like this.
        #
        #   trainer.fit(...) or trainer.test(...) or trainer.predict(...)   ||
        #                                |                                  ||
        #                        create accelerator                         ||
        #                                |                                  ||
        #                         trainer.dispatch                          ||  LIGHTNING
        #                                |                                  ||
        #    start_training or start_evaluating or start_predicting call    ||  FLOW
        #                        from `accelerator`                         ||
        #                                |                                  ||  DIRECTION
        #             run_train or run_evaluate or run_predict call         ||
        #                           from `trainer`                          ||
        #                                |                                  ||
        #                             results                               \/
        # This is used to guide readers to the core loops: train, test, predict.
        # `run_predict` is the simplest to understand, use `Go to Definition` to read it :)
        # Search for `start_training` or `start_evaluating` or `start_predicting` in
        # `pytorch_lightning/plugins/training_type` folder to find accelerator dispatch functions.

        # ----------------------------
        # TRAIN
        # ----------------------------
        # hook
        self.call_hook("on_fit_start")

        # plugin will setup fitting (e.g. ddp will launch child processes)
        self.pre_dispatch()

        # dispatch `start_training` or `start_evaluating` or `start_predicting`
        self.dispatch()

        # plugin will finalized fitting (e.g. ddp_spawn will load trained model)
        self.post_dispatch()

        # ----------------------------
        # POST-Training CLEAN UP
        # ----------------------------
        # hook
        self.call_hook('on_fit_end')

        # hook
        self.teardown('fit')
        if self.is_function_implemented('teardown'):
            model.teardown('fit')

        if self.state != TrainerState.INTERRUPTED:
            self.state = TrainerState.FINISHED
        self._running_stage = None

        # return 1 when finished
        # used for testing or when we need to know that training succeeded
        return self.accelerator.results or 1

    def pre_dispatch(self):
        self.accelerator.pre_dispatch()

    def post_dispatch(self):
        self.accelerator.post_dispatch()
        self.accelerator.teardown()

    def dispatch(self):
        if self.evaluating:
            self.accelerator.start_evaluating(self)
        elif self.predicting:
            self.accelerator.start_predicting(self)
        else:
            self.accelerator.start_training(self)

    def run_stage(self):
        results = None
        if self.evaluating:
            results = self.run_evaluate()
        elif self.predicting:
            results = self.run_predict()
        else:
            self.run_train()
        return results

    def _pre_training_routine(self):
        # wait for all to join if on distributed
        self.accelerator.barrier("setup_training")

        # register auto-resubmit when on SLURM
        self.slurm_connector.register_slurm_signal_handlers()

        # --------------------------
        # Pre-train
        # --------------------------
        # on pretrain routine start
        ref_model = self.lightning_module

        self.on_pretrain_routine_start(ref_model)
        if self.is_function_implemented("on_pretrain_routine_start"):
            ref_model.on_pretrain_routine_start()

        # print model summary
        if self.is_global_zero and self.weights_summary is not None and not self.testing:
            if self.weights_summary in ModelSummary.MODES:
                ref_model.summarize(mode=self.weights_summary)
            else:
                raise MisconfigurationException("weights_summary can be None, " + ", ".join(ModelSummary.MODES))

        # restore training and model before hpc is called
        self.checkpoint_connector.restore_weights()

        # on pretrain routine end
        self.on_pretrain_routine_end(ref_model)
        if self.is_function_implemented("on_pretrain_routine_end"):
            ref_model.on_pretrain_routine_end()

    def run_train(self) -> None:

        self._pre_training_routine()

        if not self.is_global_zero and self.progress_bar_callback is not None:
            self.progress_bar_callback.disable()

        self.run_sanity_check(self.lightning_module)

        self.checkpoint_connector.has_trained = False

        # enable train mode
        model = self.lightning_module
        model.train()
        torch.set_grad_enabled(True)

        # reload data when needed
        self.train_loop.reset_train_val_dataloaders(model)

        # hook
        self.train_loop.on_train_start()

        try:
            if self.train_loop.should_skip_training():
                return
            # run all epochs
            epochs = range(self.current_epoch, self.max_epochs) if self.max_epochs else count(self.current_epoch)
            for epoch in epochs:

                # hook
                self.train_loop.on_train_epoch_start(epoch)

                with self.profiler.profile("run_training_epoch"):
                    # run train epoch
                    self.train_loop.run_training_epoch()

                if self.max_steps and self.max_steps <= self.global_step:
                    return

                # early stopping
                met_min_epochs = (epoch >= self.min_epochs - 1) if self.min_epochs else True
                met_min_steps = self.global_step >= self.min_steps if self.min_steps else True

                if self.should_stop:
                    if met_min_epochs and met_min_steps:
                        return
                    else:
                        log.info(
                            'Trainer was signaled to stop but required minimum epochs'
                            f' ({self.min_epochs}) or minimum steps ({self.min_steps}) has'
                            ' not been met. Training will continue...'
                        )

            # hook
            self.train_loop.on_train_end()

        except KeyboardInterrupt:
            rank_zero_warn('Detected KeyboardInterrupt, attempting graceful shutdown...')
            # user could press Ctrl+c many times... only shutdown once
            if not self.interrupted:
                self.state = TrainerState.INTERRUPTED
                self.on_keyboard_interrupt()
        except (RuntimeError, AssertionError):
            # if an exception is raised, the finally block is executed and can hide the actual exception
            # that was initially raised if `on_train_end` also raises an exception. we want to avoid that
            # for assertions and other runtime errors so we aren't misled while debugging
            print_exc()
        finally:
            # hook
            self.train_loop.on_train_end()

    def run_evaluation(self, on_epoch=False):
        if not (self.evaluating or self.sanity_checking):
            rank_zero_warn(
                f"`trainer.run_evaluation()` was called but the running stage is set to {self._running_stage}."
                " This should not happen normally. Setting it to `RunningStage.VALIDATING`", RuntimeWarning
            )
            self.validating = True

        # reset cached results
        self.logger_connector.reset()

        # prepare dataloaders
        dataloaders, max_batches = self.evaluation_loop.get_evaluation_dataloaders()

        # check if we want to skip this evaluation
        if self.evaluation_loop.should_skip_evaluation(max_batches):
            return [], []

        # enable eval mode + no grads
        self.evaluation_loop.on_evaluation_model_eval()
        # ref model
        model = self.lightning_module
        model.zero_grad()
        torch.set_grad_enabled(False)

        # hook
        self.evaluation_loop.on_evaluation_start()

        # set up the eval loop
        self.evaluation_loop.setup(model, max_batches, dataloaders)

        # hook
        self.evaluation_loop.on_evaluation_epoch_start()

        # run validation/testing
        for dataloader_idx, dataloader in enumerate(dataloaders):
            # bookkeeping
            dl_outputs = []
            dataloader = self.accelerator.process_dataloader(dataloader)
            dl_max_batches = self.evaluation_loop.max_batches[dataloader_idx]

            for batch_idx, batch in enumerate(dataloader):
                if batch is None:
                    continue

                # stop short when running on limited batches
                if batch_idx >= dl_max_batches:
                    break

                # hook
                self.evaluation_loop.on_evaluation_batch_start(batch, batch_idx, dataloader_idx)

                # lightning module methods
                with self.profiler.profile("evaluation_step_and_end"):
                    output = self.evaluation_loop.evaluation_step(batch, batch_idx, dataloader_idx)
                    output = self.evaluation_loop.evaluation_step_end(output)

                # hook + store predictions
                self.evaluation_loop.on_evaluation_batch_end(output, batch, batch_idx, dataloader_idx)

                # log batch metrics
                self.evaluation_loop.log_evaluation_step_metrics(output, batch_idx)

                # track epoch level outputs
                dl_outputs = self.track_output_for_epoch_end(dl_outputs, output)

            # store batch level output per dataloader
            self.evaluation_loop.outputs.append(dl_outputs)

        # lightning module method
        deprecated_eval_results = self.evaluation_loop.evaluation_epoch_end()

        # hook
        self.evaluation_loop.on_evaluation_epoch_end()

        # update epoch-level lr_schedulers
        if on_epoch:
            self.optimizer_connector.update_learning_rates(interval='epoch')

        # hook
        self.evaluation_loop.on_evaluation_end()

        # log epoch metrics
        eval_loop_results = self.evaluation_loop.log_epoch_metrics_on_evaluation_end()

        # save predictions to disk
        self.evaluation_loop.predictions.to_disk()

        # enable train mode again
        self.evaluation_loop.on_evaluation_model_train()

        torch.set_grad_enabled(True)

        return eval_loop_results, deprecated_eval_results

    def track_output_for_epoch_end(self, outputs, output):
        if output is not None:
            if isinstance(output, Result):
                output = output.detach()
                if self.move_metrics_to_cpu:
                    output = output.cpu()
            elif isinstance(output, dict):
                output = recursive_detach(output, to_cpu=self.move_metrics_to_cpu)
            elif isinstance(output, torch.Tensor) and output.is_cuda and self.move_metrics_to_cpu:
                output = output.cpu()
            outputs.append(output)
        return outputs

    def run_evaluate(self):
        if not self.is_global_zero and self.progress_bar_callback is not None:
            self.progress_bar_callback.disable()

        assert self.evaluating

        with self.profiler.profile(f"run_{self._running_stage}_evaluation"):
            eval_loop_results, _ = self.run_evaluation()

        if len(eval_loop_results) == 0:
            return 1

        # remove the tensors from the eval results
        for i, result in enumerate(eval_loop_results):
            if isinstance(result, dict):
                for k, v in result.items():
                    if isinstance(v, torch.Tensor):
                        result[k] = v.cpu().item()

        return eval_loop_results

    def run_predict(self):
        # prepare dataloaders
        dataloaders, max_batches = self.predict_loop.get_predict_dataloaders(None)

        # check if we want to skip this evaluation
        if self.predict_loop.should_skip_predict(dataloaders, max_batches):
            return []

        # ref model
        model = self.lightning_module

        # enable eval mode + no grads
        self.predict_loop.on_predict_model_eval()
        model.zero_grad()
        torch.set_grad_enabled(False)

        # set up the eval loop
        self.predict_loop.setup(model, max_batches, dataloaders)

        # run validation/testing
        for dataloader_idx, dataloader in enumerate(dataloaders):
            dataloader = self.accelerator.process_dataloader(dataloader)
            dl_max_batches = self.predict_loop.max_batches[dataloader_idx]

            for batch_idx, batch in enumerate(dataloader):
                if batch is None:
                    continue

                # stop short when running on limited batches
                if batch_idx >= dl_max_batches:
                    break

                # lightning module methods
                with self.profiler.profile("predict"):
                    self.predict_loop.predict(batch, batch_idx, dataloader_idx)

        results = self.predict_loop.on_predict_epoch_end()
        return results

    def run_sanity_check(self, ref_model):
        using_val_step = ref_model.val_dataloader is not None and is_overridden('validation_step', ref_model)
        should_sanity_check = using_val_step and self.num_sanity_val_steps > 0 and self.limit_val_batches > 0

        # run tiny validation (if validation defined)
        # to make sure program won't crash during val
        if should_sanity_check:
            stage = self._running_stage
            self.sanity_checking = True

            # hook and callback
            self.on_sanity_check_start()

            # run eval step
            _, eval_results = self.run_evaluation()

            # allow no returns from eval
            if eval_results is not None and len(eval_results) > 0:
                # when we get a list back, used only the last item
                if isinstance(eval_results, list):
                    eval_results = eval_results[-1]

                _, _, _, callback_metrics, _ = self.process_dict_result(eval_results)
                self.logger_connector.callback_metrics = callback_metrics

            self.on_sanity_check_end()

            self._running_stage = stage

    def test(
        self,
        model: Optional[LightningModule] = None,
        test_dataloaders: Optional[Union[DataLoader, List[DataLoader]]] = None,
        ckpt_path: Optional[str] = 'best',
        verbose: bool = True,
        datamodule: Optional[LightningDataModule] = None,
    ):
        r"""
        Perform one evaluation epoch over the test set. It's separated from
        fit to make sure you never run on your test set until you want to.

        Args:
            ckpt_path: Either ``best`` or path to the checkpoint you wish to test.
                If ``None``, use the current weights of the model. Default to ``best``.
            datamodule: A instance of :class:`LightningDataModule`.

            model: The model to test.

            test_dataloaders: Either a single PyTorch DataLoader or a list of them,
                specifying test samples.

            verbose: If True, prints the test results.

        Returns:
            Returns a list of dictionaries, one for each test dataloader containing their respective metrics.
        """
        # --------------------
        # SETUP HOOK
        # --------------------
        self.verbose_evaluate = verbose

        self.state = TrainerState.TESTING
        self.testing = True

        # If you supply a datamodule you can't supply test_dataloaders
        if test_dataloaders and datamodule:
            raise MisconfigurationException(
                'You cannot pass test_dataloaders to trainer.test if you supply a datamodule'
            )

        model_provided = model is not None
        model = model or self.lightning_module

        # Attach datamodule to get setup/prepare_data added to model before the call to it below
        self.data_connector.attach_datamodule(model, datamodule)
        results = (
            self.__evaluate_given_model(model, dataloaders=test_dataloaders)
            if model_provided else
            self.__evaluate_using_weights(model, ckpt_path=ckpt_path, dataloaders=test_dataloaders)
        )

        self.teardown('test')

        assert self.state.stopped
        self.testing = False

        return results

    def __evaluate_using_weights(
        self,
        model,
        ckpt_path: Optional[str] = None,
        dataloaders: Optional[Union[DataLoader, List[DataLoader]]] = None
    ):
        # if user requests the best checkpoint but we don't have it, error
        if ckpt_path == 'best' and not self.checkpoint_callback.best_model_path:
            raise MisconfigurationException(
                'ckpt_path is "best", but `ModelCheckpoint` is not configured to save the best model.'
            )

        # load best weights
        if ckpt_path is not None:
            # ckpt_path is 'best' so load the best model
            if ckpt_path == 'best':
                ckpt_path = self.checkpoint_callback.best_model_path

            if len(ckpt_path) == 0:
                rank_zero_warn(
                    f'`.test()` found no path for the best weights, {ckpt_path}. Please'
                    ' specify a path for a checkpoint `.test(ckpt_path=PATH)`'
                )
                return {}

            self.training_type_plugin.barrier()

            ckpt = pl_load(ckpt_path, map_location=lambda storage, loc: storage)
            model.load_state_dict(ckpt['state_dict'])

        # attach dataloaders
        if dataloaders is not None:
            self.data_connector.attach_dataloaders(model, test_dataloaders=dataloaders)

        if self.validating:
            self.validated_ckpt_paath = ckpt_path
        else:
            self.tested_ckpt_path = ckpt_path

        # run test
        results = self.fit(model)

        # teardown
        if self.is_function_implemented('teardown', model=model):
            model.teardown('test')

        return results

    def __evaluate_given_model(self, model, dataloaders: Optional[Union[DataLoader, List[DataLoader]]] = None):
        # attach data
        if dataloaders is not None:
            self.data_connector.attach_dataloaders(model, test_dataloaders=dataloaders)

        # run test
        # sets up testing so we short circuit to eval
        results = self.fit(model)

        # teardown
        if self.is_function_implemented('teardown', model=model):
            model.teardown('test')

        return results

    def predict(
        self,
        model: Optional[LightningModule] = None,
        dataloaders: Optional[Union[DataLoader, List[DataLoader]]] = None,
        datamodule: Optional[LightningDataModule] = None,
    ):
        r"""

        Separates from fit to make sure you never run on your predictions set until you want to.

        This will call the model forward function to compute predictions.

        Args:
            model: The model to predict on.

            dataloaders: Either a single
                Pytorch Dataloader or a list of them, specifying inference samples.

            datamodule: A instance of :class:`LightningDataModule`.

        Returns:
            Returns a list of dictionaries, one for each provided dataloader containing their respective predictions.
        """

        # --------------------
        # SETUP HOOK
        # --------------------
        # If you supply a datamodule you can't supply dataloaders

        model = model or self.lightning_module

        self.state = TrainerState.PREDICTING
        self.predicting = True

        if dataloaders and datamodule:
            raise MisconfigurationException(
                'You cannot pass dataloaders to trainer.predict if you supply a datamodule.'
            )

        if datamodule is not None:
            # Attach datamodule to get setup/prepare_data added to model before the call to it below
            self.data_connector.attach_datamodule(model, datamodule)

        # attach data
        if dataloaders is not None:
            self.data_connector.attach_dataloaders(model, predict_dataloaders=dataloaders)

        self.model = model
        results = self.fit(model)

        assert self.state.stopped
        self.predicting = False

        return results

    def tune(
        self,
        model: LightningModule,
        train_dataloader: Optional[DataLoader] = None,
        val_dataloaders: Optional[Union[DataLoader, List[DataLoader]]] = None,
        datamodule: Optional[LightningDataModule] = None,
    ):
        r"""
        Runs routines to tune hyperparameters before training.

        Args:
            datamodule: A instance of :class:`LightningDataModule`.

            model: Model to tune.

            train_dataloader: A Pytorch DataLoader with training samples. If the model has
                a predefined train_dataloader method this will be skipped.

            val_dataloaders: Either a single Pytorch Dataloader or a list of them, specifying validation samples.
                If the model has a predefined val_dataloaders method this will be skipped

        """
        self.state = TrainerState.TUNING
        self.tuning = True

        self.tuner.tune(model, train_dataloader, val_dataloaders, datamodule)

        assert self.state.stopped
        self.tuning = False

    def call_setup_hook(self, model):
        # call setup after the ddp process has connected
        stage_name = 'test' if self.evaluating else 'fit'

        if self.datamodule is not None:
            called = getattr(self.datamodule, f'has_setup_{stage_name}')
            if not called:
                self.datamodule.setup(stage_name)

        self.setup(model, stage_name)
        model.setup(stage_name)

    def _reset_result_and_set_hook_fx_name(self, hook_name):
        # on_before_zero_grad is called within training_step
        if "batch_start" in hook_name or "on_before_zero_grad" in hook_name:
            return True
        model_ref = self.lightning_module
        if model_ref is not None:
            # used to track current hook name called
            model_ref._results = Result()
            model_ref._current_hook_fx_name = hook_name
        return False

    def _cache_logged_metrics(self):
        model_ref = self.lightning_module
        if model_ref is not None:
            # capture logging for this hook
            self.logger_connector.cache_logged_metrics()

    def call_hook(self, hook_name, *args, **kwargs):
        # set hook_name to model + reset Result obj
        skip = self._reset_result_and_set_hook_fx_name(hook_name)

        # always profile hooks
        with self.profiler.profile(hook_name):

            # first call trainer hook
            if hasattr(self, hook_name):
                trainer_hook = getattr(self, hook_name)
                trainer_hook(*args, **kwargs)

            # next call hook in lightningModule
            output = None
            model_ref = self.lightning_module
            if is_overridden(hook_name, model_ref):
                hook_fx = getattr(model_ref, hook_name)
                output = hook_fx(*args, **kwargs)

            # if the PL module doesn't have the hook then call the accelerator
            # used to auto-reduce things for the user with Results obj
            elif hasattr(self.accelerator, hook_name):
                accelerator_hook = getattr(self.accelerator, hook_name)
                output = accelerator_hook(*args, **kwargs)

        if not skip:
            self._cache_logged_metrics()
        return output<|MERGE_RESOLUTION|>--- conflicted
+++ resolved
@@ -16,12 +16,8 @@
 import warnings
 from itertools import count
 from pathlib import Path
-<<<<<<< HEAD
 from traceback import print_exc
-from typing import Dict, Iterable, List, Optional, Union
-=======
 from typing import Any, Dict, Iterable, List, Optional, Union
->>>>>>> 46540ee2
 
 import torch
 from torch.utils.data import DataLoader
