# Copyright The PyTorch Lightning team.
#
# Licensed under the Apache License, Version 2.0 (the "License");
# you may not use this file except in compliance with the License.
# You may obtain a copy of the License at
#
#     http://www.apache.org/licenses/LICENSE-2.0
#
# Unless required by applicable law or agreed to in writing, software
# distributed under the License is distributed on an "AS IS" BASIS,
# WITHOUT WARRANTIES OR CONDITIONS OF ANY KIND, either express or implied.
# See the License for the specific language governing permissions and
# limitations under the License.
"""Trainer to automate the training."""
import inspect
import logging
import os
import traceback
import warnings
from argparse import ArgumentParser, Namespace
from datetime import timedelta
from pathlib import Path
from typing import Any, Callable, cast, Dict, Iterable, List, Optional, Tuple, Union
from weakref import proxy

import torch
from torch.optim import Optimizer

import pytorch_lightning as pl
from pytorch_lightning.accelerators import Accelerator, IPUAccelerator
from pytorch_lightning.callbacks import Callback, EarlyStopping, ModelCheckpoint, ProgressBarBase
from pytorch_lightning.callbacks.prediction_writer import BasePredictionWriter
from pytorch_lightning.core.datamodule import LightningDataModule
from pytorch_lightning.core.optimizer import LightningOptimizer
from pytorch_lightning.loggers import LightningLoggerBase
from pytorch_lightning.loggers.base import LoggerCollection
from pytorch_lightning.loggers.tensorboard import TensorBoardLogger
from pytorch_lightning.loops import PredictionLoop, TrainingBatchLoop, TrainingEpochLoop
from pytorch_lightning.loops.dataloader.evaluation_loop import EvaluationLoop
from pytorch_lightning.loops.fit_loop import FitLoop
from pytorch_lightning.plugins import DDPSpawnPlugin, ParallelPlugin, PLUGIN_INPUT, PrecisionPlugin, TrainingTypePlugin
from pytorch_lightning.profiler import (
    AdvancedProfiler,
    BaseProfiler,
    PassThroughProfiler,
    PyTorchProfiler,
    SimpleProfiler,
    XLAProfiler,
)
from pytorch_lightning.trainer.callback_hook import TrainerCallbackHookMixin
from pytorch_lightning.trainer.configuration_validator import ConfigValidator
from pytorch_lightning.trainer.connectors.accelerator_connector import AcceleratorConnector
from pytorch_lightning.trainer.connectors.callback_connector import CallbackConnector
from pytorch_lightning.trainer.connectors.checkpoint_connector import CheckpointConnector
from pytorch_lightning.trainer.connectors.data_connector import DataConnector
from pytorch_lightning.trainer.connectors.debugging_connector import DebuggingConnector
from pytorch_lightning.trainer.connectors.env_vars_connector import _defaults_from_env_vars
from pytorch_lightning.trainer.connectors.logger_connector import LoggerConnector
from pytorch_lightning.trainer.connectors.logger_connector.result import ResultCollection
from pytorch_lightning.trainer.connectors.model_connector import ModelConnector
from pytorch_lightning.trainer.connectors.optimizer_connector import OptimizerConnector
from pytorch_lightning.trainer.connectors.signal_connector import SignalConnector
from pytorch_lightning.trainer.connectors.training_trick_connector import TrainingTricksConnector
from pytorch_lightning.trainer.data_loading import TrainerDataLoadingMixin
from pytorch_lightning.trainer.model_hooks import TrainerModelHooksMixin
from pytorch_lightning.trainer.optimizers import TrainerOptimizersMixin
from pytorch_lightning.trainer.states import RunningStage, TrainerFn, TrainerState, TrainerStatus
from pytorch_lightning.tuner.auto_gpu_select import pick_multiple_gpus
from pytorch_lightning.tuner.lr_finder import _LRFinder
from pytorch_lightning.tuner.tuning import Tuner
from pytorch_lightning.utilities import (
    _IPU_AVAILABLE,
    _TPU_AVAILABLE,
    device_parser,
    DeviceType,
    DistributedType,
    parsing,
    rank_zero_deprecation,
    rank_zero_info,
    rank_zero_warn,
)
from pytorch_lightning.utilities.argparse import (
    add_argparse_args,
    from_argparse_args,
    parse_argparser,
    parse_env_variables,
)
from pytorch_lightning.utilities.cloud_io import get_filesystem
from pytorch_lightning.utilities.distributed import distributed_available
from pytorch_lightning.utilities.exceptions import MisconfigurationException
from pytorch_lightning.utilities.imports import _fault_tolerant_training
from pytorch_lightning.utilities.model_helpers import is_overridden
from pytorch_lightning.utilities.seed import reset_seed
from pytorch_lightning.utilities.types import (
    _EVALUATE_OUTPUT,
    _PATH,
    _PREDICT_OUTPUT,
    EVAL_DATALOADERS,
    LRSchedulerTypeUnion,
    TRAIN_DATALOADERS,
)

log = logging.getLogger(__name__)
# warnings to ignore in trainer
warnings.filterwarnings(
    "ignore", message="torch.distributed.reduce_op is deprecated, please use torch.distributed.ReduceOp instead"
)


class Trainer(
    TrainerCallbackHookMixin,
    TrainerModelHooksMixin,
    TrainerOptimizersMixin,
    TrainerDataLoadingMixin,
):
    # Needed because of LightningOptimizer
    _lightning_optimizers = None

    @_defaults_from_env_vars
    def __init__(
        self,
        logger: Union[LightningLoggerBase, Iterable[LightningLoggerBase], bool] = True,
        checkpoint_callback: bool = True,
        callbacks: Optional[Union[List[Callback], Callback]] = None,
        default_root_dir: Optional[str] = None,
        gradient_clip_val: Union[int, float] = 0.0,
        gradient_clip_algorithm: str = "norm",
        process_position: int = 0,
        num_nodes: int = 1,
        num_processes: int = 1,
        devices: Optional[Union[List[int], str, int]] = None,
        gpus: Optional[Union[List[int], str, int]] = None,
        auto_select_gpus: bool = False,
        tpu_cores: Optional[Union[List[int], str, int]] = None,
        ipus: Optional[int] = None,
        log_gpu_memory: Optional[str] = None,
        progress_bar_refresh_rate: Optional[int] = None,  # TODO: remove in v1.7
        enable_progress_bar: bool = True,
        overfit_batches: Union[int, float] = 0.0,
        track_grad_norm: Union[int, float, str] = -1,
        check_val_every_n_epoch: int = 1,
        fast_dev_run: Union[int, bool] = False,
        accumulate_grad_batches: Optional[Union[int, Dict[int, int]]] = None,
        max_epochs: Optional[int] = None,
        min_epochs: Optional[int] = None,
        max_steps: Optional[int] = None,
        min_steps: Optional[int] = None,
        max_time: Optional[Union[str, timedelta, Dict[str, int]]] = None,
        limit_train_batches: Union[int, float] = 1.0,
        limit_val_batches: Union[int, float] = 1.0,
        limit_test_batches: Union[int, float] = 1.0,
        limit_predict_batches: Union[int, float] = 1.0,
        val_check_interval: Union[int, float] = 1.0,
        flush_logs_every_n_steps: Optional[int] = None,
        log_every_n_steps: int = 50,
        accelerator: Optional[Union[str, Accelerator]] = None,
        sync_batchnorm: bool = False,
        precision: Union[int, str] = 32,
        weights_summary: Optional[str] = "top",
        weights_save_path: Optional[str] = None,
        num_sanity_val_steps: int = 2,
        resume_from_checkpoint: Optional[Union[Path, str]] = None,
        profiler: Optional[Union[BaseProfiler, str]] = None,
        benchmark: bool = False,
        deterministic: bool = False,
        reload_dataloaders_every_n_epochs: int = 0,
        reload_dataloaders_every_epoch: bool = False,
        auto_lr_find: Union[bool, str] = False,
        replace_sampler_ddp: bool = True,
        terminate_on_nan: bool = False,
        auto_scale_batch_size: Union[str, bool] = False,
        prepare_data_per_node: Optional[bool] = None,
        plugins: Optional[Union[PLUGIN_INPUT, List[PLUGIN_INPUT]]] = None,
        amp_backend: str = "native",
        amp_level: str = "O2",
        distributed_backend: Optional[str] = None,
        move_metrics_to_cpu: bool = False,
        multiple_trainloader_mode: str = "max_size_cycle",
        stochastic_weight_avg: bool = False,
    ):
        r"""
        Customize every aspect of training via flags.

        Args:

            accelerator: Previously known as distributed_backend (dp, ddp, ddp2, etc...).
                Can also take in an accelerator object for custom hardware.

            accumulate_grad_batches: Accumulates grads every k batches or as set up in the dict.

            amp_backend: The mixed precision backend to use ("native" or "apex").

            amp_level: The optimization level to use (O1, O2, etc...).

            auto_lr_find: If set to True, will make trainer.tune() run a learning rate finder,
                trying to optimize initial learning for faster convergence. trainer.tune() method will
                set the suggested learning rate in self.lr or self.learning_rate in the LightningModule.
                To use a different key set a string instead of True with the key name.

            auto_scale_batch_size: If set to True, will `initially` run a batch size
                finder trying to find the largest batch size that fits into memory.
                The result will be stored in self.batch_size in the LightningModule.
                Additionally, can be set to either `power` that estimates the batch size through
                a power search or `binsearch` that estimates the batch size through a binary search.

            auto_select_gpus: If enabled and `gpus` is an integer, pick available
                gpus automatically. This is especially useful when
                GPUs are configured to be in "exclusive mode", such
                that only one process at a time can access them.

            benchmark: If true enables cudnn.benchmark.

            callbacks: Add a callback or list of callbacks.

            checkpoint_callback: If ``True``, enable checkpointing.
                It will configure a default ModelCheckpoint callback if there is no user-defined ModelCheckpoint in
                :paramref:`~pytorch_lightning.trainer.trainer.Trainer.callbacks`.

            check_val_every_n_epoch: Check val every n train epochs.

            default_root_dir: Default path for logs and weights when no logger/ckpt_callback passed.
                Default: ``os.getcwd()``.
                Can be remote file paths such as `s3://mybucket/path` or 'hdfs://path/'

            deterministic: If true enables cudnn.deterministic.

            devices: Will be mapped to either `gpus`, `tpu_cores`, `num_processes` or `ipus`,
                based on the accelerator type.

            distributed_backend: Deprecated. Please use 'accelerator'.

            fast_dev_run: Runs n if set to ``n`` (int) else 1 if set to ``True`` batch(es)
                of train, val and test to find any bugs (ie: a sort of unit test).

            flush_logs_every_n_steps: How often to flush logs to disk (defaults to every 100 steps).

                .. deprecated:: v1.5
                    ``flush_logs_every_n_steps`` has been deprecated in v1.5 and will be removed in v1.7.
                    Please configure flushing directly in the logger instead.

            gpus: Number of GPUs to train on (int) or which GPUs to train on (list or str) applied per node

            gradient_clip_val: The value at which to clip gradients. Passing ``gradient_clip_val=0`` disables gradient
                clipping.

            gradient_clip_algorithm: The gradient clipping algorithm to use. Pass ``gradient_clip_algorithm="value"``
                for clip_by_value, and ``gradient_clip_algorithm="norm"`` for clip_by_norm.

            limit_train_batches: How much of training dataset to check (float = fraction, int = num_batches).

            limit_val_batches: How much of validation dataset to check (float = fraction, int = num_batches).

            limit_test_batches: How much of test dataset to check (float = fraction, int = num_batches).

            limit_predict_batches: How much of prediction dataset to check (float = fraction, int = num_batches).

            logger: Logger (or iterable collection of loggers) for experiment tracking. A ``True`` value uses
                the default ``TensorBoardLogger``. ``False`` will disable logging. If multiple loggers are
                provided and the `save_dir` property of that logger is not set, local files (checkpoints,
                profiler traces, etc.) are saved in ``default_root_dir`` rather than in the ``log_dir`` of any
                of the individual loggers.

            log_gpu_memory: None, 'min_max', 'all'. Might slow performance.

            log_every_n_steps: How often to log within steps (defaults to every 50 steps).

            prepare_data_per_node: If True, each LOCAL_RANK=0 will call prepare data.
                Otherwise only NODE_RANK=0, LOCAL_RANK=0 will prepare data

                .. deprecated:: v1.5
                    Deprecated in v1.5.0 and will be removed in v1.7.0
                    Please set ``prepare_data_per_node`` in LightningDataModule or LightningModule directly instead.

            process_position: Orders the progress bar when running multiple models on same machine.

                .. deprecated:: v1.5
                    ``process_position`` has been deprecated in v1.5 and will be removed in v1.7.
                    Please pass :class:`~pytorch_lightning.callbacks.progress.ProgressBar` with ``process_position``
                    directly to the Trainer's ``callbacks`` argument instead.

            progress_bar_refresh_rate: How often to refresh progress bar (in steps). Value ``0`` disables progress bar.
                Ignored when a custom progress bar is passed to :paramref:`~Trainer.callbacks`. Default: None, means
                a suitable value will be chosen based on the environment (terminal, Google COLAB, etc.).

                .. deprecated:: v1.5
                    ``progress_bar_refresh_rate`` has been deprecated in v1.5 and will be removed in v1.7.
                    Please pass :class:`~pytorch_lightning.callbacks.progress.ProgressBar` with ``refresh_rate``
                    directly to the Trainer's ``callbacks`` argument instead. To disable the progress bar,
                    pass ``enable_progress_bar = False`` to the Trainer.

            enable_progress_bar: Whether to enable to progress bar by default.

            profiler: To profile individual steps during training and assist in identifying bottlenecks.

            overfit_batches: Overfit a fraction of training data (float) or a set number of batches (int).

            plugins: Plugins allow modification of core behavior like ddp and amp, and enable custom lightning plugins.

            precision: Double precision (64), full precision (32), half precision (16) or bfloat16 precision (bf16).
                Can be used on CPU, GPU or TPUs.

            max_epochs: Stop training once this number of epochs is reached. Disabled by default (None).
                If both max_epochs and max_steps are not specified, defaults to ``max_epochs = 1000``.
                To enable infinite training, set ``max_epochs = -1``.

            min_epochs: Force training for at least these many epochs. Disabled by default (None).
                If both min_epochs and min_steps are not specified, defaults to ``min_epochs = 1``.

            max_steps: Stop training after this number of steps. Disabled by default (None). If ``max_steps = None``
                and ``max_epochs = None``, will default to ``max_epochs = 1000``. To disable this default, set
                ``max_steps`` to ``-1``.

            min_steps: Force training for at least these number of steps. Disabled by default (None).

            max_time: Stop training after this amount of time has passed. Disabled by default (None).
                The time duration can be specified in the format DD:HH:MM:SS (days, hours, minutes seconds), as a
                :class:`datetime.timedelta`, or a dictionary with keys that will be passed to
                :class:`datetime.timedelta`.

            num_nodes: Number of GPU nodes for distributed training.

            num_processes: Number of processes for distributed training with ``accelerator="ddp_cpu"``.

            num_sanity_val_steps: Sanity check runs n validation batches before starting the training routine.
                Set it to `-1` to run all batches in all validation dataloaders.

            reload_dataloaders_every_n_epochs: Set to a non-negative integer to reload dataloaders every n epochs.

            reload_dataloaders_every_epoch: Set to True to reload dataloaders every epoch.

                .. deprecated:: v1.4
                    ``reload_dataloaders_every_epoch`` has been deprecated in v1.4 and will be removed in v1.6.
                    Please use ``reload_dataloaders_every_n_epochs``.

            replace_sampler_ddp: Explicitly enables or disables sampler replacement. If not specified this
                will toggled automatically when DDP is used. By default it will add ``shuffle=True`` for
                train sampler and ``shuffle=False`` for val/test sampler. If you want to customize it,
                you can set ``replace_sampler_ddp=False`` and add your own distributed sampler.

            resume_from_checkpoint: Path/URL of the checkpoint from which training is resumed. If there is
                no checkpoint file at the path, start from scratch. If resuming from mid-epoch checkpoint,
                training will start from the beginning of the next epoch.

                .. deprecated:: v1.5
                    ``resume_from_checkpoint`` is deprecated in v1.5 and will be removed in v1.7.
                    Please use ``Trainer.fit(ckpt_path)`` instead.

            sync_batchnorm: Synchronize batch norm layers between process groups/whole world.

            terminate_on_nan: If set to True, will terminate training (by raising a `ValueError`) at the
                end of each training batch, if any of the parameters or the loss are NaN or +/-inf.

            tpu_cores: How many TPU cores to train on (1 or 8) / Single TPU to train on [1]

            ipus: How many IPUs to train on.

            track_grad_norm: -1 no tracking. Otherwise tracks that p-norm. May be set to 'inf' infinity-norm.

            val_check_interval: How often to check the validation set. Use float to check within a training epoch,
                use int to check every n steps (batches).

            weights_summary: Prints a summary of the weights when training begins.

            weights_save_path: Where to save weights if specified. Will override default_root_dir
                for checkpoints only. Use this if for whatever reason you need the checkpoints
                stored in a different place than the logs written in `default_root_dir`.
                Can be remote file paths such as `s3://mybucket/path` or 'hdfs://path/'
                Defaults to `default_root_dir`.

            move_metrics_to_cpu: Whether to force internal logged metrics to be moved to cpu.
                This can save some gpu memory, but can make training slower. Use with attention.

            multiple_trainloader_mode: How to loop over the datasets when there are multiple train loaders.
                In 'max_size_cycle' mode, the trainer ends one epoch when the largest dataset is traversed,
                and smaller datasets reload when running out of their data. In 'min_size' mode, all the datasets
                reload when reaching the minimum length of datasets.

            stochastic_weight_avg: Whether to use `Stochastic Weight Averaging (SWA)
                <https://pytorch.org/blog/pytorch-1.6-now-includes-stochastic-weight-averaging/>`_.

                .. deprecated:: v1.5
                    ``stochastic_weight_avg`` has been deprecated in v1.5 and will be removed in v1.7.
                    Please pass :class:`~pytorch_lightning.callbacks.stochastic_weight_avg.StochasticWeightAveraging`
                    directly to the Trainer's ``callbacks`` argument instead.
        """
        super().__init__()
        Trainer._log_api_event("init")
        self.state = TrainerState()

        gpu_ids, tpu_cores = self._parse_devices(gpus, auto_select_gpus, tpu_cores)

        # init connectors
        self.config_validator = ConfigValidator(self)
        self.data_connector = DataConnector(self, multiple_trainloader_mode)
        self.optimizer_connector = OptimizerConnector(self)

        self.accelerator_connector = AcceleratorConnector(
            num_processes,
            devices,
            tpu_cores,
            ipus,
            distributed_backend,
            accelerator,
            gpus,
            gpu_ids,
            num_nodes,
            sync_batchnorm,
            benchmark,
            replace_sampler_ddp,
            deterministic,
            precision,
            amp_backend,
            amp_level,
            plugins,
        )
        self.logger_connector = LoggerConnector(self, log_gpu_memory)
        self.model_connector = ModelConnector(self)
        self.callback_connector = CallbackConnector(self)
        self.debugging_connector = DebuggingConnector(self)
        self.training_tricks_connector = TrainingTricksConnector(self)
        self.checkpoint_connector = CheckpointConnector(self, resume_from_checkpoint)
        self.signal_connector = SignalConnector(self)
        self.tuner = Tuner(self)

        # TODO: remove in v1.7
        self._resume_from_checkpoint = resume_from_checkpoint

        # max_epochs won't default to 1000 if max_steps/max_time are specified (including being set to -1).
        fit_loop = FitLoop(
            min_epochs=(1 if (min_epochs is None and min_steps is None and max_time is None) else min_epochs),
            max_epochs=(1000 if (max_epochs is None and max_steps is None and max_time is None) else max_epochs),
        )
        training_epoch_loop = TrainingEpochLoop(min_steps, max_steps)
        training_batch_loop = TrainingBatchLoop()
        training_validation_loop = EvaluationLoop()
        training_epoch_loop.connect(batch_loop=training_batch_loop, val_loop=training_validation_loop)
        fit_loop.connect(epoch_loop=training_epoch_loop)

        # default .fit() loop
        self.fit_loop = fit_loop

        # default .validate() loop
        self.validate_loop = EvaluationLoop()

        # default .test() loop
        self.test_loop = EvaluationLoop()

        # default .predict() loop
        self.predict_loop = PredictionLoop()

        # Needed because of LightningOptimizer
        self._lightning_optimizers = None

        # init callbacks
        # Declare attributes to be set in callback_connector on_trainer_init
        self.callback_connector.on_trainer_init(
            callbacks,
            checkpoint_callback,
            enable_progress_bar,
            progress_bar_refresh_rate,
            process_position,
            default_root_dir,
            weights_save_path,
            weights_summary,
            stochastic_weight_avg,
            max_time,
            accumulate_grad_batches,
        )

        # hook
        self.on_init_start()

        # init optimizer + lr scheduler related flags
        self.optimizer_connector.on_trainer_init()

        # init data flags
        self.data_connector.on_trainer_init(
            check_val_every_n_epoch,
            reload_dataloaders_every_n_epochs,
            reload_dataloaders_every_epoch,
            prepare_data_per_node,
        )

        # init training tricks
        self.training_tricks_connector.on_trainer_init(
            gradient_clip_val,
            gradient_clip_algorithm,
            track_grad_norm,
            terminate_on_nan,
        )
        self._setup_on_init(num_sanity_val_steps)

        # configure tuner
        self.tuner.on_trainer_init(auto_lr_find, auto_scale_batch_size)

        # configure profiler
        self.__init_profiler(profiler)

        # init logger flags
        self.logger_connector.on_trainer_init(logger, flush_logs_every_n_steps, log_every_n_steps, move_metrics_to_cpu)

        # init debugging flags
        self.debugging_connector.on_init_start(
            limit_train_batches,
            limit_val_batches,
            limit_test_batches,
            limit_predict_batches,
            val_check_interval,
            overfit_batches,
            fast_dev_run,
        )

        # Callback system
        self.on_init_end()

    def _setup_on_init(self, num_sanity_val_steps: int) -> None:
        self._log_device_info()

        self.should_stop = False
        self.state = TrainerState()
        self.num_training_batches = 0
        self.train_dataloader = None

        if num_sanity_val_steps == -1:
            self.num_sanity_val_steps = float("inf")
        else:
            self.num_sanity_val_steps = num_sanity_val_steps

        self.num_sanity_val_batches = []
        self.num_test_batches = []
        self.num_val_batches = []
        self.test_dataloaders = None
        self.val_dataloaders = None

        # when true, print evaluation results in .validate() and .test()
        self.verbose_evaluate = True

        self.num_predict_batches = []

    def _call_and_handle_interrupt(self, trainer_fn: Callable, *args: Any, **kwargs: Any) -> Any:
        r"""
        Error handling, intended to be used only for main trainer function entry points (fit, validate, test, predict)
        as all errors should funnel through them

        Args:
            trainer_fn: one of (fit, validate, test, predict)
            *args: positional arguments to be passed to the `trainer_fn`
            **kwargs: keyword arguments to be passed to `trainer_fn`
        """
        try:
            return trainer_fn(*args, **kwargs)
        # TODO: treat KeyboardInterrupt as BaseException (delete the code below) in v1.7
        except KeyboardInterrupt as exception:
            rank_zero_warn("Detected KeyboardInterrupt, attempting graceful shutdown...")
            # user could press Ctrl+c many times... only shutdown once
            if not self.interrupted:
                self.state.status = TrainerStatus.INTERRUPTED
                self.on_keyboard_interrupt()
                self.on_exception(exception)
        except BaseException as exception:
            self.state.status = TrainerStatus.INTERRUPTED
            if distributed_available() and self.world_size > 1:
                # try syncing remaing processes, kill otherwise
                self.training_type_plugin.reconciliate_processes(traceback.format_exc())
            self._on_exception()
            # reset bookkeeping
            self.state.stage = None
            self.on_exception(exception)
            raise

    def fit(
        self,
        model: "pl.LightningModule",
        train_dataloaders: Optional[Union[TRAIN_DATALOADERS, LightningDataModule]] = None,
        val_dataloaders: Optional[EVAL_DATALOADERS] = None,
        ckpt_path: Optional[str] = None,
        datamodule: Optional[LightningDataModule] = None,
        train_dataloader=None,  # TODO: remove with 1.6
    ) -> None:
        r"""
        Runs the full optimization routine.

        Args:
            model: Model to fit.

            train_dataloaders: A collection of :class:`torch.utils.data.DataLoader` or a
                :class:`~pytorch_lightning.core.datamodule.LightningDataModule` specifying training samples.
                In the case of multiple dataloaders, please see this :ref:`page <multiple-training-dataloaders>`.

            val_dataloaders: A :class:`torch.utils.data.DataLoader` or a sequence of them specifying validation samples.

            ckpt_path: Path/URL of the checkpoint from which training is resumed. If there is
                no checkpoint file at the path, start from scratch. If resuming from mid-epoch checkpoint,
                training will start from the beginning of the next epoch.

            datamodule: An instance of :class:`~pytorch_lightning.core.datamodule.LightningDataModule`.
        """
        if train_dataloader is not None:
            rank_zero_deprecation(
                "`trainer.fit(train_dataloader)` is deprecated in v1.4 and will be removed in v1.6."
                " Use `trainer.fit(train_dataloaders)` instead. HINT: added 's'"
            )
            train_dataloaders = train_dataloader
        self._call_and_handle_interrupt(
            self._fit_impl, model, train_dataloaders, val_dataloaders, ckpt_path, datamodule
        )

    def _fit_impl(
        self,
        model: "pl.LightningModule",
        train_dataloaders: Optional[Union[TRAIN_DATALOADERS, LightningDataModule]] = None,
        val_dataloaders: Optional[EVAL_DATALOADERS] = None,
        ckpt_path: Optional[str] = None,
        datamodule: Optional[LightningDataModule] = None,
    ) -> None:
        Trainer._log_api_event("fit")

        self.state.fn = TrainerFn.FITTING
        self.state.status = TrainerStatus.RUNNING
        self.training = True

        # if a datamodule comes in as the second arg, then fix it for the user
        if isinstance(train_dataloaders, LightningDataModule):
            datamodule = train_dataloaders
            train_dataloaders = None
        # If you supply a datamodule you can't supply train_dataloader or val_dataloaders
        if (train_dataloaders is not None or val_dataloaders is not None) and datamodule is not None:
            raise MisconfigurationException(
                "You cannot pass `train_dataloader` or `val_dataloaders` to `trainer.fit(datamodule=...)`"
            )

        # links data to the trainer
        self.data_connector.attach_data(
            model, train_dataloaders=train_dataloaders, val_dataloaders=val_dataloaders, datamodule=datamodule
        )

        # TODO: ckpt_path only in v1.7
        ckpt_path = ckpt_path or self._resume_from_checkpoint
        self._run(model, ckpt_path)

        assert self.state.stopped
        self.training = False

    def validate(
        self,
        model: Optional["pl.LightningModule"] = None,
        dataloaders: Optional[Union[EVAL_DATALOADERS, LightningDataModule]] = None,
        ckpt_path: Optional[str] = None,
        verbose: bool = True,
        datamodule: Optional[LightningDataModule] = None,
        val_dataloaders=None,  # TODO: remove with 1.6
    ) -> _EVALUATE_OUTPUT:
        r"""
        Perform one evaluation epoch over the validation set.

        Args:
            model: The model to validate.

            dataloaders: A :class:`torch.utils.data.DataLoader` or a sequence of them,
                or a :class:`~pytorch_lightning.core.datamodule.LightningDataModule` specifying validation samples.

            ckpt_path: Either ``best`` or path to the checkpoint you wish to validate.
                If ``None`` and the model instance was passed, use the current weights.
                Otherwise, the best model from the previous ``trainer.fit`` call will be loaded.

            verbose: If True, prints the validation results.

            datamodule: An instance of :class:`~pytorch_lightning.core.datamodule.LightningDataModule`.

        Returns:
            List of dictionaries with metrics logged during the validation phase, e.g., in model- or callback hooks
            like :meth:`~pytorch_lightning.core.lightning.LightningModule.validation_step`,
            :meth:`~pytorch_lightning.core.lightning.LightningModule.validation_epoch_end`, etc.
            The length of the list corresponds to the number of validation dataloaders used.
        """
        if val_dataloaders is not None:
            rank_zero_deprecation(
                "`trainer.validate(val_dataloaders)` is deprecated in v1.4 and will be removed in v1.6."
                " Use `trainer.validate(dataloaders)` instead."
            )
            dataloaders = val_dataloaders
        return self._call_and_handle_interrupt(self._validate_impl, model, dataloaders, ckpt_path, verbose, datamodule)

    def _validate_impl(
        self,
        model: Optional["pl.LightningModule"] = None,
        dataloaders: Optional[Union[EVAL_DATALOADERS, LightningDataModule]] = None,
        ckpt_path: Optional[str] = None,
        verbose: bool = True,
        datamodule: Optional[LightningDataModule] = None,
    ) -> _EVALUATE_OUTPUT:
        # --------------------
        # SETUP HOOK
        # --------------------
        Trainer._log_api_event("validate")
        self.verbose_evaluate = verbose

        self.state.fn = TrainerFn.VALIDATING
        self.state.status = TrainerStatus.RUNNING
        self.validating = True

        # if a datamodule comes in as the second arg, then fix it for the user
        if isinstance(dataloaders, LightningDataModule):
            datamodule = dataloaders
            dataloaders = None
        # If you supply a datamodule you can't supply val_dataloaders
        if dataloaders is not None and datamodule:
            raise MisconfigurationException("You cannot pass both `trainer.validate(dataloaders=..., datamodule=...)`")

        model_provided = model is not None
        model = model or self.lightning_module
        if model is None:
            raise MisconfigurationException(
                "`model` must be provided to `trainer.validate()` when it hasn't been passed in a previous run"
            )

        # links data to the trainer
        self.data_connector.attach_data(model, val_dataloaders=dataloaders, datamodule=datamodule)

        ckpt_path = self.__set_ckpt_path(
            ckpt_path, model_provided=model_provided, model_connected=self.lightning_module is not None
        )

        # run validate
        results = self._run(model, ckpt_path)

        assert self.state.stopped
        self.validating = False

        return results

    def test(
        self,
        model: Optional["pl.LightningModule"] = None,
        dataloaders: Optional[Union[EVAL_DATALOADERS, LightningDataModule]] = None,
        ckpt_path: Optional[str] = None,
        verbose: bool = True,
        datamodule: Optional[LightningDataModule] = None,
        test_dataloaders=None,  # TODO: remove with 1.6
    ) -> _EVALUATE_OUTPUT:
        r"""
        Perform one evaluation epoch over the test set.
        It's separated from fit to make sure you never run on your test set until you want to.

        Args:
            model: The model to test.

            dataloaders: A :class:`torch.utils.data.DataLoader` or a sequence of them,
                or a :class:`~pytorch_lightning.core.datamodule.LightningDataModule` specifying test samples.

            ckpt_path: Either ``best`` or path to the checkpoint you wish to test.
                If ``None`` and the model instance was passed, use the current weights.
                Otherwise, the best model from the previous ``trainer.fit`` call will be loaded.

            verbose: If True, prints the test results.

            datamodule: An instance of :class:`~pytorch_lightning.core.datamodule.LightningDataModule`.

        Returns:
            List of dictionaries with metrics logged during the test phase, e.g., in model- or callback hooks
            like :meth:`~pytorch_lightning.core.lightning.LightningModule.test_step`,
            :meth:`~pytorch_lightning.core.lightning.LightningModule.test_epoch_end`, etc.
            The length of the list corresponds to the number of test dataloaders used.
        """
        if test_dataloaders is not None:
            rank_zero_deprecation(
                "`trainer.test(test_dataloaders)` is deprecated in v1.4 and will be removed in v1.6."
                " Use `trainer.test(dataloaders)` instead."
            )
            dataloaders = test_dataloaders
        return self._call_and_handle_interrupt(self._test_impl, model, dataloaders, ckpt_path, verbose, datamodule)

    def _test_impl(
        self,
        model: Optional["pl.LightningModule"] = None,
        dataloaders: Optional[Union[EVAL_DATALOADERS, LightningDataModule]] = None,
        ckpt_path: Optional[str] = None,
        verbose: bool = True,
        datamodule: Optional[LightningDataModule] = None,
    ) -> _EVALUATE_OUTPUT:
        # --------------------
        # SETUP HOOK
        # --------------------
        Trainer._log_api_event("test")
        self.verbose_evaluate = verbose

        self.state.fn = TrainerFn.TESTING
        self.state.status = TrainerStatus.RUNNING
        self.testing = True

        # if a datamodule comes in as the second arg, then fix it for the user
        if isinstance(dataloaders, LightningDataModule):
            datamodule = dataloaders
            dataloaders = None
        # If you supply a datamodule you can't supply test_dataloaders
        if dataloaders is not None and datamodule:
            raise MisconfigurationException("You cannot pass both `trainer.test(dataloaders=..., datamodule=...)`")

        model_provided = model is not None
        model = model or self.lightning_module
        if model is None:
            raise MisconfigurationException(
                "`model` must be provided to `trainer.test()` when it hasn't been passed in a previous run"
            )

        # links data to the trainer
        self.data_connector.attach_data(model, test_dataloaders=dataloaders, datamodule=datamodule)

        ckpt_path = self.__set_ckpt_path(
            ckpt_path, model_provided=model_provided, model_connected=self.lightning_module is not None
        )

        # run test
        results = self._run(model, ckpt_path)

        assert self.state.stopped
        self.testing = False

        return results

    def predict(
        self,
        model: Optional["pl.LightningModule"] = None,
        dataloaders: Optional[Union[EVAL_DATALOADERS, LightningDataModule]] = None,
        datamodule: Optional[LightningDataModule] = None,
        return_predictions: Optional[bool] = None,
        ckpt_path: Optional[str] = None,
    ) -> Optional[_PREDICT_OUTPUT]:
        r"""
        Run inference on your data.
        This will call the model forward function to compute predictions. Useful to perform distributed
        and batched predictions. Logging is disabled in the predict hooks.

        Args:
            model: The model to predict with.

            dataloaders: A :class:`torch.utils.data.DataLoader` or a sequence of them,
                or a :class:`~pytorch_lightning.core.datamodule.LightningDataModule` specifying prediction samples.

            datamodule: The datamodule with a predict_dataloader method that returns one or more dataloaders.

            return_predictions: Whether to return predictions.
                ``True`` by default except when an accelerator that spawns processes is used (not supported).

            ckpt_path: Either ``best`` or path to the checkpoint you wish to predict.
                If ``None`` and the model instance was passed, use the current weights.
                Otherwise, the best model from the previous ``trainer.fit`` call will be loaded.

        Returns:
            Returns a list of dictionaries, one for each provided dataloader containing their respective predictions.
        """
        return self._call_and_handle_interrupt(
            self._predict_impl, model, dataloaders, datamodule, return_predictions, ckpt_path
        )

    def _predict_impl(
        self,
        model: Optional["pl.LightningModule"] = None,
        dataloaders: Optional[Union[EVAL_DATALOADERS, LightningDataModule]] = None,
        datamodule: Optional[LightningDataModule] = None,
        return_predictions: Optional[bool] = None,
        ckpt_path: Optional[str] = None,
    ) -> Optional[_PREDICT_OUTPUT]:
        # --------------------
        # SETUP HOOK
        # --------------------
        Trainer._log_api_event("predict")

        self.state.fn = TrainerFn.PREDICTING
        self.state.status = TrainerStatus.RUNNING
        self.predicting = True

        self.predict_loop.return_predictions = return_predictions

        # if a datamodule comes in as the second arg, then fix it for the user
        if isinstance(dataloaders, LightningDataModule):
            datamodule = dataloaders
            dataloaders = None
        if dataloaders is not None and datamodule:
            raise MisconfigurationException("You cannot pass both `trainer.predict(dataloaders=..., datamodule=...)`")

        model_provided = model is not None
        model = model or self.lightning_module
        if model is None:
            raise MisconfigurationException(
                "`model` must be provided to `trainer.predict()` when it hasn't been passed in a previous run"
            )

        # links data to the trainer
        self.data_connector.attach_data(model, predict_dataloaders=dataloaders, datamodule=datamodule)

        ckpt_path = self.__set_ckpt_path(
            ckpt_path, model_provided=model_provided, model_connected=self.lightning_module is not None
        )

        results = self._run(model, ckpt_path)

        assert self.state.stopped
        self.predicting = False

        return results

    def tune(
        self,
        model: "pl.LightningModule",
        train_dataloaders: Optional[Union[TRAIN_DATALOADERS, LightningDataModule]] = None,
        val_dataloaders: Optional[EVAL_DATALOADERS] = None,
        datamodule: Optional[LightningDataModule] = None,
        scale_batch_size_kwargs: Optional[Dict[str, Any]] = None,
        lr_find_kwargs: Optional[Dict[str, Any]] = None,
        train_dataloader=None,  # TODO: remove with 1.6
    ) -> Dict[str, Optional[Union[int, _LRFinder]]]:
        r"""
        Runs routines to tune hyperparameters before training.

        Args:
            model: Model to tune.

            train_dataloaders: A collection of :class:`torch.utils.data.DataLoader` or a
                :class:`~pytorch_lightning.core.datamodule.LightningDataModule` specifying training samples.
                In the case of multiple dataloaders, please see this :ref:`page <multiple-training-dataloaders>`.

            val_dataloaders: A :class:`torch.utils.data.DataLoader` or a sequence of them specifying validation samples.

            datamodule: An instance of :class:`~pytorch_lightning.core.datamodule.LightningDataModule`.

            scale_batch_size_kwargs: Arguments for :func:`~pytorch_lightning.tuner.batch_size_scaling.scale_batch_size`

            lr_find_kwargs: Arguments for :func:`~pytorch_lightning.tuner.lr_finder.lr_find`
        """
        Trainer._log_api_event("tune")

        self.state.fn = TrainerFn.TUNING
        self.state.status = TrainerStatus.RUNNING
        self.tuning = True

        if train_dataloader is not None:
            rank_zero_deprecation(
                "`trainer.tune(train_dataloader)` is deprecated in v1.4 and will be removed in v1.6."
                " Use `trainer.tune(train_dataloaders)` instead. HINT: added 's'"
            )
            train_dataloaders = train_dataloader
        # if a datamodule comes in as the second arg, then fix it for the user
        if isinstance(train_dataloaders, LightningDataModule):
            datamodule = train_dataloaders
            train_dataloaders = None
        # If you supply a datamodule you can't supply train_dataloader or val_dataloaders
        if (train_dataloaders is not None or val_dataloaders is not None) and datamodule is not None:
            raise MisconfigurationException(
                "You cannot pass `train_dataloader` or `val_dataloaders` to `trainer.tune(datamodule=...)`"
            )

        # links data to the trainer
        self.data_connector.attach_data(
            model, train_dataloaders=train_dataloaders, val_dataloaders=val_dataloaders, datamodule=datamodule
        )

        result = self.tuner._tune(model, scale_batch_size_kwargs=scale_batch_size_kwargs, lr_find_kwargs=lr_find_kwargs)

        assert self.state.stopped
        self.tuning = False

        return result

    def _restore_modules_and_callbacks(self, checkpoint_path: Optional[_PATH] = None) -> None:
        # restore modules after setup
        self.checkpoint_connector.resume_start(checkpoint_path)
        self.checkpoint_connector.restore_model()
<<<<<<< HEAD
        if self.state.fn == TrainerFn.FITTING:
            self.checkpoint_connector.restore_datamodule()
            # restore callback states
            self.checkpoint_connector.restore_callbacks()

    def _run(
        self, model: "pl.LightningModule", ckpt_path: Optional[str] = None
    ) -> Optional[Union[_EVALUATE_OUTPUT, _PREDICT_OUTPUT]]:
=======
        # restore callback states
        self.checkpoint_connector.restore_callbacks()

    def _load_checkpoint_weights(self):
        # only one process running at this point for TPUs, as spawn isn't triggered yet
        # todo: move this logic internally within the barrier.
        if not self._device_type == DeviceType.TPU:
            self.training_type_plugin.barrier()
        rank_zero_info(f"Loading model weights from checkpoint at {self._ckpt_path}")
        self.checkpoint_connector.restore_model_weights(self._ckpt_path)

    def _run(self, model: "pl.LightningModule") -> Optional[Union[_EVALUATE_OUTPUT, _PREDICT_OUTPUT]]:
>>>>>>> 131176b9
        # clean hparams
        if hasattr(model, "hparams"):
            parsing.clean_namespace(model.hparams)

        self.config_validator.verify_loop_configurations(model)

        # attach model log function to callback
        self.callback_connector.attach_model_logging_functions(model)

        # attach model to the training type plugin
        self.accelerator.connect(model)

        # hook
        self.data_connector.prepare_data()
        self.callback_connector._attach_model_callbacks()

        # ----------------------------
        # SET UP TRAINING
        # ----------------------------
        self.call_hook("on_before_accelerator_backend_setup")
        self.accelerator.setup_environment()
        self._call_setup_hook()  # allow user to setup lightning_module in accelerator environment

        # check if we should delay restoring checkpoint till later
        if not self.accelerator.restore_checkpoint_after_pre_dispatch:
            self._restore_modules_and_callbacks(ckpt_path)

        self._call_configure_sharded_model()  # allow user to setup in model sharded environment
        self.accelerator.setup(self)

        # ----------------------------
        # INSPECT THE CORE LOOPS
        # ----------------------------
        fr"""
             Lightning internal flow looks like this:
        {Trainer.fit} or {Trainer.test} or {Trainer.predict}  ||
                                |                             ||
                        create accelerator                    ||
                                |                             ||
                         {self._dispatch}                     ||
                                |                             ||  LIGHTNING
                  {self.accelerator.start_training}           ||
                or {self.accelerator.start_evaluating}        ||
                or {self.accelerator.start_predicting}        ||  FLOW
                                |                             ||
                         {self.run_stage}                     ||
                                |                             ||  DIRECTION
                        {self._run_train}                     ||
                     or {self._run_evaluate}                  ||
                     or {self._run_predict}                   ||
                                |                             ||
                             results                          \/
        This is used to guide readers to the core loops: train, test, predict.
        {self._run_predict} is the simplest to understand, use `Go to Definition` to read it :)
        Search for `start_training` or `start_evaluating` or `start_predicting` in
        `pytorch_lightning/plugins/training_type_plugin` to find accelerator dispatch functions.
        """

        # ----------------------------
        # TRAIN
        # ----------------------------

        # reset logger connector
        self.logger_connector.reset_results()
        self.logger_connector.reset_metrics()

        # hook
        if self.state.fn == TrainerFn.FITTING:
            self.call_hook("on_fit_start")

        # plugin will setup fitting (e.g. ddp will launch child processes)
        self._pre_dispatch()

        if self.accelerator.restore_checkpoint_after_pre_dispatch:
            self._restore_modules_and_callbacks(ckpt_path)

        # restore optimizers, etc.
        if self.state.fn == TrainerFn.FITTING:
            self.checkpoint_connector.restore_training_state()

        # dispatch `start_training` or `start_evaluating` or `start_predicting`
        self._dispatch()

        # plugin will finalized fitting (e.g. ddp_spawn will load trained model)
        self._post_dispatch()

        # ----------------------------
        # POST-Training CLEAN UP
        # ----------------------------
        # hook
        if self.state.fn == TrainerFn.FITTING:
            self.call_hook("on_fit_end")

        # teardown if necessary (similar calls for spawn plugins are excluded as they have
        # been included at the end of `new_process` functions)
        if not isinstance(self.training_type_plugin, DDPSpawnPlugin):
            self._call_teardown_hook()

        if self.state.status != TrainerStatus.INTERRUPTED:
            self.state.status = TrainerStatus.FINISHED
        self.state.stage = None

        return self.accelerator.results

    def _pre_dispatch(self):
        self.accelerator.pre_dispatch(self)
        self._log_hyperparams()

    def _log_hyperparams(self) -> None:
        # log hyper-parameters
        hparams_initial = None

        if self.logger is not None:
            # save exp to get started (this is where the first experiment logs are written)
            datamodule_log_hyperparams = self.datamodule._log_hyperparams if self.datamodule is not None else False

            if self.lightning_module._log_hyperparams and datamodule_log_hyperparams:
                datamodule_hparams = self.datamodule.hparams_initial
                lightning_hparams = self.lightning_module.hparams_initial
                inconsistent_keys = []
                for key in lightning_hparams.keys() & datamodule_hparams.keys():
                    lm_val, dm_val = lightning_hparams[key], datamodule_hparams[key]
                    if type(lm_val) != type(dm_val):
                        inconsistent_keys.append(key)
                    elif isinstance(lm_val, torch.Tensor) and id(lm_val) != id(dm_val):
                        inconsistent_keys.append(key)
                    elif lm_val != dm_val:
                        inconsistent_keys.append(key)
                if inconsistent_keys:
                    raise MisconfigurationException(
                        f"Error while merging hparams: the keys {inconsistent_keys} are present "
                        "in both the LightningModule's and LightningDataModule's hparams "
                        "but have different values."
                    )
                hparams_initial = {**lightning_hparams, **datamodule_hparams}
            elif self.lightning_module._log_hyperparams:
                hparams_initial = self.lightning_module.hparams_initial
            elif datamodule_log_hyperparams:
                hparams_initial = self.datamodule.hparams_initial

            if hparams_initial is not None:
                self.logger.log_hyperparams(hparams_initial)
            self.logger.log_graph(self.lightning_module)
            self.logger.save()

    def _post_dispatch(self):
        self.accelerator.post_dispatch(self)
        # these `teardown` calls are here instead of in `_call_teardown_hook` since they are internal teardowns
        # which need to happen before.
        self.accelerator.teardown()
        self.data_connector.teardown()
        self._active_loop.teardown()
        self.logger_connector.teardown()

    def _dispatch(self):
        if self.evaluating:
            self.accelerator.start_evaluating(self)
        elif self.predicting:
            self.accelerator.start_predicting(self)
        else:
            self.accelerator.start_training(self)

    def run_stage(self):
        self.accelerator.dispatch(self)
        self.__setup_profiler()

        if self.evaluating:
            return self._run_evaluate()
        if self.predicting:
            return self._run_predict()
        return self._run_train()

    def _pre_training_routine(self):
        # wait for all to join if on distributed
        self.training_type_plugin.barrier("setup_training")

        # register signals
        self.signal_connector.register_signal_handlers()

        self.checkpoint_connector.resume_end()

        # --------------------------
        # Pre-train
        # --------------------------
        self.call_hook("on_pretrain_routine_start")

        self.call_hook("on_pretrain_routine_end")

    def _run_train(self) -> None:
        self._pre_training_routine()

        if not self.is_global_zero and self.progress_bar_callback is not None:
            self.progress_bar_callback.disable()

        self._run_sanity_check(self.lightning_module)

        # enable train mode
        self.model.train()
        torch.set_grad_enabled(True)

        # reload data when needed
        model = self.lightning_module

        self.reset_train_val_dataloaders(model)

        self.fit_loop.trainer = self
        self.fit_loop.run()

    def _run_evaluate(self) -> _EVALUATE_OUTPUT:
        if not self.is_global_zero and self.progress_bar_callback is not None:
            self.progress_bar_callback.disable()

        assert self.evaluating

        # reload dataloaders
        self._evaluation_loop._reload_evaluation_dataloaders()

        # reset trainer on this loop and all child loops in case user connected a custom loop
        self._evaluation_loop.trainer = self

        with self.profiler.profile(f"run_{self.state.stage}_evaluation"), torch.no_grad():
            eval_loop_results = self._evaluation_loop.run()

        # remove the tensors from the eval results
        for result in eval_loop_results:
            if isinstance(result, dict):
                for k, v in result.items():
                    if isinstance(v, torch.Tensor):
                        result[k] = v.cpu().item()

        return eval_loop_results

    def _run_predict(self) -> Optional[_PREDICT_OUTPUT]:
        self.reset_predict_dataloader(self.lightning_module)
        # reset trainer on this loop and all child loops in case user connected a custom loop
        self.predict_loop.trainer = self
        with torch.no_grad():
            return self.predict_loop.run()

    def _run_sanity_check(self, ref_model):
        using_val_step = ref_model.val_dataloader is not None and is_overridden("validation_step", ref_model)
        should_sanity_check = using_val_step and self.num_sanity_val_steps > 0 and self.limit_val_batches > 0

        # run tiny validation (if validation defined)
        # to make sure program won't crash during val
        if should_sanity_check:
            stage = self.state.stage
            self.sanity_checking = True

            # reset logger connector
            self.logger_connector.reset_results()
            self.logger_connector.reset_metrics()

            self.call_hook("on_sanity_check_start")

            # reload dataloaders
            self._evaluation_loop._reload_evaluation_dataloaders()

            # run eval step
            with torch.no_grad():
                self._evaluation_loop.run()

            self.call_hook("on_sanity_check_end")

            # reset logger connector
            self.logger_connector.reset_results()
            self.logger_connector.reset_metrics()

            # reset the seed to what it was before sanity check
            # prevents sanity check to affect random sampling in training
            reset_seed()

            # restore the previous stage when the sanity check if finished
            self.state.stage = stage

    def __set_ckpt_path(self, ckpt_path: Optional[str], model_provided: bool, model_connected: bool) -> Optional[str]:
        if model_provided and ckpt_path is None:
            # use passed model to function without loading weights
            return

        fn = self.state.fn.value

        if model_connected and ckpt_path is None:
            rank_zero_warn(
                f"`.{fn}(ckpt_path=None)` was called without a model. "
                "The best model of the previous `fit` call will be used. "
                f"You can pass `{fn}(ckpt_path='best')` to avoid this warning "
                "or `ckpt_path=trainer.model_checkpoint.last_model_path` to use the last model."
            )
            ckpt_path = "best"

        if ckpt_path == "best":
            # if user requests the best checkpoint but we don't have it, error
            if not self.checkpoint_callback.best_model_path:
                if self.fast_dev_run:
                    raise MisconfigurationException(
                        f"You cannot execute `.{fn}()` with `fast_dev_run=True` unless you do"
                        f" `.{fn}(ckpt_path=PATH)` as no checkpoint path was generated during fitting."
                    )
                raise MisconfigurationException(
                    f'`.{fn}(ckpt_path="best")` is set but `ModelCheckpoint` is not configured to save the best model.'
                )
            # load best weights
            ckpt_path = self.checkpoint_callback.best_model_path

        if not ckpt_path:
            raise MisconfigurationException(
                f'`.{fn}()` found no path for the best weights: "{ckpt_path}". Please'
                f" specify a path for a checkpoint `.{fn}(ckpt_path=PATH)`"
            )
        return ckpt_path

    def _call_setup_hook(self) -> None:
        fn = self.state.fn._setup_fn

        self.training_type_plugin.barrier("pre_setup")

        if self.datamodule is not None:
            self.datamodule.setup(stage=fn)
        self.call_hook("setup", stage=fn)

        self.training_type_plugin.barrier("post_setup")

    def _call_configure_sharded_model(self) -> None:
        with self.accelerator.model_sharded_context():
            self.call_hook("configure_sharded_model")
            self.call_hook("on_configure_sharded_model")

    def _call_teardown_hook(self) -> None:
        fn = self.state.fn._setup_fn

        if self.datamodule is not None:
            self.datamodule.teardown(stage=fn)

        self.data_connector.detach_data(self.lightning_module)

        self.call_hook("teardown", stage=fn)

        self.lightning_module._current_fx_name = None
        self.lightning_module._current_dataloader_idx = None
        # these could have become stale if metrics are defined in `setup`
        self.lightning_module._metric_attributes = None

        # todo: TPU 8 cores hangs in flush with TensorBoard. Might do for all loggers.
        # It might be related to xla tensors blocked when moving the cpu kill loggers.
        if self.logger is not None:
            self.logger.finalize("success")

        # summarize profile results
        self.profiler.describe()

    def call_hook(
        self, hook_name: str, *args: Any, pl_module: Optional["pl.LightningModule"] = None, **kwargs: Any
    ) -> Any:
        pl_module = self.lightning_module or pl_module
        if pl_module:
            prev_fx_name = pl_module._current_fx_name
            pl_module._current_fx_name = hook_name

        # always profile hooks
        with self.profiler.profile(hook_name):

            # first call trainer hook
            callback_fx = getattr(self, hook_name, None)
            if callable(callback_fx):
                callback_fx(*args, **kwargs)

            # next call hook in lightningModule
            output = None
            model_fx = getattr(pl_module, hook_name, None)
            if callable(model_fx):
                output = model_fx(*args, **kwargs)

            # call the accelerator hook
            if hook_name not in ("setup", "teardown") and hasattr(self.accelerator, hook_name):
                accelerator_hook = getattr(self.accelerator, hook_name)
                accelerator_output = accelerator_hook(*args, **kwargs)
                # Rely on the accelerator output if lightningModule hook returns nothing
                # Required for cases such as DataParallel where we reduce the output for the user
                # todo: move this data parallel logic into the data parallel plugin
                output = accelerator_output if output is None else output

        if pl_module:
            # restore current_fx when nested context
            pl_module._current_fx_name = prev_fx_name

        return output

    @staticmethod
    def _parse_devices(
        gpus: Optional[Union[List[int], str, int]],
        auto_select_gpus: bool,
        tpu_cores: Optional[Union[List[int], str, int]],
    ) -> Tuple[Optional[List[int]], Optional[Union[List[int], int]]]:
        if auto_select_gpus and isinstance(gpus, int):
            gpus = pick_multiple_gpus(gpus)

        # TODO (@seannaren, @kaushikb11): Include IPU parsing logic here
        gpu_ids = device_parser.parse_gpu_ids(gpus)
        tpu_cores = device_parser.parse_tpu_cores(tpu_cores)
        return gpu_ids, tpu_cores

    @staticmethod
    def _log_api_event(event: str) -> None:
        torch._C._log_api_usage_once("lightning.trainer." + event)

    def __init_profiler(self, profiler: Optional[Union[BaseProfiler, str]]) -> None:
        if isinstance(profiler, str):
            PROFILERS = {
                "simple": SimpleProfiler,
                "advanced": AdvancedProfiler,
                "pytorch": PyTorchProfiler,
                "xla": XLAProfiler,
            }
            profiler = profiler.lower()
            if profiler not in PROFILERS:
                raise MisconfigurationException(
                    "When passing string value for the `profiler` parameter of `Trainer`,"
                    f" it can only be one of {list(PROFILERS.keys())}"
                )
            profiler_class = PROFILERS[profiler]
            profiler = profiler_class()
        self.profiler: BaseProfiler = profiler or PassThroughProfiler()

    def __setup_profiler(self) -> None:
        local_rank = self.local_rank if self.world_size > 1 else None
        self.profiler._lightning_module = proxy(self.lightning_module)
        self.profiler.setup(stage=self.state.fn._setup_fn, local_rank=local_rank, log_dir=self.log_dir)

    def _log_device_info(self) -> None:
        rank_zero_info(f"GPU available: {torch.cuda.is_available()}, used: {self._device_type == DeviceType.GPU}")

        num_tpu_cores = self.tpu_cores if self.tpu_cores is not None and self._device_type == DeviceType.TPU else 0
        rank_zero_info(f"TPU available: {_TPU_AVAILABLE}, using: {num_tpu_cores} TPU cores")

        num_ipus = self.ipus if self.ipus is not None else 0
        rank_zero_info(f"IPU available: {_IPU_AVAILABLE}, using: {num_ipus} IPUs")

        if torch.cuda.is_available() and self._device_type != DeviceType.GPU:
            rank_zero_warn(
                "GPU available but not used. Set the gpus flag in your trainer `Trainer(gpus=1)` or script `--gpus=1`."
            )

        if _TPU_AVAILABLE and self._device_type != DeviceType.TPU:
            rank_zero_warn(
                "TPU available but not used. Set the `tpu_cores` flag in your trainer"
                " `Trainer(tpu_cores=8)` or script `--tpu_cores=8`."
            )

        if _IPU_AVAILABLE and self._device_type != DeviceType.IPU and not isinstance(self.accelerator, IPUAccelerator):
            rank_zero_warn(
                "IPU available but not used. Set the `ipus` flag in your trainer"
                " `Trainer(ipus=8)` or script `--ipus=8`."
            )

    def _on_exception(self):
        if not _fault_tolerant_training():
            return
        # save a checkpoint for fault tolerant training. we don't use `log_dir` to minimize the chances of failure.
        file_path = os.path.join(self.default_root_dir, ".pl_auto_save.ckpt")
        self.save_checkpoint(file_path)

    """
    Accelerator properties
    """

    @property
    def accelerator(self) -> Accelerator:
        return self.accelerator_connector.accelerator

    @property
    def distributed_backend(self) -> Optional[str]:
        # for backward compatibility
        return self.accelerator_connector.distributed_backend

    @property
    def training_type_plugin(self) -> TrainingTypePlugin:
        return self.accelerator.training_type_plugin

    @property
    def precision_plugin(self) -> PrecisionPlugin:
        return self.accelerator.precision_plugin

    @property
    def global_rank(self) -> int:
        return self.accelerator.training_type_plugin.global_rank

    @property
    def local_rank(self) -> int:
        # some training types define a local rank
        return getattr(self.accelerator.training_type_plugin, "local_rank", 0)

    @property
    def node_rank(self) -> int:
        # some training types define a local rank
        return getattr(self.accelerator.training_type_plugin, "node_rank", 0)

    @property
    def world_size(self) -> int:
        # some training types define a world size
        return getattr(self.accelerator.training_type_plugin, "world_size", 1)

    @property
    def should_rank_save_checkpoint(self) -> bool:
        return self.accelerator.training_type_plugin.should_rank_save_checkpoint

    @property
    def _distrib_type(self) -> DistributedType:
        return self.accelerator_connector._distrib_type

    @property
    def _device_type(self) -> DeviceType:
        return self.accelerator_connector._device_type

    @property
    def num_nodes(self) -> int:
        return self.accelerator_connector.num_nodes

    @property
    def num_processes(self) -> int:
        return self.accelerator_connector.num_processes

    @property
    def root_gpu(self) -> Optional[int]:
        return self.accelerator_connector.root_gpu

    @property
    def tpu_cores(self) -> int:
        return self.accelerator_connector.tpu_cores

    @property
    def ipus(self) -> int:
        return self.accelerator_connector.num_ipus

    @property
    def num_gpus(self) -> int:
        return self.accelerator_connector.num_gpus

    @property
    def devices(self) -> Optional[Union[List[int], str, int]]:
        return self.accelerator_connector.devices

    @property
    def data_parallel_device_ids(self) -> Optional[List[int]]:
        return self.accelerator_connector.parallel_device_ids

    @property
    def lightning_module(self) -> "pl.LightningModule":
        return self.accelerator.lightning_module

    @property
    def optimizers(self) -> List[Optimizer]:
        return self.accelerator.optimizers

    @optimizers.setter
    def optimizers(self, new_optims: Optional[List[Optimizer]]) -> None:
        # Necessary to rewrap optimizers to lightning
        # They will be re-created when accessing
        # the `lightning_optimizers` trainer property
        self._lightning_optimizers = None

        self.accelerator.optimizers = new_optims

    @property
    def lr_schedulers(self) -> List[LRSchedulerTypeUnion]:
        return self.accelerator.lr_schedulers

    @lr_schedulers.setter
    def lr_schedulers(self, new_schedulers: List[LRSchedulerTypeUnion]) -> None:
        self.accelerator.lr_schedulers = new_schedulers

    @property
    def optimizer_frequencies(self) -> list:
        return self.accelerator.optimizer_frequencies

    @optimizer_frequencies.setter
    def optimizer_frequencies(self, new_freqs: list) -> None:
        self.accelerator.optimizer_frequencies = new_freqs

    @property
    def amp_backend(self) -> Optional[str]:
        return self.accelerator.amp_backend

    @property
    def precision(self) -> Union[str, int]:
        return self.accelerator.precision

    @property
    def scaler(self):
        return self.accelerator.scaler

    @property
    def gpus(self) -> Optional[Union[List[int], str, int]]:
        return self.accelerator_connector.gpus

    @property
    def model(self) -> torch.nn.Module:
        """The LightningModule, but possibly wrapped into DataParallel or DistributedDataParallel.

        To access the pure LightningModule, use
        :meth:`~pytorch_lightning.trainer.trainer.Trainer.lightning_module` instead.
        """
        return self.accelerator.model

    @model.setter
    def model(self, model: torch.nn.Module) -> None:
        """Setter for the model, pass-through to accelerator and plugin where the model reference is stored. Used
        by the Tuner to reset the state of Trainer and Accelerator.

        Args:
            model: The LightningModule, possibly wrapped into DataParallel or DistributedDataParallel, depending
                on the backend.
        """
        self.accelerator.model = model

    """
    General properties
    """

    @property
    def log_dir(self) -> Optional[str]:
        if self.logger is None:
            dirpath = self.default_root_dir
        elif isinstance(self.logger, TensorBoardLogger):
            dirpath = self.logger.log_dir
        elif isinstance(self.logger, LoggerCollection):
            dirpath = self.default_root_dir
        else:
            dirpath = self.logger.save_dir

        dirpath = self.training_type_plugin.broadcast(dirpath)
        return dirpath

    @property
    def use_amp(self) -> bool:
        return self.precision == 16

    @property
    def is_global_zero(self) -> bool:
        return self.global_rank == 0

    @property
    def slurm_job_id(self) -> Optional[int]:
        job_id = os.environ.get("SLURM_JOB_ID")
        if job_id:
            try:
                job_id = int(job_id)
            except ValueError:
                job_id = None

        # in interactive mode, don't make logs use the same job id
        in_slurm_interactive_mode = os.environ.get("SLURM_JOB_NAME") == "bash"
        if in_slurm_interactive_mode:
            job_id = None
        return job_id

    @property
    def lightning_optimizers(self) -> List[LightningOptimizer]:
        if self._lightning_optimizers is None:
            self.convert_to_lightning_optimizers()
        return self._lightning_optimizers

    @property
    def distributed_sampler_kwargs(self) -> Optional[dict]:
        if isinstance(self.training_type_plugin, ParallelPlugin):
            return self.training_type_plugin.distributed_sampler_kwargs

    @property
    def data_parallel(self) -> bool:
        return self._distrib_type in (
            DistributedType.DP,
            DistributedType.DDP,
            DistributedType.DDP_SPAWN,
            DistributedType.DDP2,
        )

    @property
    def progress_bar_callback(self) -> Optional[ProgressBarBase]:
        return self._progress_bar_callback

    @property
    def progress_bar_dict(self) -> dict:
        """Read-only for progress bar metrics."""
        rank_zero_deprecation(
            "`trainer.progress_bar_dict` is deprecated in v1.5 and will be removed in v1.7."
            " Use `ProgressBarBase.get_metrics` instead."
        )
        ref_model = self.lightning_module
        ref_model = cast(pl.LightningModule, ref_model)
        if self.progress_bar_callback:
            return self.progress_bar_callback.get_metrics(self, ref_model)
        return self.progress_bar_metrics

    @property
    def _should_reload_dl_epoch(self) -> bool:
        """Check if dataloader should be reloaded in the current epoch."""
        n_epochs = self.reload_dataloaders_every_n_epochs
        return n_epochs and (not self.current_epoch % n_epochs)

    @property
    def disable_validation(self) -> bool:
        """Check if validation is disabled during training."""
        rank_zero_deprecation(
            "`trainer.disable_validation` is deprecated in v1.4 and will be removed in v1.6."
            " Use `not trainer.enable_validation` instead."
        )
        return not self.enable_validation

    @property
    def enable_validation(self) -> bool:
        """Check if we should run validation during training."""
        model_ref = self.lightning_module
        val_loop_enabled = is_overridden("validation_step", model_ref) and self.limit_val_batches > 0
        return val_loop_enabled

    @property
    def default_root_dir(self) -> str:
        """The default location to save artifacts of loggers, checkpoints etc.

        It is used as a fallback if logger or checkpoint callback do not define specific save paths.
        """
        if get_filesystem(self._default_root_dir).protocol == "file":
            return os.path.normpath(self._default_root_dir)
        return self._default_root_dir

    @property
    def weights_save_path(self) -> str:
        """
        The default root location to save weights (checkpoints), e.g., when the
        :class:`~pytorch_lightning.callbacks.model_checkpoint.ModelCheckpoint` does not define a file path.
        """
        if get_filesystem(self._weights_save_path).protocol == "file":
            return os.path.normpath(self._weights_save_path)
        return self._weights_save_path

    @property
    def early_stopping_callback(self) -> Optional[EarlyStopping]:
        """The first :class:`~pytorch_lightning.callbacks.early_stopping.EarlyStopping` callback in the
        Trainer.callbacks list, or ``None`` if it doesn't exist."""
        callbacks = self.early_stopping_callbacks
        return callbacks[0] if len(callbacks) > 0 else None

    @property
    def early_stopping_callbacks(self) -> List[EarlyStopping]:
        """A list of all instances of :class:`~pytorch_lightning.callbacks.early_stopping.EarlyStopping` found in
        the Trainer.callbacks list."""
        return [c for c in self.callbacks if isinstance(c, EarlyStopping)]

    @property
    def prediction_writer_callbacks(self) -> List[BasePredictionWriter]:
        """A list of all instances of :class:`~pytorch_lightning.callbacks.prediction_writer.BasePredictionWriter`
        found in the Trainer.callbacks list."""
        return [cb for cb in self.callbacks if isinstance(cb, BasePredictionWriter)]

    @property
    def checkpoint_callback(self) -> Optional[ModelCheckpoint]:
        """The first :class:`~pytorch_lightning.callbacks.model_checkpoint.ModelCheckpoint` callback in the
        Trainer.callbacks list, or ``None`` if it doesn't exist."""
        callbacks = self.checkpoint_callbacks
        return callbacks[0] if len(callbacks) > 0 else None

    @property
    def checkpoint_callbacks(self) -> List[ModelCheckpoint]:
        """A list of all instances of :class:`~pytorch_lightning.callbacks.model_checkpoint.ModelCheckpoint` found
        in the Trainer.callbacks list."""
        return [c for c in self.callbacks if isinstance(c, ModelCheckpoint)]

    @property
    def resume_checkpoint_path(self) -> Optional[Union[str, Path]]:
        return self.checkpoint_connector.resume_checkpoint_path

    def save_checkpoint(self, filepath: _PATH, weights_only: bool = False) -> None:
        self.checkpoint_connector.save_checkpoint(filepath, weights_only)

    """
    Parsing properties
    """

    @classmethod
    def default_attributes(cls) -> dict:
        init_signature = inspect.signature(cls)
        return {k: v.default for k, v in init_signature.parameters.items()}

    @classmethod
    def get_deprecated_arg_names(cls) -> List:
        """Returns a list with deprecated Trainer arguments."""
        depr_arg_names = []
        for name, val in cls.__dict__.items():
            if name.startswith("DEPRECATED") and isinstance(val, (tuple, list)):
                depr_arg_names.extend(val)
        return depr_arg_names

    @classmethod
    def from_argparse_args(cls: Any, args: Union[Namespace, ArgumentParser], **kwargs) -> Any:
        return from_argparse_args(cls, args, **kwargs)

    @classmethod
    def parse_argparser(cls, arg_parser: Union[ArgumentParser, Namespace]) -> Namespace:
        return parse_argparser(cls, arg_parser)

    @classmethod
    def match_env_arguments(cls) -> Namespace:
        return parse_env_variables(cls)

    @classmethod
    def add_argparse_args(cls, parent_parser: ArgumentParser, **kwargs) -> ArgumentParser:
        return add_argparse_args(cls, parent_parser, **kwargs)

    """
    State properties
    """

    @property
    def interrupted(self) -> bool:
        return self.state.status == TrainerStatus.INTERRUPTED

    @property
    def training(self) -> bool:
        return self.state.stage == RunningStage.TRAINING

    @training.setter
    def training(self, val: bool) -> None:
        if val:
            self.state.stage = RunningStage.TRAINING
        elif self.training:
            self.state.stage = None

    @property
    def testing(self) -> bool:
        return self.state.stage == RunningStage.TESTING

    @testing.setter
    def testing(self, val: bool) -> None:
        if val:
            self.state.stage = RunningStage.TESTING
        elif self.testing:
            self.state.stage = None

    @property
    def predicting(self) -> bool:
        return self.state.stage == RunningStage.PREDICTING

    @predicting.setter
    def predicting(self, val: bool) -> None:
        if val:
            self.state.stage = RunningStage.PREDICTING
        elif self.predicting:
            self.state.stage = None

    @property
    def tuning(self) -> bool:
        return self.state.stage == RunningStage.TUNING

    @tuning.setter
    def tuning(self, val: bool) -> None:
        if val:
            self.state.stage = RunningStage.TUNING
        elif self.tuning:
            self.state.stage = None

    @property
    def validating(self) -> bool:
        return self.state.stage == RunningStage.VALIDATING

    @validating.setter
    def validating(self, val: bool) -> None:
        if val:
            self.state.stage = RunningStage.VALIDATING
        elif self.validating:
            self.state.stage = None

    @property
    def evaluating(self) -> bool:
        return self.state.stage and self.state.stage.evaluating

    @property
    def sanity_checking(self) -> bool:
        return self.state.stage == RunningStage.SANITY_CHECKING

    @sanity_checking.setter
    def sanity_checking(self, val: bool) -> None:
        if val:
            self.state.stage = RunningStage.SANITY_CHECKING
        elif self.sanity_checking:
            self.state.stage = None

    """
    Loop properties
    """

    @property
    def global_step(self) -> int:
        return self.fit_loop.global_step

    @property
    def current_epoch(self) -> int:
        return self.fit_loop.current_epoch

    @property
    def max_epochs(self) -> Optional[int]:
        return self.fit_loop.max_epochs

    @property
    def min_epochs(self) -> Optional[int]:
        return self.fit_loop.min_epochs

    @property
    def max_steps(self) -> Optional[int]:
        return self.fit_loop.max_steps

    @property
    def min_steps(self) -> Optional[int]:
        return self.fit_loop.min_steps

    @property
    def is_last_batch(self) -> bool:
        return self.fit_loop.epoch_loop.batch_progress.is_last_batch

    @property
    def fit_loop(self) -> FitLoop:
        return self._fit_loop

    @fit_loop.setter
    def fit_loop(self, loop: FitLoop):
        """Attach a custom fit loop to this Trainer.

        It will run with
        :meth:`~pytorch_lighting.trainer.trainer.Trainer.fit`.
        """
        loop.trainer = self
        self._fit_loop = loop

    @property
    def validate_loop(self) -> EvaluationLoop:
        return self._validate_loop

    @validate_loop.setter
    def validate_loop(self, loop: EvaluationLoop):
        """Attach a custom validation loop to this Trainer.

        It will run with
        :meth:`~pytorch_lighting.trainer.trainer.Trainer.validate`. Note that this loop is different from the one
        running during training inside the :meth:`pytorch_lightning.trainer.trainer.Trainer.fit` call.
        """
        loop.trainer = self
        self._validate_loop = loop

    @property
    def test_loop(self) -> EvaluationLoop:
        return self._test_loop

    @test_loop.setter
    def test_loop(self, loop: EvaluationLoop):
        """Attach a custom test loop to this Trainer.

        It will run with
        :meth:`~pytorch_lightning.trainer.trainer.Trainer.test`.
        """
        loop.trainer = self
        self._test_loop = loop

    @property
    def predict_loop(self) -> PredictionLoop:
        return self._predict_loop

    @predict_loop.setter
    def predict_loop(self, loop: PredictionLoop):
        """Attach a custom prediction loop to this Trainer.

        It will run with
        :meth:`~pytorch_lightning.trainer.trainer.Trainer.predict`.
        """
        loop.trainer = self
        self._predict_loop = loop

    @property
    def _evaluation_loop(self) -> EvaluationLoop:
        if self.state.fn in (TrainerFn.FITTING, TrainerFn.TUNING):
            return self.fit_loop.epoch_loop.val_loop
        if self.state.fn == TrainerFn.VALIDATING:
            return self.validate_loop
        if self.state.fn == TrainerFn.TESTING:
            return self.test_loop
        raise RuntimeError("The `Trainer._evaluation_loop` property isn't defined. Accessed outside of scope")

    @property
    def _active_loop(self) -> Optional[Union[FitLoop, EvaluationLoop, PredictionLoop]]:
        if self.training:
            return self.fit_loop
        if self.sanity_checking or self.evaluating:
            return self._evaluation_loop
        if self.predicting:
            return self.predict_loop

    @property
    def train_loop(self) -> FitLoop:
        rank_zero_deprecation(
            "`Trainer.train_loop` has been renamed to `Trainer.fit_loop` and will be removed in v1.6."
        )
        return self.fit_loop

    """
    Logging properties
    """

    @property
    def callback_metrics(self) -> dict:
        return self.logger_connector.callback_metrics

    @property
    def logged_metrics(self) -> dict:
        return self.logger_connector.logged_metrics

    @property
    def progress_bar_metrics(self) -> dict:
        return self.logger_connector.progress_bar_metrics

    @property
    def _results(self) -> Optional[ResultCollection]:
        active_loop = self._active_loop
        if active_loop is not None:
            return active_loop._results

    """
    Other
    """

    # TODO: refactor this so that it can be done in LightningOptimizer
    def __getstate__(self):
        # remove lightning_optimizers
        self._lightning_optimizers = None
        return self.__dict__

    def __setstate__(self, state):
        self.__dict__ = state<|MERGE_RESOLUTION|>--- conflicted
+++ resolved
@@ -966,7 +966,6 @@
         # restore modules after setup
         self.checkpoint_connector.resume_start(checkpoint_path)
         self.checkpoint_connector.restore_model()
-<<<<<<< HEAD
         if self.state.fn == TrainerFn.FITTING:
             self.checkpoint_connector.restore_datamodule()
             # restore callback states
@@ -975,20 +974,6 @@
     def _run(
         self, model: "pl.LightningModule", ckpt_path: Optional[str] = None
     ) -> Optional[Union[_EVALUATE_OUTPUT, _PREDICT_OUTPUT]]:
-=======
-        # restore callback states
-        self.checkpoint_connector.restore_callbacks()
-
-    def _load_checkpoint_weights(self):
-        # only one process running at this point for TPUs, as spawn isn't triggered yet
-        # todo: move this logic internally within the barrier.
-        if not self._device_type == DeviceType.TPU:
-            self.training_type_plugin.barrier()
-        rank_zero_info(f"Loading model weights from checkpoint at {self._ckpt_path}")
-        self.checkpoint_connector.restore_model_weights(self._ckpt_path)
-
-    def _run(self, model: "pl.LightningModule") -> Optional[Union[_EVALUATE_OUTPUT, _PREDICT_OUTPUT]]:
->>>>>>> 131176b9
         # clean hparams
         if hasattr(model, "hparams"):
             parsing.clean_namespace(model.hparams)
