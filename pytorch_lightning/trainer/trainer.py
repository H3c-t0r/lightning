--- conflicted
+++ resolved
@@ -15,10 +15,7 @@
 """Trainer to automate the training."""
 
 import os
-<<<<<<< HEAD
 from pathlib import Path
-=======
->>>>>>> 1d533074
 from typing import Dict, Iterable, List, Optional, Union
 import warnings
 
