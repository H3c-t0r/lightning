--- conflicted
+++ resolved
@@ -230,11 +230,7 @@
 
             benchmark: Sets ``torch.backends.cudnn.benchmark``.
                 Defaults to ``True`` if :paramref:`~pytorch_lightning.trainer.Trainer.deterministic` is ``False``.
-<<<<<<< HEAD
-                Overwrite to manually set a different value.
-=======
                 Overwrite to manually set a different value. Default: ``None``.
->>>>>>> fca69f3b
 
             callbacks: Add a callback or list of callbacks.
                 Default: ``None``.
