--- conflicted
+++ resolved
@@ -856,13 +856,9 @@
         if self.use_ddp2:
             if self.is_slurm_managing_tasks:
                 task = int(os.environ['SLURM_LOCALID'])
-<<<<<<< HEAD
 
             # torchelastic or general non_slurm ddp2
             elif 'WORLD_SIZE' in os.environ and ('GROUP_RANK' in os.environ or 'NODE_RANK' in os.environ):
-=======
-            elif 'WORLD_SIZE' in os.environ and 'GROUP_RANK' in os.environ:
->>>>>>> c967b88f
                 task = int(os.environ['LOCAL_RANK'])
             self.ddp_train(task, model)
         elif self.use_ddp:
