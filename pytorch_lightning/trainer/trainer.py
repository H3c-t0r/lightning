--- conflicted
+++ resolved
@@ -1933,13 +1933,8 @@
 
     @property
     def distributed_sampler_kwargs(self) -> Optional[dict]:
-<<<<<<< HEAD
-        if isinstance(self.strategy, ParallelPlugin):
+        if isinstance(self.strategy, ParallelStrategy):
             return self.strategy.distributed_sampler_kwargs
-=======
-        if isinstance(self.training_type_plugin, ParallelStrategy):
-            return self.training_type_plugin.distributed_sampler_kwargs
->>>>>>> 17ad1a4c
 
     @property
     def data_parallel(self) -> bool:
