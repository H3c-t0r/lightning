--- conflicted
+++ resolved
@@ -569,14 +569,8 @@
         # configure profiler
         self.__init_profiler(profiler)
 
-<<<<<<< HEAD
         # configure logger flags
         self.__init_logger_flags(logger, flush_logs_every_n_steps, log_every_n_steps, move_metrics_to_cpu)
-=======
-        # init logger flags
-        self.logger: Optional[LightningLoggerBase]
-        self.logger_connector.on_trainer_init(logger, flush_logs_every_n_steps, log_every_n_steps, move_metrics_to_cpu)
->>>>>>> 6582249a
 
         # init debugging flags
         self._init_debugging_flags(
