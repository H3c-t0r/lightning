# Copyright The PyTorch Lightning team.
#
# Licensed under the Apache License, Version 2.0 (the "License");
# you may not use this file except in compliance with the License.
# You may obtain a copy of the License at
#
#     http://www.apache.org/licenses/LICENSE-2.0
#
# Unless required by applicable law or agreed to in writing, software
# distributed under the License is distributed on an "AS IS" BASIS,
# WITHOUT WARRANTIES OR CONDITIONS OF ANY KIND, either express or implied.
# See the License for the specific language governing permissions and
# limitations under the License.
"""Trainer to automate the training."""
import logging
import traceback
import warnings
from datetime import timedelta
from pathlib import Path
from typing import Any, Dict, Iterable, List, Optional, Union
from weakref import proxy

import torch

import pytorch_lightning as pl
from pytorch_lightning.accelerators import Accelerator
from pytorch_lightning.callbacks import Callback
from pytorch_lightning.core.datamodule import LightningDataModule
from pytorch_lightning.core.memory import ModelSummary
from pytorch_lightning.loggers import LightningLoggerBase
from pytorch_lightning.loops import EvaluationLoop, FitLoop, PredictionLoop
from pytorch_lightning.plugins import Plugin
from pytorch_lightning.plugins.environments import ClusterEnvironment
from pytorch_lightning.profiler import (
    AdvancedProfiler,
    BaseProfiler,
    PassThroughProfiler,
    PyTorchProfiler,
    SimpleProfiler,
    XLAProfiler,
)
from pytorch_lightning.trainer.callback_hook import TrainerCallbackHookMixin
from pytorch_lightning.trainer.configuration_validator import ConfigValidator
from pytorch_lightning.trainer.connectors.accelerator_connector import AcceleratorConnector
from pytorch_lightning.trainer.connectors.callback_connector import CallbackConnector
from pytorch_lightning.trainer.connectors.checkpoint_connector import CheckpointConnector
from pytorch_lightning.trainer.connectors.data_connector import DataConnector
from pytorch_lightning.trainer.connectors.debugging_connector import DebuggingConnector
from pytorch_lightning.trainer.connectors.env_vars_connector import _defaults_from_env_vars
from pytorch_lightning.trainer.connectors.logger_connector import LoggerConnector
from pytorch_lightning.trainer.connectors.model_connector import ModelConnector
from pytorch_lightning.trainer.connectors.optimizer_connector import OptimizerConnector
from pytorch_lightning.trainer.connectors.slurm_connector import SLURMConnector
from pytorch_lightning.trainer.connectors.training_trick_connector import TrainingTricksConnector
from pytorch_lightning.trainer.data_loading import TrainerDataLoadingMixin
from pytorch_lightning.trainer.deprecated_api import DeprecatedTrainerAttributes
from pytorch_lightning.trainer.logging import TrainerLoggingMixin
from pytorch_lightning.trainer.model_hooks import TrainerModelHooksMixin
from pytorch_lightning.trainer.optimizers import TrainerOptimizersMixin
from pytorch_lightning.trainer.properties import TrainerProperties
from pytorch_lightning.trainer.states import TrainerFn, TrainerState, TrainerStatus
from pytorch_lightning.trainer.training_tricks import TrainerTrainingTricksMixin
from pytorch_lightning.tuner.lr_finder import _LRFinder
from pytorch_lightning.tuner.tuning import Tuner
from pytorch_lightning.utilities import (
    _IPU_AVAILABLE,
    _TPU_AVAILABLE,
    DeviceType,
    parsing,
    rank_zero_deprecation,
    rank_zero_info,
    rank_zero_warn,
)
from pytorch_lightning.utilities.debugging import InternalDebugger
from pytorch_lightning.utilities.distributed import distributed_available
from pytorch_lightning.utilities.exceptions import MisconfigurationException
from pytorch_lightning.utilities.model_helpers import is_overridden
from pytorch_lightning.utilities.seed import reset_seed
from pytorch_lightning.utilities.types import _EVALUATE_OUTPUT, _PREDICT_OUTPUT, EVAL_DATALOADERS, TRAIN_DATALOADERS

log = logging.getLogger(__name__)
# warnings to ignore in trainer
warnings.filterwarnings(
    'ignore', message='torch.distributed.reduce_op is deprecated, '
    'please use torch.distributed.ReduceOp instead'
)


class Trainer(
    TrainerProperties,
    TrainerCallbackHookMixin,
    TrainerModelHooksMixin,
    TrainerOptimizersMixin,
    TrainerLoggingMixin,
    TrainerTrainingTricksMixin,
    TrainerDataLoadingMixin,
    DeprecatedTrainerAttributes,
):

    @_defaults_from_env_vars
    def __init__(
        self,
        logger: Union[LightningLoggerBase, Iterable[LightningLoggerBase], bool] = True,
        checkpoint_callback: bool = True,
        callbacks: Optional[Union[List[Callback], Callback]] = None,
        default_root_dir: Optional[str] = None,
        gradient_clip_val: float = 0.0,
        gradient_clip_algorithm: str = 'norm',
        process_position: int = 0,
        num_nodes: int = 1,
        num_processes: int = 1,
        gpus: Optional[Union[List[int], str, int]] = None,
        auto_select_gpus: bool = False,
        tpu_cores: Optional[Union[List[int], str, int]] = None,
        ipus: Optional[int] = None,
        log_gpu_memory: Optional[str] = None,
        progress_bar_refresh_rate: Optional[int] = None,
        overfit_batches: Union[int, float] = 0.0,
        track_grad_norm: Union[int, float, str] = -1,
        check_val_every_n_epoch: int = 1,
        fast_dev_run: Union[int, bool] = False,
        accumulate_grad_batches: Union[int, Dict[int, int], List[list]] = 1,
        max_epochs: Optional[int] = None,
        min_epochs: Optional[int] = None,
        max_steps: Optional[int] = None,
        min_steps: Optional[int] = None,
        max_time: Optional[Union[str, timedelta, Dict[str, int]]] = None,
        limit_train_batches: Union[int, float] = 1.0,
        limit_val_batches: Union[int, float] = 1.0,
        limit_test_batches: Union[int, float] = 1.0,
        limit_predict_batches: Union[int, float] = 1.0,
        val_check_interval: Union[int, float] = 1.0,
        flush_logs_every_n_steps: int = 100,
        log_every_n_steps: int = 50,
        accelerator: Optional[Union[str, Accelerator]] = None,
        sync_batchnorm: bool = False,
        precision: int = 32,
        weights_summary: Optional[str] = 'top',
        weights_save_path: Optional[str] = None,
        num_sanity_val_steps: int = 2,
        truncated_bptt_steps: Optional[int] = None,
        resume_from_checkpoint: Optional[Union[Path, str]] = None,
        profiler: Optional[Union[BaseProfiler, str]] = None,
        benchmark: bool = False,
        deterministic: bool = False,
        reload_dataloaders_every_epoch: bool = False,
        auto_lr_find: Union[bool, str] = False,
        replace_sampler_ddp: bool = True,
        terminate_on_nan: bool = False,
        auto_scale_batch_size: Union[str, bool] = False,
        prepare_data_per_node: bool = True,
        plugins: Optional[Union[List[Union[Plugin, ClusterEnvironment, str]], Plugin, ClusterEnvironment, str]] = None,
        amp_backend: str = 'native',
        amp_level: str = 'O2',
        distributed_backend: Optional[str] = None,
        move_metrics_to_cpu: bool = False,
        multiple_trainloader_mode: str = 'max_size_cycle',
        stochastic_weight_avg: bool = False
    ):
        r"""
        Customize every aspect of training via flags

        Args:

            accelerator: Previously known as distributed_backend (dp, ddp, ddp2, etc...).
                Can also take in an accelerator object for custom hardware.

            accumulate_grad_batches: Accumulates grads every k batches or as set up in the dict.

            amp_backend: The mixed precision backend to use ("native" or "apex")

            amp_level: The optimization level to use (O1, O2, etc...).

            auto_lr_find: If set to True, will make trainer.tune() run a learning rate finder,
                trying to optimize initial learning for faster convergence. trainer.tune() method will
                set the suggested learning rate in self.lr or self.learning_rate in the LightningModule.
                To use a different key set a string instead of True with the key name.

            auto_scale_batch_size: If set to True, will `initially` run a batch size
                finder trying to find the largest batch size that fits into memory.
                The result will be stored in self.batch_size in the LightningModule.
                Additionally, can be set to either `power` that estimates the batch size through
                a power search or `binsearch` that estimates the batch size through a binary search.

            auto_select_gpus: If enabled and `gpus` is an integer, pick available
                gpus automatically. This is especially useful when
                GPUs are configured to be in "exclusive mode", such
                that only one process at a time can access them.

            benchmark: If true enables cudnn.benchmark.

            callbacks: Add a callback or list of callbacks.

            checkpoint_callback: If ``True``, enable checkpointing.
                It will configure a default ModelCheckpoint callback if there is no user-defined ModelCheckpoint in
                :paramref:`~pytorch_lightning.trainer.trainer.Trainer.callbacks`.

            check_val_every_n_epoch: Check val every n train epochs.

            default_root_dir: Default path for logs and weights when no logger/ckpt_callback passed.
                Default: ``os.getcwd()``.
                Can be remote file paths such as `s3://mybucket/path` or 'hdfs://path/'

            deterministic: If true enables cudnn.deterministic.

            distributed_backend: deprecated. Please use 'accelerator'

            fast_dev_run: runs n if set to ``n`` (int) else 1 if set to ``True`` batch(es)
                of train, val and test to find any bugs (ie: a sort of unit test).

            flush_logs_every_n_steps: How often to flush logs to disk (defaults to every 100 steps).

            gpus: number of gpus to train on (int) or which GPUs to train on (list or str) applied per node

            gradient_clip_val: 0 means don't clip.

            gradient_clip_algorithm: 'value' means clip_by_value, 'norm' means clip_by_norm. Default: 'norm'

            limit_train_batches: How much of training dataset to check (float = fraction, int = num_batches)

            limit_val_batches: How much of validation dataset to check (float = fraction, int = num_batches)

            limit_test_batches: How much of test dataset to check (float = fraction, int = num_batches)

            limit_predict_batches: How much of prediction dataset to check (float = fraction, int = num_batches)

            logger: Logger (or iterable collection of loggers) for experiment tracking. A ``True`` value uses
                the default ``TensorBoardLogger``. ``False`` will disable logging.

            log_gpu_memory: None, 'min_max', 'all'. Might slow performance

            log_every_n_steps: How often to log within steps (defaults to every 50 steps).

            prepare_data_per_node: If True, each LOCAL_RANK=0 will call prepare data.
                Otherwise only NODE_RANK=0, LOCAL_RANK=0 will prepare data

            process_position: orders the progress bar when running multiple models on same machine.

            progress_bar_refresh_rate: How often to refresh progress bar (in steps). Value ``0`` disables progress bar.
                Ignored when a custom progress bar is passed to :paramref:`~Trainer.callbacks`. Default: None, means
                a suitable value will be chosen based on the environment (terminal, Google COLAB, etc.).

            profiler: To profile individual steps during training and assist in identifying bottlenecks.

            overfit_batches: Overfit a fraction of training data (float) or a set number of batches (int).

            plugins: Plugins allow modification of core behavior like ddp and amp, and enable custom lightning plugins.

            precision: Double precision (64), full precision (32) or half precision (16). Can be used on CPU, GPU or
                TPUs.

            max_epochs: Stop training once this number of epochs is reached. Disabled by default (None).
                If both max_epochs and max_steps are not specified, defaults to ``max_epochs`` = 1000.

            min_epochs: Force training for at least these many epochs. Disabled by default (None).
                If both min_epochs and min_steps are not specified, defaults to ``min_epochs`` = 1.

            max_steps: Stop training after this number of steps. Disabled by default (None).

            min_steps: Force training for at least these number of steps. Disabled by default (None).

            max_time: Stop training after this amount of time has passed. Disabled by default (None).
                The time duration can be specified in the format DD:HH:MM:SS (days, hours, minutes seconds), as a
                :class:`datetime.timedelta`, or a dictionary with keys that will be passed to
                :class:`datetime.timedelta`.

            num_nodes: number of GPU nodes for distributed training.

            num_processes: number of processes for distributed training with distributed_backend="ddp_cpu"

            num_sanity_val_steps: Sanity check runs n validation batches before starting the training routine.
                Set it to `-1` to run all batches in all validation dataloaders.

            reload_dataloaders_every_epoch: Set to True to reload dataloaders every epoch.

            replace_sampler_ddp: Explicitly enables or disables sampler replacement. If not specified this
                will toggled automatically when DDP is used. By default it will add ``shuffle=True`` for
                train sampler and ``shuffle=False`` for val/test sampler. If you want to customize it,
                you can set ``replace_sampler_ddp=False`` and add your own distributed sampler.

            resume_from_checkpoint: Path/URL of the checkpoint from which training is resumed. If there is
                no checkpoint file at the path, start from scratch. If resuming from mid-epoch checkpoint,
                training will start from the beginning of the next epoch.

            sync_batchnorm: Synchronize batch norm layers between process groups/whole world.

            terminate_on_nan: If set to True, will terminate training (by raising a `ValueError`) at the
                end of each training batch, if any of the parameters or the loss are NaN or +/-inf.

            tpu_cores: How many TPU cores to train on (1 or 8) / Single TPU to train on [1]

            ipus: How many IPUs to train on.

            track_grad_norm: -1 no tracking. Otherwise tracks that p-norm. May be set to 'inf' infinity-norm.

            truncated_bptt_steps: Deprecated in v1.3 to be removed in 1.5.
                Please use :paramref:`~pytorch_lightning.core.lightning.LightningModule.truncated_bptt_steps` instead.

            val_check_interval: How often to check the validation set. Use float to check within a training epoch,
                use int to check every n steps (batches).

            weights_summary: Prints a summary of the weights when training begins.

            weights_save_path: Where to save weights if specified. Will override default_root_dir
                for checkpoints only. Use this if for whatever reason you need the checkpoints
                stored in a different place than the logs written in `default_root_dir`.
                Can be remote file paths such as `s3://mybucket/path` or 'hdfs://path/'
                Defaults to `default_root_dir`.

            move_metrics_to_cpu: Whether to force internal logged metrics to be moved to cpu.
                This can save some gpu memory, but can make training slower. Use with attention.

            multiple_trainloader_mode: How to loop over the datasets when there are multiple train loaders.
                In 'max_size_cycle' mode, the trainer ends one epoch when the largest dataset is traversed,
                and smaller datasets reload when running out of their data. In 'min_size' mode, all the datasets
                reload when reaching the minimum length of datasets.

            stochastic_weight_avg: Whether to use `Stochastic Weight Averaging (SWA)
                <https://pytorch.org/blog/pytorch-1.6-now-includes-stochastic-weight-averaging/>_`

        """
        super().__init__()
        Trainer._log_api_event("init")
        self.state = TrainerState()
        distributed_backend = distributed_backend or accelerator

        # init connectors
        self.dev_debugger = InternalDebugger(self)
        self.config_validator = ConfigValidator(self)
        self.data_connector = DataConnector(self, multiple_trainloader_mode)
        self.optimizer_connector = OptimizerConnector(self)

        self.accelerator_connector = AcceleratorConnector(
            num_processes, tpu_cores, ipus, distributed_backend, auto_select_gpus, gpus, num_nodes, sync_batchnorm,
            benchmark, replace_sampler_ddp, deterministic, precision, amp_backend, amp_level, plugins
        )
        self.logger_connector = LoggerConnector(self, log_gpu_memory)
        self.model_connector = ModelConnector(self)
        self.callback_connector = CallbackConnector(self)
        self.debugging_connector = DebuggingConnector(self)
        self.training_tricks_connector = TrainingTricksConnector(self)
        self.checkpoint_connector = CheckpointConnector(self, resume_from_checkpoint)
        self.slurm_connector = SLURMConnector(self)
        self.tuner = Tuner(self)

        self.fit_loop = FitLoop(min_epochs, max_epochs, min_steps, max_steps)
        self.validate_loop = EvaluationLoop()
        self.test_loop = EvaluationLoop()
        self.predict_loop = PredictionLoop()
        self.fit_loop.connect(self)
        self.validate_loop.connect(self)
        self.test_loop.connect(self)
        self.predict_loop.connect(self)

        # training state
        if weights_summary is not None and weights_summary not in ModelSummary.MODES:
            raise MisconfigurationException(
                f"`weights_summary` can be None, {', '.join(ModelSummary.MODES)}, but got {weights_summary}"
            )
        self.weights_summary = weights_summary
        self.shown_warnings = set()

        # init callbacks
        # Declare attributes to be set in callback_connector on_trainer_init
        self.callback_connector.on_trainer_init(
            callbacks,
            checkpoint_callback,
            progress_bar_refresh_rate,
            process_position,
            default_root_dir,
            weights_save_path,
            stochastic_weight_avg,
            max_time,
        )

        # hook
        self.on_init_start()

        # init optimizer + lr scheduler related flags
        self.optimizer_connector.on_trainer_init()

        # init data flags
        self.data_connector.on_trainer_init(
            check_val_every_n_epoch, reload_dataloaders_every_epoch, prepare_data_per_node
        )

        # init training tricks
        self.training_tricks_connector.on_trainer_init(
            gradient_clip_val,
            gradient_clip_algorithm,
            track_grad_norm,
            accumulate_grad_batches,
            truncated_bptt_steps,
            terminate_on_nan,
        )
        self._setup_on_init(num_sanity_val_steps)

        # configure tuner
        self.tuner.on_trainer_init(auto_lr_find, auto_scale_batch_size)

        # configure profiler
        self.__init_profiler(profiler)

        # init logger flags
        self.logger_connector.on_trainer_init(
            logger,
            flush_logs_every_n_steps,
            log_every_n_steps,
            move_metrics_to_cpu,
        )

        # init debugging flags
        self.debugging_connector.on_init_start(
            limit_train_batches,
            limit_val_batches,
            limit_test_batches,
            limit_predict_batches,
            val_check_interval,
            overfit_batches,
            fast_dev_run,
        )

        # Callback system
        self.on_init_end()

    def _setup_on_init(
        self,
        num_sanity_val_steps: int,
    ) -> None:
        self._log_device_info()

        self.should_stop = False
        self.state = TrainerState()
        self.num_training_batches = 0
        self.train_dataloader = None

        if num_sanity_val_steps == -1:
            self.num_sanity_val_steps = float("inf")
        else:
            self.num_sanity_val_steps = num_sanity_val_steps

        self.num_sanity_val_batches = []
        self.num_test_batches = []
        self.num_val_batches = []
        self.test_dataloaders = None
        self.val_dataloaders = None

        # .validate() and .test() set this when they load a checkpoint
        self.validated_ckpt_path = None
        self.tested_ckpt_path = None

        # when true, print evaluation results in .validate() and .test()
        self.verbose_evaluate = True

        self.num_predict_batches = []
        self.predicted_ckpt_path = None

    def fit(
        self,
        model: 'pl.LightningModule',
        train_dataloaders: Optional[Union[TRAIN_DATALOADERS, LightningDataModule]] = None,
        val_dataloaders: Optional[EVAL_DATALOADERS] = None,
        datamodule: Optional[LightningDataModule] = None,
        train_dataloader=None,  # noqa TODO: remove with 1.6
    ) -> None:
        r"""
        Runs the full optimization routine.

        Args:
            model: Model to fit.

            train_dataloaders: A collection of :class:`torch.utils.data.DataLoader` or a
                :class:`~pytorch_lightning.core.datamodule.LightningDataModule` specifying training samples.
                In the case of multiple dataloaders, please see this :ref:`page <multiple-training-dataloaders>`.

            val_dataloaders: A :class:`torch.utils.data.DataLoader` or a sequence of them specifying validation samples.

            datamodule: An instance of :class:`~pytorch_lightning.core.datamodule.LightningDataModule`.
        """
        Trainer._log_api_event("fit")

        self.state.fn = TrainerFn.FITTING
        self.state.status = TrainerStatus.RUNNING
        self.training = True

        if train_dataloader is not None:
            rank_zero_deprecation(
                "`trainer.fit(train_dataloader)` is deprecated in v1.4 and will be removed in v1.6."
                " Use `trainer.fit(train_dataloaders)` instead. HINT: added 's'"
            )
            train_dataloaders = train_dataloader
        # if a datamodule comes in as the second arg, then fix it for the user
        if isinstance(train_dataloaders, LightningDataModule):
            datamodule = train_dataloaders
            train_dataloaders = None
        # If you supply a datamodule you can't supply train_dataloader or val_dataloaders
        if (train_dataloaders is not None or val_dataloaders is not None) and datamodule is not None:
            raise MisconfigurationException(
                'You cannot pass `train_dataloader` or `val_dataloaders` to `trainer.fit(datamodule=...)`'
            )

        # links data to the trainer
        self.data_connector.attach_data(
            model, train_dataloaders=train_dataloaders, val_dataloaders=val_dataloaders, datamodule=datamodule
        )

        self.checkpoint_connector.resume_start()

        self._run(model)

        assert self.state.stopped
        self.training = False

    def validate(
        self,
        model: Optional['pl.LightningModule'] = None,
        dataloaders: Optional[Union[EVAL_DATALOADERS, LightningDataModule]] = None,
        ckpt_path: Optional[str] = 'best',
        verbose: bool = True,
        datamodule: Optional[LightningDataModule] = None,
        val_dataloaders=None,  # noqa TODO: remove with 1.6
    ) -> _EVALUATE_OUTPUT:
        r"""
        Perform one evaluation epoch over the validation set.

        Args:
            model: The model to validate.

            dataloaders: A :class:`torch.utils.data.DataLoader` or a sequence of them,
                or a :class:`~pytorch_lightning.core.datamodule.LightningDataModule` specifying validation samples.

            ckpt_path: Either ``best`` or path to the checkpoint you wish to validate.
                If ``None``, use the current weights of the model.
                When the model is given as argument, this parameter will not apply.

            verbose: If True, prints the validation results.

            datamodule: An instance of :class:`~pytorch_lightning.core.datamodule.LightningDataModule`.

        Returns:
            The dictionary with final validation results returned by validation_epoch_end.
            If validation_epoch_end is not defined, the output is a list of the dictionaries
            returned by validation_step.
        """
        # --------------------
        # SETUP HOOK
        # --------------------
        Trainer._log_api_event("validate")
        self.verbose_evaluate = verbose

        self.state.fn = TrainerFn.VALIDATING
        self.state.status = TrainerStatus.RUNNING
        self.validating = True

        if val_dataloaders is not None:
            rank_zero_deprecation(
                "`trainer.validate(val_dataloaders)` is deprecated in v1.4 and will be removed in v1.6."
                " Use `trainer.validate(dataloaders)` instead."
            )
            dataloaders = val_dataloaders
        # if a datamodule comes in as the second arg, then fix it for the user
        if isinstance(dataloaders, LightningDataModule):
            datamodule = dataloaders
            dataloaders = None
        # If you supply a datamodule you can't supply val_dataloaders
        if dataloaders is not None and datamodule:
            raise MisconfigurationException('You cannot pass both `trainer.validate(dataloaders=..., datamodule=...)`')

        model_provided = model is not None
        model = model or self.lightning_module
        if model is None:
            raise MisconfigurationException(
                "`model` must be provided to `trainer.validate()` when it hasn't been passed in a previous run"
            )

        # links data to the trainer
        self.data_connector.attach_data(model, val_dataloaders=dataloaders, datamodule=datamodule)

        if not model_provided:
            self.validated_ckpt_path = self.__load_ckpt_weights(ckpt_path)

        # run validate
        results = self._run(model)

        assert self.state.stopped
        self.validating = False

        return results

    def test(
        self,
        model: Optional['pl.LightningModule'] = None,
        dataloaders: Optional[Union[EVAL_DATALOADERS, LightningDataModule]] = None,
        ckpt_path: Optional[str] = 'best',
        verbose: bool = True,
        datamodule: Optional[LightningDataModule] = None,
        test_dataloaders=None,  # noqa TODO: remove with 1.6
    ) -> _EVALUATE_OUTPUT:
        r"""
        Perform one evaluation epoch over the test set. It's separated from
        fit to make sure you never run on your test set until you want to.

        Args:
            model: The model to test.

            dataloaders: A :class:`torch.utils.data.DataLoader` or a sequence of them,
                or a :class:`~pytorch_lightning.core.datamodule.LightningDataModule` specifying test samples.

            ckpt_path: Either ``best`` or path to the checkpoint you wish to test.
                If ``None``, use the current weights of the model.
                When the model is given as argument, this parameter will not apply.

            verbose: If True, prints the test results.

            datamodule: An instance of :class:`~pytorch_lightning.core.datamodule.LightningDataModule`.

        Returns:
            Returns a list of dictionaries, one for each test dataloader containing their respective metrics.
        """
        # --------------------
        # SETUP HOOK
        # --------------------
        Trainer._log_api_event("test")
        self.verbose_evaluate = verbose

        self.state.fn = TrainerFn.TESTING
        self.state.status = TrainerStatus.RUNNING
        self.testing = True

        if test_dataloaders is not None:
            rank_zero_deprecation(
                "`trainer.test(test_dataloaders)` is deprecated in v1.4 and will be removed in v1.6."
                " Use `trainer.test(dataloaders)` instead."
            )
            dataloaders = test_dataloaders
        # if a datamodule comes in as the second arg, then fix it for the user
        if isinstance(dataloaders, LightningDataModule):
            datamodule = dataloaders
            dataloaders = None
        # If you supply a datamodule you can't supply test_dataloaders
        if dataloaders is not None and datamodule:
            raise MisconfigurationException('You cannot pass both `trainer.test(dataloaders=..., datamodule=...)`')

        model_provided = model is not None
        model = model or self.lightning_module
        if model is None:
            raise MisconfigurationException(
                "`model` must be provided to `trainer.test()` when it hasn't been passed in a previous run"
            )

        # links data to the trainer
        self.data_connector.attach_data(model, test_dataloaders=dataloaders, datamodule=datamodule)

        if not model_provided:
            self.tested_ckpt_path = self.__load_ckpt_weights(ckpt_path)

        # run test
        results = self._run(model)

        assert self.state.stopped
        self.testing = False

        return results

    def predict(
        self,
        model: Optional['pl.LightningModule'] = None,
        dataloaders: Optional[Union[EVAL_DATALOADERS, LightningDataModule]] = None,
        datamodule: Optional[LightningDataModule] = None,
        return_predictions: Optional[bool] = None,
        ckpt_path: Optional[str] = 'best',
    ) -> Optional[_PREDICT_OUTPUT]:
        r"""

        Separates from fit to make sure you never run on your predictions set until you want to.
        This will call the model forward function to compute predictions.

        Args:
            model: The model to predict with.

            dataloaders: A :class:`torch.utils.data.DataLoader` or a sequence of them,
                or a :class:`~pytorch_lightning.core.datamodule.LightningDataModule` specifying prediction samples.

            datamodule: The datamodule with a predict_dataloader method that returns one or more dataloaders.

            return_predictions: Whether to return predictions.
                ``True`` by default except when an accelerator that spawns processes is used (not supported).

            ckpt_path: Either ``best`` or path to the checkpoint you wish to use to predict.
                If ``None``, use the current weights of the model.
                When the model is given as argument, this parameter will not apply.

        Returns:
            Returns a list of dictionaries, one for each provided dataloader containing their respective predictions.
        """

        # --------------------
        # SETUP HOOK
        # --------------------
        Trainer._log_api_event("predict")

        self.state.fn = TrainerFn.PREDICTING
        self.state.status = TrainerStatus.RUNNING
        self.predicting = True

        self.predict_loop.return_predictions = return_predictions

        # if a datamodule comes in as the second arg, then fix it for the user
        if isinstance(dataloaders, LightningDataModule):
            datamodule = dataloaders
            dataloaders = None
        if dataloaders is not None and datamodule:
            raise MisconfigurationException('You cannot pass both `trainer.predict(dataloaders=..., datamodule=...)`')

        model_provided = model is not None
        model = model or self.lightning_module
        if model is None:
            raise MisconfigurationException(
                "`model` must be provided to `trainer.predict()` when it hasn't been passed in a previous run"
            )

        # links data to the trainer
        self.data_connector.attach_data(model, predict_dataloaders=dataloaders, datamodule=datamodule)

        if not model_provided:
            self.predicted_ckpt_path = self.__load_ckpt_weights(ckpt_path)

        results = self._run(model)

        assert self.state.stopped
        self.predicting = False

        return results

    def tune(
        self,
        model: 'pl.LightningModule',
        train_dataloaders: Optional[Union[TRAIN_DATALOADERS, LightningDataModule]] = None,
        val_dataloaders: Optional[EVAL_DATALOADERS] = None,
        datamodule: Optional[LightningDataModule] = None,
        scale_batch_size_kwargs: Optional[Dict[str, Any]] = None,
        lr_find_kwargs: Optional[Dict[str, Any]] = None,
        train_dataloader=None,  # noqa TODO: remove with 1.6
    ) -> Dict[str, Optional[Union[int, _LRFinder]]]:
        r"""
        Runs routines to tune hyperparameters before training.

        Args:
            model: Model to tune.

            train_dataloaders: A collection of :class:`torch.utils.data.DataLoader` or a
                :class:`~pytorch_lightning.core.datamodule.LightningDataModule` specifying training samples.
                In the case of multiple dataloaders, please see this :ref:`page <multiple-training-dataloaders>`.

            val_dataloaders: A :class:`torch.utils.data.DataLoader` or a sequence of them specifying validation samples.

            datamodule: An instance of :class:`~pytorch_lightning.core.datamodule.LightningDataModule`.

            scale_batch_size_kwargs: Arguments for :func:`~pytorch_lightning.tuner.batch_size_scaling.scale_batch_size`

            lr_find_kwargs: Arguments for :func:`~pytorch_lightning.tuner.lr_finder.lr_find`
        """
        Trainer._log_api_event("tune")

        self.state.fn = TrainerFn.TUNING
        self.state.status = TrainerStatus.RUNNING
        self.tuning = True

        if train_dataloader is not None:
            rank_zero_deprecation(
                "`trainer.tune(train_dataloader)` is deprecated in v1.4 and will be removed in v1.6."
                " Use `trainer.tune(train_dataloaders)` instead. HINT: added 's'"
            )
            train_dataloaders = train_dataloader
        # if a datamodule comes in as the second arg, then fix it for the user
        if isinstance(train_dataloaders, LightningDataModule):
            datamodule = train_dataloaders
            train_dataloaders = None
        # If you supply a datamodule you can't supply train_dataloader or val_dataloaders
        if (train_dataloaders is not None or val_dataloaders is not None) and datamodule is not None:
            raise MisconfigurationException(
                'You cannot pass `train_dataloader` or `val_dataloaders` to `trainer.tune(datamodule=...)`'
            )

        # links data to the trainer
        self.data_connector.attach_data(
            model, train_dataloaders=train_dataloaders, val_dataloaders=val_dataloaders, datamodule=datamodule
        )

        result = self.tuner._tune(model, scale_batch_size_kwargs=scale_batch_size_kwargs, lr_find_kwargs=lr_find_kwargs)

        assert self.state.stopped
        self.tuning = False

        return result

    def _run(self, model: 'pl.LightningModule') -> Optional[Union[_EVALUATE_OUTPUT, _PREDICT_OUTPUT]]:
        # clean hparams
        if hasattr(model, "hparams"):
            parsing.clean_namespace(model.hparams)

        self.config_validator.verify_loop_configurations(model)

        # attach model log function to callback
        self.callback_connector.attach_model_logging_functions(model)

        # hook
        self.data_connector.prepare_data(model)
        self.callback_connector._attach_model_callbacks(model, self)

        # ----------------------------
        # SET UP TRAINING
        # ----------------------------
        self.call_hook("on_before_accelerator_backend_setup", model)
        self.accelerator.connect(model)
        self.accelerator.setup_environment()
        self._call_setup_hook(model)  # allow user to setup lightning_module in accelerator environment

        # restore modules after setup
        self.checkpoint_connector.restore_datamodule()
        self.checkpoint_connector.restore_model()
        # restore callback states
        self.checkpoint_connector.restore_callbacks()

        self._call_configure_sharded_model(model)  # allow user to setup in model sharded environment
        self.accelerator.setup(self, model)  # note: this sets up self.lightning_module

        # ----------------------------
        # INSPECT THE CORE LOOPS
        # ----------------------------
        f"""
             Lightning internal flow looks like this:
        {Trainer.fit} or {Trainer.test} or {Trainer.predict}  ||
                                |                             ||
                        create accelerator                    ||
                                |                             ||
                         {self._dispatch}                     ||
                                |                             ||  LIGHTNING
                  {self.accelerator.start_training}           ||
                or {self.accelerator.start_evaluating}        ||
                or {self.accelerator.start_predicting}        ||  FLOW
                                |                             ||
                         {self.run_stage}                     ||
                                |                             ||  DIRECTION
                        {self._run_train}                     ||
                     or {self._run_evaluate}                  ||
                     or {self._run_predict}                   ||
                                |                             ||
                             results                          \/
        This is used to guide readers to the core loops: train, test, predict.
        {self._run_predict} is the simplest to understand, use `Go to Definition` to read it :)
        Search for `start_training` or `start_evaluating` or `start_predicting` in
        `pytorch_lightning/plugins/training_type_plugin` to find accelerator dispatch functions.
        """  # noqa: W605

        # ----------------------------
        # TRAIN
        # ----------------------------
        # hook
        if self.state.fn == TrainerFn.FITTING:
            self.call_hook("on_fit_start")

        # plugin will setup fitting (e.g. ddp will launch child processes)
        self._pre_dispatch()

        # restore optimizers, etc.
        self.checkpoint_connector.restore_training_state()

        # dispatch `start_training` or `start_evaluating` or `start_predicting`
        self._dispatch()

        # plugin will finalized fitting (e.g. ddp_spawn will load trained model)
        self._post_dispatch()

        # ----------------------------
        # POST-Training CLEAN UP
        # ----------------------------
        # hook
        if self.state.fn == TrainerFn.FITTING:
            self.call_hook('on_fit_end')

        # teardown
        self._call_teardown_hook(model)

        if self.state.status != TrainerStatus.INTERRUPTED:
            self.state.status = TrainerStatus.FINISHED
        self.state.stage = None

        return self.accelerator.results

    def _pre_dispatch(self):
        self.accelerator.pre_dispatch(self)

        # log hyper-parameters
        if self.logger is not None:
            # save exp to get started (this is where the first experiment logs are written)
            self.logger.log_hyperparams(self.lightning_module.hparams_initial)
            self.logger.log_graph(self.lightning_module)
            self.logger.save()

    def _post_dispatch(self):
        self.accelerator.post_dispatch(self)
        # these `teardown` calls are here instead of in `_call_teardown_hook` since they are internal teardowns
        # which need to happen before.
        self.accelerator.teardown()
        self._active_loop.teardown()

    def _dispatch(self):
        if self.evaluating:
            self.accelerator.start_evaluating(self)
        elif self.predicting:
            self.accelerator.start_predicting(self)
        else:
            self.accelerator.start_training(self)

    def run_stage(self):
        self.accelerator.dispatch(self)
        self.__setup_profiler()

        if self.evaluating:
            return self._run_evaluate()
        if self.predicting:
            return self._run_predict()
        return self._run_train()

    def _pre_training_routine(self):
        # wait for all to join if on distributed
        self.accelerator.barrier("setup_training")

        # register auto-resubmit when on SLURM
        self.slurm_connector.register_slurm_signal_handlers()

        self.checkpoint_connector.resume_end()

        # --------------------------
        # Pre-train
        # --------------------------
        # on pretrain routine start
        ref_model = self.lightning_module

        self.on_pretrain_routine_start()
        ref_model.on_pretrain_routine_start()

        # print model summary
        if self.is_global_zero and self.weights_summary is not None and not self.testing:
            max_depth = ModelSummary.MODES[self.weights_summary]
            ref_model.summarize(max_depth=max_depth)

        # on pretrain routine end
        self.on_pretrain_routine_end()
        ref_model.on_pretrain_routine_end()

    def _run_train(self) -> None:
        self._pre_training_routine()

        if not self.is_global_zero and self.progress_bar_callback is not None:
            self.progress_bar_callback.disable()

        self._run_sanity_check(self.lightning_module)

        self.checkpoint_connector.has_trained = False

        # enable train mode
        self.model.train()
        torch.set_grad_enabled(True)

        # reload data when needed
        model = self.lightning_module

        self.reset_train_val_dataloaders(model)

        try:
            self.fit_loop.run()
        except KeyboardInterrupt:
            rank_zero_warn('Detected KeyboardInterrupt, attempting graceful shutdown...')
            # user could press Ctrl+c many times... only shutdown once
            if not self.interrupted:
                self.state.status = TrainerStatus.INTERRUPTED
                self.on_keyboard_interrupt()
                # same treatment as below
                self.accelerator.on_train_end()
        except BaseException:
            self.state.status = TrainerStatus.INTERRUPTED
            if distributed_available() and self.world_size > 1:
                # try syncing remaing processes, kill otherwise
                self.training_type_plugin.reconciliate_processes(traceback.format_exc())
            # give accelerators a chance to finish
            self.accelerator.on_train_end()
            # reset bookkeeping
            self.state.stage = None
            raise

<<<<<<< HEAD
    def _run_evaluation(self) -> _EVALUATE_OUTPUT:
        if not (self.evaluating or self.sanity_checking):
            rank_zero_warn(
                f"`trainer._run_evaluation()` was called but the running stage is set to {self.state.stage}."
                " This should not happen normally. Setting it to `RunningStage.VALIDATING`", RuntimeWarning
            )
            self.validating = True

        # prepare dataloaders
        dataloaders, max_batches = self.evaluation_loop.get_evaluation_dataloaders()

        # check if we want to skip this evaluation
        if sum(max_batches) == 0:
            return [], []

        # enable eval mode + no grads
        self.evaluation_loop.on_evaluation_model_eval()
        # ref model
        model = self.lightning_module
        model.zero_grad()
        torch.set_grad_enabled(False)

        # hook
        self.evaluation_loop.on_evaluation_start()

        # set up the eval loop
        self.evaluation_loop.setup(max_batches, dataloaders)

        # hook
        self.evaluation_loop.on_evaluation_epoch_start()

        # run validation/testing
        for dataloader_idx, dataloader in enumerate(dataloaders):
            # bookkeeping
            dl_outputs = []
            dataloader = self.accelerator.process_dataloader(dataloader)
            dl_max_batches = self.evaluation_loop.max_batches[dataloader_idx]

            for batch_idx, batch in enumerate(dataloader):
                if batch is None:
                    continue

                # stop short when running on limited batches
                if batch_idx >= dl_max_batches:
                    break

                # hook
                self.evaluation_loop.on_evaluation_batch_start(batch, batch_idx, dataloader_idx)

                # lightning module methods
                with self.profiler.profile("evaluation_step_and_end"):
                    output = self.evaluation_loop.evaluation_step(batch, batch_idx, dataloader_idx)
                    output = self.evaluation_loop.evaluation_step_end(output)

                # hook + store predictions
                self.evaluation_loop.on_evaluation_batch_end(output, batch, batch_idx, dataloader_idx)

                # log batch metrics
                self.logger_connector.log_evaluation_step_metrics()

                # track epoch level outputs
                dl_outputs = self._track_output_for_epoch_end(dl_outputs, output)

            # store batch level output per dataloader
            if self.evaluation_loop.should_track_batch_outputs_for_epoch_end:
                self.evaluation_loop.outputs.append(dl_outputs)

        outputs = self.evaluation_loop.outputs

        # reset outputs
        self.evaluation_loop.outputs = []

        # with a single dataloader don't pass a 2D list
        if len(outputs) > 0 and self.evaluation_loop.num_dataloaders == 1:
            outputs = outputs[0]

        # lightning module method
        self.evaluation_loop.evaluation_epoch_end(outputs)

        # hook
        self.evaluation_loop.on_evaluation_epoch_end()

        # log epoch metrics
        eval_loop_results = self.logger_connector.get_evaluate_epoch_results()

        # hook
        self.evaluation_loop.on_evaluation_end()

        # save predictions to disk
        self.evaluation_loop.predictions.to_disk()

        # enable train mode again
        self.evaluation_loop.on_evaluation_model_train()

        # reset cached results
        self.logger_connector.reset()

        torch.set_grad_enabled(True)

        return eval_loop_results

    def _track_output_for_epoch_end(self, outputs, output):
        if output is not None:
            if isinstance(output, Result):
                output = output.detach()
                if self.move_metrics_to_cpu:
                    output = output.cpu()
            elif isinstance(output, dict):
                output = recursive_detach(output, to_cpu=self.move_metrics_to_cpu)
            elif isinstance(output, torch.Tensor) and output.is_cuda and self.move_metrics_to_cpu:
                output = output.cpu()
            outputs.append(output)
        return outputs

=======
>>>>>>> 8193bae6
    def _run_evaluate(self) -> _EVALUATE_OUTPUT:
        if not self.is_global_zero and self.progress_bar_callback is not None:
            self.progress_bar_callback.disable()

        assert self.evaluating

        # reload dataloaders
        self._evaluation_loop.reload_evaluation_dataloaders()

        with self.profiler.profile(f"run_{self.state.stage}_evaluation"), torch.no_grad():
            eval_loop_results = self._evaluation_loop.run()

        # remove the tensors from the eval results
        for i, result in enumerate(eval_loop_results):
            if isinstance(result, dict):
                for k, v in result.items():
                    if isinstance(v, torch.Tensor):
                        result[k] = v.cpu().item()

        return eval_loop_results

    def _run_predict(self) -> Optional[_PREDICT_OUTPUT]:
        self.reset_predict_dataloader(self.lightning_module)
        with torch.no_grad():
            return self.predict_loop.run()

    def _run_sanity_check(self, ref_model):
        using_val_step = ref_model.val_dataloader is not None and is_overridden('validation_step', ref_model)
        should_sanity_check = using_val_step and self.num_sanity_val_steps > 0 and self.limit_val_batches > 0

        # run tiny validation (if validation defined)
        # to make sure program won't crash during val
        if should_sanity_check:
            stage = self.state.stage
            self.sanity_checking = True

            # hook and callback
            self.on_sanity_check_start()

            # reload dataloaders
            self._evaluation_loop.reload_evaluation_dataloaders()

            # run eval step
            with torch.no_grad():
                self._evaluation_loop.run()

            self.on_sanity_check_end()

            # reset validation metrics
            self.logger_connector.reset()

            # reset the seed to what it was before sanity check
            # prevents sanity check to affect random sampling in training
            reset_seed()

            # restore the previous stage when the sanity check if finished
            self.state.stage = stage

    def __load_ckpt_weights(self, ckpt_path: Optional[str]) -> Optional[str]:
        if ckpt_path is None:
            return

        fn = self.state.fn.value

        if ckpt_path == 'best':
            # if user requests the best checkpoint but we don't have it, error
            if not self.checkpoint_callback.best_model_path:
                if self.fast_dev_run:
                    raise MisconfigurationException(
                        f'You cannot execute `.{fn}()` with `fast_dev_run=True` unless you do'
                        f' `.{fn}(ckpt_path=PATH)` as no checkpoint path was generated during fitting.'
                    )
                raise MisconfigurationException(
                    f'`.{fn}(ckpt_path="best")` is set but `ModelCheckpoint` is not configured to save the best model.'
                )
            # load best weights
            ckpt_path = self.checkpoint_callback.best_model_path

        if not ckpt_path:
            raise MisconfigurationException(
                f'`.{fn}()` found no path for the best weights: "{ckpt_path}". Please'
                f' specify a path for a checkpoint `.{fn}(ckpt_path=PATH)`'
            )

        # only one process running at this point for TPUs, as spawn isn't triggered yet
        # todo: move this logic internally within the barrier.
        if not self._device_type == DeviceType.TPU:
            self.training_type_plugin.barrier()

        self.checkpoint_connector.restore_model_weights(ckpt_path)
        return ckpt_path

    def _call_setup_hook(self, model: 'pl.LightningModule') -> None:
        fn = self.state.fn._setup_fn

        self.accelerator.barrier("pre_setup")

        if self.datamodule is not None:
            self.datamodule.setup(stage=fn)
        self.setup(model, stage=fn)
        model.setup(stage=fn)

        self.accelerator.barrier("post_setup")

    def _call_configure_sharded_model(self, model: 'pl.LightningModule') -> None:
        # Call configure sharded model hook if accelerator requests. In some cases
        # we will not call the hook; the hook has initialized the sharded model for example.

        # used on the model if the user re-create a trainer with resume_from_checkpoint
        model_call_configure_sharded_model_hook = getattr(model, "call_configure_sharded_model_hook", False)
        if self.accelerator.call_configure_sharded_model_hook and not model_call_configure_sharded_model_hook:
            with self.accelerator.model_sharded_context():
                model.configure_sharded_model()
                self.configure_sharded_model(model)
            model.call_configure_sharded_model_hook = True
            self.accelerator.call_configure_sharded_model_hook = False

    def _call_teardown_hook(self, model: 'pl.LightningModule') -> None:
        fn = self.state.fn._setup_fn

        if self.datamodule is not None:
            self.datamodule.teardown(stage=fn)
        self.profiler.teardown(stage=fn)
        self.teardown(stage=fn)
        model.teardown(stage=fn)

        model._current_fx_name = None
        model._current_dataloader_idx = None
        # these could have become stale if metrics are defined in `setup`
        model._metric_attributes = None

    def call_hook(self, hook_name: str, *args, **kwargs) -> Any:
        # Note this implementation is copy/pasted into the TrainLoop class in TrainingEpochLoop._on_train_epoch_end_hook
        # This was done to manage the deprecation of the `outputs` argument to on_train_epoch_end
        # If making changes to this function, ensure that those changes are also made to
        # TrainingEpochLoop._on_train_epoch_end_hook
        if self.lightning_module:
            prev_fx_name = self.lightning_module._current_fx_name
            self.lightning_module._current_fx_name = hook_name

        # always profile hooks
        with self.profiler.profile(hook_name):

            # first call trainer hook
            if hasattr(self, hook_name):
                trainer_hook = getattr(self, hook_name)
                trainer_hook(*args, **kwargs)

            # next call hook in lightningModule
            output = None
            model_ref = self.lightning_module
            if is_overridden(hook_name, model_ref):
                hook_fx = getattr(model_ref, hook_name)
                output = hook_fx(*args, **kwargs)

            # call the accelerator hook
            if hasattr(self.accelerator, hook_name):
                accelerator_hook = getattr(self.accelerator, hook_name)
                accelerator_output = accelerator_hook(*args, **kwargs)
                # Rely on the accelerator output if lightningModule hook returns nothing
                # Required for cases such as DataParallel where we reduce the output for the user
                # todo: move this data parallel logic into the data parallel plugin
                output = accelerator_output if output is None else output

        if self.lightning_module:
            # restore current_fx when nested context
            self.lightning_module._current_fx_name = prev_fx_name

        return output

    @staticmethod
    def _log_api_event(event: str) -> None:
        torch._C._log_api_usage_once("lightning.trainer." + event)

    def __init_profiler(self, profiler: Optional[Union[BaseProfiler, str]]) -> None:
        if isinstance(profiler, str):
            PROFILERS = {
                "simple": SimpleProfiler,
                "advanced": AdvancedProfiler,
                "pytorch": PyTorchProfiler,
                "xla": XLAProfiler,
            }
            profiler = profiler.lower()
            if profiler not in PROFILERS:
                raise MisconfigurationException(
                    "When passing string value for the `profiler` parameter of `Trainer`,"
                    f" it can only be one of {list(PROFILERS.keys())}"
                )
            profiler_class = PROFILERS[profiler]
            profiler = profiler_class()
        self.profiler: BaseProfiler = profiler or PassThroughProfiler()

    def __setup_profiler(self) -> None:
        local_rank = self.local_rank if self.world_size > 1 else None
        self.profiler._lightning_module = proxy(self.lightning_module)
        self.profiler.setup(stage=self.state.fn._setup_fn, local_rank=local_rank, log_dir=self.log_dir)

    def _log_device_info(self) -> None:
        rank_zero_info(f'GPU available: {torch.cuda.is_available()}, used: {self._device_type == DeviceType.GPU}')

        num_tpu_cores = self.tpu_cores if self.tpu_cores is not None else 0
        rank_zero_info(f'TPU available: {_TPU_AVAILABLE}, using: {num_tpu_cores} TPU cores')

        num_ipus = self.ipus if self.ipus is not None else 0
        rank_zero_info(f'IPU available: {_IPU_AVAILABLE}, using: {num_ipus} IPUs')

        if torch.cuda.is_available() and self._device_type != DeviceType.GPU:
            rank_zero_warn(
                "GPU available but not used. Set the gpus flag in your trainer"
                " `Trainer(gpus=1)` or script `--gpus=1`."
            )

        if _TPU_AVAILABLE and self._device_type != DeviceType.TPU:
            rank_zero_warn(
                "TPU available but not used. Set the `tpu_cores` flag in your trainer"
                " `Trainer(tpu_cores=8)` or script `--tpu_cores=8`."
            )

        if _IPU_AVAILABLE and self._device_type != DeviceType.IPU:
            rank_zero_warn(
                "IPU available but not used. Set the `ipus` flag in your trainer"
                " `Trainer(ipus=8)` or script `--ipus=8`."
            )<|MERGE_RESOLUTION|>--- conflicted
+++ resolved
@@ -990,123 +990,6 @@
             self.state.stage = None
             raise
 
-<<<<<<< HEAD
-    def _run_evaluation(self) -> _EVALUATE_OUTPUT:
-        if not (self.evaluating or self.sanity_checking):
-            rank_zero_warn(
-                f"`trainer._run_evaluation()` was called but the running stage is set to {self.state.stage}."
-                " This should not happen normally. Setting it to `RunningStage.VALIDATING`", RuntimeWarning
-            )
-            self.validating = True
-
-        # prepare dataloaders
-        dataloaders, max_batches = self.evaluation_loop.get_evaluation_dataloaders()
-
-        # check if we want to skip this evaluation
-        if sum(max_batches) == 0:
-            return [], []
-
-        # enable eval mode + no grads
-        self.evaluation_loop.on_evaluation_model_eval()
-        # ref model
-        model = self.lightning_module
-        model.zero_grad()
-        torch.set_grad_enabled(False)
-
-        # hook
-        self.evaluation_loop.on_evaluation_start()
-
-        # set up the eval loop
-        self.evaluation_loop.setup(max_batches, dataloaders)
-
-        # hook
-        self.evaluation_loop.on_evaluation_epoch_start()
-
-        # run validation/testing
-        for dataloader_idx, dataloader in enumerate(dataloaders):
-            # bookkeeping
-            dl_outputs = []
-            dataloader = self.accelerator.process_dataloader(dataloader)
-            dl_max_batches = self.evaluation_loop.max_batches[dataloader_idx]
-
-            for batch_idx, batch in enumerate(dataloader):
-                if batch is None:
-                    continue
-
-                # stop short when running on limited batches
-                if batch_idx >= dl_max_batches:
-                    break
-
-                # hook
-                self.evaluation_loop.on_evaluation_batch_start(batch, batch_idx, dataloader_idx)
-
-                # lightning module methods
-                with self.profiler.profile("evaluation_step_and_end"):
-                    output = self.evaluation_loop.evaluation_step(batch, batch_idx, dataloader_idx)
-                    output = self.evaluation_loop.evaluation_step_end(output)
-
-                # hook + store predictions
-                self.evaluation_loop.on_evaluation_batch_end(output, batch, batch_idx, dataloader_idx)
-
-                # log batch metrics
-                self.logger_connector.log_evaluation_step_metrics()
-
-                # track epoch level outputs
-                dl_outputs = self._track_output_for_epoch_end(dl_outputs, output)
-
-            # store batch level output per dataloader
-            if self.evaluation_loop.should_track_batch_outputs_for_epoch_end:
-                self.evaluation_loop.outputs.append(dl_outputs)
-
-        outputs = self.evaluation_loop.outputs
-
-        # reset outputs
-        self.evaluation_loop.outputs = []
-
-        # with a single dataloader don't pass a 2D list
-        if len(outputs) > 0 and self.evaluation_loop.num_dataloaders == 1:
-            outputs = outputs[0]
-
-        # lightning module method
-        self.evaluation_loop.evaluation_epoch_end(outputs)
-
-        # hook
-        self.evaluation_loop.on_evaluation_epoch_end()
-
-        # log epoch metrics
-        eval_loop_results = self.logger_connector.get_evaluate_epoch_results()
-
-        # hook
-        self.evaluation_loop.on_evaluation_end()
-
-        # save predictions to disk
-        self.evaluation_loop.predictions.to_disk()
-
-        # enable train mode again
-        self.evaluation_loop.on_evaluation_model_train()
-
-        # reset cached results
-        self.logger_connector.reset()
-
-        torch.set_grad_enabled(True)
-
-        return eval_loop_results
-
-    def _track_output_for_epoch_end(self, outputs, output):
-        if output is not None:
-            if isinstance(output, Result):
-                output = output.detach()
-                if self.move_metrics_to_cpu:
-                    output = output.cpu()
-            elif isinstance(output, dict):
-                output = recursive_detach(output, to_cpu=self.move_metrics_to_cpu)
-            elif isinstance(output, torch.Tensor) and output.is_cuda and self.move_metrics_to_cpu:
-                output = output.cpu()
-            outputs.append(output)
-        return outputs
-
-=======
->>>>>>> 8193bae6
     def _run_evaluate(self) -> _EVALUATE_OUTPUT:
         if not self.is_global_zero and self.progress_bar_callback is not None:
             self.progress_bar_callback.disable()
