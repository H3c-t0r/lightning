# Copyright The PyTorch Lightning team.
#
# Licensed under the Apache License, Version 2.0 (the "License");
# you may not use this file except in compliance with the License.
# You may obtain a copy of the License at
#
#     http://www.apache.org/licenses/LICENSE-2.0
#
# Unless required by applicable law or agreed to in writing, software
# distributed under the License is distributed on an "AS IS" BASIS,
# WITHOUT WARRANTIES OR CONDITIONS OF ANY KIND, either express or implied.
# See the License for the specific language governing permissions and
# limitations under the License.
"""Trainer to automate the training."""
import inspect
import logging
import os
import traceback
import warnings
from argparse import ArgumentParser, Namespace
from copy import deepcopy
from datetime import timedelta
from pathlib import Path
from typing import Any, Callable, cast, Dict, Iterable, List, Optional, Tuple, Type, Union
from weakref import proxy

import torch
from packaging.version import Version
from torch.optim import Optimizer
from torch.utils.data import DataLoader

import pytorch_lightning as pl
from pytorch_lightning.accelerators import Accelerator, IPUAccelerator
from pytorch_lightning.callbacks import Callback, EarlyStopping, ModelCheckpoint, ProgressBarBase
from pytorch_lightning.callbacks.prediction_writer import BasePredictionWriter
from pytorch_lightning.core.datamodule import LightningDataModule
from pytorch_lightning.core.optimizer import LightningOptimizer
from pytorch_lightning.loggers import LightningLoggerBase
from pytorch_lightning.loggers.base import DummyLogger, LoggerCollection
from pytorch_lightning.loggers.tensorboard import TensorBoardLogger
from pytorch_lightning.loops import PredictionLoop, TrainingEpochLoop
from pytorch_lightning.loops.dataloader.evaluation_loop import EvaluationLoop
from pytorch_lightning.loops.fit_loop import FitLoop
from pytorch_lightning.loops.utilities import _parse_loop_limits, _reset_progress
from pytorch_lightning.plugins import (
    ApexMixedPrecisionPlugin,
    NativeMixedPrecisionPlugin,
    PLUGIN_INPUT,
    PrecisionPlugin,
)
from pytorch_lightning.plugins.environments.slurm_environment import SLURMEnvironment
from pytorch_lightning.profiler import (
    AdvancedProfiler,
    BaseProfiler,
    PassThroughProfiler,
    PyTorchProfiler,
    SimpleProfiler,
    XLAProfiler,
)
from pytorch_lightning.strategies import ParallelStrategy, Strategy
from pytorch_lightning.strategies.ddp_spawn import _SpawnOutput, DDPSpawnStrategy
from pytorch_lightning.trainer.callback_hook import TrainerCallbackHookMixin
from pytorch_lightning.trainer.configuration_validator import verify_loop_configurations
from pytorch_lightning.trainer.connectors.accelerator_connector import AcceleratorConnector
from pytorch_lightning.trainer.connectors.callback_connector import CallbackConnector
from pytorch_lightning.trainer.connectors.checkpoint_connector import CheckpointConnector
from pytorch_lightning.trainer.connectors.data_connector import DataConnector
from pytorch_lightning.trainer.connectors.logger_connector import LoggerConnector
from pytorch_lightning.trainer.connectors.logger_connector.result import _ResultCollection
from pytorch_lightning.trainer.connectors.signal_connector import SignalConnector
from pytorch_lightning.trainer.data_loading import TrainerDataLoadingMixin
from pytorch_lightning.trainer.optimizers import TrainerOptimizersMixin
from pytorch_lightning.trainer.states import RunningStage, TrainerFn, TrainerState, TrainerStatus
from pytorch_lightning.trainer.supporters import CombinedLoader
from pytorch_lightning.tuner.lr_finder import _LRFinder
from pytorch_lightning.tuner.tuning import Tuner
from pytorch_lightning.utilities import (
    _AcceleratorType,
    _IPU_AVAILABLE,
    _StrategyType,
    _TPU_AVAILABLE,
    AMPType,
    device_parser,
    GradClipAlgorithmType,
    parsing,
    rank_zero_deprecation,
    rank_zero_info,
    rank_zero_warn,
)
from pytorch_lightning.utilities.apply_func import apply_to_collection
from pytorch_lightning.utilities.argparse import (
    _defaults_from_env_vars,
    add_argparse_args,
    from_argparse_args,
    parse_argparser,
    parse_env_variables,
)
from pytorch_lightning.utilities.auto_restart import _add_capture_metadata_collate
from pytorch_lightning.utilities.cloud_io import get_filesystem
from pytorch_lightning.utilities.data import _auto_add_worker_init_fn, has_len_all_ranks
from pytorch_lightning.utilities.distributed import distributed_available
from pytorch_lightning.utilities.exceptions import ExitGracefullyException, MisconfigurationException
from pytorch_lightning.utilities.imports import _fault_tolerant_training
from pytorch_lightning.utilities.meta import is_on_meta_device, materialize_module
from pytorch_lightning.utilities.model_helpers import is_overridden
from pytorch_lightning.utilities.seed import reset_seed
from pytorch_lightning.utilities.signature_utils import is_param_in_hook_signature
from pytorch_lightning.utilities.types import (
    _EVALUATE_OUTPUT,
    _PATH,
    _PREDICT_OUTPUT,
    EVAL_DATALOADERS,
    LRSchedulerConfig,
    STEP_OUTPUT,
    TRAIN_DATALOADERS,
)
from pytorch_lightning.utilities.warnings import PossibleUserWarning

log = logging.getLogger(__name__)
# warnings to ignore in trainer
warnings.filterwarnings(
    "ignore", message="torch.distributed.reduce_op is deprecated, please use torch.distributed.ReduceOp instead"
)


class Trainer(
    TrainerCallbackHookMixin,  # TODO: Remove in v1.8
    TrainerOptimizersMixin,  # TODO: Remove in v1.8
    TrainerDataLoadingMixin,  # TODO: Remove in v1.8
):
    @_defaults_from_env_vars
    def __init__(
        self,
        logger: Union[LightningLoggerBase, Iterable[LightningLoggerBase], bool] = True,
        checkpoint_callback: Optional[bool] = None,
        enable_checkpointing: bool = True,
        callbacks: Optional[Union[List[Callback], Callback]] = None,
        default_root_dir: Optional[str] = None,
        gradient_clip_val: Optional[Union[int, float]] = None,
        gradient_clip_algorithm: Optional[str] = None,
        process_position: int = 0,
        num_nodes: int = 1,
        num_processes: int = 1,
        devices: Optional[Union[List[int], str, int]] = None,
        gpus: Optional[Union[List[int], str, int]] = None,
        auto_select_gpus: bool = False,
        tpu_cores: Optional[Union[List[int], str, int]] = None,
        ipus: Optional[int] = None,
        log_gpu_memory: Optional[str] = None,  # TODO: Remove in 1.7
        progress_bar_refresh_rate: Optional[int] = None,  # TODO: remove in v1.7
        enable_progress_bar: bool = True,
        overfit_batches: Union[int, float] = 0.0,
        track_grad_norm: Union[int, float, str] = -1,
        check_val_every_n_epoch: int = 1,
        fast_dev_run: Union[int, bool] = False,
        accumulate_grad_batches: Optional[Union[int, Dict[int, int]]] = None,
        max_epochs: Optional[int] = None,
        min_epochs: Optional[int] = None,
        max_steps: int = -1,
        min_steps: Optional[int] = None,
        max_time: Optional[Union[str, timedelta, Dict[str, int]]] = None,
        limit_train_batches: Union[int, float] = 1.0,
        limit_val_batches: Union[int, float] = 1.0,
        limit_test_batches: Union[int, float] = 1.0,
        limit_predict_batches: Union[int, float] = 1.0,
        val_check_interval: Union[int, float] = 1.0,
        flush_logs_every_n_steps: Optional[int] = None,
        log_every_n_steps: int = 50,
        accelerator: Optional[Union[str, Accelerator]] = None,
        strategy: Optional[Union[str, Strategy]] = None,
        sync_batchnorm: bool = False,
        precision: Union[int, str] = 32,
        enable_model_summary: bool = True,
        weights_summary: Optional[str] = "top",
        weights_save_path: Optional[str] = None,
        num_sanity_val_steps: int = 2,
        resume_from_checkpoint: Optional[Union[Path, str]] = None,
        profiler: Optional[Union[BaseProfiler, str]] = None,
        benchmark: bool = False,
        deterministic: bool = False,
        reload_dataloaders_every_n_epochs: int = 0,
        auto_lr_find: Union[bool, str] = False,
        replace_sampler_ddp: bool = True,
        detect_anomaly: bool = False,
        auto_scale_batch_size: Union[str, bool] = False,
        prepare_data_per_node: Optional[bool] = None,
        plugins: Optional[Union[PLUGIN_INPUT, List[PLUGIN_INPUT]]] = None,
        amp_backend: str = "native",
        amp_level: Optional[str] = None,
        move_metrics_to_cpu: bool = False,
        multiple_trainloader_mode: str = "max_size_cycle",
        stochastic_weight_avg: bool = False,
        terminate_on_nan: Optional[bool] = None,
    ):
        r"""
        Customize every aspect of training via flags.

        Args:

            accelerator: Supports passing different accelerator types ("cpu", "gpu", "tpu", "ipu", "auto")
                as well as custom accelerator instances.

                .. deprecated:: v1.5
                    Passing training strategies (e.g., 'ddp') to ``accelerator`` has been deprecated in v1.5.0
                    and will be removed in v1.7.0. Please use the ``strategy`` argument instead.

            accumulate_grad_batches: Accumulates grads every k batches or as set up in the dict.

            amp_backend: The mixed precision backend to use ("native" or "apex").

            amp_level: The optimization level to use (O1, O2, etc...). By default it will be set to "O2"
                if ``amp_backend`` is set to "apex".

            auto_lr_find: If set to True, will make trainer.tune() run a learning rate finder,
                trying to optimize initial learning for faster convergence. trainer.tune() method will
                set the suggested learning rate in self.lr or self.learning_rate in the LightningModule.
                To use a different key set a string instead of True with the key name.

            auto_scale_batch_size: If set to True, will `initially` run a batch size
                finder trying to find the largest batch size that fits into memory.
                The result will be stored in self.batch_size in the LightningModule.
                Additionally, can be set to either `power` that estimates the batch size through
                a power search or `binsearch` that estimates the batch size through a binary search.

            auto_select_gpus: If enabled and ``gpus`` is an integer, pick available
                gpus automatically. This is especially useful when
                GPUs are configured to be in "exclusive mode", such
                that only one process at a time can access them.

            benchmark: If true enables cudnn.benchmark.

            callbacks: Add a callback or list of callbacks.

            checkpoint_callback: If ``True``, enable checkpointing.

                .. deprecated:: v1.5
                    ``checkpoint_callback`` has been deprecated in v1.5 and will be removed in v1.7.
                    Please consider using ``enable_checkpointing`` instead.

            enable_checkpointing: If ``True``, enable checkpointing.
                It will configure a default ModelCheckpoint callback if there is no user-defined ModelCheckpoint in
                :paramref:`~pytorch_lightning.trainer.trainer.Trainer.callbacks`.

            check_val_every_n_epoch: Check val every n train epochs.

            default_root_dir: Default path for logs and weights when no logger/ckpt_callback passed.
                Default: ``os.getcwd()``.
                Can be remote file paths such as `s3://mybucket/path` or 'hdfs://path/'

            detect_anomaly: Enable anomaly detection for the autograd engine.

            deterministic: If ``True``, sets whether PyTorch operations must use deterministic algorithms.
                Default: ``False``.

            devices: Will be mapped to either `gpus`, `tpu_cores`, `num_processes` or `ipus`,
                based on the accelerator type.

            fast_dev_run: Runs n if set to ``n`` (int) else 1 if set to ``True`` batch(es)
                of train, val and test to find any bugs (ie: a sort of unit test).

            flush_logs_every_n_steps: How often to flush logs to disk (defaults to every 100 steps).

                .. deprecated:: v1.5
                    ``flush_logs_every_n_steps`` has been deprecated in v1.5 and will be removed in v1.7.
                    Please configure flushing directly in the logger instead.

            gpus: Number of GPUs to train on (int) or which GPUs to train on (list or str) applied per node

            gradient_clip_val: The value at which to clip gradients. Passing ``gradient_clip_val=None`` disables
                gradient clipping. If using Automatic Mixed Precision (AMP), the gradients will be unscaled before.

            gradient_clip_algorithm: The gradient clipping algorithm to use. Pass ``gradient_clip_algorithm="value"``
                to clip by value, and ``gradient_clip_algorithm="norm"`` to clip by norm. By default it will
                be set to ``"norm"``.

            limit_train_batches: How much of training dataset to check (float = fraction, int = num_batches).

            limit_val_batches: How much of validation dataset to check (float = fraction, int = num_batches).

            limit_test_batches: How much of test dataset to check (float = fraction, int = num_batches).

            limit_predict_batches: How much of prediction dataset to check (float = fraction, int = num_batches).

            logger: Logger (or iterable collection of loggers) for experiment tracking. A ``True`` value uses
                the default ``TensorBoardLogger``. ``False`` will disable logging. If multiple loggers are
                provided and the `save_dir` property of that logger is not set, local files (checkpoints,
                profiler traces, etc.) are saved in ``default_root_dir`` rather than in the ``log_dir`` of any
                of the individual loggers.

            log_gpu_memory: None, 'min_max', 'all'. Might slow performance.

                .. deprecated:: v1.5
                    Deprecated in v1.5.0 and will be removed in v1.7.0
                    Please use the ``DeviceStatsMonitor`` callback directly instead.

            log_every_n_steps: How often to log within steps (defaults to every 50 steps).

            prepare_data_per_node: If True, each LOCAL_RANK=0 will call prepare data.
                Otherwise only NODE_RANK=0, LOCAL_RANK=0 will prepare data

                .. deprecated:: v1.5
                    Deprecated in v1.5.0 and will be removed in v1.7.0
                    Please set ``prepare_data_per_node`` in ``LightningDataModule`` and/or
                    ``LightningModule`` directly instead.

            process_position: Orders the progress bar when running multiple models on same machine.

                .. deprecated:: v1.5
                    ``process_position`` has been deprecated in v1.5 and will be removed in v1.7.
                    Please pass :class:`~pytorch_lightning.callbacks.progress.TQDMProgressBar` with ``process_position``
                    directly to the Trainer's ``callbacks`` argument instead.

            progress_bar_refresh_rate: How often to refresh progress bar (in steps). Value ``0`` disables progress bar.
                Ignored when a custom progress bar is passed to :paramref:`~Trainer.callbacks`. Default: None, means
                a suitable value will be chosen based on the environment (terminal, Google COLAB, etc.).

                .. deprecated:: v1.5
                    ``progress_bar_refresh_rate`` has been deprecated in v1.5 and will be removed in v1.7.
                    Please pass :class:`~pytorch_lightning.callbacks.progress.TQDMProgressBar` with ``refresh_rate``
                    directly to the Trainer's ``callbacks`` argument instead. To disable the progress bar,
                    pass ``enable_progress_bar = False`` to the Trainer.

            enable_progress_bar: Whether to enable to progress bar by default.

            profiler: To profile individual steps during training and assist in identifying bottlenecks.

            overfit_batches: Overfit a fraction of training data (float) or a set number of batches (int).

            plugins: Plugins allow modification of core behavior like ddp and amp, and enable custom lightning plugins.

            precision: Double precision (64), full precision (32), half precision (16) or bfloat16 precision (bf16).
                Can be used on CPU, GPU, TPUs or IPUs.

            max_epochs: Stop training once this number of epochs is reached. Disabled by default (None).
                If both max_epochs and max_steps are not specified, defaults to ``max_epochs = 1000``.
                To enable infinite training, set ``max_epochs = -1``.

            min_epochs: Force training for at least these many epochs. Disabled by default (None).

            max_steps: Stop training after this number of steps. Disabled by default (-1). If ``max_steps = -1``
                and ``max_epochs = None``, will default to ``max_epochs = 1000``. To enable infinite training, set
                ``max_epochs`` to ``-1``.

            min_steps: Force training for at least these number of steps. Disabled by default (None).

            max_time: Stop training after this amount of time has passed. Disabled by default (None).
                The time duration can be specified in the format DD:HH:MM:SS (days, hours, minutes seconds), as a
                :class:`datetime.timedelta`, or a dictionary with keys that will be passed to
                :class:`datetime.timedelta`.

            num_nodes: Number of GPU nodes for distributed training.

            num_processes: Number of processes for distributed training with ``accelerator="cpu"``.

            num_sanity_val_steps: Sanity check runs n validation batches before starting the training routine.
                Set it to `-1` to run all batches in all validation dataloaders.

            reload_dataloaders_every_n_epochs: Set to a non-negative integer to reload dataloaders every n epochs.

            replace_sampler_ddp: Explicitly enables or disables sampler replacement. If not specified this
                will toggled automatically when DDP is used. By default it will add ``shuffle=True`` for
                train sampler and ``shuffle=False`` for val/test sampler. If you want to customize it,
                you can set ``replace_sampler_ddp=False`` and add your own distributed sampler.

            resume_from_checkpoint: Path/URL of the checkpoint from which training is resumed. If there is
                no checkpoint file at the path, an exception is raised. If resuming from mid-epoch checkpoint,
                training will start from the beginning of the next epoch.

                .. deprecated:: v1.5
                    ``resume_from_checkpoint`` is deprecated in v1.5 and will be removed in v2.0.
                    Please pass the path to ``Trainer.fit(..., ckpt_path=...)`` instead.

            strategy: Supports different training strategies with aliases
                as well custom training type plugins.

            sync_batchnorm: Synchronize batch norm layers between process groups/whole world.

            terminate_on_nan: If set to True, will terminate training (by raising a `ValueError`) at the
                end of each training batch, if any of the parameters or the loss are NaN or +/-inf.

                .. deprecated:: v1.5
                    Trainer argument ``terminate_on_nan`` was deprecated in v1.5 and will be removed in 1.7.
                    Please use ``detect_anomaly`` instead.

            detect_anomaly: Enable anomaly detection for the autograd engine.

            tpu_cores: How many TPU cores to train on (1 or 8) / Single TPU to train on [1]

            ipus: How many IPUs to train on.

            track_grad_norm: -1 no tracking. Otherwise tracks that p-norm. May be set to 'inf' infinity-norm. If using
                Automatic Mixed Precision (AMP), the gradients will be unscaled before logging them.

            val_check_interval: How often to check the validation set. Use float to check within a training epoch,
                use int to check every n steps (batches).

            enable_model_summary: Whether to enable model summarization by default.

            weights_summary: Prints a summary of the weights when training begins.

                .. deprecated:: v1.5
                    ``weights_summary`` has been deprecated in v1.5 and will be removed in v1.7.
                    To disable the summary, pass ``enable_model_summary = False`` to the Trainer.
                    To customize the summary, pass :class:`~pytorch_lightning.callbacks.model_summary.ModelSummary`
                    directly to the Trainer's ``callbacks`` argument.

            weights_save_path: Where to save weights if specified. Will override default_root_dir
                for checkpoints only. Use this if for whatever reason you need the checkpoints
                stored in a different place than the logs written in `default_root_dir`.
                Can be remote file paths such as `s3://mybucket/path` or 'hdfs://path/'
                Defaults to `default_root_dir`.

            move_metrics_to_cpu: Whether to force internal logged metrics to be moved to cpu.
                This can save some gpu memory, but can make training slower. Use with attention.

            multiple_trainloader_mode: How to loop over the datasets when there are multiple train loaders.
                In 'max_size_cycle' mode, the trainer ends one epoch when the largest dataset is traversed,
                and smaller datasets reload when running out of their data. In 'min_size' mode, all the datasets
                reload when reaching the minimum length of datasets.

            stochastic_weight_avg: Whether to use `Stochastic Weight Averaging (SWA)
                <https://pytorch.org/blog/pytorch-1.6-now-includes-stochastic-weight-averaging/>`_.

                .. deprecated:: v1.5
                    ``stochastic_weight_avg`` has been deprecated in v1.5 and will be removed in v1.7.
                    Please pass :class:`~pytorch_lightning.callbacks.stochastic_weight_avg.StochasticWeightAveraging`
                    directly to the Trainer's ``callbacks`` argument instead.
        """
        super().__init__()
        Trainer._log_api_event("init")
        log.detail(f"{self.__class__.__name__}: Initializing trainer with parameters: {locals()}")
        self.state = TrainerState()

        gpu_ids, tpu_cores = self._parse_devices(gpus, auto_select_gpus, tpu_cores)

        # init connectors
        self._data_connector = DataConnector(self, multiple_trainloader_mode)

        self._accelerator_connector = AcceleratorConnector(
            num_processes,
            devices,
            tpu_cores,
            ipus,
            accelerator,
            strategy,
            gpus,
            gpu_ids,
            num_nodes,
            sync_batchnorm,
            benchmark,
            replace_sampler_ddp,
            deterministic,
            precision,
            amp_backend,
            amp_level,
            plugins,
        )
        self.logger_connector = LoggerConnector(self, log_gpu_memory)
        self._callback_connector = CallbackConnector(self)
        self.checkpoint_connector = CheckpointConnector(self, resume_from_checkpoint)
        self._signal_connector = SignalConnector(self)
        self.tuner = Tuner(self)

        min_steps, max_steps, min_epochs, max_epochs, max_time = _parse_loop_limits(
            min_steps, max_steps, min_epochs, max_epochs, max_time
        )
        fit_loop = FitLoop(min_epochs=min_epochs, max_epochs=max_epochs)
        training_epoch_loop = TrainingEpochLoop(min_steps=min_steps, max_steps=max_steps)
        fit_loop.connect(epoch_loop=training_epoch_loop)

        # default .fit() loop
        self.fit_loop = fit_loop

        # default .validate() loop
        self.validate_loop = EvaluationLoop()

        # default .test() loop
        self.test_loop = EvaluationLoop()

        # default .predict() loop
        self.predict_loop = PredictionLoop()

        # .validate() and .test() set this when they load a checkpoint
        self.validated_ckpt_path: Optional[str] = None
        self.tested_ckpt_path: Optional[str] = None
        self.predicted_ckpt_path: Optional[str] = None

        # todo: remove in v1.7
        self._weights_summary: Optional[str] = None

        # init callbacks
        # Declare attributes to be set in _callback_connector on_trainer_init
        self._callback_connector.on_trainer_init(
            callbacks,
            checkpoint_callback,
            enable_checkpointing,
            enable_progress_bar,
            progress_bar_refresh_rate,
            process_position,
            default_root_dir,
            weights_save_path,
            enable_model_summary,
            weights_summary,
            stochastic_weight_avg,
            max_time,
            accumulate_grad_batches,
        )

        # hook
        self._call_callback_hooks("on_init_start")

        # init data flags
        self._data_connector.on_trainer_init(
            check_val_every_n_epoch,
            reload_dataloaders_every_n_epochs,
            prepare_data_per_node,
        )

        if terminate_on_nan is not None:
            rank_zero_deprecation(
                "Trainer argument `terminate_on_nan` was deprecated in v1.5 and will be removed in 1.7."
                " Please use `Trainer(detect_anomaly=True)` instead."
            )
            if not isinstance(terminate_on_nan, bool):
                raise TypeError(f"`terminate_on_nan` should be a bool, got {terminate_on_nan}.")

        # gradient clipping
        if gradient_clip_val is not None and not isinstance(gradient_clip_val, (int, float)):
            raise TypeError(f"`gradient_clip_val` should be an int or a float. Got {gradient_clip_val}.")

        if gradient_clip_algorithm is not None and not GradClipAlgorithmType.supported_type(
            gradient_clip_algorithm.lower()
        ):
            raise MisconfigurationException(
                f"`gradient_clip_algorithm` {gradient_clip_algorithm} is invalid. "
                f"Allowed algorithms: {GradClipAlgorithmType.supported_types()}."
            )

        # gradient norm tracking
        if track_grad_norm != -1 and not (
            (isinstance(track_grad_norm, (int, float)) or track_grad_norm == "inf") and float(track_grad_norm) > 0
        ):
            raise MisconfigurationException(
                f"`track_grad_norm` must be a positive number or 'inf' (infinity norm). Got {track_grad_norm}."
            )

        self._terminate_on_nan = terminate_on_nan
        self.gradient_clip_val: Union[int, float] = gradient_clip_val
        self.gradient_clip_algorithm = (
            GradClipAlgorithmType(gradient_clip_algorithm.lower())
            if gradient_clip_algorithm is not None
            else gradient_clip_algorithm
        )
        self.track_grad_norm: float = float(track_grad_norm)

        self._detect_anomaly: bool = detect_anomaly
        self._setup_on_init(num_sanity_val_steps)

        # configure tuner
        self.tuner.on_trainer_init(auto_lr_find, auto_scale_batch_size)

        # configure profiler
        self.__init_profiler(profiler)

        # init logger flags
        self.logger: Optional[LightningLoggerBase]
        self.logger_connector.on_trainer_init(logger, flush_logs_every_n_steps, log_every_n_steps, move_metrics_to_cpu)

        # init debugging flags
        self._init_debugging_flags(
            limit_train_batches,
            limit_val_batches,
            limit_test_batches,
            limit_predict_batches,
            val_check_interval,
            overfit_batches,
            fast_dev_run,
        )

        # Callback system
        self._call_callback_hooks("on_init_end")

    def _init_debugging_flags(
        self,
        limit_train_batches,
        limit_val_batches,
        limit_test_batches,
        limit_predict_batches,
        val_check_interval,
        overfit_batches,
        fast_dev_run,
    ):
        if isinstance(fast_dev_run, int) and (fast_dev_run < 0):
            raise MisconfigurationException(
                f"fast_dev_run={fast_dev_run} is not a valid configuration. It should be >= 0."
            )

        self.fast_dev_run = fast_dev_run

        # set fast_dev_run=True when it is 1, used while logging
        if fast_dev_run == 1:
            self.fast_dev_run = True

        if fast_dev_run:
            num_batches = int(fast_dev_run)
            limit_train_batches = num_batches
            limit_val_batches = num_batches
            limit_test_batches = num_batches
            limit_predict_batches = num_batches
            self.fit_loop.max_steps = num_batches
            self.num_sanity_val_steps = 0
            self.fit_loop.max_epochs = 1
            val_check_interval = 1.0
            self.check_val_every_n_epoch = 1
            self.logger = DummyLogger() if self.logger is not None else None

            rank_zero_info(
                "Running in fast_dev_run mode: will run a full train,"
                f" val, test and prediction loop using {num_batches} batch(es)."
            )

        self.limit_train_batches = _determine_batch_limits(limit_train_batches, "limit_train_batches")
        self.limit_val_batches = _determine_batch_limits(limit_val_batches, "limit_val_batches")
        self.limit_test_batches = _determine_batch_limits(limit_test_batches, "limit_test_batches")
        self.limit_predict_batches = _determine_batch_limits(limit_predict_batches, "limit_predict_batches")
        self.val_check_interval = _determine_batch_limits(val_check_interval, "val_check_interval")
        self.overfit_batches = _determine_batch_limits(overfit_batches, "overfit_batches")
        self._determine_data_use_amount(self.overfit_batches)

    def _determine_data_use_amount(self, overfit_batches: float) -> None:
        """Use less data for debugging purposes."""
        if overfit_batches > 0:
            self.limit_train_batches = overfit_batches
            self.limit_val_batches = 0

    def _setup_on_init(self, num_sanity_val_steps: int) -> None:
        self._log_device_info()

        self.should_stop = False
        self.state = TrainerState()
        self.num_training_batches = float("inf")
        self.train_dataloader = None

        if num_sanity_val_steps == -1:
            self.num_sanity_val_steps = float("inf")
        else:
            self.num_sanity_val_steps = num_sanity_val_steps

        self.num_sanity_val_batches = []
        self.num_test_batches = []
        self.num_val_batches = []
        self.test_dataloaders = None
        self.val_dataloaders = None
        self._last_train_dl_reload_epoch = float("-inf")
        self._last_val_dl_reload_epoch = float("-inf")

        self.num_predict_batches = []

    def _call_and_handle_interrupt(self, trainer_fn: Callable, *args: Any, **kwargs: Any) -> Any:
        r"""
        Error handling, intended to be used only for main trainer function entry points (fit, validate, test, predict)
        as all errors should funnel through them

        Args:
            trainer_fn: one of (fit, validate, test, predict)
            *args: positional arguments to be passed to the `trainer_fn`
            **kwargs: keyword arguments to be passed to `trainer_fn`
        """
        try:
            if isinstance(self.strategy, DDPSpawnStrategy):
                spawn_output: _SpawnOutput = self.strategy.spawn(trainer_fn, *args, **kwargs)
                self.strategy._recover_results_in_main_process(spawn_output, self)
                return spawn_output.trainer_results
            else:
                return trainer_fn(*args, **kwargs)
        # TODO: treat KeyboardInterrupt as BaseException (delete the code below) in v1.7
        except KeyboardInterrupt as exception:
            rank_zero_warn("Detected KeyboardInterrupt, attempting graceful shutdown...")
            # user could press Ctrl+c many times... only shutdown once
            if not self.interrupted:
                self.state.status = TrainerStatus.INTERRUPTED
                self._call_callback_hooks("on_keyboard_interrupt")
                self._call_callback_hooks("on_exception", exception)
        except BaseException as exception:
            self.state.status = TrainerStatus.INTERRUPTED
            if distributed_available() and self.world_size > 1:
                # try syncing remaining processes, kill otherwise
                self.strategy.reconciliate_processes(traceback.format_exc())
            self._on_exception()
            self._call_callback_hooks("on_exception", exception)
            self._teardown()
<<<<<<< HEAD
            # reset bookkeeping
=======
            # teardown might access the stage so we reset it after
>>>>>>> d7944a13
            self.state.stage = None
            raise

    def fit(
        self,
        model: "pl.LightningModule",
        train_dataloaders: Optional[Union[TRAIN_DATALOADERS, LightningDataModule]] = None,
        val_dataloaders: Optional[EVAL_DATALOADERS] = None,
        datamodule: Optional[LightningDataModule] = None,
        ckpt_path: Optional[str] = None,
    ) -> None:
        r"""
        Runs the full optimization routine.

        Args:
            model: Model to fit.

            train_dataloaders: A collection of :class:`torch.utils.data.DataLoader` or a
                :class:`~pytorch_lightning.core.datamodule.LightningDataModule` specifying training samples.
                In the case of multiple dataloaders, please see this :ref:`section <multiple-dataloaders>`.

            val_dataloaders: A :class:`torch.utils.data.DataLoader` or a sequence of them specifying validation samples.

            ckpt_path: Path/URL of the checkpoint from which training is resumed. If there is
                no checkpoint file at the path, an exception is raised. If resuming from mid-epoch checkpoint,
                training will start from the beginning of the next epoch.

            datamodule: An instance of :class:`~pytorch_lightning.core.datamodule.LightningDataModule`.
        """
        self.strategy.model = model
        self._call_and_handle_interrupt(
            self._fit_impl, model, train_dataloaders, val_dataloaders, datamodule, ckpt_path
        )

    def _fit_impl(
        self,
        model: "pl.LightningModule",
        train_dataloaders: Optional[Union[TRAIN_DATALOADERS, LightningDataModule]] = None,
        val_dataloaders: Optional[EVAL_DATALOADERS] = None,
        datamodule: Optional[LightningDataModule] = None,
        ckpt_path: Optional[str] = None,
    ) -> None:
        Trainer._log_api_event("fit")
        log.detail(f"{self.__class__.__name__}: trainer fit stage")

        self.state.fn = TrainerFn.FITTING
        self.state.status = TrainerStatus.RUNNING
        self.training = True
        self._last_train_dl_reload_epoch = float("-inf")
        self._last_val_dl_reload_epoch = float("-inf")

        # if a datamodule comes in as the second arg, then fix it for the user
        if isinstance(train_dataloaders, LightningDataModule):
            datamodule = train_dataloaders
            train_dataloaders = None
        # If you supply a datamodule you can't supply train_dataloader or val_dataloaders
        if (train_dataloaders is not None or val_dataloaders is not None) and datamodule is not None:
            raise MisconfigurationException(
                "You cannot pass `train_dataloader` or `val_dataloaders` to `trainer.fit(datamodule=...)`"
            )

        # links data to the trainer
        self._data_connector.attach_data(
            model, train_dataloaders=train_dataloaders, val_dataloaders=val_dataloaders, datamodule=datamodule
        )

        # TODO: ckpt_path only in v2.0
        ckpt_path = ckpt_path or self.resume_from_checkpoint
        results = self._run(model, ckpt_path=ckpt_path)

        assert self.state.stopped
        self.training = False
        return results

    def validate(
        self,
        model: Optional["pl.LightningModule"] = None,
        dataloaders: Optional[Union[EVAL_DATALOADERS, LightningDataModule]] = None,
        ckpt_path: Optional[str] = None,
        verbose: bool = True,
        datamodule: Optional[LightningDataModule] = None,
    ) -> _EVALUATE_OUTPUT:
        r"""
        Perform one evaluation epoch over the validation set.

        Args:
            model: The model to validate.

            dataloaders: A :class:`torch.utils.data.DataLoader` or a sequence of them,
                or a :class:`~pytorch_lightning.core.datamodule.LightningDataModule` specifying validation samples.

            ckpt_path: Either ``best`` or path to the checkpoint you wish to validate.
                If ``None`` and the model instance was passed, use the current weights.
                Otherwise, the best model checkpoint from the previous ``trainer.fit`` call will be loaded
                if a checkpoint callback is configured.

            verbose: If True, prints the validation results.

            datamodule: An instance of :class:`~pytorch_lightning.core.datamodule.LightningDataModule`.

        Returns:
            List of dictionaries with metrics logged during the validation phase, e.g., in model- or callback hooks
            like :meth:`~pytorch_lightning.core.lightning.LightningModule.validation_step`,
            :meth:`~pytorch_lightning.core.lightning.LightningModule.validation_epoch_end`, etc.
            The length of the list corresponds to the number of validation dataloaders used.
        """
        self.strategy.model = model or self.lightning_module
        return self._call_and_handle_interrupt(self._validate_impl, model, dataloaders, ckpt_path, verbose, datamodule)

    def _validate_impl(
        self,
        model: Optional["pl.LightningModule"] = None,
        dataloaders: Optional[Union[EVAL_DATALOADERS, LightningDataModule]] = None,
        ckpt_path: Optional[str] = None,
        verbose: bool = True,
        datamodule: Optional[LightningDataModule] = None,
    ) -> _EVALUATE_OUTPUT:
        # --------------------
        # SETUP HOOK
        # --------------------
        Trainer._log_api_event("validate")
        log.detail(f"{self.__class__.__name__}: trainer validate stage")

        self.state.fn = TrainerFn.VALIDATING
        self.state.status = TrainerStatus.RUNNING
        self.validating = True

        # if a datamodule comes in as the second arg, then fix it for the user
        if isinstance(dataloaders, LightningDataModule):
            datamodule = dataloaders
            dataloaders = None
        # If you supply a datamodule you can't supply val_dataloaders
        if dataloaders is not None and datamodule:
            raise MisconfigurationException("You cannot pass both `trainer.validate(dataloaders=..., datamodule=...)`")

        model_provided = model is not None
        model = model or self.lightning_module
        if model is None:
            raise MisconfigurationException(
                "`model` must be provided to `trainer.validate()` when it hasn't been passed in a previous run"
            )

        self.validate_loop.verbose = verbose

        # links data to the trainer
        self._data_connector.attach_data(model, val_dataloaders=dataloaders, datamodule=datamodule)

        self.validated_ckpt_path = self.__set_ckpt_path(
            ckpt_path, model_provided=model_provided, model_connected=self.lightning_module is not None
        )

        # run validate
        results = self._run(model, ckpt_path=self.validated_ckpt_path)

        assert self.state.stopped
        self.validating = False

        return results

    def test(
        self,
        model: Optional["pl.LightningModule"] = None,
        dataloaders: Optional[Union[EVAL_DATALOADERS, LightningDataModule]] = None,
        ckpt_path: Optional[str] = None,
        verbose: bool = True,
        datamodule: Optional[LightningDataModule] = None,
    ) -> _EVALUATE_OUTPUT:
        r"""
        Perform one evaluation epoch over the test set.
        It's separated from fit to make sure you never run on your test set until you want to.

        Args:
            model: The model to test.

            dataloaders: A :class:`torch.utils.data.DataLoader` or a sequence of them,
                or a :class:`~pytorch_lightning.core.datamodule.LightningDataModule` specifying test samples.

            ckpt_path: Either ``best`` or path to the checkpoint you wish to test.
                If ``None`` and the model instance was passed, use the current weights.
                Otherwise, the best model checkpoint from the previous ``trainer.fit`` call will be loaded
                if a checkpoint callback is configured.

            verbose: If True, prints the test results.

            datamodule: An instance of :class:`~pytorch_lightning.core.datamodule.LightningDataModule`.

        Returns:
            List of dictionaries with metrics logged during the test phase, e.g., in model- or callback hooks
            like :meth:`~pytorch_lightning.core.lightning.LightningModule.test_step`,
            :meth:`~pytorch_lightning.core.lightning.LightningModule.test_epoch_end`, etc.
            The length of the list corresponds to the number of test dataloaders used.
        """
        self.strategy.model = model or self.lightning_module
        return self._call_and_handle_interrupt(self._test_impl, model, dataloaders, ckpt_path, verbose, datamodule)

    def _test_impl(
        self,
        model: Optional["pl.LightningModule"] = None,
        dataloaders: Optional[Union[EVAL_DATALOADERS, LightningDataModule]] = None,
        ckpt_path: Optional[str] = None,
        verbose: bool = True,
        datamodule: Optional[LightningDataModule] = None,
    ) -> _EVALUATE_OUTPUT:
        # --------------------
        # SETUP HOOK
        # --------------------
        Trainer._log_api_event("test")
        log.detail(f"{self.__class__.__name__}: trainer test stage")

        self.state.fn = TrainerFn.TESTING
        self.state.status = TrainerStatus.RUNNING
        self.testing = True

        # if a datamodule comes in as the second arg, then fix it for the user
        if isinstance(dataloaders, LightningDataModule):
            datamodule = dataloaders
            dataloaders = None
        # If you supply a datamodule you can't supply test_dataloaders
        if dataloaders is not None and datamodule:
            raise MisconfigurationException("You cannot pass both `trainer.test(dataloaders=..., datamodule=...)`")

        model_provided = model is not None
        model = model or self.lightning_module
        if model is None:
            raise MisconfigurationException(
                "`model` must be provided to `trainer.test()` when it hasn't been passed in a previous run"
            )

        self.test_loop.verbose = verbose

        # links data to the trainer
        self._data_connector.attach_data(model, test_dataloaders=dataloaders, datamodule=datamodule)

        self.tested_ckpt_path = self.__set_ckpt_path(
            ckpt_path, model_provided=model_provided, model_connected=self.lightning_module is not None
        )

        # run test
        results = self._run(model, ckpt_path=self.tested_ckpt_path)

        assert self.state.stopped
        self.testing = False

        return results

    def predict(
        self,
        model: Optional["pl.LightningModule"] = None,
        dataloaders: Optional[Union[EVAL_DATALOADERS, LightningDataModule]] = None,
        datamodule: Optional[LightningDataModule] = None,
        return_predictions: Optional[bool] = None,
        ckpt_path: Optional[str] = None,
    ) -> Optional[_PREDICT_OUTPUT]:
        r"""
        Run inference on your data.
        This will call the model forward function to compute predictions. Useful to perform distributed
        and batched predictions. Logging is disabled in the predict hooks.

        Args:
            model: The model to predict with.

            dataloaders: A :class:`torch.utils.data.DataLoader` or a sequence of them,
                or a :class:`~pytorch_lightning.core.datamodule.LightningDataModule` specifying prediction samples.

            datamodule: The datamodule with a predict_dataloader method that returns one or more dataloaders.

            return_predictions: Whether to return predictions.
                ``True`` by default except when an accelerator that spawns processes is used (not supported).

            ckpt_path: Either ``best`` or path to the checkpoint you wish to predict.
                If ``None`` and the model instance was passed, use the current weights.
                Otherwise, the best model checkpoint from the previous ``trainer.fit`` call will be loaded
                if a checkpoint callback is configured.

        Returns:
            Returns a list of dictionaries, one for each provided dataloader containing their respective predictions.
        """
        self.strategy.model = model or self.lightning_module
        return self._call_and_handle_interrupt(
            self._predict_impl, model, dataloaders, datamodule, return_predictions, ckpt_path
        )

    def _predict_impl(
        self,
        model: Optional["pl.LightningModule"] = None,
        dataloaders: Optional[Union[EVAL_DATALOADERS, LightningDataModule]] = None,
        datamodule: Optional[LightningDataModule] = None,
        return_predictions: Optional[bool] = None,
        ckpt_path: Optional[str] = None,
    ) -> Optional[_PREDICT_OUTPUT]:
        # --------------------
        # SETUP HOOK
        # --------------------
        Trainer._log_api_event("predict")
        log.detail(f"{self.__class__.__name__}: trainer predict stage")

        self.state.fn = TrainerFn.PREDICTING
        self.state.status = TrainerStatus.RUNNING
        self.predicting = True

        self.predict_loop.return_predictions = return_predictions

        # if a datamodule comes in as the second arg, then fix it for the user
        if isinstance(dataloaders, LightningDataModule):
            datamodule = dataloaders
            dataloaders = None
        if dataloaders is not None and datamodule:
            raise MisconfigurationException("You cannot pass both `trainer.predict(dataloaders=..., datamodule=...)`")

        model_provided = model is not None
        model = model or self.lightning_module
        if model is None:
            raise MisconfigurationException(
                "`model` must be provided to `trainer.predict()` when it hasn't been passed in a previous run"
            )

        # links data to the trainer
        self._data_connector.attach_data(model, predict_dataloaders=dataloaders, datamodule=datamodule)

        self.predicted_ckpt_path = self.__set_ckpt_path(
            ckpt_path, model_provided=model_provided, model_connected=self.lightning_module is not None
        )

        results = self._run(model, ckpt_path=self.predicted_ckpt_path)

        assert self.state.stopped
        self.predicting = False

        return results

    def tune(
        self,
        model: "pl.LightningModule",
        train_dataloaders: Optional[Union[TRAIN_DATALOADERS, LightningDataModule]] = None,
        val_dataloaders: Optional[EVAL_DATALOADERS] = None,
        datamodule: Optional[LightningDataModule] = None,
        scale_batch_size_kwargs: Optional[Dict[str, Any]] = None,
        lr_find_kwargs: Optional[Dict[str, Any]] = None,
    ) -> Dict[str, Optional[Union[int, _LRFinder]]]:
        r"""
        Runs routines to tune hyperparameters before training.

        Args:
            model: Model to tune.

            train_dataloaders: A collection of :class:`torch.utils.data.DataLoader` or a
                :class:`~pytorch_lightning.core.datamodule.LightningDataModule` specifying training samples.
                In the case of multiple dataloaders, please see this :ref:`section <multiple-dataloaders>`.

            val_dataloaders: A :class:`torch.utils.data.DataLoader` or a sequence of them specifying validation samples.

            datamodule: An instance of :class:`~pytorch_lightning.core.datamodule.LightningDataModule`.

            scale_batch_size_kwargs: Arguments for :func:`~pytorch_lightning.tuner.batch_size_scaling.scale_batch_size`

            lr_find_kwargs: Arguments for :func:`~pytorch_lightning.tuner.lr_finder.lr_find`
        """
        Trainer._log_api_event("tune")

        self.state.fn = TrainerFn.TUNING
        self.state.status = TrainerStatus.RUNNING
        self.tuning = True

        # if a datamodule comes in as the second arg, then fix it for the user
        if isinstance(train_dataloaders, LightningDataModule):
            datamodule = train_dataloaders
            train_dataloaders = None
        # If you supply a datamodule you can't supply train_dataloader or val_dataloaders
        if (train_dataloaders is not None or val_dataloaders is not None) and datamodule is not None:
            raise MisconfigurationException(
                "You cannot pass `train_dataloader` or `val_dataloaders` to `trainer.tune(datamodule=...)`"
            )

        # links data to the trainer
        self._data_connector.attach_data(
            model, train_dataloaders=train_dataloaders, val_dataloaders=val_dataloaders, datamodule=datamodule
        )

        result = self.tuner._tune(model, scale_batch_size_kwargs=scale_batch_size_kwargs, lr_find_kwargs=lr_find_kwargs)

        assert self.state.stopped
        self.tuning = False

        return result

    def _restore_modules_and_callbacks(self, checkpoint_path: Optional[_PATH] = None) -> None:
        # restore modules after setup
        self.checkpoint_connector.resume_start(checkpoint_path)
        self.checkpoint_connector.restore_model()
        self.checkpoint_connector.restore_datamodule()
        if self.state.fn == TrainerFn.FITTING:
            # restore callback states
            self.checkpoint_connector.restore_callbacks()

    def _run(
        self, model: "pl.LightningModule", ckpt_path: Optional[str] = None
    ) -> Optional[Union[_EVALUATE_OUTPUT, _PREDICT_OUTPUT]]:
        # clean hparams
        if hasattr(model, "hparams"):
            parsing.clean_namespace(model.hparams)

        # attach model to the training type plugin
        self.strategy.connect(model)

        self._callback_connector._attach_model_callbacks()
        self._callback_connector._attach_model_logging_functions()

        verify_loop_configurations(self)

        # hook
        log.detail(f"{self.__class__.__name__}: preparing data")
        self._data_connector.prepare_data()

        # ----------------------------
        # SET UP TRAINING
        # ----------------------------
        self._call_callback_hooks("on_before_accelerator_backend_setup")
        log.detail(f"{self.__class__.__name__}: setting up strategy environment")
        self.strategy.setup_environment()
        self._call_setup_hook()  # allow user to setup lightning_module in accelerator environment

        # check if we should delay restoring checkpoint till later
        if not self.strategy.restore_checkpoint_after_setup:
            log.detail(f"{self.__class__.__name__}: restoring module and callbacks from checkpoint path: {ckpt_path}")
            self._restore_modules_and_callbacks(ckpt_path)

        log.detail(f"{self.__class__.__name__}: configuring sharded model")
        self._call_configure_sharded_model()  # allow user to setup in model sharded environment

        # ----------------------------
        # INSPECT THE CORE LOOPS
        # ----------------------------
        fr"""
             Lightning internal flow looks like this:
        {Trainer.fit} or {Trainer.test} or {Trainer.predict}  ||
                                |                             ||
                         spawn processes                      ||
                 {self.strategy.setup_environment}            ||
                                |                             ||
                        setup accelerator                     ||
                           and strategy                       ||  LIGHTNING
                                |                             ||
                        {self._run_stage}                     ||  FLOW
                                |                             ||
                        {self._run_train}                     ||  DIRECTION
                     or {self._run_evaluate}                  ||
                     or {self._run_predict}                   ||
                                |                             ||
                             results                          \/
        This is used to guide readers to the core loops: train, test, predict.
        {self._run_predict} is the simplest to understand, use `Go to Definition` to read it :)
        """

        # ----------------------------
        # TRAIN
        # ----------------------------

        # reset logger connector
        self.logger_connector.reset_results()
        self.logger_connector.reset_metrics()

        # strategy will configure model and move it to the device
        self.strategy.setup(self)

        # hook
        if self.state.fn == TrainerFn.FITTING:
            self._call_callback_hooks("on_fit_start")
            self._call_lightning_module_hook("on_fit_start")

        self._log_hyperparams()

        if self.strategy.restore_checkpoint_after_setup:
            log.detail(f"{self.__class__.__name__}: restoring module and callbacks from checkpoint path: {ckpt_path}")
            self._restore_modules_and_callbacks(ckpt_path)

        # restore optimizers, etc.
        log.detail(f"{self.__class__.__name__}: restoring training state")
        self.checkpoint_connector.restore_training_state()

        self.checkpoint_connector.resume_end()

        results = self._run_stage()

        log.detail(f"{self.__class__.__name__}: trainer tearing down")
        self._teardown()

        # ----------------------------
        # POST-Training CLEAN UP
        # ----------------------------
        # hook
        if self.state.fn == TrainerFn.FITTING:
            self._call_callback_hooks("on_fit_end")
            self._call_lightning_module_hook("on_fit_end")

        log.detail(f"{self.__class__.__name__}: calling teardown hooks")
        self._call_teardown_hook()

        self.state.status = TrainerStatus.FINISHED
        self.state.stage = None

        if isinstance(self.strategy, DDPSpawnStrategy):
            results = self.strategy._collect_rank_zero_results(self, results)

        return results

    def _log_hyperparams(self) -> None:
        # log hyper-parameters
        hparams_initial = None

        if self.logger is not None:
            # save exp to get started (this is where the first experiment logs are written)
            datamodule_log_hyperparams = self.datamodule._log_hyperparams if self.datamodule is not None else False

            if self.lightning_module._log_hyperparams and datamodule_log_hyperparams:
                datamodule_hparams = self.datamodule.hparams_initial
                lightning_hparams = self.lightning_module.hparams_initial
                inconsistent_keys = []
                for key in lightning_hparams.keys() & datamodule_hparams.keys():
                    lm_val, dm_val = lightning_hparams[key], datamodule_hparams[key]
                    if type(lm_val) != type(dm_val):
                        inconsistent_keys.append(key)
                    elif isinstance(lm_val, torch.Tensor) and id(lm_val) != id(dm_val):
                        inconsistent_keys.append(key)
                    elif lm_val != dm_val:
                        inconsistent_keys.append(key)
                if inconsistent_keys:
                    raise MisconfigurationException(
                        f"Error while merging hparams: the keys {inconsistent_keys} are present "
                        "in both the LightningModule's and LightningDataModule's hparams "
                        "but have different values."
                    )
                hparams_initial = {**lightning_hparams, **datamodule_hparams}
            elif self.lightning_module._log_hyperparams:
                hparams_initial = self.lightning_module.hparams_initial
            elif datamodule_log_hyperparams:
                hparams_initial = self.datamodule.hparams_initial

            if hparams_initial is not None:
                self.logger.log_hyperparams(hparams_initial)
            self.logger.log_graph(self.lightning_module)
            self.logger.save()

    def _teardown(self):
        """This is the Trainer's internal teardown, unrelated to the `teardown` hooks in LightningModule and
        Callback; those are handled by :meth:`_call_teardown_hook`."""
        self.strategy.post_dispatch(self)
        self.strategy.teardown()
        self._data_connector.teardown()
        loop = self._active_loop
        # loop should never be `None` here but it can because we don't know the trainer stage with `ddp_spawn`
        if loop is not None:
            loop.teardown()
        self.logger_connector.teardown()
        self._signal_connector.teardown()

    def run_stage(self) -> None:
        rank_zero_deprecation(
            "`Trainer.run_stage` is deprecated in v1.6 and will be removed in v1.8. Use"
            " `Trainer.{fit,validate,test,predict}` instead."
        )
        return self._run_stage()

    def _run_stage(self):
        self.strategy.barrier("run-stage")
        self.strategy.dispatch(self)
        self.__setup_profiler()

        if self.evaluating:
            return self._run_evaluate()
        if self.predicting:
            return self._run_predict()
        return self._run_train()

    def _pre_training_routine(self):
        # wait for all to join if on distributed
        self.strategy.barrier("setup_training")

        # register signals
        self._signal_connector.register_signal_handlers()

        # --------------------------
        # Pre-train
        # --------------------------
        self._call_callback_hooks("on_pretrain_routine_start")
        self._call_lightning_module_hook("on_pretrain_routine_start")

        self._call_callback_hooks("on_pretrain_routine_end")
        self._call_lightning_module_hook("on_pretrain_routine_end")

    def _run_train(self) -> None:
        self._pre_training_routine()

        if not self.is_global_zero and self.progress_bar_callback is not None:
            self.progress_bar_callback.disable()

        self._run_sanity_check()

        # enable train mode
        self.model.train()
        torch.set_grad_enabled(True)

        self.fit_loop.trainer = self
        with torch.autograd.set_detect_anomaly(self._detect_anomaly):
            self.fit_loop.run()

    def _run_evaluate(self) -> _EVALUATE_OUTPUT:
        if not self.is_global_zero and self.progress_bar_callback is not None:
            self.progress_bar_callback.disable()

        assert self.evaluating

        # reload dataloaders
        self._evaluation_loop._reload_evaluation_dataloaders()

        # reset trainer on this loop and all child loops in case user connected a custom loop
        self._evaluation_loop.trainer = self

        with self.profiler.profile(f"run_{self.state.stage}_evaluation"), torch.no_grad():
            eval_loop_results = self._evaluation_loop.run()

        # remove the tensors from the eval results
        for result in eval_loop_results:
            if isinstance(result, dict):
                for k, v in result.items():
                    if isinstance(v, torch.Tensor):
                        result[k] = v.cpu().item()

        return eval_loop_results

    def _run_predict(self) -> Optional[_PREDICT_OUTPUT]:
        self.reset_predict_dataloader(self.lightning_module)
        # reset trainer on this loop and all child loops in case user connected a custom loop
        self.predict_loop.trainer = self
        with torch.no_grad():
            return self.predict_loop.run()

    def _run_sanity_check(self) -> None:
        val_loop = self.fit_loop.epoch_loop.val_loop

        should_sanity_check = (
            self.enable_validation
            and self.num_sanity_val_steps > 0
            # do not sanity check if restarting because it would mess up the loaded state
            and not val_loop.restarting
        )

        # run tiny validation (if validation defined)
        # to make sure program won't crash during val
        if should_sanity_check:
            stage = self.state.stage
            self.sanity_checking = True

            # reset logger connector
            self.logger_connector.reset_results()
            self.logger_connector.reset_metrics()

            self._call_callback_hooks("on_sanity_check_start")

            # reload dataloaders
            val_loop._reload_evaluation_dataloaders()

            # run eval step
            with torch.no_grad():
                val_loop.run()

            self._call_callback_hooks("on_sanity_check_end")

            # reset logger connector
            self.logger_connector.reset_results()
            self.logger_connector.reset_metrics()

            # reset the progress tracking state after sanity checking. we don't need to set the state before
            # because sanity check only runs when we are not restarting
            _reset_progress(val_loop)

            # reset the seed to what it was before sanity check
            # prevents sanity check to affect random sampling in training
            reset_seed()

            # restore the previous stage when the sanity check if finished
            self.state.stage = stage

    def __set_ckpt_path(self, ckpt_path: Optional[str], model_provided: bool, model_connected: bool) -> Optional[str]:
        if model_provided and ckpt_path is None:
            # use passed model to function without loading weights
            return

        fn = self.state.fn.value

        if model_connected and ckpt_path is None:
            rank_zero_warn(
                f"`.{fn}(ckpt_path=None)` was called without a model."
                " The best model of the previous `fit` call will be used."
                f" You can pass `{fn}(ckpt_path='best')` to use and best model"
                " checkpoint and avoid this warning or"
                " `ckpt_path=trainer.checkpoint_callback.last_model_path` to use the last model."
            )
            ckpt_path = "best"

        if ckpt_path == "best":
            if len(self.checkpoint_callbacks) > 1:
                rank_zero_warn(
                    f'`.{fn}(ckpt_path="best")` is called with Trainer configured with multiple `ModelCheckpoint`'
                    " callbacks. It will use the best checkpoint path from first checkpoint callback."
                )

            if not self.checkpoint_callback:
                raise MisconfigurationException(
                    f'`.{fn}(ckpt_path="best")` is set but `ModelCheckpoint` is not configured.'
                )

            if not self.checkpoint_callback.best_model_path:
                if self.fast_dev_run:
                    raise MisconfigurationException(
                        f'You cannot execute `.{fn}(ckpt_path="best")` with `fast_dev_run=True`.'
                        f" Please pass an exact checkpoint path to `.{fn}(ckpt_path=...)`"
                    )
                raise MisconfigurationException(
                    f'`.{fn}(ckpt_path="best")` is set but `ModelCheckpoint` is not configured to save the best model.'
                )
            # load best weights
            ckpt_path = self.checkpoint_callback.best_model_path

        if not ckpt_path:
            raise MisconfigurationException(
                f"`.{fn}()` found no path for the best weights: {ckpt_path!r}. Please"
                f" specify a path for a checkpoint `.{fn}(ckpt_path=PATH)`"
            )
        return ckpt_path

    def _call_setup_hook(self) -> None:
        fn = self.state.fn._setup_fn

        self.strategy.barrier("pre_setup")

        if self.datamodule is not None:
            self.datamodule.setup(stage=fn)
        self._call_callback_hooks("setup", stage=fn)
        self._call_lightning_module_hook("setup", stage=fn)

        self.strategy.barrier("post_setup")

    def _call_configure_sharded_model(self) -> None:
        with self.strategy.model_sharded_context():
            self._handle_meta_model()
            self._call_lightning_module_hook("configure_sharded_model")
            self._call_callback_hooks("on_configure_sharded_model")

    def _handle_meta_model(self) -> None:
        if not is_on_meta_device(self.lightning_module):
            return

        if isinstance(self.strategy, DDPSpawnStrategy):
            raise MisconfigurationException("LightningModule on meta device isn't supported with spawn.")

        materialize_module(self.lightning_module)
        # the trainer reference is lost during materialization
        self.lightning_module.trainer = proxy(self)

    def _call_teardown_hook(self) -> None:
        fn = self.state.fn._setup_fn

        if self.datamodule is not None:
            self.datamodule.teardown(stage=fn)

        self._call_callback_hooks("teardown", stage=fn)
        self._call_lightning_module_hook("teardown", stage=fn)

        self.lightning_module._current_fx_name = None
        # these could have become stale if metrics are defined in `setup`
        self.lightning_module._metric_attributes = None

        # todo: TPU 8 cores hangs in flush with TensorBoard. Might do for all loggers.
        # It might be related to xla tensors blocked when moving the cpu kill loggers.
        if self.logger is not None:
            self.logger.finalize("success")

        # summarize profile results
        self.profiler.describe()

    def call_hook(
        self, hook_name: str, *args: Any, pl_module: Optional["pl.LightningModule"] = None, **kwargs: Any
    ) -> Any:
        r"""
        .. deprecated:: v1.6
            The Trainer's `call_hook` method was deprecated in v1.6 and will be removed in v1.8.
        """
        rank_zero_deprecation("The Trainer's `call_hook` method was deprecated in v1.6 and will be removed in v1.8.")
        pl_module = self.lightning_module or pl_module
        if pl_module:
            prev_fx_name = pl_module._current_fx_name
            pl_module._current_fx_name = hook_name

        # always profile hooks
        with self.profiler.profile(hook_name):

            # first call trainer hook
            callback_fx = getattr(self, hook_name, None)
            if callable(callback_fx):
                callback_fx(*args, **kwargs)

            # next call hook in lightningModule
            output = None
            model_fx = getattr(pl_module, hook_name, None)
            if callable(model_fx):
                output = model_fx(*args, **kwargs)

            # *Bad code alert*
            # The `Accelerator` mostly calls the `Strategy` but some of those calls are deprecated.
            # The following logic selectively chooses which hooks are called on each object.
            # In the case of `setup` and `teardown`, the hooks on the `LightningModule` should not call the hooks of the
            # same name in these objects as they are meant to be managed outside of the `LightningModule` lifecycle.
            # All of this should be fixed by #8506

            # call the accelerator hook
            if hook_name in ("on_train_start",) and hasattr(self.accelerator, hook_name):
                accelerator_hook = getattr(self.accelerator, hook_name)
                accelerator_output = accelerator_hook(*args, **kwargs)
                # Rely on the accelerator output if lightningModule hook returns nothing
                # Required for cases such as DataParallel where we reduce the output for the user
                # todo: move this data parallel logic into the data parallel strategy
                output = accelerator_output if output is None else output

            # call the strategy hook
            if hook_name not in ("setup", "teardown", "on_train_start") and hasattr(self.strategy, hook_name):
                strategy_hook = getattr(self.strategy, hook_name)
                strategy_output = strategy_hook(*args, **kwargs)
                output = strategy_output if output is None else output

        if pl_module:
            # restore current_fx when nested context
            pl_module._current_fx_name = prev_fx_name

        return output

    def _call_lightning_module_hook(
        self,
        hook_name: str,
        *args: Any,
        pl_module: Optional["pl.LightningModule"] = None,
        **kwargs: Any,
    ) -> Any:
        pl_module = pl_module or self.lightning_module

        if pl_module is None:
            raise TypeError("No Lightning Module is available to call hooks on")

        fn = getattr(pl_module, hook_name)
        if not callable(fn):
            return

        prev_fx_name = pl_module._current_fx_name
        pl_module._current_fx_name = hook_name

        with self.profiler.profile(f"[LightningModule]{pl_module.__class__.__name__}.{hook_name}"):
            output = fn(*args, **kwargs)

        # restore current_fx when nested context
        pl_module._current_fx_name = prev_fx_name

        return output

    def _call_callback_hooks(
        self,
        hook_name: str,
        *args: Any,
        **kwargs: Any,
    ) -> None:
        log.detail(f"{self.__class__.__name__}: calling callback hook: {hook_name}")
        # TODO: remove if block in v1.8
        if hook_name in ("on_init_start", "on_init_end"):
            # these `Callback` hooks are the only ones that do not take a lightning module.
            # we also don't profile bc profiler hasn't been set yet
            for callback in self.callbacks:
                fn = getattr(callback, hook_name)
                if callable(fn):
                    fn(self, *args, **kwargs)
            return

        pl_module = self.lightning_module
        if pl_module:
            prev_fx_name = pl_module._current_fx_name
            pl_module._current_fx_name = hook_name

        # TODO: remove if block in v1.7
        if hook_name == "on_train_batch_start":
            with self.profiler.profile(hook_name):
                self._on_train_batch_start(*args, **kwargs)
        elif hook_name == "on_train_batch_end":
            with self.profiler.profile(hook_name):
                self._on_train_batch_end(*args, **kwargs)
        else:
            for callback in self.callbacks:
                fn = getattr(callback, hook_name)
                if callable(fn):
                    with self.profiler.profile(f"[Callback]{callback.state_key}.{hook_name}"):
                        fn(self, self.lightning_module, *args, **kwargs)

        if pl_module:
            # restore current_fx when nested context
            pl_module._current_fx_name = prev_fx_name

    # TODO: Delete this in v1.7 (deprecations: #9816 and #11148)
    def _on_train_batch_start(self, batch, batch_idx, dataloader_idx=0):
        r"""Called when the training batch begins. This function is needed because of two different deprecations affecting
        the original function in TrainerCallbackHookMixin: #9816 and #11148.
        """
        for callback in self.callbacks:
            if is_param_in_hook_signature(callback.on_train_batch_start, "dataloader_idx", explicit=True):
                callback.on_train_batch_start(self, self.lightning_module, batch, batch_idx, 0)
            else:
                callback.on_train_batch_start(self, self.lightning_module, batch, batch_idx)

    # TODO: Delete this in v1.7 (deprecations: #9816 and #11148)
    def _on_train_batch_end(self, outputs: STEP_OUTPUT, batch, batch_idx, dataloader_idx=0):
        r"""Called when the training batch ends. This function is needed because of two different deprecations affecting
        the original function in TrainerCallbackHookMixin: #9816 and #11148.
        """
        for callback in self.callbacks:
            if is_param_in_hook_signature(callback.on_train_batch_end, "dataloader_idx", explicit=True):
                callback.on_train_batch_end(self, self.lightning_module, outputs, batch, batch_idx, 0)
            else:
                callback.on_train_batch_end(self, self.lightning_module, outputs, batch, batch_idx)

    def _call_callbacks_on_save_checkpoint(self, checkpoint: Dict[str, Any]) -> Dict[str, dict]:
        """Called when saving a model checkpoint.

        Calls every callback's `on_save_checkpoint` hook. We have a dedicated function for this rather than using
        `_call_callback_hooks` because we have special logic for returning callback_states.
        """
        callback_states = {}
        for callback in self.callbacks:
            # TODO: Add profiling for on_save_checkpoint hook
            state = callback.on_save_checkpoint(self, self.lightning_module, checkpoint)
            if state:
                callback_states[callback.state_key] = state
        return callback_states

    def _call_callbacks_on_load_checkpoint(self, checkpoint: Dict[str, Any]) -> None:
        """Called when loading a model checkpoint.

        Calls every callback's `on_load_checkpoint` hook. We have a dedicated function for this rather than using
        `_call_callback_hooks` because we have special logic for getting callback_states.
        """
        callback_states: Dict[Union[Type, str], Dict] = checkpoint.get("callbacks")

        if callback_states is None:
            return

        is_legacy_ckpt = Version(checkpoint["pytorch-lightning_version"]) < Version("1.5.0dev")
        current_callbacks_keys = {cb._legacy_state_key if is_legacy_ckpt else cb.state_key for cb in self.callbacks}
        difference = callback_states.keys() - current_callbacks_keys
        if difference:
            rank_zero_warn(
                "Be aware that when using `ckpt_path`,"
                " callbacks used to create the checkpoint need to be provided during `Trainer` instantiation."
                f" Please add the following callbacks: {list(difference)}.",
            )

        for callback in self.callbacks:
            state = callback_states.get(callback.state_key, callback_states.get(callback._legacy_state_key))
            if state:
                state = deepcopy(state)
                # TODO: Add profiling for on_load_checkpoint hook
                callback.on_load_checkpoint(self, self.lightning_module, state)

    def _call_strategy_hook(
        self,
        hook_name: str,
        *args: Any,
        **kwargs: Any,
    ) -> Any:
        pl_module = self.lightning_module
        prev_fx_name = pl_module._current_fx_name
        pl_module._current_fx_name = hook_name

        fn = getattr(self.strategy, hook_name)
        if not callable(fn):
            return

        with self.profiler.profile(f"[Strategy]{self.strategy.__class__.__name__}.{hook_name}"):
            output = fn(*args, **kwargs)

        # restore current_fx when nested context
        pl_module._current_fx_name = prev_fx_name

        return output

    @staticmethod
    def _parse_devices(
        gpus: Optional[Union[List[int], str, int]],
        auto_select_gpus: bool,
        tpu_cores: Optional[Union[List[int], str, int]],
    ) -> Tuple[Optional[List[int]], Optional[Union[List[int], int]]]:
        return device_parser._parse_devices(gpus, auto_select_gpus, tpu_cores)

    @staticmethod
    def _log_api_event(event: str) -> None:
        torch._C._log_api_usage_once("lightning.trainer." + event)

    def __init_profiler(self, profiler: Optional[Union[BaseProfiler, str]]) -> None:
        if isinstance(profiler, str):
            PROFILERS = {
                "simple": SimpleProfiler,
                "advanced": AdvancedProfiler,
                "pytorch": PyTorchProfiler,
                "xla": XLAProfiler,
            }
            profiler = profiler.lower()
            if profiler not in PROFILERS:
                raise MisconfigurationException(
                    "When passing string value for the `profiler` parameter of `Trainer`,"
                    f" it can only be one of {list(PROFILERS.keys())}"
                )
            profiler_class = PROFILERS[profiler]
            profiler = profiler_class()
        self.profiler: BaseProfiler = profiler or PassThroughProfiler()

    def __setup_profiler(self) -> None:
        local_rank = self.local_rank if self.world_size > 1 else None
        self.profiler._lightning_module = proxy(self.lightning_module)
        self.profiler.setup(stage=self.state.fn._setup_fn, local_rank=local_rank, log_dir=self.log_dir)

    def _log_device_info(self) -> None:
        rank_zero_info(f"GPU available: {torch.cuda.is_available()}, used: {self._device_type == _AcceleratorType.GPU}")

        num_tpu_cores = (
            self.tpu_cores if self.tpu_cores is not None and self._device_type == _AcceleratorType.TPU else 0
        )
        rank_zero_info(f"TPU available: {_TPU_AVAILABLE}, using: {num_tpu_cores} TPU cores")

        num_ipus = self.ipus if self.ipus is not None else 0
        rank_zero_info(f"IPU available: {_IPU_AVAILABLE}, using: {num_ipus} IPUs")

        if torch.cuda.is_available() and self._device_type != _AcceleratorType.GPU:
            rank_zero_warn(
                "GPU available but not used. Set the gpus flag in your trainer `Trainer(gpus=1)` or script `--gpus=1`.",
                category=PossibleUserWarning,
            )

        if _TPU_AVAILABLE and self._device_type != _AcceleratorType.TPU:
            rank_zero_warn(
                "TPU available but not used. Set the `tpu_cores` flag in your trainer"
                " `Trainer(tpu_cores=8)` or script `--tpu_cores=8`."
            )

        if (
            _IPU_AVAILABLE
            and self._device_type != _AcceleratorType.IPU
            and not isinstance(self.accelerator, IPUAccelerator)
        ):
            rank_zero_warn(
                "IPU available but not used. Set the `ipus` flag in your trainer"
                " `Trainer(ipus=8)` or script `--ipus=8`."
            )

    def _on_exception(self) -> None:
        if not _fault_tolerant_training():
            return
        # save a checkpoint for fault tolerant training. we don't use `log_dir` to minimize the chances of failure.
        file_path = os.path.join(self.default_root_dir, ".pl_auto_save.ckpt")
        self.save_checkpoint(file_path)

    """
    Data loading methods
    """

    def reset_train_dataloader(self, model: Optional["pl.LightningModule"] = None) -> None:
        """Resets the train dataloader and initialises required variables (number of batches, when to validate,
        etc.).

        Args:
            model: The ``LightningModule`` if calling this outside of the trainer scope.
        """
        self.train_dataloader = self._data_connector._request_dataloader(RunningStage.TRAINING, model=model)

        if self.overfit_batches > 0:
            self.train_dataloader = self._data_connector._resolve_overfit_batches(self.train_dataloader)

        # automatically add samplers
        self.train_dataloader = apply_to_collection(
            self.train_dataloader,
            DataLoader,
            self._data_connector._prepare_dataloader,
            shuffle=True,
            mode=RunningStage.TRAINING,
        )

        # check the workers recursively
        apply_to_collection(self.train_dataloader, DataLoader, self._data_connector._worker_check, "train_dataloader")

        # add worker_init_fn for correct seeding in worker processes
        apply_to_collection(self.train_dataloader, DataLoader, _auto_add_worker_init_fn, rank=self.global_rank)

        # add collate_fn to collect metadata for fault tolerant training
        if _fault_tolerant_training():
            apply_to_collection(self.train_dataloader, DataLoader, _add_capture_metadata_collate)

        # wrap the sequence of train loaders to a CombinedLoader object for computing the num_training_batches
        self.train_dataloader = CombinedLoader(self.train_dataloader, self._data_connector.multiple_trainloader_mode)

        module = model or self.lightning_module or self.datamodule
        self.num_training_batches = (
            len(self.train_dataloader)
            if has_len_all_ranks(self.train_dataloader, self.strategy, module)
            else float("inf")
        )

        if isinstance(self.limit_train_batches, int) or self.limit_train_batches == 0.0:
            self.num_training_batches = min(self.num_training_batches, int(self.limit_train_batches))
        elif self.num_training_batches != float("inf"):
            self.num_training_batches = int(self.num_training_batches * self.limit_train_batches)
        elif self.limit_train_batches != 1.0:
            raise MisconfigurationException(
                "When using an IterableDataset for `limit_train_batches`,"
                " `Trainer(limit_train_batches)` must be `0.0`, `1.0` or an int. An int k specifies"
                " `num_training_batches` to use."
            )

        # determine when to check validation
        # if int passed in, val checks that often
        # otherwise, it checks in [0, 1.0] % range of a training epoch
        if isinstance(self.val_check_interval, int):
            self.val_check_batch = self.val_check_interval
            if self.val_check_batch > self.num_training_batches:
                raise ValueError(
                    f"`val_check_interval` ({self.val_check_interval}) must be less than or equal "
                    f"to the number of the training batches ({self.num_training_batches}). "
                    "If you want to disable validation set `limit_val_batches` to 0.0 instead."
                )
        else:
            if not has_len_all_ranks(self.train_dataloader, self.strategy, module):
                if self.val_check_interval == 1.0:
                    self.val_check_batch = float("inf")
                else:
                    raise MisconfigurationException(
                        "When using an IterableDataset for `train_dataloader`,"
                        " `Trainer(val_check_interval)` must be `1.0` or an int. An int k specifies"
                        " checking validation every k training batches."
                    )
            else:
                self.val_check_batch = int(self.num_training_batches * self.val_check_interval)
                self.val_check_batch = max(1, self.val_check_batch)

        if self.logger and self.num_training_batches < self.log_every_n_steps:
            rank_zero_warn(
                f"The number of training samples ({self.num_training_batches}) is smaller than the logging interval"
                f" Trainer(log_every_n_steps={self.log_every_n_steps}). Set a lower value for log_every_n_steps if"
                " you want to see logs for the training epoch.",
                category=PossibleUserWarning,
            )

        # store epoch of dataloader reset for reload_dataloaders_every_n_epochs
        self._last_train_dl_reload_epoch = self.current_epoch

    def reset_val_dataloader(self, model: Optional["pl.LightningModule"] = None) -> None:
        """Resets the validation dataloader and determines the number of batches.

        Args:
            model: The ``LightningModule`` if called outside of the trainer scope.
        """
        source = self._data_connector._val_dataloader_source
        pl_module = self.lightning_module or model
        has_step = is_overridden("validation_step", pl_module)
        if source.is_defined() and has_step:
            self.num_val_batches, self.val_dataloaders = self._data_connector._reset_eval_dataloader(
                RunningStage.VALIDATING, model=pl_module
            )

            # store epoch of dataloader reset for reload_dataloaders_every_n_epochs
            self._last_val_dl_reload_epoch = self.current_epoch

    def reset_test_dataloader(self, model: Optional["pl.LightningModule"] = None) -> None:
        """Resets the test dataloader and determines the number of batches.

        Args:
            model: The ``LightningModule`` if called outside of the trainer scope.
        """
        source = self._data_connector._test_dataloader_source
        pl_module = self.lightning_module or model
        has_step = is_overridden("test_step", pl_module)
        if source.is_defined() and has_step:
            self.num_test_batches, self.test_dataloaders = self._data_connector._reset_eval_dataloader(
                RunningStage.TESTING, model=pl_module
            )

    def reset_predict_dataloader(self, model: Optional["pl.LightningModule"] = None) -> None:
        """Resets the predict dataloader and determines the number of batches.

        Args:
            model: The ``LightningModule`` if called outside of the trainer scope.
        """
        source = self._data_connector._predict_dataloader_source
        pl_module = self.lightning_module or model
        if source.is_defined():
            self.num_predict_batches, self.predict_dataloaders = self._data_connector._reset_eval_dataloader(
                RunningStage.PREDICTING, model=pl_module
            )

    def reset_train_val_dataloaders(self, model: Optional["pl.LightningModule"] = None) -> None:
        """Resets train and val dataloaders if none are attached to the trainer.

        The val dataloader must be initialized before training loop starts, as the training loop
        inspects the val dataloader to determine whether to run the evaluation loop.
        Args:
            model: The ``LightningModule`` if called outside of the trainer scope.
        """
        if self.train_dataloader is None:
            self.reset_train_dataloader(model=model)
        if self.val_dataloaders is None:
            self.reset_val_dataloader(model=model)

    """
    Accelerator properties
    """

    @property
    def accelerator(self) -> Accelerator:
        return self.strategy.accelerator

    @property
    def strategy(self) -> Strategy:
        return self._accelerator_connector.strategy

    @property
    def training_type_plugin(self) -> Strategy:
        rank_zero_deprecation(
            "`Trainer.training_type_plugin` is deprecated in v1.6 and will be removed in v1.8. Use"
            " `Trainer.strategy` instead."
        )
        return self.strategy

    @property
    def precision_plugin(self) -> PrecisionPlugin:
        return self.strategy.precision_plugin

    @property
    def global_rank(self) -> int:
        return self.strategy.global_rank

    @property
    def local_rank(self) -> int:
        # some training types define a local rank
        return getattr(self.strategy, "local_rank", 0)

    @property
    def node_rank(self) -> int:
        # some training types define a node rank
        return getattr(self.strategy, "node_rank", 0)

    @property
    def world_size(self) -> int:
        # some training types define a world size
        return getattr(self.strategy, "world_size", 1)

    @property
    def should_rank_save_checkpoint(self) -> bool:
        rank_zero_deprecation(
            "`Trainer.should_rank_save_checkpoint` is deprecated in v1.6 and will be removed in v1.8.", stacklevel=5
        )
        strategy = self.strategy
        return (
            isinstance(strategy, pl.strategies.TPUSpawnStrategy) and strategy.local_rank == 0 or strategy.is_global_zero
        )

    @property
    def _strategy_type(self) -> _StrategyType:
        return self._accelerator_connector._strategy_type

    @property
    def _device_type(self) -> _AcceleratorType:
        return self._accelerator_connector._device_type

    @property
    def num_nodes(self) -> int:
        return self._accelerator_connector.num_nodes

    @property
    def num_processes(self) -> int:
        return self._accelerator_connector.num_processes

    @property
    def root_gpu(self) -> Optional[int]:
        return self._accelerator_connector.root_gpu

    @property
    def tpu_cores(self) -> int:
        return self._accelerator_connector.tpu_cores

    @property
    def ipus(self) -> int:
        return self._accelerator_connector.num_ipus

    @property
    def num_gpus(self) -> int:
        return self._accelerator_connector.num_gpus

    @property
    def devices(self) -> Optional[Union[List[int], str, int]]:
        return self._accelerator_connector.devices

    @property
    def data_parallel_device_ids(self) -> Optional[List[int]]:
        return self._accelerator_connector.parallel_device_ids

    @property
    def lightning_module(self) -> "pl.LightningModule":
        return self.strategy.lightning_module

    @property
    def optimizers(self) -> List[Optimizer]:
        return self.strategy.optimizers

    @optimizers.setter
    def optimizers(self, new_optims: Optional[List[Optimizer]]) -> None:
        self.strategy.optimizers = new_optims

    @property
    def lightning_optimizers(self) -> Dict[int, LightningOptimizer]:
        rank_zero_deprecation(
            "`Trainer.lightning_optimizers` is deprecated in v1.6 and will be removed in v1.8", stacklevel=5
        )
        return self.strategy._lightning_optimizers

    @property
    def lr_scheduler_configs(self) -> List[LRSchedulerConfig]:
        return self.strategy.lr_schedulers

    @property
    def lr_schedulers(self) -> List[Dict[str, Any]]:
        rank_zero_deprecation(
            "`Trainer.lr_schedulers` is deprecated in v1.6 and will be removed in v1.8."
            " You can use `trainer.lr_scheduler_configs` instead which contains dataclasses instead of dictionaries.",
            stacklevel=5,
        )
        from dataclasses import asdict

        return [asdict(config) for config in self.strategy.lr_schedulers]

    @property
    def optimizer_frequencies(self) -> List[int]:
        return self.strategy.optimizer_frequencies

    @optimizer_frequencies.setter
    def optimizer_frequencies(self, new_freqs: List[int]) -> None:
        self.strategy.optimizer_frequencies = new_freqs

    @property
    def amp_backend(self) -> Optional[AMPType]:
        if isinstance(self.precision_plugin, ApexMixedPrecisionPlugin):
            return AMPType.APEX
        if isinstance(self.precision_plugin, NativeMixedPrecisionPlugin):
            return AMPType.NATIVE
        return None

    @property
    def precision(self) -> Union[str, int]:
        return self.strategy.precision_plugin.precision

    @property
    def scaler(self) -> Optional[Any]:
        return getattr(self.precision_plugin, "scaler", None)

    @property
    def gpus(self) -> Optional[Union[List[int], str, int]]:
        return self._accelerator_connector.gpus

    @property
    def model(self) -> torch.nn.Module:
        """The LightningModule, but possibly wrapped into DataParallel or DistributedDataParallel.

        To access the pure LightningModule, use
        :meth:`~pytorch_lightning.trainer.trainer.Trainer.lightning_module` instead.
        """
        return self.strategy.model

    @model.setter
    def model(self, model: torch.nn.Module) -> None:
        """Setter for the model, pass-through to accelerator and plugin where the model reference is stored. Used
        by the Tuner to reset the state of Trainer and Accelerator.

        Args:
            model: The LightningModule, possibly wrapped into DataParallel or DistributedDataParallel, depending
                on the backend.
        """
        self.strategy.model = model

    """
    General properties
    """

    @property
    def log_dir(self) -> Optional[str]:
        if self.logger is None:
            dirpath = self.default_root_dir
        elif isinstance(self.logger, TensorBoardLogger):
            dirpath = self.logger.log_dir
        elif isinstance(self.logger, LoggerCollection):
            dirpath = self.default_root_dir
        else:
            dirpath = self.logger.save_dir

        dirpath = self.strategy.broadcast(dirpath)
        return dirpath

    @property
    def use_amp(self) -> bool:
        return self.precision == 16

    @property
    def is_global_zero(self) -> bool:
        return self.global_rank == 0

    @property
    def slurm_job_id(self) -> Optional[int]:
        rank_zero_deprecation("Method `slurm_job_id` is deprecated in v1.6.0 and will be removed in v1.7.0.")
        return SLURMEnvironment.job_id()

    @property
    def distributed_sampler_kwargs(self) -> Optional[dict]:
        if isinstance(self.strategy, ParallelStrategy):
            return self.strategy.distributed_sampler_kwargs

    @property
    def data_parallel(self) -> bool:
        return self._strategy_type in (
            _StrategyType.DP,
            _StrategyType.DDP,
            _StrategyType.DDP_SPAWN,
            _StrategyType.DDP2,
        )

    @property
    def progress_bar_dict(self) -> dict:
        """Read-only for progress bar metrics."""
        rank_zero_deprecation(
            "`trainer.progress_bar_dict` is deprecated in v1.5 and will be removed in v1.7."
            " Use `ProgressBarBase.get_metrics` instead."
        )
        ref_model = self.lightning_module
        ref_model = cast(pl.LightningModule, ref_model)
        if self.progress_bar_callback:
            return self.progress_bar_callback.get_metrics(self, ref_model)
        return self.progress_bar_metrics

    @property
    def enable_validation(self) -> bool:
        """Check if we should run validation during training."""
        return (
            self._data_connector._val_dataloader_source.is_defined()
            and is_overridden("validation_step", self.lightning_module)
            and self.limit_val_batches > 0
        )

    @property
    def default_root_dir(self) -> str:
        """The default location to save artifacts of loggers, checkpoints etc.

        It is used as a fallback if logger or checkpoint callback do not define specific save paths.
        """
        if get_filesystem(self._default_root_dir).protocol == "file":
            return os.path.normpath(self._default_root_dir)
        return self._default_root_dir

    @property
    def weights_save_path(self) -> str:
        """
        The default root location to save weights (checkpoints), e.g., when the
        :class:`~pytorch_lightning.callbacks.model_checkpoint.ModelCheckpoint` does not define a file path.
        """
        if get_filesystem(self._weights_save_path).protocol == "file":
            return os.path.normpath(self._weights_save_path)
        return self._weights_save_path

    @property
    def early_stopping_callback(self) -> Optional[EarlyStopping]:
        """The first :class:`~pytorch_lightning.callbacks.early_stopping.EarlyStopping` callback in the
        Trainer.callbacks list, or ``None`` if it doesn't exist."""
        callbacks = self.early_stopping_callbacks
        return callbacks[0] if len(callbacks) > 0 else None

    @property
    def early_stopping_callbacks(self) -> List[EarlyStopping]:
        """A list of all instances of :class:`~pytorch_lightning.callbacks.early_stopping.EarlyStopping` found in
        the Trainer.callbacks list."""
        return [c for c in self.callbacks if isinstance(c, EarlyStopping)]

    @property
    def prediction_writer_callbacks(self) -> List[BasePredictionWriter]:
        """A list of all instances of :class:`~pytorch_lightning.callbacks.prediction_writer.BasePredictionWriter`
        found in the Trainer.callbacks list."""
        return [cb for cb in self.callbacks if isinstance(cb, BasePredictionWriter)]

    @property
    def checkpoint_callback(self) -> Optional[ModelCheckpoint]:
        """The first :class:`~pytorch_lightning.callbacks.model_checkpoint.ModelCheckpoint` callback in the
        Trainer.callbacks list, or ``None`` if it doesn't exist."""
        callbacks = self.checkpoint_callbacks
        return callbacks[0] if len(callbacks) > 0 else None

    @property
    def checkpoint_callbacks(self) -> List[ModelCheckpoint]:
        """A list of all instances of :class:`~pytorch_lightning.callbacks.model_checkpoint.ModelCheckpoint` found
        in the Trainer.callbacks list."""
        return [c for c in self.callbacks if isinstance(c, ModelCheckpoint)]

    @property
    def progress_bar_callback(self) -> Optional[ProgressBarBase]:
        """An instance of :class:`~pytorch_lightning.callbacks.progress.base.ProgressBarBase` found in the
        Trainer.callbacks list, or ``None`` if one doesn't exist."""
        for c in self.callbacks:
            if isinstance(c, ProgressBarBase):
                return c
        return None

    @property
    def resume_from_checkpoint(self) -> Optional[Union[str, Path]]:
        resume_from_checkpoint = self.checkpoint_connector.resume_from_checkpoint_fit_path
        if resume_from_checkpoint is not None:
            rank_zero_deprecation(
                "`trainer.resume_from_checkpoint` is deprecated in v1.5 and will be removed in v2.0."
                " Specify the fit checkpoint path with `trainer.fit(ckpt_path=)` instead.",
                stacklevel=5,
            )

        return resume_from_checkpoint

    def save_checkpoint(self, filepath: _PATH, weights_only: bool = False) -> None:
        r"""
        Runs routine to create a checkpoint.

        Args:
            filepath: Path where checkpoint is saved.
            weights_only: If ``True``, will only save the model weights.

        """
        self.checkpoint_connector.save_checkpoint(filepath, weights_only)

    """
    Parsing properties
    """

    @classmethod
    def default_attributes(cls) -> dict:
        init_signature = inspect.signature(cls)
        return {k: v.default for k, v in init_signature.parameters.items()}

    @classmethod
    def get_deprecated_arg_names(cls) -> List:
        """Returns a list with deprecated Trainer arguments."""
        depr_arg_names = []
        for name, val in cls.__dict__.items():
            if name.startswith("DEPRECATED") and isinstance(val, (tuple, list)):
                depr_arg_names.extend(val)
        return depr_arg_names

    @classmethod
    def from_argparse_args(cls: Any, args: Union[Namespace, ArgumentParser], **kwargs) -> Any:
        return from_argparse_args(cls, args, **kwargs)

    @classmethod
    def parse_argparser(cls, arg_parser: Union[ArgumentParser, Namespace]) -> Namespace:
        return parse_argparser(cls, arg_parser)

    @classmethod
    def match_env_arguments(cls) -> Namespace:
        return parse_env_variables(cls)

    @classmethod
    def add_argparse_args(cls, parent_parser: ArgumentParser, **kwargs) -> ArgumentParser:
        return add_argparse_args(cls, parent_parser, **kwargs)

    """
    State properties
    """

    @property
    def interrupted(self) -> bool:
        return self.state.status == TrainerStatus.INTERRUPTED

    @property
    def training(self) -> bool:
        return self.state.stage == RunningStage.TRAINING

    @training.setter
    def training(self, val: bool) -> None:
        if val:
            self.state.stage = RunningStage.TRAINING
        elif self.training:
            self.state.stage = None

    @property
    def testing(self) -> bool:
        return self.state.stage == RunningStage.TESTING

    @testing.setter
    def testing(self, val: bool) -> None:
        if val:
            self.state.stage = RunningStage.TESTING
        elif self.testing:
            self.state.stage = None

    @property
    def predicting(self) -> bool:
        return self.state.stage == RunningStage.PREDICTING

    @predicting.setter
    def predicting(self, val: bool) -> None:
        if val:
            self.state.stage = RunningStage.PREDICTING
        elif self.predicting:
            self.state.stage = None

    @property
    def tuning(self) -> bool:
        return self.state.stage == RunningStage.TUNING

    @tuning.setter
    def tuning(self, val: bool) -> None:
        if val:
            self.state.stage = RunningStage.TUNING
        elif self.tuning:
            self.state.stage = None

    @property
    def validating(self) -> bool:
        return self.state.stage == RunningStage.VALIDATING

    @validating.setter
    def validating(self, val: bool) -> None:
        if val:
            self.state.stage = RunningStage.VALIDATING
        elif self.validating:
            self.state.stage = None

    @property
    def evaluating(self) -> bool:
        return self.state.stage and self.state.stage.evaluating

    @property
    def sanity_checking(self) -> bool:
        return self.state.stage == RunningStage.SANITY_CHECKING

    @sanity_checking.setter
    def sanity_checking(self, val: bool) -> None:
        if val:
            self.state.stage = RunningStage.SANITY_CHECKING
        elif self.sanity_checking:
            self.state.stage = None

    """
    Loop properties
    """

    @property
    def global_step(self) -> int:
        return self.fit_loop.global_step

    @property
    def current_epoch(self) -> int:
        """The current epoch, updated after the epoch end hooks are run."""
        return self.fit_loop.epoch_progress.current.completed

    @property
    def max_epochs(self) -> int:
        return self.fit_loop.max_epochs

    @property
    def min_epochs(self) -> Optional[int]:
        return self.fit_loop.min_epochs

    @property
    def max_steps(self) -> int:
        return self.fit_loop.max_steps

    @property
    def min_steps(self) -> Optional[int]:
        return self.fit_loop.min_steps

    @property
    def is_last_batch(self) -> bool:
        return self.fit_loop.epoch_loop.batch_progress.is_last_batch

    @property
    def fit_loop(self) -> FitLoop:
        return self._fit_loop

    @fit_loop.setter
    def fit_loop(self, loop: FitLoop):
        """Attach a custom fit loop to this Trainer.

        It will run with
        :meth:`~pytorch_lightning.trainer.trainer.Trainer.fit`.
        """
        loop.trainer = self
        self._fit_loop = loop

    @property
    def validate_loop(self) -> EvaluationLoop:
        return self._validate_loop

    @validate_loop.setter
    def validate_loop(self, loop: EvaluationLoop):
        """Attach a custom validation loop to this Trainer.

        It will run with
        :meth:`~pytorch_lightning.trainer.trainer.Trainer.validate`. Note that this loop is different from the one
        running during training inside the :meth:`pytorch_lightning.trainer.trainer.Trainer.fit` call.
        """
        loop.trainer = self
        self._validate_loop = loop

    @property
    def test_loop(self) -> EvaluationLoop:
        return self._test_loop

    @test_loop.setter
    def test_loop(self, loop: EvaluationLoop):
        """Attach a custom test loop to this Trainer.

        It will run with
        :meth:`~pytorch_lightning.trainer.trainer.Trainer.test`.
        """
        loop.trainer = self
        self._test_loop = loop

    @property
    def predict_loop(self) -> PredictionLoop:
        return self._predict_loop

    @predict_loop.setter
    def predict_loop(self, loop: PredictionLoop):
        """Attach a custom prediction loop to this Trainer.

        It will run with
        :meth:`~pytorch_lightning.trainer.trainer.Trainer.predict`.
        """
        loop.trainer = self
        self._predict_loop = loop

    @property
    def verbose_evaluate(self) -> bool:
        rank_zero_deprecation(
            "The `Trainer.verbose_evaluate` property has been deprecated and will be removed in v1.8. The current value"
            " returned is the union of the validate and test loop values. You can choose which one to access with"
            " `trainer.{validate,test}_loop.verbose`.",
            stacklevel=5,
        )
        return self.validate_loop.verbose or self.test_loop.verbose

    @verbose_evaluate.setter
    def verbose_evaluate(self, verbose: bool) -> None:
        rank_zero_deprecation(
            "The `Trainer.verbose_evaluate` property has been deprecated and will be removed in v1.8. This will set"
            " the value for both trainer.{validate,test}_loop.verbose`.",
            stacklevel=5,
        )
        self.validate_loop.verbose = verbose
        self.test_loop.verbose = verbose

    @property
    def _evaluation_loop(self) -> EvaluationLoop:
        if self.state.fn in (TrainerFn.FITTING, TrainerFn.TUNING):
            return self.fit_loop.epoch_loop.val_loop
        if self.state.fn == TrainerFn.VALIDATING:
            return self.validate_loop
        if self.state.fn == TrainerFn.TESTING:
            return self.test_loop
        raise RuntimeError("The `Trainer._evaluation_loop` property isn't defined. Accessed outside of scope")

    @property
    def _active_loop(self) -> Optional[Union[FitLoop, EvaluationLoop, PredictionLoop]]:
        if self.training:
            return self.fit_loop
        if self.sanity_checking or self.evaluating:
            return self._evaluation_loop
        if self.predicting:
            return self.predict_loop

    """
    Logging properties
    """

    @property
    def callback_metrics(self) -> dict:
        return self.logger_connector.callback_metrics

    @property
    def logged_metrics(self) -> dict:
        return self.logger_connector.logged_metrics

    @property
    def progress_bar_metrics(self) -> dict:
        return self.logger_connector.progress_bar_metrics

    @property
    def _results(self) -> Optional[_ResultCollection]:
        active_loop = self._active_loop
        if active_loop is not None:
            return active_loop._results

    def _exit_gracefully_on_signal(self) -> None:
        if not _fault_tolerant_training() or not self._should_terminate_gracefully():
            return
        raise ExitGracefullyException(0)

    def _should_terminate_gracefully(self) -> bool:
        value = torch.tensor(int(self._terminate_gracefully), device=self.strategy.root_device)
        return self.strategy.reduce(value, reduce_op="sum") > 0

    @property
    def weights_summary(self) -> Optional[str]:
        rank_zero_deprecation("`Trainer.weights_summary` is deprecated in v1.5 and will be removed in v1.7.")
        return self._weights_summary

    @weights_summary.setter
    def weights_summary(self, val: Optional[str]) -> None:
        rank_zero_deprecation("Setting `Trainer.weights_summary` is deprecated in v1.5 and will be removed in v1.7.")
        self._weights_summary = val

    """
    Other
    """

    @property
    def terminate_on_nan(self) -> bool:
        rank_zero_deprecation("`Trainer.terminate_on_nan` is deprecated in v1.5 and will be removed in 1.7.")
        return self._terminate_on_nan

    @terminate_on_nan.setter
    def terminate_on_nan(self, val: bool) -> None:
        rank_zero_deprecation(
            f"Setting `Trainer.terminate_on_nan = {val}` is deprecated in v1.5 and will be removed in 1.7."
            f" Please set `Trainer(detect_anomaly={val})` instead."
        )
        self._terminate_on_nan = val  # : 212


def _determine_batch_limits(batches: Union[int, float], name: str) -> Union[int, float]:
    if 0 <= batches <= 1:
        return batches
    if batches > 1 and batches % 1.0 == 0:
        return int(batches)
    raise MisconfigurationException(
        f"You have passed invalid value {batches} for {name}, it has to be in [0.0, 1.0] or an int."
    )<|MERGE_RESOLUTION|>--- conflicted
+++ resolved
@@ -689,11 +689,7 @@
             self._on_exception()
             self._call_callback_hooks("on_exception", exception)
             self._teardown()
-<<<<<<< HEAD
-            # reset bookkeeping
-=======
             # teardown might access the stage so we reset it after
->>>>>>> d7944a13
             self.state.stage = None
             raise
 
