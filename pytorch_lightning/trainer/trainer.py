--- conflicted
+++ resolved
@@ -945,15 +945,10 @@
         if self.state.fn == TrainerFn.FITTING:
             self.call_hook("on_fit_end")
 
-<<<<<<< HEAD
         # teardown if necessary (similar calls for spawn plugins are excluded as they have
         # been included at the end of `new_process` functions)
         if self._distrib_type not in DistributedType.interactive_compatible_types():
-            self._call_teardown_hook(model)
-=======
-        # teardown
-        self._call_teardown_hook()
->>>>>>> ed130407
+            self._call_teardown_hook()
 
         if self.state.status != TrainerStatus.INTERRUPTED:
             self.state.status = TrainerStatus.FINISHED
