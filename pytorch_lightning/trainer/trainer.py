--- conflicted
+++ resolved
@@ -1026,12 +1026,6 @@
         self.data_connector.prepare_data()
         self.callback_connector._attach_model_callbacks()
 
-<<<<<<< HEAD
-=======
-        if self._ckpt_path and not self.training_type_plugin.restore_checkpoint_after_pre_dispatch:
-            self._load_checkpoint_weights()
-
->>>>>>> 6feda081
         # ----------------------------
         # SET UP TRAINING
         # ----------------------------
@@ -1040,13 +1034,9 @@
         self._call_setup_hook()  # allow user to setup lightning_module in accelerator environment
 
         # check if we should delay restoring checkpoint till later
-<<<<<<< HEAD
-        if not self.accelerator.restore_checkpoint_after_pre_dispatch:
+        if not self.training_type_plugin.restore_checkpoint_after_pre_dispatch:
             if self._ckpt_path:
                 self._load_checkpoint_weights()
-=======
-        if not self.training_type_plugin.restore_checkpoint_after_pre_dispatch:
->>>>>>> 6feda081
             self.checkpoint_connector.resume_start()
             self._restore_modules_and_callbacks()
 
