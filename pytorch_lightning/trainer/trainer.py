# Copyright The PyTorch Lightning team.
#
# Licensed under the Apache License, Version 2.0 (the "License");
# you may not use this file except in compliance with the License.
# You may obtain a copy of the License at
#
#     http://www.apache.org/licenses/LICENSE-2.0
#
# Unless required by applicable law or agreed to in writing, software
# distributed under the License is distributed on an "AS IS" BASIS,
# WITHOUT WARRANTIES OR CONDITIONS OF ANY KIND, either express or implied.
# See the License for the specific language governing permissions and
# limitations under the License.

import os
import warnings
from typing import Dict, Iterable, List, Optional, Union

import torch
from torch.utils.data import DataLoader

from pytorch_lightning.callbacks import Callback, ModelCheckpoint
from pytorch_lightning.core.datamodule import LightningDataModule
from pytorch_lightning.core.lightning import LightningModule
from pytorch_lightning.core.memory import ModelSummary
from pytorch_lightning.core.step_result import Result, EvalResult
from pytorch_lightning.loggers import LightningLoggerBase
from pytorch_lightning.profiler import BaseProfiler
from pytorch_lightning.trainer.callback_hook import TrainerCallbackHookMixin
from pytorch_lightning.trainer.configuration_validator import ConfigValidator
from pytorch_lightning.trainer.connectors.env_vars_connector import overwrite_by_env_vars
from pytorch_lightning.trainer.data_loading import TrainerDataLoadingMixin
from pytorch_lightning.trainer.logging import TrainerLoggingMixin
from pytorch_lightning.trainer.model_hooks import TrainerModelHooksMixin
from pytorch_lightning.trainer.optimizers import TrainerOptimizersMixin
from pytorch_lightning.trainer.states import TrainerState, trainer_state
from pytorch_lightning.trainer.training_tricks import TrainerTrainingTricksMixin
from pytorch_lightning.utilities import rank_zero_warn
from pytorch_lightning.utilities.debugging import InternalDebugger
from pytorch_lightning.utilities.exceptions import MisconfigurationException
from pytorch_lightning.trainer.evaluation_loop import EvaluationLoop
from pytorch_lightning.trainer.training_loop import TrainLoop
from pytorch_lightning.accelerators.accelerator_connector import AcceleratorConnector
from pytorch_lightning.trainer.connectors.logger_connector import LoggerConnector
from pytorch_lightning.trainer.connectors.optimizer_connector import OptimizerConnector
from pytorch_lightning.trainer.connectors.training_trick_connector import TrainingTricksConnector
from pytorch_lightning.trainer.connectors.callback_connector import CallbackConnector
from pytorch_lightning.trainer.connectors.model_connector import ModelConnector
from pytorch_lightning.trainer.connectors.debugging_connector import DebuggingConnector
from pytorch_lightning.trainer.connectors.checkpoint_connector import CheckpointConnector
from pytorch_lightning.trainer.connectors.slurm_connector import SLURMConnector
from pytorch_lightning import _logger as log
from pytorch_lightning.tuner.tuning import Tuner
from pytorch_lightning.trainer.connectors.precision_connector import PrecisionConnector
from pytorch_lightning.trainer.connectors.profiler_connector import ProfilerConnector
from pytorch_lightning.trainer.connectors.data_connector import DataConnector
from pytorch_lightning.utilities.cloud_io import load as pl_load
from pytorch_lightning.utilities.model_utils import is_overridden
from pytorch_lightning.trainer.properties import TrainerProperties
from pytorch_lightning.plugins.plugin_connector import PluginConnector
from pytorch_lightning.accelerators.accelerator import Accelerator
from pytorch_lightning.accelerators.cpu_accelerator import CPUAccelerator
from pytorch_lightning.utilities.memory import recursive_detach

# warnings to ignore in trainer
warnings.filterwarnings(
    'ignore', message='torch.distributed.reduce_op is deprecated, ' 'please use torch.distributed.ReduceOp instead'
)
os.environ['PYTHONWARNINGS'] = 'ignore:semaphore_tracker:UserWarning'

try:
    from apex import amp
except ImportError:
    amp = None


class Trainer(
    TrainerProperties,
    TrainerCallbackHookMixin,
    TrainerModelHooksMixin,
    TrainerOptimizersMixin,
    TrainerLoggingMixin,
    TrainerTrainingTricksMixin,
    TrainerDataLoadingMixin,
):
    @overwrite_by_env_vars
    def __init__(
        self,
        logger: Union[LightningLoggerBase, Iterable[LightningLoggerBase], bool] = True,
        checkpoint_callback: bool = True,
        callbacks: Optional[List[Callback]] = None,
        default_root_dir: Optional[str] = None,
        gradient_clip_val: float = 0,
        process_position: int = 0,
        num_nodes: int = 1,
        num_processes: int = 1,
        gpus: Optional[Union[List[int], str, int]] = None,
        auto_select_gpus: bool = False,
        tpu_cores: Optional[Union[List[int], str, int]] = None,
        log_gpu_memory: Optional[str] = None,
        progress_bar_refresh_rate: int = 1,
        overfit_batches: Union[int, float] = 0.0,
        track_grad_norm: Union[int, float, str] = -1,
        check_val_every_n_epoch: int = 1,
        fast_dev_run: bool = False,
        accumulate_grad_batches: Union[int, Dict[int, int], List[list]] = 1,
        max_epochs: int = 1000,
        min_epochs: int = 1,
        max_steps: Optional[int] = None,
        min_steps: Optional[int] = None,
        limit_train_batches: Union[int, float] = 1.0,
        limit_val_batches: Union[int, float] = 1.0,
        limit_test_batches: Union[int, float] = 1.0,
        val_check_interval: Union[int, float] = 1.0,
        flush_logs_every_n_steps: int = 100,
        log_every_n_steps: int = 50,
        accelerator: Optional[Union[str, Accelerator]] = None,
        sync_batchnorm: bool = False,
        precision: int = 32,
        weights_summary: Optional[str] = 'top',
        weights_save_path: Optional[str] = None,
        num_sanity_val_steps: int = 2,
        truncated_bptt_steps: Optional[int] = None,
        resume_from_checkpoint: Optional[str] = None,
        profiler: Optional[Union[BaseProfiler, bool, str]] = None,
        benchmark: bool = False,
        deterministic: bool = False,
        reload_dataloaders_every_epoch: bool = False,
        auto_lr_find: Union[bool, str] = False,
        replace_sampler_ddp: bool = True,
        terminate_on_nan: bool = False,
        auto_scale_batch_size: Union[str, bool] = False,
        prepare_data_per_node: bool = True,
        plugins: Optional[list] = None,
        amp_backend: str = 'native',
        amp_level: str = 'O2',
        distributed_backend: Optional[str] = None,
        automatic_optimization: bool = True,
        move_metrics_to_cpu: bool = False,
    ):
        r"""
        Customize every aspect of training via flags

        Args:

            accelerator: Previously known as distributed_backend (dp, ddp, ddp2, etc...).
                Can also take in an accelerator object for custom hardware.

            accumulate_grad_batches: Accumulates grads every k batches or as set up in the dict.

            amp_backend: The mixed precision backend to use ("native" or "apex")

            amp_level: The optimization level to use (O1, O2, etc...).

            auto_lr_find: If set to True, will make trainer.tune() run a learning rate finder,
                trying to optimize initial learning for faster convergence. trainer.tune() method will
                set the suggested learning rate in self.lr or self.learning_rate in the LightningModule.
                To use a different key set a string instead of True with the key name.

            auto_scale_batch_size: If set to True, will `initially` run a batch size
                finder trying to find the largest batch size that fits into memory.
                The result will be stored in self.batch_size in the LightningModule.
                Additionally, can be set to either `power` that estimates the batch size through
                a power search or `binsearch` that estimates the batch size through a binary search.

            auto_select_gpus: If enabled and `gpus` is an integer, pick available
                gpus automatically. This is especially useful when
                GPUs are configured to be in "exclusive mode", such
                that only one process at a time can access them.

            benchmark: If true enables cudnn.benchmark.

            callbacks: Add a list of callbacks.

            checkpoint_callback: If ``True``, enable checkpointing.
                It will configure a default ModelCheckpoint callback if there is no user-defined ModelCheckpoint in
                :paramref:`~pytorch_lightning.trainer.trainer.Trainer.callbacks`. Default: ``True``.

                .. warning:: Passing a ModelCheckpoint instance to this argument is deprecated since
                    v1.1.0 and will be unsupported from v1.3.0.

            check_val_every_n_epoch: Check val every n train epochs.

            default_root_dir: Default path for logs and weights when no logger/ckpt_callback passed.
                Default: ``os.getcwd()``.
                Can be remote file paths such as `s3://mybucket/path` or 'hdfs://path/'

            deterministic: If true enables cudnn.deterministic.

            distributed_backend: deprecated. Please use 'accelerator'

            fast_dev_run: runs 1 batch of train, test and val to find any bugs (ie: a sort of unit test).

            flush_logs_every_n_steps: How often to flush logs to disk (defaults to every 100 steps).

            gpus: number of gpus to train on (int) or which GPUs to train on (list or str) applied per node

            gradient_clip_val: 0 means don't clip.

            limit_train_batches: How much of training dataset to check (floats = percent, int = num_batches)

            limit_val_batches: How much of validation dataset to check (floats = percent, int = num_batches)

            limit_test_batches: How much of test dataset to check (floats = percent, int = num_batches)

            logger: Logger (or iterable collection of loggers) for experiment tracking.

            log_gpu_memory: None, 'min_max', 'all'. Might slow performance

            log_every_n_steps: How often to log within steps (defaults to every 50 steps).

            automatic_optimization: If False you are responsible for calling .backward, .step, zero_grad.
                Meant to be used with multiple optimizers by advanced users.

            prepare_data_per_node: If True, each LOCAL_RANK=0 will call prepare data.
                Otherwise only NODE_RANK=0, LOCAL_RANK=0 will prepare data

            process_position: orders the progress bar when running multiple models on same machine.

            progress_bar_refresh_rate: How often to refresh progress bar (in steps). Value ``0`` disables progress bar.
                Ignored when a custom callback is passed to :paramref:`~Trainer.callbacks`.

            profiler: To profile individual steps during training and assist in identifying bottlenecks. Passing bool
                value is deprecated in v1.1 and will be removed in v1.3.

            overfit_batches: Overfit a percent of training data (float) or a set number of batches (int). Default: 0.0

            plugins: Plugins allow modification of core behavior like ddp and amp.

            precision: Full precision (32), half precision (16). Can be used on CPU, GPU or TPUs.

            max_epochs: Stop training once this number of epochs is reached.

            min_epochs: Force training for at least these many epochs

            max_steps: Stop training after this number of steps. Disabled by default (None).

            min_steps: Force training for at least these number of steps. Disabled by default (None).

            num_nodes: number of GPU nodes for distributed training.

            num_processes: number of processes for distributed training with distributed_backend="ddp_cpu"

            num_sanity_val_steps: Sanity check runs n validation batches before starting the training routine.
                Set it to `-1` to run all batches in all validation dataloaders. Default: 2

            reload_dataloaders_every_epoch: Set to True to reload dataloaders every epoch.

            replace_sampler_ddp: Explicitly enables or disables sampler replacement. If not specified this
                will toggled automatically when DDP is used. By default it will add ``shuffle=True`` for
                train sampler and ``shuffle=False`` for val/test sampler. If you want to customize it,
                you can set ``replace_sampler_ddp=False`` and add your own distributed sampler.

            resume_from_checkpoint: To resume training from a specific checkpoint pass in the path here.
                This can be a URL.

            sync_batchnorm: Synchronize batch norm layers between process groups/whole world.

            terminate_on_nan: If set to True, will terminate training (by raising a `ValueError`) at the
                end of each training batch, if any of the parameters or the loss are NaN or +/-inf.

            tpu_cores: How many TPU cores to train on (1 or 8) / Single TPU to train on [1]

            track_grad_norm: -1 no tracking. Otherwise tracks that p-norm. May be set to 'inf' infinity-norm.

            truncated_bptt_steps: Truncated back prop breaks performs backprop every k steps of much longer
                sequence.

            val_check_interval: How often to check the validation set. Use float to check within a training epoch,
                use int to check every n steps (batches).

            weights_summary: Prints a summary of the weights when training begins.

            weights_save_path: Where to save weights if specified. Will override default_root_dir
                    for checkpoints only. Use this if for whatever reason you need the checkpoints
                    stored in a different place than the logs written in `default_root_dir`.
                    Can be remote file paths such as `s3://mybucket/path` or 'hdfs://path/'
                    Defaults to `default_root_dir`.

            move_metrics_to_cpu: Whether to force internal logged metrics to be moved to cpu.
                This can save some gpu memory, but can make training slower. Use with attention.
        """
        super().__init__()

        # init connectors
        self.dev_debugger = InternalDebugger(self)
        self.config_validator = ConfigValidator(self)
        self.data_connector = DataConnector(self)
        self.optimizer_connector = OptimizerConnector(self)
        self.accelerator_connector = AcceleratorConnector(self)
        self.logger_connector = LoggerConnector(self)
        self.model_connector = ModelConnector(self)
        self.precision_connector = PrecisionConnector(self)
        self.callback_connector = CallbackConnector(self)
        self.debugging_connector = DebuggingConnector(self)
        self.training_tricks_connector = TrainingTricksConnector(self)
        self.profile_connector = ProfilerConnector(self)
        self.checkpoint_connector = CheckpointConnector(self)
        self.slurm_connector = SLURMConnector(self)
        self.tuner = Tuner(self)
        self.accelerator_backend = None
        self.evaluation_loop = EvaluationLoop(self)
        self.train_loop = TrainLoop(self)
        self.plugin_connector = PluginConnector(self)

        # training state
        self.weights_summary = weights_summary
        self.model = None
        self.shown_warnings = set()

        # init callbacks
        # Declare attributes to be set in callback_connector on_trainer_init
        self.callback_connector.on_trainer_init(
            callbacks,
            checkpoint_callback,
            progress_bar_refresh_rate,
            process_position,
            default_root_dir,
            weights_save_path,
            resume_from_checkpoint,
        )

        # hook
        self.on_init_start()

        # init optimizer + lr scheduler related flags
        self.optimizer_connector.on_trainer_init()

        # init data flags
        self.data_connector.on_trainer_init(
            check_val_every_n_epoch, reload_dataloaders_every_epoch, prepare_data_per_node
        )

        # init training tricks
        self.training_tricks_connector.on_trainer_init(
            gradient_clip_val, track_grad_norm, accumulate_grad_batches, truncated_bptt_steps, terminate_on_nan
        )

        # init accelerator related flags
        self.accelerator_connector.on_trainer_init(
            num_processes,
            tpu_cores,
            accelerator,
            distributed_backend,
            auto_select_gpus,
            gpus,
            num_nodes,
            log_gpu_memory,
            sync_batchnorm,
            benchmark,
            replace_sampler_ddp,
            deterministic,
        )

        # init train loop related flags
        self.train_loop.on_trainer_init(
            max_epochs,
            min_epochs,
            max_steps,
            min_steps,
            num_sanity_val_steps,
            automatic_optimization
        )
        self.evaluation_loop.on_trainer_init()

        # configure tuner
        self.tuner.on_trainer_init(auto_lr_find, auto_scale_batch_size)

        # configure profiler
        self.profile_connector.on_trainer_init(profiler)

        # init logger flags
        self.logger_connector.on_trainer_init(
            logger,
            flush_logs_every_n_steps,
            log_every_n_steps,
            move_metrics_to_cpu
        )

        # init debugging flags
        self.debugging_connector.on_init_start(
            limit_train_batches,
            limit_val_batches,
            limit_test_batches,
            val_check_interval,
            overfit_batches,
            fast_dev_run,
        )

        # set precision
        self.precision_connector.on_trainer_init(precision, amp_level, amp_backend)

        # last thing are the plugins which override whatever the trainer used by default
        self.plugin_connector.on_trainer_init(plugins)

        # Callback system
        self.on_init_end()

    def fit(
        self,
        model: LightningModule,
        train_dataloader: Optional[DataLoader] = None,
        val_dataloaders: Optional[Union[DataLoader, List[DataLoader]]] = None,
        datamodule: Optional[LightningDataModule] = None,
    ):
        r"""
        Runs the full optimization routine.

        Args:
            datamodule: A instance of :class:`LightningDataModule`.

            model: Model to fit.

            train_dataloader: A Pytorch DataLoader with training samples. If the model has
                a predefined train_dataloader method this will be skipped.

            val_dataloaders: Either a single Pytorch Dataloader or a list of them, specifying validation samples.
                If the model has a predefined val_dataloaders method this will be skipped

        """
        # bookkeeping
        self._state = TrainerState.RUNNING

        # ----------------------------
        # LINK DATA
        # ----------------------------
        # setup data, etc...
        self.train_loop.setup_fit(model, train_dataloader, val_dataloaders, datamodule)

        # hook
        self.data_connector.prepare_data(model)

        # bookkeeping
        # we reuse fit in .test() but change its behavior using this flag
        self.testing = os.environ.get('PL_TESTING_MODE', self.testing)

        # ----------------------------
        # SET UP TRAINING
        # ----------------------------
        self.accelerator_backend = self.accelerator_connector.select_accelerator()
        self.accelerator_backend.setup(model)

        # ----------------------------
        # INSPECT THESE FOR MAIN LOOPS
        # ----------------------------
        # assign training and eval functions... inspect these to see the train and eval loops :)
        self.accelerator_backend.train_loop = self.train
        self.accelerator_backend.validation_loop = self.run_evaluation
        self.accelerator_backend.test_loop = self.run_evaluation

        # ----------------------------
        # TRAIN
        # ----------------------------
        # hook
        self.call_hook('on_fit_start')

        results = self.accelerator_backend.train()
        self.accelerator_backend.teardown()

        # ----------------------------
        # POST-Training CLEAN UP
        # ----------------------------
        # hook
        self.call_hook('on_fit_end')

        # hook
        self.teardown('fit')
        if self.is_function_implemented('teardown'):
            model.teardown('fit')

        # return 1 when finished
        # used for testing or when we need to know that training succeeded

        if self._state != TrainerState.INTERRUPTED:
            self._state = TrainerState.FINISHED
        return results or 1

    def train(self):
        self.run_sanity_check(self.get_model())

        # set stage for logging
        self.logger_connector.set_stage("train")

        self.checkpoint_connector.has_trained = False

        # enable train mode
        model = self.get_model()
        model.train()
        torch.set_grad_enabled(True)

        # reload data when needed
        self.train_loop.reset_train_val_dataloaders(model)

        # hook
        self.train_loop.on_train_start()

        if self.train_loop.should_skip_training():
            self.train_loop.on_train_end()
            return

        try:
            # run all epochs
            for epoch in range(self.current_epoch, self.max_epochs):

                # hook
                self.train_loop.on_train_epoch_start(epoch)

                # run train epoch
                self.train_loop.run_training_epoch()

                if self.max_steps and self.max_steps <= self.global_step:

                    # hook
                    self.train_loop.on_train_end()
                    return

                # update LR schedulers
                self.optimizer_connector.update_learning_rates(interval='epoch')

                # early stopping
                met_min_epochs = epoch >= self.min_epochs - 1
                met_min_steps = self.global_step >= self.min_steps if self.min_steps else True

                if self.should_stop:
                    if met_min_epochs and met_min_steps:
                        self.train_loop.on_train_end()
                        return
                    else:
                        log.info(
                            'Trainer was signaled to stop but required minimum epochs'
                            f' ({self.min_epochs}) or minimum steps ({self.min_steps}) has'
                            ' not been met. Training will continue...'
                        )

            # hook
            self.train_loop.on_train_end()

        except KeyboardInterrupt:
            rank_zero_warn('Detected KeyboardInterrupt, attempting graceful shutdown...')

            # user could press ctrl+c many times... only shutdown once
            if not self.interrupted:
                self.interrupted = True
                self._state = TrainerState.INTERRUPTED
                self.on_keyboard_interrupt()

                # hook
                self.train_loop.on_train_end()

    def run_evaluation(self, test_mode: bool = False, max_batches=None):

        # used to know if we are logging for val, test + reset cached results
        self.logger_connector.set_stage(test_mode, reset=True)

        # bookkeeping
        self.evaluation_loop.testing = test_mode

        # prepare dataloaders
        dataloaders, max_batches = self.evaluation_loop.get_evaluation_dataloaders(max_batches)

        # check if we want to skip this evaluation
        if self.evaluation_loop.should_skip_evaluation(dataloaders, max_batches):
            return [], []

        # ref model
        model = self.get_model()

        # enable eval mode + no grads
        self.evaluation_loop.on_evaluation_model_eval()
        model.zero_grad()
        torch.set_grad_enabled(False)

        # hook
        self.evaluation_loop.on_evaluation_start()

        # set up the eval loop
        self.evaluation_loop.setup(model, max_batches, dataloaders)

        # hook
        self.evaluation_loop.on_evaluation_epoch_start()

        # run validation/testing
        for dataloader_idx, dataloader in enumerate(dataloaders):
            # bookkeeping
            dl_outputs = []
            dataloader = self.accelerator_backend.process_dataloader(dataloader)
            dl_max_batches = self.evaluation_loop.max_batches[dataloader_idx]

            for batch_idx, batch in enumerate(dataloader):
                if batch is None:
                    continue

                # stop short when running on limited batches
                if batch_idx >= dl_max_batches:
                    break

                # hook
                self.evaluation_loop.on_evaluation_batch_start(batch, batch_idx, dataloader_idx)

                # lightning module methods
                output = self.evaluation_loop.evaluation_step(test_mode, batch, batch_idx, dataloader_idx)
                output = self.evaluation_loop.evaluation_step_end(output)

                # hook + store predictions
                self.evaluation_loop.on_evaluation_batch_end(output, batch, batch_idx, dataloader_idx)

<<<<<<< HEAD
                # log batch metrics
                self.evaluation_loop.log_evaluation_step_metrics(output, batch_idx)
=======
                # clean up
                self.evaluation_loop.evaluation_batch_end_cleanup(output, batch_idx, dataloader_idx)

                # TODO: deprecate 1.0
                self.evaluation_loop.log_evaluation_step_metrics_legacy(output, batch_idx)

                # log step metrics
                step_metrics = self.evaluation_loop.log_evaluation_step_metrics(batch, batch_idx)

                # track epoch level outputs
                dl_step_metrics = self.track_output_for_epoch_end(dl_step_metrics, step_metrics)
>>>>>>> 514cb22b

                # track epoch level outputs
                dl_outputs = self.track_output_for_epoch_end(dl_outputs, output)

            # store batch level output per dataloader
            self.evaluation_loop.outputs.append(dl_outputs)

        # lightning module method
        deprecated_eval_results = self.evaluation_loop.evaluation_epoch_end()

        # hook
        self.evaluation_loop.on_evaluation_epoch_end()

        # hook
        self.evaluation_loop.on_evaluation_end()

        # log epoch metrics
        eval_loop_results = self.evaluation_loop.log_epoch_metrics_on_evaluation_end()

        # save predictions to disk
        self.evaluation_loop.predictions.to_disk()

        # enable train mode again
        self.evaluation_loop.on_evaluation_model_train()
        torch.set_grad_enabled(True)

        return eval_loop_results, deprecated_eval_results

    def track_output_for_epoch_end(self, outputs, output):
        if output is not None:
            if isinstance(output, Result):
                output.detach()
                if self.move_metrics_to_cpu:
                    output.cpu()
            elif isinstance(output, dict):
                output = recursive_detach(output, to_cpu=self.move_metrics_to_cpu)
            elif isinstance(output, torch.Tensor) and output.is_cuda and self.move_metrics_to_cpu:
                output = output.cpu()
            outputs.append(output)
        return outputs

    def run_test(self):
        # only load test dataloader for testing
        # self.reset_test_dataloader(ref_model)
        eval_loop_results, _ = self.run_evaluation(test_mode=True)

        if len(eval_loop_results) == 0:
            return 1

        # remove the tensors from the eval results
        for i, result in enumerate(eval_loop_results):
            if isinstance(result, dict):
                for k, v in result.items():
                    if isinstance(v, torch.Tensor):
                        result[k] = v.cpu().item()

        return eval_loop_results

    def run_sanity_check(self, ref_model):
        using_val_step = ref_model.val_dataloader is not None and is_overridden('validation_step', ref_model)
        should_sanity_check = using_val_step and self.num_sanity_val_steps > 0 and self.limit_val_batches > 0

        # run tiny validation (if validation defined)
        # to make sure program won't crash during val
        if should_sanity_check:
            self.reset_val_dataloader(ref_model)
            self.num_sanity_val_batches = [
                min(self.num_sanity_val_steps, val_batches) for val_batches in self.num_val_batches
            ]

            # hook and callback
            self.running_sanity_check = True
            self.on_sanity_check_start()

            # run eval step
            _, eval_results = self.run_evaluation(test_mode=False, max_batches=self.num_sanity_val_batches)

            # allow no returns from eval
            if eval_results is not None and len(eval_results) > 0:
                # when we get a list back, used only the last item
                if isinstance(eval_results, list):
                    eval_results = eval_results[-1]

                if isinstance(eval_results, EvalResult):
                    callback_metrics = eval_results.callback_metrics
                else:
                    _, _, _, callback_metrics, _ = self.process_dict_result(eval_results)
                self.logger_connector.callback_metrics = callback_metrics

            self.on_sanity_check_end()
            self.running_sanity_check = False

    def test(
        self,
        model: Optional[LightningModule] = None,
        test_dataloaders: Optional[Union[DataLoader, List[DataLoader]]] = None,
        ckpt_path: Optional[str] = 'best',
        verbose: bool = True,
        datamodule: Optional[LightningDataModule] = None,
    ):
        r"""

        Separates from fit to make sure you never run on your test set until you want to.

        Args:
            ckpt_path: Either ``best`` or path to the checkpoint you wish to test.
                If ``None``, use the weights from the last epoch to test. Default to ``best``.

            datamodule: A instance of :class:`LightningDataModule`.

            model: The model to test.

            test_dataloaders: Either a single
                Pytorch Dataloader or a list of them, specifying validation samples.

            verbose: If True, prints the test results

        Returns:
            The final test result dictionary. If no test_epoch_end is defined returns a list of dictionaries
        """
        # --------------------
        # SETUP HOOK
        # --------------------
        self.verbose_test = verbose

        self.logger_connector.set_stage("test")

        # If you supply a datamodule you can't supply train_dataloader or val_dataloaders
        if test_dataloaders and datamodule:
            raise MisconfigurationException(
                'You cannot pass test_dataloaders to trainer.test if you supply a datamodule'
            )

        # Attach datamodule to get setup/prepare_data added to model before the call to it below
        self.data_connector.attach_datamodule(model or self.get_model(), datamodule, 'test')

        if model is not None:
            results = self.__test_given_model(model, test_dataloaders)
        else:
            results = self.__test_using_best_weights(ckpt_path, test_dataloaders)

        self.teardown('test')

        return results

    def __test_using_best_weights(self, ckpt_path, test_dataloaders):
        model = self.get_model()

        # if user requests the best checkpoint but we don't have it, error
        if ckpt_path == 'best' and not self.checkpoint_callback.best_model_path:
            raise MisconfigurationException(
                'ckpt_path is "best", but ModelCheckpoint is not configured to save the best model.'
            )

        # load best weights
        if ckpt_path is not None:
            # ckpt_path is 'best' so load the best model
            if ckpt_path == 'best':
                ckpt_path = self.checkpoint_callback.best_model_path

            if len(ckpt_path) == 0:
                rank_zero_warn(
                    f'.test() found no path for the best weights, {ckpt_path}. Please '
                    f'specify a path for a checkpoint .test(ckpt_path=PATH)'
                )
                return {}
            if self.accelerator_backend is not None:
                self.accelerator_backend.barrier()

            ckpt = pl_load(ckpt_path, map_location=lambda storage, loc: storage)
            model.load_state_dict(ckpt['state_dict'])

        # attach dataloaders
        if test_dataloaders is not None:
            self.data_connector.attach_dataloaders(model, test_dataloaders=test_dataloaders)

        # run tests
        self.tested_ckpt_path = ckpt_path
        self.testing = True
        os.environ['PL_TESTING_MODE'] = '1'
        self.model = model
        results = self.fit(model)
        self.testing = False
        del os.environ['PL_TESTING_MODE']

        # teardown
        if self.is_function_implemented('teardown'):
            model_ref = self.get_model()
            model_ref.teardown('test')

        return results

    def __test_given_model(self, model, test_dataloaders):

        # attach data
        if test_dataloaders is not None:
            self.data_connector.attach_dataloaders(model, test_dataloaders=test_dataloaders)

        # run test
        # sets up testing so we short circuit to eval
        self.testing = True
        self.model = model
        results = self.fit(model)
        self.testing = False

        # teardown
        if self.is_function_implemented('teardown'):
            model.teardown('test')

        return results

    def tune(
        self,
        model: LightningModule,
        train_dataloader: Optional[DataLoader] = None,
        val_dataloaders: Optional[Union[DataLoader, List[DataLoader]]] = None,
        datamodule: Optional[LightningDataModule] = None,
    ):
        r"""
        Runs routines to tune hyperparameters before training.

        Args:
            datamodule: A instance of :class:`LightningDataModule`.

            model: Model to tune.

            train_dataloader: A Pytorch DataLoader with training samples. If the model has
                a predefined train_dataloader method this will be skipped.

            val_dataloaders: Either a single Pytorch Dataloader or a list of them, specifying validation samples.
                If the model has a predefined val_dataloaders method this will be skipped

        """
        self.tuner.tune(model, train_dataloader, val_dataloaders, datamodule)

    def call_setup_hook(self, model):
        # call setup after the ddp process has connected
        stage_name = 'test' if self.testing else 'fit'
        if self.datamodule is not None:
            called = self.datamodule.has_setup_test if self.testing else self.datamodule.has_setup_fit
            if not called:
                self.datamodule.setup(stage_name)
        self.setup(stage_name)
        model.setup(stage_name)

    def _reset_result_and_set_hook_fx_name(self, hook_name):
        model_ref = self.get_model()
        if model_ref is not None:
            # used to track current hook name called
            model_ref._results = Result()
            model_ref._current_hook_fx_name = hook_name

    def _cache_logged_metrics(self):
        model_ref = self.get_model()
        if model_ref is not None:
            # capture logging for this hook
            self.logger_connector.cache_logged_metrics()

    def call_hook(self, hook_name, *args, **kwargs):
        # set hook_name to model + reset Result obj
        self._reset_result_and_set_hook_fx_name(hook_name)

        # always profile hooks
        with self.profiler.profile(hook_name):

            # first call trainer hook
            if hasattr(self, hook_name):
                trainer_hook = getattr(self, hook_name)
                trainer_hook(*args, **kwargs)

            # next call hook in lightningModule
            output = None
            model_ref = self.get_model()
            if is_overridden(hook_name, model_ref):
                hook_fx = getattr(model_ref, hook_name)
                output = hook_fx(*args, **kwargs)

            # if the PL module doesn't have the hook then call the accelator
            # used to auto-reduce things for the user with Results obj
            elif hasattr(self.accelerator_backend, hook_name):
                accelerator_hook = getattr(self.accelerator_backend, hook_name)
                output = accelerator_hook(*args, **kwargs)

        # capture logging
        self._cache_logged_metrics()
        return output<|MERGE_RESOLUTION|>--- conflicted
+++ resolved
@@ -604,22 +604,8 @@
                 # hook + store predictions
                 self.evaluation_loop.on_evaluation_batch_end(output, batch, batch_idx, dataloader_idx)
 
-<<<<<<< HEAD
                 # log batch metrics
                 self.evaluation_loop.log_evaluation_step_metrics(output, batch_idx)
-=======
-                # clean up
-                self.evaluation_loop.evaluation_batch_end_cleanup(output, batch_idx, dataloader_idx)
-
-                # TODO: deprecate 1.0
-                self.evaluation_loop.log_evaluation_step_metrics_legacy(output, batch_idx)
-
-                # log step metrics
-                step_metrics = self.evaluation_loop.log_evaluation_step_metrics(batch, batch_idx)
-
-                # track epoch level outputs
-                dl_step_metrics = self.track_output_for_epoch_end(dl_step_metrics, step_metrics)
->>>>>>> 514cb22b
 
                 # track epoch level outputs
                 dl_outputs = self.track_output_for_epoch_end(dl_outputs, output)
