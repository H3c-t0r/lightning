--- conflicted
+++ resolved
@@ -437,7 +437,6 @@
         self.call_setup_hook(model)  # allow user to setup lightning_module in accelerator environment
         self.call_configure_sharded_model(model)  # allow user to setup in model sharded environment
         self.accelerator.setup(self, model)  # note: this sets up self.lightning_module
-        self.call_model_parallel_hook(model)  # allow user to setup in model parallel environment
 
         # ----------------------------
         # INSPECT THE CORE LOOPS
@@ -982,22 +981,13 @@
             )
 
         # only one process running at this point for TPUs, as spawn isn't triggered yet
-        if self._device_type != DeviceType.TPU:
+        # todo: move this logic internally within the barrier.
+        if not self._device_type == DeviceType.TPU:
             self.training_type_plugin.barrier()
 
-        ckpt = pl_load(ckpt_path, map_location=lambda storage, loc: storage)
-        model.load_state_dict(ckpt['state_dict'])
-
-<<<<<<< HEAD
-            # only one process running at this point for TPUs, as spawn isn't triggered yet
-            if not self._device_type == DeviceType.TPU:
-                self.training_type_plugin.barrier()
-
-            self.training_type_plugin.restore_model_state_from_ckpt_path(
-                ckpt_path, map_location=lambda storage, loc: storage
-            )
-=======
->>>>>>> 3c86193d
+        self.training_type_plugin.restore_model_state_from_ckpt_path(
+            ckpt_path, map_location=lambda storage, loc: storage
+        )
         return ckpt_path
 
     def predict(
@@ -1093,22 +1083,15 @@
         self.setup(model, stage=state)
         model.setup(stage=state)
 
-<<<<<<< HEAD
-    def call_model_parallel_hook(self, model: LightningModule) -> None:
-        if not hasattr(self.lightning_module, 'has_model_parallel_setup'):
-            with self.accelerator.model_parallel_context():
-                model.on_model_parallel_setup()
-            self.lightning_module.has_model_parallel_setup = True
-=======
     def call_configure_sharded_model(self, model: LightningModule) -> None:
         # Call configure sharded model hook if accelerator requests. In some cases
         # we will not call the hook; the hook has initialized the sharded model for example.
-        if self.accelerator.call_configure_sharded_model_hook:
+        if self.accelerator.call_configure_sharded_model_hook and not getattr(model, "call_configure_sharded_model_hook", False):
             with self.accelerator.model_sharded_context():
                 model.configure_sharded_model()
                 self.configure_sharded_model(model)
+            model.call_configure_sharded_model_hook = True
             self.accelerator.call_configure_sharded_model_hook = False
->>>>>>> 3c86193d
 
     def call_teardown_hook(self, model: LightningModule) -> None:
         state = self._teardown_state
