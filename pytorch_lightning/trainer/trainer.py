"""
The trainer handles all the logic for running a val loop, training loop, distributing, etc.. .
"""

import os
import sys
import warnings
import logging

import torch
import torch.distributed as dist
import torch.multiprocessing as mp
import tqdm
from torch.optim.optimizer import Optimizer

from pytorch_lightning.trainer.amp_mixin import TrainerAMPMixin
from pytorch_lightning.trainer.callback_config_mixin import TrainerCallbackConfigMixin
from pytorch_lightning.trainer.data_loading_mixin import TrainerDataLoadingMixin
from pytorch_lightning.trainer.ddp_mixin import TrainerDDPMixin
from pytorch_lightning.trainer.dp_mixin import TrainerDPMixin
from pytorch_lightning.trainer.dp_mixin import (
    parse_gpu_ids,
    determine_root_gpu_device
)
from pytorch_lightning.trainer.evaluation_loop_mixin import TrainerEvaluationLoopMixin
from pytorch_lightning.trainer.logging_mixin import TrainerLoggingMixin
from pytorch_lightning.trainer.model_hooks_mixin import TrainerModelHooksMixin
from pytorch_lightning.trainer.train_loop_mixin import TrainerTrainLoopMixin
from pytorch_lightning.trainer.trainer_io import TrainerIOMixin
from pytorch_lightning.trainer.training_tricks_mixin import TrainerTrainingTricksMixin
from pytorch_lightning.utilities.debugging import MisconfigurationException

try:
    from apex import amp

    APEX_AVAILABLE = True
except ImportError:
    APEX_AVAILABLE = False


class Trainer(TrainerIOMixin,
              TrainerDDPMixin,
              TrainerDPMixin,
              TrainerDataLoadingMixin,
              TrainerAMPMixin,
              TrainerEvaluationLoopMixin,
              TrainerTrainLoopMixin,
              TrainerLoggingMixin,
              TrainerTrainingTricksMixin,
              TrainerCallbackConfigMixin,
              TrainerModelHooksMixin):

<<<<<<< HEAD
    def __init__(self,
                 logger=True,
                 checkpoint_callback=True,
                 early_stop_callback=True,
                 default_save_path=None,
                 gradient_clip_val=0,
                 gradient_clip=None,  # backward compatible, todo: remove in v0.8.0
                 process_position=0,
                 nb_gpu_nodes=1,
                 gpus=None,
                 log_gpu_memory=None,
                 show_progress_bar=True,
                 overfit_pct=0.0,
                 track_grad_norm=-1,
                 check_val_every_n_epoch=1,
                 fast_dev_run=False,
                 accumulate_grad_batches=1,
                 max_nb_epochs=1000,
                 min_nb_epochs=1,
                 train_percent_check=1.0,
                 val_percent_check=1.0,
                 test_percent_check=1.0,
                 val_check_interval=1.0,
                 log_save_interval=100,
                 row_log_interval=10,
                 add_row_log_interval=None,  # backward compatible, todo: remove in v0.8.0
                 distributed_backend=None,
                 use_amp=False,
                 print_nan_grads=False,
                 weights_summary='full',
                 weights_save_path=None,
                 amp_level='O1',
                 nb_sanity_val_steps=5,
                 truncated_bptt_steps=None,
                 resume_from_checkpoint=None):
=======
    def __init__(
            self,
            logger=True,
            checkpoint_callback=True,
            early_stop_callback=True,
            default_save_path=None,
            gradient_clip_val=0,
            gradient_clip=None,  # backward compatible, todo: remove in v0.8.0
            process_position=0,
            nb_gpu_nodes=None,  # backward compatible, todo: remove in v0.8.0
            num_nodes=1,
            gpus=None,
            log_gpu_memory=None,
            show_progress_bar=True,
            overfit_pct=0.0,
            track_grad_norm=-1,
            check_val_every_n_epoch=1,
            fast_dev_run=False,
            accumulate_grad_batches=1,
            max_nb_epochs=None,  # backward compatible, todo: remove in v0.8.0
            min_nb_epochs=None,  # backward compatible, todo: remove in v0.8.0
            max_num_epochs=1000,
            min_num_epochs=1,
            train_percent_check=1.0,
            val_percent_check=1.0,
            test_percent_check=1.0,
            val_check_interval=1.0,
            log_save_interval=100,
            row_log_interval=10,
            add_row_log_interval=None,  # backward compatible, todo: remove in v0.8.0
            distributed_backend=None,
            use_amp=False,
            print_nan_grads=False,
            weights_summary='full',
            weights_save_path=None,
            amp_level='O1',
            nb_sanity_val_steps=None,  # backward compatible, todo: remove in v0.8.0
            num_sanity_val_steps=5,
            truncated_bptt_steps=None,
            resume_from_checkpoint=None,
    ):
>>>>>>> 3a58937d
        """

        :param logger: Logger for experiment tracking
        :param checkpoint_callback: Callback for checkpointing
        :param early_stop_callback: Callback for early stopping
        :param str default_save_path: Default path for logs+weights if no logger/ckpt_callback passed
        :param int gradient_clip_val: 0 means don't clip.
        :param int gradient_clip: 0 means don't clip. Deprecated.
        :param process_position: shown in the tqdm bar
        :param int num_nodes: number of GPU nodes
        :param list|str|int gpus: int. (ie: 2 gpus) OR list to specify which GPUs [0, 1] OR '0,1'
            OR '-1' / -1 to use all available gpus
        :param str log_gpu_memory: None, 'min_max', 'all'
        :param bool show_progress_bar: If true shows tqdm bar
        :param float overfit_pct: uses this much of all datasets
        :param int track_grad_norm: -1 no tracking. Otherwise tracks that norm
        :param int check_val_every_n_epoch: check val every n train epochs
        :param bool fast_dev_run: runs full iteration over everything to find bugs
        :param int accumulate_grad_batches: Accumulates grads every k batches
        :param int max_num_epochs:
        :param int min_num_epochs:
        :param int train_percent_check: How much of train set to check
        :param int val_percent_check: How much of val set to check
        :param int test_percent_check: How much of test set to check
        :param float|int val_check_interval: If float, % of tng epoch. If int, check every n batch
        :param int log_save_interval: Writes logs to disk this often
        :param int row_log_interval: How often to add logging rows
        :param int add_row_log_interval: How often to add logging rows. Deprecated.
        :param str distributed_backend: Options: 'dp', 'ddp', 'ddp2'.
        :param bool use_amp: If true uses apex for 16bit precision
        :param bool print_nan_grads: Prints nan gradients
        :param str weights_summary: Options: 'full', 'top', None to not print.
        :param bool weights_save_path: Where to save weights if on cluster
        :param str amp_level: Check nvidia docs for level
        :param int num_sanity_val_steps: How many val steps before a full train loop.
        :param int truncated_bptt_steps: Enables multiple backward passes for each batch.

        .. warning:: Following arguments become deprecated and they will be removed in v0.8.0:
            - `gradient_clip`,
            - `nb_gpu_nodes`,
            - `max_nb_epochs`,
            - `min_nb_epochs`,
            - `add_row_log_interval`,
            - `nb_sanity_val_steps`

        """
        # Transfer params
        if nb_gpu_nodes is not None:  # Backward compatibility
            warnings.warn("`nb_gpu_nodes` has renamed to `num_nodes` since v0.5.0"
                          " and will be removed in v0.8.0", DeprecationWarning)
            if not num_nodes:  # in case you did not set the proper value
                num_nodes = nb_gpu_nodes
        self.num_gpu_nodes = num_nodes
        self.log_gpu_memory = log_gpu_memory
        if gradient_clip is not None:  # Backward compatibility
            warnings.warn("`gradient_clip` has renamed to `gradient_clip_val` since v0.5.0"
                          " and will be removed in v0.8.0", DeprecationWarning)
            if not gradient_clip_val:  # in case you did not set the proper value
                gradient_clip_val = gradient_clip
        self.gradient_clip_val = gradient_clip_val
        self.check_val_every_n_epoch = check_val_every_n_epoch
        self.track_grad_norm = track_grad_norm
        self.on_gpu = True if (gpus and torch.cuda.is_available()) else False
        self.process_position = process_position
        self.weights_summary = weights_summary
        if max_nb_epochs is not None:  # Backward compatibility
            warnings.warn("`max_nb_epochs` has renamed to `max_num_epochs` since v0.5.0"
                          " and will be removed in v0.8.0", DeprecationWarning)
            if not max_num_epochs:  # in case you did not set the proper value
                max_num_epochs = max_nb_epochs
        self.max_num_epochs = max_num_epochs
        if min_nb_epochs is not None:  # Backward compatibility
            warnings.warn("`min_nb_epochs` has renamed to `min_num_epochs` since v0.5.0"
                          " and will be removed in v0.8.0", DeprecationWarning)
            if not min_num_epochs:  # in case you did not set the proper value
                min_num_epochs = min_nb_epochs
        self.min_num_epochs = min_num_epochs
        if nb_sanity_val_steps is not None:  # Backward compatibility
            warnings.warn("`nb_sanity_val_steps` has renamed to `num_sanity_val_steps` since v0.5.0"
                          " and will be removed in v0.8.0", DeprecationWarning)
            if not num_sanity_val_steps:  # in case you did not set the proper value
                num_sanity_val_steps = nb_sanity_val_steps
        self.num_sanity_val_steps = num_sanity_val_steps
        self.print_nan_grads = print_nan_grads
        self.truncated_bptt_steps = truncated_bptt_steps
        self.resume_from_checkpoint = resume_from_checkpoint
        self.shown_warnings = set()

        self.fast_dev_run = fast_dev_run
        if self.fast_dev_run:
            self.num_sanity_val_steps = 1
            self.max_num_epochs = 1
            m = '''
            Running in fast_dev_run mode: will run a full train,
            val loop using a single batch
            '''
            logging.info(m)

        # set default save path if user didn't provide one
        self.default_save_path = default_save_path
        if self.default_save_path is None:
            self.default_save_path = os.getcwd()

        # training bookeeping
        self.total_batch_idx = 0
        self.running_loss = []
        self.avg_loss = 0
        self.batch_idx = 0
        self.tqdm_metrics = {}
        self.callback_metrics = {}
        self.num_val_batches = 0
        self.num_training_batches = 0
        self.num_test_batches = 0
        self.get_train_dataloader = None
        self.get_test_dataloaders = None
        self.get_val_dataloaders = None
        self.is_iterable_train_dataloader = False

        # training state
        self.model = None
        self.testing = False
        self.lr_schedulers = []
        self.optimizers = None
        self.global_step = 0
        self.current_epoch = 0
        self.total_batches = 0

        # configure early stop callback
        # creates a default one if none passed in
        self.early_stop_callback = None
        self.configure_early_stopping(early_stop_callback, logger)

        self.reduce_lr_on_plateau_scheduler = None

        # configure checkpoint callback
        self.checkpoint_callback = checkpoint_callback
        self.weights_save_path = weights_save_path

        # accumulated grads
        self.configure_accumulated_gradients(accumulate_grad_batches)

        # allow int, string and gpu list
        self.data_parallel_device_ids = parse_gpu_ids(gpus)
        self.root_gpu = determine_root_gpu_device(self.data_parallel_device_ids)

        # distributed backend choice
        self.use_ddp = False
        self.use_ddp2 = False
        self.use_dp = False
        self.single_gpu = False
        self.distributed_backend = distributed_backend
        self.set_distributed_mode(distributed_backend, num_nodes)

        # init flags for SLURM+ddp to work
        self.proc_rank = 0
        self.world_size = 1
        self.node_rank = 0
        self.configure_slurm_ddp(num_nodes)

        # nvidia setup
        self.set_nvidia_flags(self.is_slurm_managing_tasks, self.data_parallel_device_ids)

        # can't init progress bar here because starting a new process
        # means the progress_bar won't survive pickling
        self.show_progress_bar = show_progress_bar

        # logging
        self.log_save_interval = log_save_interval
        self.val_check_interval = val_check_interval
        if add_row_log_interval is not None:
            # backward compatibility
            warnings.warn("`add_row_log_interval` has renamed to `row_log_interval` since v0.5.0"
                          " and will be removed in v0.8.0", DeprecationWarning)
            if not row_log_interval:  # in case you did not set the proper value
                row_log_interval = add_row_log_interval
        self.row_log_interval = row_log_interval

        # how much of the data to use
        self.determine_data_use_amount(train_percent_check, val_percent_check,
                                       test_percent_check, overfit_pct)

        # 16 bit mixed precision training using apex
        self.amp_level = amp_level
        self.init_amp(use_amp)

        # set logging options
        logging.basicConfig(level=logging.INFO)

    @property
    def slurm_job_id(self):
        try:
            job_id = os.environ['SLURM_JOB_ID']
            job_id = int(job_id)
        except Exception:
            job_id = None
        return job_id

    def __parse_gpu_ids(self, gpus):
        """Parse GPUs id.

        :param list|str|int gpus: input GPU ids
        :return list(int):
        """
        # if gpus = -1 then use all available devices
        # otherwise, split the string using commas
        if gpus is not None:
            if isinstance(gpus, list):
                gpus = gpus
            elif isinstance(gpus, str):
                if gpus == '-1':
                    gpus = list(range(0, torch.cuda.device_count()))
                else:
                    gpus = [int(x.strip()) for x in gpus.split(',')]
            elif isinstance(gpus, int):
                gpus = gpus
            else:
                raise ValueError('`gpus` has to be a string, int or list of ints')

        return gpus

    def __set_root_gpu(self, gpus):
        if gpus is None:
            return None

        # set root gpu
        root_gpu = 0
        if type(gpus) is list:
            root_gpu = gpus[0]

        return root_gpu

    @property
    def num_gpus(self):
        gpus = self.data_parallel_device_ids
        if gpus is None:
            return 0
        else:
            return len(gpus)

    @property
    def data_parallel(self):
        return self.use_dp or self.use_ddp or self.use_ddp2

    @property
    def training_tqdm_dict(self):
        """Read-only for tqdm metrics.
        :return:
        """
        tqdm_dict = {
            'loss': '{0:.3f}'.format(self.avg_loss),
            'batch_idx': '{}'.format(self.batch_idx),
        }

        if self.truncated_bptt_steps is not None:
            tqdm_dict['split_idx'] = self.split_idx

        if self.logger is not None and self.logger.version is not None:
            tqdm_dict['v_nb'] = self.logger.version

        tqdm_dict.update(self.tqdm_metrics)

        if self.on_gpu:
            tqdm_dict['gpu'] = '{}'.format(torch.cuda.current_device())

        return tqdm_dict

    @property
    def tng_tqdm_dic(self):
        """Read-only for tqdm metrics.

        .. warning:: Deprecated in v0.5.0. use training_tqdm_dict instead.
        :return:
        """
        warnings.warn("`tng_tqdm_dic` has renamed to `training_tqdm_dict` since v0.5.0"
                      " and will be removed in v0.8.0", DeprecationWarning)
        return self.training_tqdm_dict

    # -----------------------------
    # MODEL TRAINING
    # -----------------------------
    def fit(self, model):
        # when using multi-node or DDP within a node start each module in a separate process
        if self.use_ddp2:
            task = int(os.environ['SLURM_LOCALID'])
            self.ddp_train(task, model)

        elif self.use_ddp:
            if self.is_slurm_managing_tasks:
                task = int(os.environ['SLURM_LOCALID'])
                self.ddp_train(task, model)
            else:
                mp.spawn(self.ddp_train, nprocs=self.num_gpus, args=(model,))

        # 1 gpu or dp option triggers training using DP module
        # easier to avoid NCCL issues
        elif self.use_dp:
            self.dp_train(model)

        elif self.single_gpu:
            self.single_gpu_train(model)

        # ON CPU
        else:
            # run through amp wrapper
            if self.use_amp:
                raise MisconfigurationException('amp + cpu is not supported.  Please use a GPU option')

            # CHOOSE OPTIMIZER
            # allow for lr schedulers as well
            self.optimizers, self.lr_schedulers = self.init_optimizers(model.configure_optimizers())

            self.run_pretrain_routine(model)

        # return 1 when finished
        # used for testing or when we need to know that training succeeded
        return 1

    def init_optimizers(self, optimizers):

        # single optimizer
        if isinstance(optimizers, Optimizer):
            return [optimizers], []

        # two lists
        elif len(optimizers) == 2 and isinstance(optimizers[0], list):
            optimizers, lr_schedulers = optimizers
            lr_schedulers, self.reduce_lr_on_plateau_scheduler = self.configure_schedulers(lr_schedulers)
            return optimizers, lr_schedulers

        # single list or tuple
        elif isinstance(optimizers, list) or isinstance(optimizers, tuple):
            return optimizers, []

    def configure_schedulers(self, schedulers):
        for i, scheduler in enumerate(schedulers):
            if isinstance(scheduler, torch.optim.lr_scheduler.ReduceLROnPlateau):
                reduce_lr_on_plateau_scheduler = schedulers.pop(i)
                return schedulers, reduce_lr_on_plateau_scheduler
        return schedulers, None

    def run_pretrain_routine(self, model):
        """Sanity check a few things before starting actual training.

        :param model:
        """
        ref_model = model
        if self.data_parallel:
            ref_model = model.module

        # give model convenience properties
        ref_model.trainer = self

        # set local properties on the model
        self.copy_trainer_model_properties(ref_model)

        # link up experiment object
        if self.logger is not None:
            ref_model.logger = self.logger

            # save exp to get started
            if hasattr(ref_model, "hparams"):
                self.logger.log_hyperparams(ref_model.hparams)

            self.logger.save()

        if self.use_ddp or self.use_ddp2:
            dist.barrier()

        # set up checkpoint callback
        self.configure_checkpoint_callback()

        # register auto-resubmit when on SLURM
        self.register_slurm_signal_handlers()

        # transfer data loaders from model
        self.get_dataloaders(ref_model)

        # print model summary
        if self.proc_rank == 0 and self.weights_summary is not None:
            if self.weights_summary in ['full', 'top']:
                ref_model.summarize(mode=self.weights_summary)
            else:
                m = "weights_summary can be None, 'full' or 'top'"
                raise MisconfigurationException(m)

        # track model now.
        # if cluster resets state, the model will update with the saved weights
        self.model = model

        # restore training and model before hpc call
        self.restore_weights(model)

        # when testing requested only run test and return
        if self.testing:
            self.run_evaluation(test=True)
            return

        # run tiny validation (if validation defined)
        # to make sure program won't crash during val
        ref_model.on_sanity_check_start()
        if self.get_val_dataloaders() is not None and self.num_sanity_val_steps > 0:
            # init progress bars for validation sanity check
            pbar = tqdm.tqdm(desc='Validation sanity check', total=self.num_sanity_val_steps,
                             leave=False, position=2 * self.process_position,
                             disable=not self.show_progress_bar, dynamic_ncols=True, unit='batch')
            self.main_progress_bar = pbar
            # dummy validation progress bar
            self.val_progress_bar = tqdm.tqdm(disable=True)

            self.evaluate(model, self.get_val_dataloaders(), self.num_sanity_val_steps, self.testing)

            # close progress bars
            self.main_progress_bar.close()
            self.val_progress_bar.close()

        # init progress bar
        pbar = tqdm.tqdm(leave=True, position=2 * self.process_position,
                         disable=not self.show_progress_bar, dynamic_ncols=True, unit='batch',
                         file=sys.stdout)
        self.main_progress_bar = pbar

        # clear cache before training
        if self.on_gpu:
            torch.cuda.empty_cache()

        # CORE TRAINING LOOP
        self.train()

    def test(self, model=None):
        self.testing = True
        if model is not None:
            self.fit(model)
        else:
            self.run_evaluation(test=True)<|MERGE_RESOLUTION|>--- conflicted
+++ resolved
@@ -50,43 +50,6 @@
               TrainerCallbackConfigMixin,
               TrainerModelHooksMixin):
 
-<<<<<<< HEAD
-    def __init__(self,
-                 logger=True,
-                 checkpoint_callback=True,
-                 early_stop_callback=True,
-                 default_save_path=None,
-                 gradient_clip_val=0,
-                 gradient_clip=None,  # backward compatible, todo: remove in v0.8.0
-                 process_position=0,
-                 nb_gpu_nodes=1,
-                 gpus=None,
-                 log_gpu_memory=None,
-                 show_progress_bar=True,
-                 overfit_pct=0.0,
-                 track_grad_norm=-1,
-                 check_val_every_n_epoch=1,
-                 fast_dev_run=False,
-                 accumulate_grad_batches=1,
-                 max_nb_epochs=1000,
-                 min_nb_epochs=1,
-                 train_percent_check=1.0,
-                 val_percent_check=1.0,
-                 test_percent_check=1.0,
-                 val_check_interval=1.0,
-                 log_save_interval=100,
-                 row_log_interval=10,
-                 add_row_log_interval=None,  # backward compatible, todo: remove in v0.8.0
-                 distributed_backend=None,
-                 use_amp=False,
-                 print_nan_grads=False,
-                 weights_summary='full',
-                 weights_save_path=None,
-                 amp_level='O1',
-                 nb_sanity_val_steps=5,
-                 truncated_bptt_steps=None,
-                 resume_from_checkpoint=None):
-=======
     def __init__(
             self,
             logger=True,
@@ -128,7 +91,6 @@
             truncated_bptt_steps=None,
             resume_from_checkpoint=None,
     ):
->>>>>>> 3a58937d
         """
 
         :param logger: Logger for experiment tracking
