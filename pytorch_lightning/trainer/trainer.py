# Copyright The PyTorch Lightning team.
#
# Licensed under the Apache License, Version 2.0 (the "License");
# you may not use this file except in compliance with the License.
# You may obtain a copy of the License at
#
#     http://www.apache.org/licenses/LICENSE-2.0
#
# Unless required by applicable law or agreed to in writing, software
# distributed under the License is distributed on an "AS IS" BASIS,
# WITHOUT WARRANTIES OR CONDITIONS OF ANY KIND, either express or implied.
# See the License for the specific language governing permissions and
# limitations under the License.
"""Trainer to automate the training."""
import logging
import warnings
from datetime import timedelta
from pathlib import Path
from typing import Any, Dict, Iterable, List, Optional, Union
from weakref import proxy

import torch

from pytorch_lightning.accelerators import Accelerator
from pytorch_lightning.callbacks import Callback
from pytorch_lightning.core.datamodule import LightningDataModule
from pytorch_lightning.core.lightning import LightningModule
from pytorch_lightning.core.memory import ModelSummary
from pytorch_lightning.loggers import LightningLoggerBase
from pytorch_lightning.loops.dataloader.evaluation_dataloader_loop import EvaluationDataLoaderLoop
from pytorch_lightning.loops.dataloader.prediction_dataloader_loop import PredictionDataLoaderLoop
from pytorch_lightning.loops.fit_loop import FitLoop
from pytorch_lightning.plugins import Plugin
from pytorch_lightning.plugins.environments import ClusterEnvironment
from pytorch_lightning.profiler import (
    AdvancedProfiler,
    BaseProfiler,
    PassThroughProfiler,
    PyTorchProfiler,
    SimpleProfiler,
)
from pytorch_lightning.trainer.callback_hook import TrainerCallbackHookMixin
from pytorch_lightning.trainer.configuration_validator import ConfigValidator
from pytorch_lightning.trainer.connectors.accelerator_connector import AcceleratorConnector
from pytorch_lightning.trainer.connectors.callback_connector import CallbackConnector
from pytorch_lightning.trainer.connectors.checkpoint_connector import CheckpointConnector
from pytorch_lightning.trainer.connectors.data_connector import DataConnector
from pytorch_lightning.trainer.connectors.debugging_connector import DebuggingConnector
from pytorch_lightning.trainer.connectors.env_vars_connector import _defaults_from_env_vars
from pytorch_lightning.trainer.connectors.logger_connector import LoggerConnector
from pytorch_lightning.trainer.connectors.model_connector import ModelConnector
from pytorch_lightning.trainer.connectors.optimizer_connector import OptimizerConnector
from pytorch_lightning.trainer.connectors.slurm_connector import SLURMConnector
from pytorch_lightning.trainer.connectors.training_trick_connector import TrainingTricksConnector
from pytorch_lightning.trainer.data_loading import TrainerDataLoadingMixin
from pytorch_lightning.trainer.deprecated_api import DeprecatedTrainerAttributes
from pytorch_lightning.trainer.logging import TrainerLoggingMixin
from pytorch_lightning.trainer.model_hooks import TrainerModelHooksMixin
from pytorch_lightning.trainer.optimizers import TrainerOptimizersMixin
from pytorch_lightning.trainer.properties import TrainerProperties
from pytorch_lightning.trainer.states import TrainerFn, TrainerState, TrainerStatus
from pytorch_lightning.trainer.training_tricks import TrainerTrainingTricksMixin
from pytorch_lightning.tuner.lr_finder import _LRFinder
from pytorch_lightning.tuner.tuning import Tuner
from pytorch_lightning.utilities import DeviceType, parsing, rank_zero_deprecation, rank_zero_warn
from pytorch_lightning.utilities.debugging import InternalDebugger
from pytorch_lightning.utilities.exceptions import MisconfigurationException
from pytorch_lightning.utilities.model_helpers import is_overridden
from pytorch_lightning.utilities.seed import reset_seed
from pytorch_lightning.utilities.types import _EVALUATE_OUTPUT, _PREDICT_OUTPUT, EVAL_DATALOADERS, TRAIN_DATALOADERS

log = logging.getLogger(__name__)
# warnings to ignore in trainer
warnings.filterwarnings(
    'ignore', message='torch.distributed.reduce_op is deprecated, '
    'please use torch.distributed.ReduceOp instead'
)


class Trainer(
    TrainerProperties,
    TrainerCallbackHookMixin,
    TrainerModelHooksMixin,
    TrainerOptimizersMixin,
    TrainerLoggingMixin,
    TrainerTrainingTricksMixin,
    TrainerDataLoadingMixin,
    DeprecatedTrainerAttributes,
):

    @_defaults_from_env_vars
    def __init__(
        self,
        logger: Union[LightningLoggerBase, Iterable[LightningLoggerBase], bool] = True,
        checkpoint_callback: bool = True,
        callbacks: Optional[Union[List[Callback], Callback]] = None,
        default_root_dir: Optional[str] = None,
        gradient_clip_val: float = 0.0,
        gradient_clip_algorithm: str = 'norm',
        process_position: int = 0,
        num_nodes: int = 1,
        num_processes: int = 1,
        gpus: Optional[Union[List[int], str, int]] = None,
        auto_select_gpus: bool = False,
        tpu_cores: Optional[Union[List[int], str, int]] = None,
        ipus: Optional[int] = None,
        log_gpu_memory: Optional[str] = None,
        progress_bar_refresh_rate: Optional[int] = None,
        overfit_batches: Union[int, float] = 0.0,
        track_grad_norm: Union[int, float, str] = -1,
        check_val_every_n_epoch: int = 1,
        fast_dev_run: Union[int, bool] = False,
        accumulate_grad_batches: Union[int, Dict[int, int], List[list]] = 1,
        max_epochs: Optional[int] = None,
        min_epochs: Optional[int] = None,
        max_steps: Optional[int] = None,
        min_steps: Optional[int] = None,
        max_time: Optional[Union[str, timedelta, Dict[str, int]]] = None,
        limit_train_batches: Union[int, float] = 1.0,
        limit_val_batches: Union[int, float] = 1.0,
        limit_test_batches: Union[int, float] = 1.0,
        limit_predict_batches: Union[int, float] = 1.0,
        val_check_interval: Union[int, float] = 1.0,
        flush_logs_every_n_steps: int = 100,
        log_every_n_steps: int = 50,
        accelerator: Optional[Union[str, Accelerator]] = None,
        sync_batchnorm: bool = False,
        precision: int = 32,
        weights_summary: Optional[str] = 'top',
        weights_save_path: Optional[str] = None,
        num_sanity_val_steps: int = 2,
        truncated_bptt_steps: Optional[int] = None,
        resume_from_checkpoint: Optional[Union[Path, str]] = None,
        profiler: Optional[Union[BaseProfiler, str]] = None,
        benchmark: bool = False,
        deterministic: bool = False,
        reload_dataloaders_every_epoch: bool = False,
        auto_lr_find: Union[bool, str] = False,
        replace_sampler_ddp: bool = True,
        terminate_on_nan: bool = False,
        auto_scale_batch_size: Union[str, bool] = False,
        prepare_data_per_node: bool = True,
        plugins: Optional[Union[List[Union[Plugin, ClusterEnvironment, str]], Plugin, ClusterEnvironment, str]] = None,
        amp_backend: str = 'native',
        amp_level: str = 'O2',
        distributed_backend: Optional[str] = None,
        move_metrics_to_cpu: bool = False,
        multiple_trainloader_mode: str = 'max_size_cycle',
        stochastic_weight_avg: bool = False
    ):
        r"""
        Customize every aspect of training via flags

        Args:

            accelerator: Previously known as distributed_backend (dp, ddp, ddp2, etc...).
                Can also take in an accelerator object for custom hardware.

            accumulate_grad_batches: Accumulates grads every k batches or as set up in the dict.

            amp_backend: The mixed precision backend to use ("native" or "apex")

            amp_level: The optimization level to use (O1, O2, etc...).

            auto_lr_find: If set to True, will make trainer.tune() run a learning rate finder,
                trying to optimize initial learning for faster convergence. trainer.tune() method will
                set the suggested learning rate in self.lr or self.learning_rate in the LightningModule.
                To use a different key set a string instead of True with the key name.

            auto_scale_batch_size: If set to True, will `initially` run a batch size
                finder trying to find the largest batch size that fits into memory.
                The result will be stored in self.batch_size in the LightningModule.
                Additionally, can be set to either `power` that estimates the batch size through
                a power search or `binsearch` that estimates the batch size through a binary search.

            auto_select_gpus: If enabled and `gpus` is an integer, pick available
                gpus automatically. This is especially useful when
                GPUs are configured to be in "exclusive mode", such
                that only one process at a time can access them.

            benchmark: If true enables cudnn.benchmark.

            callbacks: Add a callback or list of callbacks.

            checkpoint_callback: If ``True``, enable checkpointing.
                It will configure a default ModelCheckpoint callback if there is no user-defined ModelCheckpoint in
                :paramref:`~pytorch_lightning.trainer.trainer.Trainer.callbacks`.

            check_val_every_n_epoch: Check val every n train epochs.

            default_root_dir: Default path for logs and weights when no logger/ckpt_callback passed.
                Default: ``os.getcwd()``.
                Can be remote file paths such as `s3://mybucket/path` or 'hdfs://path/'

            deterministic: If true enables cudnn.deterministic.

            distributed_backend: deprecated. Please use 'accelerator'

            fast_dev_run: runs n if set to ``n`` (int) else 1 if set to ``True`` batch(es)
                of train, val and test to find any bugs (ie: a sort of unit test).

            flush_logs_every_n_steps: How often to flush logs to disk (defaults to every 100 steps).

            gpus: number of gpus to train on (int) or which GPUs to train on (list or str) applied per node

            gradient_clip_val: 0 means don't clip.

            gradient_clip_algorithm: 'value' means clip_by_value, 'norm' means clip_by_norm. Default: 'norm'

            limit_train_batches: How much of training dataset to check (float = fraction, int = num_batches)

            limit_val_batches: How much of validation dataset to check (float = fraction, int = num_batches)

            limit_test_batches: How much of test dataset to check (float = fraction, int = num_batches)

            limit_predict_batches: How much of prediction dataset to check (float = fraction, int = num_batches)

            logger: Logger (or iterable collection of loggers) for experiment tracking. A ``True`` value uses
                the default ``TensorBoardLogger``. ``False`` will disable logging.

            log_gpu_memory: None, 'min_max', 'all'. Might slow performance

            log_every_n_steps: How often to log within steps (defaults to every 50 steps).

            prepare_data_per_node: If True, each LOCAL_RANK=0 will call prepare data.
                Otherwise only NODE_RANK=0, LOCAL_RANK=0 will prepare data

            process_position: orders the progress bar when running multiple models on same machine.

            progress_bar_refresh_rate: How often to refresh progress bar (in steps). Value ``0`` disables progress bar.
                Ignored when a custom progress bar is passed to :paramref:`~Trainer.callbacks`. Default: None, means
                a suitable value will be chosen based on the environment (terminal, Google COLAB, etc.).

            profiler: To profile individual steps during training and assist in identifying bottlenecks.

            overfit_batches: Overfit a fraction of training data (float) or a set number of batches (int).

            plugins: Plugins allow modification of core behavior like ddp and amp, and enable custom lightning plugins.

            precision: Double precision (64), full precision (32) or half precision (16). Can be used on CPU, GPU or
                TPUs.

            max_epochs: Stop training once this number of epochs is reached. Disabled by default (None).
                If both max_epochs and max_steps are not specified, defaults to ``max_epochs`` = 1000.

            min_epochs: Force training for at least these many epochs. Disabled by default (None).
                If both min_epochs and min_steps are not specified, defaults to ``min_epochs`` = 1.

            max_steps: Stop training after this number of steps. Disabled by default (None).

            min_steps: Force training for at least these number of steps. Disabled by default (None).

            max_time: Stop training after this amount of time has passed. Disabled by default (None).
                The time duration can be specified in the format DD:HH:MM:SS (days, hours, minutes seconds), as a
                :class:`datetime.timedelta`, or a dictionary with keys that will be passed to
                :class:`datetime.timedelta`.

            num_nodes: number of GPU nodes for distributed training.

            num_processes: number of processes for distributed training with distributed_backend="ddp_cpu"

            num_sanity_val_steps: Sanity check runs n validation batches before starting the training routine.
                Set it to `-1` to run all batches in all validation dataloaders.

            reload_dataloaders_every_epoch: Set to True to reload dataloaders every epoch.

            replace_sampler_ddp: Explicitly enables or disables sampler replacement. If not specified this
                will toggled automatically when DDP is used. By default it will add ``shuffle=True`` for
                train sampler and ``shuffle=False`` for val/test sampler. If you want to customize it,
                you can set ``replace_sampler_ddp=False`` and add your own distributed sampler.

            resume_from_checkpoint: Path/URL of the checkpoint from which training is resumed. If there is
                no checkpoint file at the path, start from scratch. If resuming from mid-epoch checkpoint,
                training will start from the beginning of the next epoch.

            sync_batchnorm: Synchronize batch norm layers between process groups/whole world.

            terminate_on_nan: If set to True, will terminate training (by raising a `ValueError`) at the
                end of each training batch, if any of the parameters or the loss are NaN or +/-inf.

            tpu_cores: How many TPU cores to train on (1 or 8) / Single TPU to train on [1]

            ipus: How many IPUs to train on.

            track_grad_norm: -1 no tracking. Otherwise tracks that p-norm. May be set to 'inf' infinity-norm.

            truncated_bptt_steps: Deprecated in v1.3 to be removed in 1.5.
                Please use :paramref:`~pytorch_lightning.core.lightning.LightningModule.truncated_bptt_steps` instead.

            val_check_interval: How often to check the validation set. Use float to check within a training epoch,
                use int to check every n steps (batches).

            weights_summary: Prints a summary of the weights when training begins.

            weights_save_path: Where to save weights if specified. Will override default_root_dir
                for checkpoints only. Use this if for whatever reason you need the checkpoints
                stored in a different place than the logs written in `default_root_dir`.
                Can be remote file paths such as `s3://mybucket/path` or 'hdfs://path/'
                Defaults to `default_root_dir`.

            move_metrics_to_cpu: Whether to force internal logged metrics to be moved to cpu.
                This can save some gpu memory, but can make training slower. Use with attention.

            multiple_trainloader_mode: How to loop over the datasets when there are multiple train loaders.
                In 'max_size_cycle' mode, the trainer ends one epoch when the largest dataset is traversed,
                and smaller datasets reload when running out of their data. In 'min_size' mode, all the datasets
                reload when reaching the minimum length of datasets.

            stochastic_weight_avg: Whether to use `Stochastic Weight Averaging (SWA)
                <https://pytorch.org/blog/pytorch-1.6-now-includes-stochastic-weight-averaging/>_`

        """
        super().__init__()
        Trainer._log_api_event("init")
        self.state = TrainerState()
        distributed_backend = distributed_backend or accelerator

        # init connectors
        self.dev_debugger = InternalDebugger(self)
        self.config_validator = ConfigValidator(self)
        self.data_connector = DataConnector(self, multiple_trainloader_mode)
        self.optimizer_connector = OptimizerConnector(self)

        self.accelerator_connector = AcceleratorConnector(
            num_processes, tpu_cores, ipus, distributed_backend, auto_select_gpus, gpus, num_nodes, sync_batchnorm,
            benchmark, replace_sampler_ddp, deterministic, precision, amp_backend, amp_level, plugins
        )
        self.logger_connector = LoggerConnector(self, log_gpu_memory)
        self.model_connector = ModelConnector(self)
        self.callback_connector = CallbackConnector(self)
        self.debugging_connector = DebuggingConnector(self)
        self.training_tricks_connector = TrainingTricksConnector(self)
        self.checkpoint_connector = CheckpointConnector(self, resume_from_checkpoint)
        self.slurm_connector = SLURMConnector(self)
        self.tuner = Tuner(self)

        self.fit_loop = FitLoop(min_epochs, max_epochs, min_steps, max_steps)
<<<<<<< HEAD
        self.evaluation_loop = EvaluationDataLoaderLoop()
        self.predict_loop = PredictionDataLoaderLoop()
        self.fit_loop.connect(self)
        self.evaluation_loop.connect(self)
        self.predict_loop.connect(self)
=======
        self.validation_loop = EvaluationDataLoaderLoop()
        self.test_loop = EvaluationDataLoaderLoop()
        self.predict_loop = PredictLoop(self)

        self.fit_loop.connect(self)
        self.validation_loop.connect(self)
        self.test_loop.connect(self)
>>>>>>> f79f0f9d

        # training state
        if weights_summary is not None and weights_summary not in ModelSummary.MODES:
            raise MisconfigurationException(
                f"`weights_summary` can be None, {', '.join(ModelSummary.MODES)}, but got {weights_summary}"
            )
        self.weights_summary = weights_summary
        self.shown_warnings = set()

        # init callbacks
        # Declare attributes to be set in callback_connector on_trainer_init
        self.callback_connector.on_trainer_init(
            callbacks,
            checkpoint_callback,
            progress_bar_refresh_rate,
            process_position,
            default_root_dir,
            weights_save_path,
            stochastic_weight_avg,
            max_time,
        )

        # hook
        self.on_init_start()

        # init optimizer + lr scheduler related flags
        self.optimizer_connector.on_trainer_init()

        # init data flags
        self.data_connector.on_trainer_init(
            check_val_every_n_epoch, reload_dataloaders_every_epoch, prepare_data_per_node
        )

        # init training tricks
        self.training_tricks_connector.on_trainer_init(
            gradient_clip_val,
            gradient_clip_algorithm,
            track_grad_norm,
            accumulate_grad_batches,
            truncated_bptt_steps,
            terminate_on_nan,
        )
        self._setup_on_init(num_sanity_val_steps)

        # configure tuner
        self.tuner.on_trainer_init(auto_lr_find, auto_scale_batch_size)

        # configure profiler
        self.__init_profiler(profiler)

        # init logger flags
        self.logger_connector.on_trainer_init(
            logger,
            flush_logs_every_n_steps,
            log_every_n_steps,
            move_metrics_to_cpu,
        )

        # init debugging flags
        self.debugging_connector.on_init_start(
            limit_train_batches,
            limit_val_batches,
            limit_test_batches,
            limit_predict_batches,
            val_check_interval,
            overfit_batches,
            fast_dev_run,
        )

        # Callback system
        self.on_init_end()

    def _setup_on_init(self, num_sanity_val_steps: int) -> None:
        self.should_stop = False
        self.state = TrainerState()
        self.num_training_batches = 0
        self.train_dataloader = None

        if num_sanity_val_steps == -1:
            self.num_sanity_val_steps = float("inf")
        else:
            self.num_sanity_val_steps = num_sanity_val_steps

        self.num_sanity_val_batches = []
        self.num_test_batches = []
        self.num_val_batches = []
        self.test_dataloaders = None
        self.val_dataloaders = None

        # .validate() and .test() set this when they load a checkpoint
        self.validated_ckpt_path = None
        self.tested_ckpt_path = None

        # when true, print evaluation results in .validate() and .test()
        self.verbose_evaluate = True

        self.num_predict_batches = []
        self.predicted_ckpt_path = None

    def _setup_fit(self, model, train_dataloader=None, val_dataloaders=None, datamodule=None):
        # clean hparams
        if hasattr(model, "hparams"):
            parsing.clean_namespace(model.hparams)

        # links data to the trainer
        self.data_connector.attach_data(model, train_dataloader, val_dataloaders, datamodule)

        # check that model is configured correctly
        self.config_validator.verify_loop_configurations(model)

        # attach model log function to callback
        self.callback_connector.attach_model_logging_functions(model)

    def fit(
        self,
        model: LightningModule,
        train_dataloaders: Optional[Union[TRAIN_DATALOADERS, LightningDataModule]] = None,
        val_dataloaders: Optional[EVAL_DATALOADERS] = None,
        datamodule: Optional[LightningDataModule] = None,
        train_dataloader=None,  # noqa TODO: remove with 1.6
    ) -> None:
        r"""
        Runs the full optimization routine.

        Args:
            model: Model to fit.

            train_dataloaders: A collection of :class:`torch.utils.data.DataLoader` or a
                :class:`~pytorch_lightning.core.datamodule.LightningDataModule` specifying training samples.
                In the case of multiple dataloaders, please see this :ref:`page <multiple-training-dataloaders>`.

            val_dataloaders: A :class:`torch.utils.data.DataLoader` or a sequence of them specifying validation samples.

            datamodule: An instance of :class:`~pytorch_lightning.core.datamodule.LightningDataModule`.
        """
        Trainer._log_api_event("fit")

        self.state.fn = TrainerFn.FITTING
        self.state.status = TrainerStatus.RUNNING
        self.training = True

        if train_dataloader is not None:
            rank_zero_deprecation(
                "`trainer.fit(train_dataloader)` is deprecated in v1.4 and will be removed in v1.6."
                " Use `trainer.fit(train_dataloaders)` instead. HINT: added 's'"
            )
            train_dataloaders = train_dataloader
        # if a datamodule comes in as the second arg, then fix it for the user
        if isinstance(train_dataloaders, LightningDataModule):
            datamodule = train_dataloaders
            train_dataloaders = None
        # If you supply a datamodule you can't supply train_dataloader or val_dataloaders
        if (train_dataloaders is not None or val_dataloaders is not None) and datamodule is not None:
            raise MisconfigurationException(
                'You cannot pass `train_dataloader` or `val_dataloaders` to `trainer.fit(datamodule=...)`'
            )

        # links data to the trainer
        self.data_connector.attach_data(
            model, train_dataloaders=train_dataloaders, val_dataloaders=val_dataloaders, datamodule=datamodule
        )

        self.checkpoint_connector.resume_start()

        self._run(model)

        assert self.state.stopped
        self.training = False

    def validate(
        self,
        model: Optional[LightningModule] = None,
        dataloaders: Optional[Union[EVAL_DATALOADERS, LightningDataModule]] = None,
        ckpt_path: Optional[str] = 'best',
        verbose: bool = True,
        datamodule: Optional[LightningDataModule] = None,
        val_dataloaders=None,  # noqa TODO: remove with 1.6
    ) -> _EVALUATE_OUTPUT:
        r"""
        Perform one evaluation epoch over the validation set.

        Args:
            model: The model to validate.

            dataloaders: A :class:`torch.utils.data.DataLoader` or a sequence of them,
                or a :class:`~pytorch_lightning.core.datamodule.LightningDataModule` specifying validation samples.

            ckpt_path: Either ``best`` or path to the checkpoint you wish to validate.
                If ``None``, use the current weights of the model.
                When the model is given as argument, this parameter will not apply.

            verbose: If True, prints the validation results.

            datamodule: An instance of :class:`~pytorch_lightning.core.datamodule.LightningDataModule`.

        Returns:
            The dictionary with final validation results returned by validation_epoch_end.
            If validation_epoch_end is not defined, the output is a list of the dictionaries
            returned by validation_step.
        """
        # --------------------
        # SETUP HOOK
        # --------------------
        Trainer._log_api_event("validate")
        self.verbose_evaluate = verbose

        self.state.fn = TrainerFn.VALIDATING
        self.state.status = TrainerStatus.RUNNING
        self.validating = True

        if val_dataloaders is not None:
            rank_zero_deprecation(
                "`trainer.validate(val_dataloaders)` is deprecated in v1.4 and will be removed in v1.6."
                " Use `trainer.validate(dataloaders)` instead."
            )
            dataloaders = val_dataloaders
        # if a datamodule comes in as the second arg, then fix it for the user
        if isinstance(dataloaders, LightningDataModule):
            datamodule = dataloaders
            dataloaders = None
        # If you supply a datamodule you can't supply val_dataloaders
        if dataloaders is not None and datamodule:
            raise MisconfigurationException('You cannot pass both `trainer.validate(dataloaders=..., datamodule=...)`')

        model_provided = model is not None
        model = model or self.lightning_module
        if model is None:
            raise MisconfigurationException(
                "`model` must be provided to `trainer.validate()` when it hasn't been passed in a previous run"
            )

        # links data to the trainer
        self.data_connector.attach_data(model, val_dataloaders=dataloaders, datamodule=datamodule)

        if not model_provided:
            self.validated_ckpt_path = self.__load_ckpt_weights(ckpt_path)

        # run validate
        results = self._run(model)

        assert self.state.stopped
        self.validating = False

        return results

    def test(
        self,
        model: Optional[LightningModule] = None,
        dataloaders: Optional[Union[EVAL_DATALOADERS, LightningDataModule]] = None,
        ckpt_path: Optional[str] = 'best',
        verbose: bool = True,
        datamodule: Optional[LightningDataModule] = None,
        test_dataloaders=None,  # noqa TODO: remove with 1.6
    ) -> _EVALUATE_OUTPUT:
        r"""
        Perform one evaluation epoch over the test set. It's separated from
        fit to make sure you never run on your test set until you want to.

        Args:
            model: The model to test.

            dataloaders: A :class:`torch.utils.data.DataLoader` or a sequence of them,
                or a :class:`~pytorch_lightning.core.datamodule.LightningDataModule` specifying test samples.

            ckpt_path: Either ``best`` or path to the checkpoint you wish to test.
                If ``None``, use the current weights of the model.
                When the model is given as argument, this parameter will not apply.

            verbose: If True, prints the test results.

            datamodule: An instance of :class:`~pytorch_lightning.core.datamodule.LightningDataModule`.

        Returns:
            Returns a list of dictionaries, one for each test dataloader containing their respective metrics.
        """
        # --------------------
        # SETUP HOOK
        # --------------------
        Trainer._log_api_event("test")
        self.verbose_evaluate = verbose

        self.state.fn = TrainerFn.TESTING
        self.state.status = TrainerStatus.RUNNING
        self.testing = True

        if test_dataloaders is not None:
            rank_zero_deprecation(
                "`trainer.test(test_dataloaders)` is deprecated in v1.4 and will be removed in v1.6."
                " Use `trainer.test(dataloaders)` instead."
            )
            dataloaders = test_dataloaders
        # if a datamodule comes in as the second arg, then fix it for the user
        if isinstance(dataloaders, LightningDataModule):
            datamodule = dataloaders
            dataloaders = None
        # If you supply a datamodule you can't supply test_dataloaders
        if dataloaders is not None and datamodule:
            raise MisconfigurationException('You cannot pass both `trainer.test(dataloaders=..., datamodule=...)`')

        model_provided = model is not None
        model = model or self.lightning_module
        if model is None:
            raise MisconfigurationException(
                "`model` must be provided to `trainer.test()` when it hasn't been passed in a previous run"
            )

        # links data to the trainer
        self.data_connector.attach_data(model, test_dataloaders=dataloaders, datamodule=datamodule)

        if not model_provided:
            self.tested_ckpt_path = self.__load_ckpt_weights(ckpt_path)

        # run test
        results = self._run(model)

        assert self.state.stopped
        self.testing = False

        return results

    def predict(
        self,
        model: Optional[LightningModule] = None,
        dataloaders: Optional[Union[EVAL_DATALOADERS, LightningDataModule]] = None,
        datamodule: Optional[LightningDataModule] = None,
        return_predictions: Optional[bool] = None,
        ckpt_path: Optional[str] = 'best',
    ) -> Optional[_PREDICT_OUTPUT]:
        r"""

        Separates from fit to make sure you never run on your predictions set until you want to.
        This will call the model forward function to compute predictions.

        Args:
            model: The model to predict with.

            dataloaders: A :class:`torch.utils.data.DataLoader` or a sequence of them,
                or a :class:`~pytorch_lightning.core.datamodule.LightningDataModule` specifying prediction samples.

            datamodule: The datamodule with a predict_dataloader method that returns one or more dataloaders.

            return_predictions: Whether to return predictions.
                ``True`` by default except when an accelerator that spawns processes is used (not supported).

            ckpt_path: Either ``best`` or path to the checkpoint you wish to use to predict.
                If ``None``, use the current weights of the model.
                When the model is given as argument, this parameter will not apply.

        Returns:
            Returns a list of dictionaries, one for each provided dataloader containing their respective predictions.
        """

        # --------------------
        # SETUP HOOK
        # --------------------
        Trainer._log_api_event("predict")

        self.state.fn = TrainerFn.PREDICTING
        self.state.status = TrainerStatus.RUNNING
        self.predicting = True

        self.predict_loop.return_predictions = return_predictions

        # if a datamodule comes in as the second arg, then fix it for the user
        if isinstance(dataloaders, LightningDataModule):
            datamodule = dataloaders
            dataloaders = None
        if dataloaders is not None and datamodule:
            raise MisconfigurationException('You cannot pass both `trainer.predict(dataloaders=..., datamodule=...)`')

        model_provided = model is not None
        model = model or self.lightning_module
        if model is None:
            raise MisconfigurationException(
                "`model` must be provided to `trainer.predict()` when it hasn't been passed in a previous run"
            )

        # links data to the trainer
        self.data_connector.attach_data(model, predict_dataloaders=dataloaders, datamodule=datamodule)

        if not model_provided:
            self.predicted_ckpt_path = self.__load_ckpt_weights(ckpt_path)

        results = self._run(model)

        assert self.state.stopped
        self.predicting = False

        return results

    def tune(
        self,
        model: LightningModule,
        train_dataloaders: Optional[Union[TRAIN_DATALOADERS, LightningDataModule]] = None,
        val_dataloaders: Optional[EVAL_DATALOADERS] = None,
        datamodule: Optional[LightningDataModule] = None,
        scale_batch_size_kwargs: Optional[Dict[str, Any]] = None,
        lr_find_kwargs: Optional[Dict[str, Any]] = None,
        train_dataloader=None,  # noqa TODO: remove with 1.6
    ) -> Dict[str, Optional[Union[int, _LRFinder]]]:
        r"""
        Runs routines to tune hyperparameters before training.

        Args:
            model: Model to tune.

            train_dataloaders: A collection of :class:`torch.utils.data.DataLoader` or a
                :class:`~pytorch_lightning.core.datamodule.LightningDataModule` specifying training samples.
                In the case of multiple dataloaders, please see this :ref:`page <multiple-training-dataloaders>`.

            val_dataloaders: A :class:`torch.utils.data.DataLoader` or a sequence of them specifying validation samples.

            datamodule: An instance of :class:`~pytorch_lightning.core.datamodule.LightningDataModule`.

            scale_batch_size_kwargs: Arguments for :func:`~pytorch_lightning.tuner.batch_size_scaling.scale_batch_size`

            lr_find_kwargs: Arguments for :func:`~pytorch_lightning.tuner.lr_finder.lr_find`
        """
        Trainer._log_api_event("tune")

        self.state.fn = TrainerFn.TUNING
        self.state.status = TrainerStatus.RUNNING
        self.tuning = True

        if train_dataloader is not None:
            rank_zero_deprecation(
                "`trainer.tune(train_dataloader)` is deprecated in v1.4 and will be removed in v1.6."
                " Use `trainer.tune(train_dataloaders)` instead. HINT: added 's'"
            )
            train_dataloaders = train_dataloader
        # if a datamodule comes in as the second arg, then fix it for the user
        if isinstance(train_dataloaders, LightningDataModule):
            datamodule = train_dataloaders
            train_dataloaders = None
        # If you supply a datamodule you can't supply train_dataloader or val_dataloaders
        if (train_dataloaders is not None or val_dataloaders is not None) and datamodule is not None:
            raise MisconfigurationException(
                'You cannot pass `train_dataloader` or `val_dataloaders` to `trainer.tune(datamodule=...)`'
            )

        # links data to the trainer
        self.data_connector.attach_data(
            model, train_dataloaders=train_dataloaders, val_dataloaders=val_dataloaders, datamodule=datamodule
        )

        result = self.tuner._tune(model, scale_batch_size_kwargs=scale_batch_size_kwargs, lr_find_kwargs=lr_find_kwargs)

        assert self.state.stopped
        self.tuning = False

        return result

    def _run(self, model: LightningModule) -> Optional[Union[_EVALUATE_OUTPUT, _PREDICT_OUTPUT]]:
        # clean hparams
        if hasattr(model, "hparams"):
            parsing.clean_namespace(model.hparams)

        self.config_validator.verify_loop_configurations(model)

        # attach model log function to callback
        self.callback_connector.attach_model_logging_functions(model)

        # hook
        self.data_connector.prepare_data(model)
        self.callback_connector._attach_model_callbacks(model, self)

        # ----------------------------
        # SET UP TRAINING
        # ----------------------------
        self.call_hook("on_before_accelerator_backend_setup", model)
        self.accelerator.connect(model)
        self.accelerator.setup_environment()
        self._call_setup_hook(model)  # allow user to setup lightning_module in accelerator environment

        # restore modules after setup
        self.checkpoint_connector.restore_datamodule()
        self.checkpoint_connector.restore_model()
        # restore callback states
        self.checkpoint_connector.restore_callbacks()

        self._call_configure_sharded_model(model)  # allow user to setup in model sharded environment
        self.accelerator.setup(self, model)  # note: this sets up self.lightning_module

        # ----------------------------
        # INSPECT THE CORE LOOPS
        # ----------------------------
        f"""
             Lightning internal flow looks like this:
        {Trainer.fit} or {Trainer.test} or {Trainer.predict}  ||
                                |                             ||
                        create accelerator                    ||
                                |                             ||
                         {self._dispatch}                     ||
                                |                             ||  LIGHTNING
                  {self.accelerator.start_training}           ||
                or {self.accelerator.start_evaluating}        ||
                or {self.accelerator.start_predicting}        ||  FLOW
                                |                             ||
                         {self.run_stage}                     ||
                                |                             ||  DIRECTION
                        {self._run_train}                     ||
                     or {self._run_evaluate}                  ||
                     or {self._run_predict}                   ||
                                |                             ||
                             results                          \/
        This is used to guide readers to the core loops: train, test, predict.
        {self._run_predict} is the simplest to understand, use `Go to Definition` to read it :)
        Search for `start_training` or `start_evaluating` or `start_predicting` in
        `pytorch_lightning/plugins/training_type_plugin` to find accelerator dispatch functions.
        """  # noqa: W605

        # ----------------------------
        # TRAIN
        # ----------------------------
        # hook
        if self.state.fn == TrainerFn.FITTING:
            self.call_hook("on_fit_start")

        # plugin will setup fitting (e.g. ddp will launch child processes)
        self._pre_dispatch()

        # restore optimizers, etc.
        self.checkpoint_connector.restore_training_state()

        # dispatch `start_training` or `start_evaluating` or `start_predicting`
        self._dispatch()

        # plugin will finalized fitting (e.g. ddp_spawn will load trained model)
        self._post_dispatch()

        # ----------------------------
        # POST-Training CLEAN UP
        # ----------------------------
        # hook
        if self.state.fn == TrainerFn.FITTING:
            self.call_hook('on_fit_end')

        # teardown
        self._call_teardown_hook(model)

        if self.state.status != TrainerStatus.INTERRUPTED:
            self.state.status = TrainerStatus.FINISHED
        self.state.stage = None

        return self.accelerator.results

    def _pre_dispatch(self):
        self.accelerator.pre_dispatch(self)

        # log hyper-parameters
        if self.logger is not None:
            # save exp to get started (this is where the first experiment logs are written)
            self.logger.log_hyperparams(self.lightning_module.hparams_initial)
            self.logger.log_graph(self.lightning_module)
            self.logger.save()

    def _post_dispatch(self):
        self.accelerator.post_dispatch(self)
        self.accelerator.teardown()
        self.logger_connector.teardown()

    def _dispatch(self):
        if self.evaluating:
            self.accelerator.start_evaluating(self)
        elif self.predicting:
            self.accelerator.start_predicting(self)
        else:
            self.accelerator.start_training(self)

    def run_stage(self):
        self.accelerator.dispatch(self)
        self.__setup_profiler()

        if self.evaluating:
            return self._run_evaluate()
        if self.predicting:
            return self._run_predict()
        return self._run_train()

    def _pre_training_routine(self):
        # wait for all to join if on distributed
        self.accelerator.barrier("setup_training")

        # register auto-resubmit when on SLURM
        self.slurm_connector.register_slurm_signal_handlers()

        self.checkpoint_connector.resume_end()

        # --------------------------
        # Pre-train
        # --------------------------
        # on pretrain routine start
        ref_model = self.lightning_module

        self.on_pretrain_routine_start()
        ref_model.on_pretrain_routine_start()

        # print model summary
        if self.is_global_zero and self.weights_summary is not None and not self.testing:
            ref_model.summarize(mode=self.weights_summary)

        # on pretrain routine end
        self.on_pretrain_routine_end()
        ref_model.on_pretrain_routine_end()

    def _run_train(self) -> None:
        self._pre_training_routine()

        if not self.is_global_zero and self.progress_bar_callback is not None:
            self.progress_bar_callback.disable()

        self._run_sanity_check(self.lightning_module)

        self.checkpoint_connector.has_trained = False

        # enable train mode
        self.model.train()
        torch.set_grad_enabled(True)

        # reload data when needed
        model = self.lightning_module

        self.reset_train_val_dataloaders(model)

        try:
            self.fit_loop.run()
        except KeyboardInterrupt:
            rank_zero_warn('Detected KeyboardInterrupt, attempting graceful shutdown...')
            # user could press Ctrl+c many times... only shutdown once
            if not self.interrupted:
                self.state.status = TrainerStatus.INTERRUPTED
                self.on_keyboard_interrupt()
                # same treatment as below
                self.accelerator.on_train_end()
                self.state.stage = None
        except BaseException:
            self.state.status = TrainerStatus.INTERRUPTED
            # give accelerators a chance to finish
            self.accelerator.on_train_end()
            # reset bookkeeping
            self.state.stage = None
            raise

    def _run_evaluate(self) -> _EVALUATE_OUTPUT:
        if not self.is_global_zero and self.progress_bar_callback is not None:
            self.progress_bar_callback.disable()

        assert self.evaluating

        # reload dataloaders
        self.evaluation_loop.reload_evaluation_dataloaders()

        with self.profiler.profile(f"run_{self.state.stage}_evaluation"), torch.no_grad():
            eval_loop_results = self.evaluation_loop.run()

        # remove the tensors from the eval results
        for i, result in enumerate(eval_loop_results):
            if isinstance(result, dict):
                for k, v in result.items():
                    if isinstance(v, torch.Tensor):
                        result[k] = v.cpu().item()

        return eval_loop_results

    def _run_predict(self) -> Optional[_PREDICT_OUTPUT]:
        self.reset_predict_dataloader(self.lightning_module)
        with torch.no_grad():
            return self.predict_loop.run()

    def _run_sanity_check(self, ref_model):
        using_val_step = ref_model.val_dataloader is not None and is_overridden('validation_step', ref_model)
        should_sanity_check = using_val_step and self.num_sanity_val_steps > 0 and self.limit_val_batches > 0

        # run tiny validation (if validation defined)
        # to make sure program won't crash during val
        if should_sanity_check:
            stage = self.state.stage
            self.sanity_checking = True

            # hook and callback
            self.on_sanity_check_start()

            # reload dataloaders
            self.evaluation_loop.reload_evaluation_dataloaders()

            # run eval step
            with torch.no_grad():
                self.evaluation_loop.run()

            self.on_sanity_check_end()

            # reset validation metrics
            self.logger_connector.reset()

            # reset the seed to what it was before sanity check
            # prevents sanity check to affect random sampling in training
            reset_seed()

            # restore the previous stage when the sanity check if finished
            self.state.stage = stage

    def __load_ckpt_weights(self, ckpt_path: Optional[str]) -> Optional[str]:
        if ckpt_path is None:
            return

        fn = self.state.fn.value

        if ckpt_path == 'best':
            # if user requests the best checkpoint but we don't have it, error
            if not self.checkpoint_callback.best_model_path:
                if self.fast_dev_run:
                    raise MisconfigurationException(
                        f'You cannot execute `.{fn}()` with `fast_dev_run=True` unless you do'
                        f' `.{fn}(ckpt_path=PATH)` as no checkpoint path was generated during fitting.'
                    )
                raise MisconfigurationException(
                    f'`.{fn}(ckpt_path="best")` is set but `ModelCheckpoint` is not configured to save the best model.'
                )
            # load best weights
            ckpt_path = self.checkpoint_callback.best_model_path

        if not ckpt_path:
            raise MisconfigurationException(
                f'`.{fn}()` found no path for the best weights: "{ckpt_path}". Please'
                f' specify a path for a checkpoint `.{fn}(ckpt_path=PATH)`'
            )

        # only one process running at this point for TPUs, as spawn isn't triggered yet
        # todo: move this logic internally within the barrier.
        if not self._device_type == DeviceType.TPU:
            self.training_type_plugin.barrier()

        self.checkpoint_connector.restore_model_weights(ckpt_path)
        return ckpt_path

    def _call_setup_hook(self, model: LightningModule) -> None:
        fn = self.state.fn._setup_fn

        self.accelerator.barrier("pre_setup")

        if self.datamodule is not None:
            self.datamodule.setup(stage=fn)
        self.setup(model, stage=fn)
        model.setup(stage=fn)

        self.accelerator.barrier("post_setup")

    def _call_configure_sharded_model(self, model: LightningModule) -> None:
        # Call configure sharded model hook if accelerator requests. In some cases
        # we will not call the hook; the hook has initialized the sharded model for example.

        # used on the model if the user re-create a trainer with resume_from_checkpoint
        model_call_configure_sharded_model_hook = getattr(model, "call_configure_sharded_model_hook", False)
        if self.accelerator.call_configure_sharded_model_hook and not model_call_configure_sharded_model_hook:
            with self.accelerator.model_sharded_context():
                model.configure_sharded_model()
                self.configure_sharded_model(model)
            model.call_configure_sharded_model_hook = True
            self.accelerator.call_configure_sharded_model_hook = False

    def _call_teardown_hook(self, model: LightningModule) -> None:
        fn = self.state.fn._setup_fn

        if self.datamodule is not None:
            self.datamodule.teardown(stage=fn)
        self.profiler.teardown(stage=fn)
        self.teardown(stage=fn)
        model.teardown(stage=fn)

        model._current_fx_name = None
        model._current_dataloader_idx = None

    def call_hook(self, hook_name: str, *args, **kwargs) -> Any:
        # Note this implementation is copy/pasted into the TrainLoop class in TrainingEpochLoop._on_train_epoch_end_hook
        # This was done to manage the deprecation of the `outputs` argument to on_train_epoch_end
        # If making changes to this function, ensure that those changes are also made to
        # TrainingEpochLoop._on_train_epoch_end_hook
        if self.lightning_module:
            prev_fx_name = self.lightning_module._current_fx_name
            self.lightning_module._current_fx_name = hook_name

        # always profile hooks
        with self.profiler.profile(hook_name):

            # first call trainer hook
            if hasattr(self, hook_name):
                trainer_hook = getattr(self, hook_name)
                trainer_hook(*args, **kwargs)

            # next call hook in lightningModule
            output = None
            model_ref = self.lightning_module
            if is_overridden(hook_name, model_ref):
                hook_fx = getattr(model_ref, hook_name)
                output = hook_fx(*args, **kwargs)

            # call the accelerator hook
            if hasattr(self.accelerator, hook_name):
                accelerator_hook = getattr(self.accelerator, hook_name)
                accelerator_output = accelerator_hook(*args, **kwargs)
                # Rely on the accelerator output if lightningModule hook returns nothing
                # Required for cases such as DataParallel where we reduce the output for the user
                # todo: move this data parallel logic into the data parallel plugin
                output = accelerator_output if output is None else output

        if self.lightning_module:
            # restore current_fx when nested context
            self.lightning_module._current_fx_name = prev_fx_name

        return output

    @staticmethod
    def _log_api_event(event: str) -> None:
        torch._C._log_api_usage_once("lightning.trainer." + event)

    def __init_profiler(self, profiler: Optional[Union[BaseProfiler, str]]) -> None:
        if isinstance(profiler, str):
            PROFILERS = {
                "simple": SimpleProfiler,
                "advanced": AdvancedProfiler,
                "pytorch": PyTorchProfiler,
            }
            profiler = profiler.lower()
            if profiler not in PROFILERS:
                raise MisconfigurationException(
                    "When passing string value for the `profiler` parameter of `Trainer`,"
                    f" it can only be one of {list(PROFILERS.keys())}"
                )
            profiler_class = PROFILERS[profiler]
            profiler = profiler_class()
        self.profiler: BaseProfiler = profiler or PassThroughProfiler()

    def __setup_profiler(self) -> None:
        local_rank = self.local_rank if self.world_size > 1 else None
        self.profiler._lightning_module = proxy(self.lightning_module)
        self.profiler.setup(stage=self.state.fn._setup_fn, local_rank=local_rank, log_dir=self.log_dir)<|MERGE_RESOLUTION|>--- conflicted
+++ resolved
@@ -335,21 +335,13 @@
         self.tuner = Tuner(self)
 
         self.fit_loop = FitLoop(min_epochs, max_epochs, min_steps, max_steps)
-<<<<<<< HEAD
-        self.evaluation_loop = EvaluationDataLoaderLoop()
-        self.predict_loop = PredictionDataLoaderLoop()
-        self.fit_loop.connect(self)
-        self.evaluation_loop.connect(self)
-        self.predict_loop.connect(self)
-=======
         self.validation_loop = EvaluationDataLoaderLoop()
         self.test_loop = EvaluationDataLoaderLoop()
-        self.predict_loop = PredictLoop(self)
-
+        self.predict_loop = PredictionDataLoaderLoop()
         self.fit_loop.connect(self)
         self.validation_loop.connect(self)
         self.test_loop.connect(self)
->>>>>>> f79f0f9d
+        self.predict_loop.connect(self)
 
         # training state
         if weights_summary is not None and weights_summary not in ModelSummary.MODES:
