--- conflicted
+++ resolved
@@ -1045,17 +1045,9 @@
         self.accelerator.setup_environment()
         self._call_setup_hook()  # allow user to setup lightning_module in accelerator environment
 
-<<<<<<< HEAD
-        # restore callback states
-        self.checkpoint_connector.restore_callbacks()
-        # restore modules after setup
-        self.checkpoint_connector.restore_datamodule()
-        self.checkpoint_connector.restore_model()
-=======
         # check if we should delay restoring checkpoint till later
         if not self.training_type_plugin.restore_checkpoint_after_pre_dispatch:
             self._restore_modules_and_callbacks(ckpt_path)
->>>>>>> 93266e2c
 
         self._call_configure_sharded_model()  # allow user to setup in model sharded environment
         self.accelerator.setup(self)
