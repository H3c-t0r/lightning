--- conflicted
+++ resolved
@@ -188,14 +188,9 @@
             profiler_action = "optimizer_step_with_closure"
         profiler_action += f"_{self._optimizer_idx}"
 
-<<<<<<< HEAD
-        self.__optimizer_step(closure=closure, profiler_name=profiler_name, **kwargs)
-=======
         trainer = self._trainer
         with trainer.profiler.profile(profiler_action):
             trainer.accelerator.optimizer_step(self._optimizer, self._optimizer_idx, closure, **kwargs)
-        self._total_optimizer_step_calls += 1
->>>>>>> 788f6864
 
     def __repr__(self):
         groups = [
