--- conflicted
+++ resolved
@@ -18,11 +18,7 @@
 
 from torch.optim import Optimizer
 
-<<<<<<< HEAD
-from pytorch_lightning.utilities import AMPType, TPU_AVAILABLE
-=======
 from pytorch_lightning.utilities import AMPType
->>>>>>> 863a70c2
 from pytorch_lightning.utilities.exceptions import MisconfigurationException
 
 
@@ -125,36 +121,6 @@
         Toggling means all parameters from B exclusive to A will have ``requires_grad`` set to False.
 
 
-<<<<<<< HEAD
-        else:
-            with trainer.profiler.profile(profiler_name):
-                optimizer.step(closure=closure, *args, **kwargs)
-
-        accelerator_backend = trainer.accelerator_backend
-        if accelerator_backend is not None and accelerator_backend.rpc_enabled:
-            if accelerator_backend.ddp_plugin.is_main_rpc_process:
-                # Initialize optimizer step on main process
-                accelerator_backend.ddp_plugin.worker_optimizer_step(
-                    model=model,
-                    opt_idx=self._optimizer_idx,
-                    *args,
-                    **kwargs
-                )
-
-        trainer.train_loop.on_before_zero_grad(optimizer)
-
-        model.optimizer_zero_grad(
-            trainer.current_epoch,
-            trainer.batch_idx,
-            optimizer,
-            self._optimizer_idx
-        )
-
-    def _check_make_optimizer_step(self, make_optimizer_step: Optional[bool]) -> bool:
-        if make_optimizer_step is not None and self._trainer.overriden_optimizer_zero_grad:
-            raise MisconfigurationException(
-                "When overriding LightningModule `optimizer_zero_grad`, make_optimizer_step is not allowed.")
-=======
         When performing gradient accumulation, there is no need to perform grad synchronization
         during the accumulation phase.
         Setting `sync_grad` to False will block this synchronization and improve performance.
@@ -163,7 +129,6 @@
             self._toggle_model()
             yield
             self._untoggle_model()
->>>>>>> 863a70c2
 
     def __optimizer_step(self, closure: Optional[Callable] = None, profiler_name: str = None, **kwargs):
         trainer = self._trainer
