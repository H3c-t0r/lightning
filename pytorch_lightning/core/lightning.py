--- conflicted
+++ resolved
@@ -103,11 +103,8 @@
         self._running_manual_backward = False
         self._current_hook_fx_name = None
         self._current_dataloader_idx = None
-<<<<<<< HEAD
         self.running_stage = None
-=======
         self._automatic_optimization: bool = True
->>>>>>> 4e7e1dff
 
     def optimizers(self, use_pl_optimizer: bool = True) -> Union[Optimizer, List[Optimizer], List[LightningOptimizer]]:
         if use_pl_optimizer:
