# Copyright The PyTorch Lightning team.
#
# Licensed under the Apache License, Version 2.0 (the "License");
# you may not use this file except in compliance with the License.
# You may obtain a copy of the License at
#
#     http://www.apache.org/licenses/LICENSE-2.0
#
# Unless required by applicable law or agreed to in writing, software
# distributed under the License is distributed on an "AS IS" BASIS,
# WITHOUT WARRANTIES OR CONDITIONS OF ANY KIND, either express or implied.
# See the License for the specific language governing permissions and
# limitations under the License.
"""The LightningModule - an nn.Module with many additional features."""

import collections
import inspect
import logging
import numbers
import os
<<<<<<< HEAD
import types
import uuid
from abc import ABC
=======
import tempfile
from contextlib import contextmanager
>>>>>>> 3d6262b7
from pathlib import Path
from typing import Any, Callable, Dict, List, Mapping, Optional, overload, Tuple, Union

import torch
from torch import ScriptModule, Tensor
from torch.nn import Module
from torch.optim.optimizer import Optimizer
from torchmetrics import Metric
from typing_extensions import Literal

import pytorch_lightning as pl
from pytorch_lightning.callbacks.progress import base as progress_base
from pytorch_lightning.core.hooks import CheckpointHooks, DataHooks, ModelHooks
from pytorch_lightning.core.mixins import DeviceDtypeModuleMixin, HyperparametersMixin
from pytorch_lightning.core.optimizer import LightningOptimizer
from pytorch_lightning.core.saving import ModelIO
from pytorch_lightning.trainer.connectors.logger_connector.fx_validator import _FxValidator
from pytorch_lightning.utilities import (
    _IS_WINDOWS,
    _TORCH_GREATER_EQUAL_1_10,
    GradClipAlgorithmType,
    rank_zero_deprecation,
    rank_zero_warn,
)
from pytorch_lightning.utilities.apply_func import apply_to_collection, convert_to_tensors
from pytorch_lightning.utilities.cloud_io import get_filesystem
from pytorch_lightning.utilities.distributed import distributed_available, rank_zero_debug, sync_ddp
from pytorch_lightning.utilities.exceptions import MisconfigurationException
<<<<<<< HEAD
from pytorch_lightning.utilities.hparams_mixin import HyperparametersMixin
from pytorch_lightning.utilities.imports import _ONNX_AVAILABLE, _ONNX_RUNTIME_AVAILABLE
=======
from pytorch_lightning.utilities.memory import get_model_size_mb
from pytorch_lightning.utilities.model_summary import ModelSummary, summarize
>>>>>>> 3d6262b7
from pytorch_lightning.utilities.parsing import collect_init_args
from pytorch_lightning.utilities.signature_utils import is_param_in_hook_signature
from pytorch_lightning.utilities.types import _METRIC_COLLECTION, EPOCH_OUTPUT, STEP_OUTPUT
from pytorch_lightning.utilities.warnings import WarningCache

warning_cache = WarningCache()
log = logging.getLogger(__name__)


class LightningModule(
    DeviceDtypeModuleMixin,
    HyperparametersMixin,
    ModelIO,
    ModelHooks,
    DataHooks,
    CheckpointHooks,
    Module,
):
    # Below is for property support of JIT in PyTorch 1.7
    # since none of these are important when using JIT, we are going to ignore them.
    __jit_unused_properties__ = (
        [
            "example_input_array",
            "on_gpu",
            "current_epoch",
            "global_step",
            "global_rank",
            "local_rank",
            "logger",
            "model_size",
            "automatic_optimization",
            "truncated_bptt_steps",
        ]
        + DeviceDtypeModuleMixin.__jit_unused_properties__
        + HyperparametersMixin.__jit_unused_properties__
    )

    def __init__(self, *args: Any, **kwargs: Any) -> None:
        super().__init__(*args, **kwargs)

        # see (https://github.com/pytorch/pytorch/blob/3e6bb5233f9ca2c5aa55d9cda22a7ee85439aa6e/
        # torch/nn/modules/module.py#L227)
        torch._C._log_api_usage_once(f"lightning.module.{self.__class__.__name__}")

        # pointer to the trainer object
        self.trainer = None

        self._distrib_type = None
        self._device_type = None

        # true if using amp
        self.use_amp: bool = False

        # the precision used
        self.precision: int = 32

        # optionally can be set by user
        self._example_input_array = None
        self._current_fx_name: Optional[str] = None
        self._current_dataloader_idx: Optional[int] = None
        self._automatic_optimization: bool = True
        self._truncated_bptt_steps: int = 0
        self._param_requires_grad_state = {}
        self._metric_attributes: Optional[Dict[int, str]] = None
        self._should_prevent_trainer_and_dataloaders_deepcopy: bool = False
        # TODO: remove after the 1.6 release
        self._running_torchscript = False

        self._register_sharded_tensor_state_dict_hooks_if_available()

    @overload
    def optimizers(self, use_pl_optimizer: Literal[True] = True) -> Union[LightningOptimizer, List[LightningOptimizer]]:
        ...

    @overload
    def optimizers(self, use_pl_optimizer: Literal[False]) -> Union[Optimizer, List[Optimizer]]:
        ...

    @overload
    def optimizers(
        self, use_pl_optimizer: bool
    ) -> Union[Optimizer, LightningOptimizer, List[Optimizer], List[LightningOptimizer]]:
        ...

    def optimizers(
        self, use_pl_optimizer: bool = True
    ) -> Union[Optimizer, LightningOptimizer, List[Optimizer], List[LightningOptimizer]]:
        """Returns the optimizer(s) that are being used during training. Useful for manual optimization.

        Args:
            use_pl_optimizer: If ``True``, will wrap the optimizer(s) in a
                :class:`~pytorch_lightning.core.optimizer.LightningOptimizer` for automatic handling of precision and
                profiling.

        Returns:
            A single optimizer, or a list of optimizers in case multiple ones are present.
        """
        if use_pl_optimizer:
            opts = list(self.trainer.lightning_optimizers.values())
        else:
            opts = self.trainer.optimizers

        # single optimizer
        if isinstance(opts, list) and len(opts) == 1 and isinstance(opts[0], (Optimizer, LightningOptimizer)):
            return opts[0]
        # multiple opts
        return opts

    def lr_schedulers(self) -> Optional[Union[Any, List[Any]]]:
        """Returns the learning rate scheduler(s) that are being used during training. Useful for manual
        optimization.

        Returns:
            A single scheduler, or a list of schedulers in case multiple ones are present, or ``None`` if no
            schedulers were returned in :meth:`configure_optimizers`.
        """
        if not self.trainer.lr_schedulers:
            return None

        # ignore other keys "interval", "frequency", etc.
        lr_schedulers = [s["scheduler"] for s in self.trainer.lr_schedulers]

        # single scheduler
        if len(lr_schedulers) == 1:
            return lr_schedulers[0]

        # multiple schedulers
        return lr_schedulers

    @property
    def example_input_array(self) -> Any:
        """The example input array is a specification of what the module can consume in the :meth:`forward` method.
        The return type is interpreted as follows:

        -   Single tensor: It is assumed the model takes a single argument, i.e.,
            ``model.forward(model.example_input_array)``
        -   Tuple: The input array should be interpreted as a sequence of positional arguments, i.e.,
            ``model.forward(*model.example_input_array)``
        -   Dict: The input array represents named keyword arguments, i.e.,
            ``model.forward(**model.example_input_array)``
        """
        return self._example_input_array

    @example_input_array.setter
    def example_input_array(self, example: Any) -> None:
        self._example_input_array = example

    @property
    def current_epoch(self) -> int:
        """The current epoch in the Trainer.

        If no Trainer is attached, this propery is 0.
        """
        return self.trainer.current_epoch if self.trainer else 0

    @property
    def global_step(self) -> int:
        """Total training batches seen across all epochs.

        If no Trainer is attached, this propery is 0.
        """
        return self.trainer.global_step if self.trainer else 0

    @property
    def global_rank(self) -> int:
        """The index of the current process across all nodes and devices."""
        return self.trainer.global_rank if self.trainer else 0

    @property
    def local_rank(self) -> int:
        """The index of the current process within a single node."""
        return self.trainer.local_rank if self.trainer else 0

    @property
    def on_gpu(self):
        """Returns ``True`` if this model is currently located on a GPU.

        Useful to set flags around the LightningModule for different CPU vs GPU behavior.
        """
        return self.device.type == "cuda"

    @property
    def automatic_optimization(self) -> bool:
        """If set to ``False`` you are responsible for calling ``.backward()``, ``.step()``, ``.zero_grad()``."""
        return self._automatic_optimization

    @automatic_optimization.setter
    def automatic_optimization(self, automatic_optimization: bool) -> None:
        self._automatic_optimization = automatic_optimization

    @property
    def truncated_bptt_steps(self) -> int:
        """Enables `Truncated Backpropagation Through Time` in the Trainer when set to a positive integer.

        It represents
        the number of times :meth:`training_step` gets called before backpropagation. If this is > 0, the
        :meth:`training_step` receives an additional argument ``hiddens`` and is expected to return a hidden state.
        """
        return self._truncated_bptt_steps

    @truncated_bptt_steps.setter
    def truncated_bptt_steps(self, truncated_bptt_steps: int) -> None:
        self._truncated_bptt_steps = truncated_bptt_steps

    @property
    def logger(self):
        """Reference to the logger object in the Trainer."""
        return self.trainer.logger if self.trainer else None

    def _apply_batch_transfer_handler(
        self, batch: Any, device: Optional[torch.device] = None, dataloader_idx: int = 0
    ) -> Any:
        device = device or self.device
        batch = self.on_before_batch_transfer(batch, dataloader_idx)
        batch = self.transfer_batch_to_device(batch, device, dataloader_idx)
        batch = self.on_after_batch_transfer(batch, dataloader_idx)
        return batch

    def print(self, *args, **kwargs) -> None:
        r"""
        Prints only from process 0. Use this in any distributed mode to log only once.

        Args:
            *args: The thing to print. The same as for Python's built-in print function.
            **kwargs: The same as for Python's built-in print function.

        Example::

            def forward(self, x):
                self.print(x, 'in forward')

        """
        if self.trainer.is_global_zero:
            progress_bar = self.trainer.progress_bar_callback
            if progress_bar is not None and progress_bar.is_enabled:
                progress_bar.print(*args, **kwargs)
            else:
                print(*args, **kwargs)

    def log(
        self,
        name: str,
        value: _METRIC_COLLECTION,
        prog_bar: bool = False,
        logger: bool = True,
        on_step: Optional[bool] = None,
        on_epoch: Optional[bool] = None,
        reduce_fx: Union[str, Callable] = "mean",
        enable_graph: bool = False,
        sync_dist: bool = False,
        sync_dist_group: Optional[Any] = None,
        add_dataloader_idx: bool = True,
        batch_size: Optional[int] = None,
        metric_attribute: Optional[str] = None,
        rank_zero_only: Optional[bool] = None,
    ) -> None:
        """Log a key, value pair.

        Example::

            self.log('train_loss', loss)

        The default behavior per hook is as follows:

        .. csv-table:: ``*`` also applies to the test loop
           :header: "LightningModule Hook", "on_step", "on_epoch", "prog_bar", "logger"
           :widths: 20, 10, 10, 10, 10

           "training_step", "T", "F", "F", "T"
           "training_step_end", "T", "F", "F", "T"
           "training_epoch_end", "F", "T", "F", "T"
           "validation_step*", "F", "T", "F", "T"
           "validation_step_end*", "F", "T", "F", "T"
           "validation_epoch_end*", "F", "T", "F", "T"

        Args:
            name: key to log
            value: value to log. Can be a ``float``, ``Tensor``, ``Metric``, or a dictionary of the former.
            prog_bar: if True logs to the progress bar
            logger: if True logs to the logger
            on_step: if True logs at this step. None auto-logs at the training_step but not validation/test_step
            on_epoch: if True logs epoch accumulated metrics. None auto-logs at the val/test step but not training_step
            reduce_fx: reduction function over step values for end of epoch. :meth:`torch.mean` by default.
            enable_graph: if True, will not auto detach the graph
            sync_dist: if True, reduces the metric across GPUs/TPUs. Use with care as this may lead to a significant
                communication overhead.
            sync_dist_group: the ddp group to sync across
            add_dataloader_idx: if True, appends the index of the current dataloader to
                the name (when using multiple). If False, user needs to give unique names for
                each dataloader to not mix values
            batch_size: Current batch_size. This will be directly inferred from the loaded batch,
                but some data structures might need to explicitly provide it.
            metric_attribute: To restore the metric state, Lightning requires the reference of the
                :class:`torchmetrics.Metric` in your model. This is found automatically if it is a model attribute.
            rank_zero_only: Whether the value will be logged only on rank 0. This will prevent synchronization which
                would produce a deadlock as not all processes would perform this log call.
        """
        # check for invalid values
        apply_to_collection(value, dict, self.__check_not_nested, name)
        apply_to_collection(
            value, object, self.__check_allowed, name, value, wrong_dtype=(numbers.Number, Metric, Tensor, dict)
        )

        # set the default depending on the fx_name
        on_step = self.__auto_choose_log_on_step(on_step)
        on_epoch = self.__auto_choose_log_on_epoch(on_epoch)

        if self.trainer is None:
            # not an error to support testing the `*_step` methods without a `Trainer` reference
            rank_zero_warn(
                "You are trying to `self.log()` but the `self.trainer` reference is not registered on the model yet."
                " This is most likely because the model hasn't been passed to the `Trainer`"
            )
            return
        results = self.trainer._results
        if results is None:
            raise MisconfigurationException(
                "You are trying to `self.log()` but the loop `ResultCollection` is not registered"
                " yet. This is most likely because you are trying to log in a `predict` hook,"
                " but it doesn't support logging"
            )
        if self._current_fx_name is None:
            raise MisconfigurationException(
                "You are trying to `self.log()` but it is not managed by the `Trainer` control flow"
            )
        _FxValidator.check_logging(self._current_fx_name, on_step=on_step, on_epoch=on_epoch)

        # make sure user doesn't introduce logic for multi-dataloaders
        if "/dataloader_idx_" in name:
            raise MisconfigurationException(
                f"You called `self.log` with the key `{name}`"
                " but it should not contain information about `dataloader_idx`"
            )

        value = apply_to_collection(value, numbers.Number, self.__to_tensor)

        if self.trainer.logger_connector.should_reset_tensors(self._current_fx_name):
            # if we started a new epoch (running it's first batch) the hook name has changed
            # reset any tensors for the new hook name
            results.reset(metrics=False, fx=self._current_fx_name)

        if metric_attribute is None and isinstance(value, Metric):
            if self._metric_attributes is None:
                # compute once
                self._metric_attributes = {
                    id(module): name for name, module in self.named_modules() if isinstance(module, Metric)
                }
                if not self._metric_attributes:
                    raise MisconfigurationException(
                        "Could not find the `LightningModule` attribute for the `torchmetrics.Metric` logged."
                        " You can fix this by setting an attribute for the metric in your `LightningModule`."
                    )
            # try to find the passed metric in the LightningModule
            metric_attribute = self._metric_attributes.get(id(value), None)
            if metric_attribute is None:
                raise MisconfigurationException(
                    "Could not find the `LightningModule` attribute for the `torchmetrics.Metric` logged."
                    f" You can fix this by calling `self.log({name}, ..., metric_attribute=name)` where `name` is one"
                    f" of {list(self._metric_attributes.values())}"
                )

        if (
            self.trainer.training
            and is_param_in_hook_signature(self.training_step, "dataloader_iter", explicit=True)
            and batch_size is None
        ):
            raise MisconfigurationException(
                "With `def training_step(self, dataloader_iter)`, `self.log(..., batch_size=...)` should be provided."
            )

        results.log(
            self._current_fx_name,
            name,
            value,
            prog_bar=prog_bar,
            logger=logger,
            on_step=on_step,
            on_epoch=on_epoch,
            reduce_fx=reduce_fx,
            enable_graph=enable_graph,
            dataloader_idx=(self._current_dataloader_idx if add_dataloader_idx else None),
            batch_size=batch_size,
            sync_dist=sync_dist and distributed_available(),
            sync_dist_fn=self.trainer.training_type_plugin.reduce or sync_ddp,
            sync_dist_group=sync_dist_group,
            metric_attribute=metric_attribute,
            rank_zero_only=rank_zero_only,
        )

        self.trainer.logger_connector._current_fx = self._current_fx_name

    def log_dict(
        self,
        dictionary: Mapping[str, _METRIC_COLLECTION],
        prog_bar: bool = False,
        logger: bool = True,
        on_step: Optional[bool] = None,
        on_epoch: Optional[bool] = None,
        reduce_fx: Union[str, Callable] = "mean",
        enable_graph: bool = False,
        sync_dist: bool = False,
        sync_dist_group: Optional[Any] = None,
        add_dataloader_idx: bool = True,
        batch_size: Optional[int] = None,
        rank_zero_only: Optional[bool] = None,
    ) -> None:
        """Log a dictionary of values at once.

        Example::

            values = {'loss': loss, 'acc': acc, ..., 'metric_n': metric_n}
            self.log_dict(values)

        Args:
            dictionary: key value pairs.
                The values can be a ``float``, ``Tensor``, ``Metric``, or a dictionary of the former.
            prog_bar: if True logs to the progress base
            logger: if True logs to the logger
            on_step: if True logs at this step. None auto-logs for training_step but not validation/test_step
            on_epoch: if True logs epoch accumulated metrics. None auto-logs for val/test step but not training_step
            reduce_fx: reduction function over step values for end of epoch. :meth:`torch.mean` by default.
            enable_graph: if True, will not auto detach the graph
            sync_dist: if True, reduces the metric across GPUs/TPUs. Use with care as this may lead to a significant
                communication overhead.
            sync_dist_group: the ddp group sync across
            add_dataloader_idx: if True, appends the index of the current dataloader to
                the name (when using multiple). If False, user needs to give unique names for
                each dataloader to not mix values
            batch_size: Current batch_size. This will be directly inferred from the loaded batch,
                but some data structures might need to explicitly provide it.
            rank_zero_only: Whether the value will be logged only on rank 0. This will prevent synchronization which
                would produce a deadlock as not all processes would perform this log call.
        """
        for k, v in dictionary.items():
            self.log(
                name=k,
                value=v,
                prog_bar=prog_bar,
                logger=logger,
                on_step=on_step,
                on_epoch=on_epoch,
                reduce_fx=reduce_fx,
                enable_graph=enable_graph,
                sync_dist=sync_dist,
                sync_dist_group=sync_dist_group,
                add_dataloader_idx=add_dataloader_idx,
                batch_size=batch_size,
                rank_zero_only=rank_zero_only,
            )

    @staticmethod
    def __check_not_nested(value: dict, name: str) -> dict:
        # self-imposed restriction. for simplicity
        if any(isinstance(v, dict) for v in value.values()):
            raise ValueError(f"`self.log({name}, {value})` was called, but nested dictionaries cannot be logged")
        return value

    @staticmethod
    def __check_allowed(v: Any, name: str, value: Any) -> None:
        raise ValueError(f"`self.log({name}, {value})` was called, but `{type(v).__name__}` values cannot be logged")

    def __to_tensor(self, value: numbers.Number) -> torch.Tensor:
        return torch.tensor(value, device=self.device)

    def log_grad_norm(self, grad_norm_dict: Dict[str, float]) -> None:
        """Override this method to change the default behaviour of ``log_grad_norm``.

        If clipping gradients, the gradients will not have been clipped yet.

        Args:
            grad_norm_dict: Dictionary containing current grad norm metrics

        Example::

            # DEFAULT
            def log_grad_norm(self, grad_norm_dict):
                self.log_dict(grad_norm_dict, on_step=False, on_epoch=True, prog_bar=False, logger=True)
        """
        self.log_dict(grad_norm_dict, on_step=True, on_epoch=True, prog_bar=True, logger=True)

    def __auto_choose_log_on_step(self, on_step: Optional[bool]) -> bool:
        if on_step is None:
            on_step = False
            on_step |= self._current_fx_name in ("training_step", "training_step_end")
        return on_step

    def __auto_choose_log_on_epoch(self, on_epoch: Optional[bool]) -> bool:
        if on_epoch is None:
            on_epoch = True
            on_epoch &= self._current_fx_name not in ("training_step", "training_step_end")
        return on_epoch

    def all_gather(
        self, data: Union[torch.Tensor, Dict, List, Tuple], group: Optional[Any] = None, sync_grads: bool = False
    ):
        r"""
        Allows users to call ``self.all_gather()`` from the LightningModule, thus making the ``all_gather`` operation
        accelerator agnostic. ``all_gather`` is a function provided by accelerators to gather a tensor from several
        distributed processes.

        Args:
            data: int, float, tensor of shape (batch, ...), or a (possibly nested) collection thereof.
            group: the process group to gather results from. Defaults to all processes (world)
            sync_grads: flag that allows users to synchronize gradients for the all_gather operation

        Return:
            A tensor of shape (world_size, batch, ...), or if the input was a collection
            the output will also be a collection with tensors of this shape.
        """
        group = group if group is not None else torch.distributed.group.WORLD
        all_gather = self.trainer.training_type_plugin.all_gather
        data = convert_to_tensors(data, device=self.device)
        return apply_to_collection(data, torch.Tensor, all_gather, group=group, sync_grads=sync_grads)

    def forward(self, *args, **kwargs) -> Any:
        r"""
        Same as :meth:`torch.nn.Module.forward()`.

        Args:
            *args: Whatever you decide to pass into the forward method.
            **kwargs: Keyword arguments are also possible.

        Return:
            Your model's output
        """
        return super().forward(*args, **kwargs)

    def training_step(self, *args, **kwargs) -> STEP_OUTPUT:
        r"""
        Here you compute and return the training loss and some additional metrics for e.g.
        the progress bar or logger.

        Args:
            batch (:class:`~torch.Tensor` | (:class:`~torch.Tensor`, ...) | [:class:`~torch.Tensor`, ...]):
                The output of your :class:`~torch.utils.data.DataLoader`. A tensor, tuple or list.
            batch_idx (``int``): Integer displaying index of this batch
            optimizer_idx (``int``): When using multiple optimizers, this argument will also be present.
            hiddens (``Any``): Passed in if
                :paramref:`~pytorch_lightning.core.lightning.LightningModule.truncated_bptt_steps` > 0.

        Return:
            Any of.

            - :class:`~torch.Tensor` - The loss tensor
            - ``dict`` - A dictionary. Can include any keys, but must include the key ``'loss'``
            - ``None`` - Training will skip to the next batch. This is only for automatic optimization.
                This is not supported for multi-GPU, TPU, IPU, or DeepSpeed.

        In this step you'd normally do the forward pass and calculate the loss for a batch.
        You can also do fancier things like multiple forward passes or something model specific.

        Example::

            def training_step(self, batch, batch_idx):
                x, y, z = batch
                out = self.encoder(x)
                loss = self.loss(out, x)
                return loss

        If you define multiple optimizers, this step will be called with an additional
        ``optimizer_idx`` parameter.

        .. code-block:: python

            # Multiple optimizers (e.g.: GANs)
            def training_step(self, batch, batch_idx, optimizer_idx):
                if optimizer_idx == 0:
                    # do training_step with encoder
                    ...
                if optimizer_idx == 1:
                    # do training_step with decoder
                    ...


        If you add truncated back propagation through time you will also get an additional
        argument with the hidden states of the previous step.

        .. code-block:: python

            # Truncated back-propagation through time
            def training_step(self, batch, batch_idx, hiddens):
                # hiddens are the hidden states from the previous truncated backprop step
                out, hiddens = self.lstm(data, hiddens)
                loss = ...
                return {"loss": loss, "hiddens": hiddens}

        Note:
            The loss value shown in the progress bar is smoothed (averaged) over the last values,
            so it differs from the actual loss returned in train/validation step.
        """
        rank_zero_warn("`training_step` must be implemented to be used with the Lightning Trainer")

    def training_step_end(self, step_output: STEP_OUTPUT) -> STEP_OUTPUT:
        """Use this when training with dp or ddp2 because :meth:`training_step` will operate on only part of the
        batch. However, this is still optional and only needed for things like softmax or NCE loss.

        Note:
            If you later switch to ddp or some other mode, this will still be called
            so that you don't have to change your code

        .. code-block:: python

            # pseudocode
            sub_batches = split_batches_for_dp(batch)
            step_output = [training_step(sub_batch) for sub_batch in sub_batches]
            training_step_end(step_output)

        Args:
            step_output: What you return in `training_step` for each batch part.

        Return:
            Anything

        When using dp/ddp2 distributed backends, only a portion of the batch is inside the training_step:

        .. code-block:: python

            def training_step(self, batch, batch_idx):
                # batch is 1/num_gpus big
                x, y = batch

                out = self(x)

                # softmax uses only a portion of the batch in the denominator
                loss = self.softmax(out)
                loss = nce_loss(loss)
                return loss

        If you wish to do something with all the parts of the batch, then use this method to do it:

        .. code-block:: python

            def training_step(self, batch, batch_idx):
                # batch is 1/num_gpus big
                x, y = batch

                out = self.encoder(x)
                return {"pred": out}


            def training_step_end(self, training_step_outputs):
                gpu_0_pred = training_step_outputs[0]["pred"]
                gpu_1_pred = training_step_outputs[1]["pred"]
                gpu_n_pred = training_step_outputs[n]["pred"]

                # this softmax now uses the full batch
                loss = nce_loss([gpu_0_pred, gpu_1_pred, gpu_n_pred])
                return loss

        See Also:
            See the :ref:`advanced/multi_gpu:Multi-GPU training` guide for more details.
        """

    def training_epoch_end(self, outputs: EPOCH_OUTPUT) -> None:
        """Called at the end of the training epoch with the outputs of all training steps. Use this in case you
        need to do something with all the outputs returned by :meth:`training_step`.

        .. code-block:: python

            # the pseudocode for these calls
            train_outs = []
            for train_batch in train_data:
                out = training_step(train_batch)
                train_outs.append(out)
            training_epoch_end(train_outs)

        Args:
            outputs: List of outputs you defined in :meth:`training_step`.
                If there are multiple optimizers, it is a list containing a list of outputs for each optimizer.
                If using ``truncated_bptt_steps > 1``, each element is a list of outputs corresponding to the outputs
                of each processed split batch.

        Return:
            None

        Note:
            If this method is not overridden, this won't be called.

        .. code-block:: python

            def training_epoch_end(self, training_step_outputs):
                # do something with all training_step outputs
                for out in training_step_outputs:
                    ...
        """

    def validation_step(self, *args, **kwargs) -> Optional[STEP_OUTPUT]:
        r"""
        Operates on a single batch of data from the validation set.
        In this step you'd might generate examples or calculate anything of interest like accuracy.

        .. code-block:: python

            # the pseudocode for these calls
            val_outs = []
            for val_batch in val_data:
                out = validation_step(val_batch)
                val_outs.append(out)
            validation_epoch_end(val_outs)

        Args:
            batch: The output of your :class:`~torch.utils.data.DataLoader`.
            batch_idx: The index of this batch.
            dataloader_idx: The index of the dataloader that produced this batch.
                (only if multiple val dataloaders used)

        Return:
            - Any object or value
            - ``None`` - Validation will skip to the next batch

        .. code-block:: python

            # pseudocode of order
            val_outs = []
            for val_batch in val_data:
                out = validation_step(val_batch)
                if defined("validation_step_end"):
                    out = validation_step_end(out)
                val_outs.append(out)
            val_outs = validation_epoch_end(val_outs)


        .. code-block:: python

            # if you have one val dataloader:
            def validation_step(self, batch, batch_idx):
                ...


            # if you have multiple val dataloaders:
            def validation_step(self, batch, batch_idx, dataloader_idx=0):
                ...

        Examples::

            # CASE 1: A single validation dataset
            def validation_step(self, batch, batch_idx):
                x, y = batch

                # implement your own
                out = self(x)
                loss = self.loss(out, y)

                # log 6 example images
                # or generated text... or whatever
                sample_imgs = x[:6]
                grid = torchvision.utils.make_grid(sample_imgs)
                self.logger.experiment.add_image('example_images', grid, 0)

                # calculate acc
                labels_hat = torch.argmax(out, dim=1)
                val_acc = torch.sum(y == labels_hat).item() / (len(y) * 1.0)

                # log the outputs!
                self.log_dict({'val_loss': loss, 'val_acc': val_acc})

        If you pass in multiple val dataloaders, :meth:`validation_step` will have an additional argument. We recommend
        setting the default value of 0 so that you can quickly switch between single and multiple dataloaders.

        .. code-block:: python

            # CASE 2: multiple validation dataloaders
            def validation_step(self, batch, batch_idx, dataloader_idx=0):
                # dataloader_idx tells you which dataset this is.
                ...

        Note:
            If you don't need to validate you don't need to implement this method.

        Note:
            When the :meth:`validation_step` is called, the model has been put in eval mode
            and PyTorch gradients have been disabled. At the end of validation,
            the model goes back to training mode and gradients are enabled.
        """

    def validation_step_end(self, *args, **kwargs) -> Optional[STEP_OUTPUT]:
        """Use this when validating with dp or ddp2 because :meth:`validation_step` will operate on only part of
        the batch. However, this is still optional and only needed for things like softmax or NCE loss.

        Note:
            If you later switch to ddp or some other mode, this will still be called
            so that you don't have to change your code.

        .. code-block:: python

            # pseudocode
            sub_batches = split_batches_for_dp(batch)
            step_output = [validation_step(sub_batch) for sub_batch in sub_batches]
            validation_step_end(step_output)

        Args:
            step_output: What you return in :meth:`validation_step` for each batch part.

        Return:
            None or anything

        .. code-block:: python

            # WITHOUT validation_step_end
            # if used in DP or DDP2, this batch is 1/num_gpus large
            def validation_step(self, batch, batch_idx):
                # batch is 1/num_gpus big
                x, y = batch

                out = self.encoder(x)
                loss = self.softmax(out)
                loss = nce_loss(loss)
                self.log("val_loss", loss)


            # --------------
            # with validation_step_end to do softmax over the full batch
            def validation_step(self, batch, batch_idx):
                # batch is 1/num_gpus big
                x, y = batch

                out = self(x)
                return out


            def validation_step_end(self, val_step_outputs):
                for out in val_step_outputs:
                    ...

        See Also:
            See the :ref:`advanced/multi_gpu:Multi-GPU training` guide for more details.
        """

    def validation_epoch_end(self, outputs: EPOCH_OUTPUT) -> None:
        """Called at the end of the validation epoch with the outputs of all validation steps.

        .. code-block:: python

            # the pseudocode for these calls
            val_outs = []
            for val_batch in val_data:
                out = validation_step(val_batch)
                val_outs.append(out)
            validation_epoch_end(val_outs)

        Args:
            outputs: List of outputs you defined in :meth:`validation_step`, or if there
                are multiple dataloaders, a list containing a list of outputs for each dataloader.

        Return:
            None

        Note:
            If you didn't define a :meth:`validation_step`, this won't be called.

        Examples:
            With a single dataloader:

            .. code-block:: python

                def validation_epoch_end(self, val_step_outputs):
                    for out in val_step_outputs:
                        ...

            With multiple dataloaders, `outputs` will be a list of lists. The outer list contains
            one entry per dataloader, while the inner list contains the individual outputs of
            each validation step for that dataloader.

            .. code-block:: python

                def validation_epoch_end(self, outputs):
                    for dataloader_output_result in outputs:
                        dataloader_outs = dataloader_output_result.dataloader_i_outputs

                    self.log("final_metric", final_value)
        """

    def test_step(self, *args, **kwargs) -> Optional[STEP_OUTPUT]:
        r"""
        Operates on a single batch of data from the test set.
        In this step you'd normally generate examples or calculate anything of interest
        such as accuracy.

        .. code-block:: python

            # the pseudocode for these calls
            test_outs = []
            for test_batch in test_data:
                out = test_step(test_batch)
                test_outs.append(out)
            test_epoch_end(test_outs)

        Args:
            batch: The output of your :class:`~torch.utils.data.DataLoader`.
            batch_idx: The index of this batch.
            dataloader_id: The index of the dataloader that produced this batch.
                (only if multiple test dataloaders used).

        Return:
           Any of.

            - Any object or value
            - ``None`` - Testing will skip to the next batch

        .. code-block:: python

            # if you have one test dataloader:
            def test_step(self, batch, batch_idx):
                ...


            # if you have multiple test dataloaders:
            def test_step(self, batch, batch_idx, dataloader_idx=0):
                ...

        Examples::

            # CASE 1: A single test dataset
            def test_step(self, batch, batch_idx):
                x, y = batch

                # implement your own
                out = self(x)
                loss = self.loss(out, y)

                # log 6 example images
                # or generated text... or whatever
                sample_imgs = x[:6]
                grid = torchvision.utils.make_grid(sample_imgs)
                self.logger.experiment.add_image('example_images', grid, 0)

                # calculate acc
                labels_hat = torch.argmax(out, dim=1)
                test_acc = torch.sum(y == labels_hat).item() / (len(y) * 1.0)

                # log the outputs!
                self.log_dict({'test_loss': loss, 'test_acc': test_acc})

        If you pass in multiple test dataloaders, :meth:`test_step` will have an additional argument. We recommend
        setting the default value of 0 so that you can quickly switch between single and multiple dataloaders.

        .. code-block:: python

            # CASE 2: multiple test dataloaders
            def test_step(self, batch, batch_idx, dataloader_idx=0):
                # dataloader_idx tells you which dataset this is.
                ...

        Note:
            If you don't need to test you don't need to implement this method.

        Note:
            When the :meth:`test_step` is called, the model has been put in eval mode and
            PyTorch gradients have been disabled. At the end of the test epoch, the model goes back
            to training mode and gradients are enabled.
        """

    def test_step_end(self, *args, **kwargs) -> Optional[STEP_OUTPUT]:
        """Use this when testing with dp or ddp2 because :meth:`test_step` will operate on only part of the batch.
        However, this is still optional and only needed for things like softmax or NCE loss.

        Note:
            If you later switch to ddp or some other mode, this will still be called
            so that you don't have to change your code.

        .. code-block:: python

            # pseudocode
            sub_batches = split_batches_for_dp(batch)
            step_output = [test_step(sub_batch) for sub_batch in sub_batches]
            test_step_end(step_output)

        Args:
            step_output: What you return in :meth:`test_step` for each batch part.

        Return:
            None or anything

        .. code-block:: python

            # WITHOUT test_step_end
            # if used in DP or DDP2, this batch is 1/num_gpus large
            def test_step(self, batch, batch_idx):
                # batch is 1/num_gpus big
                x, y = batch

                out = self(x)
                loss = self.softmax(out)
                self.log("test_loss", loss)


            # --------------
            # with test_step_end to do softmax over the full batch
            def test_step(self, batch, batch_idx):
                # batch is 1/num_gpus big
                x, y = batch

                out = self.encoder(x)
                return out


            def test_step_end(self, output_results):
                # this out is now the full size of the batch
                all_test_step_outs = output_results.out
                loss = nce_loss(all_test_step_outs)
                self.log("test_loss", loss)

        See Also:
            See the :ref:`advanced/multi_gpu:Multi-GPU training` guide for more details.
        """

    def test_epoch_end(self, outputs: EPOCH_OUTPUT) -> None:
        """Called at the end of a test epoch with the output of all test steps.

        .. code-block:: python

            # the pseudocode for these calls
            test_outs = []
            for test_batch in test_data:
                out = test_step(test_batch)
                test_outs.append(out)
            test_epoch_end(test_outs)

        Args:
            outputs: List of outputs you defined in :meth:`test_step_end`, or if there
                are multiple dataloaders, a list containing a list of outputs for each dataloader

        Return:
            None

        Note:
            If you didn't define a :meth:`test_step`, this won't be called.

        Examples:
            With a single dataloader:

            .. code-block:: python

                def test_epoch_end(self, outputs):
                    # do something with the outputs of all test batches
                    all_test_preds = test_step_outputs.predictions

                    some_result = calc_all_results(all_test_preds)
                    self.log(some_result)

            With multiple dataloaders, `outputs` will be a list of lists. The outer list contains
            one entry per dataloader, while the inner list contains the individual outputs of
            each test step for that dataloader.

            .. code-block:: python

                def test_epoch_end(self, outputs):
                    final_value = 0
                    for dataloader_outputs in outputs:
                        for test_step_out in dataloader_outputs:
                            # do something
                            final_value += test_step_out

                    self.log("final_metric", final_value)
        """

    def predict_step(self, batch: Any, batch_idx: int, dataloader_idx: int = 0) -> Any:
        """Step function called during :meth:`~pytorch_lightning.trainer.trainer.Trainer.predict`. By default, it
        calls :meth:`~pytorch_lightning.core.lightning.LightningModule.forward`. Override to add any processing
        logic.

        The :meth:`~pytorch_lightning.core.lightning.LightningModule.predict_step` is used
        to scale inference on multi-devices.

        To prevent an OOM error, it is possible to use :class:`~pytorch_lightning.callbacks.BasePredictionWriter`
        callback to write the predictions to disk or database after each batch or on epoch end.

        The :class:`~pytorch_lightning.callbacks.BasePredictionWriter` should be used while using a spawn
        based accelerator. This happens for ``Trainer(strategy="ddp_spawn")``
        or training on 8 TPU cores with ``Trainer(tpu_cores=8)`` as predictions won't be returned.

        Example ::

            class MyModel(LightningModule):

                def predicts_step(self, batch, batch_idx, dataloader_idx=0):
                    return self(batch)

            dm = ...
            model = MyModel()
            trainer = Trainer(gpus=2)
            predictions = trainer.predict(model, dm)


        Args:
            batch: Current batch.
            batch_idx: Index of current batch.
            dataloader_idx: Index of the current dataloader.

        Return:
            Predicted output
        """
        return self(batch)

    def configure_callbacks(self):
        """Configure model-specific callbacks. When the model gets attached, e.g., when ``.fit()`` or ``.test()``
        gets called, the list returned here will be merged with the list of callbacks passed to the Trainer's
        ``callbacks`` argument. If a callback returned here has the same type as one or several callbacks already
        present in the Trainer's callbacks list, it will take priority and replace them. In addition, Lightning
        will make sure :class:`~pytorch_lightning.callbacks.model_checkpoint.ModelCheckpoint` callbacks run last.

        Return:
            A list of callbacks which will extend the list of callbacks in the Trainer.

        Example::

            def configure_callbacks(self):
                early_stop = EarlyStopping(monitor="val_acc", mode="max")
                checkpoint = ModelCheckpoint(monitor="val_loss")
                return [early_stop, checkpoint]

        Note:
            Certain callback methods like :meth:`~pytorch_lightning.callbacks.base.Callback.on_init_start`
            will never be invoked on the new callbacks returned here.
        """
        return []

    def configure_optimizers(self):
        r"""
        Choose what optimizers and learning-rate schedulers to use in your optimization.
        Normally you'd need one. But in the case of GANs or similar you might have multiple.

        Return:
            Any of these 6 options.

            - **Single optimizer**.
            - **List or Tuple** of optimizers.
            - **Two lists** - The first list has multiple optimizers, and the second has multiple LR schedulers
              (or multiple ``lr_scheduler_config``).
            - **Dictionary**, with an ``"optimizer"`` key, and (optionally) a ``"lr_scheduler"``
              key whose value is a single LR scheduler or ``lr_scheduler_config``.
            - **Tuple of dictionaries** as described above, with an optional ``"frequency"`` key.
            - **None** - Fit will run without any optimizer.

        The ``lr_scheduler_config`` is a dictionary which contains the scheduler and its associated configuration.
        The default configuration is shown below.

        .. code-block:: python

            lr_scheduler_config = {
                # REQUIRED: The scheduler instance
                "scheduler": lr_scheduler,
                # The unit of the scheduler's step size, could also be 'step'.
                # 'epoch' updates the scheduler on epoch end whereas 'step'
                # updates it after a optimizer update.
                "interval": "epoch",
                # How many epochs/steps should pass between calls to
                # `scheduler.step()`. 1 corresponds to updating the learning
                # rate after every epoch/step.
                "frequency": 1,
                # Metric to to monitor for schedulers like `ReduceLROnPlateau`
                "monitor": "val_loss",
                # If set to `True`, will enforce that the value specified 'monitor'
                # is available when the scheduler is updated, thus stopping
                # training if not found. If set to `False`, it will only produce a warning
                "strict": True,
                # If using the `LearningRateMonitor` callback to monitor the
                # learning rate progress, this keyword can be used to specify
                # a custom logged name
                "name": None,
            }

        When there are schedulers in which the ``.step()`` method is conditioned on a value, such as the
        :class:`torch.optim.lr_scheduler.ReduceLROnPlateau` scheduler, Lightning requires that the
        ``lr_scheduler_config`` contains the keyword ``"monitor"`` set to the metric name that the scheduler
        should be conditioned on.

        .. testcode::

            # The ReduceLROnPlateau scheduler requires a monitor
            def configure_optimizers(self):
                optimizer = Adam(...)
                return {
                    "optimizer": optimizer,
                    "lr_scheduler": {
                        "scheduler": ReduceLROnPlateau(optimizer, ...),
                        "monitor": "metric_to_track",
                        "frequency": "indicates how often the metric is updated"
                        # If "monitor" references validation metrics, then "frequency" should be set to a
                        # multiple of "trainer.check_val_every_n_epoch".
                    },
                }


            # In the case of two optimizers, only one using the ReduceLROnPlateau scheduler
            def configure_optimizers(self):
                optimizer1 = Adam(...)
                optimizer2 = SGD(...)
                scheduler1 = ReduceLROnPlateau(optimizer1, ...)
                scheduler2 = LambdaLR(optimizer2, ...)
                return (
                    {
                        "optimizer": optimizer1,
                        "lr_scheduler": {
                            "scheduler": scheduler1,
                            "monitor": "metric_to_track",
                        },
                    },
                    {"optimizer": optimizer2, "lr_scheduler": scheduler2},
                )

        Metrics can be made available to monitor by simply logging it using
        ``self.log('metric_to_track', metric_val)`` in your :class:`~pytorch_lightning.core.lightning.LightningModule`.

        Note:
            The ``frequency`` value specified in a dict along with the ``optimizer`` key is an int corresponding
            to the number of sequential batches optimized with the specific optimizer.
            It should be given to none or to all of the optimizers.
            There is a difference between passing multiple optimizers in a list,
            and passing multiple optimizers in dictionaries with a frequency of 1:

                - In the former case, all optimizers will operate on the given batch in each optimization step.
                - In the latter, only one optimizer will operate on the given batch at every step.

            This is different from the ``frequency`` value specified in the ``lr_scheduler_config`` mentioned above.

            .. code-block:: python

                def configure_optimizers(self):
                    optimizer_one = torch.optim.SGD(self.model.parameters(), lr=0.01)
                    optimizer_two = torch.optim.SGD(self.model.parameters(), lr=0.01)
                    return [
                        {"optimizer": optimizer_one, "frequency": 5},
                        {"optimizer": optimizer_two, "frequency": 10},
                    ]

            In this example, the first optimizer will be used for the first 5 steps,
            the second optimizer for the next 10 steps and that cycle will continue.
            If an LR scheduler is specified for an optimizer using the ``lr_scheduler`` key in the above dict,
            the scheduler will only be updated when its optimizer is being used.

        Examples::

            # most cases. no learning rate scheduler
            def configure_optimizers(self):
                return Adam(self.parameters(), lr=1e-3)

            # multiple optimizer case (e.g.: GAN)
            def configure_optimizers(self):
                gen_opt = Adam(self.model_gen.parameters(), lr=0.01)
                dis_opt = Adam(self.model_dis.parameters(), lr=0.02)
                return gen_opt, dis_opt

            # example with learning rate schedulers
            def configure_optimizers(self):
                gen_opt = Adam(self.model_gen.parameters(), lr=0.01)
                dis_opt = Adam(self.model_dis.parameters(), lr=0.02)
                dis_sch = CosineAnnealing(dis_opt, T_max=10)
                return [gen_opt, dis_opt], [dis_sch]

            # example with step-based learning rate schedulers
            # each optimizer has its own scheduler
            def configure_optimizers(self):
                gen_opt = Adam(self.model_gen.parameters(), lr=0.01)
                dis_opt = Adam(self.model_dis.parameters(), lr=0.02)
                gen_sch = {
                    'scheduler': ExponentialLR(gen_opt, 0.99),
                    'interval': 'step'  # called after each training step
                }
                dis_sch = CosineAnnealing(dis_opt, T_max=10) # called every epoch
                return [gen_opt, dis_opt], [gen_sch, dis_sch]

            # example with optimizer frequencies
            # see training procedure in `Improved Training of Wasserstein GANs`, Algorithm 1
            # https://arxiv.org/abs/1704.00028
            def configure_optimizers(self):
                gen_opt = Adam(self.model_gen.parameters(), lr=0.01)
                dis_opt = Adam(self.model_dis.parameters(), lr=0.02)
                n_critic = 5
                return (
                    {'optimizer': dis_opt, 'frequency': n_critic},
                    {'optimizer': gen_opt, 'frequency': 1}
                )

        Note:
            Some things to know:

            - Lightning calls ``.backward()`` and ``.step()`` on each optimizer and learning rate scheduler as needed.
            - If you use 16-bit precision (``precision=16``), Lightning will automatically handle the optimizers.
            - If you use multiple optimizers, :meth:`training_step` will have an additional ``optimizer_idx`` parameter.
            - If you use :class:`torch.optim.LBFGS`, Lightning handles the closure function automatically for you.
            - If you use multiple optimizers, gradients will be calculated only for the parameters of current optimizer
              at each training step.
            - If you need to control how often those optimizers step or override the default ``.step()`` schedule,
              override the :meth:`optimizer_step` hook.
        """
        rank_zero_warn("`configure_optimizers` must be implemented to be used with the Lightning Trainer")

    def manual_backward(self, loss: Tensor, *args, **kwargs) -> None:
        """Call this directly from your :meth:`training_step` when doing optimizations manually. By using this,
        Lightning can ensure that all the proper scaling gets applied when using mixed precision.

        See :ref:`manual optimization<common/optimizers:Manual optimization>` for more examples.

        Example::

            def training_step(...):
                opt = self.optimizers()
                loss = ...
                opt.zero_grad()
                # automatically applies scaling, etc...
                self.manual_backward(loss)
                opt.step()

        Args:
            loss: The tensor on which to compute gradients. Must have a graph attached.
            *args: Additional positional arguments to be forwarded to :meth:`~torch.Tensor.backward`
            **kwargs: Additional keyword arguments to be forwarded to :meth:`~torch.Tensor.backward`
        """
        self._verify_is_manual_optimization("manual_backward")
        self.trainer.accelerator.backward(loss, None, None, *args, **kwargs)

    def backward(
        self, loss: Tensor, optimizer: Optional[Optimizer], optimizer_idx: Optional[int], *args, **kwargs
    ) -> None:
        """Called to perform backward on the loss returned in :meth:`training_step`. Override this hook with your
        own implementation if you need to.

        Args:
            loss: The loss tensor returned by :meth:`training_step`. If gradient accumulation is used, the loss here
                holds the normalized value (scaled by 1 / accumulation steps).
            optimizer: Current optimizer being used. ``None`` if using manual optimization.
            optimizer_idx: Index of the current optimizer being used. ``None`` if using manual optimization.

        Example::

            def backward(self, loss, optimizer, optimizer_idx):
                loss.backward()
        """
        loss.backward(*args, **kwargs)

    def toggle_optimizer(self, optimizer: Union[Optimizer, LightningOptimizer], optimizer_idx: int) -> None:
        """Makes sure only the gradients of the current optimizer's parameters are calculated in the training step
        to prevent dangling gradients in multiple-optimizer setup.

        This is only called automatically when automatic optimization is enabled and multiple optimizers are used.
        It works with :meth:`untoggle_optimizer` to make sure ``param_requires_grad_state`` is properly reset.

        Args:
            optimizer: The optimizer to toggle.
            optimizer_idx: The index of the optimizer to toggle.
        """
        # Iterate over all optimizer parameters to preserve their `requires_grad` information
        # in case these are pre-defined during `configure_optimizers`
        param_requires_grad_state = {}
        for opt in self.optimizers(use_pl_optimizer=False):
            for group in opt.param_groups:
                for param in group["params"]:
                    # If a param already appear in param_requires_grad_state, continue
                    if param in param_requires_grad_state:
                        continue
                    param_requires_grad_state[param] = param.requires_grad
                    param.requires_grad = False

        # Then iterate over the current optimizer's parameters and set its `requires_grad`
        # properties accordingly
        for group in optimizer.param_groups:
            for param in group["params"]:
                param.requires_grad = param_requires_grad_state[param]
        self._param_requires_grad_state = param_requires_grad_state

    def untoggle_optimizer(self, optimizer_idx: int) -> None:
        """Resets the state of required gradients that were toggled with :meth:`toggle_optimizer`.

        This is only called automatically when automatic optimization is enabled and multiple optimizers are used.

        Args:
            optimizer_idx: The index of the optimizer to untoggle.
        """
        for opt_idx, opt in enumerate(self.optimizers(use_pl_optimizer=False)):
            if optimizer_idx != opt_idx:
                for group in opt.param_groups:
                    for param in group["params"]:
                        if param in self._param_requires_grad_state:
                            param.requires_grad = self._param_requires_grad_state[param]
        # save memory
        self._param_requires_grad_state = {}

    def clip_gradients(
        self,
        optimizer: Optimizer,
        gradient_clip_val: Optional[Union[int, float]] = None,
        gradient_clip_algorithm: Optional[str] = None,
    ):
        """Handles gradient clipping internally.

        Note:
            Do not override this method. If you want to customize gradient clipping, consider
            using :meth:`configure_gradient_clipping` method.

        Args:
            optimizer: Current optimizer being used.
            gradient_clip_val: The value at which to clip gradients.
            gradient_clip_algorithm: The gradient clipping algorithm to use. Pass ``gradient_clip_algorithm="value"``
                to clip by value, and ``gradient_clip_algorithm="norm"`` to clip by norm.
        """
        if gradient_clip_val is None:
            gradient_clip_val = self.trainer.gradient_clip_val or 0.0
        elif self.trainer.gradient_clip_val is not None and self.trainer.gradient_clip_val != gradient_clip_val:
            raise MisconfigurationException(
                f"You have set `Trainer(gradient_clip_val={self.trainer.gradient_clip_val!r})`"
                f" and have passed `clip_gradients(gradient_clip_val={gradient_clip_val!r})`."
                " Please use only one of them."
            )

        if gradient_clip_algorithm is None:
            gradient_clip_algorithm = self.trainer.gradient_clip_algorithm or "norm"
        else:
            gradient_clip_algorithm = gradient_clip_algorithm.lower()
            if (
                self.trainer.gradient_clip_algorithm is not None
                and self.trainer.gradient_clip_algorithm != gradient_clip_algorithm
            ):
                raise MisconfigurationException(
                    f"You have set `Trainer(gradient_clip_algorithm={self.trainer.gradient_clip_algorithm.value!r})`"
                    f" and have passed `clip_gradients(gradient_clip_algorithm={gradient_clip_algorithm!r})"
                    " Please use only one of them."
                )

        if not isinstance(gradient_clip_val, (int, float)):
            raise TypeError(f"`gradient_clip_val` should be an int or a float. Got {gradient_clip_val}.")

        if not GradClipAlgorithmType.supported_type(gradient_clip_algorithm.lower()):
            raise MisconfigurationException(
                f"`gradient_clip_algorithm` {gradient_clip_algorithm} is invalid."
                f" Allowed algorithms: {GradClipAlgorithmType.supported_types()}."
            )

        gradient_clip_algorithm = GradClipAlgorithmType(gradient_clip_algorithm)
        self.trainer.precision_plugin.clip_gradients(optimizer, gradient_clip_val, gradient_clip_algorithm)

    def configure_gradient_clipping(
        self,
        optimizer: Optimizer,
        optimizer_idx: int,
        gradient_clip_val: Optional[Union[int, float]] = None,
        gradient_clip_algorithm: Optional[str] = None,
    ):
        """Perform gradient clipping for the optimizer parameters. Called before :meth:`optimizer_step`.

        Args:
            optimizer: Current optimizer being used.
            optimizer_idx: Index of the current optimizer being used.
            gradient_clip_val: The value at which to clip gradients. By default value passed in Trainer
                will be available here.
            gradient_clip_algorithm: The gradient clipping algorithm to use. By default value
                passed in Trainer will be available here.

        Example::

            # Perform gradient clipping on gradients associated with discriminator (optimizer_idx=1) in GAN
            def configure_gradient_clipping(self, optimizer, optimizer_idx, gradient_clip_val, gradient_clip_algorithm):
                if optimizer_idx == 1:
                    # Lightning will handle the gradient clipping
                    self.clip_gradients(
                        optimizer,
                        gradient_clip_val=gradient_clip_val,
                        gradient_clip_algorithm=gradient_clip_algorithm
                    )
                else:
                    # implement your own custom logic to clip gradients for generator (optimizer_idx=0)
        """
        self.clip_gradients(
            optimizer, gradient_clip_val=gradient_clip_val, gradient_clip_algorithm=gradient_clip_algorithm
        )

    def optimizer_step(
        self,
        epoch: int,
        batch_idx: int,
        optimizer: Union[Optimizer, LightningOptimizer],
        optimizer_idx: int = 0,
        optimizer_closure: Optional[Callable[[], Any]] = None,
        on_tpu: bool = False,
        using_native_amp: bool = False,
        using_lbfgs: bool = False,
    ) -> None:
        r"""
        Override this method to adjust the default way the
        :class:`~pytorch_lightning.trainer.trainer.Trainer` calls each optimizer.
        By default, Lightning calls ``step()`` and ``zero_grad()`` as shown in the example
        once per optimizer. This method (and ``zero_grad()``) won't be called during the
        accumulation phase when ``Trainer(accumulate_grad_batches != 1)``.

        Args:
            epoch: Current epoch
            batch_idx: Index of current batch
            optimizer: A PyTorch optimizer
            optimizer_idx: If you used multiple optimizers, this indexes into that list.
            optimizer_closure: Closure for all optimizers. This closure must be executed as it includes the
                calls to ``training_step()``, ``optimizer.zero_grad()``, and ``backward()``.
            on_tpu: ``True`` if TPU backward is required
            using_native_amp: ``True`` if using native amp
            using_lbfgs: True if the matching optimizer is :class:`torch.optim.LBFGS`

        Examples::

            # DEFAULT
            def optimizer_step(self, epoch, batch_idx, optimizer, optimizer_idx,
                               optimizer_closure, on_tpu, using_native_amp, using_lbfgs):
                optimizer.step(closure=optimizer_closure)

            # Alternating schedule for optimizer steps (i.e.: GANs)
            def optimizer_step(self, epoch, batch_idx, optimizer, optimizer_idx,
                               optimizer_closure, on_tpu, using_native_amp, using_lbfgs):
                # update generator opt every step
                if optimizer_idx == 0:
                    optimizer.step(closure=optimizer_closure)

                # update discriminator opt every 2 steps
                if optimizer_idx == 1:
                    if (batch_idx + 1) % 2 == 0 :
                        optimizer.step(closure=optimizer_closure)
                    else:
                        # call the closure by itself to run `training_step` + `backward` without an optimizer step
                        optimizer_closure()

                # ...
                # add as many optimizers as you want

        Here's another example showing how to use this for more advanced things such as
        learning rate warm-up:

        .. code-block:: python

            # learning rate warm-up
            def optimizer_step(
                self,
                epoch,
                batch_idx,
                optimizer,
                optimizer_idx,
                optimizer_closure,
                on_tpu,
                using_native_amp,
                using_lbfgs,
            ):
                # warm up lr
                if self.trainer.global_step < 500:
                    lr_scale = min(1.0, float(self.trainer.global_step + 1) / 500.0)
                    for pg in optimizer.param_groups:
                        pg["lr"] = lr_scale * self.learning_rate

                # update params
                optimizer.step(closure=optimizer_closure)

        """
        optimizer.step(closure=optimizer_closure)

    def optimizer_zero_grad(self, epoch: int, batch_idx: int, optimizer: Optimizer, optimizer_idx: int):
        """Override this method to change the default behaviour of ``optimizer.zero_grad()``.

        Args:
            epoch: Current epoch
            batch_idx: Index of current batch
            optimizer: A PyTorch optimizer
            optimizer_idx: If you used multiple optimizers this indexes into that list.

        Examples::

            # DEFAULT
            def optimizer_zero_grad(self, epoch, batch_idx, optimizer, optimizer_idx):
                optimizer.zero_grad()

            # Set gradients to `None` instead of zero to improve performance.
            def optimizer_zero_grad(self, epoch, batch_idx, optimizer, optimizer_idx):
                optimizer.zero_grad(set_to_none=True)

        See :meth:`torch.optim.Optimizer.zero_grad` for the explanation of the above example.
        """
        optimizer.zero_grad()

    def tbptt_split_batch(self, batch: Any, split_size: int) -> List[Any]:
        r"""
        When using truncated backpropagation through time, each batch must be split along the
        time dimension. Lightning handles this by default, but for custom behavior override
        this function.

        Args:
            batch: Current batch
            split_size: The size of the split

        Return:
            List of batch splits. Each split will be passed to :meth:`training_step` to enable truncated
            back propagation through time. The default implementation splits root level Tensors and
            Sequences at dim=1 (i.e. time dim). It assumes that each time dim is the same length.

        Examples::

            def tbptt_split_batch(self, batch, split_size):
                splits = []
                for t in range(0, time_dims[0], split_size):
                    batch_split = []
                    for i, x in enumerate(batch):
                        if isinstance(x, torch.Tensor):
                            split_x = x[:, t:t + split_size]
                        elif isinstance(x, collections.Sequence):
                            split_x = [None] * len(x)
                            for batch_idx in range(len(x)):
                              split_x[batch_idx] = x[batch_idx][t:t + split_size]
                        batch_split.append(split_x)
                    splits.append(batch_split)
                return splits

        Note:
            Called in the training loop after
            :meth:`~pytorch_lightning.callbacks.base.Callback.on_batch_start`
            if :paramref:`~pytorch_lightning.core.lightning.LightningModule.truncated_bptt_steps` > 0.
            Each returned batch split is passed separately to :meth:`training_step`.
        """
        time_dims = [len(x[0]) for x in batch if isinstance(x, (torch.Tensor, collections.Sequence))]
        assert len(time_dims) >= 1, "Unable to determine batch time dimension"
        assert all(x == time_dims[0] for x in time_dims), "Batch time dimension length is ambiguous"

        splits = []
        for t in range(0, time_dims[0], split_size):
            batch_split = []
            for i, x in enumerate(batch):
                if isinstance(x, torch.Tensor):
                    split_x = x[:, t : t + split_size]
                elif isinstance(x, collections.Sequence):
                    split_x = [None] * len(x)
                    for batch_idx in range(len(x)):
                        split_x[batch_idx] = x[batch_idx][t : t + split_size]

                batch_split.append(split_x)

            splits.append(batch_split)

        return splits

    def summarize(self, max_depth: int = 1) -> ModelSummary:
        """Summarize this LightningModule.

        .. deprecated:: v1.5
            This method was deprecated in v1.5 in favor of `pytorch_lightning.utilities.model_summary.summarize`
            and will be removed in v1.7.

        Args:
            max_depth: The maximum depth of layer nesting that the summary will include. A value of 0 turns the
                layer summary off. Default: 1.

        Return:
            The model summary object
        """
        rank_zero_deprecation(
            "The `LightningModule.summarize` method is deprecated in v1.5 and will be removed in v1.7. "
            "Use `pytorch_lightning.utilities.model_summary.summarize` instead.",
            stacklevel=6,
        )

        return summarize(self, max_depth)

    def freeze(self) -> None:
        r"""
        Freeze all params for inference.

        Example::

            model = MyLightningModule(...)
            model.freeze()

        """
        for param in self.parameters():
            param.requires_grad = False

        self.eval()

    def unfreeze(self) -> None:
        """Unfreeze all parameters for training.

        .. code-block:: python

            model = MyLightningModule(...)
            model.unfreeze()
        """
        for param in self.parameters():
            param.requires_grad = True

        self.train()

    def get_progress_bar_dict(self) -> Dict[str, Union[int, str]]:
        r"""
        .. deprecated:: v1.5
            This method was deprecated in v1.5 in favor of
            `pytorch_lightning.callbacks.progress.base.get_standard_metrics` and will be removed in v1.7.

        Implement this to override the default items displayed in the progress bar.
        By default it includes the average loss value, split index of BPTT (if used)
        and the version of the experiment when using a logger.

        .. code-block::

            Epoch 1:   4%|▎         | 40/1095 [00:03<01:37, 10.84it/s, loss=4.501, v_num=10]

        Here is an example how to override the defaults:

        .. code-block:: python

            def get_progress_bar_dict(self):
                # don't show the version number
                items = super().get_progress_bar_dict()
                items.pop("v_num", None)
                return items

        Return:
            Dictionary with the items to be displayed in the progress bar.
        """
        return progress_base.get_standard_metrics(self.trainer, self)

    def _verify_is_manual_optimization(self, fn_name):
        if self.automatic_optimization:
            raise MisconfigurationException(
                f"to use {fn_name}, please disable automatic optimization:"
                " set model property `automatic_optimization` as False"
            )

    @classmethod
    def _auto_collect_arguments(cls, frame=None) -> Tuple[Dict, Dict]:
        """Collect all module arguments in the current constructor and all child constructors. The child
        constructors are all the ``__init__`` methods that reach the current class through (chained)
        ``super().__init__()`` calls.

        Args:
            frame: instance frame

        Returns:
            self_arguments: arguments dictionary of the first instance
            parents_arguments: arguments dictionary of the parent's instances
        """
        if not frame:
            frame = inspect.currentframe()

        frame_args = collect_init_args(frame.f_back, [])
        self_arguments = frame_args[-1]

        # set hyper_parameters in child
        self_arguments = self_arguments
        parents_arguments = {}

        # add all arguments from parents
        for args in frame_args[:-1]:
            parents_arguments.update(args)
        return self_arguments, parents_arguments

    @torch.no_grad()
<<<<<<< HEAD
    def to_onnx(
        self,
        file_path: Union[str, Path],
        input_sample: Optional[Any] = None,
        model_check_fn: Callable = None,
        **kwargs,
    ) -> None:
        """
        Saves the model in ONNX format.
=======
    def to_onnx(self, file_path: Union[str, Path], input_sample: Optional[Any] = None, **kwargs):
        """Saves the model in ONNX format.
>>>>>>> 3d6262b7

        Args:
            file_path: The path of the file the onnx model should be saved to.
            input_sample: An input for tracing. Default: None (uses :attr:`example_input_array`)
            model_check_fn: A custom function that conducts onnx model checks. The default function here
                conducts tests using the onnxruntime.
            **kwargs: Will be passed to :func:`torch.onnx.export` function.

        Example::

            class SimpleModel(LightningModule):
                def __init__(self):
                    super().__init__()
                    self.l1 = torch.nn.Linear(in_features=64, out_features=4)

                def forward(self, x):
                    return torch.relu(self.l1(x.view(x.size(0), -1)))


            model = SimpleModel()
            input_sample = torch.randn((1, 64))
            model.to_onnx(tmpfile.name, input_sample, export_params=True)
        """
        mode = self.training

        if input_sample is None:
            if self.example_input_array is None:
                raise ValueError(
                    "Could not export to ONNX since neither `input_sample` nor"
                    " `model.example_input_array` attribute is set."
                )
            input_sample = self.example_input_array

        input_sample = self._apply_batch_transfer_handler(input_sample)

        if not isinstance(input_sample, (Tuple, List)):
            input_sample = (input_sample, )

        if "example_outputs" not in kwargs:
            self.eval()
<<<<<<< HEAD
            kwargs["example_outputs"] = self(*input_sample)
=======
            if isinstance(input_sample, Tuple):
                kwargs["example_outputs"] = self(*input_sample)
            else:
                kwargs["example_outputs"] = self(input_sample)
>>>>>>> 3d6262b7

        torch.onnx.export(self, input_sample, file_path, **kwargs)

        model_check_fn = model_check_fn or self._default_model_check_fn
        model_check_fn(file_path, input_sample, kwargs['example_outputs'])

        self.train(mode)

    @staticmethod
    def _default_model_check_fn(p, inp, torch_outs):
        if _ONNX_AVAILABLE and _ONNX_RUNTIME_AVAILABLE:
            import onnx
            import onnxruntime
        else:
            raise MisconfigurationException(
                "`LightingModule.to_onnx()` with the default `model_check_fn` requires onnx and onnxruntime."
                " Run `pip install onnx onnxruntime` to proceed or set a custom `model_check_fn`."
            )

        # generic graph integrity checks
        onnx_model = onnx.load(p)
        onnx.checker.check_model(onnx_model)

        # get ONNX outputs
        ort_session = onnxruntime.InferenceSession(p)
        ort_inputs = {inp.name: sample.detach().cpu().numpy() for inp, sample in zip(ort_session.get_inputs(), inp)}
        ort_outs = ort_session.run(None, ort_inputs)

        # compare against PyTorch outputs
        if not isinstance(torch_outs, (tuple, list)):
            torch_outs = (torch_outs, )
        for ort_out, torch_out in zip(ort_outs, torch_outs):
            np.testing.assert_allclose(torch_out.detach().cpu().numpy(), ort_out, rtol=1e-03, atol=1e-05)

    @torch.no_grad()
    def to_torchscript(
        self,
        file_path: Optional[Union[str, Path]] = None,
        method: Optional[str] = "script",
        example_inputs: Optional[Any] = None,
        **kwargs,
    ) -> Union[ScriptModule, Dict[str, ScriptModule]]:
        """By default compiles the whole model to a :class:`~torch.jit.ScriptModule`. If you want to use tracing,
        please provided the argument ``method='trace'`` and make sure that either the `example_inputs` argument is
        provided, or the model has :attr:`example_input_array` set. If you would like to customize the modules that
        are scripted you should override this method. In case you want to return multiple modules, we recommend
        using a dictionary.

        Args:
            file_path: Path where to save the torchscript. Default: None (no file saved).
            method: Whether to use TorchScript's script or trace method. Default: 'script'
            example_inputs: An input to be used to do tracing when method is set to 'trace'.
              Default: None (uses :attr:`example_input_array`)
            **kwargs: Additional arguments that will be passed to the :func:`torch.jit.script` or
              :func:`torch.jit.trace` function.

        Note:
            - Requires the implementation of the
              :meth:`~pytorch_lightning.core.lightning.LightningModule.forward` method.
            - The exported script will be set to evaluation mode.
            - It is recommended that you install the latest supported version of PyTorch
              to use this feature without limitations. See also the :mod:`torch.jit`
              documentation for supported features.

        Example:
            >>> class SimpleModel(LightningModule):
            ...     def __init__(self):
            ...         super().__init__()
            ...         self.l1 = torch.nn.Linear(in_features=64, out_features=4)
            ...
            ...     def forward(self, x):
            ...         return torch.relu(self.l1(x.view(x.size(0), -1)))
            ...
            >>> model = SimpleModel()
            >>> torch.jit.save(model.to_torchscript(), "model.pt")  # doctest: +SKIP
            >>> os.path.isfile("model.pt")  # doctest: +SKIP
            >>> torch.jit.save(model.to_torchscript(file_path="model_trace.pt", method='trace', # doctest: +SKIP
            ...                                     example_inputs=torch.randn(1, 64)))  # doctest: +SKIP
            >>> os.path.isfile("model_trace.pt")  # doctest: +SKIP
            True

        Return:
            This LightningModule as a torchscript, regardless of whether `file_path` is
            defined or not.
        """
        mode = self.training

        self._running_torchscript = True

        if method == "script":
            torchscript_module = torch.jit.script(self.eval(), **kwargs)
        elif method == "trace":
            # if no example inputs are provided, try to see if model has example_input_array set
            if example_inputs is None:
                if self.example_input_array is None:
                    raise ValueError(
                        "Choosing method=`trace` requires either `example_inputs`"
                        " or `model.example_input_array` to be defined."
                    )
                example_inputs = self.example_input_array

            # automatically send example inputs to the right device and use trace
            example_inputs = self._apply_batch_transfer_handler(example_inputs)
            torchscript_module = torch.jit.trace(func=self.eval(), example_inputs=example_inputs, **kwargs)
        else:
            raise ValueError(f"The 'method' parameter only supports 'script' or 'trace', but value given was: {method}")

        self.train(mode)

        if file_path is not None:
            fs = get_filesystem(file_path)
            with fs.open(file_path, "wb") as f:
                torch.jit.save(torchscript_module, f)

        self._running_torchscript = False

        return torchscript_module

    @property
    def model_size(self) -> float:
        """Returns the model size in MegaBytes (MB)

        Note:
            This property will not return correct value for Deepspeed (stage 3) and fully-sharded training.
        """
        if not self._running_torchscript:  # remove with the deprecation removal
            rank_zero_deprecation(
                "The `LightningModule.model_size` property was deprecated in v1.5 and will be removed in v1.7."
                " Please use the `pytorch_lightning.utilities.memory.get_model_size_mb`.",
                stacklevel=5,
            )
        return get_model_size_mb(self)

    def add_to_queue(self, queue: torch.multiprocessing.SimpleQueue) -> None:
        """Appends the :attr:`trainer.callback_metrics` dictionary to the given queue. To avoid issues with memory
        sharing, we cast the data to numpy.

        Args:
            queue: the instance of the queue to append the data.

        .. deprecated:: v1.5
            This method was deprecated in v1.5 in favor of `DDPSpawnPlugin.add_to_queue`
            and will be removed in v1.7.
        """
        if self.trainer and isinstance(self.trainer.training_type_plugin, pl.plugins.training_type.DDPSpawnPlugin):
            self.trainer.training_type_plugin.add_to_queue(self.trainer, queue)

    def get_from_queue(self, queue: torch.multiprocessing.SimpleQueue) -> None:
        """Retrieve the :attr:`trainer.callback_metrics` dictionary from the given queue. To preserve consistency,
        we cast back the data to ``torch.Tensor``.

        Args:
            queue: the instance of the queue from where to get the data.

        .. deprecated:: v1.5
            This method was deprecated in v1.5 in favor of `DDPSpawnPlugin.get_from_queue`
            and will be removed in v1.7.
        """
        if self.trainer and isinstance(self.trainer.training_type_plugin, pl.plugins.training_type.DDPSpawnPlugin):
            self.trainer.training_type_plugin.get_from_queue(self.trainer, queue)

    @contextmanager
    def _prevent_trainer_and_dataloaders_deepcopy(self) -> None:
        self._should_prevent_trainer_and_dataloaders_deepcopy = True
        yield
        self._should_prevent_trainer_and_dataloaders_deepcopy = False

    def __getstate__(self) -> Dict[str, Any]:
        state = dict(self.__dict__)
        if self._should_prevent_trainer_and_dataloaders_deepcopy:
            state["trainer"] = None
            state.pop("train_dataloader", None)
            state.pop("val_dataloader", None)
            state.pop("test_dataloader", None)
            state.pop("predict_dataloader", None)
        return state

    def _register_sharded_tensor_state_dict_hooks_if_available(self) -> None:
        """Adds ShardedTensor state dict hooks if ShardedTensors are supported.

        These hooks ensure that ShardedTensors are included when saving, and are loaded the LightningModule correctly.
        """
        if not _TORCH_GREATER_EQUAL_1_10 or _IS_WINDOWS or not torch.distributed.is_available():
            rank_zero_debug("Could not register sharded tensor state dict hooks")
            return

        from torch.distributed._sharded_tensor import pre_load_state_dict_hook, state_dict_hook

        self._register_state_dict_hook(state_dict_hook)
        self._register_load_state_dict_pre_hook(pre_load_state_dict_hook, True)<|MERGE_RESOLUTION|>--- conflicted
+++ resolved
@@ -18,14 +18,11 @@
 import logging
 import numbers
 import os
-<<<<<<< HEAD
 import types
 import uuid
 from abc import ABC
-=======
 import tempfile
 from contextlib import contextmanager
->>>>>>> 3d6262b7
 from pathlib import Path
 from typing import Any, Callable, Dict, List, Mapping, Optional, overload, Tuple, Union
 
@@ -54,13 +51,10 @@
 from pytorch_lightning.utilities.cloud_io import get_filesystem
 from pytorch_lightning.utilities.distributed import distributed_available, rank_zero_debug, sync_ddp
 from pytorch_lightning.utilities.exceptions import MisconfigurationException
-<<<<<<< HEAD
 from pytorch_lightning.utilities.hparams_mixin import HyperparametersMixin
 from pytorch_lightning.utilities.imports import _ONNX_AVAILABLE, _ONNX_RUNTIME_AVAILABLE
-=======
 from pytorch_lightning.utilities.memory import get_model_size_mb
 from pytorch_lightning.utilities.model_summary import ModelSummary, summarize
->>>>>>> 3d6262b7
 from pytorch_lightning.utilities.parsing import collect_init_args
 from pytorch_lightning.utilities.signature_utils import is_param_in_hook_signature
 from pytorch_lightning.utilities.types import _METRIC_COLLECTION, EPOCH_OUTPUT, STEP_OUTPUT
@@ -1807,7 +1801,6 @@
         return self_arguments, parents_arguments
 
     @torch.no_grad()
-<<<<<<< HEAD
     def to_onnx(
         self,
         file_path: Union[str, Path],
@@ -1817,10 +1810,6 @@
     ) -> None:
         """
         Saves the model in ONNX format.
-=======
-    def to_onnx(self, file_path: Union[str, Path], input_sample: Optional[Any] = None, **kwargs):
-        """Saves the model in ONNX format.
->>>>>>> 3d6262b7
 
         Args:
             file_path: The path of the file the onnx model should be saved to.
@@ -1861,14 +1850,7 @@
 
         if "example_outputs" not in kwargs:
             self.eval()
-<<<<<<< HEAD
             kwargs["example_outputs"] = self(*input_sample)
-=======
-            if isinstance(input_sample, Tuple):
-                kwargs["example_outputs"] = self(*input_sample)
-            else:
-                kwargs["example_outputs"] = self(input_sample)
->>>>>>> 3d6262b7
 
         torch.onnx.export(self, input_sample, file_path, **kwargs)
 
