--- conflicted
+++ resolved
@@ -246,9 +246,6 @@
             on_step = self.__auto_choose_log_on_step(on_step)
             on_epoch = self.__auto_choose_log_on_epoch(on_epoch)
 
-<<<<<<< HEAD
-            accelerator = self.trainer.accelerator_backend
-=======
             if self._current_hook_fx_name is not None:
                 self.trainer.logger_connector.check_logging_in_callbacks(
                     self._current_hook_fx_name,
@@ -260,7 +257,8 @@
             if "/dataloader_idx_" in name:
                 raise MisconfigurationException(
                     f"Logged key: {name} should not contain information about dataloader_idx.")
->>>>>>> ee414d25
+
+            accelerator = self.trainer.accelerator_backend
 
             self._results.log(
                 name,
@@ -276,11 +274,8 @@
                 sync_dist,
                 sync_dist_op,
                 sync_dist_group,
-<<<<<<< HEAD
                 accelerator.sync_tensor,
-=======
                 self._current_dataloader_idx,
->>>>>>> ee414d25
             )
 
     def log_dict(
