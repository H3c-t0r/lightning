# Copyright The PyTorch Lightning team.
#
# Licensed under the Apache License, Version 2.0 (the "License");
# you may not use this file except in compliance with the License.
# You may obtain a copy of the License at
#
#     http://www.apache.org/licenses/LICENSE-2.0
#
# Unless required by applicable law or agreed to in writing, software
# distributed under the License is distributed on an "AS IS" BASIS,
# WITHOUT WARRANTIES OR CONDITIONS OF ANY KIND, either express or implied.
# See the License for the specific language governing permissions and
# limitations under the License.
"""nn.Module with additional great features."""

import collections
import copy
import inspect
import os
import re
import tempfile
import types
import uuid
from abc import ABC
from argparse import Namespace
from functools import partial
from pathlib import Path
<<<<<<< HEAD
from typing import Any, Callable, Dict, List, Optional, Sequence, Tuple, Union
=======
from typing import Any, Callable, Dict, List, Optional, Tuple, TYPE_CHECKING, Union
>>>>>>> 0456b459

import torch
from torch import ScriptModule, Tensor
from torch.nn import Module
from torch.optim.optimizer import Optimizer

from pytorch_lightning import _logger as log
from pytorch_lightning.core.grads import GradInformation
from pytorch_lightning.core.hooks import CheckpointHooks, DataHooks, ModelHooks
from pytorch_lightning.core.memory import ModelSummary
from pytorch_lightning.core.optimizer import LightningOptimizer
from pytorch_lightning.core.saving import ALLOWED_CONFIG_TYPES, ModelIO, PRIMITIVE_TYPES
from pytorch_lightning.core.step_result import Result
from pytorch_lightning.utilities import rank_zero_warn
from pytorch_lightning.utilities.apply_func import apply_to_collection, convert_to_tensors
from pytorch_lightning.utilities.device_dtype_mixin import DeviceDtypeModuleMixin
from pytorch_lightning.utilities.exceptions import MisconfigurationException
from pytorch_lightning.utilities.parsing import AttributeDict, collect_init_args, get_init_args

if TYPE_CHECKING:
    from pytorch_lightning.trainer.states import RunningStage


class LightningModule(
    ABC,
    DeviceDtypeModuleMixin,
    GradInformation,
    ModelIO,
    ModelHooks,
    DataHooks,
    CheckpointHooks,
    Module,
):
    # Below is for property support of JIT in PyTorch 1.7
    # since none of them is important when using JIT, we are going to ignore them.
    __jit_unused_properties__ = [
        "datamodule",
        "example_input_array",
        "hparams",
        "hparams_initial",
        "on_gpu",
        "current_epoch",
        "global_step",
        "running_stage",
        "global_rank",
        "local_rank",
        "logger",
        "model_size",
    ] + DeviceDtypeModuleMixin.__jit_unused_properties__

    def __init__(self, *args, **kwargs):
        super().__init__(*args, **kwargs)

        # see (https://github.com/pytorch/pytorch/blob/3e6bb5233f9ca2c5aa55d9cda22a7ee85439aa6e/
        # torch/nn/modules/module.py#L227)
        torch._C._log_api_usage_once(f"lightning.module.{self.__class__.__name__}")

        self.exp_save_path = None

        self.loaded_optimizer_states_dict = {}

        #: Pointer to the trainer object
        self.trainer = None

        self._distrib_type = None
        self._device_type = None

        #: True if using amp
        self.use_amp = False

        #: The precision used
        self.precision = 32

        # optionally can be set by user
        self._example_input_array = None
        self._datamodule = None
        self._results: Optional[Result] = None
        self._current_fx_name = ''
        self._running_manual_backward = False
        self._current_hook_fx_name = None
        self._current_dataloader_idx = None
        self._automatic_optimization: bool = True

    def optimizers(self, use_pl_optimizer: bool = True) -> Union[Optimizer, List[Optimizer], List[LightningOptimizer]]:
        if use_pl_optimizer:
            opts = list(self.trainer.lightning_optimizers.values())
        else:
            opts = self.trainer.optimizers

        # single optimizer
        if isinstance(opts, list) and len(opts) == 1 and isinstance(opts[0], Optimizer):
            return opts[0]
        # multiple opts
        return opts

    @property
    def example_input_array(self) -> Any:
        return self._example_input_array

    @property
    def current_epoch(self) -> int:
        """The current epoch"""
        return self.trainer.current_epoch if self.trainer else 0

    @property
    def global_step(self) -> int:
        """Total training batches seen across all epochs"""
        return self.trainer.global_step if self.trainer else 0

    @property
    def global_rank(self) -> int:
        """ The index of the current process across all nodes and devices. """
        return self.trainer.global_rank if self.trainer else 0

    @property
    def local_rank(self) -> int:
        """ The index of the current process within a single node. """
        return self.trainer.local_rank if self.trainer else 0

    @example_input_array.setter
    def example_input_array(self, example: Any) -> None:
        self._example_input_array = example

    @property
    def datamodule(self) -> Any:
        return self._datamodule

    @datamodule.setter
    def datamodule(self, datamodule: Any) -> None:
        self._datamodule = datamodule

    @property
    def on_gpu(self):
        """
        True if your model is currently running on GPUs.
        Useful to set flags around the LightningModule for different CPU vs GPU behavior.
        """
        return self.device.type == "cuda"

    @property
    def automatic_optimization(self) -> bool:
        """
        If False you are responsible for calling .backward, .step, zero_grad.
        """
        return self._automatic_optimization

    @property
    def running_stage(self) -> Optional["RunningStage"]:
        return self.trainer._running_stage if self.trainer else None

    @automatic_optimization.setter
    def automatic_optimization(self, automatic_optimization: bool) -> None:
        self._automatic_optimization = automatic_optimization

    @property
    def logger(self):
        """ Reference to the logger object in the Trainer. """
        return self.trainer.logger if self.trainer else None

    def _apply_batch_transfer_handler(self, batch: Any, device: Optional[torch.device] = None, dataloader_idx: int = 0):
        batch = self.on_before_batch_transfer(batch, dataloader_idx)
        batch = self.transfer_batch_to_device(batch, device)
        batch = self.on_after_batch_transfer(batch, dataloader_idx)
        return batch

    def print(self, *args, **kwargs) -> None:
        r"""
        Prints only from process 0. Use this in any distributed mode to log only once.

        Args:
            *args: The thing to print. The same as for Python's built-in print function.
            **kwargs: The same as for Python's built-in print function.

        Example::

            def forward(self, x):
                self.print(x, 'in forward')

        """
        if self.trainer.is_global_zero:
            progress_bar = self.trainer.progress_bar_callback
            if progress_bar is not None and progress_bar.is_enabled:
                progress_bar.print(*args, **kwargs)
            else:
                print(*args, **kwargs)

    def log(
        self,
        name: str,
        value: Any,
        prog_bar: bool = False,
        logger: bool = True,
        on_step: Optional[bool] = None,
        on_epoch: Optional[bool] = None,
        reduce_fx: Callable = torch.mean,
        tbptt_reduce_fx: Callable = torch.mean,
        tbptt_pad_token: int = 0,
        enable_graph: bool = False,
        sync_dist: bool = False,
        sync_dist_op: Union[Any, str] = 'mean',
        sync_dist_group: Optional[Any] = None,
    ):
        """
        Log a key, value

        Example::

            self.log('train_loss', loss)

        The default behavior per hook is as follows

        .. csv-table:: ``*`` also applies to the test loop
           :header: "LightningMoule Hook", "on_step", "on_epoch", "prog_bar", "logger"
           :widths: 20, 10, 10, 10, 10

           "training_step", "T", "F", "F", "T"
           "training_step_end", "T", "F", "F", "T"
           "training_epoch_end", "F", "T", "F", "T"
           "validation_step*", "F", "T", "F", "T"
           "validation_step_end*", "F", "T", "F", "T"
           "validation_epoch_end*", "F", "T", "F", "T"

        Args:
            name: key name
            value: value name
            prog_bar: if True logs to the progress bar
            logger: if True logs to the logger
            on_step: if True logs at this step. None auto-logs at the training_step but not validation/test_step
            on_epoch: if True logs epoch accumulated metrics. None auto-logs at the val/test step but not training_step
            reduce_fx: reduction function over step values for end of epoch. Torch.mean by default
            tbptt_reduce_fx: function to reduce on truncated back prop
            tbptt_pad_token: token to use for padding
            enable_graph: if True, will not auto detach the graph
            sync_dist: if True, reduces the metric across GPUs/TPUs
            sync_dist_op: the op to sync across GPUs/TPUs
            sync_dist_group: the ddp group
        """
        if self._results is not None:
            # in any epoch end can't log step metrics (only epoch metric)
            if 'epoch_end' in self._current_fx_name and on_step:
                m = f'on_step=True cannot be used on {self._current_fx_name} method'
                raise MisconfigurationException(m)

            if 'epoch_end' in self._current_fx_name and on_epoch is False:
                m = f'on_epoch cannot be False when called from the {self._current_fx_name} method'
                raise MisconfigurationException(m)

            # add log_dict
            # TODO: if logged twice fail with crash

            # set the default depending on the fx_name
            on_step = self.__auto_choose_log_on_step(on_step)
            on_epoch = self.__auto_choose_log_on_epoch(on_epoch)

            if self._current_hook_fx_name is not None:
                self.trainer.logger_connector.check_logging_in_callbacks(
                    self._current_hook_fx_name, on_step=on_step, on_epoch=on_epoch
                )

            # make sure user doesn't introduce logic for multi-dataloaders
            if "/dataloader_idx_" in name:
                raise MisconfigurationException(
                    f"Logged key: {name} should not contain information about dataloader_idx."
                )

            training_type_plugin = self.trainer.training_type_plugin

            self._results.log(
                name,
                value,
                prog_bar,
                logger,
                on_step,
                on_epoch,
                reduce_fx,
                tbptt_reduce_fx,
                tbptt_pad_token,
                enable_graph,
                sync_dist,
                sync_dist_op,
                sync_dist_group,
                training_type_plugin.reduce,
                self._current_dataloader_idx,
                self.device,
            )

    def log_dict(
        self,
        dictionary: dict,
        prog_bar: bool = False,
        logger: bool = True,
        on_step: Optional[bool] = None,
        on_epoch: Optional[bool] = None,
        reduce_fx: Callable = torch.mean,
        tbptt_reduce_fx: Callable = torch.mean,
        tbptt_pad_token: int = 0,
        enable_graph: bool = False,
        sync_dist: bool = False,
        sync_dist_op: Union[Any, str] = 'mean',
        sync_dist_group: Optional[Any] = None,
    ):
        """
        Log a dictonary of values at once

        Example::

            values = {'loss': loss, 'acc': acc, ..., 'metric_n': metric_n}
            self.log_dict(values)

        Args:
            dictionary: key value pairs (str, tensors)
            prog_bar: if True logs to the progress base
            logger: if True logs to the logger
            on_step: if True logs at this step. None auto-logs for training_step but not validation/test_step
            on_epoch: if True logs epoch accumulated metrics. None auto-logs for val/test step but not training_step
            reduce_fx: reduction function over step values for end of epoch. Torch.mean by default
            tbptt_reduce_fx: function to reduce on truncated back prop
            tbptt_pad_token: token to use for padding
            enable_graph: if True, will not auto detach the graph
            sync_dist: if True, reduces the metric across GPUs/TPUs
            sync_dist_op: the op to sync across GPUs/TPUs
            sync_dist_group: the ddp group:
        """
        for k, v in dictionary.items():
            self.log(
                name=k,
                value=v,
                prog_bar=prog_bar,
                logger=logger,
                on_step=on_step,
                on_epoch=on_epoch,
                reduce_fx=reduce_fx,
                enable_graph=enable_graph,
                sync_dist=sync_dist,
                sync_dist_group=sync_dist_group,
                sync_dist_op=sync_dist_op,
                tbptt_pad_token=tbptt_pad_token,
                tbptt_reduce_fx=tbptt_reduce_fx,
            )

    def write_prediction(
        self, name: str, value: Union[torch.Tensor, List[torch.Tensor]], filename: str = 'predictions.pt'
    ):
        """
        Write predictions to disk using ``torch.save``

        Example::

            self.write_prediction('pred', torch.tensor(...), filename='my_predictions.pt')

        Args:
            name: a string indicating the name to save the predictions under
            value: the predictions, either a single :class:`~torch.Tensor` or a list of them
            filename: name of the file to save the predictions to

        Note:
            when running in distributed mode, calling ``write_prediction`` will create a file for
            each device with respective names: ``filename_rank_0.pt``, ``filename_rank_1.pt``, ...

        """
        self.trainer.evaluation_loop.predictions._add_prediction(name, value, filename)

    def write_prediction_dict(self, predictions_dict: Dict[str, Any], filename: str = 'predictions.pt'):
        """
        Write a dictonary of predictions to disk at once using ``torch.save``

        Example::

            pred_dict = {'pred1': torch.tensor(...), 'pred2': torch.tensor(...)}
            self.write_prediction_dict(pred_dict)

        Args:
            predictions_dict: dict containing predictions, where each prediction should
                either be single :class:`~torch.Tensor` or a list of them

        Note:
            when running in distributed mode, calling ``write_prediction_dict`` will create a file for
            each device with respective names: ``filename_rank_0.pt``, ``filename_rank_1.pt``, ...

        """
        for k, v in predictions_dict.items():
            self.write_prediction(k, v, filename)

    def __auto_choose_log_on_step(self, on_step):
        if on_step is None:
            if self._current_fx_name in {'training_step', 'training_step_end'}:
                on_step = True
            elif self._current_fx_name in {
                'evaluation_step', 'evaluation_step_end', 'evaluation_epoch_end', 'training_epoch_end'
            }:
                on_step = False
            else:
                on_step = False

        return on_step

    def __auto_choose_log_on_epoch(self, on_epoch):
        if on_epoch is None:
            if self._current_fx_name in {'training_step', 'training_step_end'}:
                on_epoch = False
            elif self._current_fx_name in {
                'evaluation_step', 'evaluation_step_end', 'evaluation_epoch_end', 'training_epoch_end'
            }:
                on_epoch = True
            else:
                on_epoch = True

        return on_epoch

    def all_gather(
        self,
        data: Union[torch.Tensor, Dict, List, Tuple],
        group: Optional[Any] = None,
        sync_grads: bool = False,
    ):
        r"""
        Allows users to call ``self.all_gather()`` from the LightningModule, thus making
        the ```all_gather``` operation accelerator agnostic.

        ```all_gather``` is a function provided by accelerators to gather a tensor from several
        distributed processes

        Args:
            tensor: int, float, tensor of shape (batch, ...), or a (possibly nested) collection thereof.
            group: the process group to gather results from. Defaults to all processes (world)
            sync_grads: flag that allows users to synchronize gradients for all_gather op

        Return:
            A tensor of shape (world_size, batch, ...), or if the input was a collection
            the output will also be a collection with tensors of this shape.
        """
        group = group if group is not None else torch.distributed.group.WORLD
        all_gather = self.trainer.accelerator.all_gather
        data = convert_to_tensors(data, device=self.device)
        all_gather = partial(all_gather, group=group, sync_grads=sync_grads)
        return apply_to_collection(data, torch.Tensor, all_gather)

    def forward(self, *args, **kwargs):
        r"""
        Same as :meth:`torch.nn.Module.forward()`, however in Lightning you want this to define
        the operations you want to use for prediction (i.e.: on a server or as a feature extractor).

        Normally you'd call ``self()`` from your :meth:`training_step` method.
        This makes it easy to write a complex system for training with the outputs
        you'd want in a prediction setting.

        You may also find the :func:`~pytorch_lightning.core.decorators.auto_move_data` decorator useful
        when using the module outside Lightning in a production setting.

        Args:
            *args: Whatever you decide to pass into the forward method.
            **kwargs: Keyword arguments are also possible.

        Return:
            Predicted output

        Examples::

            # example if we were using this model as a feature extractor
            def forward(self, x):
                feature_maps = self.convnet(x)
                return feature_maps

            def training_step(self, batch, batch_idx):
                x, y = batch
                feature_maps = self(x)
                logits = self.classifier(feature_maps)

                # ...
                return loss

            # splitting it this way allows model to be used a feature extractor
            model = MyModelAbove()

            inputs = server.get_request()
            results = model(inputs)
            server.write_results(results)

            # -------------
            # This is in stark contrast to torch.nn.Module where normally you would have this:
            def forward(self, batch):
                x, y = batch
                feature_maps = self.convnet(x)
                logits = self.classifier(feature_maps)
                return logits

        """
        return super().forward(*args, **kwargs)

    def training_step(self, *args, **kwargs):
        r"""
        Here you compute and return the training loss and some additional metrics for e.g.
        the progress bar or logger.

        Args:
            batch (:class:`~torch.Tensor` | (:class:`~torch.Tensor`, ...) | [:class:`~torch.Tensor`, ...]):
                The output of your :class:`~torch.utils.data.DataLoader`. A tensor, tuple or list.
            batch_idx (int): Integer displaying index of this batch
            optimizer_idx (int): When using multiple optimizers, this argument will also be present.
            hiddens(:class:`~torch.Tensor`): Passed in if
                :paramref:`~pytorch_lightning.trainer.trainer.Trainer.truncated_bptt_steps` > 0.

        Return:
            Any of.

            - :class:`~torch.Tensor` - The loss tensor
            - ``dict`` - A dictionary. Can include any keys, but must include the key ``'loss'``
            - ``None`` - Training will skip to the next batch

        Note:
            Returning ``None`` is currently not supported for multi-GPU or TPU, or with 16-bit precision enabled.

        In this step you'd normally do the forward pass and calculate the loss for a batch.
        You can also do fancier things like multiple forward passes or something model specific.

        Example::

            def training_step(self, batch, batch_idx):
                x, y, z = batch
                out = self.encoder(x)
                loss = self.loss(out, x)
                return loss

        If you define multiple optimizers, this step will be called with an additional
        ``optimizer_idx`` parameter.

        .. code-block:: python

            # Multiple optimizers (e.g.: GANs)
            def training_step(self, batch, batch_idx, optimizer_idx):
                if optimizer_idx == 0:
                    # do training_step with encoder
                if optimizer_idx == 1:
                    # do training_step with decoder


        If you add truncated back propagation through time you will also get an additional
        argument with the hidden states of the previous step.

        .. code-block:: python

            # Truncated back-propagation through time
            def training_step(self, batch, batch_idx, hiddens):
                # hiddens are the hidden states from the previous truncated backprop step
                ...
                out, hiddens = self.lstm(data, hiddens)
                ...
                return {'loss': loss, 'hiddens': hiddens}

        Note:
            The loss value shown in the progress bar is smoothed (averaged) over the last values,
            so it differs from the actual loss returned in train/validation step.
        """
        rank_zero_warn("`training_step` must be implemented to be used with the Lightning Trainer")

    def training_step_end(self, *args, **kwargs):
        """
        Use this when training with dp or ddp2 because :meth:`training_step`
        will operate on only part of the batch. However, this is still optional
        and only needed for things like softmax or NCE loss.

        Note:
            If you later switch to ddp or some other mode, this will still be called
            so that you don't have to change your code

        .. code-block:: python

            # pseudocode
            sub_batches = split_batches_for_dp(batch)
            batch_parts_outputs = [training_step(sub_batch) for sub_batch in sub_batches]
            training_step_end(batch_parts_outputs)

        Args:
            batch_parts_outputs: What you return in `training_step` for each batch part.

        Return:
            Anything

        When using dp/ddp2 distributed backends, only a portion of the batch is inside the training_step:

        .. code-block:: python

            def training_step(self, batch, batch_idx):
                # batch is 1/num_gpus big
                x, y = batch

                out = self(x)

                # softmax uses only a portion of the batch in the denomintaor
                loss = self.softmax(out)
                loss = nce_loss(loss)
                return loss

        If you wish to do something with all the parts of the batch, then use this method to do it:

        .. code-block:: python

            def training_step(self, batch, batch_idx):
                # batch is 1/num_gpus big
                x, y = batch

                out = self.encoder(x)
                return {'pred': out}

            def training_step_end(self, training_step_outputs):
                gpu_0_pred = training_step_outputs[0]['pred']
                gpu_1_pred = training_step_outputs[1]['pred']
                gpu_n_pred = training_step_outputs[n]['pred']

                # this softmax now uses the full batch
                loss = nce_loss([gpu_0_pred, gpu_1_pred, gpu_n_pred])
                return loss

        See Also:
            See the :ref:`advanced/multi_gpu:Multi-GPU training` guide for more details.
        """

    def training_epoch_end(self, outputs: List[Any]) -> None:
        """
        Called at the end of the training epoch with the outputs of all training steps.
        Use this in case you need to do something with all the outputs for every training_step.

        .. code-block:: python

            # the pseudocode for these calls
            train_outs = []
            for train_batch in train_data:
                out = training_step(train_batch)
                train_outs.append(out)
            training_epoch_end(train_outs)

        Args:
            outputs: List of outputs you defined in :meth:`training_step`, or if there are
                multiple dataloaders, a list containing a list of outputs for each dataloader.

        Return:
            None

        Note:
            If this method is not overridden, this won't be called.

        Example::

            def training_epoch_end(self, training_step_outputs):
                # do something with all training_step outputs
                return result

        With multiple dataloaders, ``outputs`` will be a list of lists. The outer list contains
        one entry per dataloader, while the inner list contains the individual outputs of
        each training step for that dataloader.

        .. code-block:: python

            def training_epoch_end(self, training_step_outputs):
                for out in training_step_outputs:
                    # do something here
        """

    def validation_step(self, *args, **kwargs):
        r"""
        Operates on a single batch of data from the validation set.
        In this step you'd might generate examples or calculate anything of interest like accuracy.

        .. code-block:: python

            # the pseudocode for these calls
            val_outs = []
            for val_batch in val_data:
                out = validation_step(val_batch)
                val_outs.append(out)
            validation_epoch_end(val_outs)

        Args:
            batch (:class:`~torch.Tensor` | (:class:`~torch.Tensor`, ...) | [:class:`~torch.Tensor`, ...]):
                The output of your :class:`~torch.utils.data.DataLoader`. A tensor, tuple or list.
            batch_idx (int): The index of this batch
            dataloader_idx (int): The index of the dataloader that produced this batch
                (only if multiple val dataloaders used)

        Return:
           Any of.

            - Any object or value
            - ``None`` - Validation will skip to the next batch

        .. code-block:: python

            # pseudocode of order
            out = validation_step()
            if defined('validation_step_end'):
                out = validation_step_end(out)
            out = validation_epoch_end(out)


        .. code-block:: python

            # if you have one val dataloader:
            def validation_step(self, batch, batch_idx)

            # if you have multiple val dataloaders:
            def validation_step(self, batch, batch_idx, dataloader_idx)

        Examples::

            # CASE 1: A single validation dataset
            def validation_step(self, batch, batch_idx):
                x, y = batch

                # implement your own
                out = self(x)
                loss = self.loss(out, y)

                # log 6 example images
                # or generated text... or whatever
                sample_imgs = x[:6]
                grid = torchvision.utils.make_grid(sample_imgs)
                self.logger.experiment.add_image('example_images', grid, 0)

                # calculate acc
                labels_hat = torch.argmax(out, dim=1)
                val_acc = torch.sum(y == labels_hat).item() / (len(y) * 1.0)

                # log the outputs!
                self.log_dict({'val_loss': loss, 'val_acc': val_acc})

        If you pass in multiple val dataloaders, :meth:`validation_step` will have an additional argument.

        .. code-block:: python

            # CASE 2: multiple validation dataloaders
            def validation_step(self, batch, batch_idx, dataloader_idx):
                # dataloader_idx tells you which dataset this is.

        Note:
            If you don't need to validate you don't need to implement this method.

        Note:
            When the :meth:`validation_step` is called, the model has been put in eval mode
            and PyTorch gradients have been disabled. At the end of validation,
            the model goes back to training mode and gradients are enabled.
        """

    def validation_step_end(self, *args, **kwargs):
        """
        Use this when validating with dp or ddp2 because :meth:`validation_step`
        will operate on only part of the batch. However, this is still optional
        and only needed for things like softmax or NCE loss.

        Note:
            If you later switch to ddp or some other mode, this will still be called
            so that you don't have to change your code.

        .. code-block:: python

            # pseudocode
            sub_batches = split_batches_for_dp(batch)
            batch_parts_outputs = [validation_step(sub_batch) for sub_batch in sub_batches]
            validation_step_end(batch_parts_outputs)

        Args:
            batch_parts_outputs: What you return in :meth:`validation_step`
                for each batch part.

        Return:
            None or anything

        .. code-block:: python

            # WITHOUT validation_step_end
            # if used in DP or DDP2, this batch is 1/num_gpus large
            def validation_step(self, batch, batch_idx):
                # batch is 1/num_gpus big
                x, y = batch

                out = self.encoder(x)
                loss = self.softmax(out)
                loss = nce_loss(loss)
                self.log('val_loss', loss)

            # --------------
            # with validation_step_end to do softmax over the full batch
            def validation_step(self, batch, batch_idx):
                # batch is 1/num_gpus big
                x, y = batch

                out = self(x)
                return out

            def validation_step_end(self, val_step_outputs):
                for out in val_step_outputs:
                    # do something with these

        See Also:
            See the :ref:`advanced/multi_gpu:Multi-GPU training` guide for more details.
        """

    def validation_epoch_end(self, outputs: List[Any]) -> None:
        """
        Called at the end of the validation epoch with the outputs of all validation steps.

        .. code-block:: python

            # the pseudocode for these calls
            val_outs = []
            for val_batch in val_data:
                out = validation_step(val_batch)
                val_outs.append(out)
            validation_epoch_end(val_outs)

        Args:
            outputs: List of outputs you defined in :meth:`validation_step`, or if there
                are multiple dataloaders, a list containing a list of outputs for each dataloader.

        Return:
            None

        Note:
            If you didn't define a :meth:`validation_step`, this won't be called.

        Examples:
            With a single dataloader:

            .. code-block:: python

                def validation_epoch_end(self, val_step_outputs):
                    for out in val_step_outputs:
                        # do something

            With multiple dataloaders, `outputs` will be a list of lists. The outer list contains
            one entry per dataloader, while the inner list contains the individual outputs of
            each validation step for that dataloader.

            .. code-block:: python

                def validation_epoch_end(self, outputs):
                    for dataloader_output_result in outputs:
                        dataloader_outs = dataloader_output_result.dataloader_i_outputs

                    self.log('final_metric', final_value)
        """

    def test_step(self, *args, **kwargs):
        r"""
        Operates on a single batch of data from the test set.
        In this step you'd normally generate examples or calculate anything of interest
        such as accuracy.

        .. code-block:: python

            # the pseudocode for these calls
            test_outs = []
            for test_batch in test_data:
                out = test_step(test_batch)
                test_outs.append(out)
            test_epoch_end(test_outs)

        Args:
            batch (:class:`~torch.Tensor` | (:class:`~torch.Tensor`, ...) | [:class:`~torch.Tensor`, ...]):
                The output of your :class:`~torch.utils.data.DataLoader`. A tensor, tuple or list.
            batch_idx (int): The index of this batch.
            dataloader_idx (int): The index of the dataloader that produced this batch
                (only if multiple test dataloaders used).

        Return:
           Any of.

            - Any object or value
            - ``None`` - Testing will skip to the next batch

        .. code-block:: python

            # if you have one test dataloader:
            def test_step(self, batch, batch_idx)

            # if you have multiple test dataloaders:
            def test_step(self, batch, batch_idx, dataloader_idx)

        Examples::

            # CASE 1: A single test dataset
            def test_step(self, batch, batch_idx):
                x, y = batch

                # implement your own
                out = self(x)
                loss = self.loss(out, y)

                # log 6 example images
                # or generated text... or whatever
                sample_imgs = x[:6]
                grid = torchvision.utils.make_grid(sample_imgs)
                self.logger.experiment.add_image('example_images', grid, 0)

                # calculate acc
                labels_hat = torch.argmax(out, dim=1)
                test_acc = torch.sum(y == labels_hat).item() / (len(y) * 1.0)

                # log the outputs!
                self.log_dict({'test_loss': loss, 'test_acc': test_acc})

        If you pass in multiple test dataloaders, :meth:`test_step` will have an additional argument.

        .. code-block:: python

            # CASE 2: multiple test dataloaders
            def test_step(self, batch, batch_idx, dataloader_idx):
                # dataloader_idx tells you which dataset this is.

        Note:
            If you don't need to test you don't need to implement this method.

        Note:
            When the :meth:`test_step` is called, the model has been put in eval mode and
            PyTorch gradients have been disabled. At the end of the test epoch, the model goes back
            to training mode and gradients are enabled.
        """

    def test_step_end(self, *args, **kwargs):
        """
        Use this when testing with dp or ddp2 because :meth:`test_step` will operate
        on only part of the batch. However, this is still optional
        and only needed for things like softmax or NCE loss.

        Note:
            If you later switch to ddp or some other mode, this will still be called
            so that you don't have to change your code.

        .. code-block:: python

            # pseudocode
            sub_batches = split_batches_for_dp(batch)
            batch_parts_outputs = [test_step(sub_batch) for sub_batch in sub_batches]
            test_step_end(batch_parts_outputs)

        Args:
            batch_parts_outputs: What you return in :meth:`test_step` for each batch part.

        Return:
            None or anything

        .. code-block:: python

            # WITHOUT test_step_end
            # if used in DP or DDP2, this batch is 1/num_gpus large
            def test_step(self, batch, batch_idx):
                # batch is 1/num_gpus big
                x, y = batch

                out = self(x)
                loss = self.softmax(out)
                self.log('test_loss', loss)

            # --------------
            # with test_step_end to do softmax over the full batch
            def test_step(self, batch, batch_idx):
                # batch is 1/num_gpus big
                x, y = batch

                out = self.encoder(x)
                return out

            def test_step_end(self, output_results):
                # this out is now the full size of the batch
                all_test_step_outs = output_results.out
                loss = nce_loss(all_test_step_outs)
                self.log('test_loss', loss)

        See Also:
            See the :ref:`advanced/multi_gpu:Multi-GPU training` guide for more details.
        """

    def test_epoch_end(self, outputs: List[Any]) -> None:
        """
        Called at the end of a test epoch with the output of all test steps.

        .. code-block:: python

            # the pseudocode for these calls
            test_outs = []
            for test_batch in test_data:
                out = test_step(test_batch)
                test_outs.append(out)
            test_epoch_end(test_outs)

        Args:
            outputs: List of outputs you defined in :meth:`test_step_end`, or if there
                are multiple dataloaders, a list containing a list of outputs for each dataloader

        Return:
            None

        Note:
            If you didn't define a :meth:`test_step`, this won't be called.

        Examples:
            With a single dataloader:

            .. code-block:: python

                def test_epoch_end(self, outputs):
                    # do something with the outputs of all test batches
                    all_test_preds = test_step_outputs.predictions

                    some_result = calc_all_results(all_test_preds)
                    self.log(some_result)

            With multiple dataloaders, `outputs` will be a list of lists. The outer list contains
            one entry per dataloader, while the inner list contains the individual outputs of
            each test step for that dataloader.

            .. code-block:: python

                def test_epoch_end(self, outputs):
                    final_value = 0
                    for dataloader_outputs in outputs:
                        for test_step_out in dataloader_outputs:
                            # do something
                            final_value += test_step_out

                    self.log('final_metric', final_value)
        """

    def predict(self, batch: Any, batch_idx: int, dataloader_idx: Optional[int] = None):
        """
        Use this function with trainer.predict(...). Override if you need to add any processing logic.
        """
        return self(batch)

    def configure_callbacks(self):
        """
        Configure model-specific callbacks.
        When the model gets attached, e.g., when ``.fit()`` or ``.test()`` gets called,
        the list returned here will be merged with the list of callbacks passed to the Trainer's ``callbacks`` argument.
        If a callback returned here has the same type as one or several callbacks already present in
        the Trainer's callbacks list, it will take priority and replace them.
        In addition, Lightning will make sure :class:`~pytorch_lightning.callbacks.model_checkpoint.ModelCheckpoint`
        callbacks run last.

        Return:
            A list of callbacks which will extend the list of callbacks in the Trainer.

        Example::

            def configure_callbacks(self):
                early_stop = EarlyStopping(monitor"val_acc", mode="max")
                checkpoint = ModelCheckpoint(monitor="val_loss")
                return [early_stop, checkpoint]

        Note:
            Certain callback methods like :meth:`~pytorch_lightning.callbacks.base.Callback.on_init_start`
            will never be invoked on the new callbacks returned here.
        """
        return []

    def configure_optimizers(self):
        r"""
        Choose what optimizers and learning-rate schedulers to use in your optimization.
        Normally you'd need one. But in the case of GANs or similar you might have multiple.

        Return:
            Any of these 6 options.

            - Single optimizer.
            - List or Tuple - List of optimizers.
            - Two lists - The first list has multiple optimizers, the second a list of LR schedulers (or lr_dict).
            - Dictionary, with an 'optimizer' key, and (optionally) a 'lr_scheduler'
              key whose value is a single LR scheduler or lr_dict.
            - Tuple of dictionaries as described, with an optional 'frequency' key.
            - None - Fit will run without any optimizer.

        Note:
            The 'frequency' value is an int corresponding to the number of sequential batches
            optimized with the specific optimizer. It should be given to none or to all of the optimizers.
            There is a difference between passing multiple optimizers in a list,
            and passing multiple optimizers in dictionaries with a frequency of 1:
            In the former case, all optimizers will operate on the given batch in each optimization step.
            In the latter, only one optimizer will operate on the given batch at every step.

            The lr_dict is a dictionary which contains the scheduler and its associated configuration.
            The default configuration is shown below.

            .. code-block:: python

                {
                    'scheduler': lr_scheduler, # The LR scheduler instance (required)
                    'interval': 'epoch', # The unit of the scheduler's step size
                    'frequency': 1, # The frequency of the scheduler
                    'reduce_on_plateau': False, # For ReduceLROnPlateau scheduler
                    'monitor': 'val_loss', # Metric for ReduceLROnPlateau to monitor
                    'strict': True, # Whether to crash the training if `monitor` is not found
                    'name': None, # Custom name for LearningRateMonitor to use
                }

            Only the ``scheduler`` key is required, the rest will be set to the defaults above.

        Examples::

            # most cases
            def configure_optimizers(self):
                opt = Adam(self.parameters(), lr=1e-3)
                return opt

            # multiple optimizer case (e.g.: GAN)
            def configure_optimizers(self):
                generator_opt = Adam(self.model_gen.parameters(), lr=0.01)
                disriminator_opt = Adam(self.model_disc.parameters(), lr=0.02)
                return generator_opt, disriminator_opt

            # example with learning rate schedulers
            def configure_optimizers(self):
                generator_opt = Adam(self.model_gen.parameters(), lr=0.01)
                disriminator_opt = Adam(self.model_disc.parameters(), lr=0.02)
                discriminator_sched = CosineAnnealing(discriminator_opt, T_max=10)
                return [generator_opt, disriminator_opt], [discriminator_sched]

            # example with step-based learning rate schedulers
            def configure_optimizers(self):
                gen_opt = Adam(self.model_gen.parameters(), lr=0.01)
                dis_opt = Adam(self.model_disc.parameters(), lr=0.02)
                gen_sched = {'scheduler': ExponentialLR(gen_opt, 0.99),
                             'interval': 'step'}  # called after each training step
                dis_sched = CosineAnnealing(discriminator_opt, T_max=10) # called every epoch
                return [gen_opt, dis_opt], [gen_sched, dis_sched]

            # example with optimizer frequencies
            # see training procedure in `Improved Training of Wasserstein GANs`, Algorithm 1
            # https://arxiv.org/abs/1704.00028
            def configure_optimizers(self):
                gen_opt = Adam(self.model_gen.parameters(), lr=0.01)
                dis_opt = Adam(self.model_disc.parameters(), lr=0.02)
                n_critic = 5
                return (
                    {'optimizer': dis_opt, 'frequency': n_critic},
                    {'optimizer': gen_opt, 'frequency': 1}
                )

        Note:

            Some things to know:

            - Lightning calls ``.backward()`` and ``.step()`` on each optimizer
              and learning rate scheduler as needed.

            - If you use 16-bit precision (``precision=16``), Lightning will automatically
              handle the optimizers for you.

            - If you use multiple optimizers, :meth:`training_step` will have an additional
              ``optimizer_idx`` parameter.

            - If you use LBFGS Lightning handles the closure function automatically for you.

            - If you use multiple optimizers, gradients will be calculated only
              for the parameters of current optimizer at each training step.

            - If you need to control how often those optimizers step or override the
              default ``.step()`` schedule, override the :meth:`optimizer_step` hook.

            - If you only want to call a learning rate scheduler every ``x`` step or epoch,
              or want to monitor a custom metric, you can specify these in a lr_dict:

              .. code-block:: python

                  {
                      'scheduler': lr_scheduler,
                      'interval': 'step',  # or 'epoch'
                      'monitor': 'val_f1',
                      'frequency': x,
                  }

        """
        rank_zero_warn("`configure_optimizers` must be implemented to be used with the Lightning Trainer")

    def manual_backward(self, loss: Tensor, optimizer: Optional[Optimizer] = None, *args, **kwargs) -> None:
        """
        Call this directly from your training_step when doing optimizations manually.
        By using this we can ensure that all the proper scaling when using 16-bit etc has been done for you

        This function forwards all args to the .backward() call as well.

        .. tip:: In manual mode we still automatically clip grads if Trainer(gradient_clip_val=x) is set

        .. tip:: In manual mode we still automatically accumulate grad over batches if
           Trainer(accumulate_grad_batches=x) is set and you use `optimizer.step()`

        Example::

            def training_step(...):
                (opt_a, opt_b) = self.optimizers()
                loss = ...
                # automatically applies scaling, etc...
                self.manual_backward(loss, opt_a)
                opt_a.step()
        """
        if optimizer is not None:
            rank_zero_warn(
                "`optimizer` argument to `manual_backward` is deprecated in v1.2 and will be removed in v1.4",
                DeprecationWarning
            )

        # make sure we're using manual opt
        self._verify_is_manual_optimization('manual_backward')

        # backward
        self._running_manual_backward = True
        self.trainer.train_loop.backward(loss, optimizer=None, opt_idx=None, *args, **kwargs)
        self._running_manual_backward = False

    def backward(self, loss: Tensor, optimizer: Optimizer, optimizer_idx: int, *args, **kwargs) -> None:
        """
        Override backward with your own implementation if you need to.

        Args:
            loss: Loss is already scaled by accumulated grads
            optimizer: Current optimizer being used
            optimizer_idx: Index of the current optimizer being used

        Called to perform backward step.
        Feel free to override as needed.
        The loss passed in has already been scaled for accumulated gradients if requested.

        Example::

            def backward(self, loss, optimizer, optimizer_idx):
                loss.backward()

        """
        if self.trainer.train_loop.automatic_optimization or self._running_manual_backward:
            loss.backward(*args, **kwargs)

    def toggle_optimizer(self, optimizer: Optimizer, optimizer_idx: int):
        """
        Makes sure only the gradients of the current optimizer's parameters are calculated
        in the training step to prevent dangling gradients in multiple-optimizer setup.

        .. note:: Only called when using multiple optimizers

        Override for your own behavior

        It works with ``untoggle_optimizer`` to make sure param_requires_grad_state is properly reset.

        Args:
            optimizer: Current optimizer used in training_loop
            optimizer_idx: Current optimizer idx in training_loop
        """

        # Iterate over all optimizer parameters to preserve their `requires_grad` information
        # in case these are pre-defined during `configure_optimizers`
        param_requires_grad_state = {}
        for opt in self.optimizers(use_pl_optimizer=False):
            for group in opt.param_groups:
                for param in group['params']:
                    # If a param already appear in param_requires_grad_state, continue
                    if param in param_requires_grad_state:
                        continue
                    param_requires_grad_state[param] = param.requires_grad
                    param.requires_grad = False

        # Then iterate over the current optimizer's parameters and set its `requires_grad`
        # properties accordingly
        for group in optimizer.param_groups:
            for param in group['params']:
                param.requires_grad = param_requires_grad_state[param]
        self._param_requires_grad_state = param_requires_grad_state

    def untoggle_optimizer(self, optimizer_idx: int):
        """
        .. note:: Only called when using multiple optimizers

        Override for your own behavior

        Args:
            optimizer_idx: Current optimizer idx in training_loop
        """
        for opt_idx, opt in enumerate(self.optimizers(use_pl_optimizer=False)):
            if optimizer_idx != opt_idx:
                for group in opt.param_groups:
                    for param in group['params']:
                        if param in self._param_requires_grad_state:
                            param.requires_grad = self._param_requires_grad_state[param]
        # save memory
        del self._param_requires_grad_state

    def optimizer_step(
        self,
        epoch: int = None,
        batch_idx: int = None,
        optimizer: Optimizer = None,
        optimizer_idx: int = None,
        optimizer_closure: Optional[Callable] = None,
        on_tpu: bool = None,
        using_native_amp: bool = None,
        using_lbfgs: bool = None,
    ) -> None:
        r"""
        Override this method to adjust the default way the
        :class:`~pytorch_lightning.trainer.trainer.Trainer` calls each optimizer.
        By default, Lightning calls ``step()`` and ``zero_grad()`` as shown in the example
        once per optimizer.

        .. tip:: With ``Trainer(enable_pl_optimizer=True)``, you can use ``optimizer.step()`` directly
         and it will handle zero_grad, accumulated gradients, AMP, TPU and more automatically for you.

        Warning:
            If you are overriding this method, make sure that you pass the ``optimizer_closure`` parameter
            to ``optimizer.step()`` function as shown in the examples. This ensures that
            ``train_step_and_backward_closure`` is called within
            :meth:`~pytorch_lightning.trainer.training_loop.TrainLoop.run_training_batch`.

        Args:
            epoch: Current epoch
            batch_idx: Index of current batch
            optimizer: A PyTorch optimizer
            optimizer_idx: If you used multiple optimizers this indexes into that list.
            optimizer_closure: closure for all optimizers
            on_tpu: true if TPU backward is required
            using_native_amp: True if using native amp
            using_lbfgs: True if the matching optimizer is lbfgs

        Examples::

            # DEFAULT
            def optimizer_step(self, epoch, batch_idx, optimizer, optimizer_idx,
                               optimizer_closure, on_tpu, using_native_amp, using_lbfgs):
                optimizer.step(closure=optimizer_closure)

            # Alternating schedule for optimizer steps (i.e.: GANs)
            def optimizer_step(self, epoch, batch_idx, optimizer, optimizer_idx,
                               optimizer_closure, on_tpu, using_native_amp, using_lbfgs):
                # update generator opt every 2 steps
                if optimizer_idx == 0:
                    if batch_idx % 2 == 0 :
                        optimizer.step(closure=optimizer_closure)
                        optimizer.zero_grad()

                # update discriminator opt every 4 steps
                if optimizer_idx == 1:
                    if batch_idx % 4 == 0 :
                        optimizer.step(closure=optimizer_closure)
                        optimizer.zero_grad()

                # ...
                # add as many optimizers as you want


        Here's another example showing how to use this for more advanced things such as
        learning rate warm-up:

        .. code-block:: python

            # learning rate warm-up
            def optimizer_step(self, epoch, batch_idx, optimizer, optimizer_idx,
                               optimizer_closure, on_tpu, using_native_amp, using_lbfgs):
                # warm up lr
                if self.trainer.global_step < 500:
                    lr_scale = min(1., float(self.trainer.global_step + 1) / 500.)
                    for pg in optimizer.param_groups:
                        pg['lr'] = lr_scale * self.learning_rate

                # update params
                optimizer.step(closure=optimizer_closure)
                optimizer.zero_grad()

        """
        if not isinstance(optimizer, LightningOptimizer):
            # wraps into LightingOptimizer only for running step
            optimizer = LightningOptimizer._to_lightning_optimizer(optimizer, self.trainer, optimizer_idx)
        optimizer.step(closure=optimizer_closure)

    def optimizer_zero_grad(self, epoch: int, batch_idx: int, optimizer: Optimizer, optimizer_idx: int):
        optimizer.zero_grad()

    def tbptt_split_batch(self, batch: Tensor, split_size: int) -> list:
        r"""
        When using truncated backpropagation through time, each batch must be split along the
        time dimension. Lightning handles this by default, but for custom behavior override
        this function.

        Args:
            batch: Current batch
            split_size: The size of the split

        Return:
            List of batch splits. Each split will be passed to :meth:`training_step` to enable truncated
            back propagation through time. The default implementation splits root level Tensors and
            Sequences at dim=1 (i.e. time dim). It assumes that each time dim is the same length.

        Examples::

            def tbptt_split_batch(self, batch, split_size):
              splits = []
              for t in range(0, time_dims[0], split_size):
                  batch_split = []
                  for i, x in enumerate(batch):
                      if isinstance(x, torch.Tensor):
                          split_x = x[:, t:t + split_size]
                      elif isinstance(x, collections.Sequence):
                          split_x = [None] * len(x)
                          for batch_idx in range(len(x)):
                              split_x[batch_idx] = x[batch_idx][t:t + split_size]

                      batch_split.append(split_x)

                  splits.append(batch_split)

              return splits

        Note:
            Called in the training loop after
            :meth:`~pytorch_lightning.callbacks.base.Callback.on_batch_start`
            if :paramref:`~pytorch_lightning.trainer.Trainer.truncated_bptt_steps` > 0.
            Each returned batch split is passed separately to :meth:`training_step`.

        """
        time_dims = [len(x[0]) for x in batch if isinstance(x, (torch.Tensor, collections.Sequence))]
        assert len(time_dims) >= 1, "Unable to determine batch time dimension"
        assert all(x == time_dims[0] for x in time_dims), "Batch time dimension length is ambiguous"

        splits = []
        for t in range(0, time_dims[0], split_size):
            batch_split = []
            for i, x in enumerate(batch):
                if isinstance(x, torch.Tensor):
                    split_x = x[:, t:t + split_size]
                elif isinstance(x, collections.Sequence):
                    split_x = [None] * len(x)
                    for batch_idx in range(len(x)):
                        split_x[batch_idx] = x[batch_idx][t:t + split_size]

                batch_split.append(split_x)

            splits.append(batch_split)

        return splits

    def summarize(self, mode: Optional[str] = ModelSummary.MODE_DEFAULT) -> Optional[ModelSummary]:
        model_summary = None

        if mode in ModelSummary.MODES:
            model_summary = ModelSummary(self, mode=mode)
            log.info("\n" + str(model_summary))
        elif mode is not None:
            raise MisconfigurationException(f"`mode` can be None, {', '.join(ModelSummary.MODES)}, got {mode}")

        return model_summary

    def freeze(self) -> None:
        r"""
        Freeze all params for inference.

        Example::

            model = MyLightningModule(...)
            model.freeze()

        """
        for param in self.parameters():
            param.requires_grad = False

        self.eval()

    def unfreeze(self) -> None:
        """
        Unfreeze all parameters for training.

        .. code-block:: python

            model = MyLightningModule(...)
            model.unfreeze()

        """
        for param in self.parameters():
            param.requires_grad = True

        self.train()

    def get_progress_bar_dict(self) -> Dict[str, Union[int, str]]:
        r"""
        Implement this to override the default items displayed in the progress bar.
        By default it includes the average loss value, split index of BPTT (if used)
        and the version of the experiment when using a logger.

        .. code-block::

            Epoch 1:   4%|▎         | 40/1095 [00:03<01:37, 10.84it/s, loss=4.501, v_num=10]

        Here is an example how to override the defaults:

        .. code-block:: python

            def get_progress_bar_dict(self):
                # don't show the version number
                items = super().get_progress_bar_dict()
                items.pop("v_num", None)
                return items

        Return:
            Dictionary with the items to be displayed in the progress bar.
        """
        # call .item() only once but store elements without graphs
        running_train_loss = self.trainer.train_loop.running_loss.mean()
        avg_training_loss = None
        if running_train_loss is not None:
            avg_training_loss = running_train_loss.cpu().item()
        elif self.trainer.train_loop.automatic_optimization:
            avg_training_loss = float('NaN')

        tqdm_dict = {}
        if avg_training_loss is not None:
            tqdm_dict["loss"] = f"{avg_training_loss:.3g}"

        if self.trainer.truncated_bptt_steps is not None:
            tqdm_dict["split_idx"] = self.trainer.split_idx

        if self.trainer.logger is not None and self.trainer.logger.version is not None:
            version = self.trainer.logger.version
            # show last 4 places of long version strings
            version = version[-4:] if isinstance(version, str) else version
            tqdm_dict["v_num"] = version

        return tqdm_dict

    def _verify_is_manual_optimization(self, fn_name):
        if self.trainer.train_loop.automatic_optimization:
            raise MisconfigurationException(
                f'to use {fn_name}, please disable automatic optimization:'
                ' set model property `automatic_optimization` as False'
            )

    @classmethod
    def _auto_collect_arguments(cls, frame=None) -> Tuple[Dict, Dict]:
        """
        Collect all module arguments in the current constructor and all child constructors.
        The child constructors are all the ``__init__`` methods that reach the current class through
        (chained) ``super().__init__()`` calls.

        Args:
            frame: instance frame

        Returns:
            self_arguments: arguments dictionary of the first instance
            parents_arguments: arguments dictionary of the parent's instances
        """
        if not frame:
            frame = inspect.currentframe()

        frame_args = collect_init_args(frame.f_back, [])
        self_arguments = frame_args[-1]

        # set hyper_parameters in child
        self_arguments = self_arguments
        parents_arguments = {}

        # add all arguments from parents
        for args in frame_args[:-1]:
            parents_arguments.update(args)
        return self_arguments, parents_arguments

    def save_hyperparameters(
        self,
        *args,
        ignore: Optional[Union[Sequence[str], str]] = None,
        frame: Optional[types.FrameType] = None
    ) -> None:
        """Save model arguments to ``hparams`` attribute.

        Args:
            args: single object of `dict`, `NameSpace` or `OmegaConf`
                or string names or arguments from class ``__init__``
            ignore: an argument name or a list of argument names from
                class ``__init__`` to be ignored
            frame: a frame object. Default is None

        Example::
            >>> class ManuallyArgsModel(LightningModule):
            ...     def __init__(self, arg1, arg2, arg3):
            ...         super().__init__()
            ...         # manually assign arguments
            ...         self.save_hyperparameters('arg1', 'arg3')
            ...     def forward(self, *args, **kwargs):
            ...         ...
            >>> model = ManuallyArgsModel(1, 'abc', 3.14)
            >>> model.hparams
            "arg1": 1
            "arg3": 3.14

            >>> class AutomaticArgsModel(LightningModule):
            ...     def __init__(self, arg1, arg2, arg3):
            ...         super().__init__()
            ...         # equivalent automatic
            ...         self.save_hyperparameters()
            ...     def forward(self, *args, **kwargs):
            ...         ...
            >>> model = AutomaticArgsModel(1, 'abc', 3.14)
            >>> model.hparams
            "arg1": 1
            "arg2": abc
            "arg3": 3.14

            >>> class SingleArgModel(LightningModule):
            ...     def __init__(self, params):
            ...         super().__init__()
            ...         # manually assign single argument
            ...         self.save_hyperparameters(params)
            ...     def forward(self, *args, **kwargs):
            ...         ...
            >>> model = SingleArgModel(Namespace(p1=1, p2='abc', p3=3.14))
            >>> model.hparams
            "p1": 1
            "p2": abc
            "p3": 3.14

            >>> class ManuallyArgsModel(LightningModule):
            ...     def __init__(self, arg1, arg2, arg3):
            ...         super().__init__()
            ...         # pass argument(s) to ignore as a string or in a list
            ...         self.save_hyperparameters(ignore='arg2')
            ...     def forward(self, *args, **kwargs):
            ...         ...
            >>> model = ManuallyArgsModel(1, 'abc', 3.14)
            >>> model.hparams
            "arg1": 1
            "arg3": 3.14
        """
        if not frame:
            frame = inspect.currentframe().f_back
        init_args = get_init_args(frame)
        assert init_args, "failed to inspect the self init"

        if ignore is not None:
            if isinstance(ignore, str):
                ignore = [ignore]
            if isinstance(ignore, (list, tuple)):
                ignore = [arg for arg in ignore if isinstance(arg, str)]
            init_args = {k: v for k, v in init_args.items() if k not in ignore}

        if not args:
            # take all arguments
            hp = init_args
            self._hparams_name = "kwargs" if hp else None
        else:
            # take only listed arguments in `save_hparams`
            isx_non_str = [i for i, arg in enumerate(args) if not isinstance(arg, str)]
            if len(isx_non_str) == 1:
                hp = args[isx_non_str[0]]
                cand_names = [k for k, v in init_args.items() if v == hp]
                self._hparams_name = cand_names[0] if cand_names else None
            else:
                hp = {arg: init_args[arg] for arg in args if isinstance(arg, str)}
                self._hparams_name = "kwargs"

        # `hparams` are expected here
        if hp:
            self._set_hparams(hp)
        # make deep copy so  there is not other runtime changes reflected
        self._hparams_initial = copy.deepcopy(self._hparams)

    def _set_hparams(self, hp: Union[dict, Namespace, str]) -> None:
        if isinstance(hp, Namespace):
            hp = vars(hp)
        if isinstance(hp, dict):
            hp = AttributeDict(hp)
        elif isinstance(hp, PRIMITIVE_TYPES):
            raise ValueError(f"Primitives {PRIMITIVE_TYPES} are not allowed.")
        elif not isinstance(hp, ALLOWED_CONFIG_TYPES):
            raise ValueError(f"Unsupported config type of {type(hp)}.")

        if isinstance(hp, dict) and isinstance(self.hparams, dict):
            self.hparams.update(hp)
        else:
            self._hparams = hp

    @torch.no_grad()
    def to_onnx(
        self,
        file_path: Union[str, Path],
        input_sample: Optional[Any] = None,
        **kwargs,
    ):
        """
        Saves the model in ONNX format

        Args:
            file_path: The path of the file the onnx model should be saved to.
            input_sample: An input for tracing. Default: None (Use self.example_input_array)
            **kwargs: Will be passed to torch.onnx.export function.

        Example:
            >>> class SimpleModel(LightningModule):
            ...     def __init__(self):
            ...         super().__init__()
            ...         self.l1 = torch.nn.Linear(in_features=64, out_features=4)
            ...
            ...     def forward(self, x):
            ...         return torch.relu(self.l1(x.view(x.size(0), -1)))

            >>> with tempfile.NamedTemporaryFile(suffix='.onnx', delete=False) as tmpfile:
            ...     model = SimpleModel()
            ...     input_sample = torch.randn((1, 64))
            ...     model.to_onnx(tmpfile.name, input_sample, export_params=True)
            ...     os.path.isfile(tmpfile.name)
            True
        """
        mode = self.training

        if input_sample is None:
            if self.example_input_array is None:
                raise ValueError(
                    "Could not export to ONNX since neither `input_sample` nor"
                    " `model.example_input_array` attribute is set."
                )
            input_sample = self.example_input_array

        input_sample = self._apply_batch_transfer_handler(input_sample)

        if "example_outputs" not in kwargs:
            self.eval()
            kwargs["example_outputs"] = self(input_sample)

        torch.onnx.export(self, input_sample, file_path, **kwargs)
        self.train(mode)

    @torch.no_grad()
    def to_torchscript(
        self,
        file_path: Optional[Union[str, Path]] = None,
        method: Optional[str] = 'script',
        example_inputs: Optional[Any] = None,
        **kwargs,
    ) -> Union[ScriptModule, Dict[str, ScriptModule]]:
        """
        By default compiles the whole model to a :class:`~torch.jit.ScriptModule`.
        If you want to use tracing, please provided the argument `method='trace'` and make sure that either the
        example_inputs argument is provided, or the model has self.example_input_array set.
        If you would like to customize the modules that are scripted you should override this method.
        In case you want to return multiple modules, we recommend using a dictionary.

        Args:
            file_path: Path where to save the torchscript. Default: None (no file saved).
            method: Whether to use TorchScript's script or trace method. Default: 'script'
            example_inputs: An input to be used to do tracing when method is set to 'trace'.
              Default: None (Use self.example_input_array)
            **kwargs: Additional arguments that will be passed to the :func:`torch.jit.script` or
              :func:`torch.jit.trace` function.

        Note:
            - Requires the implementation of the
              :meth:`~pytorch_lightning.core.lightning.LightningModule.forward` method.
            - The exported script will be set to evaluation mode.
            - It is recommended that you install the latest supported version of PyTorch
              to use this feature without limitations. See also the :mod:`torch.jit`
              documentation for supported features.

        Example:
            >>> class SimpleModel(LightningModule):
            ...     def __init__(self):
            ...         super().__init__()
            ...         self.l1 = torch.nn.Linear(in_features=64, out_features=4)
            ...
            ...     def forward(self, x):
            ...         return torch.relu(self.l1(x.view(x.size(0), -1)))
            ...
            >>> model = SimpleModel()
            >>> torch.jit.save(model.to_torchscript(), "model.pt")  # doctest: +SKIP
            >>> os.path.isfile("model.pt")  # doctest: +SKIP
            >>> torch.jit.save(model.to_torchscript(file_path="model_trace.pt", method='trace', # doctest: +SKIP
            ...                                     example_inputs=torch.randn(1, 64)))  # doctest: +SKIP
            >>> os.path.isfile("model_trace.pt")  # doctest: +SKIP
            True

        Return:
            This LightningModule as a torchscript, regardless of whether file_path is
            defined or not.
        """
        mode = self.training

        if method == 'script':
            torchscript_module = torch.jit.script(self.eval(), **kwargs)
        elif method == 'trace':
            # if no example inputs are provided, try to see if model has example_input_array set
            if example_inputs is None:
                if self.example_input_array is None:
                    raise ValueError(
                        'Choosing method=`trace` requires either `example_inputs`'
                        ' or `model.example_input_array` to be defined.'
                    )
                example_inputs = self.example_input_array

            # automatically send example inputs to the right device and use trace
            example_inputs = self._apply_batch_transfer_handler(example_inputs)
            torchscript_module = torch.jit.trace(func=self.eval(), example_inputs=example_inputs, **kwargs)
        else:
            raise ValueError(f"The 'method' parameter only supports 'script' or 'trace', but value given was: {method}")

        self.train(mode)

        if file_path is not None:
            torch.jit.save(torchscript_module, file_path)

        return torchscript_module

    @property
    def hparams(self) -> Union[AttributeDict, dict, Namespace]:
        if not hasattr(self, "_hparams"):
            self._hparams = AttributeDict()
        return self._hparams

    @property
    def hparams_initial(self) -> AttributeDict:
        if not hasattr(self, "_hparams_initial"):
            return AttributeDict()
        # prevent any change
        return copy.deepcopy(self._hparams_initial)

    @hparams.setter
    def hparams(self, hp: Union[dict, Namespace, Any]):
        # TODO: remove this method in v1.3.0.
        rank_zero_warn(
            "The setter for self.hparams in LightningModule is deprecated since v1.1.0 and will be"
            " removed in v1.3.0. Replace the assignment `self.hparams = hparams` with "
            " `self.save_hyperparameters()`.", DeprecationWarning
        )
        hparams_assignment_name = self.__get_hparams_assignment_variable()
        self._hparams_name = hparams_assignment_name
        self._set_hparams(hp)
        # this resolves case when user does not uses `save_hyperparameters` and do hard assignement in init
        if not hasattr(self, "_hparams_initial"):
            self._hparams_initial = copy.deepcopy(self._hparams)

    def __get_hparams_assignment_variable(self):
        """
        looks at the code of the class to figure out what the user named self.hparams
        this only happens when the user explicitly sets self.hparams
        """
        try:
            class_code = inspect.getsource(self.__class__)
            lines = class_code.split("\n")
            for line in lines:
                line = re.sub(r"\s+", "", line, flags=re.UNICODE)
                if ".hparams=" in line:
                    return line.split("=")[1]
        # todo: specify the possible exception
        except Exception:
            return "hparams"

        return None

    @property
    def model_size(self) -> float:
        # todo: think about better way without need to dump model to drive
        tmp_name = f"{uuid.uuid4().hex}.pt"
        torch.save(self.state_dict(), tmp_name)
        size_mb = os.path.getsize(tmp_name) / 1e6
        os.remove(tmp_name)
        return size_mb<|MERGE_RESOLUTION|>--- conflicted
+++ resolved
@@ -25,11 +25,7 @@
 from argparse import Namespace
 from functools import partial
 from pathlib import Path
-<<<<<<< HEAD
-from typing import Any, Callable, Dict, List, Optional, Sequence, Tuple, Union
-=======
-from typing import Any, Callable, Dict, List, Optional, Tuple, TYPE_CHECKING, Union
->>>>>>> 0456b459
+from typing import Any, Callable, Dict, List, Optional, Sequence, Tuple, TYPE_CHECKING, Union
 
 import torch
 from torch import ScriptModule, Tensor
