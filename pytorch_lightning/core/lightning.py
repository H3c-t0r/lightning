# Copyright The PyTorch Lightning team.
#
# Licensed under the Apache License, Version 2.0 (the "License");
# you may not use this file except in compliance with the License.
# You may obtain a copy of the License at
#
#     http://www.apache.org/licenses/LICENSE-2.0
#
# Unless required by applicable law or agreed to in writing, software
# distributed under the License is distributed on an "AS IS" BASIS,
# WITHOUT WARRANTIES OR CONDITIONS OF ANY KIND, either express or implied.
# See the License for the specific language governing permissions and
# limitations under the License.
"""The LightningModule - an nn.Module with many additional features."""

import collections
import inspect
import logging
import numbers
import os
import tempfile
from contextlib import contextmanager
from pathlib import Path
from typing import Any, Callable, Dict, List, Mapping, Optional, Tuple, Union

import torch
from torch import ScriptModule, Tensor
from torch.nn import Module
from torch.optim.optimizer import Optimizer
from torchmetrics import Metric

import pytorch_lightning as pl
from pytorch_lightning.callbacks.progress import base as progress_base
from pytorch_lightning.core.hooks import CheckpointHooks, DataHooks, ModelHooks
from pytorch_lightning.core.mixins import DeviceDtypeModuleMixin, HyperparametersMixin
from pytorch_lightning.core.optimizer import LightningOptimizer
from pytorch_lightning.core.saving import ModelIO
from pytorch_lightning.trainer.connectors.logger_connector.fx_validator import _FxValidator
from pytorch_lightning.utilities import (
    _TORCH_SHARDED_TENSOR_AVAILABLE,
    GradClipAlgorithmType,
    rank_zero_deprecation,
    rank_zero_warn,
)
from pytorch_lightning.utilities.apply_func import apply_to_collection, convert_to_tensors
from pytorch_lightning.utilities.cloud_io import get_filesystem
from pytorch_lightning.utilities.distributed import distributed_available, sync_ddp
from pytorch_lightning.utilities.exceptions import MisconfigurationException
from pytorch_lightning.utilities.memory import get_model_size_mb
from pytorch_lightning.utilities.model_summary import ModelSummary, summarize
from pytorch_lightning.utilities.parsing import collect_init_args
from pytorch_lightning.utilities.signature_utils import is_param_in_hook_signature
from pytorch_lightning.utilities.types import _METRIC_COLLECTION, EPOCH_OUTPUT, STEP_OUTPUT
from pytorch_lightning.utilities.warnings import WarningCache

warning_cache = WarningCache()
log = logging.getLogger(__name__)


class LightningModule(
    DeviceDtypeModuleMixin,
    HyperparametersMixin,
    ModelIO,
    ModelHooks,
    DataHooks,
    CheckpointHooks,
    Module,
):
    # Below is for property support of JIT in PyTorch 1.7
    # since none of these are important when using JIT, we are going to ignore them.
    __jit_unused_properties__ = (
        [
            "example_input_array",
            "on_gpu",
            "current_epoch",
            "global_step",
            "global_rank",
            "local_rank",
            "logger",
            "model_size",
            "automatic_optimization",
            "truncated_bptt_steps",
            "loaded_optimizer_states_dict",
        ]
        + DeviceDtypeModuleMixin.__jit_unused_properties__
        + HyperparametersMixin.__jit_unused_properties__
    )

    def __init__(self, *args: Any, **kwargs: Any) -> None:
        super().__init__(*args, **kwargs)

        # see (https://github.com/pytorch/pytorch/blob/3e6bb5233f9ca2c5aa55d9cda22a7ee85439aa6e/
        # torch/nn/modules/module.py#L227)
        torch._C._log_api_usage_once(f"lightning.module.{self.__class__.__name__}")

        # pointer to the trainer object
        self.trainer = None

        self._distrib_type = None
        self._device_type = None

        # true if using amp
        self.use_amp: bool = False

        # the precision used
        self.precision: int = 32

        # optionally can be set by user
        self._example_input_array = None
        self._current_fx_name: Optional[str] = None
        self._current_dataloader_idx: Optional[int] = None
        self._automatic_optimization: bool = True
        self._truncated_bptt_steps: int = 0
        self._param_requires_grad_state = {}
        self._metric_attributes: Optional[Dict[int, str]] = None
        self._should_prevent_trainer_and_dataloaders_deepcopy: bool = False

        self._register_sharded_tensor_state_dict_hooks_if_available()

        # deprecated, will be removed in 1.6
        self._loaded_optimizer_states_dict = {}

    def optimizers(
        self, use_pl_optimizer: bool = True
    ) -> Union[Optimizer, LightningOptimizer, List[Optimizer], List[LightningOptimizer]]:
        """Returns the optimizer(s) that are being used during training. Useful for manual optimization.

        Args:
            use_pl_optimizer: If ``True``, will wrap the optimizer(s) in a
                :class:`~pytorch_lightning.core.optimizer.LightningOptimizer` for automatic handling of precision and
                profiling.

        Returns:
            A single optimizer, or a list of optimizers in case multiple ones are present.
        """
        if use_pl_optimizer:
            opts = list(self.trainer.lightning_optimizers.values())
        else:
            opts = self.trainer.optimizers

        # single optimizer
        if isinstance(opts, list) and len(opts) == 1 and isinstance(opts[0], (Optimizer, LightningOptimizer)):
            return opts[0]
        # multiple opts
        return opts

    def lr_schedulers(self) -> Optional[Union[Any, List[Any]]]:
        """Returns the learning rate scheduler(s) that are being used during training. Useful for manual
        optimization.

        Returns:
            A single scheduler, or a list of schedulers in case multiple ones are present, or ``None`` if no
            schedulers were returned in :meth:`configure_optimizers`.
        """
        if not self.trainer.lr_schedulers:
            return None

        # ignore other keys "interval", "frequency", etc.
        lr_schedulers = [s["scheduler"] for s in self.trainer.lr_schedulers]

        # single scheduler
        if len(lr_schedulers) == 1:
            return lr_schedulers[0]

        # multiple schedulers
        return lr_schedulers

    @property
    def example_input_array(self) -> Any:
        """The example input array is a specification of what the module can consume in the :meth:`forward` method.
        The return type is interpreted as follows:

        -   Single tensor: It is assumed the model takes a single argument, i.e.,
            ``model.forward(model.example_input_array)``
        -   Tuple: The input array should be interpreted as a sequence of positional arguments, i.e.,
            ``model.forward(*model.example_input_array)``
        -   Dict: The input array represents named keyword arguments, i.e.,
            ``model.forward(**model.example_input_array)``
        """
        return self._example_input_array

    @example_input_array.setter
    def example_input_array(self, example: Any) -> None:
        self._example_input_array = example

    @property
    def current_epoch(self) -> int:
        """The current epoch in the Trainer.

        If no Trainer is attached, this propery is 0.
        """
        return self.trainer.current_epoch if self.trainer else 0

    @property
    def global_step(self) -> int:
        """Total training batches seen across all epochs.

        If no Trainer is attached, this propery is 0.
        """
        return self.trainer.global_step if self.trainer else 0

    @property
    def global_rank(self) -> int:
        """The index of the current process across all nodes and devices."""
        return self.trainer.global_rank if self.trainer else 0

    @property
    def local_rank(self) -> int:
        """The index of the current process within a single node."""
        return self.trainer.local_rank if self.trainer else 0

    @property
    def loaded_optimizer_states_dict(self) -> dict:
        warning_cache.deprecation(
            "The `LightningModule.loaded_optimizer_states_dict` property is deprecated in v1.4"
            " and will be removed in v1.6.",
            stacklevel=6,
        )
        return self._loaded_optimizer_states_dict

    @loaded_optimizer_states_dict.setter
    def loaded_optimizer_states_dict(self, val: dict) -> None:
        warning_cache.deprecation(
            "The `LightningModule.loaded_optimizer_states_dict` property is deprecated in v1.4"
            " and will be removed in v1.6.",
            stacklevel=6,
        )
        self._loaded_optimizer_states_dict = val

    @property
    def on_gpu(self):
        """Returns ``True`` if this model is currently located on a GPU.

        Useful to set flags around the LightningModule for different CPU vs GPU behavior.
        """
        return self.device.type == "cuda"

    @property
    def automatic_optimization(self) -> bool:
        """If set to ``False`` you are responsible for calling ``.backward()``, ``.step()``, ``.zero_grad()``."""
        return self._automatic_optimization

    @automatic_optimization.setter
    def automatic_optimization(self, automatic_optimization: bool) -> None:
        self._automatic_optimization = automatic_optimization

    @property
    def truncated_bptt_steps(self) -> int:
        """Enables `Truncated Backpropagation Through Time` in the Trainer when set to a positive integer.

        It represents
        the number of times :meth:`training_step` gets called before backpropagation. If this is > 0, the
        :meth:`training_step` receives an additional argument ``hiddens`` and is expected to return a hidden state.
        """
        return self._truncated_bptt_steps

    @truncated_bptt_steps.setter
    def truncated_bptt_steps(self, truncated_bptt_steps: int) -> None:
        self._truncated_bptt_steps = truncated_bptt_steps

    @property
    def logger(self):
        """Reference to the logger object in the Trainer."""
        return self.trainer.logger if self.trainer else None

    def _apply_batch_transfer_handler(
        self, batch: Any, device: Optional[torch.device] = None, dataloader_idx: int = 0
    ) -> Any:
        device = device or self.device
        batch = self.on_before_batch_transfer(batch, dataloader_idx)

        if is_param_in_hook_signature(self.transfer_batch_to_device, "dataloader_idx"):
            batch = self.transfer_batch_to_device(batch, device, dataloader_idx)
        else:
            warning_cache.deprecation(
                "`transfer_batch_to_device` hook signature has changed in v1.4."
                " `dataloader_idx` parameter has been added to it. Support for"
                " the old signature will be removed in v1.6"
            )
            batch = self.transfer_batch_to_device(batch, device)

        batch = self.on_after_batch_transfer(batch, dataloader_idx)
        return batch

    def print(self, *args, **kwargs) -> None:
        r"""
        Prints only from process 0. Use this in any distributed mode to log only once.

        Args:
            *args: The thing to print. The same as for Python's built-in print function.
            **kwargs: The same as for Python's built-in print function.

        Example::

            def forward(self, x):
                self.print(x, 'in forward')

        """
        if self.trainer.is_global_zero:
            progress_bar = self.trainer.progress_bar_callback
            if progress_bar is not None and progress_bar.is_enabled:
                progress_bar.print(*args, **kwargs)
            else:
                print(*args, **kwargs)

    def log(
        self,
        name: str,
        value: _METRIC_COLLECTION,
        prog_bar: bool = False,
        logger: bool = True,
        on_step: Optional[bool] = None,
        on_epoch: Optional[bool] = None,
        reduce_fx: Union[str, Callable] = "default",  # TODO: change to 'mean' when `sync_dist_op` is removed in 1.6
        tbptt_reduce_fx: Optional = None,  # todo: Remove in 1.6
        tbptt_pad_token: Optional = None,  # todo: Remove in 1.6
        enable_graph: bool = False,
        sync_dist: bool = False,
        sync_dist_op: Optional = None,  # todo: Remove in 1.6
        sync_dist_group: Optional[Any] = None,
        add_dataloader_idx: bool = True,
        batch_size: Optional[int] = None,
        metric_attribute: Optional[str] = None,
        rank_zero_only: Optional[bool] = None,
    ) -> None:
        """Log a key, value pair.

        Example::

            self.log('train_loss', loss)

        The default behavior per hook is as follows:

        .. csv-table:: ``*`` also applies to the test loop
           :header: "LightningModule Hook", "on_step", "on_epoch", "prog_bar", "logger"
           :widths: 20, 10, 10, 10, 10

           "training_step", "T", "F", "F", "T"
           "training_step_end", "T", "F", "F", "T"
           "training_epoch_end", "F", "T", "F", "T"
           "validation_step*", "F", "T", "F", "T"
           "validation_step_end*", "F", "T", "F", "T"
           "validation_epoch_end*", "F", "T", "F", "T"

        Args:
            name: key to log
            value: value to log. Can be a ``float``, ``Tensor``, ``Metric``, or a dictionary of the former.
            prog_bar: if True logs to the progress bar
            logger: if True logs to the logger
            on_step: if True logs at this step. None auto-logs at the training_step but not validation/test_step
            on_epoch: if True logs epoch accumulated metrics. None auto-logs at the val/test step but not training_step
            reduce_fx: reduction function over step values for end of epoch. :meth:`torch.mean` by default.
            enable_graph: if True, will not auto detach the graph
            sync_dist: if True, reduces the metric across GPUs/TPUs
            sync_dist_group: the ddp group to sync across
            add_dataloader_idx: if True, appends the index of the current dataloader to
                the name (when using multiple). If False, user needs to give unique names for
                each dataloader to not mix values
            batch_size: Current batch_size. This will be directly inferred from the loaded batch,
                but some data structures might need to explicitly provide it.
            metric_attribute: To restore the metric state, Lightning requires the reference of the
                :class:`torchmetrics.Metric` in your model. This is found automatically if it is a model attribute.
            rank_zero_only: Whether the value will be logged only on rank 0. This will prevent synchronization which
                would produce a deadlock as not all processes would perform this log call.
        """
        if tbptt_reduce_fx is not None:
            rank_zero_deprecation(
                "`self.log(tbptt_reduce_fx=...)` is no longer supported. The flag will be removed in v1.6."
                " Please, open a discussion explaining your use-case in"
                " `https://github.com/PyTorchLightning/pytorch-lightning/discussions`"
            )
        if tbptt_pad_token is not None:
            rank_zero_deprecation(
                "`self.log(tbptt_pad_token=...)` is no longer supported. The flag will be removed in v1.6."
                " Please, open a discussion explaining your use-case in"
                " `https://github.com/PyTorchLightning/pytorch-lightning/discussions`"
            )
        if sync_dist_op is not None:
            rank_zero_deprecation(
                f"`self.log(sync_dist_op='{sync_dist_op}')` is deprecated and will be removed in v.1.6."
                f" Use `self.log(reduce_fx={sync_dist_op})` instead."
            )
            if reduce_fx == "default":
                reduce_fx = sync_dist_op
        elif reduce_fx == "default":
            reduce_fx = "mean"

        # check for invalid values
        apply_to_collection(value, dict, self.__check_not_nested, name)
        apply_to_collection(
            value, object, self.__check_allowed, name, value, wrong_dtype=(numbers.Number, Metric, Tensor, dict)
        )

        # set the default depending on the fx_name
        on_step = self.__auto_choose_log_on_step(on_step)
        on_epoch = self.__auto_choose_log_on_epoch(on_epoch)

        if self.trainer is None:
            # not an error to support testing the `*_step` methods without a `Trainer` reference
            rank_zero_warn(
                "You are trying to `self.log()` but the `self.trainer` reference is not registered on the model yet."
                " This is most likely because the model hasn't been passed to the `Trainer`"
            )
            return
        results = self.trainer._results
        if results is None:
            raise MisconfigurationException(
                "You are trying to `self.log()` but the loop `ResultCollection` is not registered"
                " yet. This is most likely because you are trying to log in a `predict` hook,"
                " but it doesn't support logging"
            )
        if self._current_fx_name is None:
            raise MisconfigurationException(
                "You are trying to `self.log()` but it is not managed by the `Trainer` control flow"
            )
        _FxValidator.check_logging(self._current_fx_name, on_step=on_step, on_epoch=on_epoch)

        # make sure user doesn't introduce logic for multi-dataloaders
        if "/dataloader_idx_" in name:
            raise MisconfigurationException(
                f"You called `self.log` with the key `{name}`"
                " but it should not contain information about `dataloader_idx`"
            )

        value = apply_to_collection(value, numbers.Number, self.__to_tensor)

        if self.trainer.logger_connector.should_reset_tensors(self._current_fx_name):
            # if we started a new epoch (running it's first batch) the hook name has changed
            # reset any tensors for the new hook name
            results.reset(metrics=False, fx=self._current_fx_name)

        if metric_attribute is None and isinstance(value, Metric):
            if self._metric_attributes is None:
                # compute once
                self._metric_attributes = {
                    id(module): name for name, module in self.named_modules() if isinstance(module, Metric)
                }
                if not self._metric_attributes:
                    raise MisconfigurationException(
                        "Could not find the `LightningModule` attribute for the `torchmetrics.Metric` logged."
                        " You can fix this by setting an attribute for the metric in your `LightningModule`."
                    )
            # try to find the passed metric in the LightningModule
            metric_attribute = self._metric_attributes.get(id(value), None)
            if metric_attribute is None:
                raise MisconfigurationException(
                    "Could not find the `LightningModule` attribute for the `torchmetrics.Metric` logged."
                    f" You can fix this by calling `self.log({name}, ..., metric_attribute=name)` where `name` is one"
                    f" of {list(self._metric_attributes.values())}"
                )

        if (
            self.trainer.training
            and is_param_in_hook_signature(self.training_step, "dataloader_iter", explicit=True)
            and batch_size is None
        ):
            raise MisconfigurationException(
                "With `def training_step(self, dataloader_iter)`, `self.log(..., batch_size=...)` should be provided."
            )

        results.log(
            self._current_fx_name,
            name,
            value,
            prog_bar=prog_bar,
            logger=logger,
            on_step=on_step,
            on_epoch=on_epoch,
            reduce_fx=reduce_fx,
            enable_graph=enable_graph,
            dataloader_idx=(self._current_dataloader_idx if add_dataloader_idx else None),
            batch_size=batch_size,
            sync_dist=sync_dist and distributed_available(),
            sync_dist_fn=self.trainer.training_type_plugin.reduce or sync_ddp,
            sync_dist_group=sync_dist_group,
            metric_attribute=metric_attribute,
            rank_zero_only=rank_zero_only,
        )

        self.trainer.logger_connector._current_fx = self._current_fx_name

    def log_dict(
        self,
        dictionary: Mapping[str, _METRIC_COLLECTION],
        prog_bar: bool = False,
        logger: bool = True,
        on_step: Optional[bool] = None,
        on_epoch: Optional[bool] = None,
        reduce_fx: Union[str, Callable] = "default",  # TODO: change to 'mean' when `sync_dist_op` is removed in 1.6
        tbptt_reduce_fx: Optional[Any] = None,  # todo: Remove in 1.6
        tbptt_pad_token: Optional[Any] = None,  # todo: Remove in 1.6
        enable_graph: bool = False,
        sync_dist: bool = False,
        sync_dist_op: Optional[Any] = None,  # todo: Remove in 1.6
        sync_dist_group: Optional[Any] = None,
        add_dataloader_idx: bool = True,
        batch_size: Optional[int] = None,
        rank_zero_only: Optional[bool] = None,
    ) -> None:
        """Log a dictionary of values at once.

        Example::

            values = {'loss': loss, 'acc': acc, ..., 'metric_n': metric_n}
            self.log_dict(values)

        Args:
            dictionary: key value pairs.
                The values can be a ``float``, ``Tensor``, ``Metric``, or a dictionary of the former.
            prog_bar: if True logs to the progress base
            logger: if True logs to the logger
            on_step: if True logs at this step. None auto-logs for training_step but not validation/test_step
            on_epoch: if True logs epoch accumulated metrics. None auto-logs for val/test step but not training_step
            reduce_fx: reduction function over step values for end of epoch. :meth:`torch.mean` by default.
            enable_graph: if True, will not auto detach the graph
            sync_dist: if True, reduces the metric across GPUs/TPUs
            sync_dist_group: the ddp group sync across
            add_dataloader_idx: if True, appends the index of the current dataloader to
                the name (when using multiple). If False, user needs to give unique names for
                each dataloader to not mix values
            batch_size: Current batch_size. This will be directly inferred from the loaded batch,
                but some data structures might need to explicitly provide it.
            rank_zero_only: Whether the value will be logged only on rank 0. This will prevent synchronization which
                would produce a deadlock as not all processes would perform this log call.
        """
        for k, v in dictionary.items():
            self.log(
                name=k,
                value=v,
                prog_bar=prog_bar,
                logger=logger,
                on_step=on_step,
                on_epoch=on_epoch,
                reduce_fx=reduce_fx,
                enable_graph=enable_graph,
                sync_dist=sync_dist,
                sync_dist_group=sync_dist_group,
                sync_dist_op=sync_dist_op,
                tbptt_pad_token=tbptt_pad_token,
                tbptt_reduce_fx=tbptt_reduce_fx,
                add_dataloader_idx=add_dataloader_idx,
                batch_size=batch_size,
                rank_zero_only=rank_zero_only,
            )

    @staticmethod
    def __check_not_nested(value: dict, name: str) -> dict:
        # self-imposed restriction. for simplicity
        if any(isinstance(v, dict) for v in value.values()):
            raise ValueError(f"`self.log({name}, {value})` was called, but nested dictionaries cannot be logged")
        return value

    @staticmethod
    def __check_allowed(v: Any, name: str, value: Any) -> None:
        raise ValueError(f"`self.log({name}, {value})` was called, but `{type(v).__name__}` values cannot be logged")

    def __to_tensor(self, value: numbers.Number) -> torch.Tensor:
        return torch.tensor(value, device=self.device)

    def log_grad_norm(self, grad_norm_dict: Dict[str, float]) -> None:
        """Override this method to change the default behaviour of ``log_grad_norm``.

        Args:
            grad_norm_dict: Dictionary containing current grad norm metrics

        Example::

            # DEFAULT
            def log_grad_norm(self, grad_norm_dict):
                self.log_dict(grad_norm_dict, on_step=False, on_epoch=True, prog_bar=False, logger=True)
        """
        self.log_dict(grad_norm_dict, on_step=True, on_epoch=True, prog_bar=True, logger=True)

    def __auto_choose_log_on_step(self, on_step: Optional[bool]) -> bool:
        if on_step is None:
            on_step = False
            on_step |= self._current_fx_name in ("training_step", "training_step_end")
        return on_step

    def __auto_choose_log_on_epoch(self, on_epoch: Optional[bool]) -> bool:
        if on_epoch is None:
            on_epoch = True
            on_epoch &= self._current_fx_name not in ("training_step", "training_step_end")
        return on_epoch

    def all_gather(
        self, data: Union[torch.Tensor, Dict, List, Tuple], group: Optional[Any] = None, sync_grads: bool = False
    ):
        r"""
        Allows users to call ``self.all_gather()`` from the LightningModule, thus making the ``all_gather`` operation
        accelerator agnostic. ``all_gather`` is a function provided by accelerators to gather a tensor from several
        distributed processes.

        Args:
            data: int, float, tensor of shape (batch, ...), or a (possibly nested) collection thereof.
            group: the process group to gather results from. Defaults to all processes (world)
            sync_grads: flag that allows users to synchronize gradients for the all_gather operation

        Return:
            A tensor of shape (world_size, batch, ...), or if the input was a collection
            the output will also be a collection with tensors of this shape.
        """
        group = group if group is not None else torch.distributed.group.WORLD
        all_gather = self.trainer.training_type_plugin.all_gather
        data = convert_to_tensors(data, device=self.device)
        return apply_to_collection(data, torch.Tensor, all_gather, group=group, sync_grads=sync_grads)

    def forward(self, *args, **kwargs) -> Any:
        r"""
        Same as :meth:`torch.nn.Module.forward()`.

        Args:
            *args: Whatever you decide to pass into the forward method.
            **kwargs: Keyword arguments are also possible.

        Return:
            Your model's output
        """
        return super().forward(*args, **kwargs)

    def training_step(self, *args, **kwargs) -> STEP_OUTPUT:
        r"""
        Here you compute and return the training loss and some additional metrics for e.g.
        the progress bar or logger.

        Args:
            batch (:class:`~torch.Tensor` | (:class:`~torch.Tensor`, ...) | [:class:`~torch.Tensor`, ...]):
                The output of your :class:`~torch.utils.data.DataLoader`. A tensor, tuple or list.
            batch_idx (``int``): Integer displaying index of this batch
            optimizer_idx (``int``): When using multiple optimizers, this argument will also be present.
            hiddens (``Any``): Passed in if
                :paramref:`~pytorch_lightning.core.lightning.LightningModule.truncated_bptt_steps` > 0.

        Return:
            Any of.

            - :class:`~torch.Tensor` - The loss tensor
            - ``dict`` - A dictionary. Can include any keys, but must include the key ``'loss'``
            - ``None`` - Training will skip to the next batch. This is only for automatic optimization.
                This is not supported for multi-GPU or TPU, or using ``DeepSpeed``.

        In this step you'd normally do the forward pass and calculate the loss for a batch.
        You can also do fancier things like multiple forward passes or something model specific.

        Example::

            def training_step(self, batch, batch_idx):
                x, y, z = batch
                out = self.encoder(x)
                loss = self.loss(out, x)
                return loss

        If you define multiple optimizers, this step will be called with an additional
        ``optimizer_idx`` parameter.

        .. code-block:: python

            # Multiple optimizers (e.g.: GANs)
            def training_step(self, batch, batch_idx, optimizer_idx):
                if optimizer_idx == 0:
                    # do training_step with encoder
                    ...
                if optimizer_idx == 1:
                    # do training_step with decoder
                    ...


        If you add truncated back propagation through time you will also get an additional
        argument with the hidden states of the previous step.

        .. code-block:: python

            # Truncated back-propagation through time
            def training_step(self, batch, batch_idx, hiddens):
                # hiddens are the hidden states from the previous truncated backprop step
                out, hiddens = self.lstm(data, hiddens)
                loss = ...
                return {"loss": loss, "hiddens": hiddens}

        Note:
            The loss value shown in the progress bar is smoothed (averaged) over the last values,
            so it differs from the actual loss returned in train/validation step.
        """
        rank_zero_warn("`training_step` must be implemented to be used with the Lightning Trainer")

    def training_step_end(self, *args, **kwargs) -> STEP_OUTPUT:
        """Use this when training with dp or ddp2 because :meth:`training_step` will operate on only part of the
        batch. However, this is still optional and only needed for things like softmax or NCE loss.

        Note:
            If you later switch to ddp or some other mode, this will still be called
            so that you don't have to change your code

        .. code-block:: python

            # pseudocode
            sub_batches = split_batches_for_dp(batch)
            batch_parts_outputs = [training_step(sub_batch) for sub_batch in sub_batches]
            training_step_end(batch_parts_outputs)

        Args:
            batch_parts_outputs: What you return in `training_step` for each batch part.

        Return:
            Anything

        When using dp/ddp2 distributed backends, only a portion of the batch is inside the training_step:

        .. code-block:: python

            def training_step(self, batch, batch_idx):
                # batch is 1/num_gpus big
                x, y = batch

                out = self(x)

                # softmax uses only a portion of the batch in the denominator
                loss = self.softmax(out)
                loss = nce_loss(loss)
                return loss

        If you wish to do something with all the parts of the batch, then use this method to do it:

        .. code-block:: python

            def training_step(self, batch, batch_idx):
                # batch is 1/num_gpus big
                x, y = batch

                out = self.encoder(x)
                return {"pred": out}


            def training_step_end(self, training_step_outputs):
                gpu_0_pred = training_step_outputs[0]["pred"]
                gpu_1_pred = training_step_outputs[1]["pred"]
                gpu_n_pred = training_step_outputs[n]["pred"]

                # this softmax now uses the full batch
                loss = nce_loss([gpu_0_pred, gpu_1_pred, gpu_n_pred])
                return loss

        See Also:
            See the :ref:`advanced/multi_gpu:Multi-GPU training` guide for more details.
        """

    def training_epoch_end(self, outputs: EPOCH_OUTPUT) -> None:
        """Called at the end of the training epoch with the outputs of all training steps. Use this in case you
        need to do something with all the outputs returned by :meth:`training_step`.

        .. code-block:: python

            # the pseudocode for these calls
            train_outs = []
            for train_batch in train_data:
                out = training_step(train_batch)
                train_outs.append(out)
            training_epoch_end(train_outs)

        Args:
            outputs: List of outputs you defined in :meth:`training_step`.
                If there are multiple optimizers, it is a list containing a list of outputs for each optimizer.
                If using ``truncated_bptt_steps > 1``, each element is a list of outputs corresponding to the outputs
                of each processed split batch.

        Return:
            None

        Note:
            If this method is not overridden, this won't be called.

        .. code-block:: python

            def training_epoch_end(self, training_step_outputs):
                # do something with all training_step outputs
                for out in training_step_outputs:
                    ...
        """

    def validation_step(self, *args, **kwargs) -> Optional[STEP_OUTPUT]:
        r"""
        Operates on a single batch of data from the validation set.
        In this step you'd might generate examples or calculate anything of interest like accuracy.

        .. code-block:: python

            # the pseudocode for these calls
            val_outs = []
            for val_batch in val_data:
                out = validation_step(val_batch)
                val_outs.append(out)
            validation_epoch_end(val_outs)

        Args:
            batch (:class:`~torch.Tensor` | (:class:`~torch.Tensor`, ...) | [:class:`~torch.Tensor`, ...]):
                The output of your :class:`~torch.utils.data.DataLoader`. A tensor, tuple or list.
            batch_idx (int): The index of this batch
            dataloader_idx (int): The index of the dataloader that produced this batch
                (only if multiple val dataloaders used)

        Return:
            - Any object or value
            - ``None`` - Validation will skip to the next batch

        .. code-block:: python

            # pseudocode of order
            val_outs = []
            for val_batch in val_data:
                out = validation_step(val_batch)
                if defined("validation_step_end"):
                    out = validation_step_end(out)
                val_outs.append(out)
            val_outs = validation_epoch_end(val_outs)


        .. code-block:: python

            # if you have one val dataloader:
            def validation_step(self, batch, batch_idx):
                ...


            # if you have multiple val dataloaders:
            def validation_step(self, batch, batch_idx, dataloader_idx):
                ...

        Examples::

            # CASE 1: A single validation dataset
            def validation_step(self, batch, batch_idx):
                x, y = batch

                # implement your own
                out = self(x)
                loss = self.loss(out, y)

                # log 6 example images
                # or generated text... or whatever
                sample_imgs = x[:6]
                grid = torchvision.utils.make_grid(sample_imgs)
                self.logger.experiment.add_image('example_images', grid, 0)

                # calculate acc
                labels_hat = torch.argmax(out, dim=1)
                val_acc = torch.sum(y == labels_hat).item() / (len(y) * 1.0)

                # log the outputs!
                self.log_dict({'val_loss': loss, 'val_acc': val_acc})

        If you pass in multiple val dataloaders, :meth:`validation_step` will have an additional argument.

        .. code-block:: python

            # CASE 2: multiple validation dataloaders
            def validation_step(self, batch, batch_idx, dataloader_idx):
                # dataloader_idx tells you which dataset this is.
                ...

        Note:
            If you don't need to validate you don't need to implement this method.

        Note:
            When the :meth:`validation_step` is called, the model has been put in eval mode
            and PyTorch gradients have been disabled. At the end of validation,
            the model goes back to training mode and gradients are enabled.
        """

    def validation_step_end(self, *args, **kwargs) -> Optional[STEP_OUTPUT]:
        """Use this when validating with dp or ddp2 because :meth:`validation_step` will operate on only part of
        the batch. However, this is still optional and only needed for things like softmax or NCE loss.

        Note:
            If you later switch to ddp or some other mode, this will still be called
            so that you don't have to change your code.

        .. code-block:: python

            # pseudocode
            sub_batches = split_batches_for_dp(batch)
            batch_parts_outputs = [validation_step(sub_batch) for sub_batch in sub_batches]
            validation_step_end(batch_parts_outputs)

        Args:
            batch_parts_outputs: What you return in :meth:`validation_step`
                for each batch part.

        Return:
            None or anything

        .. code-block:: python

            # WITHOUT validation_step_end
            # if used in DP or DDP2, this batch is 1/num_gpus large
            def validation_step(self, batch, batch_idx):
                # batch is 1/num_gpus big
                x, y = batch

                out = self.encoder(x)
                loss = self.softmax(out)
                loss = nce_loss(loss)
                self.log("val_loss", loss)


            # --------------
            # with validation_step_end to do softmax over the full batch
            def validation_step(self, batch, batch_idx):
                # batch is 1/num_gpus big
                x, y = batch

                out = self(x)
                return out


            def validation_step_end(self, val_step_outputs):
                for out in val_step_outputs:
                    ...

        See Also:
            See the :ref:`advanced/multi_gpu:Multi-GPU training` guide for more details.
        """

    def validation_epoch_end(self, outputs: EPOCH_OUTPUT) -> None:
        """Called at the end of the validation epoch with the outputs of all validation steps.

        .. code-block:: python

            # the pseudocode for these calls
            val_outs = []
            for val_batch in val_data:
                out = validation_step(val_batch)
                val_outs.append(out)
            validation_epoch_end(val_outs)

        Args:
            outputs: List of outputs you defined in :meth:`validation_step`, or if there
                are multiple dataloaders, a list containing a list of outputs for each dataloader.

        Return:
            None

        Note:
            If you didn't define a :meth:`validation_step`, this won't be called.

        Examples:
            With a single dataloader:

            .. code-block:: python

                def validation_epoch_end(self, val_step_outputs):
                    for out in val_step_outputs:
                        ...

            With multiple dataloaders, `outputs` will be a list of lists. The outer list contains
            one entry per dataloader, while the inner list contains the individual outputs of
            each validation step for that dataloader.

            .. code-block:: python

                def validation_epoch_end(self, outputs):
                    for dataloader_output_result in outputs:
                        dataloader_outs = dataloader_output_result.dataloader_i_outputs

                    self.log("final_metric", final_value)
        """

    def test_step(self, *args, **kwargs) -> Optional[STEP_OUTPUT]:
        r"""
        Operates on a single batch of data from the test set.
        In this step you'd normally generate examples or calculate anything of interest
        such as accuracy.

        .. code-block:: python

            # the pseudocode for these calls
            test_outs = []
            for test_batch in test_data:
                out = test_step(test_batch)
                test_outs.append(out)
            test_epoch_end(test_outs)

        Args:
            batch (:class:`~torch.Tensor` | (:class:`~torch.Tensor`, ...) | [:class:`~torch.Tensor`, ...]):
                The output of your :class:`~torch.utils.data.DataLoader`. A tensor, tuple or list.
            batch_idx (int): The index of this batch.
            dataloader_idx (int): The index of the dataloader that produced this batch
                (only if multiple test dataloaders used).

        Return:
           Any of.

            - Any object or value
            - ``None`` - Testing will skip to the next batch

        .. code-block:: python

            # if you have one test dataloader:
            def test_step(self, batch, batch_idx):
                ...


            # if you have multiple test dataloaders:
            def test_step(self, batch, batch_idx, dataloader_idx):
                ...

        Examples::

            # CASE 1: A single test dataset
            def test_step(self, batch, batch_idx):
                x, y = batch

                # implement your own
                out = self(x)
                loss = self.loss(out, y)

                # log 6 example images
                # or generated text... or whatever
                sample_imgs = x[:6]
                grid = torchvision.utils.make_grid(sample_imgs)
                self.logger.experiment.add_image('example_images', grid, 0)

                # calculate acc
                labels_hat = torch.argmax(out, dim=1)
                test_acc = torch.sum(y == labels_hat).item() / (len(y) * 1.0)

                # log the outputs!
                self.log_dict({'test_loss': loss, 'test_acc': test_acc})

        If you pass in multiple test dataloaders, :meth:`test_step` will have an additional argument.

        .. code-block:: python

            # CASE 2: multiple test dataloaders
            def test_step(self, batch, batch_idx, dataloader_idx):
                # dataloader_idx tells you which dataset this is.
                ...

        Note:
            If you don't need to test you don't need to implement this method.

        Note:
            When the :meth:`test_step` is called, the model has been put in eval mode and
            PyTorch gradients have been disabled. At the end of the test epoch, the model goes back
            to training mode and gradients are enabled.
        """

    def test_step_end(self, *args, **kwargs) -> Optional[STEP_OUTPUT]:
        """Use this when testing with dp or ddp2 because :meth:`test_step` will operate on only part of the batch.
        However, this is still optional and only needed for things like softmax or NCE loss.

        Note:
            If you later switch to ddp or some other mode, this will still be called
            so that you don't have to change your code.

        .. code-block:: python

            # pseudocode
            sub_batches = split_batches_for_dp(batch)
            batch_parts_outputs = [test_step(sub_batch) for sub_batch in sub_batches]
            test_step_end(batch_parts_outputs)

        Args:
            batch_parts_outputs: What you return in :meth:`test_step` for each batch part.

        Return:
            None or anything

        .. code-block:: python

            # WITHOUT test_step_end
            # if used in DP or DDP2, this batch is 1/num_gpus large
            def test_step(self, batch, batch_idx):
                # batch is 1/num_gpus big
                x, y = batch

                out = self(x)
                loss = self.softmax(out)
                self.log("test_loss", loss)


            # --------------
            # with test_step_end to do softmax over the full batch
            def test_step(self, batch, batch_idx):
                # batch is 1/num_gpus big
                x, y = batch

                out = self.encoder(x)
                return out


            def test_step_end(self, output_results):
                # this out is now the full size of the batch
                all_test_step_outs = output_results.out
                loss = nce_loss(all_test_step_outs)
                self.log("test_loss", loss)

        See Also:
            See the :ref:`advanced/multi_gpu:Multi-GPU training` guide for more details.
        """

    def test_epoch_end(self, outputs: EPOCH_OUTPUT) -> None:
        """Called at the end of a test epoch with the output of all test steps.

        .. code-block:: python

            # the pseudocode for these calls
            test_outs = []
            for test_batch in test_data:
                out = test_step(test_batch)
                test_outs.append(out)
            test_epoch_end(test_outs)

        Args:
            outputs: List of outputs you defined in :meth:`test_step_end`, or if there
                are multiple dataloaders, a list containing a list of outputs for each dataloader

        Return:
            None

        Note:
            If you didn't define a :meth:`test_step`, this won't be called.

        Examples:
            With a single dataloader:

            .. code-block:: python

                def test_epoch_end(self, outputs):
                    # do something with the outputs of all test batches
                    all_test_preds = test_step_outputs.predictions

                    some_result = calc_all_results(all_test_preds)
                    self.log(some_result)

            With multiple dataloaders, `outputs` will be a list of lists. The outer list contains
            one entry per dataloader, while the inner list contains the individual outputs of
            each test step for that dataloader.

            .. code-block:: python

                def test_epoch_end(self, outputs):
                    final_value = 0
                    for dataloader_outputs in outputs:
                        for test_step_out in dataloader_outputs:
                            # do something
                            final_value += test_step_out

                    self.log("final_metric", final_value)
        """

    def predict_step(self, batch: Any, batch_idx: int, dataloader_idx: Optional[int] = None) -> Any:
        """Step function called during :meth:`~pytorch_lightning.trainer.trainer.Trainer.predict`. By default, it
        calls :meth:`~pytorch_lightning.core.lightning.LightningModule.forward`. Override to add any processing
        logic.

        The :meth:`~pytorch_lightning.core.lightning.LightningModule.predict_step` is used
        to scale inference on multi-devices.

        To prevent an OOM error, it is possible to use :class:`~pytorch_lightning.callbacks.BasePredictionWriter`
        callback to write the predictions to disk or database after each batch or on epoch end.

        The :class:`~pytorch_lightning.callbacks.BasePredictionWriter` should be used while using a spawn
        based accelerator. This happens for ``Trainer(accelerator="ddp_spawn")``
        or training on 8 TPU cores with ``Trainer(tpu_cores=8)`` as predictions won't be returned.

        Example ::

            class MyModel(LightningModule):

                def predicts_step(self, batch, batch_idx, dataloader_idx):
                    return self(batch)

            dm = ...
            model = MyModel()
            trainer = Trainer(gpus=2)
            predictions = trainer.predict(model, dm)


        Args:
            batch: Current batch
            batch_idx: Index of current batch
            dataloader_idx: Index of the current dataloader

        Return:
            Predicted output
        """
        return self(batch)

    def configure_callbacks(self):
        """Configure model-specific callbacks. When the model gets attached, e.g., when ``.fit()`` or ``.test()``
        gets called, the list returned here will be merged with the list of callbacks passed to the Trainer's
        ``callbacks`` argument. If a callback returned here has the same type as one or several callbacks already
        present in the Trainer's callbacks list, it will take priority and replace them. In addition, Lightning
        will make sure :class:`~pytorch_lightning.callbacks.model_checkpoint.ModelCheckpoint` callbacks run last.

        Return:
            A list of callbacks which will extend the list of callbacks in the Trainer.

        Example::

            def configure_callbacks(self):
                early_stop = EarlyStopping(monitor="val_acc", mode="max")
                checkpoint = ModelCheckpoint(monitor="val_loss")
                return [early_stop, checkpoint]

        Note:
            Certain callback methods like :meth:`~pytorch_lightning.callbacks.base.Callback.on_init_start`
            will never be invoked on the new callbacks returned here.
        """
        return []

    def configure_optimizers(self):
        r"""
        Choose what optimizers and learning-rate schedulers to use in your optimization.
        Normally you'd need one. But in the case of GANs or similar you might have multiple.

        Return:
            Any of these 6 options.

            - **Single optimizer**.
            - **List or Tuple** of optimizers.
            - **Two lists** - The first list has multiple optimizers, and the second has multiple LR schedulers
              (or multiple ``lr_scheduler_config``).
            - **Dictionary**, with an ``"optimizer"`` key, and (optionally) a ``"lr_scheduler"``
              key whose value is a single LR scheduler or ``lr_scheduler_config``.
            - **Tuple of dictionaries** as described above, with an optional ``"frequency"`` key.
            - **None** - Fit will run without any optimizer.

        The ``lr_scheduler_config`` is a dictionary which contains the scheduler and its associated configuration.
        The default configuration is shown below.

        .. code-block:: python

            lr_scheduler_config = {
                # REQUIRED: The scheduler instance
                "scheduler": lr_scheduler,
                # The unit of the scheduler's step size, could also be 'step'.
                # 'epoch' updates the scheduler on epoch end whereas 'step'
                # updates it after a optimizer update.
                "interval": "epoch",
                # How many epochs/steps should pass between calls to
                # `scheduler.step()`. 1 corresponds to updating the learning
                # rate after every epoch/step.
                "frequency": 1,
                # Metric to to monitor for schedulers like `ReduceLROnPlateau`
                "monitor": "val_loss",
                # If set to `True`, will enforce that the value specified 'monitor'
                # is available when the scheduler is updated, thus stopping
                # training if not found. If set to `False`, it will only produce a warning
                "strict": True,
                # If using the `LearningRateMonitor` callback to monitor the
                # learning rate progress, this keyword can be used to specify
                # a custom logged name
                "name": None,
            }

        When there are schedulers in which the ``.step()`` method is conditioned on a value, such as the
        :class:`torch.optim.lr_scheduler.ReduceLROnPlateau` scheduler, Lightning requires that the
        ``lr_scheduler_config`` contains the keyword ``"monitor"`` set to the metric name that the scheduler
        should be conditioned on.

        .. testcode::

            # The ReduceLROnPlateau scheduler requires a monitor
            def configure_optimizers(self):
                optimizer = Adam(...)
                return {
                    "optimizer": optimizer,
                    "lr_scheduler": {
                        "scheduler": ReduceLROnPlateau(optimizer, ...),
                        "monitor": "metric_to_track",
                        "frequency": "indicates how often the metric is updated"
                        # If "monitor" references validation metrics, then "frequency" should be set to a
                        # multiple of "trainer.check_val_every_n_epoch".
                    },
                }


            # In the case of two optimizers, only one using the ReduceLROnPlateau scheduler
            def configure_optimizers(self):
                optimizer1 = Adam(...)
                optimizer2 = SGD(...)
                scheduler1 = ReduceLROnPlateau(optimizer1, ...)
                scheduler2 = LambdaLR(optimizer2, ...)
                return (
                    {
                        "optimizer": optimizer1,
                        "lr_scheduler": {
                            "scheduler": scheduler1,
                            "monitor": "metric_to_track",
                        },
                    },
                    {"optimizer": optimizer2, "lr_scheduler": scheduler2},
                )

        Metrics can be made available to monitor by simply logging it using
        ``self.log('metric_to_track', metric_val)`` in your :class:`~pytorch_lightning.core.lightning.LightningModule`.

        Note:
            The ``frequency`` value specified in a dict along with the ``optimizer`` key is an int corresponding
            to the number of sequential batches optimized with the specific optimizer.
            It should be given to none or to all of the optimizers.
            There is a difference between passing multiple optimizers in a list,
            and passing multiple optimizers in dictionaries with a frequency of 1:

                - In the former case, all optimizers will operate on the given batch in each optimization step.
                - In the latter, only one optimizer will operate on the given batch at every step.

            This is different from the ``frequency`` value specified in the ``lr_scheduler_config`` mentioned above.

            .. code-block:: python

                def configure_optimizers(self):
                    optimizer_one = torch.optim.SGD(self.model.parameters(), lr=0.01)
                    optimizer_two = torch.optim.SGD(self.model.parameters(), lr=0.01)
                    return [
                        {"optimizer": optimizer_one, "frequency": 5},
                        {"optimizer": optimizer_two, "frequency": 10},
                    ]

            In this example, the first optimizer will be used for the first 5 steps,
            the second optimizer for the next 10 steps and that cycle will continue.
            If an LR scheduler is specified for an optimizer using the ``lr_scheduler`` key in the above dict,
            the scheduler will only be updated when its optimizer is being used.

        Examples::

            # most cases. no learning rate scheduler
            def configure_optimizers(self):
                return Adam(self.parameters(), lr=1e-3)

            # multiple optimizer case (e.g.: GAN)
            def configure_optimizers(self):
                gen_opt = Adam(self.model_gen.parameters(), lr=0.01)
                dis_opt = Adam(self.model_dis.parameters(), lr=0.02)
                return gen_opt, dis_opt

            # example with learning rate schedulers
            def configure_optimizers(self):
                gen_opt = Adam(self.model_gen.parameters(), lr=0.01)
                dis_opt = Adam(self.model_dis.parameters(), lr=0.02)
                dis_sch = CosineAnnealing(dis_opt, T_max=10)
                return [gen_opt, dis_opt], [dis_sch]

            # example with step-based learning rate schedulers
            # each optimizer has its own scheduler
            def configure_optimizers(self):
                gen_opt = Adam(self.model_gen.parameters(), lr=0.01)
                dis_opt = Adam(self.model_dis.parameters(), lr=0.02)
                gen_sch = {
                    'scheduler': ExponentialLR(gen_opt, 0.99),
                    'interval': 'step'  # called after each training step
                }
                dis_sch = CosineAnnealing(dis_opt, T_max=10) # called every epoch
                return [gen_opt, dis_opt], [gen_sch, dis_sch]

            # example with optimizer frequencies
            # see training procedure in `Improved Training of Wasserstein GANs`, Algorithm 1
            # https://arxiv.org/abs/1704.00028
            def configure_optimizers(self):
                gen_opt = Adam(self.model_gen.parameters(), lr=0.01)
                dis_opt = Adam(self.model_dis.parameters(), lr=0.02)
                n_critic = 5
                return (
                    {'optimizer': dis_opt, 'frequency': n_critic},
                    {'optimizer': gen_opt, 'frequency': 1}
                )

        Note:
            Some things to know:

            - Lightning calls ``.backward()`` and ``.step()`` on each optimizer and learning rate scheduler as needed.
            - If you use 16-bit precision (``precision=16``), Lightning will automatically handle the optimizers.
            - If you use multiple optimizers, :meth:`training_step` will have an additional ``optimizer_idx`` parameter.
            - If you use :class:`torch.optim.LBFGS`, Lightning handles the closure function automatically for you.
            - If you use multiple optimizers, gradients will be calculated only for the parameters of current optimizer
              at each training step.
            - If you need to control how often those optimizers step or override the default ``.step()`` schedule,
              override the :meth:`optimizer_step` hook.
        """
        rank_zero_warn("`configure_optimizers` must be implemented to be used with the Lightning Trainer")

    def manual_backward(self, loss: Tensor, *args, **kwargs) -> None:
        """Call this directly from your :meth:`training_step` when doing optimizations manually. By using this,
        Lightning can ensure that all the proper scaling gets applied when using mixed precision.

        See :ref:`manual optimization<common/optimizers:Manual optimization>` for more examples.

        Example::

            def training_step(...):
                opt = self.optimizers()
                loss = ...
                opt.zero_grad()
                # automatically applies scaling, etc...
                self.manual_backward(loss)
                opt.step()

        Args:
            loss: The tensor on which to compute gradients. Must have a graph attached.
            *args: Additional positional arguments to be forwarded to :meth:`~torch.Tensor.backward`
            **kwargs: Additional keyword arguments to be forwarded to :meth:`~torch.Tensor.backward`
        """
        # make sure we're using manual opt
        self._verify_is_manual_optimization("manual_backward")

        # backward
        self.trainer.accelerator.backward(loss, None, None, *args, **kwargs)

    def backward(
        self, loss: Tensor, optimizer: Optional[Optimizer], optimizer_idx: Optional[int], *args, **kwargs
    ) -> None:
        """Called to perform backward on the loss returned in :meth:`training_step`. Override this hook with your
        own implementation if you need to.

        Args:
            loss: The loss tensor returned by :meth:`training_step`. If gradient accumulation is used, the loss here
                holds the normalized value (scaled by 1 / accumulation steps).
            optimizer: Current optimizer being used. ``None`` if using manual optimization.
            optimizer_idx: Index of the current optimizer being used. ``None`` if using manual optimization.

        Example::

            def backward(self, loss, optimizer, optimizer_idx):
                loss.backward()
        """
        loss.backward(*args, **kwargs)

    def toggle_optimizer(self, optimizer: Union[Optimizer, LightningOptimizer], optimizer_idx: int) -> None:
        """Makes sure only the gradients of the current optimizer's parameters are calculated in the training step
        to prevent dangling gradients in multiple-optimizer setup.

        This is only called automatically when automatic optimization is enabled and multiple optimizers are used.
        It works with :meth:`untoggle_optimizer` to make sure ``param_requires_grad_state`` is properly reset.

        Args:
            optimizer: The optimizer to toggle.
            optimizer_idx: The index of the optimizer to toggle.
        """
        # Iterate over all optimizer parameters to preserve their `requires_grad` information
        # in case these are pre-defined during `configure_optimizers`
        param_requires_grad_state = {}
        for opt in self.optimizers(use_pl_optimizer=False):
            for group in opt.param_groups:
                for param in group["params"]:
                    # If a param already appear in param_requires_grad_state, continue
                    if param in param_requires_grad_state:
                        continue
                    param_requires_grad_state[param] = param.requires_grad
                    param.requires_grad = False

        # Then iterate over the current optimizer's parameters and set its `requires_grad`
        # properties accordingly
        for group in optimizer.param_groups:
            for param in group["params"]:
                param.requires_grad = param_requires_grad_state[param]
        self._param_requires_grad_state = param_requires_grad_state

    def untoggle_optimizer(self, optimizer_idx: int) -> None:
        """Resets the state of required gradients that were toggled with :meth:`toggle_optimizer`.

        This is only called automatically when automatic optimization is enabled and multiple optimizers are used.

<<<<<<< HEAD
        Args:
            optimizer_idx: The index of the optimizer to untoggle.
=======
        Note:
            Only called when using multiple_optimizers
>>>>>>> 01b304ec
        """
        for opt_idx, opt in enumerate(self.optimizers(use_pl_optimizer=False)):
            if optimizer_idx != opt_idx:
                for group in opt.param_groups:
                    for param in group["params"]:
                        if param in self._param_requires_grad_state:
                            param.requires_grad = self._param_requires_grad_state[param]
        # save memory
        self._param_requires_grad_state = {}

    def clip_gradients(
        self,
        optimizer: Optimizer,
        gradient_clip_val: Optional[Union[int, float]] = None,
        gradient_clip_algorithm: Optional[Union[str, GradClipAlgorithmType]] = None,
    ):
        """Handles gradient clipping internally.

        Note:
            Do not override this method. If you want to customize gradient clipping, consider
            using :meth:`configure_gradient_clipping` method.

        Args:
            optimizer: Current optimizer being used.
            gradient_clip_val: The value at which to clip gradients.
            gradient_clip_algorithm: The gradient clipping algorithm to use. Pass ``gradient_clip_algorithm="value"``
                to clip by value, and ``gradient_clip_algorithm="norm"`` to clip by norm.
        """
        if gradient_clip_val is None:
            gradient_clip_val = self.trainer.gradient_clip_val or 0.0
        elif self.trainer.gradient_clip_val is not None and self.trainer.gradient_clip_val != gradient_clip_val:
            raise MisconfigurationException(
                "You have set `Trainer(gradient_clip_val)` and have passed"
                " `gradient_clip_val` inside `clip_gradients`. Please use only one of them."
            )

        if gradient_clip_algorithm is None:
            gradient_clip_algorithm = self.trainer.gradient_clip_algorithm or "norm"
        else:
            gradient_clip_algorithm = gradient_clip_algorithm.lower()
            if (
                self.trainer.gradient_clip_algorithm is not None
                and self.trainer.gradient_clip_algorithm != gradient_clip_algorithm
            ):
                raise MisconfigurationException(
                    "You have set `Trainer(gradient_clip_algorithm)` and have passed"
                    " `gradient_clip_algorithm` inside `clip_gradients`. Please use only one of them."
                )

        if not isinstance(gradient_clip_val, (int, float)):
            raise TypeError(f"`gradient_clip_val` should be an int or a float. Got {gradient_clip_val}.")

        if not GradClipAlgorithmType.supported_type(gradient_clip_algorithm.lower()):
            raise MisconfigurationException(
                f"`gradient_clip_algorithm` {gradient_clip_algorithm} is invalid."
                f" Allowed algorithms: {GradClipAlgorithmType.supported_types()}."
            )

        gradient_clip_algorithm = GradClipAlgorithmType(gradient_clip_algorithm)
        self.trainer.accelerator.clip_gradients(optimizer, gradient_clip_val, gradient_clip_algorithm)

    def configure_gradient_clipping(
        self,
        optimizer: Optimizer,
        optimizer_idx: int,
        gradient_clip_val: Optional[Union[int, float]] = None,
        gradient_clip_algorithm: Optional[str] = None,
    ):
        """Perform gradient clipping for the optimizer parameters. Called before :meth:`optimizer_step`.

        Note:
            This hook won't be called when using deepspeed since it handles gradient clipping internally.
            Consider setting ``gradient_clip_val`` and ``gradient_clip_algorithm`` inside ``Trainer``."

        Args:
            optimizer: Current optimizer being used.
            optimizer_idx: Index of the current optimizer being used.
            gradient_clip_val: The value at which to clip gradients. By default value passed in Trainer
                will be available here.
            gradient_clip_algorithm: The gradient clipping algorithm to use. By default value
                passed in Trainer will be available here.

        Example::

            # Perform gradient clipping on gradients associated with discriminator (optimizer_idx=1) in GAN
            def configure_gradient_clipping(self, optimizer, optimizer_idx, gradient_clip_val, gradient_clip_algorithm):
                if optimizer_idx == 1:
                    # Lightning will handle the gradient clipping
                    self.clip_gradients(
                        optimizer,
                        gradient_clip_val=gradient_clip_val,
                        gradient_clip_algorithm=gradient_clip_algorithm
                    )
                else:
                    # implement your own custom logic to clip gradients for generator (optimizer_idx=0)
        """
        self.clip_gradients(
            optimizer, gradient_clip_val=gradient_clip_val, gradient_clip_algorithm=gradient_clip_algorithm
        )

    def optimizer_step(
        self,
        epoch: int = None,
        batch_idx: int = None,
        optimizer: Optimizer = None,
        optimizer_idx: int = None,
        optimizer_closure: Optional[Callable] = None,
        on_tpu: bool = None,
        using_native_amp: bool = None,
        using_lbfgs: bool = None,
    ) -> None:
        r"""
        Override this method to adjust the default way the
        :class:`~pytorch_lightning.trainer.trainer.Trainer` calls each optimizer.
        By default, Lightning calls ``step()`` and ``zero_grad()`` as shown in the example
        once per optimizer. This method (and ``zero_grad()``) won't be called during the
        accumulation phase when ``Trainer(accumulate_grad_batches != 1)``.

        Warning:
            If you are overriding this method, make sure that you pass the ``optimizer_closure`` parameter
            to ``optimizer.step()`` function as shown in the examples.

        Args:
            epoch: Current epoch
            batch_idx: Index of current batch
            optimizer: A PyTorch optimizer
            optimizer_idx: If you used multiple optimizers, this indexes into that list.
            optimizer_closure: Closure for all optimizers. This closure must be executed as it includes the
                calls to ``training_step()``, ``optimizer.zero_grad()``, and ``backward()``.
            on_tpu: ``True`` if TPU backward is required
            using_native_amp: ``True`` if using native amp
            using_lbfgs: True if the matching optimizer is :class:`torch.optim.LBFGS`

        Examples::

            # DEFAULT
            def optimizer_step(self, epoch, batch_idx, optimizer, optimizer_idx,
                               optimizer_closure, on_tpu, using_native_amp, using_lbfgs):
                optimizer.step(closure=optimizer_closure)

            # Alternating schedule for optimizer steps (i.e.: GANs)
            def optimizer_step(self, epoch, batch_idx, optimizer, optimizer_idx,
                               optimizer_closure, on_tpu, using_native_amp, using_lbfgs):
                # update generator opt every step
                if optimizer_idx == 0:
                    optimizer.step(closure=optimizer_closure)

                # update discriminator opt every 2 steps
                if optimizer_idx == 1:
                    if (batch_idx + 1) % 2 == 0 :
                        optimizer.step(closure=optimizer_closure)
                    else:
                        # call the closure by itself to run `training_step` + `backward` without an optimizer step
                        optimizer_closure()

                # ...
                # add as many optimizers as you want

        Here's another example showing how to use this for more advanced things such as
        learning rate warm-up:

        .. code-block:: python

            # learning rate warm-up
            def optimizer_step(
                self,
                epoch,
                batch_idx,
                optimizer,
                optimizer_idx,
                optimizer_closure,
                on_tpu,
                using_native_amp,
                using_lbfgs,
            ):
                # warm up lr
                if self.trainer.global_step < 500:
                    lr_scale = min(1.0, float(self.trainer.global_step + 1) / 500.0)
                    for pg in optimizer.param_groups:
                        pg["lr"] = lr_scale * self.learning_rate

                # update params
                optimizer.step(closure=optimizer_closure)

        """
        optimizer.step(closure=optimizer_closure)

    def optimizer_zero_grad(self, epoch: int, batch_idx: int, optimizer: Optimizer, optimizer_idx: int):
        """Override this method to change the default behaviour of ``optimizer.zero_grad()``.

        Args:
            epoch: Current epoch
            batch_idx: Index of current batch
            optimizer: A PyTorch optimizer
            optimizer_idx: If you used multiple optimizers this indexes into that list.

        Examples::

            # DEFAULT
            def optimizer_zero_grad(self, epoch, batch_idx, optimizer, optimizer_idx):
                optimizer.zero_grad()

            # Set gradients to `None` instead of zero to improve performance.
            def optimizer_zero_grad(self, epoch, batch_idx, optimizer, optimizer_idx):
                optimizer.zero_grad(set_to_none=True)

        See :meth:`torch.optim.Optimizer.zero_grad` for the explanation of the above example.
        """
        optimizer.zero_grad()

    def tbptt_split_batch(self, batch: Any, split_size: int) -> List[Any]:
        r"""
        When using truncated backpropagation through time, each batch must be split along the
        time dimension. Lightning handles this by default, but for custom behavior override
        this function.

        Args:
            batch: Current batch
            split_size: The size of the split

        Return:
            List of batch splits. Each split will be passed to :meth:`training_step` to enable truncated
            back propagation through time. The default implementation splits root level Tensors and
            Sequences at dim=1 (i.e. time dim). It assumes that each time dim is the same length.

        Examples::

            def tbptt_split_batch(self, batch, split_size):
                splits = []
                for t in range(0, time_dims[0], split_size):
                    batch_split = []
                    for i, x in enumerate(batch):
                        if isinstance(x, torch.Tensor):
                            split_x = x[:, t:t + split_size]
                        elif isinstance(x, collections.Sequence):
                            split_x = [None] * len(x)
                            for batch_idx in range(len(x)):
                              split_x[batch_idx] = x[batch_idx][t:t + split_size]
                        batch_split.append(split_x)
                    splits.append(batch_split)
                return splits

        Note:
            Called in the training loop after
            :meth:`~pytorch_lightning.callbacks.base.Callback.on_batch_start`
            if :paramref:`~pytorch_lightning.core.lightning.LightningModule.truncated_bptt_steps` > 0.
            Each returned batch split is passed separately to :meth:`training_step`.
        """
        time_dims = [len(x[0]) for x in batch if isinstance(x, (torch.Tensor, collections.Sequence))]
        assert len(time_dims) >= 1, "Unable to determine batch time dimension"
        assert all(x == time_dims[0] for x in time_dims), "Batch time dimension length is ambiguous"

        splits = []
        for t in range(0, time_dims[0], split_size):
            batch_split = []
            for i, x in enumerate(batch):
                if isinstance(x, torch.Tensor):
                    split_x = x[:, t : t + split_size]
                elif isinstance(x, collections.Sequence):
                    split_x = [None] * len(x)
                    for batch_idx in range(len(x)):
                        split_x[batch_idx] = x[batch_idx][t : t + split_size]

                batch_split.append(split_x)

            splits.append(batch_split)

        return splits

    def summarize(self, mode: Optional[str] = "top", max_depth: Optional[int] = None) -> Optional[ModelSummary]:
        """Summarize this LightningModule.

        .. deprecated:: v1.5
            This method was deprecated in v1.5 in favor of `pytorch_lightning.utilities.model_summary.summarize`
            and will be removed in v1.7.

        Args:
            mode: Can be either ``'top'`` (summarize only direct submodules) or ``'full'`` (summarize all layers).

                .. deprecated:: v1.4
                    This parameter was deprecated in v1.4 in favor of `max_depth` and will be removed in v1.6.

            max_depth: The maximum depth of layer nesting that the summary will include. A value of 0 turns the
                layer summary off. Default: 1.

        Return:
            The model summary object
        """
        warning_cache.deprecation(
            "The `LightningModule.summarize` method is deprecated in v1.5 and will be removed in v1.7. "
            "Use `pytorch_lightning.utilities.model_summary.summarize` instead.",
            stacklevel=6,
        )

        return summarize(self, mode, max_depth)

    def freeze(self) -> None:
        r"""
        Freeze all params for inference.

        Example::

            model = MyLightningModule(...)
            model.freeze()

        """
        for param in self.parameters():
            param.requires_grad = False

        self.eval()

    def unfreeze(self) -> None:
        """Unfreeze all parameters for training.

        .. code-block:: python

            model = MyLightningModule(...)
            model.unfreeze()
        """
        for param in self.parameters():
            param.requires_grad = True

        self.train()

    def get_progress_bar_dict(self) -> Dict[str, Union[int, str]]:
        r"""
        .. deprecated:: v1.5
            This method was deprecated in v1.5 in favor of
            `pytorch_lightning.callbacks.progress.base.get_standard_metrics` and will be removed in v1.7.

        Implement this to override the default items displayed in the progress bar.
        By default it includes the average loss value, split index of BPTT (if used)
        and the version of the experiment when using a logger.

        .. code-block::

            Epoch 1:   4%|▎         | 40/1095 [00:03<01:37, 10.84it/s, loss=4.501, v_num=10]

        Here is an example how to override the defaults:

        .. code-block:: python

            def get_progress_bar_dict(self):
                # don't show the version number
                items = super().get_progress_bar_dict()
                items.pop("v_num", None)
                return items

        Return:
            Dictionary with the items to be displayed in the progress bar.
        """
        return progress_base.get_standard_metrics(self.trainer, self)

    def _verify_is_manual_optimization(self, fn_name):
        if self.automatic_optimization:
            raise MisconfigurationException(
                f"to use {fn_name}, please disable automatic optimization:"
                " set model property `automatic_optimization` as False"
            )

    @classmethod
    def _auto_collect_arguments(cls, frame=None) -> Tuple[Dict, Dict]:
        """Collect all module arguments in the current constructor and all child constructors. The child
        constructors are all the ``__init__`` methods that reach the current class through (chained)
        ``super().__init__()`` calls.

        Args:
            frame: instance frame

        Returns:
            self_arguments: arguments dictionary of the first instance
            parents_arguments: arguments dictionary of the parent's instances
        """
        if not frame:
            frame = inspect.currentframe()

        frame_args = collect_init_args(frame.f_back, [])
        self_arguments = frame_args[-1]

        # set hyper_parameters in child
        self_arguments = self_arguments
        parents_arguments = {}

        # add all arguments from parents
        for args in frame_args[:-1]:
            parents_arguments.update(args)
        return self_arguments, parents_arguments

    @torch.no_grad()
    def to_onnx(self, file_path: Union[str, Path], input_sample: Optional[Any] = None, **kwargs):
        """Saves the model in ONNX format.

        Args:
            file_path: The path of the file the onnx model should be saved to.
            input_sample: An input for tracing. Default: None (Use self.example_input_array)
            **kwargs: Will be passed to torch.onnx.export function.

        Example:
            >>> class SimpleModel(LightningModule):
            ...     def __init__(self):
            ...         super().__init__()
            ...         self.l1 = torch.nn.Linear(in_features=64, out_features=4)
            ...
            ...     def forward(self, x):
            ...         return torch.relu(self.l1(x.view(x.size(0), -1)))

            >>> with tempfile.NamedTemporaryFile(suffix='.onnx', delete=False) as tmpfile:
            ...     model = SimpleModel()
            ...     input_sample = torch.randn((1, 64))
            ...     model.to_onnx(tmpfile.name, input_sample, export_params=True)
            ...     os.path.isfile(tmpfile.name)
            True
        """
        mode = self.training

        if input_sample is None:
            if self.example_input_array is None:
                raise ValueError(
                    "Could not export to ONNX since neither `input_sample` nor"
                    " `model.example_input_array` attribute is set."
                )
            input_sample = self.example_input_array

        input_sample = self._apply_batch_transfer_handler(input_sample)

        if "example_outputs" not in kwargs:
            self.eval()
            if isinstance(input_sample, Tuple):
                kwargs["example_outputs"] = self(*input_sample)
            else:
                kwargs["example_outputs"] = self(input_sample)

        torch.onnx.export(self, input_sample, file_path, **kwargs)
        self.train(mode)

    @torch.no_grad()
    def to_torchscript(
        self,
        file_path: Optional[Union[str, Path]] = None,
        method: Optional[str] = "script",
        example_inputs: Optional[Any] = None,
        **kwargs,
    ) -> Union[ScriptModule, Dict[str, ScriptModule]]:
        """By default compiles the whole model to a :class:`~torch.jit.ScriptModule`. If you want to use tracing,
        please provided the argument ``method='trace'`` and make sure that either the `example_inputs` argument is
        provided, or the model has :attr:`example_input_array` set. If you would like to customize the modules that
        are scripted you should override this method. In case you want to return multiple modules, we recommend
        using a dictionary.

        Args:
            file_path: Path where to save the torchscript. Default: None (no file saved).
            method: Whether to use TorchScript's script or trace method. Default: 'script'
            example_inputs: An input to be used to do tracing when method is set to 'trace'.
              Default: None (uses :attr:`example_input_array`)
            **kwargs: Additional arguments that will be passed to the :func:`torch.jit.script` or
              :func:`torch.jit.trace` function.

        Note:
            - Requires the implementation of the
              :meth:`~pytorch_lightning.core.lightning.LightningModule.forward` method.
            - The exported script will be set to evaluation mode.
            - It is recommended that you install the latest supported version of PyTorch
              to use this feature without limitations. See also the :mod:`torch.jit`
              documentation for supported features.

        Example:
            >>> class SimpleModel(LightningModule):
            ...     def __init__(self):
            ...         super().__init__()
            ...         self.l1 = torch.nn.Linear(in_features=64, out_features=4)
            ...
            ...     def forward(self, x):
            ...         return torch.relu(self.l1(x.view(x.size(0), -1)))
            ...
            >>> model = SimpleModel()
            >>> torch.jit.save(model.to_torchscript(), "model.pt")  # doctest: +SKIP
            >>> os.path.isfile("model.pt")  # doctest: +SKIP
            >>> torch.jit.save(model.to_torchscript(file_path="model_trace.pt", method='trace', # doctest: +SKIP
            ...                                     example_inputs=torch.randn(1, 64)))  # doctest: +SKIP
            >>> os.path.isfile("model_trace.pt")  # doctest: +SKIP
            True

        Return:
            This LightningModule as a torchscript, regardless of whether `file_path` is
            defined or not.
        """
        mode = self.training

        if method == "script":
            torchscript_module = torch.jit.script(self.eval(), **kwargs)
        elif method == "trace":
            # if no example inputs are provided, try to see if model has example_input_array set
            if example_inputs is None:
                if self.example_input_array is None:
                    raise ValueError(
                        "Choosing method=`trace` requires either `example_inputs`"
                        " or `model.example_input_array` to be defined."
                    )
                example_inputs = self.example_input_array

            # automatically send example inputs to the right device and use trace
            example_inputs = self._apply_batch_transfer_handler(example_inputs)
            torchscript_module = torch.jit.trace(func=self.eval(), example_inputs=example_inputs, **kwargs)
        else:
            raise ValueError(f"The 'method' parameter only supports 'script' or 'trace', but value given was: {method}")

        self.train(mode)

        if file_path is not None:
            fs = get_filesystem(file_path)
            with fs.open(file_path, "wb") as f:
                torch.jit.save(torchscript_module, f)

        return torchscript_module

    @property
    def model_size(self) -> float:
        rank_zero_deprecation(
            "The `LightningModule.model_size` property was deprecated in v1.5 and will be removed in v1.7."
            " Please use the `pytorch_lightning.utilities.memory.get_model_size_mb`.",
            stacklevel=5,
        )
        return get_model_size_mb(self)

    def add_to_queue(self, queue: torch.multiprocessing.SimpleQueue) -> None:
        """Appends the :attr:`trainer.callback_metrics` dictionary to the given queue. To avoid issues with memory
        sharing, we cast the data to numpy.

        Args:
            queue: the instance of the queue to append the data.

        .. deprecated:: v1.5
            This method was deprecated in v1.5 in favor of `DDPSpawnPlugin.add_to_queue`
            and will be removed in v1.7.
        """
        if self.trainer and isinstance(self.trainer.training_type_plugin, pl.plugins.training_type.DDPSpawnPlugin):
            self.trainer.training_type_plugin.add_to_queue(self.trainer, queue)

    def get_from_queue(self, queue: torch.multiprocessing.SimpleQueue) -> None:
        """Retrieve the :attr:`trainer.callback_metrics` dictionary from the given queue. To preserve consistency,
        we cast back the data to ``torch.Tensor``.

        Args:
            queue: the instance of the queue from where to get the data.

        .. deprecated:: v1.5
            This method was deprecated in v1.5 in favor of `DDPSpawnPlugin.get_from_queue`
            and will be removed in v1.7.
        """
        if self.trainer and isinstance(self.trainer.training_type_plugin, pl.plugins.training_type.DDPSpawnPlugin):
            self.trainer.training_type_plugin.get_from_queue(self.trainer, queue)

    @contextmanager
    def _prevent_trainer_and_dataloaders_deepcopy(self) -> None:
        self._should_prevent_trainer_and_dataloaders_deepcopy = True
        yield
        self._should_prevent_trainer_and_dataloaders_deepcopy = False

    def __getstate__(self) -> Dict[str, Any]:
        state = dict(self.__dict__)
        if self._should_prevent_trainer_and_dataloaders_deepcopy:
            state["trainer"] = None
            state.pop("train_dataloader", None)
            state.pop("val_dataloader", None)
            state.pop("test_dataloader", None)
            state.pop("predict_dataloader", None)
        return state

    def _register_sharded_tensor_state_dict_hooks_if_available(self) -> None:
        """Adds ShardedTensor state dict hooks if ShardedTensors are supported.

        These hooks ensure that ShardedTensors are included when saving, and are loaded the LightningModule correctly.
        """
        if not _TORCH_SHARDED_TENSOR_AVAILABLE:
            return

        from torch.distributed._sharded_tensor import pre_load_state_dict_hook, state_dict_hook

        self._register_state_dict_hook(state_dict_hook)
        self._register_load_state_dict_pre_hook(pre_load_state_dict_hook, True)<|MERGE_RESOLUTION|>--- conflicted
+++ resolved
@@ -1461,13 +1461,8 @@
 
         This is only called automatically when automatic optimization is enabled and multiple optimizers are used.
 
-<<<<<<< HEAD
         Args:
             optimizer_idx: The index of the optimizer to untoggle.
-=======
-        Note:
-            Only called when using multiple_optimizers
->>>>>>> 01b304ec
         """
         for opt_idx, opt in enumerate(self.optimizers(use_pl_optimizer=False)):
             if optimizer_idx != opt_idx:
