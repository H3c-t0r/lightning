--- conflicted
+++ resolved
@@ -905,7 +905,6 @@
 
         root_node = self.trainer.resolve_root_node_address(root_node)
         os.environ['MASTER_ADDR'] = root_node
-<<<<<<< HEAD
 
     def init_ddp_connection(
             self,
@@ -940,11 +939,8 @@
             log.warning("WORLD_SIZE environment variable is not equal to the computed "
                         "world size. Ignored.")
 
-        torch_distrib.init_process_group('nccl', rank=proc_rank, world_size=world_size)
-=======
         torch_backend = "nccl" if self.trainer.on_gpu else "gloo"
         torch_distrib.init_process_group(torch_backend, rank=proc_rank, world_size=world_size)
->>>>>>> 3ddf3f1f
 
     def configure_apex(
             self,
