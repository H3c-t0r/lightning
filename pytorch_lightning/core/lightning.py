--- conflicted
+++ resolved
@@ -1004,7 +1004,6 @@
 
             .. code-block:: python
 
-<<<<<<< HEAD
                 def configure_optimizers(self):
                     optimizer_one = torch.optim.SGD(self.model.parameters(), lr=0.01)
                     optimizer_two = torch.optim.SGD(self.model.parameters(), lr=0.01)
@@ -1026,10 +1025,6 @@
         Note:
             The lr_dict is a dictionary which contains scheduler and its associated configuration.
             It has five keys. The default configuration is shown below.
-=======
-            The lr_dict is a dictionary which contains the scheduler and its associated configuration.
-            The default configuration is shown below.
->>>>>>> 0327f6b4
 
             .. code-block:: python
 
