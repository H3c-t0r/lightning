# Copyright The PyTorch Lightning team.
#
# Licensed under the Apache License, Version 2.0 (the "License");
# you may not use this file except in compliance with the License.
# You may obtain a copy of the License at
#
#     http://www.apache.org/licenses/LICENSE-2.0
#
# Unless required by applicable law or agreed to in writing, software
# distributed under the License is distributed on an "AS IS" BASIS,
# WITHOUT WARRANTIES OR CONDITIONS OF ANY KIND, either express or implied.
# See the License for the specific language governing permissions and
# limitations under the License.
"""nn.Module with additional great features."""

import collections
import copy
import inspect
import logging
import numbers
import os
import tempfile
import types
import uuid
from abc import ABC
from argparse import Namespace
from functools import partial
from pathlib import Path
from typing import Any, Callable, Dict, List, Mapping, Optional, Sequence, Tuple, Union

import torch
from torch import ScriptModule, Tensor
from torch.nn import Module
from torch.optim.optimizer import Optimizer
<<<<<<< HEAD
from torchmetrics.metric import Metric
=======
from torchmetrics import Metric
>>>>>>> 5593b6f7

from pytorch_lightning.core.grads import GradInformation
from pytorch_lightning.core.hooks import CheckpointHooks, DataHooks, ModelHooks
from pytorch_lightning.core.memory import ModelSummary
from pytorch_lightning.core.optimizer import LightningOptimizer
from pytorch_lightning.core.saving import ALLOWED_CONFIG_TYPES, ModelIO, PRIMITIVE_TYPES
from pytorch_lightning.utilities import rank_zero_deprecation, rank_zero_warn
from pytorch_lightning.utilities.apply_func import apply_to_collection, convert_to_tensors
from pytorch_lightning.utilities.cloud_io import get_filesystem
from pytorch_lightning.utilities.device_dtype_mixin import DeviceDtypeModuleMixin
from pytorch_lightning.utilities.distributed import sync_ddp_if_available
from pytorch_lightning.utilities.exceptions import MisconfigurationException
from pytorch_lightning.utilities.parsing import AttributeDict, collect_init_args, save_hyperparameters
from pytorch_lightning.utilities.signature_utils import is_param_in_hook_signature
from pytorch_lightning.utilities.types import _METRIC_COLLECTION, EPOCH_OUTPUT, STEP_OUTPUT
from pytorch_lightning.utilities.warnings import WarningCache

warning_cache = WarningCache()
log = logging.getLogger(__name__)


class LightningModule(
    ABC,
    DeviceDtypeModuleMixin,
    GradInformation,
    ModelIO,
    ModelHooks,
    DataHooks,
    CheckpointHooks,
    Module,
):
    # Below is for property support of JIT in PyTorch 1.7
    # since none of these are important when using JIT, we are going to ignore them.
    __jit_unused_properties__ = [
        "datamodule",
        "example_input_array",
        "hparams",
        "hparams_initial",
        "on_gpu",
        "current_epoch",
        "global_step",
        "global_rank",
        "local_rank",
        "logger",
        "model_size",
        "automatic_optimization",
        "truncated_bptt_steps",
    ] + DeviceDtypeModuleMixin.__jit_unused_properties__

    def __init__(self, *args: Any, **kwargs: Any) -> None:
        super().__init__(*args, **kwargs)

        # see (https://github.com/pytorch/pytorch/blob/3e6bb5233f9ca2c5aa55d9cda22a7ee85439aa6e/
        # torch/nn/modules/module.py#L227)
        torch._C._log_api_usage_once(f"lightning.module.{self.__class__.__name__}")

        self.loaded_optimizer_states_dict = {}

        #: Pointer to the trainer object
        self.trainer = None

        self._distrib_type = None
        self._device_type = None

        #: True if using amp
        self.use_amp: bool = False

        #: The precision used
        self.precision: int = 32

        # optionally can be set by user
        self._example_input_array = None
        self._datamodule = None
        self._current_fx_name: Optional[str] = None
        self._running_manual_backward: bool = False
        self._current_dataloader_idx: Optional[int] = None
        self._automatic_optimization: bool = True
        self._truncated_bptt_steps: int = 0
        self._param_requires_grad_state = dict()
        self._metric_attributes: Optional[Dict[int, str]] = None

    def optimizers(self, use_pl_optimizer: bool = True) -> Union[Optimizer, List[Optimizer], List[LightningOptimizer]]:
        if use_pl_optimizer:
            opts = list(self.trainer.lightning_optimizers.values())
        else:
            opts = self.trainer.optimizers

        # single optimizer
        if isinstance(opts, list) and len(opts) == 1 and isinstance(opts[0], Optimizer):
            return opts[0]
        # multiple opts
        return opts

    def lr_schedulers(self) -> Optional[Union[Any, List[Any]]]:
        if not self.trainer.lr_schedulers:
            return None

        # ignore other keys "interval", "frequency", etc.
        lr_schedulers = [s["scheduler"] for s in self.trainer.lr_schedulers]

        # single scheduler
        if len(lr_schedulers) == 1:
            return lr_schedulers[0]

        # multiple schedulers
        return lr_schedulers

    @property
    def example_input_array(self) -> Any:
        return self._example_input_array

    @property
    def current_epoch(self) -> int:
        """The current epoch"""
        return self.trainer.current_epoch if self.trainer else 0

    @property
    def global_step(self) -> int:
        """Total training batches seen across all epochs"""
        return self.trainer.global_step if self.trainer else 0

    @property
    def global_rank(self) -> int:
        """ The index of the current process across all nodes and devices. """
        return self.trainer.global_rank if self.trainer else 0

    @property
    def local_rank(self) -> int:
        """ The index of the current process within a single node. """
        return self.trainer.local_rank if self.trainer else 0

    @example_input_array.setter
    def example_input_array(self, example: Any) -> None:
        self._example_input_array = example

    @property
    def datamodule(self) -> Any:
        rank_zero_deprecation(
            "The `LightningModule.datamodule` property is deprecated in v1.3 and will be removed in v1.5."
            " Access the datamodule through using `self.trainer.datamodule` instead."
        )
        return self._datamodule

    @datamodule.setter
    def datamodule(self, datamodule: Any) -> None:
        self._datamodule = datamodule

    @property
    def on_gpu(self):
        """
        True if your model is currently running on GPUs.
        Useful to set flags around the LightningModule for different CPU vs GPU behavior.
        """
        return self.device.type == "cuda"

    @property
    def automatic_optimization(self) -> bool:
        """
        If False you are responsible for calling .backward, .step, zero_grad.
        """
        return self._automatic_optimization

    @automatic_optimization.setter
    def automatic_optimization(self, automatic_optimization: bool) -> None:
        self._automatic_optimization = automatic_optimization

    @property
    def truncated_bptt_steps(self) -> int:
        """
        truncated_bptt_steps: Truncated back prop breaks performs backprop every k steps of much a longer sequence.
        If this is > 0, the training step is passed ``hiddens``.
        """
        return self._truncated_bptt_steps

    @truncated_bptt_steps.setter
    def truncated_bptt_steps(self, truncated_bptt_steps: int) -> None:
        self._truncated_bptt_steps = truncated_bptt_steps

    @property
    def logger(self):
        """ Reference to the logger object in the Trainer. """
        return self.trainer.logger if self.trainer else None

    def _apply_batch_transfer_handler(
        self, batch: Any, device: Optional[torch.device] = None, dataloader_idx: Optional[int] = None
    ) -> Any:
        device = device or self.device
        batch = self.on_before_batch_transfer(batch, dataloader_idx)

        if is_param_in_hook_signature(self.transfer_batch_to_device, 'dataloader_idx'):
            batch = self.transfer_batch_to_device(batch, device, dataloader_idx)
        else:
            warning_cache.warn(
                "`transfer_batch_to_device` hook signature has changed in v1.4."
                " `dataloader_idx` parameter has been added to it. Support for"
                " the old signature will be removed in v1.6", DeprecationWarning
            )
            batch = self.transfer_batch_to_device(batch, device)

        batch = self.on_after_batch_transfer(batch, dataloader_idx)
        return batch

    def print(self, *args, **kwargs) -> None:
        r"""
        Prints only from process 0. Use this in any distributed mode to log only once.

        Args:
            *args: The thing to print. The same as for Python's built-in print function.
            **kwargs: The same as for Python's built-in print function.

        Example::

            def forward(self, x):
                self.print(x, 'in forward')

        """
        if self.trainer.is_global_zero:
            progress_bar = self.trainer.progress_bar_callback
            if progress_bar is not None and progress_bar.is_enabled:
                progress_bar.print(*args, **kwargs)
            else:
                print(*args, **kwargs)

    def log(
        self,
        name: str,
        value: _METRIC_COLLECTION,
        prog_bar: bool = False,
        logger: bool = True,
        on_step: Optional[bool] = None,
        on_epoch: Optional[bool] = None,
        reduce_fx: Callable = torch.mean,
        tbptt_reduce_fx: Optional = None,  # noqa: Remove in 1.6
        tbptt_pad_token: Optional = None,  # noqa: Remove in 1.6
        enable_graph: bool = False,
        sync_dist: bool = False,
        sync_dist_op: Union[Any, str] = 'mean',
        sync_dist_group: Optional[Any] = None,
        add_dataloader_idx: bool = True,
        batch_size: Optional[int] = None,
        metric_attribute: Optional[str] = None,
    ) -> None:
        """
        Log a key, value

        Example::

            self.log('train_loss', loss)

        The default behavior per hook is as follows

        .. csv-table:: ``*`` also applies to the test loop
           :header: "LightningModule Hook", "on_step", "on_epoch", "prog_bar", "logger"
           :widths: 20, 10, 10, 10, 10

           "training_step", "T", "F", "F", "T"
           "training_step_end", "T", "F", "F", "T"
           "training_epoch_end", "F", "T", "F", "T"
           "validation_step*", "F", "T", "F", "T"
           "validation_step_end*", "F", "T", "F", "T"
           "validation_epoch_end*", "F", "T", "F", "T"

        Args:
            name: key to log
<<<<<<< HEAD
            value: value to log. Can be a ``float``, ``Tensor``, ``Metric``, or a dictionary of the former.
=======
            value: value to log
>>>>>>> 5593b6f7
            prog_bar: if True logs to the progress bar
            logger: if True logs to the logger
            on_step: if True logs at this step. None auto-logs at the training_step but not validation/test_step
            on_epoch: if True logs epoch accumulated metrics. None auto-logs at the val/test step but not training_step
            reduce_fx: reduction function over step values for end of epoch. :meth:`torch.mean` by default.
            enable_graph: if True, will not auto detach the graph
            sync_dist: if True, reduces the metric across GPUs/TPUs
            sync_dist_op: the op to sync across GPUs/TPUs
            sync_dist_group: the ddp group to sync across
            add_dataloader_idx: if True, appends the index of the current dataloader to
                the name (when using multiple). If False, user needs to give unique names for
                each dataloader to not mix values
            batch_size: Current batch_size. This will be directly inferred from the loaded batch,
                but some some data structures might need to explicitly provide it.
            metric_attribute: The attribute name for the metric in the LightningModule.
                Necessary to save/restore its state.
        """
        if tbptt_reduce_fx is not None:
            rank_zero_deprecation(
                '`self.log(tbptt_reduce_fx=...)` is no longer supported. The flag will be removed in v1.6.'
                ' Please, open a discussion explaining your use-case in'
                ' `https://github.com/PyTorchLightning/pytorch-lightning/discussions`'
            )
        if tbptt_pad_token is not None:
            rank_zero_deprecation(
                '`self.log(tbptt_pad_token=...)` is no longer supported. The flag will be removed in v1.6.'
                ' Please, open a discussion explaining your use-case in'
                ' `https://github.com/PyTorchLightning/pytorch-lightning/discussions`'
            )

        # check for invalid values
<<<<<<< HEAD
        apply_to_collection(value, dict, partial(self.__check_not_nested, name))
        apply_to_collection(
            value,
            object,
            partial(self.__check_allowed, name, value),
            wrong_dtype=(numbers.Number, Metric, Tensor, dict)
=======
        apply_to_collection(value, dict, self.__check_not_nested, name)
        apply_to_collection(
            value, object, self.__check_allowed, name, value, wrong_dtype=(numbers.Number, Metric, Tensor, dict)
>>>>>>> 5593b6f7
        )

        # set the default depending on the fx_name
        on_step = self.__auto_choose_log_on_step(on_step)
        on_epoch = self.__auto_choose_log_on_epoch(on_epoch)

        result_collection: 'ResultCollection' = self.trainer.result_collection  # noqa F821
        assert result_collection is not None
        assert self._current_fx_name is not None
        result_collection.fx_validator.check_logging(self._current_fx_name, on_step=on_step, on_epoch=on_epoch)

        # make sure user doesn't introduce logic for multi-dataloaders
        if "/dataloader_idx_" in name:
            raise MisconfigurationException(
                f"You called `self.log` with the key `{name}`"
                " but it should not contain information about `dataloader_idx`"
            )

        if metric_attribute is None and isinstance(value, Metric):
            if self._metric_attributes is None:
                # compute once
                self._metric_attributes = {
                    id(module): name
                    for name, module in self.named_children() if isinstance(module, Metric)
                }
                if not self._metric_attributes:
                    raise MisconfigurationException(
                        "Could not find the `LightningModule` attribute for the `torchmetrics.Metric` logged."
                        " You can fix this by setting an attribute for the metric in your `LightningModule`."
                    )
            # try to find the passed metric in the LightningModule
            metric_attribute = self._metric_attributes.get(id(value))
            if metric_attribute is None:
                raise MisconfigurationException(
                    "Could not find the `LightningModule` attribute for the `torchmetrics.Metric` logged."
                    f" You can fix this by calling `self.log({name}, ..., metric_attribute=name)` where `name` is one"
                    f" of {list(self._metric_attributes.values())}"
                )

        value = apply_to_collection(value, numbers.Number, self.__to_float)

        if self.trainer.logger_connector.should_reset_tensors(self._current_fx_name):
            # when restarting an new epoch, reset the tensors
            result_collection.reset(metrics=False, fx=self._current_fx_name)

        result_collection.log(
            self._current_fx_name,
            name,
            value,
            prog_bar=prog_bar,
            logger=logger,
            on_step=on_step,
            on_epoch=on_epoch,
            reduce_fx=reduce_fx,
            enable_graph=enable_graph,
            dataloader_idx=(self._current_dataloader_idx if add_dataloader_idx else None),
            batch_size=batch_size,
            metric_attribute=metric_attribute,
            sync_dist=sync_dist,
            sync_dist_fn=self.trainer.training_type_plugin.reduce or sync_ddp_if_available,
            sync_dist_op=sync_dist_op,
            sync_dist_group=sync_dist_group,
        )

        self.trainer.logger_connector._current_fx = self._current_fx_name

    def log_dict(
        self,
        dictionary: Mapping[str, _METRIC_COLLECTION],
        prog_bar: bool = False,
        logger: bool = True,
        on_step: Optional[bool] = None,
        on_epoch: Optional[bool] = None,
        reduce_fx: Callable = torch.mean,
        tbptt_reduce_fx: Optional = None,  # noqa: Remove in 1.6
        tbptt_pad_token: Optional = None,  # noqa: Remove in 1.6
        enable_graph: bool = False,
        sync_dist: bool = False,
        sync_dist_op: Union[Any, str] = 'mean',
        sync_dist_group: Optional[Any] = None,
        add_dataloader_idx: bool = True,
    ) -> None:
        """
        Log a dictionary of values at once

        Example::

            values = {'loss': loss, 'acc': acc, ..., 'metric_n': metric_n}
            self.log_dict(values)

        Args:
            dictionary: key value pairs.
                The values can be a ``float``, ``Tensor``, ``Metric``, or a dictionary of the former.
            prog_bar: if True logs to the progress base
            logger: if True logs to the logger
            on_step: if True logs at this step. None auto-logs for training_step but not validation/test_step
            on_epoch: if True logs epoch accumulated metrics. None auto-logs for val/test step but not training_step
            reduce_fx: reduction function over step values for end of epoch. :meth:`torch.mean` by default.
            enable_graph: if True, will not auto detach the graph
            sync_dist: if True, reduces the metric across GPUs/TPUs
            sync_dist_op: the op to sync across GPUs/TPUs
            sync_dist_group: the ddp group sync across
            add_dataloader_idx: if True, appends the index of the current dataloader to
                the name (when using multiple). If False, user needs to give unique names for
                each dataloader to not mix values
        """
        for k, v in dictionary.items():
            self.log(
                name=k,
                value=v,
                prog_bar=prog_bar,
                logger=logger,
                on_step=on_step,
                on_epoch=on_epoch,
                reduce_fx=reduce_fx,
                enable_graph=enable_graph,
                sync_dist=sync_dist,
                sync_dist_group=sync_dist_group,
                sync_dist_op=sync_dist_op,
                tbptt_pad_token=tbptt_pad_token,
                tbptt_reduce_fx=tbptt_reduce_fx,
                add_dataloader_idx=add_dataloader_idx
            )

    @staticmethod
    def __check_not_nested(name: str, value: dict) -> None:
        if any(isinstance(v, dict) for v in value.values()):
            raise ValueError(f'`self.log({name}, {value})` was called, but nested dictionaries cannot be logged')
        return value

    @staticmethod
<<<<<<< HEAD
    def __check_allowed(name: str, value: Any, v: Any) -> None:
        raise ValueError(f'`self.log({name}, {value})` was called, but `{type(v).__name__}` values cannot be logged')

    def __to_float(self, value: numbers.Number) -> torch.Tensor:
        return torch.tensor(value, device=self.device, dtype=torch.float)
=======
    def __check_not_nested(value: dict, name: str) -> None:
        # self-imposed restriction. for simplicity
        if any(isinstance(v, dict) for v in value.values()):
            raise ValueError(f'`self.log({name}, {value})` was called, but nested dictionaries cannot be logged')
        return value

    @staticmethod
    def __check_allowed(v: Any, name: str, value: Any) -> None:
        raise ValueError(f'`self.log({name}, {value})` was called, but `{type(v).__name__}` values cannot be logged')
>>>>>>> 5593b6f7

    def log_grad_norm(self, grad_norm_dict: Dict[str, torch.Tensor]) -> None:
        """Override this method to change the default behaviour of ``log_grad_norm``.

        Args:
            grad_norm_dict: Dictionary containing current grad norm metrics

        Example::

            # DEFAULT
            def log_grad_norm(self, grad_norm_dict):
                self.log_dict(grad_norm_dict, on_step=False, on_epoch=True, prog_bar=False, logger=True)
        """
        self.log_dict(grad_norm_dict, on_step=True, on_epoch=True, prog_bar=True, logger=True)

    def write_prediction(
        self, name: str, value: Union[torch.Tensor, List[torch.Tensor]], filename: str = 'predictions.pt'
    ):
        """
        Write predictions to disk using ``torch.save``

        Example::

            self.write_prediction('pred', torch.tensor(...), filename='my_predictions.pt')

        Args:
            name: a string indicating the name to save the predictions under
            value: the predictions, either a single :class:`~torch.Tensor` or a list of them
            filename: name of the file to save the predictions to

        Note:
            when running in distributed mode, calling ``write_prediction`` will create a file for
            each device with respective names: ``filename_rank_0.pt``, ``filename_rank_1.pt``, ...

        .. deprecated::v1.3
            Will be removed in v1.5.0.
        """
        rank_zero_deprecation(
            'LightningModule method `write_prediction` was deprecated in v1.3'
            ' and will be removed in v1.5.'
        )

        self.trainer.evaluation_loop.predictions._add_prediction(name, value, filename)

    def write_prediction_dict(self, predictions_dict: Dict[str, Any], filename: str = 'predictions.pt'):
        """
        Write a dictonary of predictions to disk at once using ``torch.save``

        Example::

            pred_dict = {'pred1': torch.tensor(...), 'pred2': torch.tensor(...)}
            self.write_prediction_dict(pred_dict)

        Args:
            predictions_dict: dict containing predictions, where each prediction should
                either be single :class:`~torch.Tensor` or a list of them

        Note:
            when running in distributed mode, calling ``write_prediction_dict`` will create a file for
            each device with respective names: ``filename_rank_0.pt``, ``filename_rank_1.pt``, ...

        .. deprecated::v1.3
            Will be removed in v1.5.0.
        """
        rank_zero_deprecation(
            'LightningModule method `write_prediction_dict` was deprecated in v1.3 and'
            ' will be removed in v1.5.'
        )

        for k, v in predictions_dict.items():
            self.write_prediction(k, v, filename)

    def __auto_choose_log_on_step(self, on_step: Optional[bool]) -> bool:
        if on_step is None:
            on_step = False
            on_step |= self._current_fx_name in ('training_step', 'training_step_end')
        return on_step

    def __auto_choose_log_on_epoch(self, on_epoch: Optional[bool]) -> bool:
        if on_epoch is None:
            on_epoch = True
            on_epoch &= self._current_fx_name not in ('training_step', 'training_step_end')
        return on_epoch

    def all_gather(
        self,
        data: Union[torch.Tensor, Dict, List, Tuple],
        group: Optional[Any] = None,
        sync_grads: bool = False,
    ):
        r"""
        Allows users to call ``self.all_gather()`` from the LightningModule, thus making
        the ```all_gather``` operation accelerator agnostic.

        ```all_gather``` is a function provided by accelerators to gather a tensor from several
        distributed processes

        Args:
            tensor: int, float, tensor of shape (batch, ...), or a (possibly nested) collection thereof.
            group: the process group to gather results from. Defaults to all processes (world)
            sync_grads: flag that allows users to synchronize gradients for all_gather op

        Return:
            A tensor of shape (world_size, batch, ...), or if the input was a collection
            the output will also be a collection with tensors of this shape.
        """
        group = group if group is not None else torch.distributed.group.WORLD
        all_gather = self.trainer.accelerator.all_gather
        data = convert_to_tensors(data, device=self.device)
        return apply_to_collection(data, torch.Tensor, all_gather, group=group, sync_grads=sync_grads)

    def forward(self, *args, **kwargs) -> Any:
        r"""
        Same as :meth:`torch.nn.Module.forward()`.

        Args:
            *args: Whatever you decide to pass into the forward method.
            **kwargs: Keyword arguments are also possible.

        Return:
            Your model's output
        """
        return super().forward(*args, **kwargs)

    def training_step(self, *args, **kwargs) -> STEP_OUTPUT:
        r"""
        Here you compute and return the training loss and some additional metrics for e.g.
        the progress bar or logger.

        Args:
            batch (:class:`~torch.Tensor` | (:class:`~torch.Tensor`, ...) | [:class:`~torch.Tensor`, ...]):
                The output of your :class:`~torch.utils.data.DataLoader`. A tensor, tuple or list.
            batch_idx (int): Integer displaying index of this batch
            optimizer_idx (int): When using multiple optimizers, this argument will also be present.
            hiddens(:class:`~torch.Tensor`): Passed in if
                :paramref:`~pytorch_lightning.core.lightning.LightningModule.truncated_bptt_steps` > 0.

        Return:
            Any of.

            - :class:`~torch.Tensor` - The loss tensor
            - ``dict`` - A dictionary. Can include any keys, but must include the key ``'loss'``
            - ``None`` - Training will skip to the next batch

        Note:
            Returning ``None`` is currently not supported for multi-GPU or TPU, or with 16-bit precision enabled.

        In this step you'd normally do the forward pass and calculate the loss for a batch.
        You can also do fancier things like multiple forward passes or something model specific.

        Example::

            def training_step(self, batch, batch_idx):
                x, y, z = batch
                out = self.encoder(x)
                loss = self.loss(out, x)
                return loss

        If you define multiple optimizers, this step will be called with an additional
        ``optimizer_idx`` parameter.

        .. code-block:: python

            # Multiple optimizers (e.g.: GANs)
            def training_step(self, batch, batch_idx, optimizer_idx):
                if optimizer_idx == 0:
                    # do training_step with encoder
                if optimizer_idx == 1:
                    # do training_step with decoder


        If you add truncated back propagation through time you will also get an additional
        argument with the hidden states of the previous step.

        .. code-block:: python

            # Truncated back-propagation through time
            def training_step(self, batch, batch_idx, hiddens):
                # hiddens are the hidden states from the previous truncated backprop step
                ...
                out, hiddens = self.lstm(data, hiddens)
                ...
                return {'loss': loss, 'hiddens': hiddens}

        Note:
            The loss value shown in the progress bar is smoothed (averaged) over the last values,
            so it differs from the actual loss returned in train/validation step.
        """
        rank_zero_warn("`training_step` must be implemented to be used with the Lightning Trainer")

    def training_step_end(self, *args, **kwargs) -> STEP_OUTPUT:
        """
        Use this when training with dp or ddp2 because :meth:`training_step`
        will operate on only part of the batch. However, this is still optional
        and only needed for things like softmax or NCE loss.

        Note:
            If you later switch to ddp or some other mode, this will still be called
            so that you don't have to change your code

        .. code-block:: python

            # pseudocode
            sub_batches = split_batches_for_dp(batch)
            batch_parts_outputs = [training_step(sub_batch) for sub_batch in sub_batches]
            training_step_end(batch_parts_outputs)

        Args:
            batch_parts_outputs: What you return in `training_step` for each batch part.

        Return:
            Anything

        When using dp/ddp2 distributed backends, only a portion of the batch is inside the training_step:

        .. code-block:: python

            def training_step(self, batch, batch_idx):
                # batch is 1/num_gpus big
                x, y = batch

                out = self(x)

                # softmax uses only a portion of the batch in the denomintaor
                loss = self.softmax(out)
                loss = nce_loss(loss)
                return loss

        If you wish to do something with all the parts of the batch, then use this method to do it:

        .. code-block:: python

            def training_step(self, batch, batch_idx):
                # batch is 1/num_gpus big
                x, y = batch

                out = self.encoder(x)
                return {'pred': out}

            def training_step_end(self, training_step_outputs):
                gpu_0_pred = training_step_outputs[0]['pred']
                gpu_1_pred = training_step_outputs[1]['pred']
                gpu_n_pred = training_step_outputs[n]['pred']

                # this softmax now uses the full batch
                loss = nce_loss([gpu_0_pred, gpu_1_pred, gpu_n_pred])
                return loss

        See Also:
            See the :ref:`advanced/multi_gpu:Multi-GPU training` guide for more details.
        """

    def training_epoch_end(self, outputs: EPOCH_OUTPUT) -> None:
        """
        Called at the end of the training epoch with the outputs of all training steps.
        Use this in case you need to do something with all the outputs for every training_step.

        .. code-block:: python

            # the pseudocode for these calls
            train_outs = []
            for train_batch in train_data:
                out = training_step(train_batch)
                train_outs.append(out)
            training_epoch_end(train_outs)

        Args:
            outputs: List of outputs you defined in :meth:`training_step`, or if there are
                multiple dataloaders, a list containing a list of outputs for each dataloader.

        Return:
            None

        Note:
            If this method is not overridden, this won't be called.

        Example::

            def training_epoch_end(self, training_step_outputs):
                # do something with all training_step outputs
                return result

        With multiple dataloaders, ``outputs`` will be a list of lists. The outer list contains
        one entry per dataloader, while the inner list contains the individual outputs of
        each training step for that dataloader.

        .. code-block:: python

            def training_epoch_end(self, training_step_outputs):
                for out in training_step_outputs:
                    # do something here
        """

    def validation_step(self, *args, **kwargs) -> Optional[STEP_OUTPUT]:
        r"""
        Operates on a single batch of data from the validation set.
        In this step you'd might generate examples or calculate anything of interest like accuracy.

        .. code-block:: python

            # the pseudocode for these calls
            val_outs = []
            for val_batch in val_data:
                out = validation_step(val_batch)
                val_outs.append(out)
            validation_epoch_end(val_outs)

        Args:
            batch (:class:`~torch.Tensor` | (:class:`~torch.Tensor`, ...) | [:class:`~torch.Tensor`, ...]):
                The output of your :class:`~torch.utils.data.DataLoader`. A tensor, tuple or list.
            batch_idx (int): The index of this batch
            dataloader_idx (int): The index of the dataloader that produced this batch
                (only if multiple val dataloaders used)

        Return:
           Any of.

            - Any object or value
            - ``None`` - Validation will skip to the next batch

        .. code-block:: python

            # pseudocode of order
            val_outs = []
            for val_batch in val_data:
                out = validation_step(val_batch)
                if defined('validation_step_end'):
                    out = validation_step_end(out)
                val_outs.append(out)
            val_outs = validation_epoch_end(val_outs)


        .. code-block:: python

            # if you have one val dataloader:
            def validation_step(self, batch, batch_idx)

            # if you have multiple val dataloaders:
            def validation_step(self, batch, batch_idx, dataloader_idx)

        Examples::

            # CASE 1: A single validation dataset
            def validation_step(self, batch, batch_idx):
                x, y = batch

                # implement your own
                out = self(x)
                loss = self.loss(out, y)

                # log 6 example images
                # or generated text... or whatever
                sample_imgs = x[:6]
                grid = torchvision.utils.make_grid(sample_imgs)
                self.logger.experiment.add_image('example_images', grid, 0)

                # calculate acc
                labels_hat = torch.argmax(out, dim=1)
                val_acc = torch.sum(y == labels_hat).item() / (len(y) * 1.0)

                # log the outputs!
                self.log_dict({'val_loss': loss, 'val_acc': val_acc})

        If you pass in multiple val dataloaders, :meth:`validation_step` will have an additional argument.

        .. code-block:: python

            # CASE 2: multiple validation dataloaders
            def validation_step(self, batch, batch_idx, dataloader_idx):
                # dataloader_idx tells you which dataset this is.

        Note:
            If you don't need to validate you don't need to implement this method.

        Note:
            When the :meth:`validation_step` is called, the model has been put in eval mode
            and PyTorch gradients have been disabled. At the end of validation,
            the model goes back to training mode and gradients are enabled.
        """

    def validation_step_end(self, *args, **kwargs) -> Optional[STEP_OUTPUT]:
        """
        Use this when validating with dp or ddp2 because :meth:`validation_step`
        will operate on only part of the batch. However, this is still optional
        and only needed for things like softmax or NCE loss.

        Note:
            If you later switch to ddp or some other mode, this will still be called
            so that you don't have to change your code.

        .. code-block:: python

            # pseudocode
            sub_batches = split_batches_for_dp(batch)
            batch_parts_outputs = [validation_step(sub_batch) for sub_batch in sub_batches]
            validation_step_end(batch_parts_outputs)

        Args:
            batch_parts_outputs: What you return in :meth:`validation_step`
                for each batch part.

        Return:
            None or anything

        .. code-block:: python

            # WITHOUT validation_step_end
            # if used in DP or DDP2, this batch is 1/num_gpus large
            def validation_step(self, batch, batch_idx):
                # batch is 1/num_gpus big
                x, y = batch

                out = self.encoder(x)
                loss = self.softmax(out)
                loss = nce_loss(loss)
                self.log('val_loss', loss)

            # --------------
            # with validation_step_end to do softmax over the full batch
            def validation_step(self, batch, batch_idx):
                # batch is 1/num_gpus big
                x, y = batch

                out = self(x)
                return out

            def validation_step_end(self, val_step_outputs):
                for out in val_step_outputs:
                    # do something with these

        See Also:
            See the :ref:`advanced/multi_gpu:Multi-GPU training` guide for more details.
        """

    def validation_epoch_end(self, outputs: EPOCH_OUTPUT) -> None:
        """
        Called at the end of the validation epoch with the outputs of all validation steps.

        .. code-block:: python

            # the pseudocode for these calls
            val_outs = []
            for val_batch in val_data:
                out = validation_step(val_batch)
                val_outs.append(out)
            validation_epoch_end(val_outs)

        Args:
            outputs: List of outputs you defined in :meth:`validation_step`, or if there
                are multiple dataloaders, a list containing a list of outputs for each dataloader.

        Return:
            None

        Note:
            If you didn't define a :meth:`validation_step`, this won't be called.

        Examples:
            With a single dataloader:

            .. code-block:: python

                def validation_epoch_end(self, val_step_outputs):
                    for out in val_step_outputs:
                        # do something

            With multiple dataloaders, `outputs` will be a list of lists. The outer list contains
            one entry per dataloader, while the inner list contains the individual outputs of
            each validation step for that dataloader.

            .. code-block:: python

                def validation_epoch_end(self, outputs):
                    for dataloader_output_result in outputs:
                        dataloader_outs = dataloader_output_result.dataloader_i_outputs

                    self.log('final_metric', final_value)
        """

    def test_step(self, *args, **kwargs) -> Optional[STEP_OUTPUT]:
        r"""
        Operates on a single batch of data from the test set.
        In this step you'd normally generate examples or calculate anything of interest
        such as accuracy.

        .. code-block:: python

            # the pseudocode for these calls
            test_outs = []
            for test_batch in test_data:
                out = test_step(test_batch)
                test_outs.append(out)
            test_epoch_end(test_outs)

        Args:
            batch (:class:`~torch.Tensor` | (:class:`~torch.Tensor`, ...) | [:class:`~torch.Tensor`, ...]):
                The output of your :class:`~torch.utils.data.DataLoader`. A tensor, tuple or list.
            batch_idx (int): The index of this batch.
            dataloader_idx (int): The index of the dataloader that produced this batch
                (only if multiple test dataloaders used).

        Return:
           Any of.

            - Any object or value
            - ``None`` - Testing will skip to the next batch

        .. code-block:: python

            # if you have one test dataloader:
            def test_step(self, batch, batch_idx)

            # if you have multiple test dataloaders:
            def test_step(self, batch, batch_idx, dataloader_idx)

        Examples::

            # CASE 1: A single test dataset
            def test_step(self, batch, batch_idx):
                x, y = batch

                # implement your own
                out = self(x)
                loss = self.loss(out, y)

                # log 6 example images
                # or generated text... or whatever
                sample_imgs = x[:6]
                grid = torchvision.utils.make_grid(sample_imgs)
                self.logger.experiment.add_image('example_images', grid, 0)

                # calculate acc
                labels_hat = torch.argmax(out, dim=1)
                test_acc = torch.sum(y == labels_hat).item() / (len(y) * 1.0)

                # log the outputs!
                self.log_dict({'test_loss': loss, 'test_acc': test_acc})

        If you pass in multiple test dataloaders, :meth:`test_step` will have an additional argument.

        .. code-block:: python

            # CASE 2: multiple test dataloaders
            def test_step(self, batch, batch_idx, dataloader_idx):
                # dataloader_idx tells you which dataset this is.

        Note:
            If you don't need to test you don't need to implement this method.

        Note:
            When the :meth:`test_step` is called, the model has been put in eval mode and
            PyTorch gradients have been disabled. At the end of the test epoch, the model goes back
            to training mode and gradients are enabled.
        """

    def test_step_end(self, *args, **kwargs) -> Optional[STEP_OUTPUT]:
        """
        Use this when testing with dp or ddp2 because :meth:`test_step` will operate
        on only part of the batch. However, this is still optional
        and only needed for things like softmax or NCE loss.

        Note:
            If you later switch to ddp or some other mode, this will still be called
            so that you don't have to change your code.

        .. code-block:: python

            # pseudocode
            sub_batches = split_batches_for_dp(batch)
            batch_parts_outputs = [test_step(sub_batch) for sub_batch in sub_batches]
            test_step_end(batch_parts_outputs)

        Args:
            batch_parts_outputs: What you return in :meth:`test_step` for each batch part.

        Return:
            None or anything

        .. code-block:: python

            # WITHOUT test_step_end
            # if used in DP or DDP2, this batch is 1/num_gpus large
            def test_step(self, batch, batch_idx):
                # batch is 1/num_gpus big
                x, y = batch

                out = self(x)
                loss = self.softmax(out)
                self.log('test_loss', loss)

            # --------------
            # with test_step_end to do softmax over the full batch
            def test_step(self, batch, batch_idx):
                # batch is 1/num_gpus big
                x, y = batch

                out = self.encoder(x)
                return out

            def test_step_end(self, output_results):
                # this out is now the full size of the batch
                all_test_step_outs = output_results.out
                loss = nce_loss(all_test_step_outs)
                self.log('test_loss', loss)

        See Also:
            See the :ref:`advanced/multi_gpu:Multi-GPU training` guide for more details.
        """

    def test_epoch_end(self, outputs: EPOCH_OUTPUT) -> None:
        """
        Called at the end of a test epoch with the output of all test steps.

        .. code-block:: python

            # the pseudocode for these calls
            test_outs = []
            for test_batch in test_data:
                out = test_step(test_batch)
                test_outs.append(out)
            test_epoch_end(test_outs)

        Args:
            outputs: List of outputs you defined in :meth:`test_step_end`, or if there
                are multiple dataloaders, a list containing a list of outputs for each dataloader

        Return:
            None

        Note:
            If you didn't define a :meth:`test_step`, this won't be called.

        Examples:
            With a single dataloader:

            .. code-block:: python

                def test_epoch_end(self, outputs):
                    # do something with the outputs of all test batches
                    all_test_preds = test_step_outputs.predictions

                    some_result = calc_all_results(all_test_preds)
                    self.log(some_result)

            With multiple dataloaders, `outputs` will be a list of lists. The outer list contains
            one entry per dataloader, while the inner list contains the individual outputs of
            each test step for that dataloader.

            .. code-block:: python

                def test_epoch_end(self, outputs):
                    final_value = 0
                    for dataloader_outputs in outputs:
                        for test_step_out in dataloader_outputs:
                            # do something
                            final_value += test_step_out

                    self.log('final_metric', final_value)
        """

    def predict_step(self, batch: Any, batch_idx: int, dataloader_idx: Optional[int] = None) -> Any:
        """
        Step function called during :meth:`~pytorch_lightning.trainer.trainer.Trainer.predict`.
        By default, it calls :meth:`~pytorch_lightning.core.lightning.LightningModule.forward`.
        Override to add any processing logic.

        Args:
            batch: Current batch
            batch_idx: Index of current batch
            dataloader_idx: Index of the current dataloader

        Return:
            Predicted output
        """
        return self(batch)

    def configure_callbacks(self):
        """
        Configure model-specific callbacks.
        When the model gets attached, e.g., when ``.fit()`` or ``.test()`` gets called,
        the list returned here will be merged with the list of callbacks passed to the Trainer's ``callbacks`` argument.
        If a callback returned here has the same type as one or several callbacks already present in
        the Trainer's callbacks list, it will take priority and replace them.
        In addition, Lightning will make sure :class:`~pytorch_lightning.callbacks.model_checkpoint.ModelCheckpoint`
        callbacks run last.

        Return:
            A list of callbacks which will extend the list of callbacks in the Trainer.

        Example::

            def configure_callbacks(self):
                early_stop = EarlyStopping(monitor"val_acc", mode="max")
                checkpoint = ModelCheckpoint(monitor="val_loss")
                return [early_stop, checkpoint]

        Note:
            Certain callback methods like :meth:`~pytorch_lightning.callbacks.base.Callback.on_init_start`
            will never be invoked on the new callbacks returned here.
        """
        return []

    def configure_optimizers(self):
        r"""
        Choose what optimizers and learning-rate schedulers to use in your optimization.
        Normally you'd need one. But in the case of GANs or similar you might have multiple.

        Return:
            Any of these 6 options.

            - **Single optimizer**.
            - **List or Tuple** of optimizers.
            - **Two lists** - The first list has multiple optimizers, and the second has multiple LR schedulers
                (or multiple ``lr_dict``).
            - **Dictionary**, with an ``"optimizer"`` key, and (optionally) a ``"lr_scheduler"``
                key whose value is a single LR scheduler or ``lr_dict``.
            - **Tuple of dictionaries** as described above, with an optional ``"frequency"`` key.
            - **None** - Fit will run without any optimizer.

        The ``lr_dict`` is a dictionary which contains the scheduler and its associated configuration.
        The default configuration is shown below.

        .. code-block:: python

            lr_dict = {
                # REQUIRED: The scheduler instance
                'scheduler': lr_scheduler,
                # The unit of the scheduler's step size, could also be 'step'.
                # 'epoch' updates the scheduler on epoch end whereas 'step'
                # updates it after a optimizer update.
                'interval': 'epoch',
                # How many epochs/steps should pass between calls to
                # `scheduler.step()`. 1 corresponds to updating the learning
                # rate after every epoch/step.
                'frequency': 1,
                # Metric to to monitor for schedulers like `ReduceLROnPlateau`
                'monitor': 'val_loss',
                # If set to `True`, will enforce that the value specified 'monitor'
                # is available when the scheduler is updated, thus stopping
                # training if not found. If set to `False`, it will only produce a warning
                'strict': True,
                # If using the `LearningRateMonitor` callback to monitor the
                # learning rate progress, this keyword can be used to specify
                # a custom logged name
                'name': None,
            }

        When there are schedulers in which the ``.step()`` method is conditioned on a value, such as the
        :class:`torch.optim.lr_scheduler.ReduceLROnPlateau` scheduler, Lightning requires that the ``lr_dict``
        contains the keyword ``"monitor"`` set to the metric name that the scheduler should be conditioned on.

        .. testcode::

            # The ReduceLROnPlateau scheduler requires a monitor
            def configure_optimizers(self):
                optimizer = Adam(...)
                return {
                    'optimizer': optimizer,
                    'lr_scheduler': {
                        'scheduler': ReduceLROnPlateau(optimizer, ...),
                        'monitor': 'metric_to_track',
                    }
                }

            # In the case of two optimizers, only one using the ReduceLROnPlateau scheduler
            def configure_optimizers(self):
                optimizer1 = Adam(...)
                optimizer2 = SGD(...)
                scheduler1 = ReduceLROnPlateau(optimizer1, ...)
                scheduler2 = LambdaLR(optimizer2, ...)
                return (
                    {
                        'optimizer': optimizer1,
                        'lr_scheduler': {
                            'scheduler': scheduler1,
                            'monitor': 'metric_to_track',
                        }
                    },
                    {'optimizer': optimizer2, 'lr_scheduler': scheduler2}
                )

        Metrics can be made available to monitor by simply logging it using
        ``self.log('metric_to_track', metric_val)`` in your :class:`~pytorch_lightning.core.lightning.LightningModule`.

        Note:
            The ``frequency`` value specified in a dict along with the ``optimizer`` key is an int corresponding
            to the number of sequential batches optimized with the specific optimizer.
            It should be given to none or to all of the optimizers.
            There is a difference between passing multiple optimizers in a list,
            and passing multiple optimizers in dictionaries with a frequency of 1:

                - In the former case, all optimizers will operate on the given batch in each optimization step.
                - In the latter, only one optimizer will operate on the given batch at every step.

            This is different from the ``frequency`` value specified in the ``lr_dict`` mentioned above.

            .. code-block:: python

                def configure_optimizers(self):
                    optimizer_one = torch.optim.SGD(self.model.parameters(), lr=0.01)
                    optimizer_two = torch.optim.SGD(self.model.parameters(), lr=0.01)
                    return [
                        {'optimizer': optimizer_one, 'frequency': 5},
                        {'optimizer': optimizer_two, 'frequency': 10},
                    ]

            In this example, the first optimizer will be used for the first 5 steps,
            the second optimizer for the next 10 steps and that cycle will continue.
            If an LR scheduler is specified for an optimizer using the ``lr_scheduler`` key in the above dict,
            the scheduler will only be updated when its optimizer is being used.

        Examples::

            # most cases. no learning rate scheduler
            def configure_optimizers(self):
                return Adam(self.parameters(), lr=1e-3)

            # multiple optimizer case (e.g.: GAN)
            def configure_optimizers(self):
                gen_opt = Adam(self.model_gen.parameters(), lr=0.01)
                dis_opt = Adam(self.model_dis.parameters(), lr=0.02)
                return gen_opt, dis_opt

            # example with learning rate schedulers
            def configure_optimizers(self):
                gen_opt = Adam(self.model_gen.parameters(), lr=0.01)
                dis_opt = Adam(self.model_dis.parameters(), lr=0.02)
                dis_sch = CosineAnnealing(dis_opt, T_max=10)
                return [gen_opt, dis_opt], [dis_sch]

            # example with step-based learning rate schedulers
            # each optimizer has its own scheduler
            def configure_optimizers(self):
                gen_opt = Adam(self.model_gen.parameters(), lr=0.01)
                dis_opt = Adam(self.model_dis.parameters(), lr=0.02)
                gen_sch = {
                    'scheduler': ExponentialLR(gen_opt, 0.99),
                    'interval': 'step'  # called after each training step
                }
                dis_sch = CosineAnnealing(dis_opt, T_max=10) # called every epoch
                return [gen_opt, dis_opt], [gen_sch, dis_sch]

            # example with optimizer frequencies
            # see training procedure in `Improved Training of Wasserstein GANs`, Algorithm 1
            # https://arxiv.org/abs/1704.00028
            def configure_optimizers(self):
                gen_opt = Adam(self.model_gen.parameters(), lr=0.01)
                dis_opt = Adam(self.model_dis.parameters(), lr=0.02)
                n_critic = 5
                return (
                    {'optimizer': dis_opt, 'frequency': n_critic},
                    {'optimizer': gen_opt, 'frequency': 1}
                )

        Note:
            Some things to know:

            - Lightning calls ``.backward()`` and ``.step()`` on each optimizer and learning rate scheduler as needed.
            - If you use 16-bit precision (``precision=16``), Lightning will automatically handle the optimizers.
            - If you use multiple optimizers, :meth:`training_step` will have an additional ``optimizer_idx`` parameter.
            - If you use :class:`torch.optim.LBFGS`, Lightning handles the closure function automatically for you.
            - If you use multiple optimizers, gradients will be calculated only for the parameters of current optimizer
              at each training step.
            - If you need to control how often those optimizers step or override the default ``.step()`` schedule,
              override the :meth:`optimizer_step` hook.
        """
        rank_zero_warn("`configure_optimizers` must be implemented to be used with the Lightning Trainer")

    def manual_backward(self, loss: Tensor, optimizer: Optional[Optimizer] = None, *args, **kwargs) -> None:
        """
        Call this directly from your training_step when doing optimizations manually.
        By using this we can ensure that all the proper scaling when using 16-bit etc has been done for you.

        This function forwards all args to the .backward() call as well.

        See :ref:`manual optimization<common/optimizers:Manual optimization>` for more examples.

        Example::

            def training_step(...):
                opt = self.optimizers()
                loss = ...
                opt.zero_grad()
                # automatically applies scaling, etc...
                self.manual_backward(loss)
                opt.step()
        """
        if optimizer is not None:
            rank_zero_deprecation(
                "`optimizer` argument to `manual_backward` is deprecated in v1.2 and will be removed in v1.4"
            )

        # make sure we're using manual opt
        self._verify_is_manual_optimization('manual_backward')

        # backward
        self._running_manual_backward = True
        self.trainer.train_loop.backward(loss, optimizer=None, opt_idx=None, *args, **kwargs)
        self._running_manual_backward = False

    def backward(self, loss: Tensor, optimizer: Optimizer, optimizer_idx: int, *args, **kwargs) -> None:
        """
        Override backward with your own implementation if you need to.

        Args:
            loss: Loss is already scaled by accumulated grads
            optimizer: Current optimizer being used
            optimizer_idx: Index of the current optimizer being used

        Called to perform backward step.
        Feel free to override as needed.
        The loss passed in has already been scaled for accumulated gradients if requested.

        Example::

            def backward(self, loss, optimizer, optimizer_idx):
                loss.backward()

        """
        if self.automatic_optimization or self._running_manual_backward:
            loss.backward(*args, **kwargs)

    def toggle_optimizer(self, optimizer: Optimizer, optimizer_idx: int):
        """
        Makes sure only the gradients of the current optimizer's parameters are calculated
        in the training step to prevent dangling gradients in multiple-optimizer setup.

        .. note:: Only called when using multiple optimizers

        Override for your own behavior

        It works with ``untoggle_optimizer`` to make sure param_requires_grad_state is properly reset.

        Args:
            optimizer: Current optimizer used in training_loop
            optimizer_idx: Current optimizer idx in training_loop
        """

        # Iterate over all optimizer parameters to preserve their `requires_grad` information
        # in case these are pre-defined during `configure_optimizers`
        param_requires_grad_state = {}
        for opt in self.optimizers(use_pl_optimizer=False):
            for group in opt.param_groups:
                for param in group['params']:
                    # If a param already appear in param_requires_grad_state, continue
                    if param in param_requires_grad_state:
                        continue
                    param_requires_grad_state[param] = param.requires_grad
                    param.requires_grad = False

        # Then iterate over the current optimizer's parameters and set its `requires_grad`
        # properties accordingly
        for group in optimizer.param_groups:
            for param in group['params']:
                param.requires_grad = param_requires_grad_state[param]
        self._param_requires_grad_state = param_requires_grad_state

    def untoggle_optimizer(self, optimizer_idx: int):
        """
        .. note:: Only called when using multiple optimizers

        Override for your own behavior

        Args:
            optimizer_idx: Current optimizer idx in training_loop
        """
        for opt_idx, opt in enumerate(self.optimizers(use_pl_optimizer=False)):
            if optimizer_idx != opt_idx:
                for group in opt.param_groups:
                    for param in group['params']:
                        if param in self._param_requires_grad_state:
                            param.requires_grad = self._param_requires_grad_state[param]
        # save memory
        self._param_requires_grad_state = dict()

    def optimizer_step(
        self,
        epoch: int = None,
        batch_idx: int = None,
        optimizer: Optimizer = None,
        optimizer_idx: int = None,
        optimizer_closure: Optional[Callable] = None,
        on_tpu: bool = None,
        using_native_amp: bool = None,
        using_lbfgs: bool = None,
    ) -> None:
        r"""
        Override this method to adjust the default way the
        :class:`~pytorch_lightning.trainer.trainer.Trainer` calls each optimizer.
        By default, Lightning calls ``step()`` and ``zero_grad()`` as shown in the example
        once per optimizer.

        Warning:
            If you are overriding this method, make sure that you pass the ``optimizer_closure`` parameter
            to ``optimizer.step()`` function as shown in the examples. This ensures that
            ``training_step()``, ``optimizer.zero_grad()``, ``backward()`` are called within
            :meth:`~pytorch_lightning.trainer.training_loop.TrainLoop.run_training_batch`.

        Args:
            epoch: Current epoch
            batch_idx: Index of current batch
            optimizer: A PyTorch optimizer
            optimizer_idx: If you used multiple optimizers, this indexes into that list.
            optimizer_closure: Closure for all optimizers
            on_tpu: ``True`` if TPU backward is required
            using_native_amp: ``True`` if using native amp
            using_lbfgs: True if the matching optimizer is :class:`torch.optim.LBFGS`

        Examples::

            # DEFAULT
            def optimizer_step(self, epoch, batch_idx, optimizer, optimizer_idx,
                               optimizer_closure, on_tpu, using_native_amp, using_lbfgs):
                optimizer.step(closure=optimizer_closure)

            # Alternating schedule for optimizer steps (i.e.: GANs)
            def optimizer_step(self, epoch, batch_idx, optimizer, optimizer_idx,
                               optimizer_closure, on_tpu, using_native_amp, using_lbfgs):
                # update generator opt every step
                if optimizer_idx == 0:
                    optimizer.step(closure=optimizer_closure)

                # update discriminator opt every 2 steps
                if optimizer_idx == 1:
                    if (batch_idx + 1) % 2 == 0 :
                        optimizer.step(closure=optimizer_closure)

                # ...
                # add as many optimizers as you want

        Here's another example showing how to use this for more advanced things such as
        learning rate warm-up:

        .. code-block:: python

            # learning rate warm-up
            def optimizer_step(self, epoch, batch_idx, optimizer, optimizer_idx,
                               optimizer_closure, on_tpu, using_native_amp, using_lbfgs):
                # warm up lr
                if self.trainer.global_step < 500:
                    lr_scale = min(1., float(self.trainer.global_step + 1) / 500.)
                    for pg in optimizer.param_groups:
                        pg['lr'] = lr_scale * self.learning_rate

                # update params
                optimizer.step(closure=optimizer_closure)

        """
        optimizer.step(closure=optimizer_closure)

    def optimizer_zero_grad(self, epoch: int, batch_idx: int, optimizer: Optimizer, optimizer_idx: int):
        """Override this method to change the default behaviour of ``optimizer.zero_grad()``.

        Args:
            epoch: Current epoch
            batch_idx: Index of current batch
            optimizer: A PyTorch optimizer
            optimizer_idx: If you used multiple optimizers this indexes into that list.

        Examples::

            # DEFAULT
            def optimizer_zero_grad(self, epoch, batch_idx, optimizer, optimizer_idx):
                optimizer.zero_grad()

            # Set gradients to `None` instead of zero to improve performance.
            def optimizer_zero_grad(self, epoch, batch_idx, optimizer, optimizer_idx):
                optimizer.zero_grad(set_to_none=True)

        See :meth:`torch.optim.Optimizer.zero_grad` for the explanation of the above example.
        """
        optimizer.zero_grad()

    def tbptt_split_batch(self, batch: Tensor, split_size: int) -> list:
        r"""
        When using truncated backpropagation through time, each batch must be split along the
        time dimension. Lightning handles this by default, but for custom behavior override
        this function.

        Args:
            batch: Current batch
            split_size: The size of the split

        Return:
            List of batch splits. Each split will be passed to :meth:`training_step` to enable truncated
            back propagation through time. The default implementation splits root level Tensors and
            Sequences at dim=1 (i.e. time dim). It assumes that each time dim is the same length.

        Examples::

            def tbptt_split_batch(self, batch, split_size):
              splits = []
              for t in range(0, time_dims[0], split_size):
                  batch_split = []
                  for i, x in enumerate(batch):
                      if isinstance(x, torch.Tensor):
                          split_x = x[:, t:t + split_size]
                      elif isinstance(x, collections.Sequence):
                          split_x = [None] * len(x)
                          for batch_idx in range(len(x)):
                              split_x[batch_idx] = x[batch_idx][t:t + split_size]

                      batch_split.append(split_x)

                  splits.append(batch_split)

              return splits

        Note:
            Called in the training loop after
            :meth:`~pytorch_lightning.callbacks.base.Callback.on_batch_start`
            if :paramref:`~pytorch_lightning.core.lightning.LightningModule.truncated_bptt_steps` > 0.
            Each returned batch split is passed separately to :meth:`training_step`.

        """
        time_dims = [len(x[0]) for x in batch if isinstance(x, (torch.Tensor, collections.Sequence))]
        assert len(time_dims) >= 1, "Unable to determine batch time dimension"
        assert all(x == time_dims[0] for x in time_dims), "Batch time dimension length is ambiguous"

        splits = []
        for t in range(0, time_dims[0], split_size):
            batch_split = []
            for i, x in enumerate(batch):
                if isinstance(x, torch.Tensor):
                    split_x = x[:, t:t + split_size]
                elif isinstance(x, collections.Sequence):
                    split_x = [None] * len(x)
                    for batch_idx in range(len(x)):
                        split_x[batch_idx] = x[batch_idx][t:t + split_size]

                batch_split.append(split_x)

            splits.append(batch_split)

        return splits

    def summarize(self, mode: Optional[str] = ModelSummary.MODE_DEFAULT) -> Optional[ModelSummary]:
        model_summary = None

        if mode in ModelSummary.MODES:
            model_summary = ModelSummary(self, mode=mode)
            log.info("\n" + str(model_summary))
        elif mode is not None:
            raise MisconfigurationException(f"`mode` can be None, {', '.join(ModelSummary.MODES)}, got {mode}")

        return model_summary

    def freeze(self) -> None:
        r"""
        Freeze all params for inference.

        Example::

            model = MyLightningModule(...)
            model.freeze()

        """
        for param in self.parameters():
            param.requires_grad = False

        self.eval()

    def unfreeze(self) -> None:
        """
        Unfreeze all parameters for training.

        .. code-block:: python

            model = MyLightningModule(...)
            model.unfreeze()

        """
        for param in self.parameters():
            param.requires_grad = True

        self.train()

    def get_progress_bar_dict(self) -> Dict[str, Union[int, str]]:
        r"""
        Implement this to override the default items displayed in the progress bar.
        By default it includes the average loss value, split index of BPTT (if used)
        and the version of the experiment when using a logger.

        .. code-block::

            Epoch 1:   4%|▎         | 40/1095 [00:03<01:37, 10.84it/s, loss=4.501, v_num=10]

        Here is an example how to override the defaults:

        .. code-block:: python

            def get_progress_bar_dict(self):
                # don't show the version number
                items = super().get_progress_bar_dict()
                items.pop("v_num", None)
                return items

        Return:
            Dictionary with the items to be displayed in the progress bar.
        """
        # call .item() only once but store elements without graphs
        running_train_loss = self.trainer.train_loop.running_loss.mean()
        avg_training_loss = None
        if running_train_loss is not None:
            avg_training_loss = running_train_loss.cpu().item()
        elif self.automatic_optimization:
            avg_training_loss = float('NaN')

        tqdm_dict = {}
        if avg_training_loss is not None:
            tqdm_dict["loss"] = f"{avg_training_loss:.3g}"

        module_tbptt_enabled = self.truncated_bptt_steps > 0
        trainer_tbptt_enabled = self.trainer.truncated_bptt_steps is not None and self.trainer.truncated_bptt_steps > 0
        if module_tbptt_enabled or trainer_tbptt_enabled:
            tqdm_dict["split_idx"] = self.trainer.train_loop.split_idx

        if self.trainer.logger is not None and self.trainer.logger.version is not None:
            version = self.trainer.logger.version
            # show last 4 places of long version strings
            version = version[-4:] if isinstance(version, str) else version
            tqdm_dict["v_num"] = version

        return tqdm_dict

    def _verify_is_manual_optimization(self, fn_name):
        if self.automatic_optimization:
            raise MisconfigurationException(
                f'to use {fn_name}, please disable automatic optimization:'
                ' set model property `automatic_optimization` as False'
            )

    @classmethod
    def _auto_collect_arguments(cls, frame=None) -> Tuple[Dict, Dict]:
        """
        Collect all module arguments in the current constructor and all child constructors.
        The child constructors are all the ``__init__`` methods that reach the current class through
        (chained) ``super().__init__()`` calls.

        Args:
            frame: instance frame

        Returns:
            self_arguments: arguments dictionary of the first instance
            parents_arguments: arguments dictionary of the parent's instances
        """
        if not frame:
            frame = inspect.currentframe()

        frame_args = collect_init_args(frame.f_back, [])
        self_arguments = frame_args[-1]

        # set hyper_parameters in child
        self_arguments = self_arguments
        parents_arguments = {}

        # add all arguments from parents
        for args in frame_args[:-1]:
            parents_arguments.update(args)
        return self_arguments, parents_arguments

    def save_hyperparameters(
        self,
        *args,
        ignore: Optional[Union[Sequence[str], str]] = None,
        frame: Optional[types.FrameType] = None
    ) -> None:
        """Save model arguments to ``hparams`` attribute.

        Args:
            args: single object of `dict`, `NameSpace` or `OmegaConf`
                or string names or arguments from class ``__init__``
            ignore: an argument name or a list of argument names from
                class ``__init__`` to be ignored
            frame: a frame object. Default is None

        Example::
            >>> class ManuallyArgsModel(LightningModule):
            ...     def __init__(self, arg1, arg2, arg3):
            ...         super().__init__()
            ...         # manually assign arguments
            ...         self.save_hyperparameters('arg1', 'arg3')
            ...     def forward(self, *args, **kwargs):
            ...         ...
            >>> model = ManuallyArgsModel(1, 'abc', 3.14)
            >>> model.hparams
            "arg1": 1
            "arg3": 3.14

            >>> class AutomaticArgsModel(LightningModule):
            ...     def __init__(self, arg1, arg2, arg3):
            ...         super().__init__()
            ...         # equivalent automatic
            ...         self.save_hyperparameters()
            ...     def forward(self, *args, **kwargs):
            ...         ...
            >>> model = AutomaticArgsModel(1, 'abc', 3.14)
            >>> model.hparams
            "arg1": 1
            "arg2": abc
            "arg3": 3.14

            >>> class SingleArgModel(LightningModule):
            ...     def __init__(self, params):
            ...         super().__init__()
            ...         # manually assign single argument
            ...         self.save_hyperparameters(params)
            ...     def forward(self, *args, **kwargs):
            ...         ...
            >>> model = SingleArgModel(Namespace(p1=1, p2='abc', p3=3.14))
            >>> model.hparams
            "p1": 1
            "p2": abc
            "p3": 3.14

            >>> class ManuallyArgsModel(LightningModule):
            ...     def __init__(self, arg1, arg2, arg3):
            ...         super().__init__()
            ...         # pass argument(s) to ignore as a string or in a list
            ...         self.save_hyperparameters(ignore='arg2')
            ...     def forward(self, *args, **kwargs):
            ...         ...
            >>> model = ManuallyArgsModel(1, 'abc', 3.14)
            >>> model.hparams
            "arg1": 1
            "arg3": 3.14
        """
        # the frame needs to be created in this file.
        if not frame:
            frame = inspect.currentframe().f_back
        save_hyperparameters(self, *args, ignore=ignore, frame=frame)

    def _set_hparams(self, hp: Union[dict, Namespace, str]) -> None:
        if isinstance(hp, Namespace):
            hp = vars(hp)
        if isinstance(hp, dict):
            hp = AttributeDict(hp)
        elif isinstance(hp, PRIMITIVE_TYPES):
            raise ValueError(f"Primitives {PRIMITIVE_TYPES} are not allowed.")
        elif not isinstance(hp, ALLOWED_CONFIG_TYPES):
            raise ValueError(f"Unsupported config type of {type(hp)}.")

        if isinstance(hp, dict) and isinstance(self.hparams, dict):
            self.hparams.update(hp)
        else:
            self._hparams = hp

    @torch.no_grad()
    def to_onnx(
        self,
        file_path: Union[str, Path],
        input_sample: Optional[Any] = None,
        **kwargs,
    ):
        """
        Saves the model in ONNX format

        Args:
            file_path: The path of the file the onnx model should be saved to.
            input_sample: An input for tracing. Default: None (Use self.example_input_array)
            **kwargs: Will be passed to torch.onnx.export function.

        Example:
            >>> class SimpleModel(LightningModule):
            ...     def __init__(self):
            ...         super().__init__()
            ...         self.l1 = torch.nn.Linear(in_features=64, out_features=4)
            ...
            ...     def forward(self, x):
            ...         return torch.relu(self.l1(x.view(x.size(0), -1)))

            >>> with tempfile.NamedTemporaryFile(suffix='.onnx', delete=False) as tmpfile:
            ...     model = SimpleModel()
            ...     input_sample = torch.randn((1, 64))
            ...     model.to_onnx(tmpfile.name, input_sample, export_params=True)
            ...     os.path.isfile(tmpfile.name)
            True
        """
        mode = self.training

        if input_sample is None:
            if self.example_input_array is None:
                raise ValueError(
                    "Could not export to ONNX since neither `input_sample` nor"
                    " `model.example_input_array` attribute is set."
                )
            input_sample = self.example_input_array

        input_sample = self._apply_batch_transfer_handler(input_sample)

        if "example_outputs" not in kwargs:
            self.eval()
            kwargs["example_outputs"] = self(input_sample)

        torch.onnx.export(self, input_sample, file_path, **kwargs)
        self.train(mode)

    @torch.no_grad()
    def to_torchscript(
        self,
        file_path: Optional[Union[str, Path]] = None,
        method: Optional[str] = 'script',
        example_inputs: Optional[Any] = None,
        **kwargs,
    ) -> Union[ScriptModule, Dict[str, ScriptModule]]:
        """
        By default compiles the whole model to a :class:`~torch.jit.ScriptModule`.
        If you want to use tracing, please provided the argument `method='trace'` and make sure that either the
        example_inputs argument is provided, or the model has self.example_input_array set.
        If you would like to customize the modules that are scripted you should override this method.
        In case you want to return multiple modules, we recommend using a dictionary.

        Args:
            file_path: Path where to save the torchscript. Default: None (no file saved).
            method: Whether to use TorchScript's script or trace method. Default: 'script'
            example_inputs: An input to be used to do tracing when method is set to 'trace'.
              Default: None (Use self.example_input_array)
            **kwargs: Additional arguments that will be passed to the :func:`torch.jit.script` or
              :func:`torch.jit.trace` function.

        Note:
            - Requires the implementation of the
              :meth:`~pytorch_lightning.core.lightning.LightningModule.forward` method.
            - The exported script will be set to evaluation mode.
            - It is recommended that you install the latest supported version of PyTorch
              to use this feature without limitations. See also the :mod:`torch.jit`
              documentation for supported features.

        Example:
            >>> class SimpleModel(LightningModule):
            ...     def __init__(self):
            ...         super().__init__()
            ...         self.l1 = torch.nn.Linear(in_features=64, out_features=4)
            ...
            ...     def forward(self, x):
            ...         return torch.relu(self.l1(x.view(x.size(0), -1)))
            ...
            >>> model = SimpleModel()
            >>> torch.jit.save(model.to_torchscript(), "model.pt")  # doctest: +SKIP
            >>> os.path.isfile("model.pt")  # doctest: +SKIP
            >>> torch.jit.save(model.to_torchscript(file_path="model_trace.pt", method='trace', # doctest: +SKIP
            ...                                     example_inputs=torch.randn(1, 64)))  # doctest: +SKIP
            >>> os.path.isfile("model_trace.pt")  # doctest: +SKIP
            True

        Return:
            This LightningModule as a torchscript, regardless of whether file_path is
            defined or not.
        """
        mode = self.training

        if method == 'script':
            torchscript_module = torch.jit.script(self.eval(), **kwargs)
        elif method == 'trace':
            # if no example inputs are provided, try to see if model has example_input_array set
            if example_inputs is None:
                if self.example_input_array is None:
                    raise ValueError(
                        'Choosing method=`trace` requires either `example_inputs`'
                        ' or `model.example_input_array` to be defined.'
                    )
                example_inputs = self.example_input_array

            # automatically send example inputs to the right device and use trace
            example_inputs = self._apply_batch_transfer_handler(example_inputs)
            torchscript_module = torch.jit.trace(func=self.eval(), example_inputs=example_inputs, **kwargs)
        else:
            raise ValueError(f"The 'method' parameter only supports 'script' or 'trace', but value given was: {method}")

        self.train(mode)

        if file_path is not None:
            fs = get_filesystem(file_path)
            with fs.open(file_path, "wb") as f:
                torch.jit.save(torchscript_module, f)

        return torchscript_module

    @property
    def hparams(self) -> Union[AttributeDict, dict, Namespace]:
        if not hasattr(self, "_hparams"):
            self._hparams = AttributeDict()
        return self._hparams

    @property
    def hparams_initial(self) -> AttributeDict:
        if not hasattr(self, "_hparams_initial"):
            return AttributeDict()
        # prevent any change
        return copy.deepcopy(self._hparams_initial)

    @property
    def model_size(self) -> float:
        # todo: think about better way without need to dump model to drive
        tmp_name = f"{uuid.uuid4().hex}.pt"
        torch.save(self.state_dict(), tmp_name)
        size_mb = os.path.getsize(tmp_name) / 1e6
        os.remove(tmp_name)
        return size_mb<|MERGE_RESOLUTION|>--- conflicted
+++ resolved
@@ -24,7 +24,6 @@
 import uuid
 from abc import ABC
 from argparse import Namespace
-from functools import partial
 from pathlib import Path
 from typing import Any, Callable, Dict, List, Mapping, Optional, Sequence, Tuple, Union
 
@@ -32,11 +31,7 @@
 from torch import ScriptModule, Tensor
 from torch.nn import Module
 from torch.optim.optimizer import Optimizer
-<<<<<<< HEAD
-from torchmetrics.metric import Metric
-=======
 from torchmetrics import Metric
->>>>>>> 5593b6f7
 
 from pytorch_lightning.core.grads import GradInformation
 from pytorch_lightning.core.hooks import CheckpointHooks, DataHooks, ModelHooks
@@ -301,11 +296,7 @@
 
         Args:
             name: key to log
-<<<<<<< HEAD
             value: value to log. Can be a ``float``, ``Tensor``, ``Metric``, or a dictionary of the former.
-=======
-            value: value to log
->>>>>>> 5593b6f7
             prog_bar: if True logs to the progress bar
             logger: if True logs to the logger
             on_step: if True logs at this step. None auto-logs at the training_step but not validation/test_step
@@ -337,18 +328,9 @@
             )
 
         # check for invalid values
-<<<<<<< HEAD
-        apply_to_collection(value, dict, partial(self.__check_not_nested, name))
-        apply_to_collection(
-            value,
-            object,
-            partial(self.__check_allowed, name, value),
-            wrong_dtype=(numbers.Number, Metric, Tensor, dict)
-=======
         apply_to_collection(value, dict, self.__check_not_nested, name)
         apply_to_collection(
             value, object, self.__check_allowed, name, value, wrong_dtype=(numbers.Number, Metric, Tensor, dict)
->>>>>>> 5593b6f7
         )
 
         # set the default depending on the fx_name
@@ -473,20 +455,6 @@
                 add_dataloader_idx=add_dataloader_idx
             )
 
-    @staticmethod
-    def __check_not_nested(name: str, value: dict) -> None:
-        if any(isinstance(v, dict) for v in value.values()):
-            raise ValueError(f'`self.log({name}, {value})` was called, but nested dictionaries cannot be logged')
-        return value
-
-    @staticmethod
-<<<<<<< HEAD
-    def __check_allowed(name: str, value: Any, v: Any) -> None:
-        raise ValueError(f'`self.log({name}, {value})` was called, but `{type(v).__name__}` values cannot be logged')
-
-    def __to_float(self, value: numbers.Number) -> torch.Tensor:
-        return torch.tensor(value, device=self.device, dtype=torch.float)
-=======
     def __check_not_nested(value: dict, name: str) -> None:
         # self-imposed restriction. for simplicity
         if any(isinstance(v, dict) for v in value.values()):
@@ -496,7 +464,9 @@
     @staticmethod
     def __check_allowed(v: Any, name: str, value: Any) -> None:
         raise ValueError(f'`self.log({name}, {value})` was called, but `{type(v).__name__}` values cannot be logged')
->>>>>>> 5593b6f7
+
+    def __to_float(self, value: numbers.Number) -> torch.Tensor:
+        return torch.tensor(value, device=self.device, dtype=torch.float)
 
     def log_grad_norm(self, grad_norm_dict: Dict[str, torch.Tensor]) -> None:
         """Override this method to change the default behaviour of ``log_grad_norm``.
