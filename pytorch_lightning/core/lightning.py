# Copyright The PyTorch Lightning team.
#
# Licensed under the Apache License, Version 2.0 (the "License");
# you may not use this file except in compliance with the License.
# You may obtain a copy of the License at
#
#     http://www.apache.org/licenses/LICENSE-2.0
#
# Unless required by applicable law or agreed to in writing, software
# distributed under the License is distributed on an "AS IS" BASIS,
# WITHOUT WARRANTIES OR CONDITIONS OF ANY KIND, either express or implied.
# See the License for the specific language governing permissions and
# limitations under the License.
"""The LightningModule - an nn.Module with many additional features."""

import collections
import inspect
import logging
import numbers
import os
import tempfile
from contextlib import contextmanager
from pathlib import Path
from typing import Any, Callable, Dict, List, Mapping, Optional, overload, Tuple, Union

import torch
from torch import ScriptModule, Tensor
from torch.nn import Module
from torch.optim.optimizer import Optimizer
from torchmetrics import Metric
from typing_extensions import Literal

import pytorch_lightning as pl
from pytorch_lightning.callbacks.progress import base as progress_base
from pytorch_lightning.core.hooks import CheckpointHooks, DataHooks, ModelHooks
from pytorch_lightning.core.mixins import DeviceDtypeModuleMixin, HyperparametersMixin
from pytorch_lightning.core.optimizer import LightningOptimizer
from pytorch_lightning.core.saving import ModelIO
from pytorch_lightning.trainer.connectors.logger_connector.fx_validator import _FxValidator
from pytorch_lightning.utilities import (
    _IS_WINDOWS,
    _TORCH_GREATER_EQUAL_1_10,
    GradClipAlgorithmType,
    rank_zero_deprecation,
    rank_zero_warn,
)
from pytorch_lightning.utilities.apply_func import apply_to_collection, convert_to_tensors
from pytorch_lightning.utilities.cloud_io import get_filesystem
from pytorch_lightning.utilities.distributed import distributed_available, rank_zero_debug, sync_ddp
from pytorch_lightning.utilities.exceptions import MisconfigurationException
from pytorch_lightning.utilities.memory import get_model_size_mb
from pytorch_lightning.utilities.model_summary import ModelSummary, summarize
from pytorch_lightning.utilities.parsing import collect_init_args
from pytorch_lightning.utilities.signature_utils import is_param_in_hook_signature
from pytorch_lightning.utilities.types import _METRIC_COLLECTION, EPOCH_OUTPUT, STEP_OUTPUT
from pytorch_lightning.utilities.warnings import WarningCache

if _TORCH_GREATER_EQUAL_1_10:
    from torch.distributed.algorithms.model_averaging.averagers import ModelAverager

warning_cache = WarningCache()
log = logging.getLogger(__name__)


class LightningModule(
    DeviceDtypeModuleMixin,
    HyperparametersMixin,
    ModelIO,
    ModelHooks,
    DataHooks,
    CheckpointHooks,
    Module,
):
    # Below is for property support of JIT in PyTorch 1.7
    # since none of these are important when using JIT, we are going to ignore them.
    __jit_unused_properties__ = (
        [
            "example_input_array",
            "on_gpu",
            "current_epoch",
            "global_step",
            "global_rank",
            "local_rank",
            "logger",
            "model_size",
            "automatic_optimization",
            "truncated_bptt_steps",
        ]
        + DeviceDtypeModuleMixin.__jit_unused_properties__
        + HyperparametersMixin.__jit_unused_properties__
    )

    def __init__(self, *args: Any, **kwargs: Any) -> None:
        super().__init__(*args, **kwargs)

        # see (https://github.com/pytorch/pytorch/blob/3e6bb5233f9ca2c5aa55d9cda22a7ee85439aa6e/
        # torch/nn/modules/module.py#L227)
        torch._C._log_api_usage_once(f"lightning.module.{self.__class__.__name__}")

        # pointer to the trainer object
        self.trainer = None

        self._distrib_type = None
        self._device_type = None

        # true if using amp
        self.use_amp: bool = False

        # the precision used
        self.precision: int = 32

        # optionally can be set by user
        self._example_input_array = None
        self._current_fx_name: Optional[str] = None
        self._current_dataloader_idx: Optional[int] = None
        self._automatic_optimization: bool = True
        self._truncated_bptt_steps: int = 0
        self._param_requires_grad_state = {}
        self._metric_attributes: Optional[Dict[int, str]] = None
        self._should_prevent_trainer_and_dataloaders_deepcopy: bool = False
<<<<<<< HEAD
        if _TORCH_GREATER_EQUAL_1_10:
            self._model_averager: Optional[ModelAverager] = None
=======
        # TODO: remove after the 1.6 release
        self._running_torchscript = False
>>>>>>> 89d0064b

        self._register_sharded_tensor_state_dict_hooks_if_available()

    @overload
    def optimizers(self, use_pl_optimizer: Literal[True] = True) -> Union[LightningOptimizer, List[LightningOptimizer]]:
        ...

    @overload
    def optimizers(self, use_pl_optimizer: Literal[False]) -> Union[Optimizer, List[Optimizer]]:
        ...

    @overload
    def optimizers(
        self, use_pl_optimizer: bool
    ) -> Union[Optimizer, LightningOptimizer, List[Optimizer], List[LightningOptimizer]]:
        ...

    def optimizers(
        self, use_pl_optimizer: bool = True
    ) -> Union[Optimizer, LightningOptimizer, List[Optimizer], List[LightningOptimizer]]:
        """Returns the optimizer(s) that are being used during training. Useful for manual optimization.

        Args:
            use_pl_optimizer: If ``True``, will wrap the optimizer(s) in a
                :class:`~pytorch_lightning.core.optimizer.LightningOptimizer` for automatic handling of precision and
                profiling.

        Returns:
            A single optimizer, or a list of optimizers in case multiple ones are present.
        """
        if use_pl_optimizer:
            opts = list(self.trainer.lightning_optimizers.values())
        else:
            opts = self.trainer.optimizers

        # single optimizer
        if isinstance(opts, list) and len(opts) == 1 and isinstance(opts[0], (Optimizer, LightningOptimizer)):
            return opts[0]
        # multiple opts
        return opts

    def lr_schedulers(self) -> Optional[Union[Any, List[Any]]]:
        """Returns the learning rate scheduler(s) that are being used during training. Useful for manual
        optimization.

        Returns:
            A single scheduler, or a list of schedulers in case multiple ones are present, or ``None`` if no
            schedulers were returned in :meth:`configure_optimizers`.
        """
        if not self.trainer.lr_schedulers:
            return None

        # ignore other keys "interval", "frequency", etc.
        lr_schedulers = [s["scheduler"] for s in self.trainer.lr_schedulers]

        # single scheduler
        if len(lr_schedulers) == 1:
            return lr_schedulers[0]

        # multiple schedulers
        return lr_schedulers

    @property
    def example_input_array(self) -> Any:
        """The example input array is a specification of what the module can consume in the :meth:`forward` method.
        The return type is interpreted as follows:

        -   Single tensor: It is assumed the model takes a single argument, i.e.,
            ``model.forward(model.example_input_array)``
        -   Tuple: The input array should be interpreted as a sequence of positional arguments, i.e.,
            ``model.forward(*model.example_input_array)``
        -   Dict: The input array represents named keyword arguments, i.e.,
            ``model.forward(**model.example_input_array)``
        """
        return self._example_input_array

    @example_input_array.setter
    def example_input_array(self, example: Any) -> None:
        self._example_input_array = example

    @property
    def current_epoch(self) -> int:
        """The current epoch in the Trainer.

        If no Trainer is attached, this propery is 0.
        """
        return self.trainer.current_epoch if self.trainer else 0

    @property
    def global_step(self) -> int:
        """Total training batches seen across all epochs.

        If no Trainer is attached, this propery is 0.
        """
        return self.trainer.global_step if self.trainer else 0

    @property
    def global_rank(self) -> int:
        """The index of the current process across all nodes and devices."""
        return self.trainer.global_rank if self.trainer else 0

    @property
    def local_rank(self) -> int:
        """The index of the current process within a single node."""
        return self.trainer.local_rank if self.trainer else 0

    @property
    def on_gpu(self):
        """Returns ``True`` if this model is currently located on a GPU.

        Useful to set flags around the LightningModule for different CPU vs GPU behavior.
        """
        return self.device.type == "cuda"

    @property
    def automatic_optimization(self) -> bool:
        """If set to ``False`` you are responsible for calling ``.backward()``, ``.step()``, ``.zero_grad()``."""
        return self._automatic_optimization

    @automatic_optimization.setter
    def automatic_optimization(self, automatic_optimization: bool) -> None:
        self._automatic_optimization = automatic_optimization

    @property
    def truncated_bptt_steps(self) -> int:
        """Enables `Truncated Backpropagation Through Time` in the Trainer when set to a positive integer.

        It represents
        the number of times :meth:`training_step` gets called before backpropagation. If this is > 0, the
        :meth:`training_step` receives an additional argument ``hiddens`` and is expected to return a hidden state.
        """
        return self._truncated_bptt_steps

    @truncated_bptt_steps.setter
    def truncated_bptt_steps(self, truncated_bptt_steps: int) -> None:
        self._truncated_bptt_steps = truncated_bptt_steps

    @property
    def logger(self):
        """Reference to the logger object in the Trainer."""
        return self.trainer.logger if self.trainer else None

    def _apply_batch_transfer_handler(
        self, batch: Any, device: Optional[torch.device] = None, dataloader_idx: int = 0
    ) -> Any:
        device = device or self.device
        batch = self.on_before_batch_transfer(batch, dataloader_idx)
        batch = self.transfer_batch_to_device(batch, device, dataloader_idx)
        batch = self.on_after_batch_transfer(batch, dataloader_idx)
        return batch

    def print(self, *args, **kwargs) -> None:
        r"""
        Prints only from process 0. Use this in any distributed mode to log only once.

        Args:
            *args: The thing to print. The same as for Python's built-in print function.
            **kwargs: The same as for Python's built-in print function.

        Example::

            def forward(self, x):
                self.print(x, 'in forward')

        """
        if self.trainer.is_global_zero:
            progress_bar = self.trainer.progress_bar_callback
            if progress_bar is not None and progress_bar.is_enabled:
                progress_bar.print(*args, **kwargs)
            else:
                print(*args, **kwargs)

    def log(
        self,
        name: str,
        value: _METRIC_COLLECTION,
        prog_bar: bool = False,
        logger: bool = True,
        on_step: Optional[bool] = None,
        on_epoch: Optional[bool] = None,
        reduce_fx: Union[str, Callable] = "mean",
        enable_graph: bool = False,
        sync_dist: bool = False,
        sync_dist_group: Optional[Any] = None,
        add_dataloader_idx: bool = True,
        batch_size: Optional[int] = None,
        metric_attribute: Optional[str] = None,
        rank_zero_only: Optional[bool] = None,
    ) -> None:
        """Log a key, value pair.

        Example::

            self.log('train_loss', loss)

        The default behavior per hook is as follows:

        .. csv-table:: ``*`` also applies to the test loop
           :header: "LightningModule Hook", "on_step", "on_epoch", "prog_bar", "logger"
           :widths: 20, 10, 10, 10, 10

           "training_step", "T", "F", "F", "T"
           "training_step_end", "T", "F", "F", "T"
           "training_epoch_end", "F", "T", "F", "T"
           "validation_step*", "F", "T", "F", "T"
           "validation_step_end*", "F", "T", "F", "T"
           "validation_epoch_end*", "F", "T", "F", "T"

        Args:
            name: key to log
            value: value to log. Can be a ``float``, ``Tensor``, ``Metric``, or a dictionary of the former.
            prog_bar: if True logs to the progress bar
            logger: if True logs to the logger
            on_step: if True logs at this step. None auto-logs at the training_step but not validation/test_step
            on_epoch: if True logs epoch accumulated metrics. None auto-logs at the val/test step but not training_step
            reduce_fx: reduction function over step values for end of epoch. :meth:`torch.mean` by default.
            enable_graph: if True, will not auto detach the graph
            sync_dist: if True, reduces the metric across GPUs/TPUs. Use with care as this may lead to a significant
                communication overhead.
            sync_dist_group: the ddp group to sync across
            add_dataloader_idx: if True, appends the index of the current dataloader to
                the name (when using multiple). If False, user needs to give unique names for
                each dataloader to not mix values
            batch_size: Current batch_size. This will be directly inferred from the loaded batch,
                but some data structures might need to explicitly provide it.
            metric_attribute: To restore the metric state, Lightning requires the reference of the
                :class:`torchmetrics.Metric` in your model. This is found automatically if it is a model attribute.
            rank_zero_only: Whether the value will be logged only on rank 0. This will prevent synchronization which
                would produce a deadlock as not all processes would perform this log call.
        """
        # check for invalid values
        apply_to_collection(value, dict, self.__check_not_nested, name)
        apply_to_collection(
            value, object, self.__check_allowed, name, value, wrong_dtype=(numbers.Number, Metric, Tensor, dict)
        )

        # set the default depending on the fx_name
        on_step = self.__auto_choose_log_on_step(on_step)
        on_epoch = self.__auto_choose_log_on_epoch(on_epoch)

        if self.trainer is None:
            # not an error to support testing the `*_step` methods without a `Trainer` reference
            rank_zero_warn(
                "You are trying to `self.log()` but the `self.trainer` reference is not registered on the model yet."
                " This is most likely because the model hasn't been passed to the `Trainer`"
            )
            return
        results = self.trainer._results
        if results is None:
            raise MisconfigurationException(
                "You are trying to `self.log()` but the loop `ResultCollection` is not registered"
                " yet. This is most likely because you are trying to log in a `predict` hook,"
                " but it doesn't support logging"
            )
        if self._current_fx_name is None:
            raise MisconfigurationException(
                "You are trying to `self.log()` but it is not managed by the `Trainer` control flow"
            )
        _FxValidator.check_logging(self._current_fx_name, on_step=on_step, on_epoch=on_epoch)

        # make sure user doesn't introduce logic for multi-dataloaders
        if "/dataloader_idx_" in name:
            raise MisconfigurationException(
                f"You called `self.log` with the key `{name}`"
                " but it should not contain information about `dataloader_idx`"
            )

        value = apply_to_collection(value, numbers.Number, self.__to_tensor)

        if self.trainer.logger_connector.should_reset_tensors(self._current_fx_name):
            # if we started a new epoch (running it's first batch) the hook name has changed
            # reset any tensors for the new hook name
            results.reset(metrics=False, fx=self._current_fx_name)

        if metric_attribute is None and isinstance(value, Metric):
            if self._metric_attributes is None:
                # compute once
                self._metric_attributes = {
                    id(module): name for name, module in self.named_modules() if isinstance(module, Metric)
                }
                if not self._metric_attributes:
                    raise MisconfigurationException(
                        "Could not find the `LightningModule` attribute for the `torchmetrics.Metric` logged."
                        " You can fix this by setting an attribute for the metric in your `LightningModule`."
                    )
            # try to find the passed metric in the LightningModule
            metric_attribute = self._metric_attributes.get(id(value), None)
            if metric_attribute is None:
                raise MisconfigurationException(
                    "Could not find the `LightningModule` attribute for the `torchmetrics.Metric` logged."
                    f" You can fix this by calling `self.log({name}, ..., metric_attribute=name)` where `name` is one"
                    f" of {list(self._metric_attributes.values())}"
                )

        if (
            self.trainer.training
            and is_param_in_hook_signature(self.training_step, "dataloader_iter", explicit=True)
            and batch_size is None
        ):
            raise MisconfigurationException(
                "With `def training_step(self, dataloader_iter)`, `self.log(..., batch_size=...)` should be provided."
            )

        results.log(
            self._current_fx_name,
            name,
            value,
            prog_bar=prog_bar,
            logger=logger,
            on_step=on_step,
            on_epoch=on_epoch,
            reduce_fx=reduce_fx,
            enable_graph=enable_graph,
            dataloader_idx=(self._current_dataloader_idx if add_dataloader_idx else None),
            batch_size=batch_size,
            sync_dist=sync_dist and distributed_available(),
            sync_dist_fn=self.trainer.training_type_plugin.reduce or sync_ddp,
            sync_dist_group=sync_dist_group,
            metric_attribute=metric_attribute,
            rank_zero_only=rank_zero_only,
        )

        self.trainer.logger_connector._current_fx = self._current_fx_name

    def log_dict(
        self,
        dictionary: Mapping[str, _METRIC_COLLECTION],
        prog_bar: bool = False,
        logger: bool = True,
        on_step: Optional[bool] = None,
        on_epoch: Optional[bool] = None,
        reduce_fx: Union[str, Callable] = "mean",
        enable_graph: bool = False,
        sync_dist: bool = False,
        sync_dist_group: Optional[Any] = None,
        add_dataloader_idx: bool = True,
        batch_size: Optional[int] = None,
        rank_zero_only: Optional[bool] = None,
    ) -> None:
        """Log a dictionary of values at once.

        Example::

            values = {'loss': loss, 'acc': acc, ..., 'metric_n': metric_n}
            self.log_dict(values)

        Args:
            dictionary: key value pairs.
                The values can be a ``float``, ``Tensor``, ``Metric``, or a dictionary of the former.
            prog_bar: if True logs to the progress base
            logger: if True logs to the logger
            on_step: if True logs at this step. None auto-logs for training_step but not validation/test_step
            on_epoch: if True logs epoch accumulated metrics. None auto-logs for val/test step but not training_step
            reduce_fx: reduction function over step values for end of epoch. :meth:`torch.mean` by default.
            enable_graph: if True, will not auto detach the graph
            sync_dist: if True, reduces the metric across GPUs/TPUs. Use with care as this may lead to a significant
                communication overhead.
            sync_dist_group: the ddp group sync across
            add_dataloader_idx: if True, appends the index of the current dataloader to
                the name (when using multiple). If False, user needs to give unique names for
                each dataloader to not mix values
            batch_size: Current batch_size. This will be directly inferred from the loaded batch,
                but some data structures might need to explicitly provide it.
            rank_zero_only: Whether the value will be logged only on rank 0. This will prevent synchronization which
                would produce a deadlock as not all processes would perform this log call.
        """
        for k, v in dictionary.items():
            self.log(
                name=k,
                value=v,
                prog_bar=prog_bar,
                logger=logger,
                on_step=on_step,
                on_epoch=on_epoch,
                reduce_fx=reduce_fx,
                enable_graph=enable_graph,
                sync_dist=sync_dist,
                sync_dist_group=sync_dist_group,
                add_dataloader_idx=add_dataloader_idx,
                batch_size=batch_size,
                rank_zero_only=rank_zero_only,
            )

    @staticmethod
    def __check_not_nested(value: dict, name: str) -> dict:
        # self-imposed restriction. for simplicity
        if any(isinstance(v, dict) for v in value.values()):
            raise ValueError(f"`self.log({name}, {value})` was called, but nested dictionaries cannot be logged")
        return value

    @staticmethod
    def __check_allowed(v: Any, name: str, value: Any) -> None:
        raise ValueError(f"`self.log({name}, {value})` was called, but `{type(v).__name__}` values cannot be logged")

    def __to_tensor(self, value: numbers.Number) -> torch.Tensor:
        return torch.tensor(value, device=self.device)

    def log_grad_norm(self, grad_norm_dict: Dict[str, float]) -> None:
        """Override this method to change the default behaviour of ``log_grad_norm``.

        If clipping gradients, the gradients will not have been clipped yet.

        Args:
            grad_norm_dict: Dictionary containing current grad norm metrics

        Example::

            # DEFAULT
            def log_grad_norm(self, grad_norm_dict):
                self.log_dict(grad_norm_dict, on_step=False, on_epoch=True, prog_bar=False, logger=True)
        """
        self.log_dict(grad_norm_dict, on_step=True, on_epoch=True, prog_bar=True, logger=True)

    def __auto_choose_log_on_step(self, on_step: Optional[bool]) -> bool:
        if on_step is None:
            on_step = False
            on_step |= self._current_fx_name in ("training_step", "training_step_end")
        return on_step

    def __auto_choose_log_on_epoch(self, on_epoch: Optional[bool]) -> bool:
        if on_epoch is None:
            on_epoch = True
            on_epoch &= self._current_fx_name not in ("training_step", "training_step_end")
        return on_epoch

    def all_gather(
        self, data: Union[torch.Tensor, Dict, List, Tuple], group: Optional[Any] = None, sync_grads: bool = False
    ):
        r"""
        Allows users to call ``self.all_gather()`` from the LightningModule, thus making the ``all_gather`` operation
        accelerator agnostic. ``all_gather`` is a function provided by accelerators to gather a tensor from several
        distributed processes.

        Args:
            data: int, float, tensor of shape (batch, ...), or a (possibly nested) collection thereof.
            group: the process group to gather results from. Defaults to all processes (world)
            sync_grads: flag that allows users to synchronize gradients for the all_gather operation

        Return:
            A tensor of shape (world_size, batch, ...), or if the input was a collection
            the output will also be a collection with tensors of this shape.
        """
        group = group if group is not None else torch.distributed.group.WORLD
        all_gather = self.trainer.training_type_plugin.all_gather
        data = convert_to_tensors(data, device=self.device)
        return apply_to_collection(data, torch.Tensor, all_gather, group=group, sync_grads=sync_grads)

    def forward(self, *args, **kwargs) -> Any:
        r"""
        Same as :meth:`torch.nn.Module.forward()`.

        Args:
            *args: Whatever you decide to pass into the forward method.
            **kwargs: Keyword arguments are also possible.

        Return:
            Your model's output
        """
        return super().forward(*args, **kwargs)

    def training_step(self, *args, **kwargs) -> STEP_OUTPUT:
        r"""
        Here you compute and return the training loss and some additional metrics for e.g.
        the progress bar or logger.

        Args:
            batch (:class:`~torch.Tensor` | (:class:`~torch.Tensor`, ...) | [:class:`~torch.Tensor`, ...]):
                The output of your :class:`~torch.utils.data.DataLoader`. A tensor, tuple or list.
            batch_idx (``int``): Integer displaying index of this batch
            optimizer_idx (``int``): When using multiple optimizers, this argument will also be present.
            hiddens (``Any``): Passed in if
                :paramref:`~pytorch_lightning.core.lightning.LightningModule.truncated_bptt_steps` > 0.

        Return:
            Any of.

            - :class:`~torch.Tensor` - The loss tensor
            - ``dict`` - A dictionary. Can include any keys, but must include the key ``'loss'``
            - ``None`` - Training will skip to the next batch. This is only for automatic optimization.
                This is not supported for multi-GPU, TPU, IPU, or DeepSpeed.

        In this step you'd normally do the forward pass and calculate the loss for a batch.
        You can also do fancier things like multiple forward passes or something model specific.

        Example::

            def training_step(self, batch, batch_idx):
                x, y, z = batch
                out = self.encoder(x)
                loss = self.loss(out, x)
                return loss

        If you define multiple optimizers, this step will be called with an additional
        ``optimizer_idx`` parameter.

        .. code-block:: python

            # Multiple optimizers (e.g.: GANs)
            def training_step(self, batch, batch_idx, optimizer_idx):
                if optimizer_idx == 0:
                    # do training_step with encoder
                    ...
                if optimizer_idx == 1:
                    # do training_step with decoder
                    ...


        If you add truncated back propagation through time you will also get an additional
        argument with the hidden states of the previous step.

        .. code-block:: python

            # Truncated back-propagation through time
            def training_step(self, batch, batch_idx, hiddens):
                # hiddens are the hidden states from the previous truncated backprop step
                out, hiddens = self.lstm(data, hiddens)
                loss = ...
                return {"loss": loss, "hiddens": hiddens}

        Note:
            The loss value shown in the progress bar is smoothed (averaged) over the last values,
            so it differs from the actual loss returned in train/validation step.
        """
        rank_zero_warn("`training_step` must be implemented to be used with the Lightning Trainer")

    def training_step_end(self, step_output: STEP_OUTPUT) -> STEP_OUTPUT:
        """Use this when training with dp or ddp2 because :meth:`training_step` will operate on only part of the
        batch. However, this is still optional and only needed for things like softmax or NCE loss.

        Note:
            If you later switch to ddp or some other mode, this will still be called
            so that you don't have to change your code

        .. code-block:: python

            # pseudocode
            sub_batches = split_batches_for_dp(batch)
            step_output = [training_step(sub_batch) for sub_batch in sub_batches]
            training_step_end(step_output)

        Args:
            step_output: What you return in `training_step` for each batch part.

        Return:
            Anything

        When using dp/ddp2 distributed backends, only a portion of the batch is inside the training_step:

        .. code-block:: python

            def training_step(self, batch, batch_idx):
                # batch is 1/num_gpus big
                x, y = batch

                out = self(x)

                # softmax uses only a portion of the batch in the denominator
                loss = self.softmax(out)
                loss = nce_loss(loss)
                return loss

        If you wish to do something with all the parts of the batch, then use this method to do it:

        .. code-block:: python

            def training_step(self, batch, batch_idx):
                # batch is 1/num_gpus big
                x, y = batch

                out = self.encoder(x)
                return {"pred": out}


            def training_step_end(self, training_step_outputs):
                gpu_0_pred = training_step_outputs[0]["pred"]
                gpu_1_pred = training_step_outputs[1]["pred"]
                gpu_n_pred = training_step_outputs[n]["pred"]

                # this softmax now uses the full batch
                loss = nce_loss([gpu_0_pred, gpu_1_pred, gpu_n_pred])
                return loss

        See Also:
            See the :ref:`advanced/multi_gpu:Multi-GPU training` guide for more details.
        """

    def training_epoch_end(self, outputs: EPOCH_OUTPUT) -> None:
        """Called at the end of the training epoch with the outputs of all training steps. Use this in case you
        need to do something with all the outputs returned by :meth:`training_step`.

        .. code-block:: python

            # the pseudocode for these calls
            train_outs = []
            for train_batch in train_data:
                out = training_step(train_batch)
                train_outs.append(out)
            training_epoch_end(train_outs)

        Args:
            outputs: List of outputs you defined in :meth:`training_step`.
                If there are multiple optimizers, it is a list containing a list of outputs for each optimizer.
                If using ``truncated_bptt_steps > 1``, each element is a list of outputs corresponding to the outputs
                of each processed split batch.

        Return:
            None

        Note:
            If this method is not overridden, this won't be called.

        .. code-block:: python

            def training_epoch_end(self, training_step_outputs):
                # do something with all training_step outputs
                for out in training_step_outputs:
                    ...
        """

    def validation_step(self, *args, **kwargs) -> Optional[STEP_OUTPUT]:
        r"""
        Operates on a single batch of data from the validation set.
        In this step you'd might generate examples or calculate anything of interest like accuracy.

        .. code-block:: python

            # the pseudocode for these calls
            val_outs = []
            for val_batch in val_data:
                out = validation_step(val_batch)
                val_outs.append(out)
            validation_epoch_end(val_outs)

        Args:
            batch: The output of your :class:`~torch.utils.data.DataLoader`.
            batch_idx: The index of this batch.
            dataloader_idx: The index of the dataloader that produced this batch.
                (only if multiple val dataloaders used)

        Return:
            - Any object or value
            - ``None`` - Validation will skip to the next batch

        .. code-block:: python

            # pseudocode of order
            val_outs = []
            for val_batch in val_data:
                out = validation_step(val_batch)
                if defined("validation_step_end"):
                    out = validation_step_end(out)
                val_outs.append(out)
            val_outs = validation_epoch_end(val_outs)


        .. code-block:: python

            # if you have one val dataloader:
            def validation_step(self, batch, batch_idx):
                ...


            # if you have multiple val dataloaders:
            def validation_step(self, batch, batch_idx, dataloader_idx=0):
                ...

        Examples::

            # CASE 1: A single validation dataset
            def validation_step(self, batch, batch_idx):
                x, y = batch

                # implement your own
                out = self(x)
                loss = self.loss(out, y)

                # log 6 example images
                # or generated text... or whatever
                sample_imgs = x[:6]
                grid = torchvision.utils.make_grid(sample_imgs)
                self.logger.experiment.add_image('example_images', grid, 0)

                # calculate acc
                labels_hat = torch.argmax(out, dim=1)
                val_acc = torch.sum(y == labels_hat).item() / (len(y) * 1.0)

                # log the outputs!
                self.log_dict({'val_loss': loss, 'val_acc': val_acc})

        If you pass in multiple val dataloaders, :meth:`validation_step` will have an additional argument. We recommend
        setting the default value of 0 so that you can quickly switch between single and multiple dataloaders.

        .. code-block:: python

            # CASE 2: multiple validation dataloaders
            def validation_step(self, batch, batch_idx, dataloader_idx=0):
                # dataloader_idx tells you which dataset this is.
                ...

        Note:
            If you don't need to validate you don't need to implement this method.

        Note:
            When the :meth:`validation_step` is called, the model has been put in eval mode
            and PyTorch gradients have been disabled. At the end of validation,
            the model goes back to training mode and gradients are enabled.
        """

    def validation_step_end(self, *args, **kwargs) -> Optional[STEP_OUTPUT]:
        """Use this when validating with dp or ddp2 because :meth:`validation_step` will operate on only part of
        the batch. However, this is still optional and only needed for things like softmax or NCE loss.

        Note:
            If you later switch to ddp or some other mode, this will still be called
            so that you don't have to change your code.

        .. code-block:: python

            # pseudocode
            sub_batches = split_batches_for_dp(batch)
            step_output = [validation_step(sub_batch) for sub_batch in sub_batches]
            validation_step_end(step_output)

        Args:
            step_output: What you return in :meth:`validation_step` for each batch part.

        Return:
            None or anything

        .. code-block:: python

            # WITHOUT validation_step_end
            # if used in DP or DDP2, this batch is 1/num_gpus large
            def validation_step(self, batch, batch_idx):
                # batch is 1/num_gpus big
                x, y = batch

                out = self.encoder(x)
                loss = self.softmax(out)
                loss = nce_loss(loss)
                self.log("val_loss", loss)


            # --------------
            # with validation_step_end to do softmax over the full batch
            def validation_step(self, batch, batch_idx):
                # batch is 1/num_gpus big
                x, y = batch

                out = self(x)
                return out


            def validation_step_end(self, val_step_outputs):
                for out in val_step_outputs:
                    ...

        See Also:
            See the :ref:`advanced/multi_gpu:Multi-GPU training` guide for more details.
        """

    def validation_epoch_end(self, outputs: EPOCH_OUTPUT) -> None:
        """Called at the end of the validation epoch with the outputs of all validation steps.

        .. code-block:: python

            # the pseudocode for these calls
            val_outs = []
            for val_batch in val_data:
                out = validation_step(val_batch)
                val_outs.append(out)
            validation_epoch_end(val_outs)

        Args:
            outputs: List of outputs you defined in :meth:`validation_step`, or if there
                are multiple dataloaders, a list containing a list of outputs for each dataloader.

        Return:
            None

        Note:
            If you didn't define a :meth:`validation_step`, this won't be called.

        Examples:
            With a single dataloader:

            .. code-block:: python

                def validation_epoch_end(self, val_step_outputs):
                    for out in val_step_outputs:
                        ...

            With multiple dataloaders, `outputs` will be a list of lists. The outer list contains
            one entry per dataloader, while the inner list contains the individual outputs of
            each validation step for that dataloader.

            .. code-block:: python

                def validation_epoch_end(self, outputs):
                    for dataloader_output_result in outputs:
                        dataloader_outs = dataloader_output_result.dataloader_i_outputs

                    self.log("final_metric", final_value)
        """

    def test_step(self, *args, **kwargs) -> Optional[STEP_OUTPUT]:
        r"""
        Operates on a single batch of data from the test set.
        In this step you'd normally generate examples or calculate anything of interest
        such as accuracy.

        .. code-block:: python

            # the pseudocode for these calls
            test_outs = []
            for test_batch in test_data:
                out = test_step(test_batch)
                test_outs.append(out)
            test_epoch_end(test_outs)

        Args:
            batch: The output of your :class:`~torch.utils.data.DataLoader`.
            batch_idx: The index of this batch.
            dataloader_id: The index of the dataloader that produced this batch.
                (only if multiple test dataloaders used).

        Return:
           Any of.

            - Any object or value
            - ``None`` - Testing will skip to the next batch

        .. code-block:: python

            # if you have one test dataloader:
            def test_step(self, batch, batch_idx):
                ...


            # if you have multiple test dataloaders:
            def test_step(self, batch, batch_idx, dataloader_idx=0):
                ...

        Examples::

            # CASE 1: A single test dataset
            def test_step(self, batch, batch_idx):
                x, y = batch

                # implement your own
                out = self(x)
                loss = self.loss(out, y)

                # log 6 example images
                # or generated text... or whatever
                sample_imgs = x[:6]
                grid = torchvision.utils.make_grid(sample_imgs)
                self.logger.experiment.add_image('example_images', grid, 0)

                # calculate acc
                labels_hat = torch.argmax(out, dim=1)
                test_acc = torch.sum(y == labels_hat).item() / (len(y) * 1.0)

                # log the outputs!
                self.log_dict({'test_loss': loss, 'test_acc': test_acc})

        If you pass in multiple test dataloaders, :meth:`test_step` will have an additional argument. We recommend
        setting the default value of 0 so that you can quickly switch between single and multiple dataloaders.

        .. code-block:: python

            # CASE 2: multiple test dataloaders
            def test_step(self, batch, batch_idx, dataloader_idx=0):
                # dataloader_idx tells you which dataset this is.
                ...

        Note:
            If you don't need to test you don't need to implement this method.

        Note:
            When the :meth:`test_step` is called, the model has been put in eval mode and
            PyTorch gradients have been disabled. At the end of the test epoch, the model goes back
            to training mode and gradients are enabled.
        """

    def test_step_end(self, *args, **kwargs) -> Optional[STEP_OUTPUT]:
        """Use this when testing with dp or ddp2 because :meth:`test_step` will operate on only part of the batch.
        However, this is still optional and only needed for things like softmax or NCE loss.

        Note:
            If you later switch to ddp or some other mode, this will still be called
            so that you don't have to change your code.

        .. code-block:: python

            # pseudocode
            sub_batches = split_batches_for_dp(batch)
            step_output = [test_step(sub_batch) for sub_batch in sub_batches]
            test_step_end(step_output)

        Args:
            step_output: What you return in :meth:`test_step` for each batch part.

        Return:
            None or anything

        .. code-block:: python

            # WITHOUT test_step_end
            # if used in DP or DDP2, this batch is 1/num_gpus large
            def test_step(self, batch, batch_idx):
                # batch is 1/num_gpus big
                x, y = batch

                out = self(x)
                loss = self.softmax(out)
                self.log("test_loss", loss)


            # --------------
            # with test_step_end to do softmax over the full batch
            def test_step(self, batch, batch_idx):
                # batch is 1/num_gpus big
                x, y = batch

                out = self.encoder(x)
                return out


            def test_step_end(self, output_results):
                # this out is now the full size of the batch
                all_test_step_outs = output_results.out
                loss = nce_loss(all_test_step_outs)
                self.log("test_loss", loss)

        See Also:
            See the :ref:`advanced/multi_gpu:Multi-GPU training` guide for more details.
        """

    def test_epoch_end(self, outputs: EPOCH_OUTPUT) -> None:
        """Called at the end of a test epoch with the output of all test steps.

        .. code-block:: python

            # the pseudocode for these calls
            test_outs = []
            for test_batch in test_data:
                out = test_step(test_batch)
                test_outs.append(out)
            test_epoch_end(test_outs)

        Args:
            outputs: List of outputs you defined in :meth:`test_step_end`, or if there
                are multiple dataloaders, a list containing a list of outputs for each dataloader

        Return:
            None

        Note:
            If you didn't define a :meth:`test_step`, this won't be called.

        Examples:
            With a single dataloader:

            .. code-block:: python

                def test_epoch_end(self, outputs):
                    # do something with the outputs of all test batches
                    all_test_preds = test_step_outputs.predictions

                    some_result = calc_all_results(all_test_preds)
                    self.log(some_result)

            With multiple dataloaders, `outputs` will be a list of lists. The outer list contains
            one entry per dataloader, while the inner list contains the individual outputs of
            each test step for that dataloader.

            .. code-block:: python

                def test_epoch_end(self, outputs):
                    final_value = 0
                    for dataloader_outputs in outputs:
                        for test_step_out in dataloader_outputs:
                            # do something
                            final_value += test_step_out

                    self.log("final_metric", final_value)
        """

    def predict_step(self, batch: Any, batch_idx: int, dataloader_idx: int = 0) -> Any:
        """Step function called during :meth:`~pytorch_lightning.trainer.trainer.Trainer.predict`. By default, it
        calls :meth:`~pytorch_lightning.core.lightning.LightningModule.forward`. Override to add any processing
        logic.

        The :meth:`~pytorch_lightning.core.lightning.LightningModule.predict_step` is used
        to scale inference on multi-devices.

        To prevent an OOM error, it is possible to use :class:`~pytorch_lightning.callbacks.BasePredictionWriter`
        callback to write the predictions to disk or database after each batch or on epoch end.

        The :class:`~pytorch_lightning.callbacks.BasePredictionWriter` should be used while using a spawn
        based accelerator. This happens for ``Trainer(strategy="ddp_spawn")``
        or training on 8 TPU cores with ``Trainer(tpu_cores=8)`` as predictions won't be returned.

        Example ::

            class MyModel(LightningModule):

                def predicts_step(self, batch, batch_idx, dataloader_idx=0):
                    return self(batch)

            dm = ...
            model = MyModel()
            trainer = Trainer(gpus=2)
            predictions = trainer.predict(model, dm)


        Args:
            batch: Current batch.
            batch_idx: Index of current batch.
            dataloader_idx: Index of the current dataloader.

        Return:
            Predicted output
        """
        return self(batch)

    def configure_callbacks(self):
        """Configure model-specific callbacks. When the model gets attached, e.g., when ``.fit()`` or ``.test()``
        gets called, the list returned here will be merged with the list of callbacks passed to the Trainer's
        ``callbacks`` argument. If a callback returned here has the same type as one or several callbacks already
        present in the Trainer's callbacks list, it will take priority and replace them. In addition, Lightning
        will make sure :class:`~pytorch_lightning.callbacks.model_checkpoint.ModelCheckpoint` callbacks run last.

        Return:
            A list of callbacks which will extend the list of callbacks in the Trainer.

        Example::

            def configure_callbacks(self):
                early_stop = EarlyStopping(monitor="val_acc", mode="max")
                checkpoint = ModelCheckpoint(monitor="val_loss")
                return [early_stop, checkpoint]

        Note:
            Certain callback methods like :meth:`~pytorch_lightning.callbacks.base.Callback.on_init_start`
            will never be invoked on the new callbacks returned here.
        """
        return []

    def configure_optimizers(self):
        r"""
        Choose what optimizers and learning-rate schedulers to use in your optimization.
        Normally you'd need one. But in the case of GANs or similar you might have multiple.

        Return:
            Any of these 6 options.

            - **Single optimizer**.
            - **List or Tuple** of optimizers.
            - **Two lists** - The first list has multiple optimizers, and the second has multiple LR schedulers
              (or multiple ``lr_scheduler_config``).
            - **Dictionary**, with an ``"optimizer"`` key, and (optionally) a ``"lr_scheduler"``
              key whose value is a single LR scheduler or ``lr_scheduler_config``.
            - **Tuple of dictionaries** as described above, with an optional ``"frequency"`` key.
            - **None** - Fit will run without any optimizer.

        The ``lr_scheduler_config`` is a dictionary which contains the scheduler and its associated configuration.
        The default configuration is shown below.

        .. code-block:: python

            lr_scheduler_config = {
                # REQUIRED: The scheduler instance
                "scheduler": lr_scheduler,
                # The unit of the scheduler's step size, could also be 'step'.
                # 'epoch' updates the scheduler on epoch end whereas 'step'
                # updates it after a optimizer update.
                "interval": "epoch",
                # How many epochs/steps should pass between calls to
                # `scheduler.step()`. 1 corresponds to updating the learning
                # rate after every epoch/step.
                "frequency": 1,
                # Metric to to monitor for schedulers like `ReduceLROnPlateau`
                "monitor": "val_loss",
                # If set to `True`, will enforce that the value specified 'monitor'
                # is available when the scheduler is updated, thus stopping
                # training if not found. If set to `False`, it will only produce a warning
                "strict": True,
                # If using the `LearningRateMonitor` callback to monitor the
                # learning rate progress, this keyword can be used to specify
                # a custom logged name
                "name": None,
            }

        When there are schedulers in which the ``.step()`` method is conditioned on a value, such as the
        :class:`torch.optim.lr_scheduler.ReduceLROnPlateau` scheduler, Lightning requires that the
        ``lr_scheduler_config`` contains the keyword ``"monitor"`` set to the metric name that the scheduler
        should be conditioned on.

        .. testcode::

            # The ReduceLROnPlateau scheduler requires a monitor
            def configure_optimizers(self):
                optimizer = Adam(...)
                return {
                    "optimizer": optimizer,
                    "lr_scheduler": {
                        "scheduler": ReduceLROnPlateau(optimizer, ...),
                        "monitor": "metric_to_track",
                        "frequency": "indicates how often the metric is updated"
                        # If "monitor" references validation metrics, then "frequency" should be set to a
                        # multiple of "trainer.check_val_every_n_epoch".
                    },
                }


            # In the case of two optimizers, only one using the ReduceLROnPlateau scheduler
            def configure_optimizers(self):
                optimizer1 = Adam(...)
                optimizer2 = SGD(...)
                scheduler1 = ReduceLROnPlateau(optimizer1, ...)
                scheduler2 = LambdaLR(optimizer2, ...)
                return (
                    {
                        "optimizer": optimizer1,
                        "lr_scheduler": {
                            "scheduler": scheduler1,
                            "monitor": "metric_to_track",
                        },
                    },
                    {"optimizer": optimizer2, "lr_scheduler": scheduler2},
                )

        Metrics can be made available to monitor by simply logging it using
        ``self.log('metric_to_track', metric_val)`` in your :class:`~pytorch_lightning.core.lightning.LightningModule`.

        Note:
            The ``frequency`` value specified in a dict along with the ``optimizer`` key is an int corresponding
            to the number of sequential batches optimized with the specific optimizer.
            It should be given to none or to all of the optimizers.
            There is a difference between passing multiple optimizers in a list,
            and passing multiple optimizers in dictionaries with a frequency of 1:

                - In the former case, all optimizers will operate on the given batch in each optimization step.
                - In the latter, only one optimizer will operate on the given batch at every step.

            This is different from the ``frequency`` value specified in the ``lr_scheduler_config`` mentioned above.

            .. code-block:: python

                def configure_optimizers(self):
                    optimizer_one = torch.optim.SGD(self.model.parameters(), lr=0.01)
                    optimizer_two = torch.optim.SGD(self.model.parameters(), lr=0.01)
                    return [
                        {"optimizer": optimizer_one, "frequency": 5},
                        {"optimizer": optimizer_two, "frequency": 10},
                    ]

            In this example, the first optimizer will be used for the first 5 steps,
            the second optimizer for the next 10 steps and that cycle will continue.
            If an LR scheduler is specified for an optimizer using the ``lr_scheduler`` key in the above dict,
            the scheduler will only be updated when its optimizer is being used.

        Examples::

            # most cases. no learning rate scheduler
            def configure_optimizers(self):
                return Adam(self.parameters(), lr=1e-3)

            # multiple optimizer case (e.g.: GAN)
            def configure_optimizers(self):
                gen_opt = Adam(self.model_gen.parameters(), lr=0.01)
                dis_opt = Adam(self.model_dis.parameters(), lr=0.02)
                return gen_opt, dis_opt

            # example with learning rate schedulers
            def configure_optimizers(self):
                gen_opt = Adam(self.model_gen.parameters(), lr=0.01)
                dis_opt = Adam(self.model_dis.parameters(), lr=0.02)
                dis_sch = CosineAnnealing(dis_opt, T_max=10)
                return [gen_opt, dis_opt], [dis_sch]

            # example with step-based learning rate schedulers
            # each optimizer has its own scheduler
            def configure_optimizers(self):
                gen_opt = Adam(self.model_gen.parameters(), lr=0.01)
                dis_opt = Adam(self.model_dis.parameters(), lr=0.02)
                gen_sch = {
                    'scheduler': ExponentialLR(gen_opt, 0.99),
                    'interval': 'step'  # called after each training step
                }
                dis_sch = CosineAnnealing(dis_opt, T_max=10) # called every epoch
                return [gen_opt, dis_opt], [gen_sch, dis_sch]

            # example with optimizer frequencies
            # see training procedure in `Improved Training of Wasserstein GANs`, Algorithm 1
            # https://arxiv.org/abs/1704.00028
            def configure_optimizers(self):
                gen_opt = Adam(self.model_gen.parameters(), lr=0.01)
                dis_opt = Adam(self.model_dis.parameters(), lr=0.02)
                n_critic = 5
                return (
                    {'optimizer': dis_opt, 'frequency': n_critic},
                    {'optimizer': gen_opt, 'frequency': 1}
                )

        Note:
            Some things to know:

            - Lightning calls ``.backward()`` and ``.step()`` on each optimizer and learning rate scheduler as needed.
            - If you use 16-bit precision (``precision=16``), Lightning will automatically handle the optimizers.
            - If you use multiple optimizers, :meth:`training_step` will have an additional ``optimizer_idx`` parameter.
            - If you use :class:`torch.optim.LBFGS`, Lightning handles the closure function automatically for you.
            - If you use multiple optimizers, gradients will be calculated only for the parameters of current optimizer
              at each training step.
            - If you need to control how often those optimizers step or override the default ``.step()`` schedule,
              override the :meth:`optimizer_step` hook.
        """
        rank_zero_warn("`configure_optimizers` must be implemented to be used with the Lightning Trainer")

    def manual_backward(self, loss: Tensor, *args, **kwargs) -> None:
        """Call this directly from your :meth:`training_step` when doing optimizations manually. By using this,
        Lightning can ensure that all the proper scaling gets applied when using mixed precision.

        See :ref:`manual optimization<common/optimizers:Manual optimization>` for more examples.

        Example::

            def training_step(...):
                opt = self.optimizers()
                loss = ...
                opt.zero_grad()
                # automatically applies scaling, etc...
                self.manual_backward(loss)
                opt.step()

        Args:
            loss: The tensor on which to compute gradients. Must have a graph attached.
            *args: Additional positional arguments to be forwarded to :meth:`~torch.Tensor.backward`
            **kwargs: Additional keyword arguments to be forwarded to :meth:`~torch.Tensor.backward`
        """
        self._verify_is_manual_optimization("manual_backward")
        self.trainer.accelerator.backward(loss, None, None, *args, **kwargs)

    def backward(
        self, loss: Tensor, optimizer: Optional[Optimizer], optimizer_idx: Optional[int], *args, **kwargs
    ) -> None:
        """Called to perform backward on the loss returned in :meth:`training_step`. Override this hook with your
        own implementation if you need to.

        Args:
            loss: The loss tensor returned by :meth:`training_step`. If gradient accumulation is used, the loss here
                holds the normalized value (scaled by 1 / accumulation steps).
            optimizer: Current optimizer being used. ``None`` if using manual optimization.
            optimizer_idx: Index of the current optimizer being used. ``None`` if using manual optimization.

        Example::

            def backward(self, loss, optimizer, optimizer_idx):
                loss.backward()
        """
        loss.backward(*args, **kwargs)

    def toggle_optimizer(self, optimizer: Union[Optimizer, LightningOptimizer], optimizer_idx: int) -> None:
        """Makes sure only the gradients of the current optimizer's parameters are calculated in the training step
        to prevent dangling gradients in multiple-optimizer setup.

        This is only called automatically when automatic optimization is enabled and multiple optimizers are used.
        It works with :meth:`untoggle_optimizer` to make sure ``param_requires_grad_state`` is properly reset.

        Args:
            optimizer: The optimizer to toggle.
            optimizer_idx: The index of the optimizer to toggle.
        """
        # Iterate over all optimizer parameters to preserve their `requires_grad` information
        # in case these are pre-defined during `configure_optimizers`
        param_requires_grad_state = {}
        for opt in self.optimizers(use_pl_optimizer=False):
            for group in opt.param_groups:
                for param in group["params"]:
                    # If a param already appear in param_requires_grad_state, continue
                    if param in param_requires_grad_state:
                        continue
                    param_requires_grad_state[param] = param.requires_grad
                    param.requires_grad = False

        # Then iterate over the current optimizer's parameters and set its `requires_grad`
        # properties accordingly
        for group in optimizer.param_groups:
            for param in group["params"]:
                param.requires_grad = param_requires_grad_state[param]
        self._param_requires_grad_state = param_requires_grad_state

    def untoggle_optimizer(self, optimizer_idx: int) -> None:
        """Resets the state of required gradients that were toggled with :meth:`toggle_optimizer`.

        This is only called automatically when automatic optimization is enabled and multiple optimizers are used.

        Args:
            optimizer_idx: The index of the optimizer to untoggle.
        """
        for opt_idx, opt in enumerate(self.optimizers(use_pl_optimizer=False)):
            if optimizer_idx != opt_idx:
                for group in opt.param_groups:
                    for param in group["params"]:
                        if param in self._param_requires_grad_state:
                            param.requires_grad = self._param_requires_grad_state[param]
        # save memory
        self._param_requires_grad_state = {}

    def clip_gradients(
        self,
        optimizer: Optimizer,
        gradient_clip_val: Optional[Union[int, float]] = None,
        gradient_clip_algorithm: Optional[str] = None,
    ):
        """Handles gradient clipping internally.

        Note:
            Do not override this method. If you want to customize gradient clipping, consider
            using :meth:`configure_gradient_clipping` method.

        Args:
            optimizer: Current optimizer being used.
            gradient_clip_val: The value at which to clip gradients.
            gradient_clip_algorithm: The gradient clipping algorithm to use. Pass ``gradient_clip_algorithm="value"``
                to clip by value, and ``gradient_clip_algorithm="norm"`` to clip by norm.
        """
        if gradient_clip_val is None:
            gradient_clip_val = self.trainer.gradient_clip_val or 0.0
        elif self.trainer.gradient_clip_val is not None and self.trainer.gradient_clip_val != gradient_clip_val:
            raise MisconfigurationException(
                f"You have set `Trainer(gradient_clip_val={self.trainer.gradient_clip_val!r})`"
                f" and have passed `clip_gradients(gradient_clip_val={gradient_clip_val!r})`."
                " Please use only one of them."
            )

        if gradient_clip_algorithm is None:
            gradient_clip_algorithm = self.trainer.gradient_clip_algorithm or "norm"
        else:
            gradient_clip_algorithm = gradient_clip_algorithm.lower()
            if (
                self.trainer.gradient_clip_algorithm is not None
                and self.trainer.gradient_clip_algorithm != gradient_clip_algorithm
            ):
                raise MisconfigurationException(
                    f"You have set `Trainer(gradient_clip_algorithm={self.trainer.gradient_clip_algorithm.value!r})`"
                    f" and have passed `clip_gradients(gradient_clip_algorithm={gradient_clip_algorithm!r})"
                    " Please use only one of them."
                )

        if not isinstance(gradient_clip_val, (int, float)):
            raise TypeError(f"`gradient_clip_val` should be an int or a float. Got {gradient_clip_val}.")

        if not GradClipAlgorithmType.supported_type(gradient_clip_algorithm.lower()):
            raise MisconfigurationException(
                f"`gradient_clip_algorithm` {gradient_clip_algorithm} is invalid."
                f" Allowed algorithms: {GradClipAlgorithmType.supported_types()}."
            )

        gradient_clip_algorithm = GradClipAlgorithmType(gradient_clip_algorithm)
        self.trainer.precision_plugin.clip_gradients(optimizer, gradient_clip_val, gradient_clip_algorithm)

    def configure_gradient_clipping(
        self,
        optimizer: Optimizer,
        optimizer_idx: int,
        gradient_clip_val: Optional[Union[int, float]] = None,
        gradient_clip_algorithm: Optional[str] = None,
    ):
        """Perform gradient clipping for the optimizer parameters. Called before :meth:`optimizer_step`.

        Args:
            optimizer: Current optimizer being used.
            optimizer_idx: Index of the current optimizer being used.
            gradient_clip_val: The value at which to clip gradients. By default value passed in Trainer
                will be available here.
            gradient_clip_algorithm: The gradient clipping algorithm to use. By default value
                passed in Trainer will be available here.

        Example::

            # Perform gradient clipping on gradients associated with discriminator (optimizer_idx=1) in GAN
            def configure_gradient_clipping(self, optimizer, optimizer_idx, gradient_clip_val, gradient_clip_algorithm):
                if optimizer_idx == 1:
                    # Lightning will handle the gradient clipping
                    self.clip_gradients(
                        optimizer,
                        gradient_clip_val=gradient_clip_val,
                        gradient_clip_algorithm=gradient_clip_algorithm
                    )
                else:
                    # implement your own custom logic to clip gradients for generator (optimizer_idx=0)
        """
        self.clip_gradients(
            optimizer, gradient_clip_val=gradient_clip_val, gradient_clip_algorithm=gradient_clip_algorithm
        )

    def optimizer_step(
        self,
        epoch: int,
        batch_idx: int,
        optimizer: Union[Optimizer, LightningOptimizer],
        optimizer_idx: int = 0,
        optimizer_closure: Optional[Callable[[], Any]] = None,
        on_tpu: bool = False,
        using_native_amp: bool = False,
        using_lbfgs: bool = False,
    ) -> None:
        r"""
        Override this method to adjust the default way the
        :class:`~pytorch_lightning.trainer.trainer.Trainer` calls each optimizer.
        By default, Lightning calls ``step()`` and ``zero_grad()`` as shown in the example
        once per optimizer. This method (and ``zero_grad()``) won't be called during the
        accumulation phase when ``Trainer(accumulate_grad_batches != 1)``.

        Args:
            epoch: Current epoch
            batch_idx: Index of current batch
            optimizer: A PyTorch optimizer
            optimizer_idx: If you used multiple optimizers, this indexes into that list.
            optimizer_closure: Closure for all optimizers. This closure must be executed as it includes the
                calls to ``training_step()``, ``optimizer.zero_grad()``, and ``backward()``.
            on_tpu: ``True`` if TPU backward is required
            using_native_amp: ``True`` if using native amp
            using_lbfgs: True if the matching optimizer is :class:`torch.optim.LBFGS`

        Examples::

            # DEFAULT
            def optimizer_step(self, epoch, batch_idx, optimizer, optimizer_idx,
                               optimizer_closure, on_tpu, using_native_amp, using_lbfgs):
                optimizer.step(closure=optimizer_closure)

            # Alternating schedule for optimizer steps (i.e.: GANs)
            def optimizer_step(self, epoch, batch_idx, optimizer, optimizer_idx,
                               optimizer_closure, on_tpu, using_native_amp, using_lbfgs):
                # update generator opt every step
                if optimizer_idx == 0:
                    optimizer.step(closure=optimizer_closure)

                # update discriminator opt every 2 steps
                if optimizer_idx == 1:
                    if (batch_idx + 1) % 2 == 0 :
                        optimizer.step(closure=optimizer_closure)
                    else:
                        # call the closure by itself to run `training_step` + `backward` without an optimizer step
                        optimizer_closure()

                # ...
                # add as many optimizers as you want

        Here's another example showing how to use this for more advanced things such as
        learning rate warm-up:

        .. code-block:: python

            # learning rate warm-up
            def optimizer_step(
                self,
                epoch,
                batch_idx,
                optimizer,
                optimizer_idx,
                optimizer_closure,
                on_tpu,
                using_native_amp,
                using_lbfgs,
            ):
                # warm up lr
                if self.trainer.global_step < 500:
                    lr_scale = min(1.0, float(self.trainer.global_step + 1) / 500.0)
                    for pg in optimizer.param_groups:
                        pg["lr"] = lr_scale * self.learning_rate

                # update params
                optimizer.step(closure=optimizer_closure)

        """
        optimizer.step(closure=optimizer_closure)

        # TODO: Refactor the following code out of this file.
        # CAVEAT: If the user overrides this method, then model averaging will be disabled by default.
        if _TORCH_GREATER_EQUAL_1_10 and self._model_averager is not None:
            for opt in self.optimizers(use_pl_optimizer=False):
                for group in opt.param_groups:
                    for param in group["params"]:
                        if param.grad is None:
                            continue
                        self._model_averager.average_parameters(iter(param))

    def optimizer_zero_grad(self, epoch: int, batch_idx: int, optimizer: Optimizer, optimizer_idx: int):
        """Override this method to change the default behaviour of ``optimizer.zero_grad()``.

        Args:
            epoch: Current epoch
            batch_idx: Index of current batch
            optimizer: A PyTorch optimizer
            optimizer_idx: If you used multiple optimizers this indexes into that list.

        Examples::

            # DEFAULT
            def optimizer_zero_grad(self, epoch, batch_idx, optimizer, optimizer_idx):
                optimizer.zero_grad()

            # Set gradients to `None` instead of zero to improve performance.
            def optimizer_zero_grad(self, epoch, batch_idx, optimizer, optimizer_idx):
                optimizer.zero_grad(set_to_none=True)

        See :meth:`torch.optim.Optimizer.zero_grad` for the explanation of the above example.
        """
        optimizer.zero_grad()

    def tbptt_split_batch(self, batch: Any, split_size: int) -> List[Any]:
        r"""
        When using truncated backpropagation through time, each batch must be split along the
        time dimension. Lightning handles this by default, but for custom behavior override
        this function.

        Args:
            batch: Current batch
            split_size: The size of the split

        Return:
            List of batch splits. Each split will be passed to :meth:`training_step` to enable truncated
            back propagation through time. The default implementation splits root level Tensors and
            Sequences at dim=1 (i.e. time dim). It assumes that each time dim is the same length.

        Examples::

            def tbptt_split_batch(self, batch, split_size):
                splits = []
                for t in range(0, time_dims[0], split_size):
                    batch_split = []
                    for i, x in enumerate(batch):
                        if isinstance(x, torch.Tensor):
                            split_x = x[:, t:t + split_size]
                        elif isinstance(x, collections.Sequence):
                            split_x = [None] * len(x)
                            for batch_idx in range(len(x)):
                              split_x[batch_idx] = x[batch_idx][t:t + split_size]
                        batch_split.append(split_x)
                    splits.append(batch_split)
                return splits

        Note:
            Called in the training loop after
            :meth:`~pytorch_lightning.callbacks.base.Callback.on_batch_start`
            if :paramref:`~pytorch_lightning.core.lightning.LightningModule.truncated_bptt_steps` > 0.
            Each returned batch split is passed separately to :meth:`training_step`.
        """
        time_dims = [len(x[0]) for x in batch if isinstance(x, (torch.Tensor, collections.Sequence))]
        assert len(time_dims) >= 1, "Unable to determine batch time dimension"
        assert all(x == time_dims[0] for x in time_dims), "Batch time dimension length is ambiguous"

        splits = []
        for t in range(0, time_dims[0], split_size):
            batch_split = []
            for i, x in enumerate(batch):
                if isinstance(x, torch.Tensor):
                    split_x = x[:, t : t + split_size]
                elif isinstance(x, collections.Sequence):
                    split_x = [None] * len(x)
                    for batch_idx in range(len(x)):
                        split_x[batch_idx] = x[batch_idx][t : t + split_size]

                batch_split.append(split_x)

            splits.append(batch_split)

        return splits

    def summarize(self, max_depth: int = 1) -> ModelSummary:
        """Summarize this LightningModule.

        .. deprecated:: v1.5
            This method was deprecated in v1.5 in favor of `pytorch_lightning.utilities.model_summary.summarize`
            and will be removed in v1.7.

        Args:
            max_depth: The maximum depth of layer nesting that the summary will include. A value of 0 turns the
                layer summary off. Default: 1.

        Return:
            The model summary object
        """
        rank_zero_deprecation(
            "The `LightningModule.summarize` method is deprecated in v1.5 and will be removed in v1.7. "
            "Use `pytorch_lightning.utilities.model_summary.summarize` instead.",
            stacklevel=6,
        )

        return summarize(self, max_depth)

    def freeze(self) -> None:
        r"""
        Freeze all params for inference.

        Example::

            model = MyLightningModule(...)
            model.freeze()

        """
        for param in self.parameters():
            param.requires_grad = False

        self.eval()

    def unfreeze(self) -> None:
        """Unfreeze all parameters for training.

        .. code-block:: python

            model = MyLightningModule(...)
            model.unfreeze()
        """
        for param in self.parameters():
            param.requires_grad = True

        self.train()

    def get_progress_bar_dict(self) -> Dict[str, Union[int, str]]:
        r"""
        .. deprecated:: v1.5
            This method was deprecated in v1.5 in favor of
            `pytorch_lightning.callbacks.progress.base.get_standard_metrics` and will be removed in v1.7.

        Implement this to override the default items displayed in the progress bar.
        By default it includes the average loss value, split index of BPTT (if used)
        and the version of the experiment when using a logger.

        .. code-block::

            Epoch 1:   4%|▎         | 40/1095 [00:03<01:37, 10.84it/s, loss=4.501, v_num=10]

        Here is an example how to override the defaults:

        .. code-block:: python

            def get_progress_bar_dict(self):
                # don't show the version number
                items = super().get_progress_bar_dict()
                items.pop("v_num", None)
                return items

        Return:
            Dictionary with the items to be displayed in the progress bar.
        """
        return progress_base.get_standard_metrics(self.trainer, self)

    def _verify_is_manual_optimization(self, fn_name):
        if self.automatic_optimization:
            raise MisconfigurationException(
                f"to use {fn_name}, please disable automatic optimization:"
                " set model property `automatic_optimization` as False"
            )

    @classmethod
    def _auto_collect_arguments(cls, frame=None) -> Tuple[Dict, Dict]:
        """Collect all module arguments in the current constructor and all child constructors. The child
        constructors are all the ``__init__`` methods that reach the current class through (chained)
        ``super().__init__()`` calls.

        Args:
            frame: instance frame

        Returns:
            self_arguments: arguments dictionary of the first instance
            parents_arguments: arguments dictionary of the parent's instances
        """
        if not frame:
            frame = inspect.currentframe()

        frame_args = collect_init_args(frame.f_back, [])
        self_arguments = frame_args[-1]

        # set hyper_parameters in child
        self_arguments = self_arguments
        parents_arguments = {}

        # add all arguments from parents
        for args in frame_args[:-1]:
            parents_arguments.update(args)
        return self_arguments, parents_arguments

    @torch.no_grad()
    def to_onnx(self, file_path: Union[str, Path], input_sample: Optional[Any] = None, **kwargs):
        """Saves the model in ONNX format.

        Args:
            file_path: The path of the file the onnx model should be saved to.
            input_sample: An input for tracing. Default: None (Use self.example_input_array)
            **kwargs: Will be passed to torch.onnx.export function.

        Example:
            >>> class SimpleModel(LightningModule):
            ...     def __init__(self):
            ...         super().__init__()
            ...         self.l1 = torch.nn.Linear(in_features=64, out_features=4)
            ...
            ...     def forward(self, x):
            ...         return torch.relu(self.l1(x.view(x.size(0), -1)))

            >>> with tempfile.NamedTemporaryFile(suffix='.onnx', delete=False) as tmpfile:
            ...     model = SimpleModel()
            ...     input_sample = torch.randn((1, 64))
            ...     model.to_onnx(tmpfile.name, input_sample, export_params=True)
            ...     os.path.isfile(tmpfile.name)
            True
        """
        mode = self.training

        if input_sample is None:
            if self.example_input_array is None:
                raise ValueError(
                    "Could not export to ONNX since neither `input_sample` nor"
                    " `model.example_input_array` attribute is set."
                )
            input_sample = self.example_input_array

        input_sample = self._apply_batch_transfer_handler(input_sample)

        if "example_outputs" not in kwargs:
            self.eval()
            if isinstance(input_sample, Tuple):
                kwargs["example_outputs"] = self(*input_sample)
            else:
                kwargs["example_outputs"] = self(input_sample)

        torch.onnx.export(self, input_sample, file_path, **kwargs)
        self.train(mode)

    @torch.no_grad()
    def to_torchscript(
        self,
        file_path: Optional[Union[str, Path]] = None,
        method: Optional[str] = "script",
        example_inputs: Optional[Any] = None,
        **kwargs,
    ) -> Union[ScriptModule, Dict[str, ScriptModule]]:
        """By default compiles the whole model to a :class:`~torch.jit.ScriptModule`. If you want to use tracing,
        please provided the argument ``method='trace'`` and make sure that either the `example_inputs` argument is
        provided, or the model has :attr:`example_input_array` set. If you would like to customize the modules that
        are scripted you should override this method. In case you want to return multiple modules, we recommend
        using a dictionary.

        Args:
            file_path: Path where to save the torchscript. Default: None (no file saved).
            method: Whether to use TorchScript's script or trace method. Default: 'script'
            example_inputs: An input to be used to do tracing when method is set to 'trace'.
              Default: None (uses :attr:`example_input_array`)
            **kwargs: Additional arguments that will be passed to the :func:`torch.jit.script` or
              :func:`torch.jit.trace` function.

        Note:
            - Requires the implementation of the
              :meth:`~pytorch_lightning.core.lightning.LightningModule.forward` method.
            - The exported script will be set to evaluation mode.
            - It is recommended that you install the latest supported version of PyTorch
              to use this feature without limitations. See also the :mod:`torch.jit`
              documentation for supported features.

        Example:
            >>> class SimpleModel(LightningModule):
            ...     def __init__(self):
            ...         super().__init__()
            ...         self.l1 = torch.nn.Linear(in_features=64, out_features=4)
            ...
            ...     def forward(self, x):
            ...         return torch.relu(self.l1(x.view(x.size(0), -1)))
            ...
            >>> model = SimpleModel()
            >>> torch.jit.save(model.to_torchscript(), "model.pt")  # doctest: +SKIP
            >>> os.path.isfile("model.pt")  # doctest: +SKIP
            >>> torch.jit.save(model.to_torchscript(file_path="model_trace.pt", method='trace', # doctest: +SKIP
            ...                                     example_inputs=torch.randn(1, 64)))  # doctest: +SKIP
            >>> os.path.isfile("model_trace.pt")  # doctest: +SKIP
            True

        Return:
            This LightningModule as a torchscript, regardless of whether `file_path` is
            defined or not.
        """
        mode = self.training

        self._running_torchscript = True

        if method == "script":
            torchscript_module = torch.jit.script(self.eval(), **kwargs)
        elif method == "trace":
            # if no example inputs are provided, try to see if model has example_input_array set
            if example_inputs is None:
                if self.example_input_array is None:
                    raise ValueError(
                        "Choosing method=`trace` requires either `example_inputs`"
                        " or `model.example_input_array` to be defined."
                    )
                example_inputs = self.example_input_array

            # automatically send example inputs to the right device and use trace
            example_inputs = self._apply_batch_transfer_handler(example_inputs)
            torchscript_module = torch.jit.trace(func=self.eval(), example_inputs=example_inputs, **kwargs)
        else:
            raise ValueError(f"The 'method' parameter only supports 'script' or 'trace', but value given was: {method}")

        self.train(mode)

        if file_path is not None:
            fs = get_filesystem(file_path)
            with fs.open(file_path, "wb") as f:
                torch.jit.save(torchscript_module, f)

        self._running_torchscript = False

        return torchscript_module

    @property
    def model_size(self) -> float:
        """Returns the model size in MegaBytes (MB)

        Note:
            This property will not return correct value for Deepspeed (stage 3) and fully-sharded training.
        """
        if not self._running_torchscript:  # remove with the deprecation removal
            rank_zero_deprecation(
                "The `LightningModule.model_size` property was deprecated in v1.5 and will be removed in v1.7."
                " Please use the `pytorch_lightning.utilities.memory.get_model_size_mb`.",
                stacklevel=5,
            )
        return get_model_size_mb(self)

    def add_to_queue(self, queue: torch.multiprocessing.SimpleQueue) -> None:
        """Appends the :attr:`trainer.callback_metrics` dictionary to the given queue. To avoid issues with memory
        sharing, we cast the data to numpy.

        Args:
            queue: the instance of the queue to append the data.

        .. deprecated:: v1.5
            This method was deprecated in v1.5 in favor of `DDPSpawnPlugin.add_to_queue`
            and will be removed in v1.7.
        """
        if self.trainer and isinstance(self.trainer.training_type_plugin, pl.plugins.training_type.DDPSpawnPlugin):
            self.trainer.training_type_plugin.add_to_queue(self.trainer, queue)

    def get_from_queue(self, queue: torch.multiprocessing.SimpleQueue) -> None:
        """Retrieve the :attr:`trainer.callback_metrics` dictionary from the given queue. To preserve consistency,
        we cast back the data to ``torch.Tensor``.

        Args:
            queue: the instance of the queue from where to get the data.

        .. deprecated:: v1.5
            This method was deprecated in v1.5 in favor of `DDPSpawnPlugin.get_from_queue`
            and will be removed in v1.7.
        """
        if self.trainer and isinstance(self.trainer.training_type_plugin, pl.plugins.training_type.DDPSpawnPlugin):
            self.trainer.training_type_plugin.get_from_queue(self.trainer, queue)

    @contextmanager
    def _prevent_trainer_and_dataloaders_deepcopy(self) -> None:
        self._should_prevent_trainer_and_dataloaders_deepcopy = True
        yield
        self._should_prevent_trainer_and_dataloaders_deepcopy = False

    def __getstate__(self) -> Dict[str, Any]:
        state = dict(self.__dict__)
        if self._should_prevent_trainer_and_dataloaders_deepcopy:
            state["trainer"] = None
            state.pop("train_dataloader", None)
            state.pop("val_dataloader", None)
            state.pop("test_dataloader", None)
            state.pop("predict_dataloader", None)
        return state

    def _register_sharded_tensor_state_dict_hooks_if_available(self) -> None:
        """Adds ShardedTensor state dict hooks if ShardedTensors are supported.

        These hooks ensure that ShardedTensors are included when saving, and are loaded the LightningModule correctly.
        """
        if not _TORCH_GREATER_EQUAL_1_10 or _IS_WINDOWS or not torch.distributed.is_available():
            rank_zero_debug("Could not register sharded tensor state dict hooks")
            return

        from torch.distributed._sharded_tensor import pre_load_state_dict_hook, state_dict_hook

        self._register_state_dict_hook(state_dict_hook)
        self._register_load_state_dict_pre_hook(pre_load_state_dict_hook, True)<|MERGE_RESOLUTION|>--- conflicted
+++ resolved
@@ -118,13 +118,10 @@
         self._param_requires_grad_state = {}
         self._metric_attributes: Optional[Dict[int, str]] = None
         self._should_prevent_trainer_and_dataloaders_deepcopy: bool = False
-<<<<<<< HEAD
         if _TORCH_GREATER_EQUAL_1_10:
             self._model_averager: Optional[ModelAverager] = None
-=======
         # TODO: remove after the 1.6 release
         self._running_torchscript = False
->>>>>>> 89d0064b
 
         self._register_sharded_tensor_state_dict_hooks_if_available()
 
