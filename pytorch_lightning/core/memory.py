# Copyright The PyTorch Lightning team.
#
# Licensed under the Apache License, Version 2.0 (the "License");
# you may not use this file except in compliance with the License.
# You may obtain a copy of the License at
#
#     http://www.apache.org/licenses/LICENSE-2.0
#
# Unless required by applicable law or agreed to in writing, software
# distributed under the License is distributed on an "AS IS" BASIS,
# WITHOUT WARRANTIES OR CONDITIONS OF ANY KIND, either express or implied.
# See the License for the specific language governing permissions and
# limitations under the License.

import os
import subprocess
from collections import OrderedDict
from subprocess import PIPE
from typing import Tuple, Dict, Union, List, Any

import numpy as np
import torch
import torch.nn as nn
from torch.utils.hooks import RemovableHandle

from pytorch_lightning.utilities import AMPType

PARAMETER_NUM_UNITS = [" ", "K", "M", "B", "T"]
UNKNOWN_SIZE = "?"


class LayerSummary(object):
    """
    Summary class for a single layer in a :class:`~pytorch_lightning.core.lightning.LightningModule`.
    It collects the following information:

    - Type of the layer (e.g. Linear, BatchNorm1d, ...)
    - Input shape
    - Output shape
    - Number of parameters

    The input and output shapes are only known after the example input array was
    passed through the model.

    Example::

        >>> model = torch.nn.Conv2d(3, 8, 3)
        >>> summary = LayerSummary(model)
        >>> summary.num_parameters
        224
        >>> summary.layer_type
        'Conv2d'
        >>> output = model(torch.rand(1, 3, 5, 5))
        >>> summary.in_size
        [1, 3, 5, 5]
        >>> summary.out_size
        [1, 8, 3, 3]

    Args:
        module: A module to summarize

    """

    def __init__(self, module: nn.Module):
        super().__init__()
        self._module = module
        self._hook_handle = self._register_hook()
        self._in_size = None
        self._out_size = None

    def __del__(self):
        self.detach_hook()

    def _register_hook(self) -> RemovableHandle:
        """
        Registers a hook on the module that computes the input- and output size(s) on the first forward pass.
        If the hook is called, it will remove itself from the from the module, meaning that
        recursive models will only record their input- and output shapes once.

        Return:
            A handle for the installed hook.
        """

        def hook(module, inp, out):
            if len(inp) == 1:
                inp = inp[0]
            self._in_size = parse_batch_shape(inp)
            self._out_size = parse_batch_shape(out)
            self._hook_handle.remove()

        return self._module.register_forward_hook(hook)

    def detach_hook(self):
        """
        Removes the forward hook if it was not already removed in the forward pass.
        Will be called after the summary is created.
        """
        if self._hook_handle is not None:
            self._hook_handle.remove()

    @property
    def in_size(self) -> Union[str, List]:
        return self._in_size or UNKNOWN_SIZE

    @property
    def out_size(self) -> Union[str, List]:
        return self._out_size or UNKNOWN_SIZE

    @property
    def layer_type(self) -> str:
        """ Returns the class name of the module. """
        return str(self._module.__class__.__name__)

    @property
    def num_parameters(self) -> int:
        """ Returns the number of parameters in this module. """
        return sum(np.prod(p.shape) for p in self._module.parameters())


class ModelSummary(object):
    """
    Generates a summary of all layers in a :class:`~pytorch_lightning.core.lightning.LightningModule`.

    Args:
        model: The model to summarize (also referred to as the root module)
        mode: Can be one of

             - `top` (default): only the top-level modules will be recorded (the children of the root module)
             - `full`: summarizes all layers and their submodules in the root module

    The string representation of this summary prints a table with columns containing
    the name, type and number of parameters for each layer.

    The root module may also have an attribute ``example_input_array`` as shown in the example below.
    If present, the root module will be called with it as input to determine the
    intermediate input- and output shapes of all layers. Supported are tensors and
    nested lists and tuples of tensors. All other types of inputs will be skipped and show as `?`
    in the summary table. The summary will also display `?` for layers not used in the forward pass.

    Example::

        >>> import pytorch_lightning as pl
        >>> class LitModel(pl.LightningModule):
        ...
        ...     def __init__(self):
        ...         super().__init__()
        ...         self.net = nn.Sequential(nn.Linear(256, 512), nn.BatchNorm1d(512))
        ...         self.example_input_array = torch.zeros(10, 256)  # optional
        ...
        ...     def forward(self, x):
        ...         return self.net(x)
        ...
        >>> model = LitModel()
        >>> ModelSummary(model, mode='top')  # doctest: +NORMALIZE_WHITESPACE
          | Name | Type       | Params | In sizes  | Out sizes
        ------------------------------------------------------------
        0 | net  | Sequential | 132 K  | [10, 256] | [10, 512]
        >>> ModelSummary(model, mode='full')  # doctest: +NORMALIZE_WHITESPACE
          | Name  | Type        | Params | In sizes  | Out sizes
        --------------------------------------------------------------
        0 | net   | Sequential  | 132 K  | [10, 256] | [10, 512]
        1 | net.0 | Linear      | 131 K  | [10, 256] | [10, 512]
        2 | net.1 | BatchNorm1d | 1 K    | [10, 512] | [10, 512]
    """

    MODE_TOP = "top"
    MODE_FULL = "full"
    MODE_DEFAULT = MODE_TOP
    MODES = [MODE_FULL, MODE_TOP]

    def __init__(self, model, mode: str = MODE_DEFAULT):
        self._model = model
        self._mode = mode
        self._layer_summary = self.summarize()

    @property
    def named_modules(self) -> List[Tuple[str, nn.Module]]:
        if self._mode == ModelSummary.MODE_FULL:
            mods = self._model.named_modules()
            mods = list(mods)[1:]  # do not include root module (LightningModule)
        elif self._mode == ModelSummary.MODE_TOP:
            # the children are the top-level modules
            mods = self._model.named_children()
        else:
            mods = []
        return list(mods)

    @property
    def layer_names(self) -> List[str]:
        return list(self._layer_summary.keys())

    @property
    def layer_types(self) -> List[str]:
        return [layer.layer_type for layer in self._layer_summary.values()]

    @property
    def in_sizes(self) -> List:
        return [layer.in_size for layer in self._layer_summary.values()]

    @property
    def out_sizes(self) -> List:
        return [layer.out_size for layer in self._layer_summary.values()]

    @property
    def param_nums(self) -> List[int]:
        return [layer.num_parameters for layer in self._layer_summary.values()]

    def summarize(self) -> Dict[str, LayerSummary]:
        summary = OrderedDict((name, LayerSummary(module)) for name, module in self.named_modules)
        if self._model.example_input_array is not None:
            self._forward_example_input()
        for layer in summary.values():
            layer.detach_hook()
        return summary

    def _forward_example_input(self) -> None:
        """ Run the example input through each layer to get input- and output sizes. """
        model = self._model
        trainer = self._model.trainer

        input_ = model.example_input_array
        input_ = model.transfer_batch_to_device(input_, model.device)

<<<<<<< HEAD
        if trainer is not None and trainer.amp_type == AMPType.NATIVE and not trainer.use_tpu:
=======
        if trainer is not None and trainer.amp_backend == AMPType.NATIVE and not trainer.use_tpu:
>>>>>>> 527b9dca
            model.forward = torch.cuda.amp.autocast()(model.forward)

        mode = model.training
        model.eval()
        with torch.no_grad():
            # let the model hooks collect the input- and output shapes
            if isinstance(input_, (list, tuple)):
                model(*input_)
            elif isinstance(input_, dict):
                model(**input_)
            else:
                model(input_)
        model.train(mode)  # restore mode of module

    def __str__(self):
        """
        Makes a summary listing with:

        Layer Name, Layer Type, Number of Parameters, Input Sizes, Output Sizes
        """
        arrays = [
            [" ", list(map(str, range(len(self._layer_summary))))],
            ["Name", self.layer_names],
            ["Type", self.layer_types],
            ["Params", list(map(get_human_readable_count, self.param_nums))],
        ]
        if self._model.example_input_array is not None:
            arrays.append(["In sizes", self.in_sizes])
            arrays.append(["Out sizes", self.out_sizes])

        return _format_summary_table(*arrays)

    def __repr__(self):
        return str(self)


def parse_batch_shape(batch: Any) -> Union[str, List]:
    if hasattr(batch, "shape"):
        return list(batch.shape)

    if isinstance(batch, (list, tuple)):
        shape = [parse_batch_shape(el) for el in batch]
        return shape

    return UNKNOWN_SIZE


def _format_summary_table(*cols) -> str:
    """
    Takes in a number of arrays, each specifying a column in
    the summary table, and combines them all into one big
    string defining the summary table that are nicely formatted.
    """
    n_rows = len(cols[0][1])
    n_cols = 1 + len(cols)

    # Get formatting width of each column
    col_widths = []
    for c in cols:
        col_width = max(len(str(a)) for a in c[1]) if n_rows else 0
        col_width = max(col_width, len(c[0]))  # minimum length is header length
        col_widths.append(col_width)

    # Formatting
    s = "{:<{}}"
    total_width = sum(col_widths) + 3 * n_cols
    header = [s.format(c[0], l) for c, l in zip(cols, col_widths)]

    # Summary = header + divider + Rest of table
    summary = " | ".join(header) + "\n" + "-" * total_width
    for i in range(n_rows):
        line = []
        for c, l in zip(cols, col_widths):
            line.append(s.format(str(c[1][i]), l))
        summary += "\n" + " | ".join(line)

    return summary


def get_memory_profile(mode: str) -> Union[Dict[str, int], Dict[int, int]]:
    """ Get a profile of the current memory usage.

    Args:
        mode: There are two modes:

            - 'all' means return memory for all gpus
            - 'min_max' means return memory for max and min

    Return:
        A dictionary in which the keys are device ids as integers and
        values are memory usage as integers in MB.
        If mode is 'min_max', the dictionary will also contain two additional keys:

        - 'min_gpu_mem': the minimum memory usage in MB
        - 'max_gpu_mem': the maximum memory usage in MB
    """
    memory_map = get_gpu_memory_map()

    if mode == "min_max":
        min_index, min_memory = min(memory_map.items(), key=lambda item: item[1])
        max_index, max_memory = max(memory_map.items(), key=lambda item: item[1])

        memory_map = {"min_gpu_mem": min_memory, "max_gpu_mem": max_memory}

    return memory_map


def get_gpu_memory_map() -> Dict[str, int]:
    """Get the current gpu usage.

    Return:
        A dictionary in which the keys are device ids as integers and
        values are memory usage as integers in MB.
    """
    result = subprocess.run(
        ["nvidia-smi", "--query-gpu=memory.used", "--format=csv,nounits,noheader",],
        encoding="utf-8",
        # capture_output=True,          # valid for python version >=3.7
        stdout=PIPE,
        stderr=PIPE,  # for backward compatibility with python version 3.6
        check=True,
    )
    # Convert lines into a dictionary
    gpu_memory = [int(x) for x in result.stdout.strip().split(os.linesep)]
    gpu_memory_map = {f"gpu_{index}": memory for index, memory in enumerate(gpu_memory)}
    return gpu_memory_map


def get_human_readable_count(number: int) -> str:
    """
    Abbreviates an integer number with K, M, B, T for thousands, millions,
    billions and trillions, respectively.

    Examples:
        >>> get_human_readable_count(123)
        '123  '
        >>> get_human_readable_count(1234)  # (one thousand)
        '1 K'
        >>> get_human_readable_count(2e6)   # (two million)
        '2 M'
        >>> get_human_readable_count(3e9)   # (three billion)
        '3 B'
        >>> get_human_readable_count(4e12)  # (four trillion)
        '4 T'
        >>> get_human_readable_count(5e15)  # (more than trillion)
        '5,000 T'

    Args:
        number: a positive integer number

    Return:
        A string formatted according to the pattern described above.

    """
    assert number >= 0
    labels = PARAMETER_NUM_UNITS
    num_digits = int(np.floor(np.log10(number)) + 1 if number > 0 else 1)
    num_groups = int(np.ceil(num_digits / 3))
    num_groups = min(num_groups, len(labels))  # don't abbreviate beyond trillions
    shift = -3 * (num_groups - 1)
    number = number * (10 ** shift)
    index = num_groups - 1
    return f"{int(number):,d} {labels[index]}"<|MERGE_RESOLUTION|>--- conflicted
+++ resolved
@@ -221,11 +221,7 @@
         input_ = model.example_input_array
         input_ = model.transfer_batch_to_device(input_, model.device)
 
-<<<<<<< HEAD
-        if trainer is not None and trainer.amp_type == AMPType.NATIVE and not trainer.use_tpu:
-=======
         if trainer is not None and trainer.amp_backend == AMPType.NATIVE and not trainer.use_tpu:
->>>>>>> 527b9dca
             model.forward = torch.cuda.amp.autocast()(model.forward)
 
         mode = model.training
