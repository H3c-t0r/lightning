--- conflicted
+++ resolved
@@ -14,20 +14,10 @@
 from pytorch_lightning.utilities import rank_zero_deprecation
 
 rank_zero_deprecation(
-<<<<<<< HEAD
     "`pytorch_lightning.core.memory.LayerSummary` and"
     " `pytorch_lightning.core.memory.ModelSummary` have been moved"
     " to `pytorch_lightning.utilities.model_summary` since v1.5 and will be removed in v1.7."
 )
 
 # To support backward compatibility as LayerSummary and ModelSummary have been moved
-from pytorch_lightning.utilities.model_summary import LayerSummary, ModelSummary  # noqa: E402, F401 # isort: skip
-=======
-    "`pytorch_lightning.core.memory.get_memory_profile` and"
-    " `pytorch_lightning.core.memory.get_gpu_memory_map` have been moved"
-    " to `pytorch_lightning.utilities.memory` since v1.5 and will be removed in v1.7."
-)
-
-# To support backward compatibility as get_memory_profile and get_gpu_memory_map have been moved
-from pytorch_lightning.utilities.memory import get_gpu_memory_map, get_memory_profile  # noqa: E402, F401 # isort: skip
->>>>>>> 3686778b
+from pytorch_lightning.utilities.model_summary import LayerSummary, ModelSummary  # noqa: E402, F401 # isort: skip