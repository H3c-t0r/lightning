--- conflicted
+++ resolved
@@ -34,12 +34,8 @@
         Hook to do whatever you need right before Slurm manager loads the model
         """
 
-
-<<<<<<< HEAD
+        
 def load_hparams_from_tags_csv(tags_csv: str) -> Namespace:
-=======
-def load_hparams_from_tags_csv(tags_csv) -> Namespace:
->>>>>>> bcb45d90
     if not os.path.isfile(tags_csv):
         log.warning(f'Missing Tags: {tags_csv}.')
         return Namespace()
