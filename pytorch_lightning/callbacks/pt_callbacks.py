--- conflicted
+++ resolved
@@ -312,18 +312,11 @@
                             self.best = max(self.best_k_models.values())
                         if self.verbose > 0:
                             logging.info(
-<<<<<<< HEAD
-                                f'\nEpoch {epoch + 1:05d}: {self.monitor} improved'
-                                f' from {self.best:0.5f} to {current:0.5f},'
-                                f' saving model to {filepath}')
-                        self.best = current
-                        self.save_model(filepath, overwrite=True)
-=======
                                 f'\nEpoch {epoch:05d}: {self.monitor} reached',
                                 f'{current:0.5f} (best {self.best:0.5f}), saving model to',
                                 f'{filepath} as top {self.save_top_k}')
+                        self.best = current
                         self._save_model(filepath)
->>>>>>> df7b6d95
 
                     else:
                         if self.verbose > 0:
