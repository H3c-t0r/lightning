--- conflicted
+++ resolved
@@ -130,17 +130,12 @@
         """
         return sum(self.trainer.num_predict_batches)
 
-<<<<<<< HEAD
-    def disable(self):
-        """You should provide a way to disable the progress bar."""
-=======
     def disable(self) -> None:
         """You should provide a way to disable the progress bar.
 
         The :class:`~pytorch_lightning.trainer.trainer.Trainer` will call this to disable the
         output on processes that have a rank different from 0, e.g., in multi-node training.
         """
->>>>>>> 8dc36c37
         raise NotImplementedError
 
     def enable(self) -> None:
