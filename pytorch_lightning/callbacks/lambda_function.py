--- conflicted
+++ resolved
@@ -85,108 +85,9 @@
         on_load_checkpoint: Optional[Callable] = None,
         on_after_backward: Optional[Callable] = None,
         on_before_zero_grad: Optional[Callable] = None,
-        on_predict_start: Optional[Callable] = None,
-        on_predict_end: Optional[Callable] = None,
-        on_predict_batch_start: Optional[Callable] = None,
-        on_predict_batch_end: Optional[Callable] = None,
-        on_predict_epoch_start: Optional[Callable] = None,
-        on_predict_epoch_end: Optional[Callable] = None,
     ):
-<<<<<<< HEAD
-        if on_before_accelerator_backend_setup is not None:
-            self.on_before_accelerator_backend_setup = on_before_accelerator_backend_setup
-        if setup is not None:
-            self.setup = setup
-        if on_configure_sharded_model is not None:
-            self.on_configure_sharded_model = on_configure_sharded_model
-        if teardown is not None:
-            self.teardown = teardown
-        if on_init_start is not None:
-            self.on_init_start = on_init_start
-        if on_init_end is not None:
-            self.on_init_end = on_init_end
-        if on_fit_start is not None:
-            self.on_fit_start = on_fit_start
-        if on_fit_end is not None:
-            self.on_fit_end = on_fit_end
-        if on_sanity_check_start is not None:
-            self.on_sanity_check_start = on_sanity_check_start
-        if on_sanity_check_end is not None:
-            self.on_sanity_check_end = on_sanity_check_end
-        if on_train_batch_start is not None:
-            self.on_train_batch_start = on_train_batch_start
-        if on_train_batch_end is not None:
-            self.on_train_batch_end = on_train_batch_end
-        if on_train_epoch_start is not None:
-            self.on_train_epoch_start = on_train_epoch_start
-        if on_train_epoch_end is not None:
-            self.on_train_epoch_end = on_train_epoch_end
-        if on_validation_epoch_start is not None:
-            self.on_validation_epoch_start = on_validation_epoch_start
-        if on_validation_epoch_end is not None:
-            self.on_validation_epoch_end = on_validation_epoch_end
-        if on_test_epoch_start is not None:
-            self.on_test_epoch_start = on_test_epoch_start
-        if on_test_epoch_end is not None:
-            self.on_test_epoch_end = on_test_epoch_end
-        if on_epoch_start is not None:
-            self.on_epoch_start = on_epoch_start
-        if on_epoch_end is not None:
-            self.on_epoch_end = on_epoch_end
-        if on_batch_start is not None:
-            self.on_batch_start = on_batch_start
-        if on_validation_batch_start is not None:
-            self.on_validation_batch_start = on_validation_batch_start
-        if on_validation_batch_end is not None:
-            self.on_validation_batch_end = on_validation_batch_end
-        if on_test_batch_start is not None:
-            self.on_test_batch_start = on_test_batch_start
-        if on_test_batch_end is not None:
-            self.on_test_batch_end = on_test_batch_end
-        if on_predict_batch_start is not None:
-            self.on_predict_batch_start = on_predict_batch_start
-        if on_predict_batch_end is not None:
-            self.on_predict_batch_end = on_predict_batch_end
-        if on_predict_epoch_start is not None:
-            self.on_predict_epoch_start = on_predict_epoch_start
-        if on_predict_epoch_end is not None:
-            self.on_predict_epoch_end = on_predict_epoch_end
-        if on_predict_start is not None:
-            self.on_predict_start = on_predict_start
-        if on_predict_end is not None:
-            self.on_predict_end = on_predict_end
-        if on_batch_end is not None:
-            self.on_batch_end = on_batch_end
-        if on_train_start is not None:
-            self.on_train_start = on_train_start
-        if on_train_end is not None:
-            self.on_train_end = on_train_end
-        if on_pretrain_routine_start is not None:
-            self.on_pretrain_routine_start = on_pretrain_routine_start
-        if on_pretrain_routine_end is not None:
-            self.on_pretrain_routine_end = on_pretrain_routine_end
-        if on_validation_start is not None:
-            self.on_validation_start = on_validation_start
-        if on_validation_end is not None:
-            self.on_validation_end = on_validation_end
-        if on_test_start is not None:
-            self.on_test_start = on_test_start
-        if on_test_end is not None:
-            self.on_test_end = on_test_end
-        if on_keyboard_interrupt is not None:
-            self.on_keyboard_interrupt = on_keyboard_interrupt
-        if on_save_checkpoint is not None:
-            self.on_save_checkpoint = on_save_checkpoint
-        if on_load_checkpoint is not None:
-            self.on_load_checkpoint = on_load_checkpoint
-        if on_after_backward is not None:
-            self.on_after_backward = on_after_backward
-        if on_before_zero_grad is not None:
-            self.on_before_zero_grad = on_before_zero_grad
-=======
         for k, v in locals().items():
             if k == "self":
                 continue
             if v is not None:
-                setattr(self, k, v)
->>>>>>> 33066f8f
+                setattr(self, k, v)