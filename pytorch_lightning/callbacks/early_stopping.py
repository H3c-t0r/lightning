--- conflicted
+++ resolved
@@ -156,14 +156,9 @@
         self.best_score = callback_state['best_score']
         self.patience = callback_state['patience']
 
-<<<<<<< HEAD
-    def on_validation_end(self, trainer, pl_module):
+    def _should_skip_check(self, trainer) -> bool:
         from pytorch_lightning.trainer.states import TrainerFn
-        if trainer.state.fn != TrainerFn.FITTING or trainer.sanity_checking:
-=======
-    def _should_skip_check(self, trainer) -> bool:
-        from pytorch_lightning.trainer.states import TrainerState
-        return trainer.state != TrainerState.FITTING or trainer.sanity_checking
+        return trainer.state.fn != TrainerFn.FITTING or trainer.sanity_checking
 
     def on_train_epoch_end(self, trainer, pl_module, outputs) -> None:
         if not self._check_on_train_epoch_end or self._should_skip_check(trainer):
@@ -172,7 +167,6 @@
 
     def on_validation_end(self, trainer, pl_module) -> None:
         if self._check_on_train_epoch_end or self._should_skip_check(trainer):
->>>>>>> e0c64f0e
             return
 
         self._run_early_stopping_check(trainer)
