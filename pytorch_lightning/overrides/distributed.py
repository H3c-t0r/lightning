# Copyright The PyTorch Lightning team.
#
# Licensed under the Apache License, Version 2.0 (the "License");
# you may not use this file except in compliance with the License.
# You may obtain a copy of the License at
#
#     http://www.apache.org/licenses/LICENSE-2.0
#
# Unless required by applicable law or agreed to in writing, software
# distributed under the License is distributed on an "AS IS" BASIS,
# WITHOUT WARRANTIES OR CONDITIONS OF ANY KIND, either express or implied.
# See the License for the specific language governing permissions and
# limitations under the License.
import itertools
from typing import Any, Iterator, List, Optional

import torch
from torch.nn.parallel import DistributedDataParallel
from torch.utils.data import BatchSampler, DistributedSampler, Sampler

from pytorch_lightning.core.lightning import LightningModule
from pytorch_lightning.overrides.base import _LightningModuleWrapperBase


class LightningDistributedModule(_LightningModuleWrapperBase):

    def __init__(self, pl_module: LightningModule):
        """
        Wraps the user's LightningModule and redirects the forward call to the appropriate
        method, either ``training_step``, ``validation_step``, ``test_step`` or ``predict``.
        This class is used in combination with :class:`~torch.nn.parallel.DistributedDataParallel` as
        shown in the example.

        Example:

            ddp_model = torch.nn.parallel.DistributedDataParallel(
                module=LightningDistributedModule(lightning_module),
                device_ids=[local_rank],
                ...
            )

        Args:
            pl_module: the model to wrap

        """
        super().__init__(pl_module)


def _find_tensors(obj):  # pragma: no-cover
    r"""
    Recursively find all tensors contained in the specified object.
    """
    if isinstance(obj, torch.Tensor):
        return [obj]
    if isinstance(obj, (list, tuple)):
        return itertools.chain(*map(_find_tensors, obj))
    if isinstance(obj, dict):
        return itertools.chain(*map(_find_tensors, obj.values()))
    return []


# In manual_optimization, we need to call reducer prepare_for_backward.
# Note: Keep track of Pytorch DDP and update if there is a change
# https://github.com/pytorch/pytorch/blob/v1.7.1/torch/nn/parallel/distributed.py#L626-L638
def prepare_for_backward(model: DistributedDataParallel, output: Any):
    if torch.is_grad_enabled() and model.require_backward_grad_sync:
        model.require_forward_param_sync = True
        # We'll return the output object verbatim since it is a freeform
        # object. We need to find any tensors in this object, though,
        # because we need to figure out which parameters were used during
        # this forward pass, to ensure we short circuit reduction for any
        # unused parameters. Only if `find_unused_parameters` is set.
        if model.find_unused_parameters:
            model.reducer.prepare_for_backward(list(_find_tensors(output)))
        else:
            model.reducer.prepare_for_backward([])
    else:
        model.require_forward_param_sync = False


class UnrepeatedDistributedSampler(DistributedSampler):
    """
    A fork of the pytorch DistributedSampler that doesn't repeat data, instead
    allowing the number of batches per process to be off-by-one from each other.
<<<<<<< HEAD
    This makes this sampler usable for validation (it's deterministic and
    doesn't require shuffling). It is potentially unsafe to use this sampler for
    training, because during training the DistributedDataParallel syncs buffers
    on each forward pass, so it could freeze if one of the processes runs one
    fewer batch. During validation, buffers are only synced on the first batch,
=======
    This makes this sampler usable for predictions (it's deterministic and
    doesn't require shuffling). It is potentially unsafe to use this sampler for
    training, because during training the DistributedDataParallel syncs buffers
    on each forward pass, so it could freeze if one of the processes runs one
    fewer batch. During prediction, buffers are only synced on the first batch,
>>>>>>> e147127c
    so this is safe to use as long as each process runs at least one batch. We
    verify this in an assert.

    Taken from https://github.com/jpuigcerver/PyLaia/blob/v1.0.0/laia/data/unpadded_distributed_sampler.py
    and https://github.com/pytorch/pytorch/issues/25162#issuecomment-634146002
    """

<<<<<<< HEAD
    def __init__(self, *args, **kwargs) -> None:
=======
    def __init__(self, *args: Any, **kwargs: Any) -> None:
>>>>>>> e147127c
        super().__init__(*args, **kwargs)
        self.num_samples = len(range(self.rank, len(self.dataset), self.num_replicas))
        self.total_size = len(self.dataset)
        # If any process has at least one batch, every other process needs to
        # have at least one batch, or the DistributedDataParallel could lock up.
        assert self.num_samples >= 1 or self.total_size == 0

    def __iter__(self) -> Iterator[List[int]]:
        if self.shuffle:
            # deterministically shuffle based on epoch
            g = torch.Generator()
            g.manual_seed(self.epoch)
            indices = torch.randperm(len(self.dataset), generator=g).tolist()
        else:
            indices = list(range(len(self.dataset)))

        assert len(indices) == self.total_size

        # subsample
        indices = indices[self.rank:self.total_size:self.num_replicas]
        assert len(indices) == self.num_samples

        return iter(indices)


class IndexBatchSamplerWrapper:
    """This class is used to wrap a :class:`torch.utils.data.BatchSampler` and capture its indices."""

    def __init__(self, sampler: BatchSampler) -> None:
<<<<<<< HEAD
        self.batch_sampler = sampler
        self.batch_indices: Optional[List[int]] = None

    def __iter__(self) -> Iterator[List[int]]:
        for batch in self.batch_sampler:
=======
        self._sampler = sampler
        self.batch_indices: Optional[List[int]] = None

    def __iter__(self) -> Iterator[List[int]]:
        for batch in self._sampler:
>>>>>>> e147127c
            self.batch_indices = batch
            yield batch

    @property
    def drop_last(self) -> bool:
<<<<<<< HEAD
        return self.batch_sampler.drop_last

    @property
    def batch_size(self) -> int:
        return self.batch_sampler.batch_size

    @property
    def sampler(self) -> Sampler:
        return self.batch_sampler.sampler
=======
        return self._sampler.drop_last

    @property
    def batch_size(self) -> int:
        return self._sampler.batch_size

    @property
    def sampler(self) -> Sampler:
        return self._sampler.sampler
>>>>>>> e147127c
<|MERGE_RESOLUTION|>--- conflicted
+++ resolved
@@ -82,19 +82,11 @@
     """
     A fork of the pytorch DistributedSampler that doesn't repeat data, instead
     allowing the number of batches per process to be off-by-one from each other.
-<<<<<<< HEAD
-    This makes this sampler usable for validation (it's deterministic and
-    doesn't require shuffling). It is potentially unsafe to use this sampler for
-    training, because during training the DistributedDataParallel syncs buffers
-    on each forward pass, so it could freeze if one of the processes runs one
-    fewer batch. During validation, buffers are only synced on the first batch,
-=======
     This makes this sampler usable for predictions (it's deterministic and
     doesn't require shuffling). It is potentially unsafe to use this sampler for
     training, because during training the DistributedDataParallel syncs buffers
     on each forward pass, so it could freeze if one of the processes runs one
     fewer batch. During prediction, buffers are only synced on the first batch,
->>>>>>> e147127c
     so this is safe to use as long as each process runs at least one batch. We
     verify this in an assert.
 
@@ -102,11 +94,7 @@
     and https://github.com/pytorch/pytorch/issues/25162#issuecomment-634146002
     """
 
-<<<<<<< HEAD
-    def __init__(self, *args, **kwargs) -> None:
-=======
     def __init__(self, *args: Any, **kwargs: Any) -> None:
->>>>>>> e147127c
         super().__init__(*args, **kwargs)
         self.num_samples = len(range(self.rank, len(self.dataset), self.num_replicas))
         self.total_size = len(self.dataset)
@@ -136,35 +124,16 @@
     """This class is used to wrap a :class:`torch.utils.data.BatchSampler` and capture its indices."""
 
     def __init__(self, sampler: BatchSampler) -> None:
-<<<<<<< HEAD
-        self.batch_sampler = sampler
-        self.batch_indices: Optional[List[int]] = None
-
-    def __iter__(self) -> Iterator[List[int]]:
-        for batch in self.batch_sampler:
-=======
         self._sampler = sampler
         self.batch_indices: Optional[List[int]] = None
 
     def __iter__(self) -> Iterator[List[int]]:
         for batch in self._sampler:
->>>>>>> e147127c
             self.batch_indices = batch
             yield batch
 
     @property
     def drop_last(self) -> bool:
-<<<<<<< HEAD
-        return self.batch_sampler.drop_last
-
-    @property
-    def batch_size(self) -> int:
-        return self.batch_sampler.batch_size
-
-    @property
-    def sampler(self) -> Sampler:
-        return self.batch_sampler.sampler
-=======
         return self._sampler.drop_last
 
     @property
@@ -173,5 +142,4 @@
 
     @property
     def sampler(self) -> Sampler:
-        return self._sampler.sampler
->>>>>>> e147127c
+        return self._sampler.sampler