--- conflicted
+++ resolved
@@ -49,17 +49,6 @@
     def __init__(self) -> None:
         self.iteration_count: int = 0
         self.restarting = False
-<<<<<<< HEAD
-        self._trainer = None
-
-    @property
-    def trainer(self) -> "pl.Trainer":
-        return self._trainer
-
-    @trainer.setter
-    def trainer(self, trainer: "pl.Trainer"):
-        self._trainer = trainer
-=======
         self._trainer: Optional['pl.Trainer'] = None
 
     @property
@@ -77,7 +66,6 @@
         for v in self.__dict__.values():
             if isinstance(v, Loop):
                 v.trainer = trainer
->>>>>>> 6ce77a10
 
     @property
     @abstractmethod
@@ -89,20 +77,8 @@
         """Determine whether to return immediately from the call to :meth:`run`."""
         return False
 
-<<<<<<< HEAD
     def connect(self, **kwargs: "Loop") -> None:
         """Optionally connect one or multiple loops to this one. Linked loops should form a tree."""
-        # if not isinstance(trainer, pl.Trainer):
-        #     raise MisconfigurationException(
-        #         f"Loop {self.__class__.__name__} should be connected to a `Trainer`, found: {trainer}."
-        #     )
-        # raise NotImplementedError(f"{self.__class__.__name__} does connect any child loops.")
-=======
-    def connect(self, trainer: 'pl.Trainer', *args: Any, **kwargs: Any) -> None:
-        """Connects Loop with all the necessary things like connectors and accelerators."""
-        # TODO(@justusschock): Make the trainer a weakref/proxy
-        self.trainer = trainer
->>>>>>> 6ce77a10
 
     def on_skip(self) -> Optional[Any]:
         """
