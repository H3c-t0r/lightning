--- conflicted
+++ resolved
@@ -49,17 +49,14 @@
 
         self.batch_loop: Optional[TrainingBatchLoop] = None
 
-<<<<<<< HEAD
         self._dataloader_idx: Optional[int] = None
         self._warning_cache: WarningCache = WarningCache()
         self._epoch_output: Optional[List[List[STEP_OUTPUT]]] = None
-=======
         self._results = ResultCollection(training=True)
 
     @property
     def results(self) -> ResultCollection:
         return self._results
->>>>>>> 58b47dab
 
     @property
     def batch_idx(self) -> int:
