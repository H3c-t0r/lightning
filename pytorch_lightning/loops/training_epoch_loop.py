--- conflicted
+++ resolved
@@ -231,11 +231,7 @@
             if is_overridden(hook_name, model_ref):
                 hook_fx = getattr(model_ref, hook_name)
                 if is_param_in_hook_signature(hook_fx, "outputs"):
-<<<<<<< HEAD
-                    self._warning_cache.warn(
-=======
-                    self.warning_cache.deprecation(
->>>>>>> f447839d
+                    self._warning_cache.deprecation(
                         "The signature of `ModelHooks.on_train_epoch_end` has changed in v1.3."
                         " `outputs` parameter has been deprecated."
                         " Support for the old signature will be removed in v1.5",
