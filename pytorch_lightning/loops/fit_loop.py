# Copyright The PyTorch Lightning team.
#
# Licensed under the Apache License, Version 2.0 (the "License");
# you may not use this file except in compliance with the License.
# You may obtain a copy of the License at
#
#     http://www.apache.org/licenses/LICENSE-2.0
#
# Unless required by applicable law or agreed to in writing, software
# distributed under the License is distributed on an "AS IS" BASIS,
# WITHOUT WARRANTIES OR CONDITIONS OF ANY KIND, either express or implied.
# See the License for the specific language governing permissions and
# limitations under the License.

import logging
from contextlib import suppress
from typing import Any, Dict, Optional

import pytorch_lightning as pl
from pytorch_lightning.loops import Loop
from pytorch_lightning.loops.epoch import TrainingEpochLoop
from pytorch_lightning.trainer.connectors.logger_connector.result import ResultCollection
from pytorch_lightning.trainer.progress import FitLoopProgress
from pytorch_lightning.trainer.supporters import TensorRunningAccum
from pytorch_lightning.utilities import rank_zero_info

log = logging.getLogger(__name__)


class FitLoop(Loop):
    """This Loop iterates over the epochs to run the training

    Args:
        min_epochs: The minimum number of epochs
        max_epochs: The maximum number of epochs
        min_steps: The minimum number of steps
        max_steps: The maximum number of epoch

    .. note::
        If neither the minimum epochs nor steps are specified the minimum number of epochs is set to 1
        and if neither the maximum steps nor epochs are specified, the maximum epochs are set to 1000.
    """

    def __init__(
        self,
        min_epochs: Optional[int] = None,
        max_epochs: Optional[int] = None,
        min_steps: Optional[int] = None,
        max_steps: Optional[int] = None
    ):
        super().__init__()
        self.max_epochs = 1000 if (max_epochs is None and max_steps is None) else max_epochs
        self.min_epochs = 1 if (min_epochs is None and min_steps is None) else min_epochs
<<<<<<< HEAD
        self.epoch_loop = TrainingEpochLoop(min_steps, max_steps)
        self._progress: Optional[FitLoopProgress] = None
=======
        self.progress = FitLoopProgress()
>>>>>>> bca5adf6

        self.epoch_loop = TrainingEpochLoop(min_steps, max_steps)

    @property
    def current_epoch(self) -> int:
        """Return the current epoch"""
        return self.iteration_count

    @current_epoch.setter
    def current_epoch(self, value: int) -> None:
        """Setter for the current epoch"""
        self.iteration_count = value

    @property
    def global_step(self) -> int:
        """Returns the global step"""
        return self.epoch_loop.global_step

    @global_step.setter
    def global_step(self, value: int) -> None:
        """Sets the global step (forwards to epoch_loop)"""
        self.epoch_loop.global_step = value

    @property
    def total_batch_idx(self) -> int:
        """Returns the total number of batches already run (across all epochs)"""
        return self.epoch_loop.total_batch_idx

    @property
    def batch_idx(self) -> int:
        """Returns the number of batches already run within this epoch"""
        return self.epoch_loop.iteration_count

    @property
    def split_idx(self) -> int:
        """Returns the index of the current batch split (within the current batch) for bptt"""
        return self.epoch_loop.split_idx

    @property
    def min_steps(self) -> int:
        # TODO(@justusschock): Why aren't we using the attribute in this class?
        """Returns the minimum numnber of steps to run"""
        return self.epoch_loop.min_steps

    @min_steps.setter
    def min_steps(self, value: int) -> None:
        """Sets the minimum number of steps (forwards to epoch_loop)"""
        # TODO(@awaelchli): This setter is required by debugging connector (fast dev run), should be avoided
        self.epoch_loop.min_steps = value

    @property
    def max_steps(self) -> int:
        """Returns the maximum number of steps to run"""
        return self.epoch_loop.max_steps

    @max_steps.setter
    def max_steps(self, value: int) -> None:
        """Sets the maximum number of steps (forwards to epoch_loop)"""
        # TODO(@awaelchli): This setter is required by debugging connector (fast dev run), should be avoided
        self.epoch_loop.max_steps = value

    @property
    def total_epoch_completed(self) -> int:
        """Returns the total number of epoch completed"""
        return self.progress.epoch.total.completed

    @property
    def total_optimizer_step_completed(self) -> int:
        """Returns the total number of optimizer step completed"""
        return self.progress.epoch.optim.optimizer.step.total.completed

    @property
    def running_loss(self) -> TensorRunningAccum:
        """Returns the running loss"""
        return self.epoch_loop.batch_loop.running_loss

    @property
    def _skip_backward(self) -> bool:
        """ Determines whether the loop will skip backward during automatic optimization. """
        return self.epoch_loop.batch_loop._skip_backward

    @_skip_backward.setter
    def _skip_backward(self, value: bool) -> None:
        """ Determines whether the loop will skip backward during automatic optimization. """
        self.epoch_loop.batch_loop._skip_backward = value

    @property
    def _results(self) -> ResultCollection:
        if self.trainer.training:
            return self.epoch_loop._results
        if self.trainer.validating:
            return self.epoch_loop.val_loop._results
        raise RuntimeError("`FitLoop._results` property isn't defined. Accessed outside of scope")

    @property
    def done(self) -> bool:
        """Evaluates when to leave the loop.

        Returns True if trainer.should_stop was set (e.g. by early stopping)
        or if the maximum number of steps or epochs is reached.
        """
        # TODO(@awaelchli): Move track steps inside training loop and move part of these condition inside training loop
        stop_steps = self.max_steps is not None and self.total_optimizer_step_completed >= self.max_steps
        stop_epochs = self.max_epochs is not None and self.total_epoch_completed >= self.max_epochs

        should_stop = False
        if self.trainer.should_stop:
            # early stopping
            met_min_epochs = self.total_epoch_completed >= self.min_epochs if self.min_epochs else True
            met_min_steps = self.total_optimizer_step_completed >= self.min_steps if self.min_steps else True
            if met_min_epochs and met_min_steps:
                should_stop = True
            else:
                log.info(
                    'Trainer was signaled to stop but required minimum epochs'
                    f' ({self.min_epochs}) or minimum steps ({self.min_steps}) has'
                    ' not been met. Training will continue...'
                )
        self.trainer.should_stop = should_stop
        return stop_steps or should_stop or stop_epochs

    @property
    def skip(self) -> bool:
        """Whether we should skip the training and immediately return from the call to :meth:`run`."""
        return self.done or self.trainer.num_training_batches == 0

    def connect(
        self, trainer: 'pl.Trainer', *args: Any, progress: Optional[FitLoopProgress] = None, **kwargs: Any
    ) -> None:
        """Connects the loop with necessary arguments like the trainer"""
        super().connect(trainer, *args, **kwargs)
        if progress is not None:
            self.progress = progress
        self.epoch_loop.connect(trainer, progress=self.progress.epoch)

    def reset(self) -> None:
        """Resets the internal state of this loop"""

    @property
    def progress(self) -> FitLoopProgress:
        if not self._progress:
            self._progress = FitLoopProgress(epoch=self.epoch_loop.progress)
        return self._progress

    @progress.setter
    def progress(self, progress: FitLoopProgress) -> None:
        if progress:
            self._progress = progress
            self.epoch_loop.progress = progress.epoch

    def on_run_start(self) -> None:
        """Calls the ``on_train_start`` hook."""
<<<<<<< HEAD

        # reset current epoch counter to 0
        self.progress.epoch.current.reset()

        self.results.to(device=self.trainer.lightning_module.device)
=======
        self._results.to(device=self.trainer.lightning_module.device)
>>>>>>> bca5adf6
        self.trainer.call_hook("on_train_start")

    def on_advance_start(self) -> None:
        """Prepares the dataloader for training and calls the hooks ``on_epoch_start`` and ``on_train_epoch_start``"""
        model = self.trainer.lightning_module

        # reset train dataloader
        if self.current_epoch != 0 and self.trainer.reload_dataloaders_every_epoch:
            self.trainer.reset_train_dataloader(model)

        # TODO: specify the possible exception
        with suppress(Exception):
            # set seed for distributed sampler (enables shuffling for each epoch)
            self.trainer.train_dataloader.sampler.set_epoch(self.current_epoch)

        # changing gradient according accumulation_scheduler
        self.trainer.accumulation_scheduler.on_train_epoch_start(self.trainer, self.trainer.lightning_module)

        # stores accumulated grad fractions per batch
        self.epoch_loop.batch_loop.accumulated_loss = TensorRunningAccum(
            window_length=self.trainer.accumulate_grad_batches
        )

    def advance(self) -> None:
        """Runs one whole epoch."""
        train_dataloader = self.trainer.accelerator.process_dataloader(self.trainer.train_dataloader)
        train_dataloader = self.trainer.data_connector.get_profiled_train_dataloader(train_dataloader)

        with self.trainer.profiler.profile("run_training_epoch"):
            # run train epoch
            epoch_output = self.epoch_loop.run(train_dataloader)

            if epoch_output is None:
                return

            # the global step is manually decreased here due to backwards compatibility with existing loggers
            # as they expect that the same step is used when logging epoch end metrics even when the batch loop has
            # finished. this means the attribute does not exactly track the number of optimizer steps applied.
            # TODO(@carmocca): deprecate and rename so users don't get confused
            self.global_step -= 1
            # log epoch metrics
            self.trainer.logger_connector.update_train_epoch_metrics()
            self.global_step += 1

    def on_advance_end(self) -> None:
        """Updates the LR schedulers and does some internal bookkeeping"""
        if self.epoch_loop.batches_seen == 0:
            return

        self.epoch_loop.update_lr_schedulers('epoch', update_plateau_schedulers=True)

        did_train_only = not self.trainer.enable_validation or self.epoch_loop.val_loop.skip
        if did_train_only:
            self.global_step -= 1
            self._check_checkpoint_callback(True)
            self.global_step += 1

    def on_run_end(self) -> None:
        """Calls the ``on_train_end`` hook"""
        # NOTE: the iteration_count/current_epoch is already incremented
        # Lightning today does not increment the current epoch at the last epoch run in Trainer.fit
        # To simulate that current behavior, we decrement here.
        # TODO: must be fixed by https://github.com/PyTorchLightning/pytorch-lightning/issues/5007
        self.current_epoch -= 1

        # trigger checkpoint check. need to temporarily decrease the global step to avoid saving duplicates
        # when a checkpoint was saved at the last step
        self.epoch_loop.global_step -= 1
        # TODO: see discussion/rework https://github.com/PyTorchLightning/pytorch-lightning/issues/7406
        self._check_checkpoint_callback(should_update=True, is_last=True)
        self.epoch_loop.global_step += 1

        # hook
        self.trainer.call_hook("on_train_end")

        # todo: TPU 8 cores hangs in flush with TensorBoard. Might do for all loggers.
        # It might be related to xla tensors blocked when moving the cpu
        # kill loggers
        if self.trainer.logger is not None:
            self.trainer.logger.finalize("success")

        # summarize profile results
        self.trainer.profiler.describe()

        # give accelerators a chance to finish
        self.trainer.accelerator.on_train_end()

    def should_accumulate(self) -> bool:
        """Whether the gradients should be accumulated"""
        return self.epoch_loop.batch_loop.should_accumulate()

    def _check_checkpoint_callback(self, should_update: bool, is_last: bool = False):
        """Checks if checkpointing needs to be done"""
        # TODO: bake this logic into the ModelCheckpoint callback
        if should_update and self.trainer.checkpoint_connector.has_trained:
            callbacks = self.trainer.checkpoint_callbacks

            if is_last and any(cb.save_last and cb.verbose for cb in callbacks):
                rank_zero_info("Saving latest checkpoint...")

            model = self.trainer.lightning_module

            for cb in callbacks:
                cb.on_validation_end(self.trainer, model)

    def state_dict(self) -> Dict:
        return {"epoch_loop": self.epoch_loop.state_dict()}

    def load_state_dict(self, state_dict: Dict) -> None:
        self.epoch_loop.load_state_dict(state_dict["epoch_loop"])

    def teardown(self) -> None:
        self.epoch_loop.teardown()<|MERGE_RESOLUTION|>--- conflicted
+++ resolved
@@ -51,13 +51,7 @@
         super().__init__()
         self.max_epochs = 1000 if (max_epochs is None and max_steps is None) else max_epochs
         self.min_epochs = 1 if (min_epochs is None and min_steps is None) else min_epochs
-<<<<<<< HEAD
-        self.epoch_loop = TrainingEpochLoop(min_steps, max_steps)
-        self._progress: Optional[FitLoopProgress] = None
-=======
         self.progress = FitLoopProgress()
->>>>>>> bca5adf6
-
         self.epoch_loop = TrainingEpochLoop(min_steps, max_steps)
 
     @property
@@ -195,29 +189,13 @@
     def reset(self) -> None:
         """Resets the internal state of this loop"""
 
-    @property
-    def progress(self) -> FitLoopProgress:
-        if not self._progress:
-            self._progress = FitLoopProgress(epoch=self.epoch_loop.progress)
-        return self._progress
-
-    @progress.setter
-    def progress(self, progress: FitLoopProgress) -> None:
-        if progress:
-            self._progress = progress
-            self.epoch_loop.progress = progress.epoch
-
     def on_run_start(self) -> None:
         """Calls the ``on_train_start`` hook."""
-<<<<<<< HEAD
 
         # reset current epoch counter to 0
         self.progress.epoch.current.reset()
 
-        self.results.to(device=self.trainer.lightning_module.device)
-=======
         self._results.to(device=self.trainer.lightning_module.device)
->>>>>>> bca5adf6
         self.trainer.call_hook("on_train_start")
 
     def on_advance_start(self) -> None:
