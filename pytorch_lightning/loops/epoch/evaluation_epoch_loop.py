--- conflicted
+++ resolved
@@ -44,14 +44,9 @@
         super().__init__()
         self.batch_progress = BatchProgress()
 
-<<<<<<< HEAD
+        self._outputs: EPOCH_OUTPUT = []
         self._dl_max_batches = 0
         self._num_dataloaders = 0
-=======
-        self._outputs: EPOCH_OUTPUT = []
-        self._dl_max_batches: Optional[int] = None
-        self._num_dataloaders: Optional[int] = None
->>>>>>> 24fc54f0
         self._dataloader_iter: Optional[Iterator] = None
         self._data_fetcher: Optional[AbstractDataFetcher] = None
         self._dataloader_state_dict: Dict[str, Any] = {}
