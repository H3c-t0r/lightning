--- conflicted
+++ resolved
@@ -135,14 +135,6 @@
             # ------------------------------------
             # TRAINING_STEP + TRAINING_STEP_END
             # ------------------------------------
-            # FIXME: Remove with InterBatchProcessor.
-<<<<<<< HEAD
-=======
-            if not self.trainer.data_connector.data_fetcher.store_on_device:
-                with self.trainer.profiler.profile("training_batch_to_device"):
-                    batch = self.trainer.accelerator.batch_to_device(batch)
-
->>>>>>> 06dae29a
             self.batch_progress.increment_ready()
 
             with self.trainer.profiler.profile("run_training_batch"):
