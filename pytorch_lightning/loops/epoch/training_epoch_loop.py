--- conflicted
+++ resolved
@@ -277,17 +277,10 @@
         state_dict = super().on_save_checkpoint()
 
         if (
-<<<<<<< HEAD
             self.trainer is not None
             and self.trainer.state._fault_tolerant_mode.is_enabled
             and self.trainer.train_dataloader is not None
             and not self._num_completed_batches_reached()  # did not finish
-=======
-            self.trainer is None
-            or not self.trainer.state._fault_tolerant_mode.is_enabled
-            or self.trainer.train_dataloader is None
-            or self._num_completed_batches_reached()  # did not finish
->>>>>>> 1515ef90
             # TODO: fault-tolerance requires a minimum number of batches so probably should be > 0
             and self.batch_progress.current.ready  # did start
         ):
