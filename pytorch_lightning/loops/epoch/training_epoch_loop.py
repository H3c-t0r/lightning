# Copyright The PyTorch Lightning team.
#
# Licensed under the Apache License, Version 2.0 (the "License");
# you may not use this file except in compliance with the License.
# You may obtain a copy of the License at
#
#     http://www.apache.org/licenses/LICENSE-2.0
#
# Unless required by applicable law or agreed to in writing, software
# distributed under the License is distributed on an "AS IS" BASIS,
# WITHOUT WARRANTIES OR CONDITIONS OF ANY KIND, either express or implied.
# See the License for the specific language governing permissions and
# limitations under the License.
from collections import defaultdict
from typing import Any, Dict, Generator, Iterator, List, Optional, overload, Tuple, Union

import numpy as np
import torch

from pytorch_lightning import loops  # import as loops to avoid circular imports
from pytorch_lightning.loops.batch import TrainingBatchLoop
from pytorch_lightning.loops.batch.training_batch_loop import _OUTPUTS_TYPE as _BATCH_OUTPUTS_TYPE
from pytorch_lightning.loops.utilities import _get_active_optimizers, _update_dataloader_iter
from pytorch_lightning.trainer.connectors.logger_connector.result import ResultCollection
from pytorch_lightning.trainer.progress import BatchProgress, SchedulerProgress
from pytorch_lightning.utilities.apply_func import apply_to_collection
from pytorch_lightning.utilities.exceptions import MisconfigurationException
from pytorch_lightning.utilities.fetching import AbstractDataFetcher
from pytorch_lightning.utilities.model_helpers import is_overridden
<<<<<<< HEAD
from pytorch_lightning.utilities.warnings import WarningCache
=======
from pytorch_lightning.utilities.signature_utils import is_param_in_hook_signature
>>>>>>> db4e7700

_OUTPUTS_TYPE = List[_BATCH_OUTPUTS_TYPE]


class TrainingEpochLoop(loops.Loop[_OUTPUTS_TYPE]):
    """Runs over all batches in a dataloader (one epoch).

    Args:
        min_steps: The minimum number of steps (batches) to process
        max_steps: The maximum number of steps (batches) to process
    """

    def __init__(self, min_steps: int, max_steps: int):
        super().__init__()
        self.min_steps: int = min_steps

        if max_steps and max_steps < -1:
            raise MisconfigurationException(f"`max_steps` must be a positive integer or -1. You passed in {max_steps}.")
        self.max_steps: int = max_steps

        self.global_step: int = 0
        self.batch_progress = BatchProgress()
        self.scheduler_progress = SchedulerProgress()

        self.batch_loop: Optional[TrainingBatchLoop] = None
        self.val_loop: Optional["loops.EvaluationLoop"] = None

        self._results = ResultCollection(training=True)
        self._outputs: _OUTPUTS_TYPE = []
        self._warning_cache = WarningCache()
        self._dataloader_iter: Optional[Iterator] = None
        # caches the loaded dataloader state until dataloader objects are available
        self._dataloader_state_dict: Dict[str, Any] = {}

    @property
    def total_batch_idx(self) -> int:
        """Returns the current batch index (across epochs)"""
        # use `ready` instead of `completed` in case this is accessed after `completed` has been increased
        # but before the next `ready` increase
        return self.batch_progress.total.ready - 1

    @property
    def batch_idx(self) -> int:
        """Returns the current batch index (within this epoch)"""
        # use `ready` instead of `completed` in case this is accessed after `completed` has been increased
        # but before the next `ready` increase
        return self.batch_progress.current.ready - 1

    @property
    def _is_training_done(self) -> bool:
        max_steps_reached = self.max_steps is not None and self.global_step >= self.max_steps
        return max_steps_reached or self._num_ready_batches_reached()

    @property
    def _is_validation_done(self) -> bool:
        # when we are restarting we want to check whether the val loop has finished
        return not self.restarting or self.val_loop.done

    @property
    def done(self) -> bool:
        """Returns whether the training should be stopped.

        The criteria are that the number of steps reached the max steps, the last batch is reached or the trainer
        signals to stop (e.g. by early stopping).
        """
        return (self._is_training_done and self._is_validation_done) or self.trainer.should_stop

    def connect(
        self,
        batch_loop: TrainingBatchLoop = None,
        val_loop: Optional["loops.EvaluationLoop"] = None,
    ) -> None:
        """Optionally connect a custom batch or validation loop to this training epoch loop."""
        if batch_loop is not None:
            self.batch_loop = batch_loop
        if val_loop is not None:
            self.val_loop = val_loop

    def reset(self) -> None:
        """Resets the internal state of the loop for a new run."""
        assert self.batch_loop is not None
        assert self.batch_loop.optimizer_loop is not None
        if self.restarting:
            self.batch_progress.reset_on_restart()
            self.scheduler_progress.reset_on_restart()
            self.batch_loop.optimizer_loop.optim_progress.reset_on_restart()
        else:
            self.batch_progress.reset_on_run()
            self.scheduler_progress.reset_on_run()
            self.batch_loop.optimizer_loop.optim_progress.reset_on_run()

        self._outputs = []

    def on_run_start(self, data_fetcher: AbstractDataFetcher, **kwargs: Any) -> None:
        # hook
        self.trainer.logger_connector.on_epoch_start()
        self.trainer.call_hook("on_epoch_start")
        self.trainer.call_hook("on_train_epoch_start")
        self.trainer.fit_loop.epoch_progress.increment_started()

        self._reload_dataloader_state_dict(data_fetcher)
        self._dataloader_iter = _update_dataloader_iter(data_fetcher, self.batch_idx + 1)

    def advance(self, *args: Any, **kwargs: Any) -> None:
        """Runs a single training batch.

        Args:
            dataloader_iter: the iterator over the dataloader producing the new batch

        Raises:
            StopIteration: When the epoch is canceled by the user returning -1
        """
        if self.restarting and self._should_check_val_fx(self.batch_idx, self.batch_progress.is_last_batch):
            # skip training and run validation in `on_advance_end`
            return

        batch_idx, (batch, self.batch_progress.is_last_batch) = next(self._dataloader_iter)

        if not self.trainer.data_connector.train_data_fetcher.store_on_device:
            with self.trainer.profiler.profile("training_batch_to_device"):
                batch = self.trainer.accelerator.batch_to_device(batch)

        self.batch_progress.increment_ready()

        if batch is None:
            self._warning_cache.warn("train_dataloader yielded None. If this was on purpose, ignore this warning...")
            batch_output = []
        else:
            # hook
            self.trainer.logger_connector.on_batch_start(batch_idx)
            response = self.trainer.call_hook("on_batch_start")
            if response == -1:
                self.batch_progress.increment_processed()
                raise StopIteration

            # hook
            response = self.trainer.call_hook("on_train_batch_start", batch, batch_idx, 0)
            if response == -1:
                self.batch_progress.increment_processed()
                raise StopIteration

            self.batch_progress.increment_started()

            with self.trainer.profiler.profile("run_training_batch"):
                batch_output = self.batch_loop.run(batch, batch_idx)

        self.batch_progress.increment_processed()

        # update non-plateau LR schedulers
        # update epoch-interval ones only when we are at the end of training epoch
        self.update_lr_schedulers("step", update_plateau_schedulers=False)
        if self._num_ready_batches_reached():
            self.update_lr_schedulers("epoch", update_plateau_schedulers=False)

        batch_end_outputs = self._prepare_outputs_training_batch_end(
            batch_output,
            automatic=self.trainer.lightning_module.trainer.lightning_module.automatic_optimization,
            num_optimizers=len(self.trainer.optimizers),
        )

        # TODO: Update this in v1.7 (deprecation: #9816)
        model_fx = self.trainer.lightning_module.on_train_batch_end
        extra_kwargs = (
            {"dataloader_idx": 0}
            if callable(model_fx) and is_param_in_hook_signature(model_fx, "dataloader_idx", explicit=True)
            else {}
        )
        self.trainer.call_hook("on_train_batch_end", batch_end_outputs, batch, batch_idx, **extra_kwargs)
        self.trainer.call_hook("on_batch_end")
        self.trainer.logger_connector.on_batch_end()

        self.batch_progress.increment_completed()

        if is_overridden("training_epoch_end", self.trainer.lightning_module):
            self._outputs.append(batch_output)

        # -----------------------------------------
        # SAVE METRICS TO LOGGERS AND PROGRESS_BAR
        # -----------------------------------------
        self.trainer.logger_connector.update_train_step_metrics()

    def on_advance_end(self):
        """Runs validation and Checkpointing if necessary.

        Raises:
            StopIteration: if :attr:`done` evaluates to ``True`` to finish this epoch
        """
        # -----------------------------------------
        # VALIDATE IF NEEDED + CHECKPOINT CALLBACK
        # -----------------------------------------
        should_check_val = self._should_check_val_fx(self.batch_idx, self.batch_progress.is_last_batch)
        if should_check_val:
            self.trainer.validating = True
            self._run_validation()
            self.trainer.training = True

        # -----------------------------------------
        # SAVE LOGGERS (ie: Tensorboard, etc...)
        # -----------------------------------------
        self._save_loggers_on_train_batch_end()

        # update plateau LR scheduler after metrics are logged
        self.update_lr_schedulers("step", update_plateau_schedulers=True)

        if not self._should_accumulate():
            # progress global step according to grads progress
            self.global_step += 1

        # if training finished, try to exit in `on_run_end` instead as we should have enough time
        # TODO: @tchaton verify this assumption is True.
        if not self._is_training_done:
            # if fault tolerant is enabled and process has been notified, exit.
            self.trainer._exit_gracefully_on_signal()

    def on_run_end(self) -> None:
        """Calls the on_epoch_end hook.

        Returns:
            The output of each training step for each optimizer

        Raises:
            MisconfigurationException: ``train_epoch_end`` does not return ``None``
        """
        # inform logger the batch loop has finished
        self.trainer.logger_connector.epoch_end_reached()

        # get the model and call model.training_epoch_end
        model = self.trainer.lightning_module
        if is_overridden("training_epoch_end", model) and self._outputs:
            epoch_end_outputs = self._prepare_outputs_training_epoch_end(
                self._outputs,
                automatic=model.automatic_optimization,
                num_optimizers=len(self.trainer.optimizers),
            )
            # run lightning module hook training_epoch_end
            # refresh the result for custom logging at the epoch level
            model._current_fx_name = "training_epoch_end"
            epoch_end_outputs = model.training_epoch_end(epoch_end_outputs)
            if epoch_end_outputs is not None:
                raise MisconfigurationException(
                    "`training_epoch_end` expects a return of None. "
                    "HINT: remove the return statement in `training_epoch_end`."
                )
        # free memory
        self._outputs = []

        self.trainer.fit_loop.epoch_progress.increment_processed()

        # call train epoch end hooks
        self.trainer.call_hook("on_train_epoch_end")
        self.trainer.call_hook("on_epoch_end")
        self.trainer.logger_connector.on_epoch_end()

        if self._num_ready_batches_reached():
            self.update_lr_schedulers("epoch", update_plateau_schedulers=True)

        self._dataloader_iter = None

        # if fault tolerant is enabled and process has been notified, exit.
        self.trainer._exit_gracefully_on_signal()

    def teardown(self) -> None:
        self._results.cpu()
        self.batch_loop.teardown()
        self.val_loop.teardown()

    def on_save_checkpoint(self) -> Dict:
        state_dict = super().on_save_checkpoint()

        if (
            self.trainer.train_dataloader is None
            or self._num_completed_batches_reached()  # did not finish
            # TODO: fault-tolerance requires a minimum number of batches so probably should be > 0
            or self.batch_progress.current.ready == 0  # did not start
        ):
            return state_dict
        state_dict["dataloader_state_dict"] = self.trainer.train_dataloader.state_dict(
            has_completed=self._has_completed()
        )
        return state_dict

    def on_load_checkpoint(self, state_dict: Dict) -> None:
        # cache the dataloader state dict until the dataloader objects are available
        self._dataloader_state_dict = state_dict.get("dataloader_state_dict")

    def _run_validation(self):
        # reload dataloaders
        self.val_loop._reload_evaluation_dataloaders()

        with torch.no_grad():
            self.val_loop.run()

    def _accumulated_batches_reached(self) -> bool:
        """Determine if accumulation will be finished by the end of the current batch."""
        return self.batch_progress.current.ready % self.trainer.accumulate_grad_batches == 0

    def _num_ready_batches_reached(self) -> bool:
        """Checks if we are in the last batch or if there are more batches to follow."""
        epoch_finished_on_ready = self.batch_progress.current.ready == self.trainer.num_training_batches
        return epoch_finished_on_ready or self.batch_progress.is_last_batch

    def _num_completed_batches_reached(self) -> bool:
        epoch_finished_on_completed = self.batch_progress.current.completed == self.trainer.num_training_batches
        dataloader_consumed_successfully = self.batch_progress.is_last_batch and self._has_completed()
        return epoch_finished_on_completed or dataloader_consumed_successfully

    def _has_completed(self) -> bool:
        return self.batch_progress.current.ready == self.batch_progress.current.completed

    def _should_accumulate(self) -> bool:
        """Checks if the optimizer step should be performed or gradients should be accumulated for the current
        step."""
        accumulation_done = self._accumulated_batches_reached()
        # Lightning steps on the final batch
        is_final_batch = self._num_ready_batches_reached()
        # but the TTP might not
        ttp_accumulates_on_final_batch = (
            self.trainer.training_type_plugin.handles_gradient_accumulation or not is_final_batch
        )
        return not accumulation_done and ttp_accumulates_on_final_batch

    @staticmethod
    def _prepare_outputs_training_batch_end(
        batch_output: _BATCH_OUTPUTS_TYPE,
        automatic: bool,
        num_optimizers: int,
    ) -> Union[List[List[Dict[str, Any]]], List[Dict[str, Any]]]:
        """Processes the outputs from the batch loop into the format passed to the ``training_batch_end`` hook.

        ``(tbptt_steps, n_opt) -> (n_opt, tbptt_steps)``. The optimizer dimension might have been squeezed.
        """
        if not batch_output:
            return []

        # convert optimizer dicts to list
        if automatic:
            batch_output = apply_to_collection(
                batch_output, dtype=dict, function=_convert_optim_dict, num_optimizers=num_optimizers
            )
        array = np.array(batch_output, dtype=object)
        if array.ndim == 1:
            array = np.expand_dims(array, 1)

        array = array.transpose((1, 0))
        array = array.squeeze()
        array = array.tolist()
        array = _recursive_unpad(array)
        return array

    @staticmethod
    def _prepare_outputs_training_epoch_end(
        batch_outputs: _OUTPUTS_TYPE,
        automatic: bool,
        num_optimizers: int,
    ) -> Union[List[List[List[Dict[str, Any]]]], List[List[Dict[str, Any]]], List[Dict[str, Any]]]:
        """Processes the outputs from the batch loop into the format passed to the ``training_epoch_end`` hook.

        ``(n_batches, tbptt_steps, n_opt) -> (n_opt, n_batches, tbptt_steps)``.
        All single-element dimensions might have been squeezed.

        This processing is necessary because the format of the inputs to the ``training_epoch_end`` hook does not
        match the loop structure and because empty dimensions are squeezed. This could break with loop customization.
        """
        # `batch_outputs` (plural) is the same as `epoch_end_output` (singular)
        if not batch_outputs:
            return []

        # convert optimizer dicts to list
        if automatic:
            batch_outputs = apply_to_collection(
                batch_outputs, dtype=dict, function=_convert_optim_dict, num_optimizers=num_optimizers
            )

        array = _recursive_pad(batch_outputs)
        if array.ndim == 2:
            array = np.expand_dims(array, 2)
        array = array.transpose((2, 0, 1))
        array = array.squeeze()
        array = array.tolist()
        array = _recursive_unpad(array)

        # in case we squeezed from 1-element array to a 0-dim array
        array = array if isinstance(array, list) else [array]
        # remove residual empty lists
        array = [item for item in array if not isinstance(item, list) or len(item)]
        return array

    def update_lr_schedulers(self, interval: str, update_plateau_schedulers: bool) -> None:
        """updates the lr schedulers based on the given interval."""
        if interval == "step" and self._should_accumulate():
            return
        active_optimizers = _get_active_optimizers(
            self.trainer.optimizers, self.trainer.optimizer_frequencies, self.total_batch_idx
        )
        self.trainer.optimizer_connector.update_learning_rates(
            interval=interval,
            update_plateau_schedulers=update_plateau_schedulers,
            opt_indices=[opt_idx for opt_idx, _ in active_optimizers],
        )

    def _should_check_val_fx(self, batch_idx: int, is_last_batch: bool) -> bool:
        """Decide if we should run validation."""
        if not self.trainer.enable_validation:
            return False

        is_val_check_epoch = (self.trainer.current_epoch + 1) % self.trainer.check_val_every_n_epoch == 0
        if not is_val_check_epoch:
            return False

        # val_check_batch is inf for iterable datasets with no length defined
        is_infinite_dataset = self.trainer.val_check_batch == float("inf")
        if is_last_batch and is_infinite_dataset:
            return True

        if self.trainer.should_stop:
            return True

        # TODO(@awaelchli): let training/eval loop handle logic around limit_*_batches and val_check_batch
        is_val_check_batch = is_last_batch
        if isinstance(self.trainer.limit_train_batches, int) and is_infinite_dataset:
            is_val_check_batch = (batch_idx + 1) % self.trainer.limit_train_batches == 0
        elif self.trainer.val_check_batch != float("inf"):
            is_val_check_batch = (batch_idx + 1) % self.trainer.val_check_batch == 0
        return is_val_check_batch

    def _save_loggers_on_train_batch_end(self) -> None:
        """Flushes loggers to disk."""
        # when loggers should save to disk
        should_flush_logs = self.trainer.logger_connector.should_flush_logs
        if should_flush_logs and self.trainer.is_global_zero and self.trainer.logger is not None:
            self.trainer.logger.save()

    def _reload_dataloader_state_dict(self, data_fetcher: AbstractDataFetcher):
        if self._dataloader_state_dict:
            data_fetcher.dataloader.load_state_dict(self._dataloader_state_dict)
            self._dataloader_state_dict = None


def _convert_optim_dict(outs: Dict[int, Dict[str, Any]], num_optimizers: int) -> List[Dict[str, Any]]:
    """Converts an optimizer dict to a list in which the key of the dict determines the position of the element.

    Example::
        >>> _convert_optim_dict({0: {"loss": 0.0}, 2: {"loss": 0.2}}, num_optimizers=3)
        [{'loss': 0.0}, None, {'loss': 0.2}]
    """
    return [outs[opt_idx] if opt_idx in outs else None for opt_idx in range(num_optimizers)]


@overload
def _recursive_unpad(nested: Any, value: Optional[Any] = None) -> Any:
    ...


@overload
def _recursive_unpad(nested: List[Any], value: Optional[Any] = None) -> List[Any]:
    ...


def _recursive_unpad(nested: Union[Any, List[Any]], value: Optional[Any] = None) -> Union[Any, List[Any]]:
    """Removes the given pad value from the nested list. Not strictly the reverse operation of
    :func:`_recursive_pad` because it removes the padding element everywhere, not just from the end of a list.

    Example::
        >>> _recursive_unpad([[[0, 1, 0]], [2], [0, 0]], value=0)
        [[[1]], [2], []]
    """
    if not isinstance(nested, list):
        return nested

    return [_recursive_unpad(item, value) for item in nested if item != value]


def _recursive_pad(nested: List[Any], fill_value: Optional[Any] = None) -> np.array:
    """Pads a jagged nested list of lists with the given value such that a proper multi-dimensional array can be
    formed with rectangular shape. The padding appends to the incomplete lists.

    Example::
        >>> _recursive_pad([[], [1], [2, 3], [4]], fill_value=0)  # doctest: +NORMALIZE_WHITESPACE
        array([[0, 0], [1, 0], [2, 3], [4, 0]], dtype=object)
    """
    # code adapted from stackexchange:
    # https://codereview.stackexchange.com/questions/222623/pad-a-ragged-multidimensional-array-to-rectangular-shape
    dimensions = _get_max_shape(nested)
    result = np.full(dimensions, fill_value, dtype=object)
    for index, value in _iterate_nested_array(nested):
        result[index] = value
    return result


def _get_dimensions(array: List[Any], level: int = 0) -> Generator:
    yield level, len(array)
    if all(isinstance(row, list) for row in array):
        for row in array:
            yield from _get_dimensions(row, level + 1)


def _get_max_shape(array: List[Any]) -> List[int]:
    """Calculates the max size in each dimension of a jagged (non-rectangular) nested list of lists.

    Example::
        >>> _get_max_shape([[], [[1], [2]], []])
        [3, 2, 1]
    """
    dimensions = defaultdict(int)
    for level, length in _get_dimensions(array):
        dimensions[level] = max(dimensions[level], length)
    return [value for _, value in sorted(dimensions.items())]


def _iterate_nested_array(array: List[Any], index: Tuple = ()) -> Generator:
    if all(isinstance(item, list) for item in array):
        for idx, row in enumerate(array):
            yield from _iterate_nested_array(row, (*index, idx))
    else:  # final level
        yield (*index, slice(len(array))), array<|MERGE_RESOLUTION|>--- conflicted
+++ resolved
@@ -27,11 +27,8 @@
 from pytorch_lightning.utilities.exceptions import MisconfigurationException
 from pytorch_lightning.utilities.fetching import AbstractDataFetcher
 from pytorch_lightning.utilities.model_helpers import is_overridden
-<<<<<<< HEAD
+from pytorch_lightning.utilities.signature_utils import is_param_in_hook_signature
 from pytorch_lightning.utilities.warnings import WarningCache
-=======
-from pytorch_lightning.utilities.signature_utils import is_param_in_hook_signature
->>>>>>> db4e7700
 
 _OUTPUTS_TYPE = List[_BATCH_OUTPUTS_TYPE]
 
@@ -167,8 +164,16 @@
                 self.batch_progress.increment_processed()
                 raise StopIteration
 
+            # TODO: Update this in v1.7 (deprecation: #9816)
+            model_fx = self.trainer.lightning_module.on_train_batch_start
+            extra_kwargs = (
+                {"dataloader_idx": 0}
+                if callable(model_fx) and is_param_in_hook_signature(model_fx, "dataloader_idx", explicit=True)
+                else {}
+            )
+
             # hook
-            response = self.trainer.call_hook("on_train_batch_start", batch, batch_idx, 0)
+            response = self.trainer.call_hook("on_train_batch_start", batch, batch_idx, **extra_kwargs)
             if response == -1:
                 self.batch_progress.increment_processed()
                 raise StopIteration
