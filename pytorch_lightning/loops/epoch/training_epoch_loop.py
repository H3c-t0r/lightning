# Copyright The PyTorch Lightning team.
#
# Licensed under the Apache License, Version 2.0 (the "License");
# you may not use this file except in compliance with the License.
# You may obtain a copy of the License at
#
#     http://www.apache.org/licenses/LICENSE-2.0
#
# Unless required by applicable law or agreed to in writing, software
# distributed under the License is distributed on an "AS IS" BASIS,
# WITHOUT WARRANTIES OR CONDITIONS OF ANY KIND, either express or implied.
# See the License for the specific language governing permissions and
# limitations under the License.
import math
<<<<<<< HEAD
from collections import defaultdict, OrderedDict
from typing import Any, Dict, Generator, Iterator, List, Optional, overload, Tuple, Union
=======
from collections import defaultdict
from typing import Any, Dict, Generator, List, Optional, overload, Tuple, Union
>>>>>>> db1c7095

import numpy as np
import torch

from pytorch_lightning import loops  # import as loops to avoid circular imports
from pytorch_lightning.loops.batch import TrainingBatchLoop
from pytorch_lightning.loops.batch.training_batch_loop import _OUTPUTS_TYPE as _BATCH_OUTPUTS_TYPE
from pytorch_lightning.loops.utilities import _get_active_optimizers, _is_max_limit_reached
from pytorch_lightning.trainer.connectors.logger_connector.result import _ResultCollection
from pytorch_lightning.trainer.progress import BatchProgress, SchedulerProgress
from pytorch_lightning.trainer.supporters import CombinedLoader
from pytorch_lightning.utilities.apply_func import apply_to_collection
from pytorch_lightning.utilities.auto_restart import _collect_states_on_rank_zero_over_collection
from pytorch_lightning.utilities.exceptions import MisconfigurationException
from pytorch_lightning.utilities.fetching import AbstractDataFetcher, DataLoaderIterDataFetcher
from pytorch_lightning.utilities.model_helpers import is_overridden
from pytorch_lightning.utilities.rank_zero import rank_zero_deprecation, rank_zero_warn
from pytorch_lightning.utilities.signature_utils import is_param_in_hook_signature
from pytorch_lightning.utilities.warnings import WarningCache

_OUTPUTS_TYPE = List[_BATCH_OUTPUTS_TYPE]


class TrainingEpochLoop(loops.Loop[_OUTPUTS_TYPE]):
    """Runs over all batches in a dataloader (one epoch).

    Args:
        min_steps: The minimum number of steps (batches) to process
        max_steps: The maximum number of steps (batches) to process
    """

    def __init__(self, min_steps: Optional[int] = None, max_steps: int = -1) -> None:
        super().__init__()
        if max_steps is None:
            rank_zero_deprecation(
                "Setting `max_steps = None` is deprecated in v1.5 and will no longer be supported in v1.7."
                " Use `max_steps = -1` instead."
            )
            max_steps = -1
        elif max_steps < -1:
            raise MisconfigurationException(
                f"`max_steps` must be a non-negative integer or -1 (infinite steps). You passed in {max_steps}."
            )
        self.min_steps = min_steps
        self.max_steps = max_steps

        self.global_step: int = 0
        self.batch_progress = BatchProgress()
        self.scheduler_progress = SchedulerProgress()

        self.batch_loop = TrainingBatchLoop()
        self.val_loop = loops.EvaluationLoop(verbose=False)

        self._results = _ResultCollection(training=True)
        self._outputs: _OUTPUTS_TYPE = []
        self._warning_cache = WarningCache()
        # caches the loaded dataloader state until dataloader objects are available
        self._dataloader_state_dict: Dict[str, Any] = {}

    @property
    def total_batch_idx(self) -> int:
        """Returns the current batch index (across epochs)"""
        # use `ready` instead of `completed` in case this is accessed after `completed` has been increased
        # but before the next `ready` increase
        return self.batch_progress.total.ready - 1

    @property
    def batch_idx(self) -> int:
        """Returns the current batch index (within this epoch)"""
        # use `ready` instead of `completed` in case this is accessed after `completed` has been increased
        # but before the next `ready` increase
        return self.batch_progress.current.ready - 1

    @property
    def _is_training_done(self) -> bool:
        max_steps_reached = _is_max_limit_reached(self.global_step, self.max_steps)
        return max_steps_reached or self._num_ready_batches_reached()

    @property
    def _is_validation_done(self) -> bool:
        # when we are restarting we want to check whether the val loop has finished
        return not self.restarting or self.val_loop.done

    @property
    def done(self) -> bool:
        """Evaluates when to leave the loop."""
        return (self._is_training_done and self._is_validation_done) or self.trainer.should_stop

    def connect(  # type: ignore[override]
        self,
        batch_loop: Optional[TrainingBatchLoop] = None,
        val_loop: Optional["loops.EvaluationLoop"] = None,
    ) -> None:
        """Optionally connect a custom batch or validation loop to this training epoch loop."""
        if batch_loop is not None:
            self.batch_loop = batch_loop
        if val_loop is not None:
            self.val_loop = val_loop

    def reset(self) -> None:
        """Resets the internal state of the loop for a new run."""
        if self.restarting:
            self.batch_progress.reset_on_restart()
            self.scheduler_progress.reset_on_restart()
            self.batch_loop.optimizer_loop.optim_progress.reset_on_restart()

            trainer = self.trainer
            if not trainer.state._fault_tolerant_mode.is_enabled and trainer.num_training_batches != float("inf"):
                expected_steps = math.ceil(trainer.num_training_batches / trainer.accumulate_grad_batches)
                if self.global_step % expected_steps != 0:
                    rank_zero_warn(
                        "You're resuming from a checkpoint that ended before the epoch ended. This can cause unreliable"
                        " results if further training is done. Consider using an end-of-epoch checkpoint or enabling"
                        " fault-tolerant training:"
                        " https://pytorch-lightning.readthedocs.io/en/stable/advanced/fault_tolerant_training.html"
                    )
        else:
            self.batch_progress.reset_on_run()
            self.scheduler_progress.reset_on_run()
            self.batch_loop.optimizer_loop.optim_progress.reset_on_run()
            # when the epoch starts, the total val batch progress should be reset as it's supposed to count the batches
            # seen per epoch, this is useful for tracking when validation is run multiple times per epoch
            self.val_loop.epoch_loop.batch_progress.total.reset()

        self._outputs = []

    def on_run_start(self, data_fetcher: AbstractDataFetcher) -> None:  # type: ignore[override]
        self._reload_dataloader_state_dict(data_fetcher)
        iter(data_fetcher)  # creates the iterator inside the fetcher

    def advance(self, data_fetcher: AbstractDataFetcher) -> None:  # type: ignore[override]
        """Runs a single training batch.

        Raises:
            StopIteration: When the epoch is canceled by the user returning -1
        """
        if self.restarting and self._should_check_val_fx(self.batch_idx, self.batch_progress.is_last_batch):
            # skip training and run validation in `on_advance_end`
            return
        # we are going to train first so the val loop does not need to restart
        self.val_loop.restarting = False

        if not isinstance(data_fetcher, DataLoaderIterDataFetcher):
            batch_idx = self.batch_idx + 1
            batch = next(data_fetcher)
        else:
            batch_idx, batch = next(data_fetcher)
        self.batch_progress.is_last_batch = data_fetcher.done

        kwargs = self._build_kwargs(OrderedDict(), batch, batch_idx)

        self.batch_progress.increment_ready()

        self.trainer.logger_connector.on_batch_start(batch, batch_idx)

        if batch is None:
            self._warning_cache.warn("train_dataloader yielded None. If this was on purpose, ignore this warning...")
            batch_output = []
        else:
            # hook
            self.trainer._call_callback_hooks("on_batch_start")

            # TODO: Update this in v1.7 (deprecation: #9816)
            model_fx = self.trainer.lightning_module.on_train_batch_start
            extra_kwargs = (
                {"dataloader_idx": 0}
                if callable(model_fx) and is_param_in_hook_signature(model_fx, "dataloader_idx", explicit=True)
                else {}
            )

            # hook
            self.trainer._call_callback_hooks("on_train_batch_start", batch, batch_idx, **extra_kwargs)
            response = self.trainer._call_lightning_module_hook(
                "on_train_batch_start", batch, batch_idx, **extra_kwargs
            )
            self.trainer._call_strategy_hook("on_train_batch_start", batch, batch_idx, **extra_kwargs)
            if response == -1:
                self.batch_progress.increment_processed()
                raise StopIteration

            self.batch_progress.increment_started()

            with self.trainer.profiler.profile("run_training_batch"):
                batch_output = self.batch_loop.run(kwargs)

        self.batch_progress.increment_processed()

        # update non-plateau LR schedulers
        # update epoch-interval ones only when we are at the end of training epoch
        self.update_lr_schedulers("step", update_plateau_schedulers=False)
        if self._num_ready_batches_reached():
            self.update_lr_schedulers("epoch", update_plateau_schedulers=False)

        batch_end_outputs = self._prepare_outputs_training_batch_end(
            batch_output,
            automatic=self.trainer.lightning_module.trainer.lightning_module.automatic_optimization,
            num_optimizers=len(self.trainer.optimizers),
        )

        # TODO: Update this in v1.7 (deprecation: #9816)
        model_fx = self.trainer.lightning_module.on_train_batch_end
        extra_kwargs = (
            {"dataloader_idx": 0}
            if callable(model_fx) and is_param_in_hook_signature(model_fx, "dataloader_idx", explicit=True)
            else {}
        )
        self.trainer._call_callback_hooks("on_train_batch_end", batch_end_outputs, batch, batch_idx, **extra_kwargs)
        self.trainer._call_lightning_module_hook(
            "on_train_batch_end", batch_end_outputs, batch, batch_idx, **extra_kwargs
        )
        self.trainer._call_callback_hooks("on_batch_end")
        self.trainer.logger_connector.on_batch_end()

        self.batch_progress.increment_completed()

        if is_overridden("training_epoch_end", self.trainer.lightning_module):
            self._outputs.append(batch_output)

        # -----------------------------------------
        # SAVE METRICS TO LOGGERS AND PROGRESS_BAR
        # -----------------------------------------
        self.trainer.logger_connector.update_train_step_metrics()

    def on_advance_end(self) -> None:
        # -----------------------------------------
        # VALIDATE IF NEEDED
        # -----------------------------------------
        should_check_val = self._should_check_val_fx(self.batch_idx, self.batch_progress.is_last_batch)
        if should_check_val:
            self.trainer.validating = True
            self._run_validation()
            self.trainer.training = True

        # -----------------------------------------
        # SAVE LOGGERS (ie: Tensorboard, etc...)
        # -----------------------------------------
        self._save_loggers_on_train_batch_end()

        # update plateau LR scheduler after metrics are logged
        self.update_lr_schedulers("step", update_plateau_schedulers=True)

        if not self._should_accumulate():
            # progress global step according to grads progress
            self.global_step += 1

        # if training finished, defer exit to the parent. this assumes there will be enough time in between
        # which might not be the case depending on what's in the `*_epoch_end` hooks
        if not self._is_training_done:
            # if fault tolerant is enabled and process has been notified, exit.
            self.trainer._exit_gracefully_on_signal()

    def on_run_end(self) -> _OUTPUTS_TYPE:
        outputs, self._outputs = self._outputs, []
        return outputs

    def teardown(self) -> None:
        self._results.cpu()
        self.batch_loop.teardown()
        self.val_loop.teardown()

    def on_save_checkpoint(self) -> Dict:
        state_dict = super().on_save_checkpoint()

        if (
            self.trainer is not None
            and self.trainer.state._fault_tolerant_mode.is_enabled
            and self.trainer.train_dataloader is not None
            and not self._num_completed_batches_reached()  # did not finish
            # TODO: fault-tolerance requires a minimum number of batches so probably should be > 0
            and self.batch_progress.current.ready  # did start
        ):
            loader: CombinedLoader = self.trainer.train_dataloader
            state = loader.state_dict(has_completed=self._has_completed())
            if state:
                state_dict["dataloader_state_dict"] = _collect_states_on_rank_zero_over_collection(state)

        return state_dict

    def on_load_checkpoint(self, state_dict: Dict) -> None:
        # cache the dataloader state dict until the dataloader objects are available
        self._dataloader_state_dict = state_dict.get("dataloader_state_dict")

    def _run_validation(self) -> None:
        # reload dataloaders
        self.val_loop._reload_evaluation_dataloaders()

        with torch.no_grad():
            self.val_loop.run()

    def _accumulated_batches_reached(self) -> bool:
        """Determine if accumulation will be finished by the end of the current batch."""
        return self.batch_progress.current.ready % self.trainer.accumulate_grad_batches == 0

    def _num_ready_batches_reached(self) -> bool:
        """Checks if we are in the last batch or if there are more batches to follow."""
        epoch_finished_on_ready = self.batch_progress.current.ready == self.trainer.num_training_batches
        return epoch_finished_on_ready or self.batch_progress.is_last_batch

    def _num_completed_batches_reached(self) -> bool:
        epoch_finished_on_completed = self.batch_progress.current.completed == self.trainer.num_training_batches
        dataloader_consumed_successfully = self.batch_progress.is_last_batch and self._has_completed()
        return epoch_finished_on_completed or dataloader_consumed_successfully

    def _has_completed(self) -> bool:
        return self.batch_progress.current.ready == self.batch_progress.current.completed

    def _should_accumulate(self) -> bool:
        """Checks if the optimizer step should be performed or gradients should be accumulated for the current
        step."""
        accumulation_done = self._accumulated_batches_reached()
        # Lightning steps on the final batch
        is_final_batch = self._num_ready_batches_reached()
        # but the strategy might not
        strategy_accumulates_on_final_batch = self.trainer.strategy.handles_gradient_accumulation or not is_final_batch
        return not accumulation_done and strategy_accumulates_on_final_batch

    @staticmethod
    def _prepare_outputs_training_batch_end(
        batch_output: _BATCH_OUTPUTS_TYPE,
        automatic: bool,
        num_optimizers: int,
    ) -> Union[List[List[Dict[str, Any]]], List[Dict[str, Any]]]:
        """Processes the outputs from the batch loop into the format passed to the ``training_batch_end`` hook.

        ``(tbptt_steps, n_opt) -> (n_opt, tbptt_steps)``. The optimizer dimension might have been squeezed.
        """
        if not batch_output:
            return []

        # convert optimizer dicts to list
        if automatic:
            batch_output = apply_to_collection(
                batch_output, dtype=dict, function=_convert_optim_dict, num_optimizers=num_optimizers
            )
        array = np.array(batch_output, dtype=object)
        if array.ndim == 1:
            array = np.expand_dims(array, 1)

        array = array.transpose((1, 0))
        array = array.squeeze()
        array = array.tolist()
        array = _recursive_unpad(array)
        return array

    @staticmethod
    def _prepare_outputs_training_epoch_end(
        batch_outputs: _OUTPUTS_TYPE,
        automatic: bool,
        num_optimizers: int,
    ) -> Union[List[List[List[Dict[str, Any]]]], List[List[Dict[str, Any]]], List[Dict[str, Any]]]:
        """Processes the outputs from the batch loop into the format passed to the ``training_epoch_end`` hook.

        ``(n_batches, tbptt_steps, n_opt) -> (n_opt, n_batches, tbptt_steps)``.
        All single-element dimensions might have been squeezed.

        This processing is necessary because the format of the inputs to the ``training_epoch_end`` hook does not
        match the loop structure and because empty dimensions are squeezed. This could break with loop customization.
        """
        # `batch_outputs` (plural) is the same as `epoch_end_output` (singular)
        if not batch_outputs:
            return []

        # convert optimizer dicts to list
        if automatic:
            batch_outputs = apply_to_collection(
                batch_outputs, dtype=dict, function=_convert_optim_dict, num_optimizers=num_optimizers
            )

        array = _recursive_pad(batch_outputs)
        if array.ndim == 2:
            array = np.expand_dims(array, 2)
        array = array.transpose((2, 0, 1))
        array = array.squeeze()
        array = array.tolist()
        array = _recursive_unpad(array)

        # in case we squeezed from 1-element array to a 0-dim array
        array = array if isinstance(array, list) else [array]
        # remove residual empty lists
        array = [item for item in array if not isinstance(item, list) or len(item)]
        return array

    def update_lr_schedulers(self, interval: str, update_plateau_schedulers: bool) -> None:
        """updates the lr schedulers based on the given interval."""
        if interval == "step" and self._should_accumulate():
            return
        active_optimizers = _get_active_optimizers(
            self.trainer.optimizers, self.trainer.optimizer_frequencies, self.total_batch_idx
        )
        self._update_learning_rates(
            interval=interval,
            update_plateau_schedulers=update_plateau_schedulers,
            opt_indices=[opt_idx for opt_idx, _ in active_optimizers],
        )

    def _update_learning_rates(
        self, interval: str, update_plateau_schedulers: bool, opt_indices: Optional[List[int]] = None
    ) -> None:
        """Update learning rates.

        Args:
            interval: either 'epoch' or 'step'.
            update_plateau_schedulers: control whether ``ReduceLROnPlateau`` or non-plateau schedulers get updated.
                This is used so non-plateau schedulers can be updated before running validation. Checkpoints are
                commonly saved during validation, however, on-plateau schedulers might monitor a validation metric
                so they have to be updated separately.
            opt_indices: indices of the optimizers to update.
        """
        if not self.trainer.lr_scheduler_configs or not self.trainer.lightning_module.automatic_optimization:
            return

        if opt_indices is None:
            opt_indices = []

        for config in self.trainer.lr_scheduler_configs:
            if config.opt_idx not in opt_indices:
                continue

            if update_plateau_schedulers ^ config.reduce_on_plateau:
                continue

            current_idx = self.batch_idx if interval == "step" else self.trainer.current_epoch
            current_idx += 1  # account for both batch and epoch starts from 0
            # Take step if call to update_learning_rates matches the interval key and
            # the current step modulo the schedulers frequency is zero
            if config.interval == interval and current_idx % config.frequency == 0:
                monitor_val = None
                if config.reduce_on_plateau:
                    # If instance of ReduceLROnPlateau, we need a monitor
                    monitor_key = config.monitor
                    monitor_val = self._get_monitor_value(monitor_key)
                    if monitor_val is None:
                        if config.strict:
                            avail_metrics = list(self.trainer.callback_metrics)
                            raise MisconfigurationException(
                                f"ReduceLROnPlateau conditioned on metric {monitor_key}"
                                f" which is not available. Available metrics are: {avail_metrics}."
                                " Condition can be set using `monitor` key in lr scheduler dict"
                            )
                        rank_zero_warn(
                            f"ReduceLROnPlateau conditioned on metric {monitor_key}"
                            " which is not available but strict is set to `False`."
                            " Skipping learning rate update.",
                            category=RuntimeWarning,
                        )
                        continue

                self.scheduler_progress.increment_ready()

                # update LR
                self.trainer._call_lightning_module_hook(
                    "lr_scheduler_step",
                    config.scheduler,
                    config.opt_idx,
                    monitor_val,
                )
                self.scheduler_progress.increment_completed()

    def _get_monitor_value(self, key: str) -> Any:
        # this is a separate method to aid in testing
        return self.trainer.callback_metrics.get(key)

    def _should_check_val_fx(self, batch_idx: int, is_last_batch: bool) -> bool:
        """Decide if we should run validation."""
        if not self.trainer.enable_validation:
            return False

        is_val_check_epoch = (self.trainer.current_epoch + 1) % self.trainer.check_val_every_n_epoch == 0
        if not is_val_check_epoch:
            return False

        # val_check_batch is inf for iterable datasets with no length defined
        is_infinite_dataset = self.trainer.val_check_batch == float("inf")
        if is_last_batch and is_infinite_dataset:
            return True

        if self.trainer.should_stop:
            return True

        # TODO(@awaelchli): let training/eval loop handle logic around limit_*_batches and val_check_batch
        is_val_check_batch = is_last_batch
        if isinstance(self.trainer.limit_train_batches, int) and is_infinite_dataset:
            is_val_check_batch = (batch_idx + 1) % self.trainer.limit_train_batches == 0
        elif self.trainer.val_check_batch != float("inf"):
            is_val_check_batch = (batch_idx + 1) % self.trainer.val_check_batch == 0
        return is_val_check_batch

    def _save_loggers_on_train_batch_end(self) -> None:
        """Flushes loggers to disk."""
        # when loggers should save to disk
        should_flush_logs = self.trainer.logger_connector.should_flush_logs
        # TODO: is_global_zero check should be moved to logger.save() implementation
        if should_flush_logs and self.trainer.is_global_zero:
            for logger in self.trainer.loggers:
                logger.save()

    def _reload_dataloader_state_dict(self, data_fetcher: AbstractDataFetcher) -> None:
        if self._dataloader_state_dict:
            data_fetcher.dataloader.load_state_dict(self._dataloader_state_dict)
            self._dataloader_state_dict = None

    def _build_kwargs(self, kwargs: OrderedDict, batch: Any, batch_idx: int) -> OrderedDict:
        """Helper function to build the arguments for the current step.

        Args:
            kwargs: The kwargs passed down to the hooks.
            batch: The current batch to run through the step.

        Returns:
            The kwargs passed down to the hooks.
        """
        kwargs["batch"] = batch
        training_step_fx = getattr(self.trainer.lightning_module, "training_step")
        # the `batch_idx` is optional, however, when there's more than 1 argument we cannot differentiate whether the
        # user wants the `batch_idx` or another key like `optimizer_idx` as we are not strict about the argument names
        if is_param_in_hook_signature(training_step_fx, "batch_idx", min_args=2):
            kwargs["batch_idx"] = batch_idx
        return kwargs


def _convert_optim_dict(outs: Dict[int, Dict[str, Any]], num_optimizers: int) -> List[Dict[str, Any]]:
    """Converts an optimizer dict to a list in which the key of the dict determines the position of the element.

    Example::
        >>> _convert_optim_dict({0: {"loss": 0.0}, 2: {"loss": 0.2}}, num_optimizers=3)
        [{'loss': 0.0}, None, {'loss': 0.2}]
    """
    return [outs[opt_idx] if opt_idx in outs else None for opt_idx in range(num_optimizers)]


@overload
def _recursive_unpad(nested: Any, value: Optional[Any] = None) -> Any:
    ...


@overload
def _recursive_unpad(nested: List[Any], value: Optional[Any] = None) -> List[Any]:
    ...


def _recursive_unpad(nested: Union[Any, List[Any]], value: Optional[Any] = None) -> Union[Any, List[Any]]:
    """Removes the given pad value from the nested list. Not strictly the reverse operation of
    :func:`_recursive_pad` because it removes the padding element everywhere, not just from the end of a list.

    Example::
        >>> _recursive_unpad([[[0, 1, 0]], [2], [0, 0]], value=0)
        [[[1]], [2], []]
    """
    if not isinstance(nested, list):
        return nested

    return [_recursive_unpad(item, value) for item in nested if item != value]


def _recursive_pad(nested: List[Any], fill_value: Optional[Any] = None) -> np.array:
    """Pads a jagged nested list of lists with the given value such that a proper multi-dimensional array can be
    formed with rectangular shape. The padding appends to the incomplete lists.

    Example::
        >>> _recursive_pad([[], [1], [2, 3], [4]], fill_value=0)  # doctest: +NORMALIZE_WHITESPACE
        array([[0, 0], [1, 0], [2, 3], [4, 0]], dtype=object)
    """
    # code adapted from stackexchange:
    # https://codereview.stackexchange.com/questions/222623/pad-a-ragged-multidimensional-array-to-rectangular-shape
    dimensions = _get_max_shape(nested)
    result = np.full(dimensions, fill_value, dtype=object)
    for index, value in _iterate_nested_array(nested):
        result[index] = value
    return result


def _get_dimensions(array: List[Any], level: int = 0) -> Generator:
    yield level, len(array)
    if all(isinstance(row, list) for row in array):
        for row in array:
            yield from _get_dimensions(row, level + 1)


def _get_max_shape(array: List[Any]) -> List[int]:
    """Calculates the max size in each dimension of a jagged (non-rectangular) nested list of lists.

    Example::
        >>> _get_max_shape([[], [[1], [2]], []])
        [3, 2, 1]
    """
    dimensions = defaultdict(int)
    for level, length in _get_dimensions(array):
        dimensions[level] = max(dimensions[level], length)
    return [value for _, value in sorted(dimensions.items())]


def _iterate_nested_array(array: List[Any], index: Tuple = ()) -> Generator:
    if all(isinstance(item, list) for item in array):
        for idx, row in enumerate(array):
            yield from _iterate_nested_array(row, (*index, idx))
    else:  # final level
        yield (*index, slice(len(array))), array<|MERGE_RESOLUTION|>--- conflicted
+++ resolved
@@ -12,13 +12,8 @@
 # See the License for the specific language governing permissions and
 # limitations under the License.
 import math
-<<<<<<< HEAD
 from collections import defaultdict, OrderedDict
-from typing import Any, Dict, Generator, Iterator, List, Optional, overload, Tuple, Union
-=======
-from collections import defaultdict
 from typing import Any, Dict, Generator, List, Optional, overload, Tuple, Union
->>>>>>> db1c7095
 
 import numpy as np
 import torch
