# Copyright The PyTorch Lightning team.
#
# Licensed under the Apache License, Version 2.0 (the "License");
# you may not use this file except in compliance with the License.
# You may obtain a copy of the License at
#
#     http://www.apache.org/licenses/LICENSE-2.0
#
# Unless required by applicable law or agreed to in writing, software
# distributed under the License is distributed on an "AS IS" BASIS,
# WITHOUT WARRANTIES OR CONDITIONS OF ANY KIND, either express or implied.
# See the License for the specific language governing permissions and
# limitations under the License.

from typing import Any, Dict, Iterator, List, Optional, Union

import torch

from pytorch_lightning import loops  # import as loops to avoid circular imports
from pytorch_lightning.loops.batch import TrainingBatchLoop
from pytorch_lightning.trainer.connectors.logger_connector.result import ResultCollection
from pytorch_lightning.trainer.progress import Progress, SchedulerProgress
from pytorch_lightning.utilities.exceptions import MisconfigurationException
from pytorch_lightning.utilities.model_helpers import is_overridden
from pytorch_lightning.utilities.types import STEP_OUTPUT
from pytorch_lightning.utilities.warnings import WarningCache


class TrainingEpochLoop(loops.Loop):
    """
    Runs over all batches in a dataloader (one epoch).

    Args:
        min_steps: The minimum number of steps (batches) to process
        max_steps: The maximum number of steps (batches) to process
    """

    def __init__(self, min_steps: int, max_steps: int):
        super().__init__()
        self.min_steps: int = min_steps
        self.max_steps: int = max_steps
        self.global_step: int = 0
<<<<<<< HEAD
        # the current split index when the batch gets split into chunks in truncated backprop through time
        self.split_idx: Optional[int] = None
=======
        # the total batch index across all epochs
        self.total_batch_idx: int = 0
>>>>>>> c99e2fe0
        self.is_last_batch: Optional[bool] = None
        self.batch_progress = Progress()
        self.scheduler_progress = SchedulerProgress()

        self.batch_loop: Optional[TrainingBatchLoop] = None
        self.val_loop: Optional["loops.EvaluationLoop"] = None

        self._results = ResultCollection(training=True)
        self._dataloader_idx: Optional[int] = None
        self._warning_cache: WarningCache = WarningCache()
        self._epoch_output: Optional[List[List[STEP_OUTPUT]]] = None

    @property
    def total_batch_idx(self) -> int:
        """Returns the current batch index (across epochs)"""
        # use `ready` instead of `completed` in case this is accessed after `completed` has been increased
        # but before the next `ready` increase
        return self.batch_progress.total.ready - 1

    @property
    def batch_idx(self) -> int:
        """Returns the current batch index (within this epoch)"""
        # use `ready` instead of `completed` in case this is accessed after `completed` has been increased
        # but before the next `ready` increase
        return self.batch_progress.current.ready - 1

    @property
    def done(self) -> bool:
        """Returns whether the training should be stopped.
        The criteria are that the number of steps reached the max steps,
        the last batch is reached or the trainer signals to stop (e.g. by early stopping).
        """
        max_steps_reached = self.max_steps is not None and self.global_step >= self.max_steps
        return max_steps_reached or self.trainer.should_stop or self._num_training_batches_reached(self.is_last_batch)

    def connect(
        self, batch_loop: Optional[TrainingBatchLoop] = None, val_loop: Optional["loops.EvaluationLoop"] = None
    ) -> None:
        """Optionally connect a custom batch or validation loop to this training epoch loop."""
        if batch_loop is not None:
            self.batch_loop = batch_loop
        if val_loop is not None:
            self.val_loop = val_loop

    def reset(self) -> None:
        """Resets the internal state of the loop for a new run"""
        self.is_last_batch = False
        self._dataloader_idx = 0

        # track epoch output
        self._epoch_output = [[] for _ in range(self.batch_loop.num_active_optimizers(self.total_batch_idx))]

        if not self.restarting:
            self.batch_progress.current.reset()
            self.scheduler_progress.current.reset()
            self.batch_loop.optim_progress.reset_on_epoch()

    def on_run_start(self, *args: Any, **kwargs: Any) -> None:
        # hook
        self.trainer.logger_connector.on_epoch_start()
        self.trainer.call_hook("on_epoch_start")
        self.trainer.call_hook("on_train_epoch_start")
        self.trainer.fit_loop.epoch_progress.increment_started()

    def advance(self, dataloader_iter: Iterator, **kwargs: Any) -> None:
        """Runs a single training batch.

        Args:
            dataloader_iter: the iterator over the dataloader producing the new batch

        Raises:
            StopIteration: When the epoch is canceled by the user returning -1
        """
        _, (batch, is_last) = next(dataloader_iter)
        self.is_last_batch = is_last

        # ------------------------------------
        # TRAINING_STEP + TRAINING_STEP_END
        # ------------------------------------
        with self.trainer.profiler.profile("training_batch_to_device"):
            batch = self.trainer.accelerator.batch_to_device(batch, dataloader_idx=self._dataloader_idx)

        self.batch_progress.increment_ready()

        with self.trainer.profiler.profile("run_training_batch"):
            batch_output = self.batch_loop.run(batch, self.batch_idx, self._dataloader_idx)

        self.batch_progress.increment_processed()

        # when returning -1 from train_step, we end epoch early
        if batch_output.signal == -1:
            raise StopIteration

        # update non-plateau LR schedulers
        # update epoch-interval ones only when we are at the end of training epoch
        self.update_lr_schedulers("step", update_plateau_schedulers=False)
        if self._num_training_batches_reached(is_last):
            self.update_lr_schedulers("epoch", update_plateau_schedulers=False)

        batch_end_outputs = [opt_idx_out for opt_idx_out in batch_output.training_step_output if len(opt_idx_out)]
        processed_batch_end_outputs = self._prepare_outputs(batch_end_outputs, batch_mode=True)

        # hook
        self.trainer.call_hook(
            "on_train_batch_end", processed_batch_end_outputs, batch, self.batch_idx, self._dataloader_idx
        )
        self.trainer.call_hook("on_batch_end")
        self.trainer.logger_connector.on_batch_end()

        self.batch_progress.increment_completed()

        # figure out what to track for epoch end
        self._track_epoch_end_reduce_metrics(self._epoch_output, batch_end_outputs)

        # -----------------------------------------
        # SAVE METRICS TO LOGGERS AND PROGRESS_BAR
        # -----------------------------------------
        self.trainer.logger_connector.update_train_step_metrics()

    def on_advance_end(self):
        """Runs validation and Checkpointing if necessary.

        Raises:
            StopIteration: if :attr:`done` evaluates to ``True`` to finish this epoch
        """
        # -----------------------------------------
        # VALIDATE IF NEEDED + CHECKPOINT CALLBACK
        # -----------------------------------------
        should_check_val = self._should_check_val_fx(self.batch_idx, self.is_last_batch)
        if should_check_val:
            self.trainer.validating = True
            self._run_validation()
            self.trainer.training = True

        # -----------------------------------------
        # SAVE LOGGERS (ie: Tensorboard, etc...)
        # -----------------------------------------
        self._save_loggers_on_train_batch_end()

        # update plateau LR scheduler after metrics are logged
        self.update_lr_schedulers("step", update_plateau_schedulers=True)

        # progress global step according to grads progress
        self._increment_accumulated_grad_global_step()

    def on_run_end(self) -> List[List[STEP_OUTPUT]]:
        """Calls the on_epoch_end hook.

        Returns:
            The output of each training step for each optimizer

        Raises:
            MisconfigurationException: ``train_epoch_end`` does not return ``None``
        """
        if self.batch_progress.current.ready == 0:
            # dataloader/iterator did not produce a batch
            return

        # inform logger the batch loop has finished
        self.trainer.logger_connector.epoch_end_reached()

        # prepare epoch output
        processed_outputs = self._prepare_outputs(self._epoch_output, batch_mode=False)

        # get the model and call model.training_epoch_end
        model = self.trainer.lightning_module

        if is_overridden("training_epoch_end", model):
            # run training_epoch_end
            # refresh the result for custom logging at the epoch level
            model._current_fx_name = "training_epoch_end"

            # lightningmodule hook
            training_epoch_end_output = model.training_epoch_end(processed_outputs)

            if training_epoch_end_output is not None:
                raise MisconfigurationException(
                    "training_epoch_end expects a return of None. "
                    "HINT: remove the return statement in training_epoch_end"
                )

        self.trainer.fit_loop.epoch_progress.increment_processed()

        # call train epoch end hooks
        self.trainer.call_hook("on_train_epoch_end")
        self.trainer.call_hook("on_epoch_end")
        self.trainer.logger_connector.on_epoch_end()

        self.update_lr_schedulers("epoch", update_plateau_schedulers=True)

        epoch_output = self._epoch_output
        # free memory
        self._epoch_output = None
        return epoch_output

    def teardown(self) -> None:
        self._results.cpu()
        self.batch_loop.teardown()
        self.val_loop.teardown()

    def _run_validation(self):
        # reload dataloaders
        self.val_loop.reload_evaluation_dataloaders()

        with torch.no_grad():
            self.val_loop.run()

    def _accumulated_batches_reached(self) -> bool:
        """Determine if accumulation will be finished by the end of the current batch."""
        return self.batch_progress.current.ready % self.trainer.accumulate_grad_batches == 0

    def _num_training_batches_reached(self, is_last_batch: bool = False) -> bool:
        """Checks if we are in the last batch or if there are more batches to follow.

        Args:
            is_last_batch: Whether the current batch is the last one
        """
        return self.batch_progress.current.ready == self.trainer.num_training_batches or is_last_batch

    def _should_accumulate(self) -> bool:
        """Checks if the optimizer step should be performed or gradients should be accumulated for the current step."""
        accumulation_done = self._accumulated_batches_reached()
        is_final_batch = self._num_training_batches_reached()
        return not (accumulation_done or is_final_batch)

    def _track_epoch_end_reduce_metrics(
        self, epoch_output: List[List[STEP_OUTPUT]], batch_end_outputs: STEP_OUTPUT
    ) -> None:
        """Adds the batch outputs to the epoch outputs and prepares reduction"""
        hook_overridden = is_overridden("training_epoch_end", self.trainer.lightning_module)
        if not hook_overridden:
            return

        # track the outputs to reduce at the end of the epoch
        for opt_idx, opt_outputs in enumerate(batch_end_outputs):
            # with 1 step (no tbptt) don't use a sequence at epoch end
            if (
                isinstance(opt_outputs, list)
                and len(opt_outputs) == 1
                and not isinstance(opt_outputs[0], ResultCollection)
            ):
                opt_outputs = opt_outputs[0]

            epoch_output[opt_idx].append(opt_outputs)

    @staticmethod
    def _prepare_outputs(
        outputs: List[List[List["ResultCollection"]]], batch_mode: bool
    ) -> Union[List[List[List[Dict]]], List[List[Dict]], List[Dict], Dict]:
        """
        Extract required information from batch or epoch end results.

        Args:
            outputs: A 3-dimensional list of ``ResultCollection`` objects with dimensions:
                ``[optimizer outs][batch outs][tbptt steps]``.

            batch_mode: If True, ignore the batch output dimension.

        Returns:
            The cleaned outputs with ``ResultCollection`` objects converted to dictionaries.
            All list dimensions of size one will be collapsed.
        """
        processed_outputs = []
        for opt_outputs in outputs:
            # handle an edge case where an optimizer output is the empty list
            if len(opt_outputs) == 0:
                continue

            processed_batch_outputs = []

            if batch_mode:
                opt_outputs = [opt_outputs]

            for batch_outputs in opt_outputs:
                processed_tbptt_outputs = []

                if isinstance(batch_outputs, ResultCollection):
                    batch_outputs = [batch_outputs]

                for tbptt_output in batch_outputs:
                    out = tbptt_output.extra
                    if tbptt_output.minimize is not None:
                        out["loss"] = tbptt_output.minimize.detach()
                    processed_tbptt_outputs.append(out)

                # if there was only one tbptt step then we can collapse that dimension
                if len(processed_tbptt_outputs) == 1:
                    processed_tbptt_outputs = processed_tbptt_outputs[0]
                processed_batch_outputs.append(processed_tbptt_outputs)

            # batch_outputs should be just one dict (or a list of dicts if using tbptt) per optimizer
            if batch_mode:
                processed_batch_outputs = processed_batch_outputs[0]
            processed_outputs.append(processed_batch_outputs)

        # if there is only one optimiser then we collapse that dimension
        if len(processed_outputs) == 1:
            processed_outputs = processed_outputs[0]
        return processed_outputs

    def update_lr_schedulers(self, interval: str, update_plateau_schedulers: bool) -> None:
        """updates the lr schedulers based on the given interval"""
        if interval == "step" and self._should_accumulate():
            return
        self.trainer.optimizer_connector.update_learning_rates(
            interval=interval,
            update_plateau_schedulers=update_plateau_schedulers,
            opt_indices=[opt_idx for opt_idx, _ in self.batch_loop.get_active_optimizers(self.total_batch_idx)],
        )

    def _increment_accumulated_grad_global_step(self) -> None:
        """Increments global step according to grads progress"""
        if not self._should_accumulate():
            self.global_step = self.trainer.accelerator.update_global_step(
                self.total_batch_idx, self.trainer.global_step
            )

    def _should_check_val_fx(self, batch_idx: int, is_last_batch: bool) -> bool:
        """Decide if we should run validation."""
        if not self.trainer.enable_validation:
            return False

        is_val_check_epoch = (self.trainer.current_epoch + 1) % self.trainer.check_val_every_n_epoch == 0
        if not is_val_check_epoch:
            return False

        # val_check_batch is inf for iterable datasets with no length defined
        is_infinite_dataset = self.trainer.val_check_batch == float("inf")
        if is_last_batch and is_infinite_dataset:
            return True

        if self.trainer.should_stop:
            return True

        # TODO(@awaelchli): let training/eval loop handle logic around limit_*_batches and val_check_batch
        is_val_check_batch = is_last_batch
        if isinstance(self.trainer.limit_train_batches, int) and is_infinite_dataset:
            is_val_check_batch = (batch_idx + 1) % self.trainer.limit_train_batches == 0
        elif self.trainer.val_check_batch != float("inf"):
            is_val_check_batch = (batch_idx + 1) % self.trainer.val_check_batch == 0
        return is_val_check_batch

    def _save_loggers_on_train_batch_end(self) -> None:
        """Flushes loggers to disk"""
        # when loggers should save to disk
        should_flush_logs = self.trainer.logger_connector.should_flush_logs
        if should_flush_logs and self.trainer.is_global_zero and self.trainer.logger is not None:
            self.trainer.logger.save()<|MERGE_RESOLUTION|>--- conflicted
+++ resolved
@@ -40,13 +40,6 @@
         self.min_steps: int = min_steps
         self.max_steps: int = max_steps
         self.global_step: int = 0
-<<<<<<< HEAD
-        # the current split index when the batch gets split into chunks in truncated backprop through time
-        self.split_idx: Optional[int] = None
-=======
-        # the total batch index across all epochs
-        self.total_batch_idx: int = 0
->>>>>>> c99e2fe0
         self.is_last_batch: Optional[bool] = None
         self.batch_progress = Progress()
         self.scheduler_progress = SchedulerProgress()
