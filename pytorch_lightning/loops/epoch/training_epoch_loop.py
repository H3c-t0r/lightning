--- conflicted
+++ resolved
@@ -218,14 +218,9 @@
         return epoch_output
 
     def teardown(self) -> None:
-<<<<<<< HEAD
-        """Frees memory of tracked epoch outputs."""
-        self._epoch_output = None
-=======
         self._results.cpu()
         self.batch_loop.teardown()
         self.val_loop.teardown()
->>>>>>> 8193bae6
 
     def _run_validation(self):
         # reload dataloaders
