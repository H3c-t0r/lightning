--- conflicted
+++ resolved
@@ -149,10 +149,5 @@
         self.trainer.profiler.start("optimizer_step")
 
     def _on_after_step(self) -> None:
-<<<<<<< HEAD
-        self.optim_step_progress.increment_completed()
         self.trainer.profiler.stop("optimizer_step")
-=======
-        self.trainer.profiler.stop("optimizer_step")
-        self.optim_step_progress.increment_completed()
->>>>>>> 3579a308
+        self.optim_step_progress.increment_completed()