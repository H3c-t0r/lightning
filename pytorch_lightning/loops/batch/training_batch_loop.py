--- conflicted
+++ resolved
@@ -30,14 +30,8 @@
     _process_training_step_output,
 )
 from pytorch_lightning.trainer.supporters import TensorRunningAccum
-<<<<<<< HEAD
-from pytorch_lightning.utilities import AMPType, AttributeDict, DeviceType, grad_norm
-from pytorch_lightning.utilities.exceptions import MisconfigurationException
 from pytorch_lightning.utilities.finite_checks import detect_nan_parameters
-from pytorch_lightning.utilities.imports import _TPU_AVAILABLE
-=======
 from pytorch_lightning.utilities import AttributeDict
->>>>>>> 75350938
 from pytorch_lightning.utilities.types import STEP_OUTPUT
 from pytorch_lightning.utilities.warnings import WarningCache
 
@@ -201,33 +195,8 @@
         """Build the step function that runs the `training_step` and processes its output."""
         return partial(self._training_step, split_batch, batch_idx, hiddens)
 
-<<<<<<< HEAD
-    def _make_backward_fn(self, optimizer: Optimizer, opt_idx: int) -> Optional[Callable[[Tensor], Tensor]]:
-        """
-        Build a `backward` function that handles back-propagation through the output produced by the `training_step`
-        function. Returns ``None`` in the case backward needs to be skipped, e.g., when manual optimization is on.
-        """
-
-        def backward_fn(loss: Tensor):
-            self.backward(loss, optimizer, opt_idx)
-
-            if self.trainer.terminate_on_nan:
-                # check if model weights are nan after backward
-                detect_nan_parameters(self.trainer.lightning_module)
-
-            return loss
-
-        if not self._skip_backward and self.trainer.lightning_module.automatic_optimization:
-            return backward_fn
-
-    def _training_step(
-        self, split_batch: Any, batch_idx: int, opt_idx: int, hiddens: Tensor
-    ) -> Optional[AttributeDict]:
-        """Performs the actual train step with the tied hooks.
-=======
     def _training_step(self, split_batch: Any, batch_idx: int, hiddens: Tensor) -> Optional[AttributeDict]:
         """Performs the training step for manual optimization.
->>>>>>> 75350938
 
         Args:
             split_batch: the current tbptt split of the current batch
