--- conflicted
+++ resolved
@@ -14,14 +14,9 @@
 
 from collections import OrderedDict
 from contextlib import contextmanager
-<<<<<<< HEAD
-from functools import partial, update_wrapper
-from typing import Any, Callable, Dict, Generator, List, Mapping, Optional, Tuple, Union
-=======
 from copy import copy
 from functools import partial
 from typing import Any, Callable, Dict, Generator, List, Optional, Tuple
->>>>>>> 5c2b7cad
 
 import numpy as np
 import torch
@@ -31,16 +26,12 @@
 
 from pytorch_lightning.core.optimizer import LightningOptimizer
 from pytorch_lightning.loops.base import Loop
-<<<<<<< HEAD
-from pytorch_lightning.loops.closure import LightningClosure, ClosureResult
-=======
 from pytorch_lightning.loops.closure import Closure, ClosureResult
 from pytorch_lightning.loops.utilities import (
     _check_training_step_output,
     _process_training_step_output,
     check_finite_loss,
 )
->>>>>>> 5c2b7cad
 from pytorch_lightning.plugins import ParallelPlugin
 from pytorch_lightning.trainer.progress import OptimizationProgress
 from pytorch_lightning.trainer.supporters import TensorRunningAccum
@@ -154,20 +145,12 @@
 
                 result = self._run_optimization(batch_idx, split_batch, opt_idx, optimizer)
                 if result:
-<<<<<<< HEAD
-                    self.batch_outputs[opt_idx].append(result.result_collection)
-=======
                     self.batch_outputs[opt_idx].append(copy(result.result_collection))
->>>>>>> 5c2b7cad
         else:
             # in manual optimization, there is no looping over optimizers
             result = self._run_optimization(batch_idx, split_batch)
             if result:
-<<<<<<< HEAD
-                self.batch_outputs[0].append(result.result_collection)
-=======
                 self.batch_outputs[0].append(copy(result.result_collection))
->>>>>>> 5c2b7cad
 
     def teardown(self) -> None:
         # release memory
@@ -220,11 +203,7 @@
             else:
                 closure()
 
-<<<<<<< HEAD
-        result = closure.result
-=======
         result = closure.get_result()
->>>>>>> 5c2b7cad
 
         if result:
             # if no result, user decided to skip optimization
@@ -236,56 +215,6 @@
         self._run_optimization_end(opt_idx)
         return result
 
-<<<<<<< HEAD
-    def _make_closure(self, split_batch, batch_idx, opt_idx, optimizer, hiddens):
-        step_fn = self._make_step_fn(split_batch, batch_idx, opt_idx, hiddens)
-        backward_fn = self._make_backward_fn(batch_idx, optimizer, opt_idx)
-        zero_grad_fn = self._make_zero_grad_fn(batch_idx, opt_idx, optimizer)
-
-        closure = LightningClosure(
-            step_fn=step_fn, backward_fn=backward_fn, zero_grad_fn=zero_grad_fn, profiler=self.trainer.profiler
-        )
-        return closure
-
-    def _make_step_fn(self, split_batch, batch_idx, opt_idx, hiddens):
-        def step_fn():
-            return self._training_step(split_batch, batch_idx, opt_idx, hiddens)
-
-        return step_fn
-
-    def _make_backward_fn(self, batch_idx, optimizer, opt_idx):
-        def backward_fn(loss: Tensor):
-            self.backward(loss, optimizer, opt_idx)
-
-            loss_val = loss.detach().clone()
-
-            # when in dev debugging track the losses
-            # TODO: remove dev debugger tracking loss history
-            self.trainer.dev_debugger.track_train_loss_history(batch_idx, loss_val)
-
-            # check if loss or model weights are nan
-            if self.trainer.terminate_on_nan:
-                self._check_finite(loss_val)
-
-            return loss
-
-        if not self._skip_backward and self.trainer.lightning_module.automatic_optimization:
-            return backward_fn
-
-    def _make_zero_grad_fn(self, batch_idx, opt_idx, optimizer):
-        def zero_grad_fn():
-            self._on_before_zero_grad(optimizer)
-            self._optimizer_zero_grad(batch_idx, optimizer, opt_idx)
-
-        is_first_batch_to_accumulate = batch_idx % self.trainer.accumulate_grad_batches == 0
-        if (
-            not self._skip_backward
-            and self.trainer.lightning_module.automatic_optimization
-            and is_first_batch_to_accumulate
-        ):
-            return zero_grad_fn
-
-=======
     def _make_closure(
         self,
         split_batch: Any,
@@ -358,7 +287,6 @@
         if not self._skip_backward and self.trainer.lightning_module.automatic_optimization:
             return backward_fn
 
->>>>>>> 5c2b7cad
     def _process_closure_result(self, opt_closure_result: Optional[ClosureResult]) -> None:
         """Checks if the closure results is finite and optionally breaks if it is not
 
@@ -404,11 +332,7 @@
 
             _check_training_step_output(self.trainer.lightning_module, training_step_output)
 
-<<<<<<< HEAD
-            result_collection = self._process_training_step_output(training_step_output)
-=======
             result_collection, self._hiddens = _process_training_step_output(self.trainer, training_step_output)
->>>>>>> 5c2b7cad
             if result_collection is None:
                 return
 
@@ -417,50 +341,8 @@
             # accumulate loss. if accumulate_grad_batches==1, no effect
             closure_loss = result_collection.minimize / self.trainer.accumulate_grad_batches
             # the loss will get scaled for amp. avoid any modifications to it
-<<<<<<< HEAD
-        return AttributeDict(closure_loss=closure_loss, result_collection=result_collection)
-
-    def _process_training_step_output(self, training_step_output: STEP_OUTPUT) -> Optional[ResultCollection]:
-        """Adds the :param:`training_step_output` to the trainer's results
-
-        Args:
-            training_step_output: the output of the training step (before wrapping into an AttributeDict)
-
-        Returns:
-            the updated results if the training_step's output was not None else None
-        """
-        if training_step_output is None:
-            return None
-
-        results = self.trainer._results
-
-        loss = None
-        hiddens = None
-        results.extra = {}
-
-        # handle dict return
-        if isinstance(training_step_output, dict):
-            loss = training_step_output.pop("loss", None)
-            hiddens = training_step_output.pop("hiddens", None)
-            # detach hiddens to avoid `RuntimeError: Trying to backward through the graph a second time`
-            hiddens = apply_to_collection(hiddens, Tensor, lambda t: t.detach())
-            results.extra = training_step_output
-
-        # handle scalar return
-        elif isinstance(training_step_output, Tensor):
-            loss = training_step_output
-
-        # map to results under the hood
-        results.minimize = loss
-        self._hiddens = hiddens
-
-        if self.trainer.move_metrics_to_cpu:
-            results.cpu()
-        return results
-=======
             loss = closure_loss.detach().clone()
         return AttributeDict(closure_loss=closure_loss, loss=loss, result_collection=result_collection)
->>>>>>> 5c2b7cad
 
     def _optimizer_step(
         self, optimizer: torch.optim.Optimizer, opt_idx: int, batch_idx: int, train_step_and_backward_closure: Callable
@@ -601,20 +483,6 @@
         else:
             yield None
 
-<<<<<<< HEAD
-    def _check_finite(self, loss: Tensor) -> None:
-        """Checks fotr finite parameters and loss values.
-
-        Args:
-            loss: the loss value to check to be finite
-        """
-        if not torch.isfinite(loss).all():
-            raise ValueError(f"The loss returned in `training_step` is {loss}.")
-        model = self.trainer.lightning_module
-        detect_nan_parameters(model)
-
-=======
->>>>>>> 5c2b7cad
     def backward(
         self,
         loss: Tensor,
