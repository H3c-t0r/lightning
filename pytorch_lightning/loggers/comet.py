--- conflicted
+++ resolved
@@ -20,11 +20,7 @@
     except ImportError:  # pragma: no-cover
         # For more information, see: https://www.comet.ml/docs/python-sdk/releases/#release-300
         from comet_ml.papi import API  # pragma: no-cover
-<<<<<<< HEAD
-    _COMET_AVAILABLE = True
-=======
     from comet_ml.config import get_config, get_api_key
->>>>>>> a6423492
 except ImportError:  # pragma: no-cover
     CometExperiment = None
     CometExistingExperiment = None
@@ -106,7 +102,6 @@
             file but still want to run offline experiments.
     """
 
-<<<<<<< HEAD
     def __init__(
         self,
         api_key: Optional[str] = None,
@@ -116,20 +111,9 @@
         rest_api_key: Optional[str] = None,
         experiment_name: Optional[str] = None,
         experiment_key: Optional[str] = None,
+        offline: bool = False,
         **kwargs,
     ):
-=======
-    def __init__(self,
-                 api_key: Optional[str] = None,
-                 save_dir: Optional[str] = None,
-                 workspace: Optional[str] = None,
-                 project_name: Optional[str] = None,
-                 rest_api_key: Optional[str] = None,
-                 experiment_name: Optional[str] = None,
-                 experiment_key: Optional[str] = None,
-                 offline: bool = False,
-                 **kwargs):
->>>>>>> a6423492
 
         if not _COMET_AVAILABLE:
             raise ImportError(
@@ -154,9 +138,7 @@
             self._save_dir = save_dir
         else:
             # If neither api_key nor save_dir are passed as arguments, raise an exception
-            raise MisconfigurationException(
-                "CometLogger requires either api_key or save_dir during initialization."
-            )
+            raise MisconfigurationException("CometLogger requires either api_key or save_dir during initialization.")
 
         log.info(f"CometLogger will be initialized in {self.mode} mode")
 
