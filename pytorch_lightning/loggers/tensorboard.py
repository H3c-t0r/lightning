# Copyright The PyTorch Lightning team.
#
# Licensed under the Apache License, Version 2.0 (the "License");
# you may not use this file except in compliance with the License.
# You may obtain a copy of the License at
#
#     http://www.apache.org/licenses/LICENSE-2.0
#
# Unless required by applicable law or agreed to in writing, software
# distributed under the License is distributed on an "AS IS" BASIS,
# WITHOUT WARRANTIES OR CONDITIONS OF ANY KIND, either express or implied.
# See the License for the specific language governing permissions and
# limitations under the License.
"""
TensorBoard Logger
------------------
"""

import logging
import os
from argparse import Namespace
from typing import Any, Dict, Optional, Union

import torch
from torch.utils.tensorboard import SummaryWriter
from torch.utils.tensorboard.summary import hparams

from pytorch_lightning.core.lightning import LightningModule
from pytorch_lightning.core.saving import save_hparams_to_yaml
from pytorch_lightning.loggers.base import LightningLoggerBase, rank_zero_experiment
from pytorch_lightning.utilities import _OMEGACONF_AVAILABLE, rank_zero_only, rank_zero_warn
from pytorch_lightning.utilities.cloud_io import get_filesystem

<<<<<<< HEAD
log = logging.getLogger(__name__)

if OMEGACONF_AVAILABLE:
=======
if _OMEGACONF_AVAILABLE:
>>>>>>> 863a70c2
    from omegaconf import Container, OmegaConf


class TensorBoardLogger(LightningLoggerBase):
    r"""
    Log to local file system in `TensorBoard <https://www.tensorflow.org/tensorboard>`_ format.

    Implemented using :class:`~torch.utils.tensorboard.SummaryWriter`. Logs are saved to
    ``os.path.join(save_dir, name, version)``. This is the default logger in Lightning, it comes
    preinstalled.

    Example:
        >>> from pytorch_lightning import Trainer
        >>> from pytorch_lightning.loggers import TensorBoardLogger
        >>> logger = TensorBoardLogger("tb_logs", name="my_model")
        >>> trainer = Trainer(logger=logger)

    Args:
        save_dir: Save directory
        name: Experiment name. Defaults to ``'default'``. If it is the empty string then no per-experiment
            subdirectory is used.
        version: Experiment version. If version is not specified the logger inspects the save
            directory for existing versions, then automatically assigns the next available version.
            If it is a string then it is used as the run-specific subdirectory name,
            otherwise ``'version_${version}'`` is used.
        log_graph: Adds the computational graph to tensorboard. This requires that
            the user has defined the `self.example_input_array` attribute in their
            model.
        default_hp_metric: Enables a placeholder metric with key `hp_metric` when `log_hyperparams` is
            called without a metric (otherwise calls to log_hyperparams without a metric are ignored).
        prefix: A string to put at the beginning of metric keys.
        \**kwargs: Additional arguments like `comment`, `filename_suffix`, etc. used by
            :class:`SummaryWriter` can be passed as keyword arguments in this logger.

    """
    NAME_HPARAMS_FILE = 'hparams.yaml'
    LOGGER_JOIN_CHAR = '-'

    def __init__(
        self,
        save_dir: str,
        name: Optional[str] = "default",
        version: Optional[Union[int, str]] = None,
        log_graph: bool = False,
        default_hp_metric: bool = True,
        prefix: str = '',
        **kwargs
    ):
        super().__init__()
        self._save_dir = save_dir
        self._name = name or ''
        self._version = version
        self._log_graph = log_graph
        self._default_hp_metric = default_hp_metric
        self._prefix = prefix
        self._fs = get_filesystem(save_dir)

        self._experiment = None
        self.hparams = {}
        self._kwargs = kwargs

    @property
    def root_dir(self) -> str:
        """
        Parent directory for all tensorboard checkpoint subdirectories.
        If the experiment name parameter is ``None`` or the empty string, no experiment subdirectory is used
        and the checkpoint will be saved in "save_dir/version_dir"
        """
        if self.name is None or len(self.name) == 0:
            return self.save_dir
        else:
            return os.path.join(self.save_dir, self.name)

    @property
    def log_dir(self) -> str:
        """
        The directory for this run's tensorboard checkpoint. By default, it is named
        ``'version_${self.version}'`` but it can be overridden by passing a string value
        for the constructor's version parameter instead of ``None`` or an int.
        """
        # create a pseudo standard path ala test-tube
        version = self.version if isinstance(self.version, str) else f"version_{self.version}"
        log_dir = os.path.join(self.root_dir, version)
        return log_dir

    @property
    def save_dir(self) -> Optional[str]:
        return self._save_dir

    @property
    @rank_zero_experiment
    def experiment(self) -> SummaryWriter:
        r"""
        Actual tensorboard object. To use TensorBoard features in your
        :class:`~pytorch_lightning.core.lightning.LightningModule` do the following.

        Example::

            self.logger.experiment.some_tensorboard_function()

        """
        if self._experiment is not None:
            return self._experiment

        assert rank_zero_only.rank == 0, 'tried to init log dirs in non global_rank=0'
        if self.root_dir:
            self._fs.makedirs(self.root_dir, exist_ok=True)
        self._experiment = SummaryWriter(log_dir=self.log_dir, **self._kwargs)
        return self._experiment

    @rank_zero_only
    def log_hyperparams(
        self,
        params: Union[Dict[str, Any], Namespace],
        metrics: Optional[Dict[str, Any]] = None,
    ) -> None:
        """
        Record hyperparameters. TensorBoard logs with and without saved hyperparameters
        are incompatible, the hyperparameters are then not displayed in the TensorBoard.
        Please delete or move the previously saved logs to display the new ones with hyperparameters.

        Args:
            params: a dictionary-like container with the hyperparameters
            metrics: Dictionary with metric names as keys and measured quantities as values
        """

        params = self._convert_params(params)

        # store params to output
        if _OMEGACONF_AVAILABLE and isinstance(params, Container):
            self.hparams = OmegaConf.merge(self.hparams, params)
        else:
            self.hparams.update(params)

        # format params into the suitable for tensorboard
        params = self._flatten_dict(params)
        params = self._sanitize_params(params)

        if metrics is None:
            if self._default_hp_metric:
                metrics = {"hp_metric": -1}
        elif not isinstance(metrics, dict):
            metrics = {"hp_metric": metrics}

        if metrics:
            self.log_metrics(metrics, 0)
            exp, ssi, sei = hparams(params, metrics)
            writer = self.experiment._get_file_writer()
            writer.add_summary(exp)
            writer.add_summary(ssi)
            writer.add_summary(sei)

    @rank_zero_only
    def log_metrics(self, metrics: Dict[str, float], step: Optional[int] = None) -> None:
        assert rank_zero_only.rank == 0, 'experiment tried to log from global_rank != 0'

        metrics = self._add_prefix(metrics)

        for k, v in metrics.items():
            if isinstance(v, torch.Tensor):
                v = v.item()

            if isinstance(v, dict):
                self.experiment.add_scalars(k, v, step)
            else:
                try:
                    self.experiment.add_scalar(k, v, step)
                # todo: specify the possible exception
                except Exception as ex:
                    m = f'\n you tried to log {v} which is not currently supported. Try a dict or a scalar/tensor.'
                    type(ex)(ex.message + m)

    @rank_zero_only
    def log_graph(self, model: LightningModule, input_array=None):
        if self._log_graph:
            if input_array is None:
                input_array = model.example_input_array

            if input_array is not None:
                input_array = model._apply_batch_transfer_handler(input_array)
                self.experiment.add_graph(model, input_array)
            else:
                rank_zero_warn(
                    'Could not log computational graph since the'
                    ' `model.example_input_array` attribute is not set'
                    ' or `input_array` was not given', UserWarning
                )

    @rank_zero_only
    def save(self) -> None:
        super().save()
        dir_path = self.log_dir

        # prepare the file path
        hparams_file = os.path.join(dir_path, self.NAME_HPARAMS_FILE)

<<<<<<< HEAD
        # save the metatags file if it doesn't exist
        if not self._fs.isfile(hparams_file):
=======
        # save the metatags file if it doesn't exist and the log directory exists
        if self._fs.isdir(dir_path) and not self._fs.isfile(hparams_file):
>>>>>>> 863a70c2
            save_hparams_to_yaml(hparams_file, self.hparams)

    @rank_zero_only
    def finalize(self, status: str) -> None:
        self.experiment.flush()
        self.experiment.close()
        self.save()

    @property
    def name(self) -> str:
        return self._name

    @property
    def version(self) -> int:
        if self._version is None:
            self._version = self._get_next_version()
        return self._version

    def _get_next_version(self):
        root_dir = os.path.join(self.save_dir, self.name)

        if not self._fs.isdir(root_dir):
            log.warning('Missing logger folder: %s', root_dir)
            return 0

        existing_versions = []
        for listing in self._fs.listdir(root_dir):
            d = listing["name"]
            bn = os.path.basename(d)
            if self._fs.isdir(d) and bn.startswith("version_"):
                dir_ver = bn.split("_")[1].replace('/', '')
                existing_versions.append(int(dir_ver))
        if len(existing_versions) == 0:
            return 0

        return max(existing_versions) + 1

    def __getstate__(self):
        state = self.__dict__.copy()
        state["_experiment"] = None
        return state<|MERGE_RESOLUTION|>--- conflicted
+++ resolved
@@ -31,13 +31,7 @@
 from pytorch_lightning.utilities import _OMEGACONF_AVAILABLE, rank_zero_only, rank_zero_warn
 from pytorch_lightning.utilities.cloud_io import get_filesystem
 
-<<<<<<< HEAD
-log = logging.getLogger(__name__)
-
-if OMEGACONF_AVAILABLE:
-=======
 if _OMEGACONF_AVAILABLE:
->>>>>>> 863a70c2
     from omegaconf import Container, OmegaConf
 
 
@@ -234,13 +228,8 @@
         # prepare the file path
         hparams_file = os.path.join(dir_path, self.NAME_HPARAMS_FILE)
 
-<<<<<<< HEAD
-        # save the metatags file if it doesn't exist
-        if not self._fs.isfile(hparams_file):
-=======
         # save the metatags file if it doesn't exist and the log directory exists
         if self._fs.isdir(dir_path) and not self._fs.isfile(hparams_file):
->>>>>>> 863a70c2
             save_hparams_to_yaml(hparams_file, self.hparams)
 
     @rank_zero_only
