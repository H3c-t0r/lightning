r"""

.. _wandb:

WandbLogger
-------------
"""
import os
from argparse import Namespace
from typing import Optional, List, Dict, Union, Any

import torch.nn as nn

try:
    import wandb
    from wandb.wandb_run import Run
except ImportError:  # pragma: no-cover
    raise ImportError('You want to use `wandb` logger which is not installed yet,'  # pragma: no-cover
                      ' install it with `pip install wandb`.')

from pytorch_lightning.loggers.base import LightningLoggerBase, rank_zero_only


class WandbLogger(LightningLoggerBase):
    """
    Logger for `W&B <https://www.wandb.com/>`_.

    Args:
        name (str): display name for the run.
        save_dir (str): path where data is saved.
        offline (bool): run offline (data can be streamed later to wandb servers).
        id or version (str): sets the version, mainly used to resume a previous run.
        anonymous (bool): enables or explicitly disables anonymous logging.
        project (str): the name of the project to which this run will belong.
        tags (list of str): tags associated with this run.

    Example
    --------
    .. code-block:: python

        from pytorch_lightning.loggers import WandbLogger
        from pytorch_lightning import Trainer

        wandb_logger = WandbLogger()
        trainer = Trainer(logger=wandb_logger)
    """

    def __init__(self, name: Optional[str] = None, save_dir: Optional[str] = None,
                 offline: bool = False, id: Optional[str] = None, anonymous: bool = False,
                 version: Optional[str] = None, project: Optional[str] = None,
                 tags: Optional[List[str]] = None, experiment=None, entity=None):
        super().__init__()
        self._name = name
        self._save_dir = save_dir
        self._anonymous = 'allow' if anonymous else None
        self._id = version or id
        self._tags = tags
        self._project = project
        self._experiment = experiment
        self._offline = offline
        self._entity = entity

    def __getstate__(self):
        state = self.__dict__.copy()
        # cannot be pickled
        state['_experiment'] = None
        # args needed to reload correct experiment
        state['_id'] = self.experiment.id
        return state

    @property
    def experiment(self) -> Run:
        r"""

          Actual wandb object. To use wandb features do the following.

          Example::

              self.logger.experiment.some_wandb_function()

          """
        if self._experiment is None:
            if self._offline:
                os.environ['WANDB_MODE'] = 'dryrun'
            self._experiment = wandb.init(
                name=self._name, dir=self._save_dir, project=self._project, anonymous=self._anonymous,
                id=self._id, resume='allow', tags=self._tags, entity=self._entity)
        return self._experiment

    def watch(self, model: nn.Module, log: str = 'gradients', log_freq: int = 100):
        wandb.watch(model, log=log, log_freq=log_freq)

    @rank_zero_only
    def log_hyperparams(self, params: Union[Dict[str, Any], Namespace]) -> None:
        params = self._convert_params(params)
        self.experiment.config.update(params)

    @rank_zero_only
    def log_metrics(self, metrics: Dict[str, float], step: Optional[int] = None) -> None:
        if step is not None:
            metrics['global_step'] = step
        self.experiment.log(metrics)

    @rank_zero_only
<<<<<<< HEAD
    def finalize(self, status: str = 'success'):
        return 0
=======
    def finalize(self, status: str = 'success') -> None:
        try:
            exit_code = 0 if status == 'success' else 1
            wandb.join(exit_code)
        except TypeError:
            wandb.join()
>>>>>>> ced662fc

    @property
    def name(self) -> str:
        return self.experiment.project_name()

    @property
    def version(self) -> str:
        return self.experiment.id<|MERGE_RESOLUTION|>--- conflicted
+++ resolved
@@ -102,17 +102,13 @@
         self.experiment.log(metrics)
 
     @rank_zero_only
-<<<<<<< HEAD
-    def finalize(self, status: str = 'success'):
-        return 0
-=======
     def finalize(self, status: str = 'success') -> None:
         try:
             exit_code = 0 if status == 'success' else 1
             wandb.join(exit_code)
         except TypeError:
             wandb.join()
->>>>>>> ced662fc
+    return exit_code
 
     @property
     def name(self) -> str:
