# Copyright The PyTorch Lightning team.
#
# Licensed under the Apache License, Version 2.0 (the "License");
# you may not use this file except in compliance with the License.
# You may obtain a copy of the License at
#
#     http://www.apache.org/licenses/LICENSE-2.0
#
# Unless required by applicable law or agreed to in writing, software
# distributed under the License is distributed on an "AS IS" BASIS,
# WITHOUT WARRANTIES OR CONDITIONS OF ANY KIND, either express or implied.
# See the License for the specific language governing permissions and
# limitations under the License.
"""
Weights and Biases Logger
-------------------------
"""
import os
from argparse import Namespace
from pathlib import Path
from typing import Any, Callable, Dict, List, Mapping, Optional, Sequence, Union
from weakref import ReferenceType

import torch.nn as nn

from pytorch_lightning.callbacks.model_checkpoint import ModelCheckpoint
from pytorch_lightning.loggers.logger import Logger, rank_zero_experiment
from pytorch_lightning.utilities.exceptions import MisconfigurationException
from pytorch_lightning.utilities.imports import _WANDB_GREATER_EQUAL_0_10_22, _WANDB_GREATER_EQUAL_0_12_10
from pytorch_lightning.utilities.logger import _add_prefix, _convert_params, _flatten_dict, _sanitize_callable_params
from pytorch_lightning.utilities.rank_zero import rank_zero_only, rank_zero_warn

try:
    import wandb
    from wandb.wandb_run import Run
except ModuleNotFoundError:
    # needed for test mocks, these tests shall be updated
    wandb, Run = None, None


class WandbLogger(Logger):
    r"""
    Log using `Weights and Biases <https://docs.wandb.ai/integrations/lightning>`_.

    **Installation and set-up**

    Install with pip:

    .. code-block:: bash

        pip install wandb

    Create a `WandbLogger` instance:

    .. code-block:: python

        from pytorch_lightning.loggers import WandbLogger

        wandb_logger = WandbLogger(project="MNIST")

    Pass the logger instance to the `Trainer`:

    .. code-block:: python

        trainer = Trainer(logger=wandb_logger)

    A new W&B run will be created when training starts if you have not created one manually before with `wandb.init()`.

    **Log metrics**

    Log from :class:`~pytorch_lightning.core.lightning.LightningModule`:

    .. code-block:: python

        class LitModule(LightningModule):
            def training_step(self, batch, batch_idx):
                self.log("train/loss", loss)

    Use directly wandb module:

    .. code-block:: python

        wandb.log({"train/loss": loss})

    **Log hyper-parameters**

    Save :class:`~pytorch_lightning.core.lightning.LightningModule` parameters:

    .. code-block:: python

        class LitModule(LightningModule):
            def __init__(self, *args, **kwarg):
                self.save_hyperparameters()

    Add other config parameters:

    .. code-block:: python

        # add one parameter
        wandb_logger.experiment.config["key"] = value

        # add multiple parameters
        wandb_logger.experiment.config.update({key1: val1, key2: val2})

        # use directly wandb module
        wandb.config["key"] = value
        wandb.config.update()

    **Log gradients, parameters and model topology**

    Call the `watch` method for automatically tracking gradients:

    .. code-block:: python

        # log gradients and model topology
        wandb_logger.watch(model)

        # log gradients, parameter histogram and model topology
        wandb_logger.watch(model, log="all")

        # change log frequency of gradients and parameters (100 steps by default)
        wandb_logger.watch(model, log_freq=500)

        # do not log graph (in case of errors)
        wandb_logger.watch(model, log_graph=False)

    The `watch` method adds hooks to the model which can be removed at the end of training:

    .. code-block:: python

        wandb_logger.unwatch(model)

    **Log model checkpoints**

    Log model checkpoints at the end of training:

    .. code-block:: python

        wandb_logger = WandbLogger(log_model=True)

    Log model checkpoints as they get created during training:

    .. code-block:: python

        wandb_logger = WandbLogger(log_model="all")

    Custom checkpointing can be set up through :class:`~pytorch_lightning.callbacks.ModelCheckpoint`:

    .. code-block:: python

        # log model only if `val_accuracy` increases
        wandb_logger = WandbLogger(log_model="all")
        checkpoint_callback = ModelCheckpoint(monitor="val_accuracy", mode="max")
        trainer = Trainer(logger=wandb_logger, callbacks=[checkpoint_callback])

    `latest` and `best` aliases are automatically set to easily retrieve a model checkpoint:

    .. code-block:: python

        # reference can be retrieved in artifacts panel
        # "VERSION" can be a version (ex: "v2") or an alias ("latest or "best")
        checkpoint_reference = "USER/PROJECT/MODEL-RUN_ID:VERSION"

        # download checkpoint locally (if not already cached)
        run = wandb.init(project="MNIST")
        artifact = run.use_artifact(checkpoint_reference, type="model")
        artifact_dir = artifact.download()

        # load checkpoint
        model = LitModule.load_from_checkpoint(Path(artifact_dir) / "model.ckpt")

    **Log media**

    Log text with:

    .. code-block:: python

        # using columns and data
        columns = ["input", "label", "prediction"]
        data = [["cheese", "english", "english"], ["fromage", "french", "spanish"]]
        wandb_logger.log_text(key="samples", columns=columns, data=data)

        # using a pandas DataFrame
        wandb_logger.log_text(key="samples", dataframe=my_dataframe)

    Log images with:

    .. code-block:: python

        # using tensors, numpy arrays or PIL images
        wandb_logger.log_image(key="samples", images=[img1, img2])

        # adding captions
        wandb_logger.log_image(key="samples", images=[img1, img2], caption=["tree", "person"])

        # using file path
        wandb_logger.log_image(key="samples", images=["img_1.jpg", "img_2.jpg"])

    More arguments can be passed for logging segmentation masks and bounding boxes. Refer to
    `Image Overlays documentation <https://docs.wandb.ai/guides/track/log/media#image-overlays>`_.

    **Log Tables**

    `W&B Tables <https://docs.wandb.ai/guides/data-vis>`_ can be used to log, query and analyze tabular data.

    They support any type of media (text, image, video, audio, molecule, html, etc) and are great for storing,
    understanding and sharing any form of data, from datasets to model predictions.

    .. code-block:: python

        columns = ["caption", "image", "sound"]
        data = [["cheese", wandb.Image(img_1), wandb.Audio(snd_1)], ["wine", wandb.Image(img_2), wandb.Audio(snd_2)]]
        wandb_logger.log_table(key="samples", columns=columns, data=data)
    

    **Downloading and Using Artifacts**

    To download an artifact without starting a run

    .. code-block:: python

        from pytorch_lightning.loggers import WandbLogger
        artifact_dir = WandbLogger.download_artifact(artifact="path/to/artifact")

    To download an artifact and link it to an ongoing run

    .. code-block:: python

        class MyModule(LightningModule):
            def any_lightning_module_function_or_hook(self):
                self.logger.download_artifact(artifact="path/to/artifact")
    
    To link an artifact from a previous run you can use `use_artifact` function

    .. code-block:: python

        from pytorch_lightning.loggers import WandbLogger
        wandb_logger = WandbLogger(project="my_project", name="my_run")
        wandb_logger.use_artifact(artifact="path/to/artifact")


    **Downloading and Using Artifacts**

    To download an artifact without starting a run

    .. code-block:: python

        from pytorch_lightning.loggers import WandbLogger

        artifact_dir = WandbLogger.download_artifact(artifact="path/to/artifact")

    To download an artifact and link it to an ongoing run

    .. code-block:: python

        class MyModule(LightningModule):
            def any_lightning_module_function_or_hook(self):
                self.logger.download_artifact(artifact="path/to/artifact")

    To link an artifact from a previous run you can use `use_artifact` function

    .. code-block:: python

        from pytorch_lightning.loggers import WandbLogger

        wandb_logger = WandbLogger(project="my_project", name="my_run")
        wandb_logger.use_artifact(artifact="path/to/artifact")

    See Also:
        - `Demo in Google Colab <http://wandb.me/lightning>`__ with hyperparameter search and model logging
        - `W&B Documentation <https://docs.wandb.ai/integrations/lightning>`__

    Args:
        name: Display name for the run.
        save_dir: Path where data is saved (wandb dir by default).
        offline: Run offline (data can be streamed later to wandb servers).
        id: Sets the version, mainly used to resume a previous run.
        version: Same as id.
        anonymous: Enables or explicitly disables anonymous logging.
        project: The name of the project to which this run will belong.
        log_model: Log checkpoints created by :class:`~pytorch_lightning.callbacks.model_checkpoint.ModelCheckpoint`
            as W&B artifacts. `latest` and `best` aliases are automatically set.

            * if ``log_model == 'all'``, checkpoints are logged during training.
            * if ``log_model == True``, checkpoints are logged at the end of training, except when
              :paramref:`~pytorch_lightning.callbacks.model_checkpoint.ModelCheckpoint.save_top_k` ``== -1``
              which also logs every checkpoint during training.
            * if ``log_model == False`` (default), no checkpoint is logged.

        prefix: A string to put at the beginning of metric keys.
        experiment: WandB experiment object. Automatically set when creating a run.
        \**kwargs: Arguments passed to :func:`wandb.init` like `entity`, `group`, `tags`, etc.

    Raises:
        ModuleNotFoundError:
            If required WandB package is not installed on the device.
        MisconfigurationException:
            If both ``log_model`` and ``offline`` is set to ``True``.

    """

    LOGGER_JOIN_CHAR = "-"

    def __init__(
        self,
        name: Optional[str] = None,
        save_dir: Optional[str] = None,
        offline: Optional[bool] = False,
        id: Optional[str] = None,
        anonymous: Optional[bool] = None,
        version: Optional[str] = None,
        project: Optional[str] = None,
        log_model: Union[str, bool] = False,
        experiment=None,
        prefix: Optional[str] = "",
        agg_key_funcs: Optional[Mapping[str, Callable[[Sequence[float]], float]]] = None,
        agg_default_func: Optional[Callable[[Sequence[float]], float]] = None,
        **kwargs,
    ):
        if wandb is None:
            raise ModuleNotFoundError(
                "You want to use `wandb` logger which is not installed yet,"
                " install it with `pip install wandb`."  # pragma: no-cover
            )

        if offline and log_model:
            raise MisconfigurationException(
                f"Providing log_model={log_model} and offline={offline} is an invalid configuration"
                " since model checkpoints cannot be uploaded in offline mode.\n"
                "Hint: Set `offline=False` to log your model."
            )

        if log_model and not _WANDB_GREATER_EQUAL_0_10_22:
            rank_zero_warn(
                f"Providing log_model={log_model} requires wandb version >= 0.10.22"
                " for logging associated model metadata.\n"
                "Hint: Upgrade with `pip install --upgrade wandb`."
            )

        super().__init__(agg_key_funcs=agg_key_funcs, agg_default_func=agg_default_func)
        self._offline = offline
        self._log_model = log_model
        self._prefix = prefix
        self._experiment = experiment
        self._logged_model_time = {}
        self._checkpoint_callback = None
        # set wandb init arguments
        anonymous_lut = {True: "allow", False: None}
        self._wandb_init = dict(
            name=name,
            project=project,
            id=version or id,
            dir=save_dir,
            resume="allow",
            anonymous=anonymous_lut.get(anonymous, anonymous),
        )
        self._wandb_init.update(**kwargs)
        # extract parameters
        self._save_dir = self._wandb_init.get("dir")
        self._name = self._wandb_init.get("name")
        self._id = self._wandb_init.get("id")
        # start wandb run (to create an attach_id for distributed modes)
        if _WANDB_GREATER_EQUAL_0_12_10:
            wandb.require("service")
            _ = self.experiment

    def __getstate__(self):
        state = self.__dict__.copy()
        # args needed to reload correct experiment
        if self._experiment is not None:
            state["_id"] = getattr(self._experiment, "id", None)
            state["_attach_id"] = getattr(self._experiment, "_attach_id", None)
            state["_name"] = self._experiment.project_name()

        # cannot be pickled
        state["_experiment"] = None
        return state

    @property
    @rank_zero_experiment
    def experiment(self) -> Run:
        r"""

        Actual wandb object. To use wandb features in your
        :class:`~pytorch_lightning.core.lightning.LightningModule` do the following.

        Example::

        .. code-block:: python

            self.logger.experiment.some_wandb_function()

        """
        if self._experiment is None:
            if self._offline:
                os.environ["WANDB_MODE"] = "dryrun"

            attach_id = getattr(self, "_attach_id", None)
            if wandb.run is not None:
                # wandb process already created in this instance
                rank_zero_warn(
                    "There is a wandb run already in progress and newly created instances of `WandbLogger` will reuse"
                    " this run. If this is not desired, call `wandb.finish()` before instantiating `WandbLogger`."
                )
                self._experiment = wandb.run
            elif attach_id is not None and hasattr(wandb, "_attach"):
                # attach to wandb process referenced
                self._experiment = wandb._attach(attach_id)
            else:
                # create new wandb process
                self._experiment = wandb.init(**self._wandb_init)

                # define default x-axis
                if getattr(self._experiment, "define_metric", None):
                    self._experiment.define_metric("trainer/global_step")
                    self._experiment.define_metric("*", step_metric="trainer/global_step", step_sync=True)

        return self._experiment

    def watch(self, model: nn.Module, log: str = "gradients", log_freq: int = 100, log_graph: bool = True):
        self.experiment.watch(model, log=log, log_freq=log_freq, log_graph=log_graph)

    @rank_zero_only
    def log_hyperparams(self, params: Union[Dict[str, Any], Namespace]) -> None:
        params = _convert_params(params)
        params = _flatten_dict(params)
        params = _sanitize_callable_params(params)
        self.experiment.config.update(params, allow_val_change=True)

    @rank_zero_only
    def log_metrics(self, metrics: Dict[str, float], step: Optional[int] = None) -> None:
        assert rank_zero_only.rank == 0, "experiment tried to log from global_rank != 0"

        metrics = _add_prefix(metrics, self._prefix, self.LOGGER_JOIN_CHAR)
        if step is not None:
            self.experiment.log({**metrics, "trainer/global_step": step})
        else:
            self.experiment.log(metrics)

    @rank_zero_only
    def log_table(
        self,
        key: str,
        columns: List[str] = None,
        data: List[List[Any]] = None,
        dataframe: Any = None,
        step: Optional[int] = None,
    ) -> None:
        """Log a Table containing any object type (text, image, audio, video, molecule, html, etc).

        Can be defined either with `columns` and `data` or with `dataframe`.
        """

        metrics = {key: wandb.Table(columns=columns, data=data, dataframe=dataframe)}
        self.log_metrics(metrics, step)

    @rank_zero_only
    def log_text(
        self,
        key: str,
        columns: List[str] = None,
        data: List[List[str]] = None,
        dataframe: Any = None,
        step: Optional[int] = None,
    ) -> None:
        """Log text as a Table.

        Can be defined either with `columns` and `data` or with `dataframe`.
        """

        self.log_table(key, columns, data, dataframe, step)

    @rank_zero_only
    def log_image(self, key: str, images: List[Any], step: Optional[int] = None, **kwargs: str) -> None:
        """Log images (tensors, numpy arrays, PIL Images or file paths).

        Optional kwargs are lists passed to each image (ex: caption, masks, boxes).
        """
        if not isinstance(images, list):
            raise TypeError(f'Expected a list as "images", found {type(images)}')
        n = len(images)
        for k, v in kwargs.items():
            if len(v) != n:
                raise ValueError(f"Expected {n} items but only found {len(v)} for {k}")
        kwarg_list = [{k: kwargs[k][i] for k in kwargs.keys()} for i in range(n)]
        metrics = {key: [wandb.Image(img, **kwarg) for img, kwarg in zip(images, kwarg_list)]}
        self.log_metrics(metrics, step)

    @property
    def save_dir(self) -> Optional[str]:
        """Gets the save directory.

        Returns:
            The path to the save directory.
        """
        return self._save_dir

    @property
    def name(self) -> Optional[str]:
        """Gets the name of the experiment.

        Returns:
            The name of the experiment if the experiment exists else the name given to the constructor.
        """
        # don't create an experiment if we don't have one
        return self._experiment.project_name() if self._experiment else self._name

    @property
    def version(self) -> Optional[str]:
        """Gets the id of the experiment.

        Returns:
            The id of the experiment if the experiment exists else the id given to the constructor.
        """
        # don't create an experiment if we don't have one
        return self._experiment.id if self._experiment else self._id

    def after_save_checkpoint(self, checkpoint_callback: "ReferenceType[ModelCheckpoint]") -> None:
        # log checkpoints as artifacts
        if self._log_model == "all" or self._log_model is True and checkpoint_callback.save_top_k == -1:
            self._scan_and_log_checkpoints(checkpoint_callback)
        elif self._log_model is True:
            self._checkpoint_callback = checkpoint_callback

    @classmethod
    @rank_zero_only
<<<<<<< HEAD
    def download_artifact(cls, artifact: str, save_dir: Optional[str] = None, artifact_type: Optional[str] = None, use_artifact: Optional[bool] = True) -> str:
=======
    def download_artifact(
        self, artifact: str, dir: Optional[str] = None, type: Optional[str] = None, use_artifact: Optional[bool] = True
    ) -> str:
>>>>>>> 320f3670
        """Downloads an artifact from the wandb server.

        Args:
            artifact: The path of the artifact to download.
            dir: The directory to save the artifact to.
            type: The type of artifact to download.
            use_artifact: Whether to add an edge between the artifact graph.
<<<<<<< HEAD
        
        Returns:
            The path to the downloaded artifact.
        """

        if wandb.run is not None and use_artifact:
            artifact = wandb.run.use_artifact(artifact)
            
        else:
            api = wandb.Api()
            artifact = api.artifact(artifact, type=artifact_type)
        
        artifact_dir = artifact.download(root=save_dir)
        return artifact_dir
    
    def use_artifact(self, artifact: str, type: Optional[str] = None) -> "wandb.Artifact":
        """Logs to the wandb dashboard that the mentioned artifact is used by the run
=======

        Returns:
            The path to the downloaded artifact.
        """
        if wandb.run is not None and use_artifact:
            artifact = wandb.run.use_artifact(artifact)
        else:
            api = wandb.Api()
            artifact = api.artifact(artifact, type=type)

        return artifact.download(root=dir)

    def use_artifact(self, artifact: str, type: Optional[str] = None) -> "wandb.Artifact":
        """Logs to the wandb dashboard that the mentioned artifact is used by the run.
>>>>>>> 320f3670

        Args:
            artifact: The path of the artifact.
            type: The type of artifact being used.
<<<<<<< HEAD
        
=======

>>>>>>> 320f3670
        Returns:
            wandb Artifact object for the artifact.
        """
        return self.experiment.use_artifact(artifact, type=type)

    @rank_zero_only
    def finalize(self, status: str) -> None:
        # log checkpoints as artifacts
        if self._checkpoint_callback:
            self._scan_and_log_checkpoints(self._checkpoint_callback)

    def _scan_and_log_checkpoints(self, checkpoint_callback: "ReferenceType[ModelCheckpoint]") -> None:
        # get checkpoints to be saved with associated score
        checkpoints = {
            checkpoint_callback.last_model_path: checkpoint_callback.current_score,
            checkpoint_callback.best_model_path: checkpoint_callback.best_model_score,
            **checkpoint_callback.best_k_models,
        }
        checkpoints = sorted((Path(p).stat().st_mtime, p, s) for p, s in checkpoints.items() if Path(p).is_file())
        checkpoints = [
            c for c in checkpoints if c[1] not in self._logged_model_time.keys() or self._logged_model_time[c[1]] < c[0]
        ]

        # log iteratively all new checkpoints
        for t, p, s in checkpoints:
            metadata = (
                {
                    "score": s,
                    "original_filename": Path(p).name,
                    "ModelCheckpoint": {
                        k: getattr(checkpoint_callback, k)
                        for k in [
                            "monitor",
                            "mode",
                            "save_last",
                            "save_top_k",
                            "save_weights_only",
                            "_every_n_train_steps",
                        ]
                        # ensure it does not break if `ModelCheckpoint` args change
                        if hasattr(checkpoint_callback, k)
                    },
                }
                if _WANDB_GREATER_EQUAL_0_10_22
                else None
            )
            artifact = wandb.Artifact(name=f"model-{self.experiment.id}", type="model", metadata=metadata)
            artifact.add_file(p, name="model.ckpt")
            aliases = ["latest", "best"] if p == checkpoint_callback.best_model_path else ["latest"]
            self.experiment.log_artifact(artifact, aliases=aliases)
            # remember logged models - timestamp needed in case filename didn't change (lastkckpt or custom name)
            self._logged_model_time[p] = t<|MERGE_RESOLUTION|>--- conflicted
+++ resolved
@@ -211,32 +211,6 @@
         columns = ["caption", "image", "sound"]
         data = [["cheese", wandb.Image(img_1), wandb.Audio(snd_1)], ["wine", wandb.Image(img_2), wandb.Audio(snd_2)]]
         wandb_logger.log_table(key="samples", columns=columns, data=data)
-    
-
-    **Downloading and Using Artifacts**
-
-    To download an artifact without starting a run
-
-    .. code-block:: python
-
-        from pytorch_lightning.loggers import WandbLogger
-        artifact_dir = WandbLogger.download_artifact(artifact="path/to/artifact")
-
-    To download an artifact and link it to an ongoing run
-
-    .. code-block:: python
-
-        class MyModule(LightningModule):
-            def any_lightning_module_function_or_hook(self):
-                self.logger.download_artifact(artifact="path/to/artifact")
-    
-    To link an artifact from a previous run you can use `use_artifact` function
-
-    .. code-block:: python
-
-        from pytorch_lightning.loggers import WandbLogger
-        wandb_logger = WandbLogger(project="my_project", name="my_run")
-        wandb_logger.use_artifact(artifact="path/to/artifact")
 
 
     **Downloading and Using Artifacts**
@@ -524,13 +498,7 @@
 
     @classmethod
     @rank_zero_only
-<<<<<<< HEAD
     def download_artifact(cls, artifact: str, save_dir: Optional[str] = None, artifact_type: Optional[str] = None, use_artifact: Optional[bool] = True) -> str:
-=======
-    def download_artifact(
-        self, artifact: str, dir: Optional[str] = None, type: Optional[str] = None, use_artifact: Optional[bool] = True
-    ) -> str:
->>>>>>> 320f3670
         """Downloads an artifact from the wandb server.
 
         Args:
@@ -538,15 +506,12 @@
             dir: The directory to save the artifact to.
             type: The type of artifact to download.
             use_artifact: Whether to add an edge between the artifact graph.
-<<<<<<< HEAD
-        
+
         Returns:
             The path to the downloaded artifact.
         """
-
         if wandb.run is not None and use_artifact:
             artifact = wandb.run.use_artifact(artifact)
-            
         else:
             api = wandb.Api()
             artifact = api.artifact(artifact, type=artifact_type)
@@ -555,32 +520,12 @@
         return artifact_dir
     
     def use_artifact(self, artifact: str, type: Optional[str] = None) -> "wandb.Artifact":
-        """Logs to the wandb dashboard that the mentioned artifact is used by the run
-=======
-
-        Returns:
-            The path to the downloaded artifact.
-        """
-        if wandb.run is not None and use_artifact:
-            artifact = wandb.run.use_artifact(artifact)
-        else:
-            api = wandb.Api()
-            artifact = api.artifact(artifact, type=type)
-
-        return artifact.download(root=dir)
-
-    def use_artifact(self, artifact: str, type: Optional[str] = None) -> "wandb.Artifact":
         """Logs to the wandb dashboard that the mentioned artifact is used by the run.
->>>>>>> 320f3670
 
         Args:
             artifact: The path of the artifact.
             type: The type of artifact being used.
-<<<<<<< HEAD
-        
-=======
-
->>>>>>> 320f3670
+
         Returns:
             wandb Artifact object for the artifact.
         """
