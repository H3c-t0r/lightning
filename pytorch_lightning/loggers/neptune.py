--- conflicted
+++ resolved
@@ -16,24 +16,14 @@
 --------------
 """
 from argparse import Namespace
-<<<<<<< HEAD
-import logging
-=======
->>>>>>> 863a70c2
 from typing import Any, Dict, Iterable, Optional, Union
 
 import torch
 from torch import is_tensor
 
 from pytorch_lightning.loggers.base import LightningLoggerBase, rank_zero_experiment
-<<<<<<< HEAD
-from pytorch_lightning.utilities import rank_zero_only, _module_available
-
-log = logging.getLogger(__name__)
-=======
 from pytorch_lightning.utilities import _module_available, rank_zero_only
 
->>>>>>> 863a70c2
 _NEPTUNE_AVAILABLE = _module_available("neptune")
 
 if _NEPTUNE_AVAILABLE:
