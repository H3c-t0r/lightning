"""
Log using `neptune-logger <https://www.neptune.ml>`_

.. _neptune:

NeptuneLogger
--------------
"""
import logging as log
from argparse import Namespace
from typing import Optional, List, Dict, Any, Union, Iterable

try:
    import neptune
    from neptune.experiments import Experiment
except ImportError:
    raise ImportError('You want to use `neptune` logger which is not installed yet,'
                      ' install it with `pip install neptune-client`.')

import torch
from torch import is_tensor

<<<<<<< HEAD
from .base import LightningLoggerBase, rank_zero_only
=======
from pytorch_lightning.loggers.base import LightningLoggerBase, rank_zero_only
>>>>>>> 0cdfb9af


class NeptuneLogger(LightningLoggerBase):
    r"""
    Neptune logger can be used in the online mode or offline (silent) mode.
    To log experiment data in online mode, NeptuneLogger requries an API key:
    """

<<<<<<< HEAD
    def __init__(self, api_key=None, project_name=None, offline_mode=False, close_after_fit=True,
                 experiment_name=None, upload_source_files=None,
                 params=None, properties=None, tags=None, **kwargs):
=======
    def __init__(self, api_key: Optional[str] = None, project_name: Optional[str] = None,
                 offline_mode: bool = False, experiment_name: Optional[str] = None,
                 upload_source_files: Optional[List[str]] = None, params: Optional[Dict[str, Any]] = None,
                 properties: Optional[Dict[str, Any]] = None, tags: Optional[List[str]] = None, **kwargs):
>>>>>>> 0cdfb9af
        r"""

        Initialize a neptune.ml logger.

        .. note:: Requires either an API Key (online mode) or a local directory path (offline mode)

        .. code-block:: python

            # ONLINE MODE
            from pytorch_lightning.loggers import NeptuneLogger
            # arguments made to NeptuneLogger are passed on to the neptune.experiments.Experiment class
            # We are using an api_key for the anonymous user "neptuner" but you can use your own.

            neptune_logger = NeptuneLogger(
                api_key="ANONYMOUS"
                project_name="shared/pytorch-lightning-integration",
                experiment_name="default", # Optional,
                params={"max_epochs": 10}, # Optional,
                tags=["pytorch-lightning","mlp"] # Optional,
            )
            trainer = Trainer(max_epochs=10, logger=neptune_logger)

        .. code-block:: python

            # OFFLINE MODE
            from pytorch_lightning.loggers import NeptuneLogger
            # arguments made to NeptuneLogger are passed on to the neptune.experiments.Experiment class

            neptune_logger = NeptuneLogger(
                project_name="USER_NAME/PROJECT_NAME",
                experiment_name="default", # Optional,
                params={"max_epochs": 10}, # Optional,
                tags=["pytorch-lightning","mlp"] # Optional,
            )
            trainer = Trainer(max_epochs=10, logger=neptune_logger)

        Use the logger anywhere in you LightningModule as follows:

        .. code-block:: python

            def train_step(...):
                # example
                self.logger.experiment.log_metric("acc_train", acc_train) # log metrics
                self.logger.experiment.log_image("worse_predictions", prediction_image) # log images
                self.logger.experiment.log_artifact("model_checkpoint.pt", prediction_image) # log model checkpoint
                self.logger.experiment.whatever_neptune_supports(...)

            def any_lightning_module_function_or_hook(...):
                self.logger.experiment.log_metric("acc_train", acc_train) # log metrics
                self.logger.experiment.log_image("worse_predictions", prediction_image) # log images
                self.logger.experiment.log_artifact("model_checkpoint.pt", prediction_image) # log model checkpoint
                self.logger.experiment.whatever_neptune_supports(...)

        If you want to log objects after the training is finished use close_after_train=False:

        .. code-block:: python

            neptune_logger = NeptuneLogger(
                ...
                close_after_fit=False,
                ...)
            trainer = Trainer(logger=neptune_logger)
            trainer.fit()

            # Log test metrics
            trainer.test(model)

            # Log additional metrics
            from sklearn.metrics import accuracy_score

            accuracy = accuracy_score(y_true, y_pred)
            neptune_logger.experiment.log_metric('test_accuracy', accuracy)

            # Log charts
            from scikitplot.metrics import plot_confusion_matrix
            import matplotlib.pyplot as plt

            fig, ax = plt.subplots(figsize=(16, 12))
            plot_confusion_matrix(y_true, y_pred, ax=ax)
            neptune_logger.experiment.log_image('confusion_matrix', fig)

            # Save checkpoints folder
            neptune_logger.experiment.log_artifact('my/checkpoints')

            # When you are done, stop the experiment
            neptune_logger.experiment.stop()
            
        You can go and see an example experiment here:
        https://ui.neptune.ai/o/shared/org/pytorch-lightning-integration/e/PYTOR-66/charts

        Args:
            api_key (str | None): Required in online mode. Neputne API token, found on https://neptune.ml.
                Read how to get your API key
                https://docs.neptune.ml/python-api/tutorials/get-started.html#copy-api-token.
            project_name (str): Required in online mode. Qualified name of a project in a form of
               "namespace/project_name" for example "tom/minst-classification".
               If None, the value of NEPTUNE_PROJECT environment variable will be taken.
               You need to create the project in https://neptune.ml first.
            offline_mode (bool): Optional default False. If offline_mode=True no logs will be send to neptune.
               Usually used for debug purposes.
            close_after_fit (bool): Optional default True. If close_after_fit=False the experiment
               will not be closed after training and additional metrics, images or artifacts can be logged.
               Also, remember to close the experiment explicitly by running neptune_logger.experiment.stop().
            experiment_name (str|None): Optional. Editable name of the experiment.
               Name is displayed in the experiment’s Details (Metadata section) and in experiments view as a column.
            upload_source_files (list|None): Optional. List of source files to be uploaded.
               Must be list of str or single str. Uploaded sources are displayed in the experiment’s Source code tab.
               If None is passed, Python file from which experiment was created will be uploaded.
               Pass empty list ([]) to upload no files. Unix style pathname pattern expansion is supported.
               For example, you can pass '\*.py'
                to upload all python source files from the current directory.
               For recursion lookup use '\**/\*.py' (for Python 3.5 and later).
               For more information see glob library.
            params (dict|None): Optional. Parameters of the experiment. After experiment creation params are read-only.
               Parameters are displayed in the experiment’s Parameters section and each key-value pair can be
               viewed in experiments view as a column.
            properties (dict|None): Optional default is {}. Properties of the experiment.
               They are editable after experiment is created. Properties are displayed in the experiment’s Details and
               each key-value pair can be viewed in experiments view as a column.
            tags (list|None): Optional default []. Must be list of str. Tags of the experiment.
               They are editable after experiment is created (see: append_tag() and remove_tag()).
               Tags are displayed in the experiment’s Details and can be viewed in experiments view as a column.
        """
        super().__init__()
        self.api_key = api_key
        self.project_name = project_name
        self.offline_mode = offline_mode
        self.close_after_fit = close_after_fit
        self.experiment_name = experiment_name
        self.upload_source_files = upload_source_files
        self.params = params
        self.properties = properties
        self.tags = tags
        self._experiment = None
        self._kwargs = kwargs

        if offline_mode:
            self.mode = 'offline'
            neptune.init(project_qualified_name='dry-run/project',
                         backend=neptune.OfflineBackend())
        else:
            self.mode = 'online'
            neptune.init(api_token=self.api_key,
                         project_qualified_name=self.project_name)

        log.info(f'NeptuneLogger was initialized in {self.mode} mode')

    def __getstate__(self):
        state = self.__dict__.copy()
        # cannot be pickled
        state['_experiment'] = None
        return state

    @property
    def experiment(self) -> Experiment:
        r"""

        Actual neptune object. To use neptune features do the following.

        Example::

            self.logger.experiment.some_neptune_function()

        """

        if self._experiment is None:
            self._experiment = neptune.create_experiment(
                name=self.experiment_name,
                params=self.params,
                properties=self.properties,
                tags=self.tags,
                upload_source_files=self.upload_source_files,
                **self._kwargs)
        return self._experiment

    @rank_zero_only
    def log_hyperparams(self, params: Union[Dict[str, Any], Namespace]) -> None:
        params = self._convert_params(params)
        for key, val in params.items():
            self.experiment.set_property(f'param__{key}', val)

    @rank_zero_only
    def log_metrics(
            self,
            metrics: Dict[str, Union[torch.Tensor, float]],
            step: Optional[int] = None
    ) -> None:
        """Log metrics (numeric values) in Neptune experiments

        Args:
            metrics: Dictionary with metric names as keys and measured quantities as values
            step: Step number at which the metrics should be recorded, must be strictly increasing
        """
        for key, val in metrics.items():
            self.log_metric(key, val, step=step)

    @rank_zero_only
<<<<<<< HEAD
    def finalize(self, status):
        if self.close_after_fit:
            self.experiment.stop()
=======
    def finalize(self, status: str) -> None:
        self.experiment.stop()
>>>>>>> 0cdfb9af

    @property
    def name(self) -> str:
        if self.mode == 'offline':
            return 'offline-name'
        else:
            return self.experiment.name

    @property
    def version(self) -> str:
        if self.mode == 'offline':
            return 'offline-id-1234'
        else:
            return self.experiment.id

    @rank_zero_only
    def log_metric(
            self,
            metric_name: str,
            metric_value: Union[torch.Tensor, float, str],
            step: Optional[int] = None
    ) -> None:
        """Log metrics (numeric values) in Neptune experiments

        Args:
            metric_name:  The name of log, i.e. mse, loss, accuracy.
            metric_value: The value of the log (data-point).
            step: Step number at which the metrics should be recorded, must be strictly increasing
        """
        if is_tensor(metric_value):
            metric_value = metric_value.cpu().detach()

        if step is None:
            self.experiment.log_metric(metric_name, metric_value)
        else:
            self.experiment.log_metric(metric_name, x=step, y=metric_value)

    @rank_zero_only
    def log_text(self, log_name: str, text: str, step: Optional[int] = None) -> None:
        """Log text data in Neptune experiment

        Args:
            log_name:  The name of log, i.e. mse, my_text_data, timing_info.
            text: The value of the log (data-point).
            step: Step number at which the metrics should be recorded, must be strictly increasing
        """
        self.log_metric(log_name, text, step=step)

    @rank_zero_only
    def log_image(self, log_name: str, image: Union[str, Any], step: Optional[int] = None) -> None:
        """Log image data in Neptune experiment

        Args:
            log_name: The name of log, i.e. bboxes, visualisations, sample_images.
            image (str|PIL.Image|matplotlib.figure.Figure): The value of the log (data-point).
                Can be one of the following types: PIL image, matplotlib.figure.Figure, path to image file (str)
            step: Step number at which the metrics should be recorded, must be strictly increasing
        """
        if step is None:
            self.experiment.log_image(log_name, image)
        else:
            self.experiment.log_image(log_name, x=step, y=image)

    @rank_zero_only
    def log_artifact(self, artifact: str, destination: Optional[str] = None) -> None:
        """Save an artifact (file) in Neptune experiment storage.

        Args:
            artifact: A path to the file in local filesystem.
            destination: Optional default None. A destination path.
                If None is passed, an artifact file name will be used.
        """
        self.experiment.log_artifact(artifact, destination)

    @rank_zero_only
    def set_property(self, key: str, value: Any) -> None:
        """Set key-value pair as Neptune experiment property.

        Args:
            key: Property key.
            value: New value of a property.
        """
        self.experiment.set_property(key, value)

    @rank_zero_only
    def append_tags(self, tags: Union[str, Iterable[str]]) -> None:
        """appends tags to neptune experiment

        Args:
            tags: Tags to add to the current experiment. If str is passed, singe tag is added.
                If multiple - comma separated - str are passed, all of them are added as tags.
                If list of str is passed, all elements of the list are added as tags.
        """
        if str(tags) == tags:
            tags = [tags]  # make it as an iterable is if it is not yet
        self.experiment.append_tags(*tags)<|MERGE_RESOLUTION|>--- conflicted
+++ resolved
@@ -1,5 +1,5 @@
 """
-Log using `neptune-logger <https://www.neptune.ml>`_
+Log using `neptune-logger <https://neptune.ai>`_
 
 .. _neptune:
 
@@ -20,11 +20,7 @@
 import torch
 from torch import is_tensor
 
-<<<<<<< HEAD
-from .base import LightningLoggerBase, rank_zero_only
-=======
 from pytorch_lightning.loggers.base import LightningLoggerBase, rank_zero_only
->>>>>>> 0cdfb9af
 
 
 class NeptuneLogger(LightningLoggerBase):
@@ -33,19 +29,14 @@
     To log experiment data in online mode, NeptuneLogger requries an API key:
     """
 
-<<<<<<< HEAD
-    def __init__(self, api_key=None, project_name=None, offline_mode=False, close_after_fit=True,
-                 experiment_name=None, upload_source_files=None,
-                 params=None, properties=None, tags=None, **kwargs):
-=======
     def __init__(self, api_key: Optional[str] = None, project_name: Optional[str] = None,
-                 offline_mode: bool = False, experiment_name: Optional[str] = None,
+                 close_after_fit: Optional[bool] = True, offline_mode: bool = False,
+                 experiment_name: Optional[str] = None,
                  upload_source_files: Optional[List[str]] = None, params: Optional[Dict[str, Any]] = None,
                  properties: Optional[Dict[str, Any]] = None, tags: Optional[List[str]] = None, **kwargs):
->>>>>>> 0cdfb9af
         r"""
 
-        Initialize a neptune.ml logger.
+        Initialize a neptune.ai logger.
 
         .. note:: Requires either an API Key (online mode) or a local directory path (offline mode)
 
@@ -129,18 +120,18 @@
 
             # When you are done, stop the experiment
             neptune_logger.experiment.stop()
-            
+
         You can go and see an example experiment here:
         https://ui.neptune.ai/o/shared/org/pytorch-lightning-integration/e/PYTOR-66/charts
 
         Args:
-            api_key (str | None): Required in online mode. Neputne API token, found on https://neptune.ml.
+            api_key (str | None): Required in online mode. Neputne API token, found on https://neptune.ai.
                 Read how to get your API key
-                https://docs.neptune.ml/python-api/tutorials/get-started.html#copy-api-token.
+                https://docs.neptune.ai/python-api/tutorials/get-started.html#copy-api-token.
             project_name (str): Required in online mode. Qualified name of a project in a form of
                "namespace/project_name" for example "tom/minst-classification".
                If None, the value of NEPTUNE_PROJECT environment variable will be taken.
-               You need to create the project in https://neptune.ml first.
+               You need to create the project in https://neptune.ai first.
             offline_mode (bool): Optional default False. If offline_mode=True no logs will be send to neptune.
                Usually used for debug purposes.
             close_after_fit (bool): Optional default True. If close_after_fit=False the experiment
@@ -240,14 +231,9 @@
             self.log_metric(key, val, step=step)
 
     @rank_zero_only
-<<<<<<< HEAD
-    def finalize(self, status):
+    def finalize(self, status: str) -> None:
         if self.close_after_fit:
             self.experiment.stop()
-=======
-    def finalize(self, status: str) -> None:
-        self.experiment.stop()
->>>>>>> 0cdfb9af
 
     @property
     def name(self) -> str:
