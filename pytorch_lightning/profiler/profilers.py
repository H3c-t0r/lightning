--- conflicted
+++ resolved
@@ -498,17 +498,8 @@
             raise ValueError(  # pragma: no-cover
                 f"Attempting to stop recording an action ({action_name}) which was never started."
             )
-<<<<<<< HEAD
         self._stop(action_name, from_stop = True)
         
-=======
-        self._stop(action_name, triggered_by_stop_function=True)
-
-        if _TORCH_GREATER_EQUAL_1_8:
-            if self.export_to_flame_graph and self.path_to_export_trace is not None:
-                self.profiler.export_stacks(os.path.join(self.path_to_export_trace, "stack.txt"), self.metric)
-
->>>>>>> 1ef7a499
         self.profiler = None
         self.running_stack.pop()
         # restore running profiler
