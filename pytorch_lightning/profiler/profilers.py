# Copyright The PyTorch Lightning team.
#
# Licensed under the Apache License, Version 2.0 (the "License");
# you may not use this file except in compliance with the License.
# You may obtain a copy of the License at
#
#     http://www.apache.org/licenses/LICENSE-2.0
#
# Unless required by applicable law or agreed to in writing, software
# distributed under the License is distributed on an "AS IS" BASIS,
# WITHOUT WARRANTIES OR CONDITIONS OF ANY KIND, either express or implied.
# See the License for the specific language governing permissions and
# limitations under the License.
"""Profiler to check if there are any bottlenecks in your code."""

import cProfile
import io
import os
import pstats
import time
from abc import ABC, abstractmethod
from collections import defaultdict
from contextlib import contextmanager
from typing import Optional, Union

import numpy as np

from pytorch_lightning import _logger as log
from pytorch_lightning.utilities.cloud_io import get_filesystem


class BaseProfiler(ABC):
    """
    If you wish to write a custom profiler, you should inhereit from this class.
    """

    def __init__(self, output_streams: Optional[Union[list, tuple]] = None):
        """
        Args:
            output_streams: callable
        """
        if output_streams:
            if not isinstance(output_streams, (list, tuple)):
                output_streams = [output_streams]
        else:
            output_streams = []
        self.write_streams = output_streams

    @abstractmethod
    def start(self, action_name: str) -> None:
        """Defines how to start recording an action."""

    @abstractmethod
    def stop(self, action_name: str) -> None:
        """Defines how to record the duration once an action is complete."""

    @contextmanager
    def profile(self, action_name: str) -> None:
        """
        Yields a context manager to encapsulate the scope of a profiled action.

        Example::

            with self.profile('load training data'):
                # load training data code

        The profiler will start once you've entered the context and will automatically
        stop once you exit the code block.
        """
        try:
            self.start(action_name)
            yield action_name
        finally:
            self.stop(action_name)

    def profile_iterable(self, iterable, action_name: str) -> None:
        iterator = iter(iterable)
        while True:
            try:
                self.start(action_name)
                value = next(iterator)
                self.stop(action_name)
                yield value
            except StopIteration:
                self.stop(action_name)
                break

    def describe(self) -> None:
        """Logs a profile report after the conclusion of the training run."""
        for write in self.write_streams:
            write(self.summary())

    @abstractmethod
    def summary(self) -> str:
        """Create profiler summary in text format."""

    def on_train_start(self, local_rank: Optional[int] = None):
        self.local_rank = local_rank


class PassThroughProfiler(BaseProfiler):
    """
    This class should be used when you don't want the (small) overhead of profiling.
    The Trainer uses this class by default.
    """

    def __init__(self):
        super().__init__(output_streams=None)

    def start(self, action_name: str) -> None:
        pass

    def stop(self, action_name: str) -> None:
        pass

    def summary(self) -> str:
        return ""


class SimpleProfiler(BaseProfiler):
    """
    This profiler simply records the duration of actions (in seconds) and reports
    the mean duration of each action and the total time spent over the entire training run.
    """

    def __init__(self, output_filename: Optional[str] = None, extended=True):
        """
        Args:
            output_filename: optionally save profile results to file instead of printing
                to std out when training is finished.

        Raises:
            ValueError:
                If you attempt to start an action which has already started, or
                if you attempt to stop recording an action which was never started.
        """
        self.current_actions = {}
        self.recorded_durations = defaultdict(list)
        self.extended = extended

        self.output_fname = output_filename
        self.output_file = None
        if self.output_fname:
            fs = get_filesystem(self.output_fname)
            self.output_file = fs.open(self.output_fname, "w")

        streaming_out = [self.output_file.write] if self.output_file else [log.info]
        self.start_time = time.monotonic()
        super().__init__(output_streams=streaming_out)

    def start(self, action_name: str) -> None:
        if action_name in self.current_actions:
            raise ValueError(f"Attempted to start {action_name} which has already started.")
        self.current_actions[action_name] = time.monotonic()

    def stop(self, action_name: str) -> None:
        end_time = time.monotonic()
        if action_name not in self.current_actions:
            raise ValueError(f"Attempting to stop recording an action ({action_name}) which was never started.")
        start_time = self.current_actions.pop(action_name)
        duration = end_time - start_time
        self.recorded_durations[action_name].append(duration)

    def make_report(self):
        total_duration = time.monotonic() - self.start_time
        report = [[a, d, 100. * np.sum(d) / total_duration] for a, d in self.recorded_durations.items()]
        report.sort(key=lambda x: x[2], reverse=True)
        return report, total_duration

    def summary(self) -> str:
        output_string = "\n\nProfiler Report\n"

        if self.extended:

            if len(self.recorded_durations) > 0:
                max_key = np.max([len(k) for k in self.recorded_durations.keys()])

                def log_row(action, mean, num_calls, total, per):
                    row = f"{os.linesep}{action:<{max_key}s}\t|  {mean:<15}\t|"
                    row += f"{num_calls:<15}\t|  {total:<15}\t|  {per:<15}\t|"
                    return row

                output_string += log_row("Action", "Mean duration (s)", "Num calls", "Total time (s)", "Percentage %")
                output_string_len = len(output_string)
                output_string += f"{os.linesep}{'-' * output_string_len}"
                report, total_duration = self.make_report()
                output_string += log_row("Total", "-", "_", f"{total_duration:.5}", "100 %")
                output_string += f"{os.linesep}{'-' * output_string_len}"
                for action, durations, duration_per in report:
                    output_string += log_row(
                        action,
                        f"{np.mean(durations):.5}",
                        f"{len(durations):}",
                        f"{np.sum(durations):.5}",
                        f"{duration_per:.5}",
                    )
        else:

            def log_row(action, mean, total):
                return f"{os.linesep}{action:<20s}\t|  {mean:<15}\t|  {total:<15}"

            output_string += log_row("Action", "Mean duration (s)", "Total time (s)")
            output_string += f"{os.linesep}{'-' * 65}"

            for action, durations in self.recorded_durations.items():
                output_string += log_row(action, f"{np.mean(durations):.5}", f"{np.sum(durations):.5}")
        output_string += os.linesep
        return output_string

    def describe(self):
        """Logs a profile report after the conclusion of the training run."""
        super().describe()
        if self.output_file:
            self.output_file.flush()

    def __del__(self):
        """Close profiler's stream."""
        if self.output_file:
            self.output_file.close()


class AdvancedProfiler(BaseProfiler):
    """
    This profiler uses Python's cProfiler to record more detailed information about
    time spent in each function call recorded during a given action. The output is quite
    verbose and you should only use this if you want very detailed reports.
    """

    def __init__(self, output_filename: Optional[str] = None, line_count_restriction: float = 1.0):
        """
        Args:
            output_filename: optionally save profile results to file instead of printing
                to std out when training is finished.
            line_count_restriction: this can be used to limit the number of functions
                reported for each action. either an integer (to select a count of lines),
                or a decimal fraction between 0.0 and 1.0 inclusive (to select a percentage of lines)

        Raises:
            ValueError:
                If you attempt to stop recording an action which was never started.
        """
        self.profiled_actions = {}
        self.line_count_restriction = line_count_restriction

        self.output_fname = output_filename
        self.output_file = None
        if self.output_fname:
            fs = get_filesystem(self.output_fname)
            self.output_file = fs.open(self.output_fname, "w")

        streaming_out = [self.output_file.write] if self.output_file else [log.info]
        super().__init__(output_streams=streaming_out)

    def start(self, action_name: str) -> None:
        if action_name not in self.profiled_actions:
            self.profiled_actions[action_name] = cProfile.Profile()
        self.profiled_actions[action_name].enable()

    def stop(self, action_name: str) -> None:
        pr = self.profiled_actions.get(action_name)
        if pr is None:
            raise ValueError(  # pragma: no-cover
                f"Attempting to stop recording an action ({action_name}) which was never started."
            )
        pr.disable()

    def summary(self) -> str:
        recorded_stats = {}
        for action_name, pr in self.profiled_actions.items():
            s = io.StringIO()
            ps = pstats.Stats(pr, stream=s).strip_dirs().sort_stats('cumulative')
            ps.print_stats(self.line_count_restriction)
            recorded_stats[action_name] = s.getvalue()

        # log to standard out
        output_string = f"{os.linesep}Profiler Report{os.linesep}"
        for action, stats in recorded_stats.items():
            output_string += f"{os.linesep}Profile stats for: {action}{os.linesep}{stats}"

        return output_string

    def describe(self):
        """Logs a profile report after the conclusion of the training run."""
        super().describe()
        if self.output_file:
            self.output_file.flush()

    def __del__(self):
        """Close profiler's stream."""
        if self.output_file:
<<<<<<< HEAD
            self.output_file.close()


class PyTorchProfiler(BaseProfiler):

    PROFILED_FUNCTIONS = ("training_step_and_backward", "validation_step", "test_step")
    AVAILABLE_SORT_KEYS = (
        "cpu_time",
        "cuda_time",
        "cpu_time_total",
        "cuda_time_total",
        "cpu_memory_usage",
        "cuda_memory_usage",
        "self_cpu_memory_usage",
        "self_cuda_memory_usage",
        "count",
    )

    def __init__(
        self,
        output_filename: Optional[str] = None,
        enabled: bool = True,
        use_cuda: bool = False,
        record_shapes: bool = False,
        profile_memory: bool = False,
        group_by_input_shapes: bool = False,
        with_stack: bool = False,
        use_kineto: bool = False,
        use_cpu: bool = True,
        emit_nvtx: bool = False,
        export_to_chrome: bool = False,
        path_to_export_trace: str = None,
        row_limit: int = 20,
        sort_by_key: Optional[str] = None,
        profiled_functions: Optional[List] = None,
        local_rank: Optional[int] = None,
    ):
        """
        This profiler uses PyTorch's Autograd Profiler and lets you inspect the cost of
        different operators inside your model - both on the CPU and GPU

        Args:

            output_filename: optionally save profile results to file instead of printing
                to std out when training is finished. When using ``ddp``,
                each rank will stream the profiled operation to their own file
                with the extension ``_{rank}.txt``

            enabled: Setting this to False makes this context manager a no-op.

            use_cuda: Enables timing of CUDA events as well using the cudaEvent API.
                Adds approximately 4us of overhead to each tensor operation.

            record_shapes: If shapes recording is set, information about input dimensions will be collected.

            profile_memory: Whether to report memory usage, default: True (Introduced in PyTorch 1.6.0)

            group_by_input_shapes: Include operator input shapes and group calls by shape.

            with_stack: record source information (file and line number) for the ops (Introduced in PyTorch 1.7.0)

            use_kineto: experimental support for Kineto profiler (Introduced in PyTorch 1.8.0)

            use_cpu: use_kineto=True and can be used to lower the overhead
                for GPU-only profiling (Introduced in PyTorch 1.8.0)

            emit_nvtx: Context manager that makes every autograd operation emit an NVTX range
                Run::

                    nvprof --profile-from-start off -o trace_name.prof -- <regular command here>

                To visualize, you can either use::

                    nvvp trace_name.prof
                    torch.autograd.profiler.load_nvprof(path)

            export_to_chrome: Wether to export the sequence of profiled operators for Chrome.
                It will generate a ``.json`` file which can be read by Chrome.

            path_to_export_trace: Directory path to export ``.json`` traces when using ``export_to_chrome=True``.
                By default, it will be save where the file being is being run.

            row_limit: Limit the number of rows in a table, `0` is a special value that
                removes the limit completely.

            sort_by_key: Keys to sort out profiled table

            profiled_functions: list of profiled functions which will create a context manager on.
                Any other will be pass through.

            local_rank: When running in distributed setting, local_rank is used for each process
                to write to their own file if `output_fname` is provided.
        """

        self.profiled_actions = {}
        self.enabled = enabled
        self.profiled_functions = profiled_functions or self.PROFILED_FUNCTIONS
        self.use_cuda = use_cuda
        self.record_shapes = record_shapes
        self.profile_memory = profile_memory
        self.sort_by_key = sort_by_key or ("cuda_time_total" if self.use_cuda else "cpu_time_total")
        self.with_stack = with_stack
        self.group_by_input_shapes = group_by_input_shapes and record_shapes
        self.use_kineto = use_kineto
        self.use_cpu = use_cpu
        self.row_limit = row_limit
        self.emit_nvtx = emit_nvtx
        self.export_to_chrome = export_to_chrome
        self.path_to_export_trace = path_to_export_trace

        if export_to_chrome and path_to_export_trace is None:
            rank_zero_warn(
                "The exported trace would be save locally as `path_to_export_trace` is empty."
                " Note: Each functions will generate its own traced file."
            )

        if self.sort_by_key not in self.AVAILABLE_SORT_KEYS:
            raise MisconfigurationException(
                f"Found sort_by_key: {sort_by_key}. Should be within {self.AVAILABLE_SORT_KEYS}. "
            )

        self.profiled_actions = {}
        self.context_names = {}
        self.running_stack = []
        self.profiler = None

        self.output_fname = output_filename
        self.output_file = None
        if local_rank is not None:
            self.on_train_start(local_rank=local_rank)
            self.on_train_start = super().on_train_start

    def on_train_start(self, local_rank: Optional[str] = None):
        self.local_rank = local_rank

        # when logging to `log.info`, only perform profiling on rank 0
        if local_rank != 0 and self.output_fname is None:
            self.wrap_functions_into_rank_zero_only()

        if self.output_fname:
            if local_rank is not None:
                if '.txt' not in self.output_fname:
                    raise MisconfigurationException("Log file should be .txt file.")

                self.output_fname = self.output_fname.replace(".txt", f"_{self.local_rank}.txt")

            fs = get_filesystem(self.output_fname)
            self.output_file = fs.open(self.output_fname, "w")

        streaming_out = [self.output_file.write] if self.output_file else [log.info]
        super().__init__(output_streams=streaming_out)

    def wrap_functions_into_rank_zero_only(self):
        self.start = rank_zero_only(self.start)
        self.stop = rank_zero_only(self.stop)
        self.summary = rank_zero_only(self.summary)
        self.describe = rank_zero_only(self.describe)

    def start(self, action_name: str) -> None:
        if action_name not in self.profiled_functions:
            return

        if len(self.running_stack) > 0:
            self._stop(self.running_stack[-1])
        self.running_stack.append(action_name)

        self.context_names[action_name] = "/".join(self.running_stack)

        self._start(action_name)

    def _start(self, action_name: str) -> None:
        if self.emit_nvtx:
            self._parent_profiler = self._create_profiler(action_name, torch.cuda.profiler.profile, enter=True)
            self._create_profiler(action_name, torch.autograd.profiler.emit_nvtx)
        else:
            self._create_profiler(action_name, torch.autograd.profiler.profile)

    def _create_profiler(self, action_name, profiler, enter=True):
        init_args = inspect.signature(profiler.__init__).parameters
        profiler_args = {k: v for k, v in vars(self).items() if k in init_args}
        pr = profiler(**profiler_args)
        if enter:
            out_pr = pr.__enter__()
            if out_pr is not None:
                pr = out_pr
        self.profiler = pr
        return self.profiler

    def _stop(self, action_name: str) -> None:
        if self.profiler is None:
            return

        self.profiler.__exit__(exc_type=None, exc_val=None, exc_tb=None)

        if isinstance(self.profiler, torch.autograd.profiler.emit_nvtx):
            # when running ``emit_nvtx``, PyTorch requires 2 context manager.
            # The parent_profiler is being closed too.
            self._parent_profiler.__exit__(None, None, None)
            return

        function_events = self.profiler.function_events
        self.profiler = None
        for name in self.running_stack:
            if name not in self.profiled_actions:
                self.profiled_actions[name] = function_events
            else:
                self.profiled_actions[name] += function_events

    def stop(self, action_name: str) -> None:
        if action_name not in self.profiled_functions:
            return

        if len(self.running_stack) == 0 or self.running_stack[-1] != action_name:
            raise ValueError(  # pragma: no-cover
                f"Attempting to stop recording an action ({action_name}) which was never started."
            )
        self._stop(action_name)
        self.running_stack.pop()
        # restore running profiler
        if len(self.running_stack) > 0:
            self._start(self.running_stack[-1])

    def summary(self) -> str:
        recorded_stats = {}
        output_string = ''
        local_rank = '0' if self.local_rank is None else self.local_rank

        if not self.enabled:
            return output_string

        for action_name, function_events in self.profiled_actions.items():

            # next line is a workaround for a pytorch issue (fixed on master, still present
            # on 1.7). Without it the code fails with `AssertionError: There is already a CPU
            # parent event for detach`
            function_events.populate_cpu_children = lambda: None

            if self.export_to_chrome:
                filename = f"{action_name}_{local_rank}_trace.json"
                path_to_trace = filename if self.path_to_export_trace is None \
                    else os.path.join(self.path_to_export_trace, filename)
                function_events.export_chrome_trace(path_to_trace)

            if self.emit_nvtx:
                return output_string

            else:
                data = function_events.key_averages(group_by_input_shapes=self.group_by_input_shapes)
                table = data.table(sort_by=self.sort_by_key, row_limit=self.row_limit)
                recorded_stats[action_name] = table

        # log to standard out
        output_string = f"{os.linesep}Profiler Report{os.linesep}"
        for action, stats in recorded_stats.items():
            output_string += (f"{os.linesep}Profile stats for: {action} rank: {local_rank} {os.linesep}{stats}")

        return output_string

    def describe(self):
        """Logs a profile report after the conclusion of the training run."""
        super().describe()
        if self.output_file:
            self.output_file.flush()

    def __del__(self):
        """Close profiler's stream."""
        if self.output_file:
=======
>>>>>>> eb815000
            self.output_file.close()<|MERGE_RESOLUTION|>--- conflicted
+++ resolved
@@ -288,7 +288,6 @@
     def __del__(self):
         """Close profiler's stream."""
         if self.output_file:
-<<<<<<< HEAD
             self.output_file.close()
 
 
@@ -556,6 +555,4 @@
     def __del__(self):
         """Close profiler's stream."""
         if self.output_file:
-=======
->>>>>>> eb815000
-            self.output_file.close()+            self.output_file.close()
