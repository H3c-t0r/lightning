--- conflicted
+++ resolved
@@ -21,12 +21,8 @@
 from abc import ABC, abstractmethod
 from collections import defaultdict
 from contextlib import contextmanager
-<<<<<<< HEAD
-from typing import Dict, Optional
-=======
 from pathlib import Path
 from typing import Dict, Optional, Tuple, Union, TextIO, Callable, Any
->>>>>>> 29a73c57
 
 import numpy as np
 
@@ -51,10 +47,6 @@
     def summary(self) -> str:
         """Create profiler summary in text format."""
 
-<<<<<<< HEAD
-
-class BaseProfiler(AbstractProfiler, ABC):
-=======
     @abstractmethod
     def setup(self, **kwargs: Any) -> None:
         """Execute arbitrary pre-profiling set-up steps as defined by subclass."""
@@ -65,42 +57,12 @@
 
 
 class BaseProfiler(AbstractProfiler):
->>>>>>> 29a73c57
     """
     If you wish to write a custom profiler, you should inherit from this class.
     """
 
     def __init__(
         self,
-<<<<<<< HEAD
-        output_filename: Optional[str] = None,
-        local_rank: Optional[int] = None,
-        log_dir: Optional[str] = None
-    ) -> None:
-        self.output_fname = output_filename
-        self.output_file = None
-        self._file_prepared = False
-        self.write_streams = []
-        # the profiler can be used outside of lightning
-        # that's why we call `on_train_start` manually
-        self.on_train_start(local_rank=local_rank, log_dir=log_dir)
-
-    def on_train_start(self, local_rank: Optional[int] = None, log_dir: Optional[str] = None):
-        """
-        This function is used by the Trainer to inject local_rank with `DDP`
-        and `TensorBoardLogger` log_dir in the profiler.
-        """
-        self.local_rank = local_rank
-        self.log_dir = log_dir
-
-    def _prepare_file(self) -> None:
-        if not self._file_prepared:
-            if self.output_fname and self.output_file is None:
-                fs = get_filesystem(self.output_fname)
-                self.output_file = fs.open(self.output_fname, "w")
-            self.write_streams = [self.output_file.write] if self.output_file else [log.info]
-        self._file_prepared = True
-=======
         dirpath: Optional[Union[str, Path]] = None,
         filename: Optional[str] = None,
         output_filename: Optional[str] = None,
@@ -122,7 +84,6 @@
         self._local_rank: Optional[int] = None
         self._log_dir: Optional[str] = None
         self._stage: Optional[str] = None
->>>>>>> 29a73c57
 
     @contextmanager
     def profile(self, action_name: str) -> None:
@@ -183,22 +144,6 @@
             self._write_stream = self._rank_zero_info
 
     def describe(self) -> None:
-<<<<<<< HEAD
-        """Logs a profile report after the conclusion of the training run."""
-        self._prepare_file()
-        for write in self.write_streams:
-            write(self.summary())
-        if self.output_file:
-            self.output_file.flush()
-        self.teardown()
-
-    def stats_to_str(self, stats: Dict[str, str]) -> str:
-        output = ["Profiler Report"]
-        for action, value in stats.items():
-            header = f"Profile stats for: {action}"
-            if getattr(self, "local_rank", None) is not None:
-                header += f" rank: {self.local_rank}"
-=======
         """Logs a profile report after the conclusion of run."""
         # there are pickling issues with open file handles in Python 3.6
         # so to avoid them, we open and close the files within this function
@@ -215,19 +160,10 @@
             header = f"Profile stats for: {action}"
             if self._local_rank is not None:
                 header += f" rank: {self._local_rank}"
->>>>>>> 29a73c57
             output.append(header)
             output.append(value)
         return os.linesep.join(output)
 
-<<<<<<< HEAD
-    def teardown(self) -> None:
-        """Close profiler's stream."""
-        if self.output_file:
-            self.output_file.close()
-        self.write_streams = []
-        self._file_prepared = False
-=======
     def setup(
         self,
         stage: Optional[str] = None,
@@ -261,7 +197,6 @@
 
     def summary(self) -> str:
         raise NotImplementedError
->>>>>>> 29a73c57
 
 
 class PassThroughProfiler(BaseProfiler):
@@ -286,9 +221,6 @@
     the mean duration of each action and the total time spent over the entire training run.
     """
 
-<<<<<<< HEAD
-    def __init__(self, output_filename: Optional[str] = None, extended: bool = True):
-=======
     def __init__(
         self,
         dirpath: Optional[Union[str, Path]] = None,
@@ -296,7 +228,6 @@
         extended: bool = True,
         output_filename: Optional[str] = None,
     ) -> None:
->>>>>>> 29a73c57
         """
         Args:
             dirpath: Directory path for the ``filename``. If ``dirpath`` is ``None`` but ``filename`` is present, the
@@ -311,18 +242,10 @@
                 If you attempt to start an action which has already started, or
                 if you attempt to stop recording an action which was never started.
         """
-<<<<<<< HEAD
-        self.output_fname = output_filename
-        self.current_actions = {}
-        self.recorded_durations = defaultdict(list)
-        self.extended = extended
-        super().__init__()
-=======
         super().__init__(dirpath=dirpath, filename=filename, output_filename=output_filename)
         self.current_actions: Dict[str, float] = {}
         self.recorded_durations = defaultdict(list)
         self.extended = extended
->>>>>>> 29a73c57
         self.start_time = time.monotonic()
 
     def start(self, action_name: str) -> None:
@@ -346,14 +269,10 @@
 
     def summary(self) -> str:
         sep = os.linesep
-<<<<<<< HEAD
-        output_string = f"Profiler Report{sep}"
-=======
         output_string = ""
         if self._stage is not None:
             output_string += f"{self._stage.upper()} "
         output_string += f"Profiler Report{sep}"
->>>>>>> 29a73c57
 
         if self.extended:
 
@@ -368,11 +287,7 @@
                 output_string += log_row("Action", "Mean duration (s)", "Num calls", "Total time (s)", "Percentage %")
                 output_string_len = len(output_string)
                 output_string += f"{sep}{'-' * output_string_len}"
-<<<<<<< HEAD
-                report, total_duration = self.make_report()
-=======
                 report, total_duration = self._make_report()
->>>>>>> 29a73c57
                 output_string += log_row("Total", "-", "_", f"{total_duration:.5}", "100 %")
                 output_string += f"{sep}{'-' * output_string_len}"
                 for action, durations, duration_per in report:
@@ -428,13 +343,8 @@
             ValueError:
                 If you attempt to stop recording an action which was never started.
         """
-<<<<<<< HEAD
-        super().__init__(output_filename=output_filename)
-        self.profiled_actions = {}
-=======
         super().__init__(dirpath=dirpath, filename=filename, output_filename=output_filename)
         self.profiled_actions: Dict[str, cProfile.Profile] = {}
->>>>>>> 29a73c57
         self.line_count_restriction = line_count_restriction
 
     def start(self, action_name: str) -> None:
@@ -455,12 +365,8 @@
             ps = pstats.Stats(pr, stream=s).strip_dirs().sort_stats('cumulative')
             ps.print_stats(self.line_count_restriction)
             recorded_stats[action_name] = s.getvalue()
-<<<<<<< HEAD
-        return self.stats_to_str(recorded_stats)
-=======
         return self._stats_to_str(recorded_stats)
 
     def teardown(self, stage: Optional[str] = None) -> None:
         super().teardown(stage=stage)
-        self.profiled_actions = {}
->>>>>>> 29a73c57
+        self.profiled_actions = {}