--- conflicted
+++ resolved
@@ -15,23 +15,16 @@
 import inspect
 import logging
 import os
-<<<<<<< HEAD
 from functools import partial
-from typing import Any, Dict, List, Optional, Type, Union
-=======
 from pathlib import Path
+from typing import Any, Dict, Type
 from typing import List, Optional, Union
->>>>>>> 29a73c57
 
 import torch
 from torch import nn, Tensor
 from torch.autograd.profiler import EventList, record_function
 
 from pytorch_lightning.profiler.profilers import BaseProfiler
-<<<<<<< HEAD
-from pytorch_lightning.utilities import rank_zero_only
-=======
->>>>>>> 29a73c57
 from pytorch_lightning.utilities.distributed import rank_zero_warn
 from pytorch_lightning.utilities.exceptions import MisconfigurationException
 
@@ -112,52 +105,31 @@
 
     def __init__(
         self,
-<<<<<<< HEAD
-        output_filename: Optional[str] = None,
-=======
         dirpath: Optional[Union[str, Path]] = None,
         filename: Optional[str] = None,
-        enabled: bool = True,
-        use_cuda: bool = False,
-        record_shapes: bool = False,
-        profile_memory: bool = False,
->>>>>>> 29a73c57
         group_by_input_shapes: bool = False,
         emit_nvtx: bool = False,
         export_to_chrome: bool = True,
         path_to_export_trace: Optional[str] = None,
         row_limit: int = 20,
         sort_by_key: Optional[str] = None,
-<<<<<<< HEAD
         record_functions: List[str] = None,
-        local_rank: Optional[int] = None,
-        profiled_functions: List[str] = None,
         record_module_names: bool = True,
+        profiled_functions: Optional[List] = None,
+        output_filename: Optional[str] = None,
         **profiler_kwargs: Any,
     ) -> None:
-=======
-        profiled_functions: Optional[List] = None,
-        output_filename: Optional[str] = None,
-    ):
->>>>>>> 29a73c57
         """
         This profiler uses PyTorch's Autograd Profiler and lets you inspect the cost of
         different operators inside your model - both on the CPU and GPU
 
         Args:
-<<<<<<< HEAD
-            output_filename: optionally save profile results to file instead of printing
-                to std out when training is finished. When using ``ddp``,
-                each rank will stream the profiled operation to their own file
-                with the extension ``_{rank}.txt``
-=======
             dirpath: Directory path for the ``filename``. If ``dirpath`` is ``None`` but ``filename`` is present, the
                 ``trainer.log_dir`` (from :class:`~pytorch_lightning.loggers.tensorboard.TensorBoardLogger`)
                 will be used.
 
             filename: If present, filename where the profiler results will be saved instead of printing to stdout.
                 The ``.txt`` extension will be used automatically.
->>>>>>> 29a73c57
 
             group_by_input_shapes: Include operator input shapes and group calls by shape.
 
@@ -189,28 +161,20 @@
             record_functions: list of profiled functions which will create a context manager on.
                 Any other will be pass through.
 
-<<<<<<< HEAD
-            local_rank: When running in distributed setting, local_rank is used for each process
-                to write to their own file if `output_fname` is provided.
+            record_module_names: Whether to add module names while recording autograd operation.
 
             profiler_kwargs: Keyword arguments for the PyTorch profiler. This depends on your PyTorch version
 
-            record_module_names: Whether to add module names while recording autograd operation.
-
-=======
->>>>>>> 29a73c57
         Raises:
             MisconfigurationException:
                 If arg ``sort_by_key`` is not present in ``AVAILABLE_SORT_KEYS``.
             ValueError:
                 If you attempt to stop recording an action which was never started.
         """
-        if output_filename is not None and not output_filename.endswith(".txt"):
-            raise MisconfigurationException("`output_filename` should be a `.txt` file.")
+        super().__init__(dirpath=dirpath, filename=filename, output_filename=output_filename)
 
         record_functions = self.__deprecation_check(profiled_functions, record_functions)
 
-        self.output_fname = output_filename
         self.profiler: Optional[_PROFILER] = None
         self.function_events: Optional[EventList] = None
 
@@ -240,9 +204,6 @@
                 f"Found sort_by_key: {self._sort_by_key}. Should be within {self.AVAILABLE_SORT_KEYS}. "
             )
 
-        super().__init__(output_filename=output_filename, local_rank=local_rank)
-
-<<<<<<< HEAD
     def __deprecation_check(self, profiled_functions: List[str] = [], record_functions: List[str] = []) -> List[str]:
         if record_functions is None:
             record_functions = []
@@ -264,26 +225,6 @@
 
         return record_functions
 
-    def on_train_start(self, local_rank: Optional[int] = None, log_dir: Optional[str] = None) -> None:
-        super().on_train_start(local_rank=local_rank, log_dir=log_dir)
-
-        # if the user didn't provide `path_to_export_trace`,
-        # set it as TensorBoardLogger log_dir if exists
-        if self._path_to_export_trace is None:
-            self._path_to_export_trace = log_dir
-
-        # when logging to `log.info`, only perform profiling on rank 0
-        if local_rank is not None and local_rank > 0 and self.output_fname is None:
-            self._rank_zero_only_wrap()
-
-    def _rank_zero_only_wrap(self) -> None:
-        self.start = rank_zero_only(self.start)
-        self.stop = rank_zero_only(self.stop)
-        self.summary = rank_zero_only(self.summary)
-        self.describe = rank_zero_only(self.describe)
-=======
-        super().__init__(dirpath=dirpath, filename=filename, output_filename=output_filename)
-
     def setup(
         self,
         stage: Optional[str] = None,
@@ -296,7 +237,6 @@
         # set it as TensorBoardLogger log_dir if exists
         if self.path_to_export_trace is None:
             self.path_to_export_trace = log_dir
->>>>>>> 29a73c57
 
     def start(self, action_name: str) -> None:
         if not self._profiler_instantiated and action_name in (
@@ -315,40 +255,7 @@
             if self._parent_profiler is not None:
                 self._parent_profiler.__enter__()
 
-<<<<<<< HEAD
             self._profiler_instantiated = True
-=======
-    def _start(self, action_name: str) -> None:
-        if self.emit_nvtx:
-            self._parent_profiler = self._create_profiler(action_name, torch.cuda.profiler.profile, enter=True)
-            self._create_profiler(action_name, torch.autograd.profiler.emit_nvtx)
-        else:
-            self._create_profiler(action_name, torch.autograd.profiler.profile)
-
-    def _create_profiler(self, action_name, profiler, enter=True):
-        init_args = inspect.signature(profiler.__init__).parameters
-        profiler_args = {k: v for k, v in vars(self).items() if k in init_args}
-        pr = profiler(**profiler_args)
-        if enter:
-            out_pr = pr.__enter__()
-            if out_pr is not None:
-                pr = out_pr
-        self.profiler = pr
-        return self.profiler
-
-    def _stop(self, action_name: str) -> None:
-        if self.profiler is None:
-            return
-
-        self.profiler.__exit__(exc_type=None, exc_val=None, exc_tb=None)
-
-        if isinstance(self.profiler, torch.autograd.profiler.emit_nvtx):
-            # when running ``emit_nvtx``, PyTorch requires 2 context manager.
-            # The parent_profiler is being closed too.
-            self._parent_profiler.__exit__(None, None, None)
-            self._parent_profiler = None
-            return
->>>>>>> 29a73c57
 
             if self._record_module_names and self._lightning_module is not None:
                 self._register = RegisterRecordFunction(self._lightning_module)
@@ -400,12 +307,7 @@
         table = data.table(sort_by=self._sort_by_key, row_limit=self._row_limit)
 
         recorded_stats = {}
-<<<<<<< HEAD
         recorded_stats["records"] = table
-=======
-        output_string = ''
-        local_rank = '0' if self._local_rank is None else self._local_rank
->>>>>>> 29a73c57
 
         return self.stats_to_str(recorded_stats)
 
@@ -430,19 +332,10 @@
             self._parent_profiler.__exit__(None, None, None)
             self._parent_profiler = None
 
-<<<<<<< HEAD
         if self._register is not None:
             self._register.__exit__(None, None, None)
 
         for record in self._recording_map.values():
             record.__exit__(None, None, None)
 
-        super().teardown()
-=======
-            else:
-                data = function_events.key_averages(group_by_input_shapes=self.group_by_input_shapes)
-                table = data.table(sort_by=self.sort_by_key, row_limit=self.row_limit)
-                recorded_stats[action_name] = table
-
-        return self._stats_to_str(recorded_stats)
->>>>>>> 29a73c57
+        super().teardown()