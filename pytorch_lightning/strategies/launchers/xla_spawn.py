--- conflicted
+++ resolved
@@ -50,15 +50,13 @@
         strategy: A reference to the strategy that is used together with this launcher
     """
 
-<<<<<<< HEAD
+    def __init__(self, strategy: "Strategy") -> None:
+        super().__init__(strategy)
+        self._start_method = "fork"
+
     @property
     def is_interactive_compatible(self) -> bool:
         return True
-=======
-    def __init__(self, strategy: "Strategy") -> None:
-        super().__init__(strategy)
-        self._start_method = "fork"
->>>>>>> d541cf4c
 
     def launch(self, function: Callable, *args: Any, trainer: Optional["pl.Trainer"] = None, **kwargs: Any) -> Any:
         """Spawns processes that run the given function in parallel.
