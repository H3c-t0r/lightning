--- conflicted
+++ resolved
@@ -48,15 +48,11 @@
     def __init__(self, strategy: Strategy) -> None:
         self._strategy = strategy
 
-<<<<<<< HEAD
     @property
     def is_interactive_compatible(self) -> bool:
         return False  # TODO: the return value should depend on 1) start_method 2) CUDA vs. CPU
 
-    def launch(self, function: Callable, *args: Any, **kwargs: Any) -> Any:
-=======
     def launch(self, function: Callable, *args: Any, trainer: Optional["pl.Trainer"] = None, **kwargs: Any) -> Any:
->>>>>>> 4c57155d
         """Spawns processes that run the given function in parallel.
 
         The function is allowed to have a return value. However, when all processes join, only the return value
