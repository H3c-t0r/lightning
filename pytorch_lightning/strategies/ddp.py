# Copyright The PyTorch Lightning team.
#
# Licensed under the Apache License, Version 2.0 (the "License");
# you may not use this file except in compliance with the License.
# You may obtain a copy of the License at
#
#     http://www.apache.org/licenses/LICENSE-2.0
#
# Unless required by applicable law or agreed to in writing, software
# distributed under the License is distributed on an "AS IS" BASIS,
# WITHOUT WARRANTIES OR CONDITIONS OF ANY KIND, either express or implied.
# See the License for the specific language governing permissions and
# limitations under the License.
import logging
import os
import shutil
import signal
import tempfile
import time
from pathlib import Path
from typing import Any, Dict, List, Optional, Union

import torch
import torch.distributed
from torch.nn import Module
from torch.nn.parallel.distributed import DistributedDataParallel

import pytorch_lightning as pl
from pytorch_lightning.core.optimizer import LightningOptimizer
from pytorch_lightning.overrides import LightningDistributedModule
from pytorch_lightning.overrides.distributed import prepare_for_backward
from pytorch_lightning.plugins.environments.cluster_environment import ClusterEnvironment
from pytorch_lightning.plugins.io.checkpoint_plugin import CheckpointIO
from pytorch_lightning.plugins.precision import PrecisionPlugin
from pytorch_lightning.strategies.launchers.multi_process import MultiProcessLauncher
from pytorch_lightning.strategies.parallel import ParallelStrategy
from pytorch_lightning.trainer.states import TrainerFn
from pytorch_lightning.utilities import (
    _FAIRSCALE_AVAILABLE,
    _IS_WINDOWS,
    _TORCH_GREATER_EQUAL_1_8,
    _TORCH_GREATER_EQUAL_1_9,
    _TORCH_GREATER_EQUAL_1_10,
)
from pytorch_lightning.utilities.distributed import _revert_sync_batchnorm, distributed_available
from pytorch_lightning.utilities.distributed import group as _group
from pytorch_lightning.utilities.distributed import init_dist_connection, ReduceOp, sync_ddp_if_available
from pytorch_lightning.utilities.enums import _StrategyType
from pytorch_lightning.utilities.exceptions import DeadlockDetectedException
<<<<<<< HEAD
=======
from pytorch_lightning.utilities.rank_zero import rank_zero_only, rank_zero_warn
>>>>>>> 1203094a
from pytorch_lightning.utilities.seed import reset_seed
from pytorch_lightning.utilities.types import STEP_OUTPUT

if _FAIRSCALE_AVAILABLE:
    from fairscale.optim import OSS
if _TORCH_GREATER_EQUAL_1_8:
    from pytorch_lightning.utilities.distributed import register_ddp_comm_hook


log = logging.getLogger(__name__)


class DDPStrategy(ParallelStrategy):
    """Plugin for multi-process single-device training on one or multiple nodes.

    The main process in each node spawns N-1 child processes via :func:`subprocess.Popen`, where N is the number of
    devices (e.g. GPU) per node. It is very similar to how :mod:`torch.distributed.launch` launches processes.
    """

    distributed_backend = _StrategyType.DDP

    def __init__(
        self,
        accelerator: Optional["pl.accelerators.accelerator.Accelerator"] = None,
        parallel_devices: Optional[List[torch.device]] = None,
        cluster_environment: Optional[ClusterEnvironment] = None,
        checkpoint_io: Optional[CheckpointIO] = None,
        precision_plugin: Optional[PrecisionPlugin] = None,
        ddp_comm_state: Optional[object] = None,
        ddp_comm_hook: Optional[callable] = None,
        ddp_comm_wrapper: Optional[callable] = None,
        model_averaging_period: Optional[int] = None,
        **kwargs: Union[Any, Dict[str, Any]],
    ) -> None:
        super().__init__(
            accelerator=accelerator,
            parallel_devices=parallel_devices,
            cluster_environment=cluster_environment,
            checkpoint_io=checkpoint_io,
            precision_plugin=precision_plugin,
        )
        log.detail(f"{self.__class__.__name__}: initializing DDP plugin")
        self._num_nodes = 1
        self.sync_batchnorm = False
        self._ddp_kwargs = kwargs
        self._ddp_comm_state = ddp_comm_state
        self._ddp_comm_hook = ddp_comm_hook
        self._ddp_comm_wrapper = ddp_comm_wrapper
        self._model_averaging_period = model_averaging_period
        self._pids: Optional[List[int]] = None
        self._sync_dir: Optional[str] = None
        self._rank_0_will_call_children_scripts: bool = False
        self.set_world_ranks()

    @property
    def is_distributed(self) -> bool:
        return True

    @property
    def root_device(self) -> torch.device:
        return self.parallel_devices[self.local_rank]

    @property
    def num_nodes(self) -> int:
        return self._num_nodes

    @num_nodes.setter
    def num_nodes(self, num_nodes: int) -> None:
        # note that world ranks is related to num_nodes, when resetting it, need to reset world ranks
        self._num_nodes = num_nodes
        self.set_world_ranks()

    @property
    def num_processes(self):
        return len(self.parallel_devices) if self.parallel_devices is not None else 0

    @property
    def distributed_sampler_kwargs(self):
        distributed_sampler_kwargs = dict(num_replicas=(self.num_nodes * self.num_processes), rank=self.global_rank)
        return distributed_sampler_kwargs

    @property
    def _is_single_process_single_device(self) -> bool:
        return True

    def configure_multi_process_launcher(self):
        if self.launcher is None and not self.cluster_environment.creates_processes_externally:
            self._launcher = MultiProcessLauncher(self.cluster_environment, self.num_processes, self.num_nodes)
            self._rank_0_will_call_children_scripts = True

    def setup_environment(self) -> None:
        self.setup_distributed()
        super().setup_environment()

    def setup(self, trainer: "pl.Trainer") -> None:
        super().setup(trainer)
        # share ddp pids to all processes
        self._rank_0_will_call_children_scripts = self.broadcast(self._rank_0_will_call_children_scripts)
        if self._should_run_deadlock_detection():
            self._share_information_to_prevent_deadlock()

        # move the model to the correct device
        self.model_to_device()

        if self.sync_batchnorm:
            self.model = self.configure_sync_batchnorm(self.model)

        # skip wrapping the model if we are not fitting as no gradients need to be exchanged
        trainer_fn = self.lightning_module.trainer.state.fn
        if trainer_fn == TrainerFn.FITTING:
            self.configure_ddp()

    def _setup_model(self, model: Module) -> DistributedDataParallel:
        """Wraps the model into a :class:`~torch.nn.parallel.distributed.DistributedDataParallel` module."""
        device_ids = self.determine_ddp_device_ids()
        log.detail(f"setting up DDP model with device ids: {device_ids}, kwargs: {self._ddp_kwargs}")
        return DistributedDataParallel(module=model, device_ids=device_ids, **self._ddp_kwargs)

<<<<<<< HEAD
=======
    def _call_children_scripts(self):
        # bookkeeping of spawned processes
        self._check_can_spawn_children()

        # DDP Environment variables
        os.environ["MASTER_ADDR"] = self.cluster_environment.main_address
        os.environ["MASTER_PORT"] = str(self.cluster_environment.main_port)

        # allow the user to pass the node rank
        os.environ["NODE_RANK"] = str(self.cluster_environment.node_rank())
        os.environ["LOCAL_RANK"] = str(self.cluster_environment.local_rank())

        # Check if the current calling command looked like `python a/b/c.py` or `python -m a.b.c`
        # See https://docs.python.org/3/reference/import.html#main-spec
        if __main__.__spec__ is None:  # pragma: no-cover
            # Script called as `python a/b/c.py`
            # when user is using hydra find the absolute path
            path_lib = os.path.abspath if not _HYDRA_AVAILABLE else to_absolute_path

            # pull out the commands used to run the script and resolve the abs file path
            command = sys.argv
            try:
                full_path = path_lib(command[0])
            except Exception:
                full_path = os.path.abspath(command[0])

            command[0] = full_path
            # use the same python interpreter and actually running
            command = [sys.executable] + command
        else:  # Script called as `python -m a.b.c`
            command = [sys.executable, "-m", __main__.__spec__.name] + sys.argv[1:]

        os.environ["WORLD_SIZE"] = f"{self.num_processes * self.num_nodes}"

        self.interactive_ddp_procs = []

        for local_rank in range(1, self.num_processes):
            env_copy = os.environ.copy()
            env_copy["LOCAL_RANK"] = f"{local_rank}"

            # remove env var if global seed not set
            if os.environ.get("PL_GLOBAL_SEED") is None and "PL_GLOBAL_SEED" in env_copy:
                del env_copy["PL_GLOBAL_SEED"]

            # start process
            # if hydra is available and initialized, make sure to set the cwd correctly
            cwd: Optional[str] = None
            if _HYDRA_AVAILABLE:
                if HydraConfig.initialized():
                    cwd = get_original_cwd()
                    os_cwd = f'"{os.getcwd()}"'
                    command += [f"hydra.run.dir={os_cwd}", f"hydra.job.name=train_ddp_process_{local_rank}"]
            proc = subprocess.Popen(command, env=env_copy, cwd=cwd)
            self.interactive_ddp_procs.append(proc)

            # starting all processes at once can cause issues
            # with dataloaders delay between 1-10 seconds
            delay = np.random.uniform(1, 5, 1)[0]
            sleep(delay)

        self._rank_0_has_called_call_children_scripts = True

>>>>>>> 1203094a
    def setup_distributed(self):
        log.detail(f"{self.__class__.__name__}: setting up distributed...")
        reset_seed()

        # determine which process we are and world size
        self.set_world_ranks()

        # set warning rank
        rank_zero_only.rank = self.global_rank

        # set up server using proc 0's ip address
        # try to init for 20 times at max in case ports are taken
        # where to store ip_table
        init_dist_connection(self.cluster_environment, self.torch_distributed_backend)

    def set_world_ranks(self) -> None:
        if self.cluster_environment is None:
            return
        self.cluster_environment.set_global_rank(self.node_rank * self.num_processes + self.local_rank)
        self.cluster_environment.set_world_size(self.num_nodes * self.num_processes)
        rank_zero_only.rank = self.cluster_environment.global_rank()

    def pre_configure_ddp(self):
        # if unset, default `find_unused_parameters` `True`
        # Many models require setting this parameter to True, as there are corner cases
        # when not all parameter backward hooks are fired by the autograd engine even if require_grad is set to True.
        # This flag does come with a performance hit, so it is suggested to disable in cases where it is possible.
        self._ddp_kwargs["find_unused_parameters"] = self._ddp_kwargs.get("find_unused_parameters", True)
        if not self.lightning_module.automatic_optimization and not self._ddp_kwargs.get(
            "find_unused_parameters", False
        ):
            # TODO: PyTorch 1.7.0 DDP introduces `self.reducer._rebuild_buckets()` breaking manual_optimization
            rank_zero_warn(
                "From PyTorch 1.7.0, Lightning `manual_optimization` needs to set `find_unused_parameters=True` to"
                " properly work with DDP. Using `find_unused_parameters=True`."
            )
            self._ddp_kwargs["find_unused_parameters"] = True

    def _register_ddp_hooks(self) -> None:
        log.detail(f"{self.__class__.__name__}: registering ddp hooks")
        # In 1.8, DDP communication hooks only work with NCCL backend and SPSD (single process single device) mode
        # Since 1.9, DDP communication hooks can work on all backends.
        if _TORCH_GREATER_EQUAL_1_9 or (
            _TORCH_GREATER_EQUAL_1_8 and self.root_device.type == "cuda" and self._is_single_process_single_device
        ):
            register_ddp_comm_hook(
                model=self.model,
                ddp_comm_state=self._ddp_comm_state,
                ddp_comm_hook=self._ddp_comm_hook,
                ddp_comm_wrapper=self._ddp_comm_wrapper,
            )

            if _TORCH_GREATER_EQUAL_1_10 and self.lightning_module.trainer.state.fn == TrainerFn.FITTING:
                import torch.distributed.algorithms.ddp_comm_hooks.post_localSGD_hook as post_localSGD

                if isinstance(self._ddp_comm_state, post_localSGD.PostLocalSGDState):
                    self._reinit_optimizers_with_post_localSGD(self._ddp_comm_state.start_localSGD_iter)

    def _reinit_optimizers_with_post_localSGD(self, warmup_steps: int):
        log.detail(f"{self.__class__.__name__}: reinitializing optimizers with post localSGD")
        optimizers = self.optimizers
        if self._model_averaging_period is None:
            raise ValueError(
                "Post-localSGD algorithm is used, but model averaging period is not provided to DDP strategy."
            )
        if _TORCH_GREATER_EQUAL_1_10:
            if not _IS_WINDOWS:
                from torch.distributed.optim import DistributedOptimizer
            import torch.distributed.algorithms.model_averaging.averagers as averagers
            from torch.distributed.optim import PostLocalSGDOptimizer, ZeroRedundancyOptimizer

        averager = averagers.PeriodicModelAverager(period=self._model_averaging_period, warmup_steps=warmup_steps)
        for x, optimizer in enumerate(optimizers):
            if isinstance(optimizer, LightningOptimizer):
                optimizer = optimizer._optimizer

            is_distributed_optimizer = isinstance(optimizer, DistributedOptimizer) if not _IS_WINDOWS else False
            if (
                is_distributed_optimizer
                or isinstance(optimizer, ZeroRedundancyOptimizer)
                or (_FAIRSCALE_AVAILABLE and isinstance(optimizer, OSS))
            ):
                raise ValueError(
                    f"Cannot wrap a distributed optimizer of type {optimizer.__name__} by PostLocalSGDOptimizer."
                )

            if isinstance(optimizer, PostLocalSGDOptimizer):
                continue

            optim_class = type(optimizer)
            post_localSGD_optimizer = PostLocalSGDOptimizer(
                params=optimizer.param_groups,
                optimizer_class=optim_class,
                averager=averager,
                **optimizer.defaults,
            )
            optimizers[x] = post_localSGD_optimizer
            del optimizer
        self.optimizers = optimizers

    def configure_ddp(self) -> None:
        log.detail(f"{self.__class__.__name__}: configuring DistributedDataParallel")
        self.pre_configure_ddp()
        self.model = self._setup_model(LightningDistributedModule(self.model))
        self._register_ddp_hooks()

    def determine_ddp_device_ids(self):
        if self.root_device.type == "cpu":
            return None
        return [self.root_device.index]

    def barrier(self, *args, **kwargs) -> None:
        if not distributed_available():
            return
        if _TORCH_GREATER_EQUAL_1_8 and torch.distributed.get_backend() == "nccl":
            torch.distributed.barrier(device_ids=self.determine_ddp_device_ids())
        else:
            torch.distributed.barrier()

    def broadcast(self, obj: object, src: int = 0) -> object:
        obj = [obj]
        if self.global_rank != src:
            obj = [None]
        torch.distributed.broadcast_object_list(obj, src, group=_group.WORLD)
        return obj[0]

    def pre_backward(self, closure_loss: torch.Tensor) -> None:
        """Run before precision plugin executes backward."""
        if not self.lightning_module.automatic_optimization:
            prepare_for_backward(self.model, closure_loss)

    def model_to_device(self):
        log.detail(f"{self.__class__.__name__}: moving model to device [{self.root_device}]...")
        self.model.to(self.root_device)

    def reduce(self, tensor, group: Optional[Any] = None, reduce_op: Union[ReduceOp, str] = "mean") -> torch.Tensor:
        """Reduces a tensor from several distributed processes to one aggregated tensor.

        Args:
            tensor: the tensor to sync and reduce
            group: the process group to gather results from. Defaults to all processes (world)
            reduce_op: the reduction operation. Defaults to 'mean'/'avg'.
                Can also be a string 'sum' to calculate the sum during reduction.

        Return:
            reduced value, except when the input was not a tensor the output remains is unchanged
        """
        if isinstance(tensor, torch.Tensor):
            tensor = sync_ddp_if_available(tensor, group, reduce_op=reduce_op)
        return tensor

    def training_step(self, *args, **kwargs) -> STEP_OUTPUT:
        with self.precision_plugin.train_step_context():
            return self.model(*args, **kwargs)

    def validation_step(self, *args, **kwargs) -> Optional[STEP_OUTPUT]:
        with self.precision_plugin.val_step_context():
            if isinstance(self.model, DistributedDataParallel):
                # used when calling `trainer.fit`
                return self.model(*args, **kwargs)
            else:
                # used when calling `trainer.validate`
                return self.lightning_module.validation_step(*args, **kwargs)

    def test_step(self, *args, **kwargs) -> Optional[STEP_OUTPUT]:
        with self.precision_plugin.test_step_context():
            return self.lightning_module.test_step(*args, **kwargs)

    def predict_step(self, *args, **kwargs) -> STEP_OUTPUT:
        with self.precision_plugin.predict_step_context():
            return self.lightning_module.predict_step(*args, **kwargs)

    def post_training_step(self):
        if not self.lightning_module.automatic_optimization:
            self.model.require_backward_grad_sync = True

    @classmethod
    def register_strategies(cls, strategy_registry: Dict) -> None:
        strategy_registry.register(
            "ddp_find_unused_parameters_false",
            cls,
            description="DDP Strategy with `find_unused_parameters` as False",
            find_unused_parameters=False,
        )

    def _should_run_deadlock_detection(self) -> bool:
        """Determines whether the plugin will perform process reconciliation in case of errors.

        If the environment variable `PL_RECONCILE_PROCESS` is set, run detection regardless of the cluster environment.
        By default this is disabled. Otherwise, if the cluster environment creates the processes, allow the scheduler /
        parent process to perform the process termination, external to Lightning.
        """
        return os.getenv("PL_RECONCILE_PROCESS", "0") == "1" or self._rank_0_will_call_children_scripts

    def _share_information_to_prevent_deadlock(self) -> None:
        self._share_pids()

        # there should be a unique sync_dir per nodes.
        if self.local_rank == 0:
            # create a temporary directory used to synchronize processes on deadlock.
            self._sync_dir = tempfile.mkdtemp()

        sync_dirs = []
        global_node_rank_zero = 0
        for _ in range(self.num_nodes):
            sync_dirs.append(self.broadcast(self._sync_dir, global_node_rank_zero))
            global_node_rank_zero += self.world_size // self.num_nodes

        self._sync_dir = sync_dirs[self.node_rank]

    def _share_pids(self) -> None:
        """Make all DDP processes aware of all processes pids."""
        self.barrier()
        pids = self.all_gather(torch.tensor(os.getpid(), device=self.root_device))
        pids = pids.cpu().numpy().tolist()
        self._pids = pids if isinstance(pids, list) else [pids]

    def reconciliate_processes(self, trace: str) -> None:
        if self.world_size < 2:
            return

        if not self._should_run_deadlock_detection():
            return

        sync_dir = self._sync_dir

        if not sync_dir:
            rank_zero_warn("Error handling mechanism for deadlock detection is uninitialized. Skipping check.")
            return

        # The cluster may be configured to periodically purge the `/tmp`
        # directory, in which case `sync_dir` may not exist anymore at this
        # point. Idempotently create it to ensure its existence.
        Path(sync_dir).mkdir(parents=True, exist_ok=True)

        # save a file locally.
        torch.save(True, os.path.join(sync_dir, f"{self.global_rank}.pl"))

        # sleep for a short time
        time.sleep(3)

        # return if all processes wrote a file in the `sync_dir`.
        # todo (tchaton) Add support for non-shared file-system which will fail.
        if len(os.listdir(sync_dir)) == (self.world_size // self.num_nodes):
            return

        for pid in self._pids:
            if pid != os.getpid():
                os.kill(pid, signal.SIGKILL)
        shutil.rmtree(sync_dir)
        raise DeadlockDetectedException(f"DeadLock detected from rank: {self.global_rank} \n {trace}")

    def teardown(self) -> None:
        log.detail(f"{self.__class__.__name__}: tearing down DDP plugin")
        super().teardown()
        if isinstance(self.model, DistributedDataParallel):
            self.model = self.lightning_module

        if self.sync_batchnorm:
            self.model = _revert_sync_batchnorm(self.model)

        if self.root_device.type == "cuda":
            # GPU teardown
            log.detail(f"{self.__class__.__name__}: moving model to CPU")
            self.lightning_module.cpu()
            # clean up memory
            torch.cuda.empty_cache()<|MERGE_RESOLUTION|>--- conflicted
+++ resolved
@@ -47,10 +47,7 @@
 from pytorch_lightning.utilities.distributed import init_dist_connection, ReduceOp, sync_ddp_if_available
 from pytorch_lightning.utilities.enums import _StrategyType
 from pytorch_lightning.utilities.exceptions import DeadlockDetectedException
-<<<<<<< HEAD
-=======
 from pytorch_lightning.utilities.rank_zero import rank_zero_only, rank_zero_warn
->>>>>>> 1203094a
 from pytorch_lightning.utilities.seed import reset_seed
 from pytorch_lightning.utilities.types import STEP_OUTPUT
 
@@ -169,71 +166,6 @@
         log.detail(f"setting up DDP model with device ids: {device_ids}, kwargs: {self._ddp_kwargs}")
         return DistributedDataParallel(module=model, device_ids=device_ids, **self._ddp_kwargs)
 
-<<<<<<< HEAD
-=======
-    def _call_children_scripts(self):
-        # bookkeeping of spawned processes
-        self._check_can_spawn_children()
-
-        # DDP Environment variables
-        os.environ["MASTER_ADDR"] = self.cluster_environment.main_address
-        os.environ["MASTER_PORT"] = str(self.cluster_environment.main_port)
-
-        # allow the user to pass the node rank
-        os.environ["NODE_RANK"] = str(self.cluster_environment.node_rank())
-        os.environ["LOCAL_RANK"] = str(self.cluster_environment.local_rank())
-
-        # Check if the current calling command looked like `python a/b/c.py` or `python -m a.b.c`
-        # See https://docs.python.org/3/reference/import.html#main-spec
-        if __main__.__spec__ is None:  # pragma: no-cover
-            # Script called as `python a/b/c.py`
-            # when user is using hydra find the absolute path
-            path_lib = os.path.abspath if not _HYDRA_AVAILABLE else to_absolute_path
-
-            # pull out the commands used to run the script and resolve the abs file path
-            command = sys.argv
-            try:
-                full_path = path_lib(command[0])
-            except Exception:
-                full_path = os.path.abspath(command[0])
-
-            command[0] = full_path
-            # use the same python interpreter and actually running
-            command = [sys.executable] + command
-        else:  # Script called as `python -m a.b.c`
-            command = [sys.executable, "-m", __main__.__spec__.name] + sys.argv[1:]
-
-        os.environ["WORLD_SIZE"] = f"{self.num_processes * self.num_nodes}"
-
-        self.interactive_ddp_procs = []
-
-        for local_rank in range(1, self.num_processes):
-            env_copy = os.environ.copy()
-            env_copy["LOCAL_RANK"] = f"{local_rank}"
-
-            # remove env var if global seed not set
-            if os.environ.get("PL_GLOBAL_SEED") is None and "PL_GLOBAL_SEED" in env_copy:
-                del env_copy["PL_GLOBAL_SEED"]
-
-            # start process
-            # if hydra is available and initialized, make sure to set the cwd correctly
-            cwd: Optional[str] = None
-            if _HYDRA_AVAILABLE:
-                if HydraConfig.initialized():
-                    cwd = get_original_cwd()
-                    os_cwd = f'"{os.getcwd()}"'
-                    command += [f"hydra.run.dir={os_cwd}", f"hydra.job.name=train_ddp_process_{local_rank}"]
-            proc = subprocess.Popen(command, env=env_copy, cwd=cwd)
-            self.interactive_ddp_procs.append(proc)
-
-            # starting all processes at once can cause issues
-            # with dataloaders delay between 1-10 seconds
-            delay = np.random.uniform(1, 5, 1)[0]
-            sleep(delay)
-
-        self._rank_0_has_called_call_children_scripts = True
-
->>>>>>> 1203094a
     def setup_distributed(self):
         log.detail(f"{self.__class__.__name__}: setting up distributed...")
         reset_seed()
