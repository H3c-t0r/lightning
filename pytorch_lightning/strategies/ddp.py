--- conflicted
+++ resolved
@@ -178,7 +178,7 @@
             import torch.distributed.algorithms.ddp_comm_hooks.post_localSGD_hook as post_localSGD
 
             if isinstance(self._ddp_comm_state, post_localSGD.PostLocalSGDState):
-                self._reinit_optimizers_with_post_localSGD(self._ddp_comm_state.start_localSGD_iter)
+                self._enable_model_averaging(self._ddp_comm_state.start_localSGD_iter)
 
         self.setup_precision_plugin()
 
@@ -234,18 +234,8 @@
                 ddp_comm_wrapper=self._ddp_comm_wrapper,
             )
 
-<<<<<<< HEAD
-    def _reinit_optimizers_with_post_localSGD(self, warmup_steps: int):
-=======
-            if _TORCH_GREATER_EQUAL_1_10 and self.lightning_module.trainer.state.fn == TrainerFn.FITTING:
-                import torch.distributed.algorithms.ddp_comm_hooks.post_localSGD_hook as post_localSGD
-
-                if isinstance(self._ddp_comm_state, post_localSGD.PostLocalSGDState):
-                    self._enable_model_averaging()
-
     def _enable_model_averaging(self) -> None:
         # Only called when PyTorch version >= 1.10
->>>>>>> 88c202ee
         log.detail(f"{self.__class__.__name__}: reinitializing optimizers with post localSGD")
         if self._model_averaging_period is None:
             raise ValueError(
@@ -273,19 +263,6 @@
             period=self._model_averaging_period, warmup_steps=self._ddp_comm_state.start_localSGD_iter
         )
 
-<<<<<<< HEAD
-            optim_class = type(optimizer)
-            post_localSGD_optimizer = PostLocalSGDOptimizer(
-                params=optimizer.param_groups,
-                optimizer_class=optim_class,
-                averager=averager,
-                **optimizer.defaults,
-            )
-            optimizers[x] = post_localSGD_optimizer
-            del optimizer
-        self.optimizers = optimizers
-        optimizers_to_device(self.optimizers, self.root_device)
-=======
     def optimizer_step(
         self,
         optimizer: Optimizer,
@@ -312,7 +289,6 @@
         self._model_averager.average_parameters(iter(params))
 
         return optimizer_output
->>>>>>> 88c202ee
 
     def configure_ddp(self) -> None:
         log.detail(f"{self.__class__.__name__}: configuring DistributedDataParallel")
