# Copyright The PyTorch Lightning team.
#
# Licensed under the Apache License, Version 2.0 (the "License");
# you may not use this file except in compliance with the License.
# You may obtain a copy of the License at
#
#     http://www.apache.org/licenses/LICENSE-2.0
#
# Unless required by applicable law or agreed to in writing, software
# distributed under the License is distributed on an "AS IS" BASIS,
# WITHOUT WARRANTIES OR CONDITIONS OF ANY KIND, either express or implied.
# See the License for the specific language governing permissions and
# limitations under the License.
import argparse
import contextlib
import json
import logging
import os
import platform
from collections import OrderedDict
from pathlib import Path
from typing import Any, Dict, Generator, List, Mapping, Optional, Tuple, Union

import torch
from torch.nn import Module
from torch.optim import Optimizer

import pytorch_lightning as pl
from pytorch_lightning.core.optimizer import _init_optimizers_and_lr_schedulers
from pytorch_lightning.overrides.base import _LightningModuleWrapperBase
from pytorch_lightning.plugins.environments.cluster_environment import ClusterEnvironment
from pytorch_lightning.plugins.precision import PrecisionPlugin
from pytorch_lightning.strategies.ddp import DDPStrategy
from pytorch_lightning.trainer.states import TrainerFn
from pytorch_lightning.utilities import GradClipAlgorithmType
from pytorch_lightning.utilities.apply_func import apply_to_collection
from pytorch_lightning.utilities.distributed import log
from pytorch_lightning.utilities.enums import AMPType, PrecisionType
from pytorch_lightning.utilities.exceptions import MisconfigurationException
from pytorch_lightning.utilities.imports import _DEEPSPEED_AVAILABLE
from pytorch_lightning.utilities.model_helpers import is_overridden
from pytorch_lightning.utilities.optimizer import optimizers_to_device
from pytorch_lightning.utilities.rank_zero import rank_zero_info
from pytorch_lightning.utilities.seed import reset_seed
from pytorch_lightning.utilities.types import _PATH, LRSchedulerConfig, LRSchedulerTypeUnion, STEP_OUTPUT
from pytorch_lightning.utilities.warnings import rank_zero_warn, WarningCache

warning_cache = WarningCache()

if _DEEPSPEED_AVAILABLE:
    import deepspeed


def remove_module_hooks(model: torch.nn.Module) -> None:
    # todo (tchaton) awaiting this feature to move upstream to DeepSpeed
    for module in model.modules():
        module._backward_hooks = OrderedDict()
        module._is_full_backward_hook = None
        module._forward_hooks = OrderedDict()
        module._forward_pre_hooks = OrderedDict()
        module._state_dict_hooks = OrderedDict()
        module._load_state_dict_pre_hooks = OrderedDict()


class LightningDeepSpeedModule(_LightningModuleWrapperBase):
    def __init__(self, pl_module: "pl.LightningModule", precision: int) -> None:
        super().__init__(pl_module)
        self.precision = precision

    def forward(self, *inputs, **kwargs):
        if self.precision == 16:
            inputs = self._move_float_tensors_to_half(inputs)

        return super().forward(*inputs, **kwargs)

    @staticmethod
    def batch_to(data):
        return data.half()

    def _move_float_tensors_to_half(self, batch: Any):
        batch = apply_to_collection(batch, (torch.FloatTensor, torch.cuda.FloatTensor), function=self.batch_to)
        return batch


class DeepSpeedStrategy(DDPStrategy):
    strategy_name = "deepspeed"
    DEEPSPEED_ENV_VAR = "PL_DEEPSPEED_CONFIG_PATH"

    def __init__(
        self,
        accelerator: Optional["pl.accelerators.accelerator.Accelerator"] = None,
        zero_optimization: bool = True,
        stage: int = 2,
        remote_device: str = "cpu",
        offload_optimizer: bool = False,
        offload_parameters: bool = False,
        offload_params_device: str = "cpu",
        nvme_path: str = "/local_nvme",
        params_buffer_count: int = 5,
        params_buffer_size: int = 1e8,
        max_in_cpu: int = 1e9,
        offload_optimizer_device: str = "cpu",
        optimizer_buffer_count: int = 4,
        block_size: int = 1048576,
        queue_depth: int = 8,
        single_submit: bool = False,
        overlap_events: bool = True,
        thread_count: int = 1,
        pin_memory: bool = False,
        sub_group_size: int = 1e12,
        contiguous_gradients: bool = True,
        overlap_comm: bool = True,
        allgather_partitions: bool = True,
        reduce_scatter: bool = True,
        allgather_bucket_size: int = 2e8,
        reduce_bucket_size: int = 2e8,
        zero_allow_untested_optimizer: bool = True,
        logging_batch_size_per_gpu: Union[str, int] = "auto",
        config: Optional[Union[Path, str, dict]] = None,
        logging_level: int = logging.WARN,
        parallel_devices: Optional[List[torch.device]] = None,
        cluster_environment: Optional[ClusterEnvironment] = None,
        loss_scale: float = 0,
        initial_scale_power: int = 16,
        loss_scale_window: int = 1000,
        hysteresis: int = 2,
        min_loss_scale: int = 1,
        partition_activations: bool = False,
        cpu_checkpointing: bool = False,
        contiguous_memory_optimization: bool = False,
        synchronize_checkpoint_boundary: bool = False,
        load_full_weights: bool = False,
        precision_plugin: Optional[PrecisionPlugin] = None,
    ) -> None:
        """Provides capabilities to run training using the DeepSpeed library, with training optimizations for large
        billion parameter models. `For more information: https://pytorch-
        lightning.readthedocs.io/en/latest/advanced/advanced_gpu.html#deepspeed`.

        .. warning:: ``DeepSpeedStrategy`` is in beta and subject to change.

        Defaults have been set to enable ZeRO-Offload and some have been taken from the link below.
        These defaults have been set generally, but may require tuning for optimum performance based on your model size.
        `For more information: https://www.deepspeed.ai/docs/config-json/#zero-optimizations-for-fp16-training`.

        Arguments:

            zero_optimization: Enable ZeRO optimization. This is only compatible with precision=16.

            stage: Different stages of the ZeRO Optimizer. 0 is disabled,
                1 is optimizer state partitioning, 2 is optimizer+gradient state partitioning,
                3 is optimizer+gradient_parameter partitioning using the infinity engine.

            remote_device: Device to instantiate the model on initially (``cpu`` or ``nvme``).

            offload_optimizer: Enable offloading optimizer memory and computation to CPU or NVMe
                based on ``offload_optimizer_device``.

            offload_parameters: When using ZeRO Stage 3, Enable offloading parameter memory and computation
                to CPU or NVMe based on ``offload_params_device``.

            offload_params_device: When offloading parameters choose the device to offload to, ``cpu`` or ``nvme``.

            offload_optimizer_device: When offloading optimizer state choose the device to offload to,
                ``cpu`` or ``nvme``.

            params_buffer_count: Number of buffers in buffer pool for
                parameter offloading when ``offload_params_device`` is ``nvme``.

            params_buffer_size: Size of buffers in buffer pool for parameter offloading
                when ``offload_params_device`` is ``nvme``.

            max_in_cpu: Number of parameter elements to maintain in CPU memory when offloading to NVMe is enabled.

            nvme_path: Filesystem path for NVMe device for optimizer/parameter state offloading.

            optimizer_buffer_count: Number of buffers in buffer pool for optimizer state offloading
                when ``offload_optimizer_device`` is set to to ``nvme``.
                This should be at least the number of states maintained per parameter by the optimizer.
                For example, Adam optimizer has 4 states (parameter, gradient, momentum, and variance).

            block_size: When using NVMe Offloading, the I/O block size in bytes.

            queue_depth: When using NVMe Offloading, the I/O queue depth.

            single_submit: When using NVMe Offloading,
                submit requests to storage device as multiple individual requests,
                as opposed to one block of requests.

            overlap_events: When using NVMe Offloading,
                submit requests to storage device in an overlapped fashion
                without waiting for completion of earlier requests.

            thread_count: When using NVMe Offloading,
                Intra-request parallelism for each read/write submitted by a user thread.

            pin_memory: When using ZeRO stage 3, pin optimizer state memory on CPU.
                This could boost throughput at the cost of extra memory overhead.

            sub_group_size: When using ZeRO stage 3, defines the number of parameters
                within a sub group to offload at a time.
                Smaller numbers require more communication, but improve memory efficiency.

            contiguous_gradients: Copies gradients to a continuous buffer as they are produced.
                Avoids memory fragmentation during backwards. Useful when training large models.

            overlap_comm: Overlap the reduction (synchronization) of gradients with the backwards computation.
                This is a speed optimization when training across multiple GPUs/machines.

            allgather_partitions: All gather updated parameters at the end of training step,
                instead of using a series of broadcast collectives.

            reduce_scatter: Use reduce/scatter instead of allreduce to average gradients.

            allgather_bucket_size: Number of elements to allgather at once.
                Used to limit the memory required for larger model sizes, with a tradeoff with speed.

            reduce_bucket_size: Number of elements to reduce at once.
                Used to limit the memory required for larger model sizes, with a tradeoff with speed.

            zero_allow_untested_optimizer: Allow untested optimizers to be used with ZeRO. Currently only Adam is a
                DeepSpeed supported optimizer when using ZeRO.

            logging_batch_size_per_gpu: Config used in DeepSpeed to calculate verbose timing for logging
                on a per sample per second basis (only displayed if logging=logging.INFO).
                If set to "auto", the plugin tries to infer this from
                the train DataLoader's BatchSampler, else defaults to 1.
                To obtain accurate logs when using datasets that do not support batch samplers,
                set this to the actual per gpu batch size (trainer.batch_size).

            config: Pass in a deepspeed formatted config dict,
                or path to a deepspeed config: https://www.deepspeed.ai/docs/config-json.
                All defaults will be ignored if a config is passed in.

            logging_level: Set logging level for deepspeed.

            loss_scale: Loss scaling value for FP16 training.
                0.0 results in dynamic loss scaling, otherwise static.

            initial_scale_power: Power of the initial dynamic loss scale value. Loss scale is computed
                by ``2^initial_scale_power``.

            loss_scale_window: Window in which to raise/lower the dynamic FP16 loss scaling value.

            hysteresis: FP16 Delay shift in Dynamic Loss scaling.

            min_loss_scale: The minimum FP16 dynamic loss scaling value.

            partition_activations: Enables partition activation when used with ZeRO stage 3 and model parallelism.
                Still requires you to wrap your forward functions in deepspeed.checkpointing.checkpoint.
                See `deepspeed tutorial
                <https://www.deepspeed.ai/tutorials/megatron/#deepspeed-activation-checkpoints-optional>`_.

            cpu_checkpointing: Offloads partitioned activations to CPU if ``partition_activations`` is enabled.

            contiguous_memory_optimization: Copies partitioned activations so that they are contiguous in memory.
                Not supported by all models.

            synchronize_checkpoint_boundary: Insert :func:`torch.cuda.synchronize` at each checkpoint boundary.

            load_full_weights: True when loading a single checkpoint file containing the model state dict
                when using ZeRO Stage 3. This differs from the DeepSpeed checkpoint which contains shards
                per worker.
        """
        if not _DEEPSPEED_AVAILABLE:
            raise MisconfigurationException(
                "To use the DeepSpeed plugin, you must have DeepSpeed installed. pip install deepspeed"
            )

        super().__init__(
            accelerator=accelerator,
            parallel_devices=parallel_devices,
            cluster_environment=cluster_environment,
            precision_plugin=precision_plugin,
        )

        self.config = self._load_config(config)
        if self.config is None:
            # User has not overridden config, set defaults
            self.config = self._create_default_config(
                zero_optimization,
                zero_allow_untested_optimizer,
                logging_batch_size_per_gpu,
                offload_optimizer=offload_optimizer,
                offload_parameters=offload_parameters,
                nvme_path=nvme_path,
                offload_params_device=offload_params_device,
                params_buffer_count=params_buffer_count,
                params_buffer_size=params_buffer_size,
                max_in_cpu=max_in_cpu,
                pin_memory=pin_memory,
                offload_optimizer_device=offload_optimizer_device,
                optimizer_buffer_count=optimizer_buffer_count,
                block_size=block_size,
                queue_depth=queue_depth,
                single_submit=single_submit,
                overlap_events=overlap_events,
                thread_count=thread_count,
                partition_activations=partition_activations,
                cpu_checkpointing=cpu_checkpointing,
                contiguous_memory_optimization=contiguous_memory_optimization,
                synchronize_checkpoint_boundary=synchronize_checkpoint_boundary,
                stage=stage,
                contiguous_gradients=contiguous_gradients,
                overlap_comm=overlap_comm,
                allgather_partitions=allgather_partitions,
                reduce_scatter=reduce_scatter,
                allgather_bucket_size=allgather_bucket_size,
                reduce_bucket_size=reduce_bucket_size,
                sub_group_size=sub_group_size,
            )
        self._config_initialized = False
        deepspeed.utils.logging.logger.setLevel(logging_level)

        self.remote_device = remote_device
        self.load_full_weights = load_full_weights

        # default FP16 parameters.
        self.loss_scale = loss_scale
        self.initial_scale_power = initial_scale_power
        self.loss_scale_window = loss_scale_window
        self.hysteresis = hysteresis
        self.min_loss_scale = min_loss_scale

    def _load_config(self, config):
        if config is None and self.DEEPSPEED_ENV_VAR in os.environ:
            rank_zero_info(f"Loading DeepSpeed config from set {self.DEEPSPEED_ENV_VAR} environment variable")
            config = os.environ[self.DEEPSPEED_ENV_VAR]
        if isinstance(config, (str, Path)):
            if not os.path.isfile(config):
                raise MisconfigurationException(
                    f"You passed in a path to a DeepSpeed config but the path does not exist: {config}"
                )
            with open(config) as f:
                config = json.load(f)
        return config

    def setup_distributed(self):
        reset_seed()

        # determine which process we are and world size
        self.set_world_ranks()

        self._init_deepspeed_distributed()

        if not self._config_initialized:
            self._format_config()
            self._config_initialized = True

    def setup(self, trainer: "pl.Trainer") -> None:
        self.accelerator.setup(trainer)
        self.setup_optimizers(trainer)
        self.setup_precision_plugin()
        optimizers_to_device(self.optimizers, self.root_device)
        self.init_deepspeed()
        self.barrier()

    def _init_deepspeed_distributed(self) -> None:
        if platform.system() != "Windows":
            # do not set env variables on windows, allow deepspeed to control setup
            self._set_node_environment_variables()
            log.info(
                "initializing deepspeed distributed: "
                f"GLOBAL_RANK: {self.global_rank}, "
                f"MEMBER: {self.global_rank + 1}/{self.world_size}"
            )
        deepspeed.init_distributed(self.torch_distributed_backend, distributed_port=self.cluster_environment.main_port)

    def _set_node_environment_variables(self) -> None:
        os.environ["MASTER_ADDR"] = self.cluster_environment.main_address
        os.environ["MASTER_PORT"] = str(self.cluster_environment.main_port)
        os.environ["RANK"] = str(self.global_rank)
        os.environ["WORLD_SIZE"] = str(self.world_size)
        os.environ["LOCAL_RANK"] = str(self.local_rank)

    @property
    def restore_checkpoint_after_setup(self) -> bool:
        return True

    def _setup_model_and_optimizers(self, model: Module, optimizers: List[Optimizer]) -> Tuple[Module, List[Optimizer]]:
        """Setup a model and multiple optimizers together.

        Currently only a single optimizer is supported.

        Return:
            The model wrapped into a :class:`deepspeed.DeepSpeedEngine` and a list with a single
            deepspeed optimizer.
        """
        if len(optimizers) != 1:
            raise ValueError(
                f"Currently only one optimizer is supported with DeepSpeed."
                f" Got {len(optimizers)} optimizers instead."
            )

        # train_micro_batch_size_per_gpu is used for throughput logging purposes
        # normally we set this to the batch size, but it is not available here unless the user provides it
        # as part of the config
        self.config.setdefault("train_micro_batch_size_per_gpu", 1)
        self.model, optimizer = self._setup_model_and_optimizer(model, optimizers[0])
        self._set_deepspeed_activation_checkpointing()
        return self.model, [optimizer]

    def _setup_model_and_optimizer(
        self, model: Module, optimizer: Optimizer, lr_scheduler: Optional[LRSchedulerTypeUnion] = None
    ):
        """Initialize one model and one optimizer with an optional learning rate scheduler.

        This calls :func:`deepspeed.initialize` internally.
        """
        model_parameters = filter(lambda p: p.requires_grad, model.parameters())
        deepspeed_engine, deepspeed_optimizer, _, _ = deepspeed.initialize(
            args=argparse.Namespace(device_rank=self.root_device.index),
            config=self.config,
            model=model,
            model_parameters=model_parameters,  # type: ignore
            optimizer=optimizer,
            lr_scheduler=lr_scheduler,
            dist_init_required=False,
        )
        return deepspeed_engine, deepspeed_optimizer

    def init_deepspeed(self):
        # deepspeed handles gradient clipping internally
        if is_overridden("configure_gradient_clipping", self.lightning_module, pl.LightningModule):
            rank_zero_warn(
                "Since DeepSpeed handles gradient clipping internally, the default"
                " `LightningModule.configure_gradient_clipping` implementation will not actually clip gradients."
                " The hook will still be called. Consider setting"
                " `Trainer(gradient_clip_val=..., gradient_clip_algorithm='norm')`"
                " which will use the internal mechanism."
            )

        if self.lightning_module.trainer.gradient_clip_algorithm == GradClipAlgorithmType.VALUE:
            raise MisconfigurationException("DeepSpeed does not support clipping gradients by value.")

        accumulation_scheduler = self.lightning_module.trainer.accumulation_scheduler

        if accumulation_scheduler.epochs != [0]:
            raise MisconfigurationException(
                "DeepSpeed currently does not support different `accumulate_grad_batches` at different epochs."
            )

        model = LightningDeepSpeedModule(pl_module=self.model, precision=self.precision_plugin.precision)

        if self.lightning_module.trainer and self.lightning_module.trainer.training:
            self._initialize_deepspeed_train(model)
        else:
            self._initialize_deepspeed_inference(model)

    def _init_optimizers(self) -> Tuple[Optimizer, Optional[LRSchedulerConfig], Optional[int]]:
        optimizers, lr_schedulers, optimizer_frequencies = _init_optimizers_and_lr_schedulers(self.lightning_module)
        if len(optimizers) > 1 or len(lr_schedulers) > 1:
            raise MisconfigurationException(
                "DeepSpeed currently only supports single optimizer, single optional scheduler."
            )
        return (
            optimizers[0],
            lr_schedulers[0] if lr_schedulers else None,
            optimizer_frequencies[0] if optimizer_frequencies else None,
        )

    @property
    def zero_stage_3(self) -> bool:
        return self.config.get("zero_optimization") and self.config.get("zero_optimization").get("stage") == 3

    def _initialize_deepspeed_train(self, model):
        optimizer, scheduler = None, None
        if "optimizer" in self.config:
            rank_zero_info(
                "You have specified an optimizer and/or scheduler within the DeepSpeed config."
                " It is recommended to define it in `LightningModule.configure_optimizers`."
            )
            lr_scheduler = None
        else:
            optimizer, lr_scheduler, _ = self._init_optimizers()
            if lr_scheduler is not None:
                scheduler = lr_scheduler.scheduler

        model, deepspeed_optimizer = self._setup_model_and_optimizer(model, optimizer, scheduler)
        self._set_deepspeed_activation_checkpointing()

        # although we set these here, deepspeed manages the specific optimizer logic
        self.optimizers = [deepspeed_optimizer]

        deepspeed_scheduler = model.lr_scheduler
        if deepspeed_scheduler is not None:
            # disable deepspeed lr scheduling as lightning manages scheduling
            model.lr_scheduler = None
            if lr_scheduler is None:
                lr_scheduler = LRSchedulerConfig(deepspeed_scheduler, interval="step")
            else:
                lr_scheduler.scheduler = deepspeed_scheduler
            self.lr_scheduler_configs = [lr_scheduler]
        self.model = model

    @contextlib.contextmanager
    def model_sharded_context(self) -> Generator[None, None, None]:
        if self.zero_stage_3:
            assert self._config_initialized
            dtype = (
                torch.float16
                if self.precision_plugin.precision in (PrecisionType.HALF, PrecisionType.MIXED)
                else torch.float32
            )
            model_parallel_context = deepspeed.zero.Init(
                remote_device=self.remote_device, pin_memory=True, config_dict_or_path=self.config, dtype=dtype
            )
        else:
            model_parallel_context = super().model_sharded_context()

        with model_parallel_context:
            yield

    def _set_deepspeed_activation_checkpointing(self):
        if self.config.get("activation_checkpointing"):
            checkpoint_config = self.config["activation_checkpointing"]
            deepspeed.checkpointing.configure(
                mpu_=None,
                partition_activations=checkpoint_config.get("partition_activations"),
                contiguous_checkpointing=checkpoint_config.get("contiguous_memory_optimization"),
                checkpoint_in_cpu=checkpoint_config.get("cpu_checkpointing"),
                profile=checkpoint_config.get("profile"),
            )

    def _initialize_deepspeed_inference(self, model):
        # todo: Currently DeepSpeed requires optimizers at inference to partition weights correctly
        optimizer, scheduler = None, None
        if "optimizer" not in self.config:
            rank_zero_info(
                "You have not specified an optimizer or scheduler within the DeepSpeed config."
                " Using `configure_optimizers` to define optimizer and scheduler."
            )
            optimizer, lr_scheduler, _ = self._init_optimizers()
            if lr_scheduler is not None:
                scheduler = lr_scheduler.scheduler
        # todo: this is required for DeepSpeed throughput timers
        inference_config = {"train_micro_batch_size_per_gpu": 1}
        if "fp16" in self.config:
            inference_config.update({"fp16": self.config["fp16"]})
        if self.zero_stage_3:
            inference_config.update(
                {
                    "zero_allow_untested_optimizer": self.config["zero_allow_untested_optimizer"],
                    "zero_optimization": self.config["zero_optimization"],
                }
            )
        # Remove all module hooks before initializing new model
        remove_module_hooks(model)
        model, _, _, _ = deepspeed.initialize(
            args=argparse.Namespace(device_rank=self.root_device.index),
            config=inference_config,
            model=model,
            optimizer=optimizer,
            lr_scheduler=scheduler,
            model_parameters=[],
            dist_init_required=False,
        )
        self.model = model

    @property
    def lightning_module(self):
        # the model may not be wrapped with DeepEngine & LightningDeepSpeedModule if calling this too early
        module = getattr(self.model, "module", self.model)
        return module.module if isinstance(module, LightningDeepSpeedModule) else module

    @property
    def distributed_sampler_kwargs(self):
        distributed_sampler_kwargs = dict(num_replicas=self.world_size, rank=self.global_rank)
        return distributed_sampler_kwargs

    def setup_optimizers(self, trainer: "pl.Trainer") -> None:
        """Creates optimizers and schedulers.

        Args:
            trainer: the Trainer, these optimizers should be connected to
        """
        if trainer.state.fn not in (TrainerFn.FITTING, TrainerFn.TUNING):
            return
        # Skip initializing optimizers here as DeepSpeed handles optimizers via config.
        # User may have specified config options instead in configure_optimizers, but this is handled
        # via `_initialize_deepspeed_train`
        # empty optimizers, schedulers and frequencies
        self.optimizers = []
        self.lr_scheduler_configs = []
        self.optimizer_frequencies = []

    @property
    def handles_gradient_accumulation(self) -> bool:
        """Whether the plugin handles gradient accumulation internally."""
        return True

    def _format_config(self):
        if self.config is None:
            raise MisconfigurationException(
                "To use DeepSpeed you must pass in a DeepSpeed config dict, or a path to a JSON config."
                " See: https://pytorch-lightning.readthedocs.io/en/latest/advanced/advanced_gpu.html#deepspeed"
            )
        self._format_batch_size_and_grad_accum_config()
        self._format_precision_config()

    def _format_batch_size_and_grad_accum_config(self):
        # todo: using lite, we do not support these variables within the config
        if self.lightning_module is None:
            return

        if "gradient_accumulation_steps" in self.config:
            raise MisconfigurationException(
                "Do not set `gradient_accumulation_steps` in the DeepSpeed config"
                " as this will be set with the `accumulate_grad_batches` argument passed via the Lightning Trainer."
            )
        self.config["gradient_accumulation_steps"] = self.lightning_module.trainer.accumulate_grad_batches
        if "train_micro_batch_size_per_gpu" not in self.config:
            batch_size = self._auto_select_batch_size()
            self.config["train_micro_batch_size_per_gpu"] = batch_size
        if "gradient_clipping" not in self.config:
            self.config["gradient_clipping"] = self.lightning_module.trainer.gradient_clip_val or 0.0

    def _auto_select_batch_size(self):
        # train_micro_batch_size_per_gpu is used for throughput logging purposes
        # by default we try to use the batch size of the loader
        batch_size = 1
        train_dl_source = self.lightning_module.trainer._data_connector._train_dataloader_source
        if train_dl_source.is_defined():
            try:
                train_dataloader = train_dl_source.dataloader()
                if hasattr(train_dataloader, "batch_sampler"):
                    batch_size = train_dataloader.batch_sampler.batch_size
            # broad exception on purpose as `source.dataloader()` will fail if the dataloader requires `setup`
            # to have been called before
            except Exception:
                if self.global_rank == 0:
                    deepspeed.utils.logging.logger.warning(
                        "Tried to infer the batch size for internal deepspeed logging from the `train_dataloader()`. "
                        "To ensure DeepSpeed logging remains correct, please manually pass the plugin with the "
                        "batch size, `Trainer(strategy=DeepSpeedStrategy(logging_batch_size_per_gpu=batch_size))`."
                    )
        return batch_size

    def _format_precision_config(self) -> None:
        if self.precision_plugin.precision in (PrecisionType.HALF, PrecisionType.MIXED):
            if "fp16" not in self.config and self.precision_plugin.amp_type == AMPType.NATIVE:
                # FP16 is a DeepSpeed standalone AMP implementation
                rank_zero_info("Enabling DeepSpeed FP16.")
                self.config["fp16"] = {
                    "enabled": True,
                    "loss_scale": self.loss_scale,
                    "initial_scale_power": self.initial_scale_power,
                    "loss_scale_window": self.loss_scale_window,
                    "hysteresis": self.hysteresis,
                    "min_loss_scale": self.min_loss_scale,
                }
            elif "amp" not in self.config and self.precision_plugin.amp_type == AMPType.APEX:
                rank_zero_info("Enabling DeepSpeed APEX Implementation.")
                self.config["amp"] = {"enabled": True, "opt_level": self.precision_plugin.amp_level}

    def _create_default_config(
        self,
        zero_optimization: bool,
        zero_allow_untested_optimizer: bool,
        logging_batch_size_per_gpu: Union[str, int],
        partition_activations: bool,
        cpu_checkpointing: bool,
        contiguous_memory_optimization: bool,
        synchronize_checkpoint_boundary: bool,
        offload_optimizer: bool,
        offload_parameters: bool,
        nvme_path: str,
        offload_params_device: str,
        params_buffer_count: int,
        params_buffer_size: int,
        max_in_cpu: int,
        offload_optimizer_device: str,
        optimizer_buffer_count: int,
        pin_memory: bool,
        block_size: int,
        queue_depth: int,
        single_submit: bool,
        overlap_events: bool,
        thread_count: int,
        **zero_kwargs,
    ) -> Dict:
        cfg = {
            "activation_checkpointing": {
                "partition_activations": partition_activations,
                "cpu_checkpointing": cpu_checkpointing,
                "contiguous_memory_optimization": contiguous_memory_optimization,
                "synchronize_checkpoint_boundary": synchronize_checkpoint_boundary,
            },
            "aio": {
                "block_size": block_size,
                "queue_depth": queue_depth,
                "single_submit": single_submit,
                "overlap_events": overlap_events,
                "thread_count": thread_count,
            },
        }
        if zero_optimization:
            zero_config = zero_kwargs

            if offload_optimizer:
                zero_config["offload_optimizer"] = {
                    "device": offload_optimizer_device,
                    "nvme_path": nvme_path,
                    "buffer_count": optimizer_buffer_count,
                    "pin_memory": pin_memory,
                }
            if offload_parameters:
                zero_config["offload_param"] = {
                    "device": offload_params_device,
                    "nvme_path": nvme_path,
                    "buffer_count": params_buffer_count,
                    "buffer_size": params_buffer_size,
                    "max_in_cpu": max_in_cpu,
                    "pin_memory": pin_memory,
                }
            cfg = {
                "zero_allow_untested_optimizer": zero_allow_untested_optimizer,
                "zero_optimization": zero_config,
                **cfg,
            }
        if logging_batch_size_per_gpu != "auto":
            cfg = {"train_micro_batch_size_per_gpu": logging_batch_size_per_gpu, **cfg}
        return cfg

    @property
    def deepspeed_engine(self):
        return self.model

    @property
    def _multi_device(self) -> bool:
        return self.num_processes > 1 or self.num_nodes > 1

    def save_checkpoint(self, checkpoint: Dict, filepath: _PATH, storage_options: Optional[Any] = None) -> None:
        """Save model/training states as a checkpoint file through state-dump and file-write.

        Args:
            checkpoint: The checkpoint state dictionary
            filepath: write-target file's path
            storage_options: not used for ``DeepSpeedStrategy`` as ``CheckpointIO`` is not used

        Raises:
            TypeError:
                If ``storage_options`` arg is passed in
        """
<<<<<<< HEAD
        # since deepspeed creates subfolders instead of checkpoint files at the filepath
        # it's better to remove the filepath completely before saving a new one to avoid
        # creating multiple sub-folders (more info: #11687)
        # self.remove_checkpoint(filepath)

=======
        if storage_options is not None:
            raise TypeError(
                "`Trainer.save_checkpoint(..., storage_options=...)` with `storage_options` arg"
                f" is not supported for `{self.__class__.__name__}` as `CheckpointIO` is not used."
            )
>>>>>>> bc812077
        if self.zero_stage_3 and self._multi_device and self.is_global_zero:
            warning_cache.warn(
                "When saving the DeepSpeed Stage 3 checkpoint, "
                "each worker will save a shard of the checkpoint within a directory. "
                "If a single file is required after training, "
                "see https://pytorch-lightning.readthedocs.io/en/latest/advanced/advanced_gpu.html#"
                "deepspeed-zero-stage-3-single-file for instructions."
            )
        # Use deepspeed's internal checkpointing function to handle partitioned weights across processes
        # dump states as a checkpoint dictionary object
        _exclude_keys = ["state_dict", "optimizer_states"]
        checkpoint = {k: v for k, v in checkpoint.items() if k not in _exclude_keys}
        self.deepspeed_engine.save_checkpoint(filepath, client_state=checkpoint, tag="checkpoint")

    def load_checkpoint(self, checkpoint_path: _PATH) -> Dict[str, Any]:
        if self.load_full_weights and self.zero_stage_3:
            # Broadcast to ensure we load from the rank 0 checkpoint
            # This doesn't have to be the case when using deepspeed sharded checkpointing
            checkpoint_path = self.broadcast(checkpoint_path)
            return super().load_checkpoint(checkpoint_path)

        # Rely on deepspeed to load the checkpoint and necessary information
        from pytorch_lightning.trainer.states import TrainerFn

        is_fitting = self.lightning_module.trainer.state.fn == TrainerFn.FITTING
        _, client_state = self.deepspeed_engine.load_checkpoint(
            checkpoint_path, load_optimizer_states=is_fitting, load_lr_scheduler_states=False
        )
        if client_state is None:
            raise MisconfigurationException(
                "DeepSpeed was unable to load the checkpoint. Ensure you passed in a DeepSpeed compatible checkpoint "
                "or a single checkpoint file with `Trainer(strategy=DeepSpeedStrategy(load_full_weights=True))`."
            )
        return client_state

    @property
    def lightning_restore_optimizer(self) -> bool:
        # managed by DeepSpeed
        if self.load_full_weights and self.zero_stage_3 and self.lightning_module.trainer.state.fn == TrainerFn.FITTING:
            rank_zero_warn(
                "A single checkpoint file has been given. This means optimizer states cannot be restored."
                " If you'd like to restore these states, you must provide a path to the originally saved DeepSpeed"
                " checkpoint. When using ZeRO 3, the original path should be a directory."
            )
        return False

    def load_model_state_dict(self, checkpoint: Mapping[str, Any]) -> None:
        # override to do nothing, deepspeed engine already loaded the weights in `load_checkpoint()`
        if self.load_full_weights and self.zero_stage_3:
            self.model_to_device()
            self._restore_zero_state(checkpoint)

    def _restore_zero_state(self, ckpt: Mapping[str, Any]) -> None:
        """Overrides the normal load_state_dict behaviour in PyTorch to ensure we gather parameters that may be
        sharded across processes before loading the state dictionary when using ZeRO stage 3. This is then
        automatically synced across processes.

        Args:
            ckpt: The ckpt file.
        """

        def load(module: torch.nn.Module, prefix=""):

            missing_keys = []
            unexpected_keys = []
            error_msgs = []
            state_dict = ckpt["state_dict"]

            # copy state_dict so _load_from_state_dict can modify it
            metadata = getattr(state_dict, "_metadata", None)
            state_dict = state_dict.copy()
            if metadata is not None:
                state_dict._metadata = metadata

            local_metadata = {} if metadata is None else metadata.get(prefix[:-1], {})
            # because zero3 puts placeholders in model params, this context
            # manager gathers (unpartitions) the params of the current layer, then loads from
            # the state dict and then re-partitions them again
            with deepspeed.zero.GatheredParameters(list(module.parameters(recurse=False)), modifier_rank=0):
                if self.is_global_zero:
                    module._load_from_state_dict(
                        state_dict=state_dict,
                        prefix=prefix,
                        local_metadata=local_metadata,
                        strict=True,
                        missing_keys=missing_keys,
                        unexpected_keys=unexpected_keys,
                        error_msgs=error_msgs,
                    )

            for name, child in module._modules.items():
                if child is not None:
                    load(child, prefix + name + ".")

        load(self.lightning_module, prefix="")

    def load_optimizer_state_dict(self, checkpoint: Mapping[str, Any]) -> None:
        # override to do nothing, deepspeed engine already loaded the states in `load_checkpoint()`
        pass

    @classmethod
    def register_strategies(cls, strategy_registry: Dict) -> None:
        strategy_registry.register("deepspeed", cls, description="Default DeepSpeed Strategy")
        strategy_registry.register("deepspeed_stage_1", cls, description="DeepSpeed with ZeRO Stage 1 enabled", stage=1)
        strategy_registry.register("deepspeed_stage_2", cls, description="DeepSpeed with ZeRO Stage 2 enabled", stage=2)
        strategy_registry.register(
            "deepspeed_stage_2_offload",
            cls,
            description="DeepSpeed ZeRO Stage 2 and CPU Offload",
            stage=2,
            offload_optimizer=True,
        )
        strategy_registry.register("deepspeed_stage_3", cls, description="DeepSpeed ZeRO Stage 3", stage=3)
        strategy_registry.register(
            "deepspeed_stage_3_offload",
            cls,
            description="DeepSpeed ZeRO Stage 3 and CPU Offload",
            stage=3,
            offload_optimizer=True,
            offload_parameters=True,
        )
        strategy_registry.register(
            "deepspeed_stage_3_offload_nvme",
            cls,
            description="DeepSpeed ZeRO Stage 3 and NVMe Offload",
            stage=3,
            offload_optimizer=True,
            offload_parameters=True,
            remote_device="nvme",
            offload_params_device="nvme",
            offload_optimizer_device="nvme",
        )

    def validation_step(self, *args, **kwargs) -> Optional[STEP_OUTPUT]:
        with self.precision_plugin.val_step_context():
            return self.model(*args, **kwargs)

    def test_step(self, *args, **kwargs) -> Optional[STEP_OUTPUT]:
        with self.precision_plugin.test_step_context():
            return self.model(*args, **kwargs)

    def predict_step(self, *args, **kwargs) -> STEP_OUTPUT:
        with self.precision_plugin.predict_step_context():
            return self.model(*args, **kwargs)<|MERGE_RESOLUTION|>--- conflicted
+++ resolved
@@ -741,19 +741,12 @@
             TypeError:
                 If ``storage_options`` arg is passed in
         """
-<<<<<<< HEAD
-        # since deepspeed creates subfolders instead of checkpoint files at the filepath
-        # it's better to remove the filepath completely before saving a new one to avoid
-        # creating multiple sub-folders (more info: #11687)
-        # self.remove_checkpoint(filepath)
-
-=======
         if storage_options is not None:
             raise TypeError(
                 "`Trainer.save_checkpoint(..., storage_options=...)` with `storage_options` arg"
                 f" is not supported for `{self.__class__.__name__}` as `CheckpointIO` is not used."
             )
->>>>>>> bc812077
+
         if self.zero_stage_3 and self._multi_device and self.is_global_zero:
             warning_cache.warn(
                 "When saving the DeepSpeed Stage 3 checkpoint, "
