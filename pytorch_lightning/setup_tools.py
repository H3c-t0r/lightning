--- conflicted
+++ resolved
@@ -16,11 +16,7 @@
 import re
 from typing import List
 
-<<<<<<< HEAD
-from pytorch_lightning import __homepage__, __version__, PROJECT_ROOT
-=======
 from pytorch_lightning import __homepage__, __version__, _PROJECT_ROOT
->>>>>>> e7298b5d
 
 
 def _load_requirements(path_dir: str, file_name: str = 'requirements.txt', comment_char: str = '#') -> List[str]:
@@ -78,11 +74,6 @@
     # todo: wrap content as commented description
     text = re.sub(rf"{skip_begin}.+?{skip_end}", '<!--  -->', text, flags=re.IGNORECASE + re.DOTALL)
 
-    skip_begin = r'<!-- following section will be skipped from PyPI description -->'
-    skip_end = r'<!-- end skipping PyPI description -->'
-    # todo: wrap content as commented description
-    text = re.sub(rf"{skip_begin}.+?{skip_end}", '<!--  -->', text, flags=re.IGNORECASE + re.DOTALL)
-
     # # https://github.com/Borda/pytorch-lightning/releases/download/1.1.0a6/codecov_badge.png
     # github_release_url = os.path.join(homepage, "releases", "download", version)
     # # download badge and replace url with local file
