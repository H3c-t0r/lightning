--- conflicted
+++ resolved
@@ -212,9 +212,5 @@
         return dict(num_replicas=hvd.size(), rank=hvd.rank())
 
     @property
-<<<<<<< HEAD
-    def is_ddp_based(self):
-=======
     def require_distributed_sampler(self):
->>>>>>> ee9b3fe5
         return True