# Copyright The PyTorch Lightning team.
#
# Licensed under the Apache License, Version 2.0 (the "License");
# you may not use this file except in compliance with the License.
# You may obtain a copy of the License at
#
#     http://www.apache.org/licenses/LICENSE-2.0
#
# Unless required by applicable law or agreed to in writing, software
# distributed under the License is distributed on an "AS IS" BASIS,
# WITHOUT WARRANTIES OR CONDITIONS OF ANY KIND, either express or implied.
# See the License for the specific language governing permissions and
# limitations under the License.

import os
from typing import List, Optional, Sequence, Union

import torch

from pytorch_lightning import _logger as log
from pytorch_lightning.accelerators.accelerator import Accelerator
from pytorch_lightning.accelerators.cpu import CPUAccelerator
from pytorch_lightning.accelerators.gpu import GPUAccelerator
from pytorch_lightning.accelerators.tpu import TPUAccelerator
from pytorch_lightning.plugins import (
    ApexMixedPrecisionPlugin,
    DataParallelPlugin,
    DDP2Plugin,
    DDPPlugin,
    DDPShardedPlugin,
    DDPSpawnPlugin,
    DDPSpawnShardedPlugin,
    DeepSpeedPlugin,
    DeepSpeedPrecisionPlugin,
    HorovodPlugin,
    NativeMixedPrecisionPlugin,
    Plugin,
    PrecisionPlugin,
    ShardedNativeMixedPrecisionPlugin,
    SingleDevicePlugin,
    SingleTPUPlugin,
    TPUHalfPrecisionPlugin,
    TPUSpawnPlugin,
    TrainingTypePlugin,
)
from pytorch_lightning.plugins.environments import ClusterEnvironment, SLURMEnvironment, TorchElasticEnvironment
from pytorch_lightning.tuner.auto_gpu_select import pick_multiple_gpus
from pytorch_lightning.utilities import (
    _APEX_AVAILABLE,
    _HOROVOD_AVAILABLE,
    _NATIVE_AMP_AVAILABLE,
    _TPU_AVAILABLE,
    AMPType,
    device_parser,
    DeviceType,
    DistributedType,
    rank_zero_only,
)
from pytorch_lightning.utilities.distributed import rank_zero_info, rank_zero_warn
from pytorch_lightning.utilities.exceptions import MisconfigurationException

if _HOROVOD_AVAILABLE:
    import horovod.torch as hvd


class BackendConnector(object):

    def __init__(
        self,
        num_processes,
        tpu_cores,
        distributed_backend,
        auto_select_gpus,
        gpus,
        num_nodes,
        sync_batchnorm,
        benchmark,
        replace_sampler_ddp,
        deterministic,
        precision,
        amp_type,
        amp_level,
        plugins,
    ):
        # initialization
        self._device_type = DeviceType.CPU
        self._distrib_type = None

        self.num_processes = num_processes
        self.tpu_cores = device_parser.parse_tpu_cores(tpu_cores)
        self.distributed_backend = distributed_backend
        self.auto_select_gpus = auto_select_gpus
        self.gpus = gpus
        self.num_nodes = num_nodes
        self.sync_batchnorm = sync_batchnorm
        self.benchmark = benchmark
        self.replace_sampler_ddp = replace_sampler_ddp
        self.deterministic = deterministic
        self.precision = precision
        self.amp_type = amp_type.lower() if isinstance(amp_type, str) else None
        self.amp_level = amp_level
        self.is_slurm_managing_tasks = False

        self._precision_plugin: Optional[PrecisionPlugin] = None
        self._training_type_plugin: Optional[TrainingTypePlugin] = None
        self._cluster_environment: Optional[ClusterEnvironment] = None

        # init the default rank if exists
        # we need to call this here or NVIDIA flags and other messaging in init will show on all ranks
        # this way we only show it on rank 0
        if "LOCAL_RANK" in os.environ:
            rank_zero_only.rank = int(os.environ["LOCAL_RANK"])

        # for gpus allow int, string and gpu list
        if auto_select_gpus and isinstance(gpus, int):
            self.gpus = pick_multiple_gpus(gpus)

        self.parallel_device_ids = device_parser.parse_gpu_ids(self.gpus)

        self.set_distributed_mode()
        self.configure_slurm_ddp()

        self.handle_given_plugins(plugins)

        self.accelerator = self.select_accelerator()

        # override dist backend when using tpus
        if self.on_tpu:
            self.distributed_backend = "tpu"

        # init flags for SLURM+DDP to work
        self.world_size = 1
        self.interactive_ddp_procs = []
        self.global_rank = 0

        # benchmarking
        # TODO: should this be moved to GPU accelerator?
        torch.backends.cudnn.benchmark = self.benchmark

        # determinism for cudnn
        # TODO: should this be moved to GPU accelerator?
        torch.backends.cudnn.deterministic = deterministic
        if deterministic:
            # fixing non-deterministic part of horovod
            # https://github.com/PyTorchLightning/pytorch-lightning/pull/1572/files#r420279383
            os.environ["HOROVOD_FUSION_THRESHOLD"] = str(0)

        self.replace_sampler_ddp = replace_sampler_ddp

    def handle_given_plugins(self, plugins: Optional[Union[Plugin, Sequence]]):
        plugins = plugins if plugins is not None else []

        if isinstance(plugins, str):
            plugins = [plugins]

        if not isinstance(plugins, Sequence):
            plugins = [plugins]

        training_type = None
        precision = None
        cluster_environment = None

        for plug in plugins:
            if isinstance(plug, str):
                self.set_distributed_mode(plug)

            elif isinstance(plug, TrainingTypePlugin):
                if training_type is None:
                    training_type = plug

                else:
                    raise MisconfigurationException(
                        'You can only specify one precision and one training type plugin.'
                        f' Found more than 1 training type plugin: {type(plug).__name__}'
                    )
            elif isinstance(plug, PrecisionPlugin):
                if precision is None:
                    precision = plug
                else:
                    raise MisconfigurationException(
                        'You can only specify one precision and one training type plugin.'
                        f' Found more than 1 precision plugin: {type(plug).__name__}'
                    )

            elif isinstance(plug, ClusterEnvironment):
                if cluster_environment is None:
                    cluster_environment = plug
                else:
                    raise MisconfigurationException(
                        'You can only specify one cluster environment. Found more than 1 cluster environment plugin'
                    )
            else:
                raise MisconfigurationException(
                    f'Found invalid type for plugin {plug}. Expected a precision or training type plugin.'
                )

        self._training_type_plugin = training_type
        self._training_type_plugin = self.training_type_plugin
        self._precision_plugin = precision
        self._cluster_environment = cluster_environment or self.select_cluster_environment()

    @property
    def precision_plugin(self) -> PrecisionPlugin:
        if self._precision_plugin is None:
            self._precision_plugin = self.select_precision_plugin()
        return self._precision_plugin

    @property
    def training_type_plugin(self) -> TrainingTypePlugin:
        if self._training_type_plugin is None:
            self._training_type_plugin = self.select_training_type_plugin()
        else:
            self._training_type_plugin = self.resolve_training_type_plugin(self._training_type_plugin)

        return self._training_type_plugin

    @property
    def cluster_environment(self) -> ClusterEnvironment:
        return self._cluster_environment

    @property
    def on_cpu(self) -> bool:
        return self._device_type == DeviceType.CPU

    @property
    def on_tpu(self) -> bool:
        return self.tpu_cores is not None

    @property
    def tpu_id(self) -> Optional[int]:
        if self.on_tpu and isinstance(self.tpu_cores, list):
            return self.tpu_cores[0]

        return None

    @property
    def on_gpu(self) -> bool:
        gpus = self.parallel_device_ids
        return gpus is not None and len(gpus) > 0 and torch.cuda.is_available()

    @property
    def use_dp(self) -> bool:
        return self._distrib_type == DistributedType.DP

    @property
    def use_ddp(self) -> bool:
        return self._distrib_type in (
            DistributedType.DDP, DistributedType.DDP_SPAWN, DistributedType.DDP_SHARDED,
            DistributedType.DDP_SHARDED_SPAWN, DistributedType.DEEPSPEED
        )

    @property
    def use_ddp2(self) -> bool:
        return self._distrib_type == DistributedType.DDP2

    @property
    def use_horovod(self) -> bool:
        return self._distrib_type == DistributedType.HOROVOD

    @property
    def use_deepspeed(self) -> bool:
        return self._distrib_type == DistributedType.DEEPSPEED

    @property
    def is_distributed(self) -> bool:
        is_distributed = self.use_ddp or self.use_ddp2 or self.use_horovod
        if self.on_tpu:
            is_distributed |= self.training_type_plugin.is_distributed
        return is_distributed

    @property
    def num_gpus(self) -> int:
        gpus = self.parallel_device_ids
        if gpus is None:
            return 0
        return len(gpus)

    @property
    def parallel_devices(self) -> Union[List[torch.device], int]:
        if self.on_gpu:
            devices = [torch.device("cuda", i) for i in self.parallel_device_ids]
        elif self.on_tpu:
            # explicitly don't make a tpu device here!
            # https://github.com/PyTorchLightning/pytorch-lightning/issues/3169
            devices = [i for i in self.parallel_device_ids]
        else:
            devices = [torch.device("cpu")] * self.num_processes
        return devices

    @property
    def root_gpu(self) -> Optional[int]:
        return self.accelerator.root_device.index if not isinstance(self.accelerator, TPUAccelerator) else None

    @property
    def is_using_torchelastic(self) -> bool:
        te_flags_passed = "WORLD_SIZE" in os.environ and ("GROUP_RANK" in os.environ or "NODE_RANK" in os.environ)
        return te_flags_passed

    def select_precision_plugin(self) -> PrecisionPlugin:
        # set precision type
        self.amp_type = AMPType.from_str(self.amp_type)

        if self._distrib_type == DistributedType.DEEPSPEED or isinstance(self._training_type_plugin, DeepSpeedPlugin):
            return DeepSpeedPrecisionPlugin(self.precision)

        if self.precision == 32:
            return PrecisionPlugin()

        elif self.precision == 16:
            if self.on_tpu:
                return TPUHalfPrecisionPlugin()

<<<<<<< HEAD
            if self.amp_type == AMPType.NATIVE:
                if not _NATIVE_AMP_AVAILABLE:
                    rank_zero_warn(
                        "You have asked for native AMP but your PyTorch version does not support it."
                        " Consider upgrading with `pip install torch>=1.6`."
                        " We will attempt to use NVIDIA Apex for this session."
                    )
                    if not _APEX_AVAILABLE and self.on_cpu:
                        raise MisconfigurationException(
                            "You have asked for native AMP on CPU, but AMP is only available on GPU."
                        )
                    self.amp_type = AMPType.NATIVE
                elif self.on_cpu:
=======
            self.amp_type = AMPType(self.amp_type)
            if self.amp_type == AMPType.NATIVE:
                if self.on_cpu:
>>>>>>> 936f42aa
                    raise MisconfigurationException(
                        "You have asked for native AMP on CPU, but AMP is only available on GPU."
                    )
                elif not _NATIVE_AMP_AVAILABLE:
                    msg = "You have asked for native AMP but your PyTorch version does not support it." \
                          " Consider upgrading with `pip install torch>=1.6`."
                    if _APEX_AVAILABLE:
                        self.amp_type = AMPType.APEX
                        msg += " We will attempt to use NVIDIA Apex for this session."
                        rank_zero_warn(msg)
                    else:
                        raise MisconfigurationException(msg)
                else:
                    log.info("Using native 16bit precision.")
                    if isinstance(self.training_type_plugin, (DDPShardedPlugin, DDPSpawnShardedPlugin)):
                        return ShardedNativeMixedPrecisionPlugin()
                    return NativeMixedPrecisionPlugin()

            if self.amp_type == AMPType.APEX:
                if not _APEX_AVAILABLE:
                    raise MisconfigurationException(
                        "You have asked for Apex AMP but you have not installed it yet."
                        " Install apex first using this guide: https://github.com/NVIDIA/apex#linux"
                    )
<<<<<<< HEAD
                else:
                    if isinstance(self.training_type_plugin, (DDPShardedPlugin, DDPSpawnShardedPlugin)):
                        raise MisconfigurationException(
                            "Sharded Plugin is not supported with Apex AMP, "
                            "please using native AMP for 16-bit precision."
                        )
                    log.info("Using APEX 16bit precision.")
                    return ApexMixedPrecisionPlugin(self.amp_level)
        else:
            raise NotImplementedError("We only support precisions 32 and 16!")
=======
                if isinstance(self.training_type_plugin, (DDPShardedPlugin, DDPSpawnShardedPlugin)):
                    raise MisconfigurationException(
                        "Sharded Plugin is not supported with Apex AMP,"
                        " please using native AMP for 16-bit precision."
                    )
                log.info("Using APEX 16bit precision.")
                return ApexMixedPrecisionPlugin(self.amp_level)

        raise NotImplementedError("We only support precisions 32 and 16!")
>>>>>>> 936f42aa

    def select_training_type_plugin(self) -> TrainingTypePlugin:
        if self.use_ddp2:
            plugin = DDP2Plugin(parallel_devices=self.parallel_devices, cluster_environment=self.cluster_environment)
        elif self.use_ddp and self.use_deepspeed:
            plugin = DeepSpeedPlugin(
                num_nodes=self.num_nodes,
                cluster_environment=self.select_cluster_environment(),
                parallel_devices=self.parallel_devices
            )
        elif self.use_ddp:
            use_slurm_ddp = self.use_ddp and self.is_slurm_managing_tasks
            use_torchelastic_ddp = self.use_ddp and self.is_using_torchelastic
            use_ddp_spawn = self._distrib_type == DistributedType.DDP_SPAWN
            use_ddp_cpu_spawn = self.use_ddp and self.on_cpu
            use_ddp_cpu_torch_elastic = use_ddp_cpu_spawn and self.is_using_torchelastic
            use_ddp_cpu_slurm = use_ddp_cpu_spawn and self.is_slurm_managing_tasks
            use_ddp_sharded = self._distrib_type == DistributedType.DDP_SHARDED
            use_ddp_sharded_spawn = self._distrib_type == DistributedType.DDP_SHARDED_SPAWN

            # TODO: decouple from TE
            # ddp script mode uses the same flags as TE
            if os.environ.get("PL_IN_DDP_SUBPROCESS", False):
                use_torchelastic_ddp = False

            if self.on_tpu:
                ddp_plugin_cls = TPUSpawnPlugin
            elif use_ddp_sharded:
                ddp_plugin_cls = DDPShardedPlugin
            elif use_ddp_sharded_spawn:
                ddp_plugin_cls = DDPSpawnShardedPlugin
            elif use_ddp_cpu_slurm or use_slurm_ddp or use_ddp_cpu_torch_elastic or use_torchelastic_ddp:
                ddp_plugin_cls = DDPPlugin
            elif use_ddp_spawn or use_ddp_cpu_spawn:
                ddp_plugin_cls = DDPSpawnPlugin
            else:
                ddp_plugin_cls = DDPPlugin

            plugin = ddp_plugin_cls(
                parallel_devices=self.parallel_devices,
                num_nodes=self.num_nodes,
                cluster_environment=self.cluster_environment,
                sync_batchnorm=self.sync_batchnorm,
            )
        elif self.use_dp:
            plugin = DataParallelPlugin(parallel_devices=self.parallel_devices)
        elif self.use_horovod:
            plugin = HorovodPlugin(parallel_devices=self.parallel_devices)
        elif self.on_tpu:
            if isinstance(self.tpu_cores, list):
                plugin = SingleTPUPlugin(self.tpu_id)
            else:
                plugin = TPUSpawnPlugin(parallel_devices=list(range(self.tpu_cores)))
        else:
            single_gpu_ordinal = device_parser.determine_root_gpu_device(self.parallel_device_ids)
            plugin = SingleDevicePlugin(device=torch.device(f"cuda:{single_gpu_ordinal}" if self.on_gpu else "cpu"))
        return plugin

    def resolve_training_type_plugin(self, training_type: TrainingTypePlugin) -> TrainingTypePlugin:
        # necessary for RPC, when user has to provide balance
        if hasattr(training_type, 'parallel_devices') and not getattr(training_type, 'parallel_devices'):
            training_type.parallel_devices = self.parallel_devices
            if hasattr(training_type, 'num_processes'):
                training_type.num_processes = len(self.parallel_devices)

        if hasattr(training_type, 'cluster_environment') and getattr(training_type, 'cluster_environment') is None:
            training_type.cluster_environment = self.select_cluster_environment()

        if hasattr(training_type, 'num_nodes') and getattr(training_type, 'num_nodes') is None:
            training_type.num_nodes = self.num_nodes

        return training_type

    def select_accelerator(self) -> Accelerator:
        if isinstance(self.distributed_backend, Accelerator):
            # custom accelerator from user
            if self._precision_plugin is not None or self._training_type_plugin is not None:
                # plugins also specified by user
                rank_zero_warn(
                    'Specified `Precision` and `TrainingType` plugins will be ignored,'
                    ' since an `Accelerator` instance was provided.'
                )
            return self.distributed_backend

        if self.on_gpu:
            acc_cls = GPUAccelerator
        elif self.on_tpu:
            acc_cls = TPUAccelerator
        else:
            acc_cls = CPUAccelerator

        return acc_cls(
            precision_plugin=self.precision_plugin,
            training_type_plugin=self.training_type_plugin,
        )

    def select_cluster_environment(self) -> ClusterEnvironment:
        if self._cluster_environment is not None:
            return self._cluster_environment
        if self.is_slurm_managing_tasks:
            env = SLURMEnvironment()
            # TODO: decouple DDP from SLURM
            #   refactor and let generic cluster env hold the information about who spawns the processes
            os.environ["PL_IN_DDP_SUBPROCESS"] = "1"
        elif self.is_using_torchelastic:
            env = TorchElasticEnvironment()
            # TODO: decouple DDP from TE
            #   refactor and let generic cluster env hold the information about who spawns the processes
            os.environ["PL_IN_DDP_SUBPROCESS"] = "1"
        else:
            # TODO: maybe introduce a DefaultEnvironment?
            env = TorchElasticEnvironment()
        return env

    def set_distributed_mode(self, distributed_backend: Optional[str] = None):

        if distributed_backend is not None:
            self.distributed_backend = distributed_backend

        if isinstance(self.distributed_backend, Accelerator):
            return

        if self.distributed_backend is None:
            if self.has_horovodrun():
                self._set_horovod_backend()
            elif self.num_gpus == 0 and (self.num_nodes > 1 or self.num_processes > 1):
                self._distrib_type = DistributedType.DDP
            elif self.num_gpus > 1:
                rank_zero_warn(
                    'You requested multiple GPUs but did not specify a backend, e.g.'
                    ' `Trainer(accelerator="dp"|"ddp"|"ddp2")`. Setting `accelerator="ddp_spawn"` for you.'
                )
                self.distributed_backend = "ddp_spawn"

        # special case with DDP on CPUs
        if self.distributed_backend == "ddp_cpu":
            self._distrib_type = DistributedType.DDP
            if self.num_gpus > 0:
                rank_zero_warn(
                    'You requested one or more GPUs, but set the backend to `ddp_cpu`. Training will not use GPUs.'
                )
                self.parallel_device_ids = None
            if self.num_processes is None:
                # define the max CPU available
                self.num_processes = os.cpu_count()
        # special case with TPUs
        elif self.distributed_backend == 'tpu':
            self._device_type = DeviceType.TPU
        elif self.distributed_backend and self._distrib_type is None:
            self._distrib_type = DistributedType(self.distributed_backend)

        # unless you request explicitly for CPU and some GPU are available use them
        _on_cpu = self.distributed_backend and 'cpu' in self.distributed_backend
        if self.num_gpus > 0 and not _on_cpu:
            self._device_type = DeviceType.GPU

        _distrib_types = (DistributedType.DP, DistributedType.DDP, DistributedType.DDP_SPAWN, DistributedType.DDP2)
        # DP and DDP2 cannot run without GPU
        if self.num_gpus == 0 and self._distrib_type in _distrib_types and not _on_cpu:
            rank_zero_warn(
                'You requested distributed training on GPUs, but none is available, so we set backend to `ddp_cpu`.'
            )
            # todo: in some cases it yield in comarison None and int
            if (self.num_nodes and self.num_nodes > 1) or (self.num_processes and self.num_processes > 1):
                self._distrib_type = DistributedType.DDP
            else:
                rank_zero_warn('You are running on single node with no parallelization, so distributed has no effect.')
                self._distrib_type = None

        # for DDP overwrite nb processes by requested GPUs
        if (
            self._device_type == DeviceType.GPU
            and self._distrib_type in (DistributedType.DDP, DistributedType.DDP_SPAWN)
        ):
            self.num_processes = self.num_gpus

        if (self._device_type == DeviceType.GPU and self._distrib_type == DistributedType.DDP2):
            self.num_processes = self.num_nodes

        # Horovod is an extra case...
        if self.distributed_backend == "horovod":
            self._set_horovod_backend()

        # throw error to force user ddp or ddp2 choice
        _ddp = (DistributedType.DDP, DistributedType.DDP_SPAWN, DistributedType.DDP2)
        if (self.num_nodes > 1 and self._distrib_type not in _ddp):
            raise MisconfigurationException(
                'DataParallel does not support num_nodes > 1. Switching to DistributedDataParallel for you. '
                'To silence this warning set `accelerator="ddp"` or `accelerator="ddp2"`'
            )

        rank_zero_info(f'GPU available: {torch.cuda.is_available()}, used: {self._device_type == DeviceType.GPU}')
        num_cores = self.tpu_cores if self.tpu_cores is not None else 0
        rank_zero_info(f'TPU available: {_TPU_AVAILABLE}, using: {num_cores} TPU cores')

        if torch.cuda.is_available() and self._device_type != DeviceType.GPU:
            rank_zero_warn("GPU available but not used. Set the --gpus flag when calling the script.")

    def _set_horovod_backend(self):
        self.check_horovod()
        self._distrib_type = DistributedType.HOROVOD

        # Initialize Horovod to get rank / size info
        hvd.init()
        if self.on_gpu:
            # Horovod assigns one local GPU per process
            self.parallel_device_ids = list(range(hvd.local_size()))
        else:
            self.num_processes = hvd.local_size()

    def check_horovod(self):
        """Raises a `MisconfigurationException` if the Trainer is not configured correctly for Horovod."""
        if not _HOROVOD_AVAILABLE:
            raise MisconfigurationException(
                'Requested `distributed_backend="horovod"`, but Horovod is not installed.'
                "Install with \n $HOROVOD_WITH_PYTORCH=1 pip install horovod[pytorch]"
            )

        if self.num_gpus > 1 or self.num_nodes > 1:
            raise MisconfigurationException(
                "Horovod does not support setting num_nodes / num_gpus explicitly. Use "
                "horovodrun / mpirun to configure the number of processes."
            )

    @staticmethod
    def has_horovodrun() -> bool:
        """Returns True if running with `horovodrun` using Gloo or OpenMPI."""
        return "OMPI_COMM_WORLD_RANK" in os.environ or "HOROVOD_RANK" in os.environ

    def configure_slurm_ddp(self):
        # extract SLURM flag vars
        # whenever we have the correct number of tasks, we let slurm manage processes
        # otherwise we launch the required number of processes
        if self.use_ddp or self.use_ddp2:
            num_requested_gpus = self.num_gpus * self.num_nodes
            num_slurm_tasks = 0
            try:
                num_slurm_tasks = int(os.environ["SLURM_NTASKS"])
                self.is_slurm_managing_tasks = num_slurm_tasks == num_requested_gpus

                # enable slurm cpu
                if num_requested_gpus == 0:
                    self.is_slurm_managing_tasks = num_slurm_tasks == self.num_processes

                # in interactive mode we don't manage tasks
                job_name = os.environ["SLURM_JOB_NAME"]
                if job_name == "bash":
                    self.is_slurm_managing_tasks = False

            except Exception:
                # likely not on slurm, so set the slurm managed flag to false
                self.is_slurm_managing_tasks = False

        # used for tests only, set this flag to simulate slurm managing a task
        try:
            should_fake = int(os.environ["FAKE_SLURM_MANAGING_TASKS"])
            if should_fake:
                self.is_slurm_managing_tasks = True
        except Exception:
            pass

        # notify user the that slurm is managing tasks
        if self.is_slurm_managing_tasks:
            rank_zero_info("Multi-processing is handled by Slurm.")<|MERGE_RESOLUTION|>--- conflicted
+++ resolved
@@ -310,25 +310,8 @@
             if self.on_tpu:
                 return TPUHalfPrecisionPlugin()
 
-<<<<<<< HEAD
-            if self.amp_type == AMPType.NATIVE:
-                if not _NATIVE_AMP_AVAILABLE:
-                    rank_zero_warn(
-                        "You have asked for native AMP but your PyTorch version does not support it."
-                        " Consider upgrading with `pip install torch>=1.6`."
-                        " We will attempt to use NVIDIA Apex for this session."
-                    )
-                    if not _APEX_AVAILABLE and self.on_cpu:
-                        raise MisconfigurationException(
-                            "You have asked for native AMP on CPU, but AMP is only available on GPU."
-                        )
-                    self.amp_type = AMPType.NATIVE
-                elif self.on_cpu:
-=======
-            self.amp_type = AMPType(self.amp_type)
             if self.amp_type == AMPType.NATIVE:
                 if self.on_cpu:
->>>>>>> 936f42aa
                     raise MisconfigurationException(
                         "You have asked for native AMP on CPU, but AMP is only available on GPU."
                     )
@@ -353,18 +336,6 @@
                         "You have asked for Apex AMP but you have not installed it yet."
                         " Install apex first using this guide: https://github.com/NVIDIA/apex#linux"
                     )
-<<<<<<< HEAD
-                else:
-                    if isinstance(self.training_type_plugin, (DDPShardedPlugin, DDPSpawnShardedPlugin)):
-                        raise MisconfigurationException(
-                            "Sharded Plugin is not supported with Apex AMP, "
-                            "please using native AMP for 16-bit precision."
-                        )
-                    log.info("Using APEX 16bit precision.")
-                    return ApexMixedPrecisionPlugin(self.amp_level)
-        else:
-            raise NotImplementedError("We only support precisions 32 and 16!")
-=======
                 if isinstance(self.training_type_plugin, (DDPShardedPlugin, DDPSpawnShardedPlugin)):
                     raise MisconfigurationException(
                         "Sharded Plugin is not supported with Apex AMP,"
@@ -374,7 +345,6 @@
                 return ApexMixedPrecisionPlugin(self.amp_level)
 
         raise NotImplementedError("We only support precisions 32 and 16!")
->>>>>>> 936f42aa
 
     def select_training_type_plugin(self) -> TrainingTypePlugin:
         if self.use_ddp2:
