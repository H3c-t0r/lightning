--- conflicted
+++ resolved
@@ -370,9 +370,5 @@
         return dict(num_replicas=xm.xrt_world_size(), rank=xm.get_ordinal())
 
     @property
-<<<<<<< HEAD
-    def is_ddp_based(self):
-=======
     def require_distributed_sampler(self):
->>>>>>> ee9b3fe5
         return True