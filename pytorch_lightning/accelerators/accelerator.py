# Copyright The PyTorch Lightning team.
#
# Licensed under the Apache License, Version 2.0 (the "License");
# you may not use this file except in compliance with the License.
# You may obtain a copy of the License at
#
#     http://www.apache.org/licenses/LICENSE-2.0
#
# Unless required by applicable law or agreed to in writing, software
# distributed under the License is distributed on an "AS IS" BASIS,
# WITHOUT WARRANTIES OR CONDITIONS OF ANY KIND, either express or implied.
# See the License for the specific language governing permissions and
# limitations under the License.
import contextlib
from typing import Any, Callable, Dict, Generator, Iterable, List, Optional, Union

import torch
from torch import Tensor
from torch.nn import Module
from torch.optim import Optimizer
from torch.utils.data import DataLoader

import pytorch_lightning as pl
from pytorch_lightning.plugins import DataParallelPlugin
from pytorch_lightning.plugins.precision import ApexMixedPrecisionPlugin, NativeMixedPrecisionPlugin, PrecisionPlugin
from pytorch_lightning.plugins.training_type import TrainingTypePlugin
from pytorch_lightning.trainer.states import TrainerFn
from pytorch_lightning.utilities import _NATIVE_AMP_AVAILABLE, rank_zero_warn
from pytorch_lightning.utilities.apply_func import apply_to_collection, move_data_to_device
from pytorch_lightning.utilities.enums import AMPType, GradClipAlgorithmType, LightningEnum
from pytorch_lightning.utilities.types import STEP_OUTPUT

if _NATIVE_AMP_AVAILABLE:
    from torch.cuda.amp import GradScaler


class Accelerator:
    """
    The Accelerator Base Class.
    An Accelerator is meant to deal with one type of Hardware.

    Currently there are accelerators for:

    - CPU
    - GPU
    - TPU

    Each Accelerator gets two plugins upon initialization:
    One to handle differences from the training routine and one to handle different precisions.

    """

    def __init__(self, precision_plugin: PrecisionPlugin, training_type_plugin: TrainingTypePlugin) -> None:
        """
        Args:
            precision_plugin: the plugin to handle precision-specific parts
            training_type_plugin: the plugin to handle different training routines
        """
        self.precision_plugin = precision_plugin
        self.training_type_plugin = training_type_plugin

        self.optimizers: List = []
        self.lr_schedulers: List = []
        self.optimizer_frequencies: List = []

    def connect(self, model: "pl.LightningModule") -> None:
        """Transfers ownership of the model to this plugin"""
        self.training_type_plugin.connect(model)

    def setup_environment(self) -> None:
        """
        Setup any processes or distributed connections.
        This is called before the LightningModule/DataModule setup hook
        which allows the user to access the accelerator environment before setup is complete.
        """
        self.training_type_plugin.setup_environment()

    def setup(self, trainer: "pl.Trainer", model: "pl.LightningModule") -> None:
        """
        Setup plugins for the trainer fit and creates optimizers.

        Args:
            trainer: the trainer instance
            model: the LightningModule
        """
        self.setup_training_type_plugin(model)
        if not self.training_type_plugin.setup_optimizers_in_pre_dispatch:
            self.setup_optimizers(trainer)
        self.setup_precision_plugin()

    def start_training(self, trainer: "pl.Trainer") -> None:
        self.training_type_plugin.start_training(trainer)

    def start_evaluating(self, trainer: "pl.Trainer") -> None:
        self.training_type_plugin.start_evaluating(trainer)

    def start_predicting(self, trainer: "pl.Trainer") -> None:
        self.training_type_plugin.start_predicting(trainer)

    def pre_dispatch(self, trainer: "pl.Trainer") -> None:
        """Hook to do something before the training/evaluation/prediction starts."""
        self._move_optimizer_state()

        self.training_type_plugin.pre_dispatch()
        if self.training_type_plugin.setup_optimizers_in_pre_dispatch:
            self.setup_optimizers(trainer)

        self.precision_plugin.pre_dispatch()

    def _move_optimizer_state(self, device: Optional[torch.device] = None) -> None:
        """Moves the state of the optimizers to the GPU if needed."""
        device = device or self.root_device
        for opt in self.optimizers:
            for p, v in opt.state.items():
                opt.state[p] = apply_to_collection(v, torch.Tensor, move_data_to_device, device)

    def dispatch(self, trainer: "pl.Trainer") -> None:
        """Hook to do something before the training/evaluation/prediction starts."""
        self.training_type_plugin.dispatch(trainer)
        self.precision_plugin.dispatch(trainer)

    def post_dispatch(self, trainer: "pl.Trainer") -> None:
        """Hook to do something after the training/evaluation/prediction starts."""
        self.training_type_plugin.post_dispatch()
        self.precision_plugin.post_dispatch()

    @property
    def model(self) -> Module:
        """
        Returns the model. This can also be a wrapped LightningModule.
        For retrieving the pure LightningModule use :attr:`Accelerator.lightning_module`
        """
        return self.training_type_plugin.model

    @model.setter
    def model(self, new_model: Module) -> None:
        self.training_type_plugin.model = new_model

    @property
    def lightning_module(self) -> "pl.LightningModule":
        """
        Returns the pure LightningModule.
        To get the potentially wrapped model use :attr:`Accelerator.model`
        """
        return self.training_type_plugin.lightning_module

    @property
    def root_device(self) -> torch.device:
        """Returns the root device"""
        return self.training_type_plugin.root_device

    def teardown(self) -> None:
        """
        This method is called to teardown the training process.
        It is the right place to release memory and free other resources.
        """
        self.training_type_plugin.teardown()

    def batch_to_device(
        self, batch: Any, device: Optional[torch.device] = None, dataloader_idx: Optional[int] = None
    ) -> Any:
        """Moves the batch to the correct device.
        The returned batch is of the same type as the input batch, just having all tensors on the correct device.

        Args:
            batch: The batch of samples to move to the correct device
            device: The target device
            dataloader_idx: The index of the dataloader to which the batch belongs.
        """
        model = self.lightning_module
        device = device or self.root_device

        if model is not None and not isinstance(self.training_type_plugin, DataParallelPlugin):
            # no need to transfer batch to device in DP mode
            return model._apply_batch_transfer_handler(batch, device, dataloader_idx)

        return move_data_to_device(batch, device)

    def training_step(self, step_kwargs: Dict[str, Union[Any, int]]) -> STEP_OUTPUT:
        """The actual training step.

        Args:
            step_kwargs: the arguments for the models training step. Can consist of the following:

                - batch (:class:`~torch.Tensor` | (:class:`~torch.Tensor`, ...) | [:class:`~torch.Tensor`, ...]):
                  The output of your :class:`~torch.utils.data.DataLoader`. A tensor, tuple or list.
                - batch_idx (int): Integer displaying index of this batch
                - optimizer_idx (int): When using multiple optimizers, this argument will also be present.
                - hiddens(:class:`~torch.Tensor`): Passed in if
                  :paramref:`~pytorch_lightning.core.lightning.LightningModule.truncated_bptt_steps` > 0.
        """
        with self.precision_plugin.train_step_context(), self.training_type_plugin.train_step_context():
            return self.training_type_plugin.training_step(*step_kwargs.values())

    def post_training_step(self) -> None:
        self.training_type_plugin.post_training_step()

    def validation_step(self, step_kwargs: Dict[str, Union[Any, int]]) -> Optional[STEP_OUTPUT]:
        """The actual validation step.

        Args:
            step_kwargs: the arguments for the models validation step. Can consist of the following:

                - batch (:class:`~torch.Tensor` | (:class:`~torch.Tensor`, ...) | [:class:`~torch.Tensor`, ...]):
                  The output of your :class:`~torch.utils.data.DataLoader`. A tensor, tuple or list.
                - batch_idx (int): The index of this batch
                - dataloader_idx (int): The index of the dataloader that produced this batch
                  (only if multiple val dataloaders used)
        """
        with self.precision_plugin.val_step_context(), self.training_type_plugin.val_step_context():
            return self.training_type_plugin.validation_step(*step_kwargs.values())

    def test_step(self, step_kwargs: Dict[str, Union[Any, int]]) -> Optional[STEP_OUTPUT]:
        """The actual test step.

        Args:
            step_kwargs: the arguments for the models test step. Can consist of the following:

                - batch (:class:`~torch.Tensor` | (:class:`~torch.Tensor`, ...) | [:class:`~torch.Tensor`, ...]):
                  The output of your :class:`~torch.utils.data.DataLoader`. A tensor, tuple or list.
                - batch_idx (int): The index of this batch.
                - dataloader_idx (int): The index of the dataloader that produced this batch
                  (only if multiple test dataloaders used).
        """
        with self.precision_plugin.test_step_context(), self.training_type_plugin.test_step_context():
            return self.training_type_plugin.test_step(*step_kwargs.values())

    def predict_step(self, step_kwargs: Dict[str, Union[Any, int]]) -> STEP_OUTPUT:
        """The actual predict step.

        Args:
            step_kwargs: the arguments for the models predict step. Can consist of the following:

                - batch (:class:`~torch.Tensor` | (:class:`~torch.Tensor`, ...) | [:class:`~torch.Tensor`, ...]):
                  The output of your :class:`~torch.utils.data.DataLoader`. A tensor, tuple or list.
                - batch_idx (int): The index of this batch.
                - dataloader_idx (int): The index of the dataloader that produced this batch
                  (only if multiple predict dataloaders used).
        """
        with self.precision_plugin.predict_step_context(), self.training_type_plugin.predict_step_context():
            return self.training_type_plugin.predict_step(*step_kwargs.values())

    def training_step_end(self, output: STEP_OUTPUT) -> STEP_OUTPUT:
        """A hook to do something at the end of the training step

        Args:
            output: the output of the training step
        """
        return self.training_type_plugin.training_step_end(output)

    def test_step_end(self, output: Optional[STEP_OUTPUT]) -> Optional[STEP_OUTPUT]:
        """A hook to do something at the end of the test step

        Args:
            output: the output of the test step
        """
        return self.training_type_plugin.test_step_end(output)

    def validation_step_end(self, output: Optional[STEP_OUTPUT]) -> Optional[STEP_OUTPUT]:
        """A hook to do something at the end of the validation step

        Args:
            output: the output of the validation step
        """
        return self.training_type_plugin.validation_step_end(output)

    def backward(self, closure_loss: Tensor, *args: Any, **kwargs: Any) -> Tensor:
        """Forwards backward-calls to the precision plugin.

        Args:
            closure_loss: a tensor holding the loss value to backpropagate
        """
        self.training_type_plugin.pre_backward(closure_loss)
        closure_loss = self.precision_plugin.pre_backward(self.lightning_module, closure_loss)

        self.precision_plugin.backward(self.lightning_module, closure_loss, *args, **kwargs)

        closure_loss = self.precision_plugin.post_backward(self.lightning_module, closure_loss)
        self.training_type_plugin.post_backward(closure_loss)

        return closure_loss

    def optimizer_step(self, optimizer: Optimizer, opt_idx: int, lambda_closure: Callable, **kwargs: Any) -> None:
        """performs the actual optimizer step.

        Args:
            optimizer: the optimizer performing the step
            opt_idx: index of the current optimizer
            lambda_closure: closure calculating the loss value

        """
        make_optimizer_step = self.precision_plugin.pre_optimizer_step(
            self.lightning_module, optimizer, opt_idx, lambda_closure, **kwargs
        )
        if make_optimizer_step:
            self.run_optimizer_step(optimizer, opt_idx, lambda_closure, **kwargs)
        self.precision_plugin.post_optimizer_step(optimizer, opt_idx)
        self.training_type_plugin.post_optimizer_step(optimizer, opt_idx, **kwargs)

    def run_optimizer_step(
        self, optimizer: Optimizer, optimizer_idx: int, lambda_closure: Callable, **kwargs: Any
    ) -> None:
        self.training_type_plugin.optimizer_step(optimizer, lambda_closure=lambda_closure, **kwargs)

    def optimizer_zero_grad(self, current_epoch: int, batch_idx: int, optimizer: Optimizer, opt_idx: int) -> None:
        """Zeros all model parameter's gradients"""
        model_ref = self.lightning_module
        model_ref.optimizer_zero_grad(current_epoch, batch_idx, optimizer, opt_idx)

    def clip_gradients(
        self,
        optimizer: Optimizer,
        clip_val: Union[int, float],
        gradient_clip_algorithm: GradClipAlgorithmType = GradClipAlgorithmType.NORM,
    ) -> None:
        """clips all the optimizer parameters to the given value"""
        self.precision_plugin.clip_gradients(
            optimizer, clip_val, gradient_clip_algorithm=gradient_clip_algorithm, model=self.model
        )

    def setup_optimizers(self, trainer: "pl.Trainer") -> None:
        """
        Creates optimizers and schedulers

        Args:
            trainer: the Trainer, these optimizers should be connected to
        """
        if trainer.state.fn not in (TrainerFn.FITTING, TrainerFn.TUNING):
            return
        optimizers, lr_schedulers, optimizer_frequencies = self.training_type_plugin.init_optimizers(
            trainer=trainer, model=self.lightning_module
        )
        self.optimizers = optimizers
        self.lr_schedulers = lr_schedulers
        self.optimizer_frequencies = optimizer_frequencies

    def setup_training_type_plugin(self, model: "pl.LightningModule") -> None:
        """Attaches the training type plugin to the accelerator."""
        self.training_type_plugin.setup(model)

    def setup_precision_plugin(self) -> None:
        """Attaches the precision plugin to the accelerator"""
        model, optimizers, schedulers = self.precision_plugin.connect(self.model, self.optimizers, self.lr_schedulers)
        self.model = model
        self.optimizers = optimizers
        self.lr_schedulers = schedulers

    @property
    def amp_backend(self) -> Optional[LightningEnum]:
        if isinstance(self.precision_plugin, ApexMixedPrecisionPlugin):
            return AMPType.APEX
        if isinstance(self.precision_plugin, NativeMixedPrecisionPlugin):
            return AMPType.NATIVE
        return None

    @property
    def precision(self) -> Union[str, int]:
        return self.precision_plugin.precision

    @property
    def scaler(self) -> Optional["GradScaler"]:
        return getattr(self.precision_plugin, "scaler", None)

    def optimizer_state(self, optimizer: Optimizer) -> Dict[str, Tensor]:
        """
        Returns state of an optimizer. Allows for syncing/collating optimizer state from processes in custom
        plugins.
        """
        return getattr(self.training_type_plugin, "optimizer_state", lambda x: x.state_dict())(optimizer)

    def lightning_module_state_dict(self) -> Dict[str, Union[Any, Tensor]]:
        """
        Returns state of model. Allows for syncing/collating model state from processes in custom plugins.
        """
        return self.training_type_plugin.lightning_module_state_dict()

    def on_save(self, checkpoint: Dict[str, Union[Any, Tensor]]) -> Dict[str, Union[Any, Tensor]]:
        return self.training_type_plugin.on_save(checkpoint)

    def barrier(self, name: Optional[str] = None) -> None:
        self.training_type_plugin.barrier(name=name)

    def broadcast(self, obj: object, src: int = 0) -> object:
        """Broadcasts an object to all processes, such that the src object is broadcast to all other ranks if needed.

        Args:
            obj: Object to broadcast to all process, usually a tensor or collection of tensors.
            src: The source rank of which the object will be broadcast from
        """
        return self.training_type_plugin.broadcast(obj, src)

    def all_gather(self, tensor: Tensor, group: Optional[Any] = None, sync_grads: bool = False) -> Tensor:
        """
        Function to gather a tensor from several distributed processes.

        Args:
            tensor: tensor of shape (batch, ...)
            group: the process group to gather results from. Defaults to all processes (world)
            sync_grads: flag that allows users to synchronize gradients for all_gather op

        Return:
            A tensor of shape (world_size, batch, ...)
        """
        return self.training_type_plugin.all_gather(tensor, group=group, sync_grads=sync_grads)

    def process_dataloader(self, dataloader: Union[Iterable, DataLoader]) -> Union[Iterable, DataLoader]:
        """Wraps the dataloader if necessary

        Args:
            dataloader: iterable. Ideally of type: :class:`torch.utils.data.DataLoader`
        """
        return self.training_type_plugin.process_dataloader(dataloader)

    def on_reset_train_dataloader(self, dataloader: Union[Iterable, DataLoader]) -> Union[Iterable, DataLoader]:
        """Called before resetting the train dataloader."""
        return self.training_type_plugin.on_reset_train_dataloader(dataloader)

    def on_reset_val_dataloader(self, dataloader: Union[Iterable, DataLoader]) -> Union[Iterable, DataLoader]:
        """Called before resetting the val dataloader."""
        return self.training_type_plugin.on_reset_val_dataloader(dataloader)

    def on_reset_test_dataloader(self, dataloader: Union[Iterable, DataLoader]) -> Union[Iterable, DataLoader]:
        """Called before resetting the test dataloader."""
        return self.training_type_plugin.on_reset_test_dataloader(dataloader)

    def on_reset_predict_dataloader(self, dataloader: Union[Iterable, DataLoader]) -> Union[Iterable, DataLoader]:
        """Called before resetting the predict dataloader."""
        return self.training_type_plugin.on_reset_predict_dataloader(dataloader)

    @property
    def results(self) -> Any:
        """
        The results of the last run will be cached within the training type plugin.
        In distributed training, we make sure to transfer the results to the appropriate master process.
        """
        return self.training_type_plugin.results

    @contextlib.contextmanager
    def model_sharded_context(self) -> Generator[None, None, None]:
        """
        Provide hook to create modules in a distributed aware context. This is useful for when we'd like to
        shard the model instantly - useful for extremely large models. Can save memory and
        initialization time.

        Returns:
            Model parallel context.
        """
        with self.training_type_plugin.model_sharded_context():
            yield

    # todo: remove in v1.5
    def connect_training_type_plugin(self, plugin: TrainingTypePlugin, model: "pl.LightningModule") -> None:
        """
        Attaches the training type plugin to the accelerator.
        Also transfers ownership of the model to this plugin

        .. deprecated::v1.3
            Will be removed in v1.5.0.
        """
        rank_zero_warn(
            "Accelerator method `connect_training_type_plugin` was deprecated in v1.3. It will be removed in v1.5."
        )
        self.setup_training_type_plugin(model)

    # todo: remove in v1.5
    def connect_precision_plugin(self, plugin: PrecisionPlugin) -> None:
        """Attaches the precision plugin to the accelerator

        .. deprecated::v1.3
            Will be removed in v1.5.0.
        """
        rank_zero_warn(
            "Accelerator method `connect_precision_plugin` was deprecated in v1.3. It will be removed in v1.5."
        )
        self.setup_precision_plugin()

    def save_checkpoint(self, checkpoint: Dict[str, Any], filepath: str) -> None:
        """Save model/training states as a checkpoint file through state-dump and file-write.

        Args:
            checkpoint: dict containing model and trainer state
            filepath: write-target file's path
        """
        self.training_type_plugin.save_checkpoint(checkpoint, filepath)

    @property
    def call_configure_sharded_model_hook(self) -> bool:
        """
        Allow model parallel hook to be called in suitable environments determined by the training type plugin.
        This is useful for when we want to shard the model once within fit.

        Returns:
            True if we want to call the model parallel setup hook.
        """
        return self.training_type_plugin.call_configure_sharded_model_hook

    @call_configure_sharded_model_hook.setter
    def call_configure_sharded_model_hook(self, mode: bool) -> None:
        self.training_type_plugin.call_configure_sharded_model_hook = mode

    @property
    def setup_optimizers_in_pre_dispatch(self) -> bool:
        """
        Override to delay setting optimizers and schedulers till after dispatch.
        This is useful when the `TrainingTypePlugin` requires operating on the wrapped accelerator model.
        However this may break certain precision plugins such as APEX which require optimizers to be set.

        Returns:
            If True, delay setup optimizers until `pre_dispatch`, else call within `setup`.
        """
        return self.training_type_plugin.setup_optimizers_in_pre_dispatch

    @property
    def restore_checkpoint_after_pre_dispatch(self) -> bool:
        """
<<<<<<< HEAD
        Override to delay restoring from checkpoint till after predispatch.
        This is useful when the plugin requires all the setup hooks to run before loading checkpoint.
        Returns: If true, restore checkpoint after pre_dispatch.
=======
        Override to delay restoring from checkpoint till after pre-dispatch.
        This is useful when the plugin requires all the setup hooks to run before loading checkpoint.

        Returns:
            If true, restore checkpoint after pre_dispatch.
>>>>>>> 07b7dc9c
        """
        return self.training_type_plugin.restore_checkpoint_after_pre_dispatch

    def update_global_step(self, total_batch_idx: int, current_global_step: int) -> int:
        return self.training_type_plugin.update_global_step(total_batch_idx, current_global_step)

    def on_train_epoch_end(self) -> None:
        """Hook to do something on the end of an training epoch."""
        pass

    def on_train_start(self) -> None:
        """Called when train begins."""
        return self.training_type_plugin.on_train_start()

    def on_validation_start(self) -> None:
        """Called when validation begins."""
        return self.training_type_plugin.on_validation_start()

    def on_test_start(self) -> None:
        """Called when test begins."""
        return self.training_type_plugin.on_test_start()

    def on_predict_start(self) -> None:
        """Called when predict begins."""
        return self.training_type_plugin.on_predict_start()

    def on_validation_end(self) -> None:
        """Called when validation ends."""
        return self.training_type_plugin.on_validation_end()

    def on_test_end(self) -> None:
        """Called when test end."""
        return self.training_type_plugin.on_test_end()

    def on_predict_end(self) -> None:
        """Called when predict ends."""
        return self.training_type_plugin.on_predict_end()

    def on_train_end(self) -> None:
        """Called when train ends."""
        return self.training_type_plugin.on_train_end()

    def on_train_batch_start(self, batch: Any, batch_idx: int, dataloader_idx: int) -> None:
        """
        Called in the training loop before anything happens for that batch.
        """
        return self.training_type_plugin.on_train_batch_start(batch, batch_idx, dataloader_idx)<|MERGE_RESOLUTION|>--- conflicted
+++ resolved
@@ -513,17 +513,11 @@
     @property
     def restore_checkpoint_after_pre_dispatch(self) -> bool:
         """
-<<<<<<< HEAD
-        Override to delay restoring from checkpoint till after predispatch.
-        This is useful when the plugin requires all the setup hooks to run before loading checkpoint.
-        Returns: If true, restore checkpoint after pre_dispatch.
-=======
         Override to delay restoring from checkpoint till after pre-dispatch.
         This is useful when the plugin requires all the setup hooks to run before loading checkpoint.
 
         Returns:
             If true, restore checkpoint after pre_dispatch.
->>>>>>> 07b7dc9c
         """
         return self.training_type_plugin.restore_checkpoint_after_pre_dispatch
 
