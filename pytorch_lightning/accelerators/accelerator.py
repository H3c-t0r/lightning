# Copyright The PyTorch Lightning team.
#
# Licensed under the Apache License, Version 2.0 (the "License");
# you may not use this file except in compliance with the License.
# You may obtain a copy of the License at
#
#     http://www.apache.org/licenses/LICENSE-2.0
#
# Unless required by applicable law or agreed to in writing, software
# distributed under the License is distributed on an "AS IS" BASIS,
# WITHOUT WARRANTIES OR CONDITIONS OF ANY KIND, either express or implied.
# See the License for the specific language governing permissions and
# limitations under the License.
import contextlib
from collections import defaultdict
from typing import Any, Callable, Dict, Generator, Iterable, List, Optional, Union

import torch
from torch import Tensor
from torch.nn import Module
from torch.optim import Optimizer
from torch.utils.data import DataLoader

import pytorch_lightning as pl
from pytorch_lightning.plugins.precision import ApexMixedPrecisionPlugin, NativeMixedPrecisionPlugin, PrecisionPlugin
from pytorch_lightning.plugins.training_type import TrainingTypePlugin
from pytorch_lightning.trainer.states import TrainerState
from pytorch_lightning.utilities import _NATIVE_AMP_AVAILABLE, rank_zero_warn
from pytorch_lightning.utilities.apply_func import apply_to_collection, move_data_to_device
from pytorch_lightning.utilities.enums import AMPType, GradClipAlgorithmType, LightningEnum
from pytorch_lightning.utilities.types import EPOCH_OUTPUT, STEP_OUTPUT

if _NATIVE_AMP_AVAILABLE:
    from torch.cuda.amp import GradScaler


class Accelerator:
    """
    The Accelerator Base Class.
    An Accelerator is meant to deal with one type of Hardware.

    Currently there are accelerators for:

    - CPU
    - GPU
    - TPU

    Each Accelerator gets two plugins upon initialization:
    One to handle differences from the training routine and one to handle different precisions.

    """

    def __init__(
        self,
        precision_plugin: PrecisionPlugin,
        training_type_plugin: TrainingTypePlugin,
    ) -> None:
        """
        Args:
            precision_plugin: the plugin to handle precision-specific parts
            training_type_plugin: the plugin to handle different training routines
        """
        self.precision_plugin = precision_plugin
        self.training_type_plugin = training_type_plugin

        self.optimizers: List = []
        self.lr_schedulers: List = []
        self.optimizer_frequencies: List = []

    def connect(self, model: 'pl.LightningModule') -> None:
        """Transfers ownership of the model to this plugin"""
        self.training_type_plugin.connect(model)

    def setup_environment(self) -> None:
        """
        Setup any processes or distributed connections.
        This is called before the LightningModule/DataModule setup hook
        which allows the user to access the accelerator environment before setup is complete.
        """
        self.training_type_plugin.setup_environment()

    def setup(self, trainer: 'pl.Trainer', model: 'pl.LightningModule') -> None:
        """
        Setup plugins for the trainer fit and creates optimizers.

        Args:
            trainer: the trainer instance
            model: the LightningModule
        """
        self.setup_training_type_plugin(self.training_type_plugin, model)
        if not self.training_type_plugin.setup_optimizers_in_pre_dispatch:
            self.setup_optimizers(trainer)
        self.setup_precision_plugin(self.precision_plugin)

    def start_training(self, trainer: 'pl.Trainer') -> None:
        self.training_type_plugin.start_training(trainer)

    def start_evaluating(self, trainer: 'pl.Trainer') -> None:
        self.training_type_plugin.start_evaluating(trainer)

    def start_predicting(self, trainer: 'pl.Trainer') -> None:
        self.training_type_plugin.start_predicting(trainer)

    def pre_dispatch(self, trainer: 'pl.Trainer') -> None:
        """Hook to do something before the training/evaluation/prediction starts."""
        self._move_optimizer_state()

        self.training_type_plugin.pre_dispatch()
        if self.training_type_plugin.setup_optimizers_in_pre_dispatch:
            self.setup_optimizers(trainer)

        self.precision_plugin.pre_dispatch()

<<<<<<< HEAD
    def _move_optimizer_state(self) -> None:
        """ Moves the state of the optimizers to the GPU if needed. """
        for opt in self.optimizers:
            state = defaultdict(dict)
            for p, v in opt.state.items():
                state[p] = apply_to_collection(v, torch.Tensor, move_data_to_device, self.root_device)
            opt.state = state
=======
    def dispatch(self, trainer: 'pl.Trainer') -> None:
        """Hook to do something before the training/evaluation/prediction starts."""
        self.training_type_plugin.dispatch(trainer)
        self.precision_plugin.dispatch(trainer)
>>>>>>> 16d6c982

    def post_dispatch(self, trainer: 'pl.Trainer') -> None:
        """Hook to do something after the training/evaluation/prediction starts."""
        self.training_type_plugin.post_dispatch()
        self.precision_plugin.post_dispatch()

    @property
    def model(self) -> Module:
        """
        Returns the model. This can also be a wrapped LightningModule.
        For retrieving the pure LightningModule use :attr:`Accelerator.lightning_module`
        """
        return self.training_type_plugin.model

    @model.setter
    def model(self, new_model: Module) -> None:
        self.training_type_plugin.model = new_model

    @property
    def lightning_module(self) -> 'pl.LightningModule':
        """
        Returns the pure LightningModule.
        To get the potentially wrapped model use :attr:`Accelerator.model`
        """
        return self.training_type_plugin.lightning_module

    @property
    def root_device(self) -> torch.device:
        return self.training_type_plugin.root_device

    def teardown(self) -> None:
        """
        This method is called to teardown the training process.
        It is the right place to release memory and free other ressources.

        By default we add a barrier here to synchronize processes before returning
        control back to the caller.
        """
        self.barrier("teardown")

    def batch_to_device(self, batch: Any, device: Optional[torch.device] = None) -> Any:
        """Moves the batch to the correct device.
        The returned batch is of the same type as the input batch, just having all tensors on the correct device.

        Args:
            batch: The batch of samples to move to the correct device
            device: The target device
        """
        model = self.lightning_module

        if model is not None:
            return model._apply_batch_transfer_handler(batch, device)

        return move_data_to_device(batch, device)

    def on_train_start(self) -> None:
        """Hook to do something upon the training start"""
        pass

    def training_step(
        self,
        args: List[Union[Any, int]],
    ) -> STEP_OUTPUT:
        """The actual training step.

        Args:
            args: the arguments for the models training step. Can consist of the following:

                - batch (:class:`~torch.Tensor` | (:class:`~torch.Tensor`, ...) | [:class:`~torch.Tensor`, ...]):
                  The output of your :class:`~torch.utils.data.DataLoader`. A tensor, tuple or list.
                - batch_idx (int): Integer displaying index of this batch
                - optimizer_idx (int): When using multiple optimizers, this argument will also be present.
                - hiddens(:class:`~torch.Tensor`): Passed in if
                  :paramref:`~pytorch_lightning.trainer.trainer.Trainer.truncated_bptt_steps` > 0.

        """
        args[0] = self.to_device(args[0])

        with self.precision_plugin.train_step_context(), self.training_type_plugin.train_step_context():
            return self.training_type_plugin.training_step(*args)

    def post_training_step(self) -> None:
        self.training_type_plugin.post_training_step()

    def validation_step(self, args: List[Union[Any, int]]) -> Optional[STEP_OUTPUT]:
        """The actual validation step.

        Args:
            args: the arguments for the models validation step. Can consist of the following:

                - batch (:class:`~torch.Tensor` | (:class:`~torch.Tensor`, ...) | [:class:`~torch.Tensor`, ...]):
                  The output of your :class:`~torch.utils.data.DataLoader`. A tensor, tuple or list.
                - batch_idx (int): The index of this batch
                - dataloader_idx (int): The index of the dataloader that produced this batch
                  (only if multiple val dataloaders used)
        """
        batch = self.to_device(args[0])

        args[0] = batch

        with self.precision_plugin.val_step_context(), self.training_type_plugin.val_step_context():
            return self.training_type_plugin.validation_step(*args)

    def test_step(self, args: List[Union[Any, int]]) -> Optional[STEP_OUTPUT]:
        """The actual test step.

        Args:
            args: the arguments for the models test step. Can consist of the following:

                - batch (:class:`~torch.Tensor` | (:class:`~torch.Tensor`, ...) | [:class:`~torch.Tensor`, ...]):
                  The output of your :class:`~torch.utils.data.DataLoader`. A tensor, tuple or list.
                - batch_idx (int): The index of this batch.
                - dataloader_idx (int): The index of the dataloader that produced this batch
                  (only if multiple test dataloaders used).
        """
        batch = self.to_device(args[0])

        args[0] = batch

        with self.precision_plugin.test_step_context(), self.training_type_plugin.test_step_context():
            return self.training_type_plugin.test_step(*args)

    def predict_step(self, args: List[Union[Any, int]]) -> STEP_OUTPUT:
        """The actual predict step.

        Args:
            args: the arguments for the models predict step. Can consist of the following:

                - batch (:class:`~torch.Tensor` | (:class:`~torch.Tensor`, ...) | [:class:`~torch.Tensor`, ...]):
                  The output of your :class:`~torch.utils.data.DataLoader`. A tensor, tuple or list.
                - batch_idx (int): The index of this batch.
                - dataloader_idx (int): The index of the dataloader that produced this batch
                  (only if multiple predict dataloaders used).

        """
        batch = self.to_device(args[0])

        args[0] = batch

        with self.precision_plugin.predict_step_context(), self.training_type_plugin.predict_step_context():
            return self.training_type_plugin.predict_step(*args)

    def training_step_end(self, output: STEP_OUTPUT) -> STEP_OUTPUT:
        """A hook to do something at the end of the training step

        Args:
            output: the output of the training step
        """
        return self.training_type_plugin.training_step_end(output)

    def test_step_end(self, output: Optional[STEP_OUTPUT]) -> Optional[STEP_OUTPUT]:
        """A hook to do something at the end of the test step

        Args:
            output: the output of the test step
        """
        return self.training_type_plugin.test_step_end(output)

    def validation_step_end(self, output: Optional[STEP_OUTPUT]) -> Optional[STEP_OUTPUT]:
        """A hook to do something at the end of the validation step

        Args:
            output: the output of the validation step
        """
        return self.training_type_plugin.validation_step_end(output)

    def backward(
        self,
        closure_loss: Tensor,
        optimizer: Optimizer,
        optimizer_idx: int,
        should_accumulate: bool,
        *args: Any,
        **kwargs: Any,
    ) -> Tensor:
        """Forwards backward-calls to the precision plugin.

        Args:
            closure_loss: a tensor holding the loss value to backpropagate
            should_accumulate: whether to accumulate gradients
        """
        self.training_type_plugin.pre_backward(closure_loss, should_accumulate, optimizer, optimizer_idx)

        output = self.precision_plugin.backward(
            self.lightning_module, closure_loss, optimizer, optimizer_idx, should_accumulate, *args, **kwargs
        )

        self.training_type_plugin.post_backward(closure_loss, should_accumulate, optimizer, optimizer_idx)

        return output

    def optimizer_step(self, optimizer: Optimizer, opt_idx: int, lambda_closure: Callable, **kwargs: Any) -> None:
        """performs the actual optimizer step.

        Args:
            optimizer: the optimizer performing the step
            opt_idx: index of the current optimizer
            lambda_closure: closure calculating the loss value

        """
        make_optimizer_step = self.precision_plugin.pre_optimizer_step(
            self.lightning_module, optimizer, opt_idx, lambda_closure, **kwargs
        )
        if make_optimizer_step:
            self.run_optimizer_step(optimizer, opt_idx, lambda_closure, **kwargs)
        self.precision_plugin.post_optimizer_step(optimizer, opt_idx)
        self.training_type_plugin.post_optimizer_step(optimizer, opt_idx, **kwargs)

    def run_optimizer_step(
        self, optimizer: Optimizer, optimizer_idx: int, lambda_closure: Callable, **kwargs: Any
    ) -> None:
        self.training_type_plugin.optimizer_step(optimizer, lambda_closure=lambda_closure, **kwargs)

    def optimizer_zero_grad(self, current_epoch: int, batch_idx: int, optimizer: Optimizer, opt_idx: int) -> None:
        """Zeros all model parameter's gradients"""
        model_ref = self.lightning_module
        model_ref.optimizer_zero_grad(current_epoch, batch_idx, optimizer, opt_idx)

    def clip_gradients(
        self,
        optimizer: Optimizer,
        clip_val: Union[int, float],
        gradient_clip_algorithm: GradClipAlgorithmType = GradClipAlgorithmType.NORM,
    ) -> None:
        """clips all the optimizer parameters to the given value"""
        self.precision_plugin.clip_gradients(
            optimizer,
            clip_val,
            gradient_clip_algorithm=gradient_clip_algorithm,
            model=self.model,
        )

    def on_train_epoch_end(self, outputs: EPOCH_OUTPUT) -> None:
        """Hook to do something on the end of an training epoch

        Args:
            outputs: the outputs of the training steps
        """
        pass

    def on_train_end(self) -> None:
        """Hook to do something at the end of the training"""
        pass

    def setup_optimizers(self, trainer: 'pl.Trainer') -> None:
        """
        Creates optimizers and schedulers

        Args:
            trainer: the Trainer, these optimizers should be connected to
        """
        if trainer.state not in (TrainerState.FITTING, TrainerState.TUNING):
            return
        optimizers, lr_schedulers, optimizer_frequencies = self.training_type_plugin.init_optimizers(
            trainer=trainer, model=self.lightning_module
        )
        self.optimizers = optimizers
        self.lr_schedulers = lr_schedulers
        self.optimizer_frequencies = optimizer_frequencies

    def setup_training_type_plugin(self, plugin: TrainingTypePlugin, model: 'pl.LightningModule') -> None:
        """Attaches the training type plugin to the accelerator."""
        plugin.setup(model)

    def setup_precision_plugin(self, plugin: PrecisionPlugin) -> None:
        """Attaches the precision plugin to the accelerator"""
        model, optimizers, schedulers = plugin.connect(self.model, self.optimizers, self.lr_schedulers)
        self.model = model
        self.optimizers = optimizers
        self.schedulers = schedulers

    def to_device(self, batch: Any) -> Any:
        """Pushes the batch to the root device"""
        return self.batch_to_device(batch, self.root_device)

    @property
    def amp_backend(self) -> Optional[LightningEnum]:
        if isinstance(self.precision_plugin, ApexMixedPrecisionPlugin):
            return AMPType.APEX
        elif isinstance(self.precision_plugin, NativeMixedPrecisionPlugin):
            return AMPType.NATIVE
        return None

    @property
    def precision(self) -> Union[str, int]:
        return self.precision_plugin.precision

    @property
    def scaler(self) -> Optional['GradScaler']:
        return getattr(self.precision_plugin, 'scaler', None)

    @property
    def rpc_enabled(self) -> bool:
        return self.training_type_plugin.rpc_enabled

    def optimizer_state(self, optimizer: Optimizer) -> Dict[str, Tensor]:
        """
        Returns state of an optimizer. Allows for syncing/collating optimizer state from processes in custom
        plugins.
        """
        return getattr(self.training_type_plugin, 'optimizer_state', lambda x: x.state_dict())(optimizer)

    def on_save(self, checkpoint: Dict[str, Union[Any, Tensor]]) -> Dict[str, Union[Any, Tensor]]:
        return self.training_type_plugin.on_save(checkpoint)

    def barrier(self, name: Optional[str] = None) -> None:
        self.training_type_plugin.barrier(name=name)

    def broadcast(self, obj: object, src: int = 0) -> object:
        """Broadcasts an object to all processes, such that the src object is broadcast to all other ranks if needed.

        Args:
            obj: Object to broadcast to all process, usually a tensor or collection of tensors.
            src: The source rank of which the object will be broadcast from
        """
        return self.training_type_plugin.broadcast(obj, src)

    def all_gather(self, tensor: Tensor, group: Optional[Any] = None, sync_grads: bool = False) -> Tensor:
        """
        Function to gather a tensor from several distributed processes.

        Args:
            tensor: tensor of shape (batch, ...)
            group: the process group to gather results from. Defaults to all processes (world)
            sync_grads: flag that allows users to synchronize gradients for all_gather op

        Return:
            A tensor of shape (world_size, batch, ...)
        """
        return self.training_type_plugin.all_gather(tensor, group=group, sync_grads=sync_grads)

    def process_dataloader(self, dataloader: Union[Iterable, DataLoader]) -> Union[Iterable, DataLoader]:
        """Wraps the dataloader if necessary

        Args:
            dataloader: iterable. Ideally of type: :class:`torch.utils.data.DataLoader`
        """
        return self.training_type_plugin.process_dataloader(dataloader)

    @property
    def results(self) -> Any:
        """
        The results of the last run will be cached within the training type plugin.
        In distributed training, we make sure to transfer the results to the appropriate master process.
        """
        return self.training_type_plugin.results

    @contextlib.contextmanager
    def model_sharded_context(self) -> Generator[None, None, None]:
        """
        Provide hook to create modules in a distributed aware context. This is useful for when we'd like to
        shard the model instantly - useful for extremely large models. Can save memory and
        initialization time.

        Returns:
            Model parallel context.
        """
        with self.training_type_plugin.model_sharded_context():
            yield

    # todo: remove in v1.5
    def connect_training_type_plugin(self, plugin: TrainingTypePlugin, model: 'pl.LightningModule') -> None:
        """
        Attaches the training type plugin to the accelerator.
        Also transfers ownership of the model to this plugin

        .. deprecated::v1.3
            Will be removed in v1.5.0.
        """
        rank_zero_warn(
            'Accelerator method `connect_training_type_plugin` was deprecated in v1.3.'
            ' It will be removed in v1.5.'
        )
        self.setup_training_type_plugin(plugin, model)

    # todo: remove in v1.5
    def connect_precision_plugin(self, plugin: PrecisionPlugin) -> None:
        """Attaches the precision plugin to the accelerator

        .. deprecated::v1.3
            Will be removed in v1.5.0.
        """
        rank_zero_warn(
            'Accelerator method `connect_precision_plugin` was deprecated in v1.3.'
            ' It will be removed in v1.5.'
        )
        self.setup_precision_plugin(plugin)

    def save_checkpoint(self, checkpoint: Dict[str, Any], filepath: str) -> None:
        """Save model/training states as a checkpoint file through state-dump and file-write.

        Args:
            checkpoint: dict containing model and trainer state
            filepath: write-target file's path
        """
        self.training_type_plugin.save_checkpoint(checkpoint, filepath)

    @property
    def call_configure_sharded_model_hook(self) -> bool:
        """
        Allow model parallel hook to be called in suitable environments determined by the training type plugin.
        This is useful for when we want to shard the model once within fit.

        Returns:
            True if we want to call the model parallel setup hook.
        """
        return self.training_type_plugin.call_configure_sharded_model_hook

    @call_configure_sharded_model_hook.setter
    def call_configure_sharded_model_hook(self, mode: bool) -> None:
        self.training_type_plugin.call_configure_sharded_model_hook = mode

    @property
    def setup_optimizers_in_pre_dispatch(self) -> bool:
        """
        Override to delay setting optimizers and schedulers till after dispatch.
        This is useful when the `TrainingTypePlugin` requires operating on the wrapped accelerator model.
        However this may break certain precision plugins such as APEX which require optimizers to be set.

        Returns:
            If True, delay setup optimizers until `pre_dispatch`, else call within `setup`.
        """
        return self.training_type_plugin.setup_optimizers_in_pre_dispatch

    def update_global_step(self, total_batch_idx: int, current_global_step: int) -> int:
        return self.training_type_plugin.update_global_step(total_batch_idx, current_global_step)<|MERGE_RESOLUTION|>--- conflicted
+++ resolved
@@ -111,7 +111,6 @@
 
         self.precision_plugin.pre_dispatch()
 
-<<<<<<< HEAD
     def _move_optimizer_state(self) -> None:
         """ Moves the state of the optimizers to the GPU if needed. """
         for opt in self.optimizers:
@@ -119,12 +118,11 @@
             for p, v in opt.state.items():
                 state[p] = apply_to_collection(v, torch.Tensor, move_data_to_device, self.root_device)
             opt.state = state
-=======
-    def dispatch(self, trainer: 'pl.Trainer') -> None:
+
+   def dispatch(self, trainer: 'pl.Trainer') -> None:
         """Hook to do something before the training/evaluation/prediction starts."""
         self.training_type_plugin.dispatch(trainer)
         self.precision_plugin.dispatch(trainer)
->>>>>>> 16d6c982
 
     def post_dispatch(self, trainer: 'pl.Trainer') -> None:
         """Hook to do something after the training/evaluation/prediction starts."""
