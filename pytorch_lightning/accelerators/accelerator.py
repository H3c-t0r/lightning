# Copyright The PyTorch Lightning team.
#
# Licensed under the Apache License, Version 2.0 (the "License");
# you may not use this file except in compliance with the License.
# You may obtain a copy of the License at
#
#     http://www.apache.org/licenses/LICENSE-2.0
#
# Unless required by applicable law or agreed to in writing, software
# distributed under the License is distributed on an "AS IS" BASIS,
# WITHOUT WARRANTIES OR CONDITIONS OF ANY KIND, either express or implied.
# See the License for the specific language governing permissions and
# limitations under the License.
import contextlib
from typing import Any, Callable, Dict, Generator, Iterable, List, Optional, Union

import torch
from torch import Tensor
from torch.cuda.amp import GradScaler
from torch.nn import Module
from torch.optim import Optimizer
from torch.utils.data import DataLoader

import pytorch_lightning as pl
from pytorch_lightning.plugins.precision import ApexMixedPrecisionPlugin, NativeMixedPrecisionPlugin, PrecisionPlugin
from pytorch_lightning.plugins.training_type import DataParallelPlugin, TrainingTypePlugin
from pytorch_lightning.trainer.states import TrainerFn
from pytorch_lightning.utilities import rank_zero_deprecation
from pytorch_lightning.utilities.apply_func import apply_to_collection, move_data_to_device
from pytorch_lightning.utilities.enums import AMPType, LightningEnum
from pytorch_lightning.utilities.types import _PATH, STEP_OUTPUT


class Accelerator:
    """The Accelerator Base Class. An Accelerator is meant to deal with one type of Hardware.

    Currently there are accelerators for:

    - CPU
    - GPU
    - TPU
    - IPU

    Each Accelerator gets two plugins upon initialization:
    One to handle differences from the training routine and one to handle different precisions.
    """

    def __init__(self, precision_plugin: PrecisionPlugin, training_type_plugin: TrainingTypePlugin) -> None:
        """
        Args:
            precision_plugin: the plugin to handle precision-specific parts
            training_type_plugin: the plugin to handle different training routines
        """
        self.precision_plugin = precision_plugin
        self.training_type_plugin = training_type_plugin

        self.optimizers: List = []
        self.lr_schedulers: List = []
        self.optimizer_frequencies: List = []

    def connect(self, model: "pl.LightningModule") -> None:
        """Transfers ownership of the model to this plugin.

        See deprecation warning below.

        .. deprecated:: v1.5
            This method is deprecated in v1.5 and will be removed in v1.6.
            Please call `training_type_plugin.on_train_batch_start` directly.
        """
        rank_zero_deprecation(
            "`Accelerator.connect` is deprecated in v1.5 and will be removed in v1.6. "
            "`connect` logic is implemented directly in the `TrainingTypePlugin` implementations."
        )
        self.training_type_plugin.connect(model)

    def setup_environment(self) -> None:
        """Setup any processes or distributed connections.

        This is called before the LightningModule/DataModule setup hook which allows the user to access the accelerator
        environment before setup is complete.
        """
        self.training_type_plugin.setup_environment()

    def setup(self, trainer: "pl.Trainer") -> None:
        """Setup plugins for the trainer fit and creates optimizers.

        Args:
            trainer: the trainer instance
        """
        self.setup_training_type_plugin()
        if not self.training_type_plugin.setup_optimizers_in_pre_dispatch:
            self.setup_optimizers(trainer)
        self.setup_precision_plugin()

    def start_training(self, trainer: "pl.Trainer") -> None:
        """
        .. deprecated:: v1.5
            This method is deprecated in v1.5 and will be removed in v1.6.
            Please call `training_type_plugin.start_training` directly.
        """
        rank_zero_deprecation(
            "`Accelerator.start_training` is deprecated in v1.5 and will be removed in v1.6. "
            "`start_training` logic is implemented directly in the `TrainingTypePlugin` implementations."
        )
        self.training_type_plugin.start_training(trainer)

    def start_evaluating(self, trainer: "pl.Trainer") -> None:
        """
        .. deprecated:: v1.5
            This method is deprecated in v1.5 and will be removed in v1.6.
            Please call `training_type_plugin.start_evaluating` directly.
        """
        rank_zero_deprecation(
            "`Accelerator.start_evaluating` is deprecated in v1.5 and will be removed in v1.6. "
            "`start_evaluating` logic is implemented directly in the `TrainingTypePlugin` implementations."
        )
        self.training_type_plugin.start_evaluating(trainer)

    def start_predicting(self, trainer: "pl.Trainer") -> None:
        """
        .. deprecated:: v1.5
            This method is deprecated in v1.5 and will be removed in v1.6.
            Please call `training_type_plugin.start_predicting` directly.
        """
        rank_zero_deprecation(
            "`Accelerator.start_predicting` is deprecated in v1.5 and will be removed in v1.6. "
            "`start_predicting` logic is implemented directly in the `TrainingTypePlugin` implementations."
        )
        self.training_type_plugin.start_predicting(trainer)

    def pre_dispatch(self, trainer: "pl.Trainer") -> None:
        """Hook to do something before the training/evaluation/prediction starts."""
        self._move_optimizer_state()

        self.training_type_plugin.pre_dispatch()
        if self.training_type_plugin.setup_optimizers_in_pre_dispatch:
            self.setup_optimizers(trainer)

        self.precision_plugin.pre_dispatch()

    def _move_optimizer_state(self, device: Optional[torch.device] = None) -> None:
        """Moves the state of the optimizers to the GPU if needed."""
        device = device or self.root_device
        for opt in self.optimizers:
            for p, v in opt.state.items():
                opt.state[p] = apply_to_collection(v, torch.Tensor, move_data_to_device, device)

    def dispatch(self, trainer: "pl.Trainer") -> None:
        """Hook to do something before the training/evaluation/prediction starts."""
        self.training_type_plugin.dispatch(trainer)
        self.precision_plugin.dispatch(trainer)

    def post_dispatch(self, trainer: "pl.Trainer") -> None:
        """Hook to do something after the training/evaluation/prediction starts."""
        self.training_type_plugin.post_dispatch(trainer)
        self.precision_plugin.post_dispatch()

    @property
    def model(self) -> Module:
        """Returns the model.

        This can also be a wrapped LightningModule. For retrieving the pure LightningModule use
        :attr:`Accelerator.lightning_module`
        """
        return self.training_type_plugin.model

    @model.setter
    def model(self, new_model: Module) -> None:
        self.training_type_plugin.model = new_model

    @property
    def lightning_module(self) -> "pl.LightningModule":
        """Returns the pure LightningModule.

        To get the potentially wrapped model use :attr:`Accelerator.model`
        """
        return self.training_type_plugin.lightning_module

    @property
    def root_device(self) -> torch.device:
        """Returns the root device."""
        return self.training_type_plugin.root_device

    def teardown(self) -> None:
        """This method is called to teardown the training process.

        It is the right place to release memory and free other resources.
        """
        self.training_type_plugin.teardown()

    def batch_to_device(self, batch: Any, device: Optional[torch.device] = None, dataloader_idx: int = 0) -> Any:
        """Moves the batch to the correct device. The returned batch is of the same type as the input batch, just
        having all tensors on the correct device.

        Args:
            batch: The batch of samples to move to the correct device
            device: The target device
            dataloader_idx: The index of the dataloader to which the batch belongs.
        """
        model = self.lightning_module
        device = device or self.root_device

        if model is not None and not isinstance(self.training_type_plugin, DataParallelPlugin):
            # no need to transfer batch to device in DP mode
            return model._apply_batch_transfer_handler(batch, device=device, dataloader_idx=dataloader_idx)

        return move_data_to_device(batch, device)

    def training_step(self, step_kwargs: Dict[str, Union[Any, int]]) -> STEP_OUTPUT:
        """The actual training step.

        See :meth:`~pytorch_lightning.core.lightning.LightningModule.training_step` for more details
        """
        with self.precision_plugin.train_step_context():
            return self.training_type_plugin.training_step(*step_kwargs.values())

    def post_training_step(self) -> None:
        """
        .. deprecated:: v1.5
            This method is deprecated in v1.5 and will be removed in v1.6.
            Please call `training_type_plugin.post_training_step` directly.
        """
        rank_zero_deprecation(
            "`Accelerator.post_training_step` is deprecated in v1.5 and will be removed in v1.6. "
            "`post_training_step` logic is implemented directly in the `TrainingTypePlugin` implementations."
        )
        self.training_type_plugin.post_training_step()

    def validation_step(self, step_kwargs: Dict[str, Union[Any, int]]) -> Optional[STEP_OUTPUT]:
        """The actual validation step.

        See :meth:`~pytorch_lightning.core.lightning.LightningModule.validation_step` for more details
        """
        with self.precision_plugin.val_step_context():
            return self.training_type_plugin.validation_step(*step_kwargs.values())

    def test_step(self, step_kwargs: Dict[str, Union[Any, int]]) -> Optional[STEP_OUTPUT]:
        """The actual test step.

        See :meth:`~pytorch_lightning.core.lightning.LightningModule.test_step` for more details
        """
        with self.precision_plugin.test_step_context():
            return self.training_type_plugin.test_step(*step_kwargs.values())

    def predict_step(self, step_kwargs: Dict[str, Union[Any, int]]) -> STEP_OUTPUT:
        """The actual predict step.

        See :meth:`~pytorch_lightning.core.lightning.LightningModule.predict_step` for more details
        """
        with self.precision_plugin.predict_step_context():
            return self.training_type_plugin.predict_step(*step_kwargs.values())

    def training_step_end(self, output: STEP_OUTPUT) -> STEP_OUTPUT:
        """A hook to do something at the end of the training step.

        .. deprecated:: v1.5
            This method is deprecated in v1.5 and will be removed in v1.6.
            Please call `training_type_plugin.training_step_end` directly.

        Args:
            output: the output of the training step
        """
        rank_zero_deprecation(
            "`Accelerator.training_step_end` is deprecated in v1.5 and will be removed in v1.6. "
            "`training_step_end` logic is implemented directly in the `TrainingTypePlugin` implementations."
        )
        return self.training_type_plugin.training_step_end(output)

    def test_step_end(self, output: Optional[STEP_OUTPUT]) -> Optional[STEP_OUTPUT]:
        """A hook to do something at the end of the test step.

        .. deprecated:: v1.5
            This method is deprecated in v1.5 and will be removed in v1.6.
            Please call `training_type_plugin.test_step_end` directly.

        Args:
            output: the output of the test step
        """
        rank_zero_deprecation(
            "`Accelerator.test_step_end` is deprecated in v1.5 and will be removed in v1.6. "
            "`test_step_end` logic is implemented directly in the `TrainingTypePlugin` implementations."
        )
        return self.training_type_plugin.test_step_end(output)

    def validation_step_end(self, output: Optional[STEP_OUTPUT]) -> Optional[STEP_OUTPUT]:
        """A hook to do something at the end of the validation step.

        .. deprecated:: v1.5
            This method is deprecated in v1.5 and will be removed in v1.6.
            Please call `training_type_plugin.validation_step_end` directly.

        Args:
            output: the output of the validation step
        """
        rank_zero_deprecation(
            "`Accelerator.validation_step_end` is deprecated in v1.5 and will be removed in v1.6. "
            "`validation_step_end` logic is implemented directly in the `TrainingTypePlugin` implementations."
        )
        return self.training_type_plugin.validation_step_end(output)

    def backward(self, closure_loss: Tensor, *args: Any, **kwargs: Any) -> Tensor:
        """Forwards backward-calls to the precision plugin.

        Args:
            closure_loss: a tensor holding the loss value to backpropagate
        """
        self.training_type_plugin.pre_backward(closure_loss)
        closure_loss = self.precision_plugin.pre_backward(self.lightning_module, closure_loss)

        self.precision_plugin.backward(self.lightning_module, closure_loss, *args, **kwargs)

        closure_loss = self.precision_plugin.post_backward(self.lightning_module, closure_loss)
        self.training_type_plugin.post_backward(closure_loss)

        return closure_loss

    def optimizer_step(
        self,
        optimizer: Optimizer,
        opt_idx: int,
        lambda_closure: Callable[[], Any],
        model: Optional[Union["pl.LightningModule", Module]] = None,
        **kwargs: Any
    ) -> None:
        """performs the actual optimizer step.

        Args:
            optimizer: the optimizer performing the step
            opt_idx: index of the current optimizer
            lambda_closure: closure calculating the loss value
            model: reference to the model, optionally defining optimizer step related hooks
            **kwargs: Any extra arguments to ``optimizer.step``
        """
        model = model or self.lightning_module
        self.precision_plugin.optimizer_step(model, optimizer, opt_idx, lambda_closure, **kwargs)
<<<<<<< HEAD
        self.precision_plugin.post_optimizer_step(model, optimizer, opt_idx)
=======
>>>>>>> 48b6292c

    def optimizer_zero_grad(self, current_epoch: int, batch_idx: int, optimizer: Optimizer, opt_idx: int) -> None:
        """Zeros all model parameter's gradients."""
        model_ref = self.lightning_module
        model_ref.optimizer_zero_grad(current_epoch, batch_idx, optimizer, opt_idx)

    def setup_optimizers(self, trainer: "pl.Trainer") -> None:
        """Creates optimizers and schedulers.

        Args:
            trainer: the Trainer, these optimizers should be connected to
        """
        if trainer.state.fn not in (TrainerFn.FITTING, TrainerFn.TUNING):
            return
        optimizers, lr_schedulers, optimizer_frequencies = self.training_type_plugin.init_optimizers(
            trainer=trainer, model=self.lightning_module
        )
        self.optimizers = optimizers
        self.lr_schedulers = lr_schedulers
        self.optimizer_frequencies = optimizer_frequencies

    def setup_training_type_plugin(self) -> None:
        """Attaches the training type plugin to the accelerator."""
        self.training_type_plugin.setup()

    def setup_precision_plugin(self) -> None:
        """Attaches the precision plugin to the accelerator."""
        model, optimizers, schedulers = self.precision_plugin.connect(self.model, self.optimizers, self.lr_schedulers)
        self.model = model
        self.optimizers = optimizers
        self.lr_schedulers = schedulers

    @property
    def amp_backend(self) -> Optional[LightningEnum]:
        if isinstance(self.precision_plugin, ApexMixedPrecisionPlugin):
            return AMPType.APEX
        if isinstance(self.precision_plugin, NativeMixedPrecisionPlugin):
            return AMPType.NATIVE
        return None

    @property
    def precision(self) -> Union[str, int]:
        return self.precision_plugin.precision

    @property
    def scaler(self) -> Optional["GradScaler"]:
        return getattr(self.precision_plugin, "scaler", None)

    def optimizer_state(self, optimizer: Optimizer) -> Dict[str, Tensor]:
        """Returns state of an optimizer.

        Allows for syncing/collating optimizer state from processes in custom plugins.
        """
        return getattr(self.training_type_plugin, "optimizer_state", lambda x: x.state_dict())(optimizer)

    def lightning_module_state_dict(self) -> Dict[str, Union[Any, Tensor]]:
        """Returns state of model.

        .. deprecated:: v1.5
            This method is deprecated in v1.5 and will be removed in v1.6.
            Please call `training_type_plugin.lightning_module_state_dict` directly.

        Allows for syncing/collating model state from processes in custom plugins.
        """
        rank_zero_deprecation(
            "`Accelerator.lightning_module_state_dict` is deprecated in v1.5 and will be removed in v1.6. "
            "`lightning_module_state_dict` logic is implemented directly in the `TrainingTypePlugin` implementations."
        )
        return self.training_type_plugin.lightning_module_state_dict()

    def barrier(self, name: Optional[str] = None) -> None:
        """
        .. deprecated:: v1.5
            This method is deprecated in v1.5 and will be removed in v1.6.
            Please call `training_type_plugin.barrier` directly.
        """
        rank_zero_deprecation(
            "`Accelerator.barrier` is deprecated in v1.5 and will be removed in v1.6. "
            "`Barrier` logic is implemented directly in the `TrainingTypePlugin` implementations."
        )
        self.training_type_plugin.barrier(name=name)

    def broadcast(self, obj: object, src: int = 0) -> object:
        """Broadcasts an object to all processes, such that the src object is broadcast to all other ranks if
        needed.

        .. deprecated:: v1.5
            This method is deprecated in v1.5 and will be removed in v1.6.
            Please call `training_type_plugin.broadcast` directly.

        Args:
            obj: Object to broadcast to all process, usually a tensor or collection of tensors.
            src: The source rank of which the object will be broadcast from
        """
        rank_zero_deprecation(
            "`Accelerator.broadcast` is deprecated in v1.5 and will be removed in v1.6. "
            "`Broadcast` logic is implemented directly in the `TrainingTypePlugin` implementations."
        )
        return self.training_type_plugin.broadcast(obj, src)

    def all_gather(self, tensor: Tensor, group: Optional[Any] = None, sync_grads: bool = False) -> Tensor:
        """Function to gather a tensor from several distributed processes.

        .. deprecated:: v1.5
            This method is deprecated in v1.5 and will be removed in v1.6.
            Please call `training_type_plugin.all_gather` directly.

        Args:
            tensor: tensor of shape (batch, ...)
            group: the process group to gather results from. Defaults to all processes (world)
            sync_grads: flag that allows users to synchronize gradients for all_gather op

        Return:
            A tensor of shape (world_size, batch, ...)
        """
        rank_zero_deprecation(
            "`Accelerator.all_gather` is deprecated in v1.5 and will be removed in v1.6. "
            "`all_gather` logic is implemented directly in the `TrainingTypePlugin` implementations."
        )
        return self.training_type_plugin.all_gather(tensor, group=group, sync_grads=sync_grads)

    def process_dataloader(self, dataloader: Union[Iterable, DataLoader]) -> Union[Iterable, DataLoader]:
        """Wraps the dataloader if necessary.

        .. deprecated:: v1.5
            This method is deprecated in v1.5 and will be removed in v1.6.
            Please call `training_type_plugin.process_dataloader` directly.

        Args:
            dataloader: iterable. Ideally of type: :class:`torch.utils.data.DataLoader`
        """
        rank_zero_deprecation(
            "`Accelerator.process_dataloader` is deprecated in v1.5 and will be removed in v1.6. "
            "`process_dataloader` logic is implemented directly in the `TrainingTypePlugin` implementations."
        )
        return self.training_type_plugin.process_dataloader(dataloader)

    @property
    def results(self) -> Any:
        """The results of the last run will be cached within the training type plugin.

        .. deprecated:: v1.5
            This property is deprecated in v1.5 and will be removed in v1.6.
            Please call `training_type_plugin.results` directly.

        In distributed training, we make sure to transfer the results to the appropriate master process.
        """
        rank_zero_deprecation(
            "`Accelerator.results` is deprecated in v1.5 and will be removed in v1.6. "
            "Accesse results directly from the `TrainingTypePlugin`."
        )
        return self.training_type_plugin.results

    @contextlib.contextmanager
    def model_sharded_context(self) -> Generator[None, None, None]:
        """Provide hook to create modules in a distributed aware context. This is useful for when we'd like to.

        shard the model instantly - useful for extremely large models. Can save memory and
        initialization time.

        Returns:
            Model parallel context.
        """
        with self.training_type_plugin.model_sharded_context():
            yield

    def save_checkpoint(self, checkpoint: Dict[str, Any], filepath: _PATH) -> None:
        """Save model/training states as a checkpoint file through state-dump and file-write.

        .. deprecated:: v1.5
            This method is deprecated in v1.5 and will be removed in v1.6.
            Please call `training_type_plugin.save_checkpoint` directly.

        Args:
            checkpoint: dict containing model and trainer state
            filepath: write-target file's path
        """
        rank_zero_deprecation(
            "`Accelerator.save_checkpoint` is deprecated in v1.5 and will be removed in v1.6. "
            "`save_checkpoint` logic is implemented directly in the `TrainingTypePlugin` implementations."
        )
        self.training_type_plugin.save_checkpoint(checkpoint, filepath)

    @property
    def setup_optimizers_in_pre_dispatch(self) -> bool:
        """Override to delay setting optimizers and schedulers till after dispatch. This is useful when the
        `TrainingTypePlugin` requires operating on the wrapped accelerator model. However this may break certain
        precision plugins such as APEX which require optimizers to be set.

        .. deprecated:: v1.5
            This property is deprecated in v1.5 and will be removed in v1.6.
            Please call `training_type_plugin.setup_optimizers_in_pre_dispatch` directly.

        Returns:
            If True, delay setup optimizers until `pre_dispatch`, else call within `setup`.
        """
        rank_zero_deprecation(
            "`Accelerator.setup_optimizers_in_pre_dispatch` is deprecated in v1.5 and will be removed in v1.6. "
            "Accesse `setup_optimizers_in_pre_dispatch directly` from the `TrainingTypePlugin`."
        )
        return self.training_type_plugin.setup_optimizers_in_pre_dispatch

    @property
    def restore_checkpoint_after_pre_dispatch(self) -> bool:
        """Override to delay restoring from checkpoint till after pre-dispatch. This is useful when the plugin
        requires all the setup hooks to run before loading checkpoint.

        .. deprecated:: v1.5
            This property is deprecated in v1.5 and will be removed in v1.6.
            Please call `training_type_plugin.restore_checkpoint_after_pre_dispatch` directly.

        Returns:
            If true, restore checkpoint after pre_dispatch.
        """
        rank_zero_deprecation(
            "`Accelerator.restore_checkpoint_after_pre_dispatch` is deprecated in v1.5 and will be removed in v1.6."
            " Access `restore_checkpoint_after_pre_dispatch` directly from the `TrainingTypePlugin`."
        )
        return self.training_type_plugin.restore_checkpoint_after_pre_dispatch

    def get_device_stats(self, device: Union[str, torch.device]) -> Dict[str, Any]:
        """Gets stats for a given device.

        Args:
            device: device for which to get stats

        Returns:
            Dictionary of device stats
        """
        raise NotImplementedError

    def on_train_start(self) -> None:
        """Called when train begins."""
        return self.training_type_plugin.on_train_start()

    def on_validation_start(self) -> None:
        """Called when validation begins.

        See deprecation warning below.

        .. deprecated:: v1.5
            This method is deprecated in v1.5 and will be removed in v1.6.
            Please call `training_type_plugin.on_validation_start` directly.
        """
        rank_zero_deprecation(
            "`Accelerator.on_validation_start` is deprecated in v1.5 and will be removed in v1.6. "
            "`on_validation_start` logic is implemented directly in the `TrainingTypePlugin` implementations."
        )
        return self.training_type_plugin.on_validation_start()

    def on_test_start(self) -> None:
        """Called when test begins.

        See deprecation warning below.

        .. deprecated:: v1.5
            This method is deprecated in v1.5 and will be removed in v1.6.
            Please call `training_type_plugin.on_test_start` directly.
        """
        rank_zero_deprecation(
            "`Accelerator.on_test_start` is deprecated in v1.5 and will be removed in v1.6. "
            "`on_test_start` logic is implemented directly in the `TrainingTypePlugin` implementations."
        )
        return self.training_type_plugin.on_test_start()

    def on_predict_start(self) -> None:
        """Called when predict begins.

        See deprecation warning below.

        .. deprecated:: v1.5
            This method is deprecated in v1.5 and will be removed in v1.6.
            Please call `training_type_plugin.on_predict_start` directly.
        """
        rank_zero_deprecation(
            "`Accelerator.on_predict_start` is deprecated in v1.5 and will be removed in v1.6. "
            "`on_predict_start` logic is implemented directly in the `TrainingTypePlugin` implementations."
        )
        return self.training_type_plugin.on_predict_start()

    def on_validation_end(self) -> None:
        """Called when validation ends.

        See deprecation warning below.

        .. deprecated:: v1.5
            This method is deprecated in v1.5 and will be removed in v1.6.
            Please call `training_type_plugin.on_validation_end` directly.
        """
        rank_zero_deprecation(
            "`Accelerator.on_validation_end` is deprecated in v1.5 and will be removed in v1.6. "
            "`on_validation_end` logic is implemented directly in the `TrainingTypePlugin` implementations."
        )
        return self.training_type_plugin.on_validation_end()

    def on_test_end(self) -> None:
        """Called when test end.

        See deprecation warning below.

        .. deprecated:: v1.5
            This method is deprecated in v1.5 and will be removed in v1.6.
            Please call `training_type_plugin.on_test_end` directly.
        """
        rank_zero_deprecation(
            "`Accelerator.on_test_end` is deprecated in v1.5 and will be removed in v1.6. "
            "`on_test_end` logic is implemented directly in the `TrainingTypePlugin` implementations."
        )
        return self.training_type_plugin.on_test_end()

    def on_predict_end(self) -> None:
        """Called when predict ends.

        See deprecation warning below.

        .. deprecated:: v1.5
            This method is deprecated in v1.5 and will be removed in v1.6.
            Please call `training_type_plugin.on_predict_end` directly.
        """
        rank_zero_deprecation(
            "`Accelerator.on_predict_end` is deprecated in v1.5 and will be removed in v1.6. "
            "`on_predict_end` logic is implemented directly in the `TrainingTypePlugin` implementations."
        )
        return self.training_type_plugin.on_predict_end()

    def on_train_end(self) -> None:
        """Called when train ends.

        See deprecation warning below.

        .. deprecated:: v1.5
            This method is deprecated in v1.5 and will be removed in v1.6.
            Please call `training_type_plugin.on_train_end` directly.
        """
        rank_zero_deprecation(
            "`Accelerator.on_train_end` is deprecated in v1.5 and will be removed in v1.6. "
            "`on_train_end` logic is implemented directly in the `TrainingTypePlugin` implementations."
        )
        return self.training_type_plugin.on_train_end()

    # TODO: Update this in v1.7 (deprecation: #9816)
    def on_train_batch_start(self, batch: Any, batch_idx: int, dataloader_idx: int = 0) -> None:
        """Called in the training loop before anything happens for that batch.

        See deprecation warning below.

        .. deprecated:: v1.5
            This method is deprecated in v1.5 and will be removed in v1.6.
            Please call `training_type_plugin.on_train_batch_start` directly.
        """
        rank_zero_deprecation(
            "`Accelerator.on_train_batch_start` is deprecated in v1.5 and will be removed in v1.6. "
            "`on_train_batch_start` logic is implemented directly in the `TrainingTypePlugin` implementations."
        )
        return self.training_type_plugin.on_train_batch_start(batch, batch_idx)<|MERGE_RESOLUTION|>--- conflicted
+++ resolved
@@ -333,10 +333,7 @@
         """
         model = model or self.lightning_module
         self.precision_plugin.optimizer_step(model, optimizer, opt_idx, lambda_closure, **kwargs)
-<<<<<<< HEAD
         self.precision_plugin.post_optimizer_step(model, optimizer, opt_idx)
-=======
->>>>>>> 48b6292c
 
     def optimizer_zero_grad(self, current_epoch: int, batch_idx: int, optimizer: Optimizer, opt_idx: int) -> None:
         """Zeros all model parameter's gradients."""
