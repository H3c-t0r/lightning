--- conflicted
+++ resolved
@@ -442,26 +442,15 @@
         return self.training_type_plugin.results
 
     @contextlib.contextmanager
-<<<<<<< HEAD
-    def model_parallel_context(self) -> Generator:
-        """
-        Provide hook to create modules in a parallel aware context. This is useful for when we'd like to
-        shard the model instantly, which is useful for extremely large models which can save memory and
-=======
     def model_sharded_context(self) -> Generator:
         """
         Provide hook to create modules in a distributed aware context. This is useful for when we'd like to
         shard the model instantly - useful for extremely large models. Can save memory and
->>>>>>> 3c86193d
         initialization time.
 
         Returns: Model parallel context.
         """
-<<<<<<< HEAD
-        with self.training_type_plugin.model_parallel_context():
-=======
         with self.training_type_plugin.model_sharded_context():
->>>>>>> 3c86193d
             yield
 
     # todo: remove in v1.5
@@ -492,16 +481,6 @@
         )
         self.setup_precision_plugin(plugin)
 
-<<<<<<< HEAD
-    def save_checkpoint(self, trainer: 'pl.Trainer', filepath: str, weights_only: bool = False) -> None:
-        """Save model/training states as a checkpoint file through state-dump and file-write.
-
-        Args:
-            filepath: write-target file's path
-            weights_only: saving model weights only
-        """
-        self.training_type_plugin.save_checkpoint(trainer, filepath, weights_only)
-=======
     def save_checkpoint(self, checkpoint: Dict[str, Any], filepath) -> None:
         """Save model/training states as a checkpoint file through state-dump and file-write.
 
@@ -532,5 +511,4 @@
         However this may break certain precision plugins such as APEX which require optimizers to be set.
         Returns: If True, delay setup optimizers till pre_dispatch, else call within setup.
         """
-        return self.training_type_plugin.setup_optimizers_in_pre_dispatch
->>>>>>> 3c86193d
+        return self.training_type_plugin.setup_optimizers_in_pre_dispatch