--- conflicted
+++ resolved
@@ -25,15 +25,8 @@
 
 if _XLA_AVAILABLE:
     import torch_xla.core.xla_model as xm
-<<<<<<< HEAD
     from torch_xla._patched_functions import _apply_patches
     _apply_patches()  # patches torch.nn.utils.clip_grad_norm_
-=======
-    from torch_xla._patched_functions import clip_grad_norm_
-
-    # rename to mock in a test
-    xla_clip_grad_norm_ = clip_grad_norm_
->>>>>>> 490ddce2
 
 
 class TPUAccelerator(Accelerator):
@@ -57,26 +50,4 @@
     def run_optimizer_step(
         self, optimizer: Optimizer, optimizer_idx: int, lambda_closure: Callable, **kwargs: Any
     ) -> None:
-<<<<<<< HEAD
-        xm.optimizer_step(optimizer, barrier=False, optimizer_args={'closure': lambda_closure, **kwargs})
-=======
-        xm.optimizer_step(optimizer, barrier=False, optimizer_args={'closure': lambda_closure, **kwargs})
-
-    def clip_gradients(
-        self,
-        optimizer: Optimizer,
-        clip_val: Union[float, int],
-        gradient_clip_algorithm: GradClipAlgorithmType = GradClipAlgorithmType.NORM,
-    ) -> None:
-        assert gradient_clip_algorithm == GradClipAlgorithmType.NORM, \
-            "Only NORM gradient clipping is supported on TPU for now"
-
-        grad_clip_val = float(clip_val)
-        if grad_clip_val <= 0:
-            return
-
-        parameters = self.model.parameters()
-        norm_type = 2.0
-
-        xla_clip_grad_norm_(parameters, grad_clip_val, norm_type)
->>>>>>> 490ddce2
+        xm.optimizer_step(optimizer, barrier=False, optimizer_args={'closure': lambda_closure, **kwargs})