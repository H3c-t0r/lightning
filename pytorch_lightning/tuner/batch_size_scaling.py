# Copyright The PyTorch Lightning team.
#
# Licensed under the Apache License, Version 2.0 (the "License");
# you may not use this file except in compliance with the License.
# You may obtain a copy of the License at
#
#     http://www.apache.org/licenses/LICENSE-2.0
#
# Unless required by applicable law or agreed to in writing, software
# distributed under the License is distributed on an "AS IS" BASIS,
# WITHOUT WARRANTIES OR CONDITIONS OF ANY KIND, either express or implied.
# See the License for the specific language governing permissions and
# limitations under the License
import logging
import os
from typing import Optional, Tuple

from pytorch_lightning import _logger as log
from pytorch_lightning.core.lightning import LightningModule
from pytorch_lightning.loggers.base import DummyLogger
<<<<<<< HEAD
from pytorch_lightning.utilities.cloud_io import get_filesystem

log = logging.getLogger(__name__)


def scale_batch_size(trainer,
                     model: LightningModule,
                     mode: str = 'power',
                     steps_per_trial: int = 3,
                     init_val: int = 2,
                     max_trials: int = 25,
                     batch_arg_name: str = 'batch_size',
                     **fit_kwargs):
=======
from pytorch_lightning.utilities import DeviceType, rank_zero_warn
from pytorch_lightning.utilities.cloud_io import get_filesystem
from pytorch_lightning.utilities.data import has_len
from pytorch_lightning.utilities.exceptions import MisconfigurationException
from pytorch_lightning.utilities.memory import garbage_collection_cuda, is_oom_error
from pytorch_lightning.utilities.parsing import lightning_getattr, lightning_hasattr, lightning_setattr


def scale_batch_size(
    trainer,
    model: LightningModule,
    mode: str = 'power',
    steps_per_trial: int = 3,
    init_val: int = 2,
    max_trials: int = 25,
    batch_arg_name: str = 'batch_size',
    **fit_kwargs
):
>>>>>>> e7298b5d
    r"""
    Will iteratively try to find the largest batch size for a given model
    that does not give an out of memory (OOM) error.

    Args:
        trainer: The Trainer
        model: Model to fit.

        mode: string setting the search mode. Either `power` or `binsearch`.
            If mode is `power` we keep multiplying the batch size by 2, until
            we get an OOM error. If mode is 'binsearch', we will initially
            also keep multiplying by 2 and after encountering an OOM error
            do a binary search between the last successful batch size and the
            batch size that failed.

        steps_per_trial: number of steps to run with a given batch size.
            Idealy 1 should be enough to test if a OOM error occurs,
            however in practise a few are needed

        init_val: initial batch size to start the search with

        max_trials: max number of increase in batch size done before
           algorithm is terminated

        batch_arg_name: name of the attribute that stores the batch size.
            It is expected that the user has provided a model or datamodule that has a hyperparameter
            with that name. We will look for this attribute name in the following places

            - ``model``
            - ``model.hparams``
            - ``model.datamodule``
            - ``trainer.datamodule`` (the datamodule passed to the tune method)

        **fit_kwargs: remaining arguments to be passed to .fit(), e.g., dataloader
            or datamodule.
    """
    if trainer.fast_dev_run:
        rank_zero_warn('Skipping batch size scaler since fast_dev_run is enabled.', UserWarning)
        return

    if not lightning_hasattr(model, batch_arg_name):
        raise MisconfigurationException(f'Field {batch_arg_name} not found in both `model` and `model.hparams`')
    if hasattr(model, batch_arg_name) and hasattr(model, "hparams") and batch_arg_name in model.hparams:
        rank_zero_warn(
            f'Field `model.{batch_arg_name}` and `model.hparams.{batch_arg_name}` are mutually exclusive!'
            f' `model.{batch_arg_name}` will be used as the initial batch size for scaling.'
            f' If this is not the intended behavior, please remove either one.'
        )

    if hasattr(model.train_dataloader, 'patch_loader_code'):
        raise MisconfigurationException(
            'The batch scaling feature cannot be used with dataloaders passed directly to `.fit()`.'
            ' Please disable the feature or incorporate the dataloader into the model.'
        )

    # Arguments we adjust during the batch size finder, save for restoring
    __scale_batch_dump_params(trainer)

    # Set to values that are required by the algorithm
    __scale_batch_reset_params(trainer, model, steps_per_trial)

    # Save initial model, that is loaded after batch size is found
    save_path = os.path.join(trainer.default_root_dir, 'scale_batch_size_temp_model.ckpt')
    trainer.save_checkpoint(str(save_path))

    if trainer.progress_bar_callback:
        trainer.progress_bar_callback.disable()

    # Initially we just double in size until an OOM is encountered
    new_size = _adjust_batch_size(trainer, batch_arg_name, value=init_val)  # initially set to init_val
    if mode == 'power':
        new_size = _run_power_scaling(trainer, model, new_size, batch_arg_name, max_trials, **fit_kwargs)
    elif mode == 'binsearch':
        new_size = _run_binsearch_scaling(trainer, model, new_size, batch_arg_name, max_trials, **fit_kwargs)
    else:
        raise ValueError('mode in method `scale_batch_size` can only be `power` or `binsearch')

    garbage_collection_cuda()
    log.info(f'Finished batch size finder, will continue with full run using batch size {new_size}')

    # Restore initial state of model
    if trainer.is_global_zero:
        trainer.checkpoint_connector.restore(str(save_path), on_gpu=trainer._device_type == DeviceType.GPU)
        fs = get_filesystem(str(save_path))
        if fs.exists(save_path):
            fs.rm(save_path)

    # Finish by resetting variables so trainer is ready to fit model
    __scale_batch_restore_params(trainer)
    if trainer.progress_bar_callback:
        trainer.progress_bar_callback.enable()

    return new_size


def __scale_batch_dump_params(trainer):
    # Prevent going into infinite loop
    trainer.__dumped_params = {
        'auto_lr_find': trainer.auto_lr_find,
        'current_epoch': trainer.current_epoch,
        'max_steps': trainer.max_steps,
        'weights_summary': trainer.weights_summary,
        'logger': trainer.logger,
        'callbacks': trainer.callbacks,
        'checkpoint_callback': trainer.checkpoint_callback,
        'auto_scale_batch_size': trainer.auto_scale_batch_size,
        'limit_train_batches': trainer.limit_train_batches,
        'model': trainer.model,
    }


def __scale_batch_reset_params(trainer, model, steps_per_trial):
    trainer.auto_scale_batch_size = None  # prevent recursion
    trainer.auto_lr_find = False  # avoid lr find being called multiple times
    trainer.current_epoch = 0
    trainer.max_steps = steps_per_trial  # take few steps
    trainer.weights_summary = None  # not needed before full run
    trainer.logger = DummyLogger()
    trainer.callbacks = []  # not needed before full run
    trainer.limit_train_batches = 1.0
    trainer.optimizers, trainer.schedulers = [], []  # required for saving
    trainer.model = model  # required for saving


def __scale_batch_restore_params(trainer):
    trainer.auto_lr_find = trainer.__dumped_params['auto_lr_find']
    trainer.current_epoch = trainer.__dumped_params['current_epoch']
    trainer.max_steps = trainer.__dumped_params['max_steps']
    trainer.weights_summary = trainer.__dumped_params['weights_summary']
    trainer.logger = trainer.__dumped_params['logger']
    trainer.callbacks = trainer.__dumped_params['callbacks']
    trainer.auto_scale_batch_size = trainer.__dumped_params['auto_scale_batch_size']
    trainer.limit_train_batches = trainer.__dumped_params['limit_train_batches']
    trainer.model = trainer.__dumped_params['model']
    del trainer.__dumped_params


def _run_power_scaling(trainer, model, new_size, batch_arg_name, max_trials, **fit_kwargs):
    """ Batch scaling mode where the size is doubled at each iteration until an
        OOM error is encountered. """
    for _ in range(max_trials):
        garbage_collection_cuda()
        trainer.global_step = 0  # reset after each try
        try:
            # Try fit
            trainer.fit(model, **fit_kwargs)
            # Double in size
            new_size, changed = _adjust_batch_size(trainer, batch_arg_name, factor=2.0, desc='succeeded')
        except RuntimeError as exception:
            # Only these errors should trigger an adjustment
            if is_oom_error(exception):
                # If we fail in power mode, half the size and return
                garbage_collection_cuda()
                new_size, _ = _adjust_batch_size(trainer, batch_arg_name, factor=0.5, desc='failed')
                break
            else:
                raise  # some other error not memory related

        if not changed:
            break
    return new_size


def _run_binsearch_scaling(trainer, model, new_size, batch_arg_name, max_trials, **fit_kwargs):
    """ Batch scaling mode where the size is initially is doubled at each iteration
        until an OOM error is encountered. Hereafter, the batch size is further
        refined using a binary search """
    high = None
    count = 0
    while True:
        garbage_collection_cuda()
        trainer.global_step = 0  # reset after each try
        try:
            # Try fit
            trainer.fit(model, **fit_kwargs)
            count += 1
            if count > max_trials:
                break
            # Double in size
            low = new_size
            if high:
                if high - low <= 1:
                    break
                midval = (high + low) // 2
                new_size, changed = _adjust_batch_size(trainer, batch_arg_name, value=midval, desc='succeeded')
            else:
                new_size, changed = _adjust_batch_size(trainer, batch_arg_name, factor=2.0, desc='succeeded')

            if not changed:
                break

        except RuntimeError as exception:
            # Only these errors should trigger an adjustment
            if is_oom_error(exception):
                # If we fail in power mode, half the size and return
                garbage_collection_cuda()
                high = new_size
                midval = (high + low) // 2
                new_size, _ = _adjust_batch_size(trainer, batch_arg_name, value=midval, desc='failed')
                if high - low <= 1:
                    break
            else:
                raise  # some other error not memory related

    return new_size


def _adjust_batch_size(
    trainer,
    batch_arg_name: str = 'batch_size',
    factor: float = 1.0,
    value: Optional[int] = None,
    desc: Optional[str] = None
) -> Tuple[int, bool]:
    """ Helper function for adjusting the batch size.

    Args:
        trainer: instance of pytorch_lightning.Trainer

        batch_arg_name: name of the field where batch_size is stored.

        factor: value which the old batch size is multiplied by to get the
            new batch size

        value: if a value is given, will override the batch size with this value.
            Note that the value of `factor` will not have an effect in this case

        desc: either `succeeded` or `failed`. Used purely for logging

    Returns:
        The new batch size for the next trial and a bool that signals whether the
        new value is different than the previous batch size.
    """
    model = trainer.lightning_module
    batch_size = lightning_getattr(model, batch_arg_name)
    new_size = value if value is not None else int(batch_size * factor)
    if desc:
        log.info(f'Batch size {batch_size} {desc}, trying batch size {new_size}')

    if not _is_valid_batch_size(new_size, trainer.train_dataloader):
        new_size = min(new_size, len(trainer.train_dataloader.dataset))

    changed = new_size != batch_size
    lightning_setattr(model, batch_arg_name, new_size)
    return new_size, changed


def _is_valid_batch_size(current_size, dataloader):
    return not has_len(dataloader) or current_size <= len(dataloader)<|MERGE_RESOLUTION|>--- conflicted
+++ resolved
@@ -11,28 +11,12 @@
 # WITHOUT WARRANTIES OR CONDITIONS OF ANY KIND, either express or implied.
 # See the License for the specific language governing permissions and
 # limitations under the License
-import logging
 import os
 from typing import Optional, Tuple
 
 from pytorch_lightning import _logger as log
 from pytorch_lightning.core.lightning import LightningModule
 from pytorch_lightning.loggers.base import DummyLogger
-<<<<<<< HEAD
-from pytorch_lightning.utilities.cloud_io import get_filesystem
-
-log = logging.getLogger(__name__)
-
-
-def scale_batch_size(trainer,
-                     model: LightningModule,
-                     mode: str = 'power',
-                     steps_per_trial: int = 3,
-                     init_val: int = 2,
-                     max_trials: int = 25,
-                     batch_arg_name: str = 'batch_size',
-                     **fit_kwargs):
-=======
 from pytorch_lightning.utilities import DeviceType, rank_zero_warn
 from pytorch_lightning.utilities.cloud_io import get_filesystem
 from pytorch_lightning.utilities.data import has_len
@@ -51,7 +35,6 @@
     batch_arg_name: str = 'batch_size',
     **fit_kwargs
 ):
->>>>>>> e7298b5d
     r"""
     Will iteratively try to find the largest batch size for a given model
     that does not give an out of memory (OOM) error.
