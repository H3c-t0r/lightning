# Copyright The PyTorch Lightning team.
#
# Licensed under the Apache License, Version 2.0 (the "License");
# you may not use this file except in compliance with the License.
# You may obtain a copy of the License at
#
#     http://www.apache.org/licenses/LICENSE-2.0
#
# Unless required by applicable law or agreed to in writing, software
# distributed under the License is distributed on an "AS IS" BASIS,
# WITHOUT WARRANTIES OR CONDITIONS OF ANY KIND, either express or implied.
# See the License for the specific language governing permissions and
# limitations under the License
import logging
import os
from typing import Optional, Tuple

import pytorch_lightning as pl
from pytorch_lightning.loggers.base import DummyLogger
from pytorch_lightning.utilities import DeviceType, rank_zero_warn
from pytorch_lightning.utilities.cloud_io import get_filesystem
from pytorch_lightning.utilities.data import has_len
from pytorch_lightning.utilities.exceptions import MisconfigurationException
from pytorch_lightning.utilities.memory import garbage_collection_cuda, is_oom_error
from pytorch_lightning.utilities.parsing import lightning_getattr, lightning_hasattr, lightning_setattr

log = logging.getLogger(__name__)


def scale_batch_size(
    trainer: 'pl.Trainer',
    model: 'pl.LightningModule',
    mode: str = 'power',
    steps_per_trial: int = 3,
    init_val: int = 2,
    max_trials: int = 25,
    batch_arg_name: str = 'batch_size',
) -> Optional[int]:
    """See :meth:`~pytorch_lightning.tuner.tuning.Tuner.scale_batch_size`"""
    if trainer.fast_dev_run:
        rank_zero_warn('Skipping batch size scaler since fast_dev_run is enabled.', UserWarning)
        return

    if not lightning_hasattr(model, batch_arg_name):
        raise MisconfigurationException(f'Field {batch_arg_name} not found in both `model` and `model.hparams`')
    if hasattr(model, batch_arg_name) and hasattr(model, "hparams") and batch_arg_name in model.hparams:
        rank_zero_warn(
            f'Field `model.{batch_arg_name}` and `model.hparams.{batch_arg_name}` are mutually exclusive!'
            f' `model.{batch_arg_name}` will be used as the initial batch size for scaling.'
            f' If this is not the intended behavior, please remove either one.'
        )

    if hasattr(model.train_dataloader, 'patch_loader_code'):
        raise MisconfigurationException(
            'The batch scaling feature cannot be used with dataloaders passed directly to `.fit()`.'
            ' Please disable the feature or incorporate the dataloader into the model.'
        )

    # Arguments we adjust during the batch size finder, save for restoring
    __scale_batch_dump_params(trainer)

    # Set to values that are required by the algorithm
    __scale_batch_reset_params(trainer, model, steps_per_trial)

    # Save initial model, that is loaded after batch size is found
    save_path = os.path.join(trainer.default_root_dir, 'scale_batch_size_temp_model.ckpt')
    trainer.save_checkpoint(str(save_path))

    if trainer.progress_bar_callback:
        trainer.progress_bar_callback.disable()

    # Initially we just double in size until an OOM is encountered
    new_size, _ = _adjust_batch_size(trainer, batch_arg_name, value=init_val)  # initially set to init_val
    if mode == 'power':
        new_size = _run_power_scaling(trainer, model, new_size, batch_arg_name, max_trials)
    elif mode == 'binsearch':
        new_size = _run_binsearch_scaling(trainer, model, new_size, batch_arg_name, max_trials)
    else:
        raise ValueError('mode in method `scale_batch_size` can only be `power` or `binsearch')

    garbage_collection_cuda()
    log.info(f'Finished batch size finder, will continue with full run using batch size {new_size}')

    # Restore initial state of model
    if trainer.is_global_zero:
        trainer.checkpoint_connector.restore(str(save_path), on_gpu=trainer._device_type == DeviceType.GPU)
        fs = get_filesystem(str(save_path))
        if fs.exists(save_path):
            fs.rm(save_path)

    # Finish by resetting variables so trainer is ready to fit model
    __scale_batch_restore_params(trainer)
    if trainer.progress_bar_callback:
        trainer.progress_bar_callback.enable()

    return new_size


def __scale_batch_dump_params(trainer: 'pl.Trainer') -> None:
    # Prevent going into infinite loop
    trainer.__dumped_params = {
        'auto_lr_find': trainer.auto_lr_find,
        'current_epoch': trainer.current_epoch,
        'max_steps': trainer.max_steps,
        'weights_summary': trainer.weights_summary,
        'logger': trainer.logger,
        'callbacks': trainer.callbacks,
        'checkpoint_callback': trainer.checkpoint_callback,
        'auto_scale_batch_size': trainer.auto_scale_batch_size,
        'limit_train_batches': trainer.limit_train_batches,
        'model': trainer.model,
    }


def __scale_batch_reset_params(trainer: 'pl.Trainer', model: 'pl.LightningModule', steps_per_trial: int) -> None:
    trainer.auto_scale_batch_size = None  # prevent recursion
    trainer.auto_lr_find = False  # avoid lr find being called multiple times
    trainer.current_epoch = 0
    trainer.max_steps = steps_per_trial  # take few steps
    trainer.weights_summary = None  # not needed before full run
    trainer.logger = DummyLogger()
    trainer.callbacks = []  # not needed before full run
    trainer.limit_train_batches = 1.0
    trainer.optimizers, trainer.schedulers = [], []  # required for saving
    trainer.model = model  # required for saving


def __scale_batch_restore_params(trainer: 'pl.Trainer') -> None:
    trainer.auto_lr_find = trainer.__dumped_params['auto_lr_find']
    trainer.current_epoch = trainer.__dumped_params['current_epoch']
    trainer.max_steps = trainer.__dumped_params['max_steps']
    trainer.weights_summary = trainer.__dumped_params['weights_summary']
    trainer.logger = trainer.__dumped_params['logger']
    trainer.callbacks = trainer.__dumped_params['callbacks']
    trainer.auto_scale_batch_size = trainer.__dumped_params['auto_scale_batch_size']
    trainer.limit_train_batches = trainer.__dumped_params['limit_train_batches']
    trainer.model = trainer.__dumped_params['model']
    del trainer.__dumped_params


def _run_power_scaling(
    trainer: 'pl.Trainer', model: 'pl.LightningModule', new_size: int, batch_arg_name: str, max_trials: int
) -> int:
    """ Batch scaling mode where the size is doubled at each iteration until an OOM error is encountered. """
    for _ in range(max_trials):
        garbage_collection_cuda()
        trainer.global_step = 0  # reset after each try
        try:
            # Try fit
<<<<<<< HEAD
            trainer.tuner._launch(model)
=======
            trainer.tuner._run(model, **fit_kwargs)
>>>>>>> 969e8576
            # Double in size
            new_size, changed = _adjust_batch_size(trainer, batch_arg_name, factor=2.0, desc='succeeded')
        except RuntimeError as exception:
            # Only these errors should trigger an adjustment
            if is_oom_error(exception):
                # If we fail in power mode, half the size and return
                garbage_collection_cuda()
                new_size, _ = _adjust_batch_size(trainer, batch_arg_name, factor=0.5, desc='failed')
                break
            else:
                raise  # some other error not memory related

        if not changed:
            break
    return new_size


def _run_binsearch_scaling(
    trainer: 'pl.Trainer', model: 'pl.LightningModule', new_size: int, batch_arg_name: str, max_trials: int
) -> int:
    """ Batch scaling mode where the size is initially is doubled at each iteration
        until an OOM error is encountered. Hereafter, the batch size is further
        refined using a binary search """
    high = None
    count = 0
    while True:
        garbage_collection_cuda()
        trainer.global_step = 0  # reset after each try
        try:
            # Try fit
<<<<<<< HEAD
            trainer.tuner._launch(model)
=======
            trainer.tuner._run(model, **fit_kwargs)
>>>>>>> 969e8576
            count += 1
            if count > max_trials:
                break
            # Double in size
            low = new_size
            if high:
                if high - low <= 1:
                    break
                midval = (high + low) // 2
                new_size, changed = _adjust_batch_size(trainer, batch_arg_name, value=midval, desc='succeeded')
            else:
                new_size, changed = _adjust_batch_size(trainer, batch_arg_name, factor=2.0, desc='succeeded')

            if not changed:
                break

        except RuntimeError as exception:
            # Only these errors should trigger an adjustment
            if is_oom_error(exception):
                # If we fail in power mode, half the size and return
                garbage_collection_cuda()
                high = new_size
                midval = (high + low) // 2
                new_size, _ = _adjust_batch_size(trainer, batch_arg_name, value=midval, desc='failed')
                if high - low <= 1:
                    break
            else:
                raise  # some other error not memory related

    return new_size


def _adjust_batch_size(
    trainer: 'pl.Trainer',
    batch_arg_name: str = 'batch_size',
    factor: float = 1.0,
    value: Optional[int] = None,
    desc: Optional[str] = None
) -> Tuple[int, bool]:
    """ Helper function for adjusting the batch size.

    Args:
        trainer: instance of pytorch_lightning.Trainer

        batch_arg_name: name of the field where batch_size is stored.

        factor: value which the old batch size is multiplied by to get the
            new batch size

        value: if a value is given, will override the batch size with this value.
            Note that the value of `factor` will not have an effect in this case

        desc: either `succeeded` or `failed`. Used purely for logging

    Returns:
        The new batch size for the next trial and a bool that signals whether the
        new value is different than the previous batch size.
    """
    model = trainer.lightning_module
    batch_size = lightning_getattr(model, batch_arg_name)
    new_size = value if value is not None else int(batch_size * factor)
    if desc:
        log.info(f'Batch size {batch_size} {desc}, trying batch size {new_size}')

    if not _is_valid_batch_size(new_size, trainer.train_dataloader):
        new_size = min(new_size, len(trainer.train_dataloader.dataset))

    changed = new_size != batch_size
    lightning_setattr(model, batch_arg_name, new_size)
    return new_size, changed


def _is_valid_batch_size(current_size, dataloader):
    return not has_len(dataloader) or current_size <= len(dataloader)<|MERGE_RESOLUTION|>--- conflicted
+++ resolved
@@ -147,11 +147,7 @@
         trainer.global_step = 0  # reset after each try
         try:
             # Try fit
-<<<<<<< HEAD
-            trainer.tuner._launch(model)
-=======
-            trainer.tuner._run(model, **fit_kwargs)
->>>>>>> 969e8576
+            trainer.tuner._run(model)
             # Double in size
             new_size, changed = _adjust_batch_size(trainer, batch_arg_name, factor=2.0, desc='succeeded')
         except RuntimeError as exception:
@@ -182,11 +178,7 @@
         trainer.global_step = 0  # reset after each try
         try:
             # Try fit
-<<<<<<< HEAD
-            trainer.tuner._launch(model)
-=======
-            trainer.tuner._run(model, **fit_kwargs)
->>>>>>> 969e8576
+            trainer.tuner._run(model)
             count += 1
             if count > max_trials:
                 break
