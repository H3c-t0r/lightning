# Copyright The PyTorch Lightning team.
#
# Licensed under the Apache License, Version 2.0 (the "License");
# you may not use this file except in compliance with the License.
# You may obtain a copy of the License at
#
#     http://www.apache.org/licenses/LICENSE-2.0
#
# Unless required by applicable law or agreed to in writing, software
# distributed under the License is distributed on an "AS IS" BASIS,
# WITHOUT WARRANTIES OR CONDITIONS OF ANY KIND, either express or implied.
# See the License for the specific language governing permissions and
# limitations under the License.
import importlib
import logging
import os
import uuid
from functools import wraps
from typing import Any, Dict, Optional, Sequence

import numpy as np
import torch
from torch.optim.lr_scheduler import _LRScheduler

import pytorch_lightning as pl
from pytorch_lightning.callbacks import Callback
from pytorch_lightning.core.optimizer import _init_optimizers_and_lr_schedulers, _set_scheduler_opt_idx
from pytorch_lightning.loggers.base import DummyLogger
from pytorch_lightning.utilities import rank_zero_warn
from pytorch_lightning.utilities.exceptions import MisconfigurationException
from pytorch_lightning.utilities.parsing import lightning_hasattr, lightning_setattr
from pytorch_lightning.utilities.types import LRSchedulerConfig

# check if ipywidgets is installed before importing tqdm.auto
# to ensure it won't fail and a progress bar is displayed
if importlib.util.find_spec("ipywidgets") is not None:
    from tqdm.auto import tqdm
else:
    from tqdm import tqdm

log = logging.getLogger(__name__)


def _determine_lr_attr_name(trainer: "pl.Trainer", model: "pl.LightningModule") -> str:
    if isinstance(trainer.auto_lr_find, str):
        if not lightning_hasattr(model, trainer.auto_lr_find):
            raise MisconfigurationException(
                f"`auto_lr_find` was set to {trainer.auto_lr_find}, however"
                " could not find this as a field in `model` or `model.hparams`."
            )
        return trainer.auto_lr_find

    attr_options = ("lr", "learning_rate")
    for attr in attr_options:
        if lightning_hasattr(model, attr):
            return attr

    raise MisconfigurationException(
        "When `auto_lr_find=True`, either `model` or `model.hparams` should"
        f" have one of these fields: {attr_options} overridden."
    )


class _LRFinder:
    """LR finder object. This object stores the results of lr_find().

    Args:
        mode: either `linear` or `exponential`, how to increase lr after each step

        lr_min: lr to start search from

        lr_max: lr to stop search

        num_training: number of steps to take between lr_min and lr_max

    Example::
        # Run lr finder
        lr_finder = trainer.lr_find(model)

        # Results stored in
        lr_finder.results

        # Plot using
        lr_finder.plot()

        # Get suggestion
        lr = lr_finder.suggestion()
    """

    def __init__(self, mode: str, lr_min: float, lr_max: float, num_training: int):
        assert mode in ("linear", "exponential"), "mode should be either `linear` or `exponential`"

        self.mode = mode
        self.lr_min = lr_min
        self.lr_max = lr_max
        self.num_training = num_training

        self.results = {}
        self._total_batch_idx = 0  # for debug purpose

    def _exchange_scheduler(self, trainer: "pl.Trainer", model: "pl.LightningModule"):
        """Decorate `trainer.strategy.setup_optimizers` method such that it sets the user's originally specified
        optimizer together with a new scheduler that takes care of the learning rate search."""
        setup_optimizers = trainer.strategy.setup_optimizers

        @wraps(setup_optimizers)
        def func(trainer):
            # Decide the structure of the output from _init_optimizers_and_lr_schedulers
            optimizers, _, _ = _init_optimizers_and_lr_schedulers(trainer.lightning_module)

            if len(optimizers) != 1:
                raise MisconfigurationException(
                    f"`model.configure_optimizers()` returned {len(optimizers)}, but"
                    " learning rate finder only works with single optimizer"
                )

            optimizer = optimizers[0]

            new_lrs = [self.lr_min] * len(optimizer.param_groups)
            for param_group, new_lr in zip(optimizer.param_groups, new_lrs):
                param_group["lr"] = new_lr
                param_group["initial_lr"] = new_lr

            args = (optimizer, self.lr_max, self.num_training)
            scheduler = _LinearLR(*args) if self.mode == "linear" else _ExponentialLR(*args)

            trainer.strategy.optimizers = [optimizer]
            trainer.strategy.lr_scheduler_configs = [LRSchedulerConfig(scheduler, interval="step", opt_idx=0)]
            trainer.strategy.optimizer_frequencies = []
            _set_scheduler_opt_idx(trainer.optimizers, trainer.lr_scheduler_configs)

        return func

    def plot(self, suggest: bool = False, show: bool = False):
        """Plot results from lr_find run
        Args:
            suggest: if True, will mark suggested lr to use with a red point

            show: if True, will show figure
        """
        import matplotlib.pyplot as plt

        lrs = self.results["lr"]
        losses = self.results["loss"]

        fig, ax = plt.subplots()

        # Plot loss as a function of the learning rate
        ax.plot(lrs, losses)
        if self.mode == "exponential":
            ax.set_xscale("log")
        ax.set_xlabel("Learning rate")
        ax.set_ylabel("Loss")

        if suggest:
            _ = self.suggestion()
            if self._optimal_idx:
                ax.plot(lrs[self._optimal_idx], losses[self._optimal_idx], markersize=10, marker="o", color="red")

        if show:
            plt.show()

        return fig

    def suggestion(self, skip_begin: int = 10, skip_end: int = 1):
        """This will propose a suggestion for choice of initial learning rate as the point with the steepest
        negative gradient.

        Returns:
            lr: suggested initial learning rate to use
            skip_begin: how many samples to skip in the beginning. Prevent too naive estimates
            skip_end: how many samples to skip in the end. Prevent too optimistic estimates
        """
        try:
            loss = np.array(self.results["loss"][skip_begin:-skip_end])
            loss = loss[np.isfinite(loss)]
            min_grad = np.gradient(loss).argmin()
            self._optimal_idx = min_grad + skip_begin
            return self.results["lr"][self._optimal_idx]
        # todo: specify the possible exception
        except Exception:
            log.exception("Failed to compute suggesting for `lr`. There might not be enough points.")
            self._optimal_idx = None


def lr_find(
    trainer: "pl.Trainer",
    model: "pl.LightningModule",
    min_lr: float = 1e-8,
    max_lr: float = 1,
    num_training: int = 100,
    mode: str = "exponential",
    early_stop_threshold: float = 4.0,
    update_attr: bool = False,
) -> Optional[_LRFinder]:
    """See :meth:`~pytorch_lightning.tuner.tuning.Tuner.lr_find`"""
    if trainer.fast_dev_run:
        rank_zero_warn("Skipping learning rate finder since fast_dev_run is enabled.")
        return

    # Determine lr attr
    if update_attr:
        lr_attr_name = _determine_lr_attr_name(trainer, model)

    # Save initial model, that is loaded after learning rate is found
    ckpt_path = os.path.join(trainer.default_root_dir, f".lr_find_{uuid.uuid4()}.ckpt")
    trainer.fit_loop.current_epoch -= 1
    trainer.fit_loop.global_step -= 1
    trainer.save_checkpoint(ckpt_path)
    trainer.fit_loop.current_epoch += 1
    trainer.fit_loop.global_step += 1
    params = __lr_finder_dump_params(trainer)

    # Set to values that are required by the algorithm
    __lr_finder_reset_params(trainer, num_training, early_stop_threshold)

    # Initialize lr finder object (stores results)
    lr_finder = _LRFinder(mode, min_lr, max_lr, num_training)

    # Disable standard progress bar for fit
    if trainer.progress_bar_callback:
        trainer.progress_bar_callback.disable()

<<<<<<< HEAD
    # Required for saving the model
    trainer.optimizers, trainer.strategy.lr_scheduler_configs = [], []
    trainer.model = model

    # Dump model checkpoint
    trainer.save_checkpoint(str(save_path))

=======
>>>>>>> fe34bf2a
    # Configure optimizer and scheduler
    trainer.strategy.setup_optimizers = lr_finder._exchange_scheduler(trainer, model)

    # Fit, lr & loss logged in callback
    trainer.tuner._run(model)

    # Prompt if we stopped early
    if trainer.global_step != num_training:
        log.info(f"LR finder stopped early after {trainer.global_step} steps due to diverging loss.")

    # Transfer results from callback to lr finder object
    lr_finder.results.update({"lr": trainer.callbacks[0].lrs, "loss": trainer.callbacks[0].losses})
    lr_finder._total_batch_idx = trainer.fit_loop.total_batch_idx  # for debug purpose

    # Restore initial state of model
    trainer.checkpoint_connector.restore(ckpt_path)
    trainer.strategy.remove_checkpoint(ckpt_path)
    __lr_finder_restore_params(trainer, params)

    if trainer.progress_bar_callback:
        trainer.progress_bar_callback.enable()

    # Update lr attr if required
    if update_attr:
        lr = lr_finder.suggestion()

        # TODO: log lr.results to self.logger
        lightning_setattr(model, lr_attr_name, lr)
        log.info(f"Learning rate set to {lr}")

    return lr_finder


def __lr_finder_dump_params(trainer: "pl.Trainer") -> Dict[str, Any]:
    return {
        "auto_lr_find": trainer.auto_lr_find,
        "callbacks": trainer.callbacks,
        "logger": trainer.logger,
        "max_steps": trainer.fit_loop.max_steps,
    }


def __lr_finder_reset_params(trainer: "pl.Trainer", num_training: int, early_stop_threshold: float) -> None:
    # avoid lr find being called multiple times
    trainer.auto_lr_find = False
    # Use special lr logger callback
    trainer.callbacks = [_LRCallback(num_training, early_stop_threshold, progress_bar_refresh_rate=1)]
    # No logging
    trainer.logger = DummyLogger() if trainer.logger is not None else None
    # Max step set to number of iterations
    trainer.fit_loop.max_steps = num_training


def __lr_finder_restore_params(trainer: "pl.Trainer", params: Dict[str, Any]) -> None:
    trainer.auto_lr_find = params["auto_lr_find"]
    trainer.callbacks = params["callbacks"]
    trainer.logger = params["logger"]
    trainer.fit_loop.max_steps = params["max_steps"]


class _LRCallback(Callback):
    """Special callback used by the learning rate finder. This callbacks log the learning rate before each batch
    and log the corresponding loss after each batch.

    Args:
        num_training: number of iterations done by the learning rate finder
        early_stop_threshold: threshold for stopping the search. If the
            loss at any point is larger than ``early_stop_threshold*best_loss``
            then the search is stopped. To disable, set to ``None``.
        progress_bar_refresh_rate: rate to refresh the progress bar for
            the learning rate finder
        beta: smoothing value, the loss being logged is a running average of
            loss values logged until now. ``beta`` controls the forget rate i.e.
            if ``beta=0`` all past information is ignored.
    """

    def __init__(
        self,
        num_training: int,
        early_stop_threshold: float = 4.0,
        progress_bar_refresh_rate: int = 0,
        beta: float = 0.98,
    ):
        self.num_training = num_training
        self.early_stop_threshold = early_stop_threshold
        self.beta = beta
        self.losses = []
        self.lrs = []
        self.avg_loss = 0.0
        self.best_loss = 0.0
        self.progress_bar_refresh_rate = progress_bar_refresh_rate
        self.progress_bar = None

    def on_batch_start(self, trainer, pl_module):
        """Called before each training batch, logs the lr that will be used."""
        if (trainer.fit_loop.batch_idx + 1) % trainer.accumulate_grad_batches != 0:
            return

        if self.progress_bar_refresh_rate and self.progress_bar is None:
            self.progress_bar = tqdm(desc="Finding best initial lr", total=self.num_training)

        self.lrs.append(trainer.lr_scheduler_configs[0].scheduler.lr[0])

    def on_train_batch_end(self, trainer, pl_module, outputs, batch, batch_idx):
        """Called when the training batch ends, logs the calculated loss."""
        if (trainer.fit_loop.batch_idx + 1) % trainer.accumulate_grad_batches != 0:
            return

        if self.progress_bar:
            self.progress_bar.update()

        current_loss = trainer.fit_loop.running_loss.last().item()
        current_step = trainer.global_step

        # Avg loss (loss with momentum) + smoothing
        self.avg_loss = self.beta * self.avg_loss + (1 - self.beta) * current_loss
        smoothed_loss = self.avg_loss / (1 - self.beta ** (current_step + 1))

        # Check if we diverging
        if self.early_stop_threshold is not None:
            if current_step > 1 and smoothed_loss > self.early_stop_threshold * self.best_loss:
                trainer.fit_loop.max_steps = current_step  # stop signal
                if self.progress_bar:
                    self.progress_bar.close()

        # Save best loss for diverging checking
        if smoothed_loss < self.best_loss or current_step == 1:
            self.best_loss = smoothed_loss

        self.losses.append(smoothed_loss)


class _LinearLR(_LRScheduler):
    """Linearly increases the learning rate between two boundaries over a number of iterations.

    Args:

        optimizer: wrapped optimizer.

        end_lr: the final learning rate.

        num_iter: the number of iterations over which the test occurs.

        last_epoch: the index of last epoch. Default: -1.
    """

    last_epoch: int
    base_lrs: Sequence

    def __init__(self, optimizer: torch.optim.Optimizer, end_lr: float, num_iter: int, last_epoch: int = -1):
        self.end_lr = end_lr
        self.num_iter = num_iter
        super().__init__(optimizer, last_epoch)

    def get_lr(self):
        curr_iter = self.last_epoch + 1
        r = curr_iter / self.num_iter

        if self.last_epoch > 0:
            val = [base_lr + r * (self.end_lr - base_lr) for base_lr in self.base_lrs]
        else:
            val = [base_lr for base_lr in self.base_lrs]
        self._lr = val
        return val

    @property
    def lr(self):
        return self._lr


class _ExponentialLR(_LRScheduler):
    """Exponentially increases the learning rate between two boundaries over a number of iterations.

    Arguments:

        optimizer: wrapped optimizer.

        end_lr: the final learning rate.

        num_iter: the number of iterations over which the test occurs.

        last_epoch: the index of last epoch. Default: -1.
    """

    last_epoch: int
    base_lrs: Sequence

    def __init__(self, optimizer: torch.optim.Optimizer, end_lr: float, num_iter: int, last_epoch: int = -1):
        self.end_lr = end_lr
        self.num_iter = num_iter
        super().__init__(optimizer, last_epoch)

    def get_lr(self):
        curr_iter = self.last_epoch + 1
        r = curr_iter / self.num_iter

        if self.last_epoch > 0:
            val = [base_lr * (self.end_lr / base_lr) ** r for base_lr in self.base_lrs]
        else:
            val = [base_lr for base_lr in self.base_lrs]
        self._lr = val
        return val

    @property
    def lr(self):
        return self._lr<|MERGE_RESOLUTION|>--- conflicted
+++ resolved
@@ -221,16 +221,6 @@
     if trainer.progress_bar_callback:
         trainer.progress_bar_callback.disable()
 
-<<<<<<< HEAD
-    # Required for saving the model
-    trainer.optimizers, trainer.strategy.lr_scheduler_configs = [], []
-    trainer.model = model
-
-    # Dump model checkpoint
-    trainer.save_checkpoint(str(save_path))
-
-=======
->>>>>>> fe34bf2a
     # Configure optimizer and scheduler
     trainer.strategy.setup_optimizers = lr_finder._exchange_scheduler(trainer, model)
 
