# Copyright The PyTorch Lightning team.
#
# Licensed under the Apache License, Version 2.0 (the "License");
# you may not use this file except in compliance with the License.
# You may obtain a copy of the License at
#
#     http://www.apache.org/licenses/LICENSE-2.0
#
# Unless required by applicable law or agreed to in writing, software
# distributed under the License is distributed on an "AS IS" BASIS,
# WITHOUT WARRANTIES OR CONDITIONS OF ANY KIND, either express or implied.
# See the License for the specific language governing permissions and
# limitations under the License.
import importlib
import os
from typing import List, Optional, Sequence, Union, Callable
from functools import wraps

import numpy as np
import torch
from torch.optim import Optimizer
from torch.optim.lr_scheduler import _LRScheduler
from torch.utils.data import DataLoader

from pytorch_lightning import _logger as log
from pytorch_lightning.callbacks import Callback
from pytorch_lightning.core.datamodule import LightningDataModule
from pytorch_lightning.core.lightning import LightningModule
from pytorch_lightning.loggers.base import DummyLogger
from pytorch_lightning.utilities.exceptions import MisconfigurationException
from pytorch_lightning.utilities.parsing import lightning_hasattr, lightning_setattr
<<<<<<< HEAD
from pytorch_lightning.utilities import rank_zero_warn
=======
from pytorch_lightning.utilities.cloud_io import get_filesystem
>>>>>>> e01190e9

# check if ipywidgets is installed before importing tqdm.auto
# to ensure it won't fail and a progress bar is displayed
if importlib.util.find_spec('ipywidgets') is not None:
    from tqdm.auto import tqdm
else:
    from tqdm import tqdm


def _run_lr_finder_internally(trainer, model: LightningModule):
    """ Call lr finder internally during Trainer.fit() """
    lr_finder = lr_find(trainer, model)
    
    if lr_finder is None:
        return

    lr = lr_finder.suggestion()

    # TODO: log lr.results to self.logger
    if isinstance(trainer.auto_lr_find, str):
        # Try to find requested field, may be nested
        if lightning_hasattr(model, trainer.auto_lr_find):
            lightning_setattr(model, trainer.auto_lr_find, lr)
        else:
            raise MisconfigurationException(
                f'`auto_lr_find` was set to {trainer.auto_lr_find}, however'
                ' could not find this as a field in `model` or `model.hparams`.')
    else:
        if lightning_hasattr(model, 'lr'):
            lightning_setattr(model, 'lr', lr)
        elif lightning_hasattr(model, 'learning_rate'):
            lightning_setattr(model, 'learning_rate', lr)
        else:
            raise MisconfigurationException(
                'When auto_lr_find is set to True, expects that `model` or'
                ' `model.hparams` either has field `lr` or `learning_rate`'
                ' that can overridden')
    log.info(f'Learning rate set to {lr}')


def lr_find(
        trainer,
        model: LightningModule,
        train_dataloader: Optional[DataLoader] = None,
        val_dataloaders: Optional[Union[DataLoader, List[DataLoader]]] = None,
        min_lr: float = 1e-8,
        max_lr: float = 1,
        num_training: int = 100,
        mode: str = 'exponential',
        early_stop_threshold: float = 4.0,
        datamodule: Optional[LightningDataModule] = None,
):
    r"""
    `lr_find` enables the user to do a range test of good initial learning rates,
    to reduce the amount of guesswork in picking a good starting learning rate.

    Args:
        model: Model to do range testing for

        train_dataloader: A PyTorch
            `DataLoader` with training samples. If the model has
            a predefined train_dataloader method, this will be skipped.

        min_lr: minimum learning rate to investigate

        max_lr: maximum learning rate to investigate

        num_training: number of learning rates to test

        mode: search strategy, either 'linear' or 'exponential'. If set to
            'linear' the learning rate will be searched by linearly increasing
            after each batch. If set to 'exponential', will increase learning
            rate exponentially.

        early_stop_threshold: threshold for stopping the search. If the
            loss at any point is larger than early_stop_threshold*best_loss
            then the search is stopped. To disable, set to None.

        datamodule: An optional `LightningDataModule` which holds the training
            and validation dataloader(s). Note that the `train_dataloader` and
            `val_dataloaders` parameters cannot be used at the same time as
            this parameter, or a `MisconfigurationException` will be raised.


    Example::

        # Setup model and trainer
        model = MyModelClass(hparams)
        trainer = pl.Trainer()

        # Run lr finder
        lr_finder = trainer.tuner.lr_find(model, ...)

        # Inspect results
        fig = lr_finder.plot(); fig.show()
        suggested_lr = lr_finder.suggestion()

        # Overwrite lr and create new model
        hparams.lr = suggested_lr
        model = MyModelClass(hparams)

        # Ready to train with new learning rate
        trainer.fit(model)

    """
<<<<<<< HEAD
    if trainer.fast_dev_run:
        rank_zero_warn('Skipping learning rate finder since `fast_dev_run=True`', UserWarning)
        return

    save_path = os.path.join(trainer.default_root_dir, 'lr_find_temp.ckpt')
=======
    save_path = os.path.join(trainer.default_root_dir, 'lr_find_temp_model.ckpt')
>>>>>>> e01190e9

    __lr_finder_dump_params(trainer, model)

    # Prevent going into infinite loop
    trainer.auto_lr_find = False

    # Initialize lr finder object (stores results)
    lr_finder = _LRFinder(mode, min_lr, max_lr, num_training)

    # Use special lr logger callback
    trainer.callbacks = [_LRCallback(num_training,
                                     early_stop_threshold,
                                     progress_bar_refresh_rate=1)]

    # No logging
    trainer.logger = DummyLogger()

    # Max step set to number of iterations
    trainer.max_steps = num_training

    # Disable standard progress bar for fit
    if trainer.progress_bar_callback:
        trainer.progress_bar_callback.disable()

    # Required for saving the model
    trainer.optimizers, trainer.schedulers = [], [],
    trainer.model = model

    # Dump model checkpoint
    trainer.save_checkpoint(str(save_path))

    # Configure optimizer and scheduler
    model.configure_optimizers = lr_finder._exchange_scheduler(model.configure_optimizers)

    # Fit, lr & loss logged in callback
    trainer.fit(model,
                train_dataloader=train_dataloader,
                val_dataloaders=val_dataloaders,
                datamodule=datamodule)

    # Prompt if we stopped early
    if trainer.global_step != num_training:
        log.info('LR finder stopped early due to diverging loss.')

    # Transfer results from callback to lr finder object
    lr_finder.results.update({'lr': trainer.callbacks[0].lrs,
                              'loss': trainer.callbacks[0].losses})
    lr_finder._total_batch_idx = trainer.total_batch_idx  # for debug purpose

    # Reset model state
    if trainer.is_global_zero:
        trainer.checkpoint_connector.restore(str(save_path), on_gpu=trainer.on_gpu)
        fs = get_filesystem(str(save_path))
        if fs.exists(save_path):
            fs.rm(save_path)

    # Finish by resetting variables so trainer is ready to fit model
    __lr_finder_restore_params(trainer, model)
    if trainer.progress_bar_callback:
        trainer.progress_bar_callback.enable()

    return lr_finder


def __lr_finder_dump_params(trainer, model):
    # Prevent going into infinite loop
    trainer.__dumped_params = {
        'auto_lr_find': trainer.auto_lr_find,
        'callbacks': trainer.callbacks,
        'logger': trainer.logger,
        'max_steps': trainer.max_steps,
        'checkpoint_callback': trainer.checkpoint_callback,
        'configure_optimizers': model.configure_optimizers,
    }


def __lr_finder_restore_params(trainer, model):
    trainer.auto_lr_find = trainer.__dumped_params['auto_lr_find']
    trainer.logger = trainer.__dumped_params['logger']
    trainer.callbacks = trainer.__dumped_params['callbacks']
    trainer.max_steps = trainer.__dumped_params['max_steps']
    model.configure_optimizers = trainer.__dumped_params['configure_optimizers']
    del trainer.__dumped_params


class _LRFinder(object):
    """ LR finder object. This object stores the results of Trainer.lr_find().

    Args:
        mode: either `linear` or `exponential`, how to increase lr after each step

        lr_min: lr to start search from

        lr_max: lr to stop search

        num_training: number of steps to take between lr_min and lr_max

    Example::
        # Run lr finder
        lr_finder = trainer.lr_find(model)

        # Results stored in
        lr_finder.results

        # Plot using
        lr_finder.plot()

        # Get suggestion
        lr = lr_finder.suggestion()
    """
    def __init__(self, mode: str, lr_min: float, lr_max: float, num_training: int):
        assert mode in ('linear', 'exponential'), \
            'mode should be either `linear` or `exponential`'

        self.mode = mode
        self.lr_min = lr_min
        self.lr_max = lr_max
        self.num_training = num_training

        self.results = {}
        self._total_batch_idx = 0  # for debug purpose

    def _exchange_scheduler(self, configure_optimizers: Callable):
        """ Decorate configure_optimizers methods such that it returns the users
            originally specified optimizer together with a new scheduler that
            that takes care of the learning rate search.
        """
        @wraps(configure_optimizers)
        def func():
            # Decide the structure of the output from configure_optimizers
            # Same logic as method `init_optimizers` in trainer/optimizers.py
            optim_conf = configure_optimizers()
            if isinstance(optim_conf, Optimizer):
                optimizers = [optim_conf]
            elif isinstance(optim_conf, (list, tuple)) and len(optim_conf) == 2 \
                    and isinstance(optim_conf[0], list):
                optimizers, _ = optim_conf
            elif isinstance(optim_conf, dict):
                optimizers = [optim_conf["optimizer"]]
            elif isinstance(optim_conf, (list, tuple)) and isinstance(optim_conf[0], dict):
                optimizers = [opt_dict["optimizer"] for opt_dict in optim_conf]
            elif isinstance(optim_conf, (list, tuple)):
                optimizers = [optim_conf]

            if len(optimizers) != 1:
                raise MisconfigurationException(
                    f'`model.configure_optimizers()` returned {len(optimizers)}, but'
                    ' learning rate finder only works with single optimizer')

            optimizer = optimizers[0]

            new_lrs = [self.lr_min] * len(optimizer.param_groups)
            for param_group, new_lr in zip(optimizer.param_groups, new_lrs):
                param_group["lr"] = new_lr
                param_group["initial_lr"] = new_lr

            args = (optimizer, self.lr_max, self.num_training)
            scheduler = _LinearLR(*args) if self.mode == 'linear' else _ExponentialLR(*args)

            return [optimizer], [{'scheduler': scheduler,
                                  'interval': 'step'}]

        return func

    def plot(self, suggest: bool = False, show: bool = False):
        """ Plot results from lr_find run
        Args:
            suggest: if True, will mark suggested lr to use with a red point

            show: if True, will show figure
        """
        import matplotlib.pyplot as plt

        lrs = self.results["lr"]
        losses = self.results["loss"]

        fig, ax = plt.subplots()

        # Plot loss as a function of the learning rate
        ax.plot(lrs, losses)
        if self.mode == 'exponential':
            ax.set_xscale("log")
        ax.set_xlabel("Learning rate")
        ax.set_ylabel("Loss")

        if suggest:
            _ = self.suggestion()
            if self._optimal_idx:
                ax.plot(lrs[self._optimal_idx], losses[self._optimal_idx],
                        markersize=10, marker='o', color='red')

        if show:
            plt.show()

        return fig

    def suggestion(self, skip_begin: int = 10, skip_end: int = 1):
        """ This will propose a suggestion for choice of initial learning rate
        as the point with the steepest negative gradient.

        Returns:
            lr: suggested initial learning rate to use
            skip_begin: how many samples to skip in the beginning. Prevent too naive estimates
            skip_end: how many samples to skip in the end. Prevent too optimistic estimates

        """
        try:
            loss = np.array(self.results["loss"][skip_begin:-skip_end])
            loss = loss[np.isfinite(loss)]
            min_grad = np.gradient(loss).argmin()
            self._optimal_idx = min_grad + skip_begin
            return self.results["lr"][self._optimal_idx]
        except Exception:
            log.exception('Failed to compute suggesting for `lr`. There might not be enough points.')
            self._optimal_idx = None


class _LRCallback(Callback):
    """ Special callback used by the learning rate finder. This callbacks log
    the learning rate before each batch and log the corresponding loss after
    each batch.

    Args:
        num_training: number of iterations done by the learning rate finder
        early_stop_threshold: threshold for stopping the search. If the
            loss at any point is larger than ``early_stop_threshold*best_loss``
            then the search is stopped. To disable, set to ``None``.
        progress_bar_refresh_rate: rate to refresh the progress bar for
            the learning rate finder
        beta: smoothing value, the loss being logged is a running average of
            loss values logged until now. ``beta`` controls the forget rate i.e.
            if ``beta=0`` all past information is ignored.

    """
    def __init__(self, num_training: int,
                 early_stop_threshold: float = 4.0,
                 progress_bar_refresh_rate: int = 0,
                 beta: float = 0.98):
        self.num_training = num_training
        self.early_stop_threshold = early_stop_threshold
        self.beta = beta
        self.losses = []
        self.lrs = []
        self.avg_loss = 0.0
        self.best_loss = 0.0
        self.progress_bar_refresh_rate = progress_bar_refresh_rate
        self.progress_bar = None

    def on_batch_start(self, trainer, pl_module):
        """ Called before each training batch, logs the lr that will be used """
        if (trainer.batch_idx + 1) % trainer.accumulate_grad_batches != 0:
            return

        if self.progress_bar_refresh_rate and self.progress_bar is None:
            self.progress_bar = tqdm(desc='Finding best initial lr', total=self.num_training)

        self.lrs.append(trainer.lr_schedulers[0]['scheduler'].lr[0])

    def on_train_batch_end(self, trainer, pl_module, outputs, batch, batch_idx, dataloader_idx):
        """ Called when the training batch ends, logs the calculated loss """
        if (trainer.batch_idx + 1) % trainer.accumulate_grad_batches != 0:
            return

        if self.progress_bar:
            self.progress_bar.update()

        current_loss = trainer.train_loop.running_loss.last().item()
        current_step = trainer.global_step + 1  # remove the +1 in 1.0

        # Avg loss (loss with momentum) + smoothing
        self.avg_loss = self.beta * self.avg_loss + (1 - self.beta) * current_loss
        smoothed_loss = self.avg_loss / (1 - self.beta**current_step)

        # Check if we diverging
        if self.early_stop_threshold is not None:
            if current_step > 1 and smoothed_loss > self.early_stop_threshold * self.best_loss:
                trainer.max_steps = current_step  # stop signal
                if self.progress_bar:
                    self.progress_bar.close()

        # Save best loss for diverging checking
        if smoothed_loss < self.best_loss or current_step == 1:
            self.best_loss = smoothed_loss

        self.losses.append(smoothed_loss)


class _LinearLR(_LRScheduler):
    """Linearly increases the learning rate between two boundaries
    over a number of iterations.
    Arguments:

        optimizer: wrapped optimizer.

        end_lr: the final learning rate.

        num_iter: the number of iterations over which the test occurs.

        last_epoch: the index of last epoch. Default: -1.
    """
    last_epoch: int
    base_lrs: Sequence

    def __init__(self,
                 optimizer: torch.optim.Optimizer,
                 end_lr: float,
                 num_iter: int,
                 last_epoch: int = -1):
        self.end_lr = end_lr
        self.num_iter = num_iter
        super(_LinearLR, self).__init__(optimizer, last_epoch)

    def get_lr(self):
        curr_iter = self.last_epoch + 1
        r = curr_iter / self.num_iter

        if self.last_epoch > 0:
            val = [base_lr + r * (self.end_lr - base_lr) for base_lr in self.base_lrs]
        else:
            val = [base_lr for base_lr in self.base_lrs]
        self._lr = val
        return val

    @property
    def lr(self):
        return self._lr


class _ExponentialLR(_LRScheduler):
    """Exponentially increases the learning rate between two boundaries
    over a number of iterations.

    Arguments:

        optimizer: wrapped optimizer.

        end_lr: the final learning rate.

        num_iter: the number of iterations over which the test occurs.

        last_epoch: the index of last epoch. Default: -1.
    """
    last_epoch: int
    base_lrs: Sequence

    def __init__(self,
                 optimizer: torch.optim.Optimizer,
                 end_lr: float,
                 num_iter: int,
                 last_epoch: int = -1):
        self.end_lr = end_lr
        self.num_iter = num_iter
        super(_ExponentialLR, self).__init__(optimizer, last_epoch)

    def get_lr(self):
        curr_iter = self.last_epoch + 1
        r = curr_iter / self.num_iter

        if self.last_epoch > 0:
            val = [base_lr * (self.end_lr / base_lr) ** r for base_lr in self.base_lrs]
        else:
            val = [base_lr for base_lr in self.base_lrs]
        self._lr = val
        return val

    @property
    def lr(self):
        return self._lr<|MERGE_RESOLUTION|>--- conflicted
+++ resolved
@@ -29,11 +29,9 @@
 from pytorch_lightning.loggers.base import DummyLogger
 from pytorch_lightning.utilities.exceptions import MisconfigurationException
 from pytorch_lightning.utilities.parsing import lightning_hasattr, lightning_setattr
-<<<<<<< HEAD
 from pytorch_lightning.utilities import rank_zero_warn
-=======
 from pytorch_lightning.utilities.cloud_io import get_filesystem
->>>>>>> e01190e9
+
 
 # check if ipywidgets is installed before importing tqdm.auto
 # to ensure it won't fail and a progress bar is displayed
@@ -46,7 +44,7 @@
 def _run_lr_finder_internally(trainer, model: LightningModule):
     """ Call lr finder internally during Trainer.fit() """
     lr_finder = lr_find(trainer, model)
-    
+
     if lr_finder is None:
         return
 
@@ -139,15 +137,11 @@
         trainer.fit(model)
 
     """
-<<<<<<< HEAD
     if trainer.fast_dev_run:
         rank_zero_warn('Skipping learning rate finder since `fast_dev_run=True`', UserWarning)
         return
 
-    save_path = os.path.join(trainer.default_root_dir, 'lr_find_temp.ckpt')
-=======
     save_path = os.path.join(trainer.default_root_dir, 'lr_find_temp_model.ckpt')
->>>>>>> e01190e9
 
     __lr_finder_dump_params(trainer, model)
 
