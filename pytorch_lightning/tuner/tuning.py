# Copyright The PyTorch Lightning team.
#
# Licensed under the Apache License, Version 2.0 (the "License");
# you may not use this file except in compliance with the License.
# You may obtain a copy of the License at
#
#     http://www.apache.org/licenses/LICENSE-2.0
#
# Unless required by applicable law or agreed to in writing, software
# distributed under the License is distributed on an "AS IS" BASIS,
# WITHOUT WARRANTIES OR CONDITIONS OF ANY KIND, either express or implied.
# See the License for the specific language governing permissions and
# limitations under the License.
from pytorch_lightning.tuner.batch_size_scaling import scale_batch_size
from pytorch_lightning.tuner.auto_gpu_select import pick_multiple_gpus
from pytorch_lightning.tuner.lr_finder import _run_lr_finder_internally, lr_find
from pytorch_lightning.core.lightning import LightningModule
from pytorch_lightning.core.datamodule import LightningDataModule
from pytorch_lightning.utilities import rank_zero_warn
from typing import Optional, List, Union
from torch.utils.data import DataLoader


class Tuner:

    def __init__(self, trainer):
        self.trainer = trainer

    def on_trainer_init(self, auto_lr_find, auto_scale_batch_size):
        self.trainer.auto_lr_find = auto_lr_find
        self.trainer.auto_scale_batch_size = auto_scale_batch_size

    def scale_batch_size(self,
                         model,
                         mode: str = 'power',
                         steps_per_trial: int = 3,
                         init_val: int = 2,
                         max_trials: int = 25,
                         batch_arg_name: str = 'batch_size',
                         **fit_kwargs):
        r"""
        Will iteratively try to find the largest batch size for a given model
        that does not give an out of memory (OOM) error.

        Args:
            model: Model to fit.

            mode: string setting the search mode. Either `power` or `binsearch`.
                If mode is `power` we keep multiplying the batch size by 2, until
                we get an OOM error. If mode is 'binsearch', we will initially
                also keep multiplying by 2 and after encountering an OOM error
                do a binary search between the last successful batch size and the
                batch size that failed.

            steps_per_trial: number of steps to run with a given batch size.
                Idealy 1 should be enough to test if a OOM error occurs,
                however in practise a few are needed

            init_val: initial batch size to start the search with

            max_trials: max number of increase in batch size done before
               algorithm is terminated

            batch_arg_name: name of the attribute that stores the batch size.
                It is expected that the user has provided a model or datamodule that has a hyperparameter
                with that name. We will look for this attribute name in the following places

                - `model`
                - `model.hparams`
                - `model.datamodule`
                - `trainer.datamodule` (the datamodule passed to the tune method)

            **fit_kwargs: remaining arguments to be passed to .fit(), e.g., dataloader
                or datamodule.

        """
<<<<<<< HEAD
=======
        if self.trainer.fast_dev_run:
            rank_zero_warn('Skipping batch size scaler since `fast_dev_run=True`', UserWarning)
            return
>>>>>>> 97ca9673
        return scale_batch_size(
            self.trainer, model, mode, steps_per_trial, init_val, max_trials, batch_arg_name, **fit_kwargs
        )

    def lr_find(
            self,
            model: LightningModule,
            train_dataloader: Optional[DataLoader] = None,
            val_dataloaders: Optional[Union[DataLoader, List[DataLoader]]] = None,
            min_lr: float = 1e-8,
            max_lr: float = 1,
            num_training: int = 100,
            mode: str = 'exponential',
            early_stop_threshold: float = 4.0,
            datamodule: Optional[LightningDataModule] = None
    ):
        return lr_find(
            self.trainer,
            model,
            train_dataloader,
            val_dataloaders,
            min_lr,
            max_lr,
            num_training,
            mode,
            early_stop_threshold,
            datamodule,
        )

    def internal_find_lr(self, trainer, model: LightningModule):
        return _run_lr_finder_internally(trainer, model)

    def pick_multiple_gpus(self, num_gpus: int):
        return pick_multiple_gpus(num_gpus)<|MERGE_RESOLUTION|>--- conflicted
+++ resolved
@@ -16,7 +16,6 @@
 from pytorch_lightning.tuner.lr_finder import _run_lr_finder_internally, lr_find
 from pytorch_lightning.core.lightning import LightningModule
 from pytorch_lightning.core.datamodule import LightningDataModule
-from pytorch_lightning.utilities import rank_zero_warn
 from typing import Optional, List, Union
 from torch.utils.data import DataLoader
 
@@ -74,12 +73,6 @@
                 or datamodule.
 
         """
-<<<<<<< HEAD
-=======
-        if self.trainer.fast_dev_run:
-            rank_zero_warn('Skipping batch size scaler since `fast_dev_run=True`', UserWarning)
-            return
->>>>>>> 97ca9673
         return scale_batch_size(
             self.trainer, model, mode, steps_per_trial, init_val, max_trials, batch_arg_name, **fit_kwargs
         )
