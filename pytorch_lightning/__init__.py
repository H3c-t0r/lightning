"""Root package info."""

<<<<<<< HEAD
__version__ = "20201211"
=======
__version__ = '1.1.1rc0'
>>>>>>> 16feb513
__author__ = 'William Falcon et al.'
__author_email__ = 'waf2107@columbia.edu'
__license__ = 'Apache-2.0'
__copyright__ = 'Copyright (c) 2018-2020, %s.' % __author__
__homepage__ = 'https://github.com/PyTorchLightning/pytorch-lightning'
# this has to be simple string, see: https://github.com/pypa/twine/issues/522
__docs__ = (
    "PyTorch Lightning is the lightweight PyTorch wrapper for ML researchers."
    " Scale your models. Write less boilerplate."
)
__long_docs__ = """
Lightning is a way to organize your PyTorch code to decouple the science code from the engineering.
 It's more of a style-guide than a framework.

In Lightning, you organize your code into 3 distinct categories:

1. Research code (goes in the LightningModule).
2. Engineering code (you delete, and is handled by the Trainer).
3. Non-essential research code (logging, etc. this goes in Callbacks).

Although your research/production project might start simple, once you add things like GPU AND TPU training,
 16-bit precision, etc, you end up spending more time engineering than researching.
 Lightning automates AND rigorously tests those parts for you.

Overall, Lightning guarantees rigorously tested, correct, modern best practices for the automated parts.

Documentation
-------------
- https://pytorch-lightning.readthedocs.io/en/latest
- https://pytorch-lightning.readthedocs.io/en/stable
"""

import logging as python_logging
import os

_logger = python_logging.getLogger("lightning")
_logger.addHandler(python_logging.StreamHandler())
_logger.setLevel(python_logging.INFO)

PACKAGE_ROOT = os.path.dirname(__file__)
PROJECT_ROOT = os.path.dirname(PACKAGE_ROOT)

try:
    # This variable is injected in the __builtins__ by the build
    # process. It used to enable importing subpackages of skimage when
    # the binaries are not built
    _ = None if __LIGHTNING_SETUP__ else None
except NameError:
    __LIGHTNING_SETUP__: bool = False

if __LIGHTNING_SETUP__:
    import sys  # pragma: no-cover

    sys.stdout.write(f'Partial import of `{__name__}` during the build process.\n')  # pragma: no-cover
    # We are not importing the rest of the lightning during the build process, as it may not be compiled yet
else:
    from pytorch_lightning import metrics
    from pytorch_lightning.callbacks import Callback
    from pytorch_lightning.core import LightningDataModule, LightningModule
    from pytorch_lightning.trainer import Trainer
    from pytorch_lightning.utilities.seed import seed_everything

    __all__ = [
        'Trainer',
        'LightningDataModule',
        'LightningModule',
        'Callback',
        'seed_everything',
        'metrics',
    ]

# for compatibility with namespace packages
__import__('pkg_resources').declare_namespace(__name__)<|MERGE_RESOLUTION|>--- conflicted
+++ resolved
@@ -1,10 +1,6 @@
 """Root package info."""
 
-<<<<<<< HEAD
-__version__ = "20201211"
-=======
 __version__ = '1.1.1rc0'
->>>>>>> 16feb513
 __author__ = 'William Falcon et al.'
 __author_email__ = 'waf2107@columbia.edu'
 __license__ = 'Apache-2.0'
