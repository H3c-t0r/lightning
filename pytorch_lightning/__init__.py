--- conflicted
+++ resolved
@@ -1,21 +1,11 @@
 """Root package info."""
 
-<<<<<<< HEAD
-import logging
-import os
-import sys
-import time
-
-_this_year = time.strftime("%Y")
-__version__ = '1.1.7'
-=======
 import logging as python_logging
 import os
 import time
 
 _this_year = time.strftime("%Y")
 __version__ = '1.3.0dev'
->>>>>>> 863a70c2
 __author__ = 'William Falcon et al.'
 __author_email__ = 'waf2107@columbia.edu'
 __license__ = 'Apache-2.0'
@@ -51,17 +41,9 @@
 _logger = logging.getLogger(__name__)
 _logger.setLevel(logging.INFO)
 
-<<<<<<< HEAD
-# if root logger has handlers, propagate messages up and let root logger process them
-if not _root_logger.hasHandlers():
-    _logger.addHandler(logging.StreamHandler())
-    _logger.propagate = False
-
-=======
 _logger = python_logging.getLogger("lightning")
 _logger.addHandler(python_logging.StreamHandler())
 _logger.setLevel(python_logging.INFO)
->>>>>>> 863a70c2
 
 _PACKAGE_ROOT = os.path.dirname(__file__)
 _PROJECT_ROOT = os.path.dirname(_PACKAGE_ROOT)
