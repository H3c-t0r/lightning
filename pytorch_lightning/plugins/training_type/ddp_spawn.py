# Copyright The PyTorch Lightning team.
#
# Licensed under the Apache License, Version 2.0 (the "License");
# you may not use this file except in compliance with the License.
# You may obtain a copy of the License at
#
#     http://www.apache.org/licenses/LICENSE-2.0
#
# Unless required by applicable law or agreed to in writing, software
# distributed under the License is distributed on an "AS IS" BASIS,
# WITHOUT WARRANTIES OR CONDITIONS OF ANY KIND, either express or implied.
# See the License for the specific language governing permissions and
# limitations under the License.
import logging
import os
import re
from functools import partial
from multiprocessing.queues import SimpleQueue
from typing import Any, Callable, Dict, List, Optional, Union

import numpy as np
import torch
import torch.distributed
import torch.multiprocessing as mp
from torch.nn import Module
from torch.nn.parallel.distributed import DistributedDataParallel

import pytorch_lightning as pl
from pytorch_lightning.overrides import LightningDistributedModule
from pytorch_lightning.overrides.distributed import prepare_for_backward
from pytorch_lightning.overrides.torch_distributed import broadcast_object_list
from pytorch_lightning.plugins.environments.cluster_environment import ClusterEnvironment
from pytorch_lightning.plugins.io.checkpoint_plugin import CheckpointIO
from pytorch_lightning.plugins.training_type.parallel import ParallelPlugin
from pytorch_lightning.trainer.states import TrainerFn
from pytorch_lightning.utilities import (
    _TORCH_GREATER_EQUAL_1_7,
    _TORCH_GREATER_EQUAL_1_8,
    rank_zero_deprecation,
    rank_zero_warn,
)
from pytorch_lightning.utilities.apply_func import apply_to_collection
from pytorch_lightning.utilities.cloud_io import atomic_save
from pytorch_lightning.utilities.cloud_io import load as pl_load
from pytorch_lightning.utilities.distributed import distributed_available
from pytorch_lightning.utilities.distributed import group as _group
from pytorch_lightning.utilities.distributed import init_ddp_connection, rank_zero_only, ReduceOp, sync_ddp_if_available
from pytorch_lightning.utilities.model_helpers import is_overridden
from pytorch_lightning.utilities.seed import reset_seed
from pytorch_lightning.utilities.types import STEP_OUTPUT

if _TORCH_GREATER_EQUAL_1_8:
    from pytorch_lightning.utilities.distributed import register_ddp_comm_hook

log = logging.getLogger(__name__)


class DDPSpawnPlugin(ParallelPlugin):
    """Spawns processes using the :func:`torch.multiprocessing.spawn` method and joins processes after training
    finishes."""

    distributed_backend = "ddp_spawn"

    def __init__(
        self,
        parallel_devices: Optional[List[torch.device]] = None,
        num_nodes: Optional[int] = None,
        cluster_environment: Optional[ClusterEnvironment] = None,
        checkpoint_io: Optional[CheckpointIO] = None,
        sync_batchnorm: Optional[bool] = None,
        ddp_comm_state: Optional[object] = None,
        ddp_comm_hook: Optional[callable] = None,
        ddp_comm_wrapper: Optional[callable] = None,
        **kwargs: Any,
    ):
        super().__init__(
            parallel_devices=parallel_devices,
            cluster_environment=cluster_environment,
            checkpoint_io=checkpoint_io,
        )
        if num_nodes is not None:
            rank_zero_deprecation(
                "Argument `num_nodes` in `DDPSpawnPlugin` is deprecated in v1.4, and will be removed in v1.6. "
                "Notice that it will be overriden by the trainer setting."
            )
        self._num_nodes = num_nodes or 1
        if sync_batchnorm is not None:
            rank_zero_deprecation(
                "Argument `sync_batchnorm` in `DDPSpawnPlugin` is deprecated in v1.4, and will be removed in v1.6. "
                "Notice that it will be overriden by the trainer setting."
            )
        self._sync_batchnorm = sync_batchnorm or False
        self._ddp_kwargs = kwargs
        self.num_processes = len(parallel_devices) if parallel_devices is not None else 0
        self.mp_queue = None
        self._ddp_comm_state = ddp_comm_state
        self._ddp_comm_hook = ddp_comm_hook
        self._ddp_comm_wrapper = ddp_comm_wrapper
        self._local_rank = 0
        self.set_world_ranks()

    @property
    def num_nodes(self) -> int:
        return self._num_nodes

    @num_nodes.setter
    def num_nodes(self, num_nodes: int) -> None:
        # note that world ranks is related to num_nodes, when resetting it, need to reset world ranks
        self._num_nodes = num_nodes
        self.set_world_ranks()

    @property
    def sync_batchnorm(self) -> bool:
        return self._sync_batchnorm

    @sync_batchnorm.setter
    def sync_batchnorm(self, sync_batchnorm: bool) -> None:
        self._sync_batchnorm = sync_batchnorm

    @property
    def local_rank(self) -> int:
        return self._local_rank

    def __getstate__(self):
        """Makes this plugin pickleable without destroying the queue in the current process."""
        state = self.__dict__.copy()
        state["mp_queue"] = None
        return state

    def __setstate__(self, state):
        self.__dict__ = state

    @property
    def root_device(self):
        return self.parallel_devices[self.local_rank]

    @property
    def distributed_sampler_kwargs(self):
        distributed_sampler_kwargs = dict(num_replicas=(self.num_nodes * self.num_processes), rank=self.global_rank)
        return distributed_sampler_kwargs

    @property
    def _is_single_process_single_device(self):
        return True

    def setup(self) -> None:
        os.environ["MASTER_PORT"] = str(self.cluster_environment.master_port())
        # pass in a state q
        smp = mp.get_context("spawn")
        self.mp_queue = smp.SimpleQueue()

    def setup_model(self, model: Module) -> Module:
        return DistributedDataParallel(module=model, device_ids=self.determine_ddp_device_ids(), **self._ddp_kwargs)

    def set_world_ranks(self, process_idx: int = 0) -> None:
        self._local_rank = process_idx
        if self.cluster_environment is None:
            return
        self.cluster_environment.set_global_rank(self.node_rank * self.num_processes + self.local_rank)
        self.cluster_environment.set_world_size(self.num_nodes * self.num_processes)
        rank_zero_only.rank = self.cluster_environment.global_rank()

    def get_mp_spawn_kwargs(self, trainer: Optional["pl.Trainer"] = None) -> Dict[str, Any]:
        return {"nprocs": self.num_processes}

    def start_training(self, trainer: "pl.Trainer") -> None:
        self.spawn(self.new_process, trainer, self.mp_queue)
        # reset optimizers, since main process is never used for training and thus does not have a valid optim state
        trainer.optimizers = []

    def start_evaluating(self, trainer: "pl.Trainer") -> None:
        self.spawn(self.new_process, trainer, self.mp_queue)

    def start_predicting(self, trainer: "pl.Trainer") -> None:
        self.spawn(self.new_process, trainer, self.mp_queue)

    def spawn(self, function: Callable, *args: Any, **kwargs: Any) -> None:
        """Spawn processes that run the given function.

        Args:
<<<<<<< HEAD
            function: The function to spawn processes from. It must at least accept one positional argument for the
                process index.
=======
            function: The function to spawn processes from.
>>>>>>> bcb94de9
            *args: Optional positional arguments that will be passed to the function in addition to the process index.
                These arguments must be pickleable.
            **kwargs: Optional named arguments that will be passed to the function in addition to the process index.
                These arguments must be pickleable.
        """
        os.environ["MASTER_PORT"] = str(self.cluster_environment.master_port())
        mp.spawn(self._wrapped_function, args=(function, args, kwargs), **self.get_mp_spawn_kwargs())

    def _wrapped_function(self, process_idx: int, function: Callable, args: Any, kwargs: Any) -> None:
        self._worker_setup(process_idx)
        function(*args, **kwargs)

    def _worker_setup(self, process_idx: int):
        reset_seed()
        self.set_world_ranks(process_idx)
        rank_zero_only.rank = self.global_rank
        init_ddp_connection(self.cluster_environment, self.torch_distributed_backend, self.global_rank, self.world_size)

    def new_process(self, trainer: "pl.Trainer", mp_queue: SimpleQueue) -> None:
        self.mp_queue = mp_queue

        # move the model to the correct device
        self.model_to_device()

        if self.sync_batchnorm:
            self.model = self.configure_sync_batchnorm(self.model)

        # skip wrapping the model if we are not fitting as no gradients need to be exchanged
        trainer_fn = self.lightning_module.trainer.state.fn
        if trainer_fn == TrainerFn.FITTING:
            self.configure_ddp()

        self.barrier()

        results = trainer.run_stage()

        # persist info in ddp_spawn
        self.__transfer_distrib_spawn_state_on_fit_end(trainer, results)

        # ensure that spawned processes go through teardown before joining
        trainer._call_teardown_hook()

    def post_dispatch(self, trainer: "pl.Trainer"):
        # restore main state with best weights
        best_path = self.mp_queue.get()
        last_path = self.mp_queue.get()
        self._results = self.mp_queue.get()
        # get the `callback_metrics` and set it to the trainer
        # only in case the user does not override it.
        # TODO: Remove the if in v1.7
        if is_overridden("get_from_queue", self.lightning_module):
            self.lightning_module.get_from_queue(self.mp_queue)
        else:
            self.get_from_queue(trainer, self.mp_queue)

        # recover the weights of the processes trained in the children
        self.__recover_child_process_weights(best_path, last_path)

    def pre_configure_ddp(self):
        # if unset, default `find_unused_parameters` `True`
        # Many models require setting this parameter to True, as there are corner cases
        # when not all parameter backward hooks are fired by the autograd engine even if require_grad is set to True.
        # This flag does come with a performance hit, so it is suggested to disable in cases where it is possible.
        self._ddp_kwargs["find_unused_parameters"] = self._ddp_kwargs.get("find_unused_parameters", True)
        # todo: PyTorch 1.7.0 DDP introduces `self.reducer._rebuild_buckets()` breaking manual_optimization
        if (
            _TORCH_GREATER_EQUAL_1_7
            and not self.lightning_module.automatic_optimization
            and not self._ddp_kwargs.get("find_unused_parameters", False)
        ):
            rank_zero_warn(
                "From PyTorch 1.7.0, Lightning ``manual_optimization`` needs to set ``find_unused_parameters=True`` "
                "to properly work with DDP."
            )
            self._ddp_kwargs["find_unused_parameters"] = True

    def _register_ddp_hooks(self) -> None:
        # currently, DDP communication hooks only work with NCCL backend and SPSD (single process single device) mode
        # https://github.com/pytorch/pytorch/blob/v1.8.0/torch/nn/parallel/distributed.py#L1080-L1084
        if _TORCH_GREATER_EQUAL_1_8 and self.on_gpu and self._is_single_process_single_device:
            register_ddp_comm_hook(
                model=self._model,
                ddp_comm_state=self._ddp_comm_state,
                ddp_comm_hook=self._ddp_comm_hook,
                ddp_comm_wrapper=self._ddp_comm_wrapper,
            )

    def configure_ddp(self) -> None:
        self.pre_configure_ddp()
        self._model = self.setup_model(LightningDistributedModule(self.model))
        self._register_ddp_hooks()

    def determine_ddp_device_ids(self):
        if self.root_device.type == "cpu":
            return None
        return [self.root_device.index]

    def __transfer_distrib_spawn_state_on_fit_end(self, trainer: "pl.Trainer", results: Any) -> None:
        checkpoint_callback = trainer.checkpoint_callback
        best_model_path = checkpoint_callback.best_model_path if checkpoint_callback else None

        # requires to compute the state_dict on all processes in case Metrics are present
        state_dict = self.lightning_module.state_dict()

        if self.global_rank == 0 and self.mp_queue is not None:
            rank_zero_warn("cleaning up ddp environment...")

            # save the last weights
            last_path = None
            if trainer.state.fn == TrainerFn.FITTING and best_model_path is not None and len(best_model_path) > 0:
                last_path = re.sub(".ckpt", ".tmp_end.ckpt", best_model_path)
                atomic_save(state_dict, last_path)

            # todo, pass complete checkpoint as state dictionary
            self.mp_queue.put(best_model_path)
            self.mp_queue.put(last_path)
            self.mp_queue.put(results)
            # adds the `callback_metrics` to the queue
            # TODO: Remove the if in v1.7
            if is_overridden("add_to_queue", self.lightning_module):
                self.lightning_module.add_to_queue(self.mp_queue)
            else:
                self.add_to_queue(trainer, self.mp_queue)

    def __recover_child_process_weights(self, best_path, last_path):
        # transfer back the best path to the trainer
        if self.lightning_module.trainer.checkpoint_callback:
            self.lightning_module.trainer.checkpoint_callback.best_model_path = best_path
        # todo, pass also best score

        # load last weights
        if last_path is not None and self.lightning_module.trainer.state.fn == TrainerFn.FITTING:
            ckpt = pl_load(last_path, map_location=lambda storage, loc: storage)
            self.lightning_module.load_state_dict(ckpt)

    def barrier(self, *args, **kwargs) -> None:
        if not distributed_available():
            return
        if _TORCH_GREATER_EQUAL_1_8 and torch.distributed.get_backend() == "nccl":
            torch.distributed.barrier(device_ids=self.determine_ddp_device_ids())
        else:
            torch.distributed.barrier()

    def broadcast(self, obj: object, src: int = 0) -> object:
        if not distributed_available():
            return obj
        obj = [obj]
        if self.global_rank != src:
            obj = [None]
        broadcast_object_list(obj, src, group=_group.WORLD)
        return obj[0]

    def model_to_device(self):
        if self.root_device.type == "cuda":
            # set the device on the spawned subprocesses
            torch.cuda.set_device(self.root_device)
        self.model.to(self.root_device)

    def pre_backward(self, closure_loss: torch.Tensor) -> None:
        """Run before precision plugin executes backward."""
        if not self.lightning_module.automatic_optimization:
            prepare_for_backward(self.model, closure_loss)

    def reduce(self, tensor, group: Optional[Any] = None, reduce_op: Union[ReduceOp, str] = "mean") -> torch.Tensor:
        """Reduces a tensor from several distributed processes to one aggregated tensor.

        Args:
            tensor: the tensor to sync and reduce
            group: the process group to gather results from. Defaults to all processes (world)
            reduce_op: the reduction operation. Defaults to 'mean'/'avg'.
                Can also be a string 'sum' to calculate the sum during reduction.

        Return:
            reduced value, except when the input was not a tensor the output remains is unchanged
        """
        if isinstance(tensor, torch.Tensor):
            tensor = sync_ddp_if_available(tensor, group, reduce_op=reduce_op)
        return tensor

    def training_step(self, *args, **kwargs) -> Optional[Any]:
        return self.model(*args, **kwargs)

    def validation_step(self, *args, **kwargs) -> Optional[STEP_OUTPUT]:
        if isinstance(self.model, DistributedDataParallel):
            # used when calling `trainer.fit`
            return self.model(*args, **kwargs)
        else:
            # used when calling `trainer.validate`
            return self.lightning_module.validation_step(*args, **kwargs)

    def test_step(self, *args, **kwargs) -> Optional[STEP_OUTPUT]:
        return self.lightning_module.test_step(*args, **kwargs)

    def predict_step(self, *args, **kwargs) -> Any:
        return self.lightning_module.predict_step(*args, **kwargs)

    def post_training_step(self):
        if not self.lightning_module.automatic_optimization:
            self.model.require_backward_grad_sync = True

    def add_to_queue(self, trainer: "pl.Trainer", queue: torch.multiprocessing.SimpleQueue) -> None:
        """Appends the :attr:`trainer.callback_metrics` dictionary to the given queue. To avoid issues with memory
        sharing, we cast the data to numpy.

        Args:
            queue: the instance of the queue to append the data.
        """
        callback_metrics: dict = apply_to_collection(
            trainer.callback_metrics, torch.Tensor, lambda x: x.cpu().numpy()
        )  # send as numpy to avoid issues with memory sharing
        queue.put(callback_metrics)

    def get_from_queue(self, trainer: "pl.Trainer", queue: torch.multiprocessing.SimpleQueue) -> None:
        """Retrieve the :attr:`trainer.callback_metrics` dictionary from the given queue. To preserve consistency,
        we cast back the data to ``torch.Tensor``.

        Args:
            queue: the instance of the queue from where to get the data.
        """
        # NOTE: `add_to_queue` needs to be called before
        callback_metrics: dict = queue.get()
        trainer.callback_metrics.update(apply_to_collection(callback_metrics, np.ndarray, lambda x: torch.tensor(x)))

    @classmethod
    def register_plugins(cls, plugin_registry: Dict) -> None:
        plugin_registry.register(
            "ddp_spawn_find_unused_parameters_false",
            cls,
            description="DDPSpawn Plugin with `find_unused_parameters` as False",
            find_unused_parameters=False,
        )

    def teardown(self) -> None:
        if isinstance(self.model, DistributedDataParallel):
            self.model = self.lightning_module

        if self.on_gpu:
            # GPU teardown
            self.lightning_module.cpu()
            # clean up memory
            torch.cuda.empty_cache()<|MERGE_RESOLUTION|>--- conflicted
+++ resolved
@@ -178,12 +178,7 @@
         """Spawn processes that run the given function.
 
         Args:
-<<<<<<< HEAD
-            function: The function to spawn processes from. It must at least accept one positional argument for the
-                process index.
-=======
             function: The function to spawn processes from.
->>>>>>> bcb94de9
             *args: Optional positional arguments that will be passed to the function in addition to the process index.
                 These arguments must be pickleable.
             **kwargs: Optional named arguments that will be passed to the function in addition to the process index.
