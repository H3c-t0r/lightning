--- conflicted
+++ resolved
@@ -266,11 +266,7 @@
             self.lightning_module.add_to_queue(extra)
         self.add_to_queue(trainer, extra)
 
-<<<<<<< HEAD
-        return _SpawnOutput(best_model_path, weights_path, results, extra)
-=======
-        return _SpawnOutput(best_model_path, last_path, trainer.state, results, extra)
->>>>>>> 5f8504ee
+        return _SpawnOutput(best_model_path, weights_path, trainer.state, results, extra)
 
     def _recover_results_in_main_process(self, spawn_output: "_SpawnOutput", trainer) -> None:
         # transfer back the best path to the trainer
@@ -420,11 +416,7 @@
 
 class _SpawnOutput(NamedTuple):
     best_model_path: Optional[_PATH]
-<<<<<<< HEAD
     weights_path: Optional[_PATH]
-=======
-    last_path: Optional[_PATH]
     trainer_state: TrainerState
->>>>>>> 5f8504ee
     trainer_results: Any
     extra: _FakeQueue