# Copyright The PyTorch Lightning team.
#
# Licensed under the Apache License, Version 2.0 (the "License");
# you may not use this file except in compliance with the License.
# You may obtain a copy of the License at
#
#     http://www.apache.org/licenses/LICENSE-2.0
#
# Unless required by applicable law or agreed to in writing, software
# distributed under the License is distributed on an "AS IS" BASIS,
# WITHOUT WARRANTIES OR CONDITIONS OF ANY KIND, either express or implied.
# See the License for the specific language governing permissions and
# limitations under the License.
import logging
import os
import shutil
import signal
import subprocess
import sys
import tempfile
import time
from time import sleep
from typing import Any, Dict, List, Optional, Union

import __main__
import numpy as np
import torch
import torch.distributed
from torch.nn.parallel.distributed import DistributedDataParallel

from pytorch_lightning.distributed import LightningDistributed
from pytorch_lightning.overrides import LightningDistributedModule
from pytorch_lightning.overrides.distributed import prepare_for_backward
from pytorch_lightning.plugins.environments.cluster_environment import ClusterEnvironment
from pytorch_lightning.plugins.training_type.parallel import ParallelPlugin
from pytorch_lightning.utilities import (
    _HYDRA_AVAILABLE,
    _TORCH_GREATER_EQUAL_1_7,
    _TORCH_GREATER_EQUAL_1_8,
    _TORCH_GREATER_EQUAL_1_9,
    rank_zero_deprecation,
    rank_zero_warn,
)
from pytorch_lightning.utilities.distributed import (
    distributed_available,
    rank_zero_info,
    rank_zero_only,
    ReduceOp,
    sync_ddp_if_available,
)
from pytorch_lightning.utilities.exceptions import DeadlockDetectedException, MisconfigurationException
from pytorch_lightning.utilities.seed import reset_seed

if _HYDRA_AVAILABLE:
    from hydra.core.hydra_config import HydraConfig
    from hydra.utils import get_original_cwd, to_absolute_path
if _TORCH_GREATER_EQUAL_1_8:
    from pytorch_lightning.utilities.distributed import register_ddp_comm_hook

log = logging.getLogger(__name__)


class DDPPlugin(ParallelPlugin):
    """
    Plugin for multi-process single-device training on one or multiple nodes.

    The master process in each node spawns N-1 child processes via :func:`subprocess.Popen`,
    where N is the number of devices (e.g. GPU) per node.
    It is very similar to how :mod:`torch.distributed.launch` launches processes.
    """

    distributed_backend = "ddp"

    def __init__(
        self,
        parallel_devices: Optional[List[torch.device]] = None,
        num_nodes: Optional[int] = None,
        cluster_environment: ClusterEnvironment = None,
        sync_batchnorm: Optional[bool] = None,
        ddp_comm_state: Optional[object] = None,
        ddp_comm_hook: Optional[callable] = None,
        ddp_comm_wrapper: Optional[callable] = None,
        **kwargs: Union[Any, Dict[str, Any]],
    ) -> None:
        super().__init__(parallel_devices=parallel_devices, cluster_environment=cluster_environment)
        self.interactive_ddp_procs = []
        if num_nodes is not None:
            rank_zero_deprecation(
                "Argument `num_nodes` in `DDPPlugin` is deprecated in v1.4, and will be removed in v1.6."
                " Notice that it will be overriden by the trainer setting."
            )
        self._num_nodes = num_nodes or 1
        if sync_batchnorm is not None:
            rank_zero_deprecation(
                "Argument `sync_batchnorm` in `DDPPlugin` is deprecated in v1.4, and will be removed in v1.6."
                " Notice that it will be overriden by the trainer setting."
            )
        self._sync_batchnorm = sync_batchnorm or False
        self.dist = LightningDistributed()
        self.num_processes = len(self.parallel_devices) if self.parallel_devices is not None else 0
        self._ddp_kwargs = kwargs
        self._has_spawned_children = False
        self._task_idx = None
        self._ddp_comm_state = ddp_comm_state
        self._ddp_comm_hook = ddp_comm_hook
        self._ddp_comm_wrapper = ddp_comm_wrapper
        self._pids: Optional[List[int]] = None
        self._sync_dir: Optional[str] = None
        self.set_world_ranks()

    @property
    def is_distributed(self) -> bool:
        return True

    @property
    def root_device(self) -> torch.device:
        return self.parallel_devices[self.local_rank]

    @property
    def num_nodes(self) -> int:
        return self._num_nodes

    @num_nodes.setter
    def num_nodes(self, num_nodes: int) -> None:
        # note that world ranks is related to num_nodes, when resetting it, need to reset world ranks
        self._num_nodes = num_nodes
        self.set_world_ranks()

    @property
    def sync_batchnorm(self) -> bool:
        return self._sync_batchnorm

    @sync_batchnorm.setter
    def sync_batchnorm(self, sync_batchnorm: bool) -> None:
        self._sync_batchnorm = sync_batchnorm

    @property
    def task_idx(self) -> Optional[int]:
        rank_zero_deprecation(
            f"`{self.__class__.__name__}.task_idx` is deprecated in v1.4 and will be removed in v1.6. Use "
            f"`{self.__class__.__name__}.local_rank` instead."
        )
        return self._task_idx

    @task_idx.setter
    def task_idx(self, task_idx: int) -> None:
        self._task_idx = task_idx

    @property
    def distributed_sampler_kwargs(self):
        distributed_sampler_kwargs = dict(num_replicas=(self.num_nodes * self.num_processes), rank=self.global_rank)
        return distributed_sampler_kwargs

    @property
    def _is_single_process_single_device(self) -> bool:
        return True

    def setup_environment(self) -> None:
        # start the other scripts
        if not self.cluster_environment.creates_children():
            self._call_children_scripts()

        # set the task idx
        self.task_idx = self.cluster_environment.local_rank()

        self.setup_distributed()

    def _call_children_scripts(self):
        # bookkeeping of spawned processes
        assert self.local_rank == 0
        self._check_can_spawn_children()
        self._has_spawned_children = True

        # DDP Environment variables
        os.environ["MASTER_ADDR"] = self.cluster_environment.master_address()
        os.environ["MASTER_PORT"] = str(self.cluster_environment.master_port())

        # allow the user to pass the node rank
        os.environ["NODE_RANK"] = str(self.cluster_environment.node_rank())
        os.environ["LOCAL_RANK"] = str(self.cluster_environment.local_rank())

        # Check if the current calling command looked like `python a/b/c.py` or `python -m a.b.c`
        # See https://docs.python.org/3/reference/import.html#main-spec
        if __main__.__spec__ is None:  # pragma: no-cover
            # Script called as `python a/b/c.py`
            # when user is using hydra find the absolute path
            path_lib = os.path.abspath if not _HYDRA_AVAILABLE else to_absolute_path

            # pull out the commands used to run the script and resolve the abs file path
            command = sys.argv
            try:
                full_path = path_lib(command[0])
            except Exception:
                full_path = os.path.abspath(command[0])

            command[0] = full_path
            # use the same python interpreter and actually running
            command = [sys.executable] + command
        else:  # Script called as `python -m a.b.c`
            command = [sys.executable, "-m", __main__.__spec__.name] + sys.argv[1:]

        # the visible devices tell us how many GPUs we want to use.
        # when the trainer script was called the device has already been scoped by the time
        # code reaches this point. so, to call the scripts, we need to leave cuda visible devices alone
        # but forward the GPUs selected via environment variables
        if self.parallel_devices is None:
            raise MisconfigurationException("you selected (distribute_backend = ddp) but did not set Trainer(gpus=?)")

        os.environ["WORLD_SIZE"] = f"{self.num_processes * self.num_nodes}"

        self.interactive_ddp_procs = []

        for local_rank in range(1, self.num_processes):
            env_copy = os.environ.copy()
            env_copy["LOCAL_RANK"] = f"{local_rank}"

            # remove env var if global seed not set
            if os.environ.get("PL_GLOBAL_SEED") is None and "PL_GLOBAL_SEED" in env_copy:
                del env_copy["PL_GLOBAL_SEED"]

            # start process
            # if hydra is available and initialized, make sure to set the cwd correctly
            cwd: Optional[str] = None
            if _HYDRA_AVAILABLE:
                if HydraConfig.initialized():
                    cwd = get_original_cwd()
                    os_cwd = f'"{os.getcwd()}"'
                    command += [f"hydra.run.dir={os_cwd}", f"hydra.job.name=train_ddp_process_{local_rank}"]
            proc = subprocess.Popen(command, env=env_copy, cwd=cwd)
            self.interactive_ddp_procs.append(proc)

            # starting all processes at once can cause issues
            # with dataloaders delay between 1-10 seconds
            delay = np.random.uniform(1, 5, 1)[0]
            sleep(delay)

    def setup_distributed(self):
        reset_seed()

        # determine which process we are and world size
        self.set_world_ranks()

        # set warning rank
        rank_zero_only.rank = self.global_rank

        # set up server using proc 0's ip address
        # try to init for 20 times at max in case ports are taken
        # where to store ip_table
        self.init_ddp_connection()

        # set the ranks and devices
        self.dist.rank = self.global_rank
        self.dist.device = self.root_device

    def _check_can_spawn_children(self):
        if self._has_spawned_children:
            raise RuntimeError(
                "You tried to run `.fit` or `.test` multiple times in the same script."
                " This is not supported in DDP mode, switch to `distributed_backend='ddp_spawn'` instead."
            )

    def set_world_ranks(self) -> None:
        if self.cluster_environment is None:
            return
        self.cluster_environment.set_global_rank(self.node_rank * self.num_processes + self.local_rank)
        self.cluster_environment.set_world_size(self.num_nodes * self.num_processes)
        rank_zero_only.rank = self.cluster_environment.global_rank()

    def pre_configure_ddp(self):
        # if unset, default `find_unused_parameters` `True`
        # Many models require setting this parameter to True, as there are corner cases
        # when not all parameter backward hooks are fired by the autograd engine even if require_grad is set to True.
        # This flag does come with a performance hit, so it is suggested to disable in cases where it is possible.
        self._ddp_kwargs["find_unused_parameters"] = self._ddp_kwargs.get("find_unused_parameters", True)
        # todo: PyTorch 1.7.0 DDP introduces `self.reducer._rebuild_buckets()` breaking manual_optimization
        if (
            _TORCH_GREATER_EQUAL_1_7
            and not self.lightning_module.automatic_optimization
            and not self._ddp_kwargs.get("find_unused_parameters", False)
        ):
            rank_zero_warn(
                "From PyTorch 1.7.0, Lightning ``manual_optimization`` needs to set ``find_unused_parameters=True`` "
                "to properly work with DDP."
            )
            self._ddp_kwargs["find_unused_parameters"] = True

    def _register_ddp_hooks(self) -> None:
        # In 1.8, DDP communication hooks only work with NCCL backend and SPSD (single process single device) mode
        # Since 1.9, DDP communication hooks can work on all backends.
        if _TORCH_GREATER_EQUAL_1_9 or (
            _TORCH_GREATER_EQUAL_1_8 and self.on_gpu and self._is_single_process_single_device
        ):
            register_ddp_comm_hook(
                model=self._model,
                ddp_comm_state=self._ddp_comm_state,
                ddp_comm_hook=self._ddp_comm_hook,
                ddp_comm_wrapper=self._ddp_comm_wrapper,
            )

    def configure_ddp(self):
        self.pre_configure_ddp()
        self._model = DistributedDataParallel(
            LightningDistributedModule(self.model), device_ids=self.determine_ddp_device_ids(), **self._ddp_kwargs
        )
        self._register_ddp_hooks()

    def determine_ddp_device_ids(self):
        if self.root_device.type == "cpu":
            return None
        return [self.root_device.index]

    def init_ddp_connection(self, global_rank: Optional[int] = None, world_size: Optional[int] = None) -> None:
        global_rank = global_rank if global_rank is not None else self.cluster_environment.global_rank()
        world_size = world_size if world_size is not None else self.cluster_environment.world_size()
        os.environ["MASTER_ADDR"] = self.cluster_environment.master_address()
        os.environ["MASTER_PORT"] = str(self.cluster_environment.master_port())
        if torch.distributed.is_available() and not torch.distributed.is_initialized():
            log.info(f"initializing ddp: GLOBAL_RANK: {global_rank}, MEMBER: {global_rank + 1}/{world_size}")
            torch.distributed.init_process_group(
                self.torch_distributed_backend, rank=global_rank, world_size=world_size
            )

            # on rank=0 let everyone know training is starting
            rank_zero_info(
                f"{'-' * 100}\n"
                f"distributed_backend={self.torch_distributed_backend}\n"
                f"All DDP processes registered. Starting ddp with {self.world_size} processes\n"
                f"{'-' * 100}\n"
            )

    def pre_dispatch(self):
        # move the model to the correct device
        self.model_to_device()

        if self.sync_batchnorm:
            self.model = self.configure_sync_batchnorm(self.model)

        self.configure_ddp()

        # share ddp pids to all processes
        self._share_information_to_prevent_deadlock()

    def post_dispatch(self) -> None:
        self.cluster_environment.teardown()

    def barrier(self, *args, **kwargs) -> None:
        if not distributed_available():
            return
        if _TORCH_GREATER_EQUAL_1_8 and torch.distributed.get_backend() == "nccl":
            torch.distributed.barrier(device_ids=self.determine_ddp_device_ids())
        else:
            torch.distributed.barrier()

    def broadcast(self, obj: object, src: int = 0) -> object:
        return self.dist.broadcast(obj)

    def pre_backward(self, closure_loss: torch.Tensor) -> None:
        """Run before precision plugin executes backward"""
        if not self.lightning_module.automatic_optimization:
            prepare_for_backward(self.model, closure_loss)

    def model_to_device(self):
        self.model.to(self.root_device)

    def reduce(self, tensor, group: Optional[Any] = None, reduce_op: Union[ReduceOp, str] = "mean") -> torch.Tensor:
        """
        Reduces a tensor from several distributed processes to one aggregated tensor.

        Args:
            tensor: the tensor to sync and reduce
            group: the process group to gather results from. Defaults to all processes (world)
            reduce_op: the reduction operation. Defaults to 'mean'/'avg'.
                Can also be a string 'sum' to calculate the sum during reduction.

        Return:
            reduced value, except when the input was not a tensor the output remains is unchanged
        """
        if isinstance(tensor, torch.Tensor):
            tensor = sync_ddp_if_available(tensor, group, reduce_op=reduce_op)
        return tensor

    def training_step(self, *args, **kwargs):
        return self.model(*args, **kwargs)

    def validation_step(self, *args, **kwargs):
        return self.model(*args, **kwargs)

    def test_step(self, *args, **kwargs):
        return self.model(*args, **kwargs)

    def predict_step(self, *args, **kwargs):
        return self.model(*args, **kwargs)

    def post_training_step(self):
        if not self.lightning_module.automatic_optimization:
            self.model.require_backward_grad_sync = True

    @classmethod
    def register_plugins(cls, plugin_registry: Dict) -> None:
        plugin_registry.register(
            "ddp_find_unused_parameters_false",
            cls,
            description="DDP Plugin with `find_unused_parameters` as False",
            find_unused_parameters=False,
        )

    def _share_information_to_prevent_deadlock(self):
        self._share_pids()

<<<<<<< HEAD
        # FIXME: Add better support for deadlock detection. Changed TMPDIR at on every trainer.{call_fn}.
        self._sync_dir = os.getenv("PL_DDP_SYNC_TMPDIR")
=======
        # there should be a unique sync_dir per nodes.
        if self.local_rank == 0:
            # create a temporary directory used to synchronize processes on deadlock.
            self._sync_dir = tempfile.mkdtemp()

        sync_dirs = []
        global_node_rank_zero = 0
        for _ in range(self.num_nodes):
            sync_dirs.append(self.broadcast(self._sync_dir, global_node_rank_zero))
            global_node_rank_zero += self.world_size // self.num_nodes

        self._sync_dir = sync_dirs[self.node_rank]
>>>>>>> 9e61de20

    def _share_pids(self):
        """
        Make all DDP processes aware of all processes pids.
        """
        self.barrier()
        pids = self.all_gather(torch.tensor(os.getpid(), device=self.root_device))
        pids = pids.cpu().numpy().tolist()
        self._pids = pids if isinstance(pids, list) else [pids]

    def reconciliate_processes(self, trace: str):
        if self.world_size < 2:
            return

        sync_dir = self._sync_dir

        # save a file locally.
        torch.save(True, os.path.join(sync_dir, f"{self.global_rank}.pl"))

        # sleep for a short time
        time.sleep(3)

        # return if all processes wrote a file in the `sync_dir`.
        # todo (tchaton) Add support for non-shared file-system which will fail.
        if len(os.listdir(sync_dir)) == (self.world_size // self.num_nodes):
            return

        for pid in self._pids:
            if pid != os.getpid():
                os.kill(pid, signal.SIGKILL)
        shutil.rmtree(sync_dir)
        raise DeadlockDetectedException(f"DeadLock detected from rank: {self.global_rank} \n {trace}")<|MERGE_RESOLUTION|>--- conflicted
+++ resolved
@@ -407,10 +407,6 @@
     def _share_information_to_prevent_deadlock(self):
         self._share_pids()
 
-<<<<<<< HEAD
-        # FIXME: Add better support for deadlock detection. Changed TMPDIR at on every trainer.{call_fn}.
-        self._sync_dir = os.getenv("PL_DDP_SYNC_TMPDIR")
-=======
         # there should be a unique sync_dir per nodes.
         if self.local_rank == 0:
             # create a temporary directory used to synchronize processes on deadlock.
@@ -423,7 +419,6 @@
             global_node_rank_zero += self.world_size // self.num_nodes
 
         self._sync_dir = sync_dirs[self.node_rank]
->>>>>>> 9e61de20
 
     def _share_pids(self):
         """
