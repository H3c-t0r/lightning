--- conflicted
+++ resolved
@@ -73,11 +73,7 @@
 log = logging.getLogger(__name__)
 
 
-<<<<<<< HEAD
-class DDPPlugin(ParallelStrategy):
-=======
-class DDPStrategy(ParallelPlugin):
->>>>>>> 93ce2d7c
+class DDPStrategy(ParallelStrategy):
     """Plugin for multi-process single-device training on one or multiple nodes.
 
     The main process in each node spawns N-1 child processes via :func:`subprocess.Popen`, where N is the number of
