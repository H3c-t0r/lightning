--- conflicted
+++ resolved
@@ -126,13 +126,9 @@
     def _is_single_process_single_device(self) -> bool:
         return True
 
-<<<<<<< HEAD
     def setup_environment(self):
         # setup os.environ parameters from parent ParallelPlugin
         super().setup_environment()
-=======
-    def setup_environment(self) -> None:
->>>>>>> 03bb389b
         # start the other scripts
         if not self.cluster_environment.creates_children() and os.environ.get("PL_IN_DDP_SUBPROCESS", "0") != "1":
             self._call_children_scripts()
