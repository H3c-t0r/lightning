# Copyright The PyTorch Lightning team.
#
# Licensed under the Apache License, Version 2.0 (the "License");
# you may not use this file except in compliance with the License.
# You may obtain a copy of the License at
#
#     http://www.apache.org/licenses/LICENSE-2.0
#
# Unless required by applicable law or agreed to in writing, software
# distributed under the License is distributed on an "AS IS" BASIS,
# WITHOUT WARRANTIES OR CONDITIONS OF ANY KIND, either express or implied.
# See the License for the specific language governing permissions and
# limitations under the License.
import os
<<<<<<< HEAD
from abc import ABC
from abc import abstractmethod
from typing import Any, Optional, Sequence, TYPE_CHECKING, Union
=======
from abc import ABC, abstractmethod
from typing import Any, Optional, TYPE_CHECKING, Union
>>>>>>> ab859d78

import torch
from torch.nn import Module
from torch.optim import Optimizer

from pytorch_lightning.core.lightning import LightningModule
from pytorch_lightning.overrides.base import unwrap_lightning_module
from pytorch_lightning.plugins.base_plugin import Plugin

if TYPE_CHECKING:
    from pytorch_lightning.trainer.trainer import Trainer


class TrainingTypePlugin(Plugin, ABC):
    """A Plugin to change the behaviour of the training, validation and test-loop."""

    def __init__(self) -> None:
        self._model = None
        self._results = None
        self.global_rank = 0

    @property
    def should_finalize(self):
        return True

    @property
    @abstractmethod
    def on_gpu(self) -> bool:
        """Returns whether the current process is done on GPU"""

    @property
    @abstractmethod
    def root_device(self) -> torch.device:
        """Returns the root device"""

    @abstractmethod
    def model_to_device(self) -> None:
        """Moves the model to the correct device"""

    @property
    @abstractmethod
    def is_global_zero(self) -> bool:
        """Whether the current process is the rank zero process not only on the local node, but for all nodes."""

    @abstractmethod
    def reduce(self, output: Union[torch.Tensor, Any], *args: Any, **kwargs: Any) -> Union[torch.Tensor, Any]:
        """Reduces the given output (e.g. across GPUs/Processes)"""

    @abstractmethod
    def barrier(self, name: Optional[str] = None) -> None:
        """Forces all possibly joined processes to wait for each other"""

    @abstractmethod
    def broadcast(self, obj: object, src: int = 0) -> object:
        """Broadcasts an object to all processes"""

    def reduce_early_stopping_decision(self, should_stop: bool) -> bool:
        """Reduce the early stopping decision across all possibly spawned processes"""
        return should_stop

<<<<<<< HEAD
    def pre_backward(self, loss: torch.Tensor, should_accumulate: bool):
        pass

    def post_backward(self, loss: torch.Tensor, should_accumulate: bool):
        pass

    @property
    def optimizers(self):
        return self.lightning_module.trainer.accelerator.optimizers
=======
    def pre_backward(self, closure_loss: torch.Tensor, should_accumulate: bool, optimizer: Optimizer, opt_idx: int):
        """Run before precision plugin executes backward"""

    def post_backward(self, closure_loss: torch.Tensor, should_accumulate: bool, optimizer: Optimizer, opt_idx: int):
        """Run after precision plugin executes backward"""

    def post_optimizer_step(self, optimizer: Optimizer, optimizer_idx: int, **kwargs) -> None:
        """Hook to do something after each optimizer step."""
>>>>>>> ab859d78

    @property
    def model(self) -> Module:
        """Returns the potentially wrapped LightningModule"""
        return self._model

    @model.setter
    def model(self, new_model: Module) -> None:
        self._model = new_model

    @property
    def lightning_module(self) -> Optional[LightningModule]:
        """Returns the pure LightningModule without potential wrappers"""
        return unwrap_lightning_module(self._model)

    @property
    def results(self) -> Any:
        """
        The results of the last training/testing run will be cached here.
        In distributed training, we make sure to transfer the results to the appropriate master process.
        """
        # TODO: improve these docs
        return self._results

    @property
    def rpc_enabled(self) -> bool:
        return False

    def start_training(self, trainer: 'Trainer') -> None:
        # double dispatch to initiate the training loop
        self._results = trainer.train()

    def start_testing(self, trainer: 'Trainer') -> None:
        # double dispatch to initiate the test loop
        self._results = trainer.run_test()

    def training_step(self, *args, **kwargs):
        return self.lightning_module.training_step(*args, **kwargs)

    def post_training_step(self):
        pass

    def validation_step(self, *args, **kwargs):
        return self.lightning_module.validation_step(*args, **kwargs)

    def test_step(self, *args, **kwargs):
        return self.lightning_module.test_step(*args, **kwargs)

    def predict(self, *args, **kwargs):
        return self.lightning_module.predict(*args, **kwargs)

    def training_step_end(self, output):
        return output

    def validation_step_end(self, output):
        return output

    def test_step_end(self, output):
        return output

    def on_save(self, checkpoint: dict) -> dict:
        return checkpoint<|MERGE_RESOLUTION|>--- conflicted
+++ resolved
@@ -12,14 +12,8 @@
 # See the License for the specific language governing permissions and
 # limitations under the License.
 import os
-<<<<<<< HEAD
-from abc import ABC
-from abc import abstractmethod
-from typing import Any, Optional, Sequence, TYPE_CHECKING, Union
-=======
 from abc import ABC, abstractmethod
 from typing import Any, Optional, TYPE_CHECKING, Union
->>>>>>> ab859d78
 
 import torch
 from torch.nn import Module
@@ -80,17 +74,6 @@
         """Reduce the early stopping decision across all possibly spawned processes"""
         return should_stop
 
-<<<<<<< HEAD
-    def pre_backward(self, loss: torch.Tensor, should_accumulate: bool):
-        pass
-
-    def post_backward(self, loss: torch.Tensor, should_accumulate: bool):
-        pass
-
-    @property
-    def optimizers(self):
-        return self.lightning_module.trainer.accelerator.optimizers
-=======
     def pre_backward(self, closure_loss: torch.Tensor, should_accumulate: bool, optimizer: Optimizer, opt_idx: int):
         """Run before precision plugin executes backward"""
 
@@ -99,7 +82,6 @@
 
     def post_optimizer_step(self, optimizer: Optimizer, optimizer_idx: int, **kwargs) -> None:
         """Hook to do something after each optimizer step."""
->>>>>>> ab859d78
 
     @property
     def model(self) -> Module:
