--- conflicted
+++ resolved
@@ -24,7 +24,6 @@
 
 import pytorch_lightning as pl
 from pytorch_lightning.overrides.base import unwrap_lightning_module
-from pytorch_lightning.plugins import TorchCheckpointIO
 from pytorch_lightning.plugins.io.checkpoint_plugin import CheckpointIO
 from pytorch_lightning.plugins.precision import PrecisionPlugin
 from pytorch_lightning.trainer.states import TrainerFn
@@ -49,14 +48,8 @@
     ) -> None:
         self._accelerator = accelerator
         self._model: Optional[Module] = None
-        checkpoint_io = checkpoint_io if checkpoint_io is not None else TorchCheckpointIO()
-<<<<<<< HEAD
         self.checkpoint_io = checkpoint_io
-        self.precision_plugin = precision_plugin if precision_plugin is not None else PrecisionPlugin()
-=======
-        self._checkpoint_io = checkpoint_io
-        self._precision_plugin = precision_plugin
->>>>>>> 46d6fbf1
+        self.precision_plugin = precision_plugin
         self.optimizers: List[Optimizer] = []
         self.lr_schedulers: List[_LRScheduler] = []
         self.optimizer_frequencies: List[int] = []
@@ -67,8 +60,6 @@
             )
 
     @property
-<<<<<<< HEAD
-=======
     def accelerator(self) -> "pl.accelerators.accelerator.Accelerator":
         return self._accelerator
 
@@ -77,29 +68,20 @@
         self._accelerator = accelerator
 
     @property
-    def checkpoint_io(self) -> CheckpointIO:
+    def checkpoint_io(self) -> Optional[CheckpointIO]:
         return self._checkpoint_io
 
-    @property
->>>>>>> 46d6fbf1
+    @checkpoint_io.setter
+    def checkpoint_io(self, io: Optional[CheckpointIO]) -> None:
+        self._checkpoint_io = io
+
+    @property
     def precision_plugin(self) -> PrecisionPlugin:
         return self._precision_plugin if self._precision_plugin is not None else PrecisionPlugin()
 
     @precision_plugin.setter
     def precision_plugin(self, precision_plugin: Optional[PrecisionPlugin]) -> None:
         self._precision_plugin = precision_plugin
-
-    @precision_plugin.setter
-    def precision_plugin(self, plugin: PrecisionPlugin) -> None:
-        self._precision_plugin = plugin
-
-    @property
-    def checkpoint_io(self) -> CheckpointIO:
-        return self._checkpoint_io
-
-    @checkpoint_io.setter
-    def checkpoint_io(self, io: CheckpointIO) -> None:
-        self._checkpoint_io = io
 
     def connect(self, model: Module) -> None:
         """Called by the accelerator to connect the accelerator and the model with this plugin."""
