--- conflicted
+++ resolved
@@ -13,11 +13,7 @@
 # limitations under the License.
 import contextlib
 from abc import ABC, abstractmethod
-<<<<<<< HEAD
 from typing import Any, Callable, Dict, Generator, Iterable, Optional, Tuple, TYPE_CHECKING, Union
-=======
-from typing import Any, Callable, Dict, Generator, Iterable, Optional, TYPE_CHECKING, Union
->>>>>>> 3c86193d
 
 import torch
 from torch.nn import Module
@@ -29,12 +25,8 @@
 from pytorch_lightning.overrides.base import unwrap_lightning_module
 from pytorch_lightning.plugins.base_plugin import Plugin
 from pytorch_lightning.utilities import rank_zero_warn
-<<<<<<< HEAD
-from pytorch_lightning.utilities.cloud_io import atomic_save, dump_checkpoint
+from pytorch_lightning.utilities.cloud_io import atomic_save
 from pytorch_lightning.utilities.cloud_io import load as pl_load
-=======
-from pytorch_lightning.utilities.cloud_io import atomic_save
->>>>>>> 3c86193d
 
 if TYPE_CHECKING:
     from pytorch_lightning.trainer.trainer import Trainer
@@ -207,11 +199,22 @@
         """
         return False
 
-<<<<<<< HEAD
     def restore_model_state_from_ckpt_path(self,
                                            ckpt_path: str,
                                            map_location=lambda storage, loc: storage) -> Tuple[Dict, bool]:
-        ckpt = pl_load(ckpt_path, map_location=lambda storage, loc: storage)
+        """
+        This function is used to load and restore the model state.
+
+        Args:
+            ckpt_path: Path to a checkpoint
+            map_location: lambda function to map checkpoint location
+
+        Return
+            checkpoint: Return loaded checkpoint
+            bool: Wether to load optimizer / lr_schedulers states from checkpoint
+
+        """
+        ckpt = pl_load(ckpt_path, map_location=map_location)
         # restore datamodule states
         if self.lightning_module.trainer.datamodule is not None:
             self.lightning_module.trainer.datamodule.on_load_checkpoint(ckpt)
@@ -235,21 +238,6 @@
         """
         yield
 
-    def save_checkpoint(self, trainer: 'pl.Trainer', filepath: str, weights_only: bool = False) -> None:
-        """Save model/training states as a checkpoint file through state-dump and file-write.
-
-        Args:
-            filepath: write-target file's path
-            weights_only: saving model weights only
-        """
-        # dump states as a checkpoint dictionary object
-        checkpoint = dump_checkpoint(trainer, weights_only)
-        if trainer.is_global_zero:
-            # write the checkpoint dictionary on the file
-
-            checkpoint = self.on_save(checkpoint)
-            try:
-=======
     def save_checkpoint(self, checkpoint: Dict[str, Any], filepath: str) -> None:
         """Save model/training states as a checkpoint file through state-dump and file-write.
 
@@ -262,7 +250,6 @@
             checkpoint = self.on_save(checkpoint)
             try:
                 # write the checkpoint dictionary on the file
->>>>>>> 3c86193d
                 atomic_save(checkpoint, filepath)
             except AttributeError as err:
                 if LightningModule.CHECKPOINT_HYPER_PARAMS_KEY in checkpoint:
@@ -271,9 +258,6 @@
                     'Warning, `hyper_parameters` dropped from checkpoint.'
                     f' An attribute is not picklable {err}'
                 )
-<<<<<<< HEAD
-                atomic_save(checkpoint, filepath)
-=======
                 atomic_save(checkpoint, filepath)
 
     @contextlib.contextmanager
@@ -298,5 +282,4 @@
 
     @call_configure_sharded_model_hook.setter
     def call_configure_sharded_model_hook(self, mode: bool) -> None:
-        self._call_configure_sharded_model_hook = mode
->>>>>>> 3c86193d
+        self._call_configure_sharded_model_hook = mode