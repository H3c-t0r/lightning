# Copyright The PyTorch Lightning team.
#
# Licensed under the Apache License, Version 2.0 (the "License");
# you may not use this file except in compliance with the License.
# You may obtain a copy of the License at
#
#     http://www.apache.org/licenses/LICENSE-2.0
#
# Unless required by applicable law or agreed to in writing, software
# distributed under the License is distributed on an "AS IS" BASIS,
# WITHOUT WARRANTIES OR CONDITIONS OF ANY KIND, either express or implied.
# See the License for the specific language governing permissions and
# limitations under the License.
from abc import ABC, abstractmethod
<<<<<<< HEAD
from typing import Any, Callable, Optional, TYPE_CHECKING, Union
=======
from typing import Any, Iterable, Optional, TYPE_CHECKING, Union
>>>>>>> a52be5bb

import torch
from torch.nn import Module
from torch.optim import Optimizer
from torch.utils.data import DataLoader

from pytorch_lightning.core.lightning import LightningModule
from pytorch_lightning.overrides.base import unwrap_lightning_module
from pytorch_lightning.plugins.base_plugin import Plugin

if TYPE_CHECKING:
    from pytorch_lightning.trainer.trainer import Trainer


class TrainingTypePlugin(Plugin, ABC):
    """A Plugin to change the behaviour of the training, validation and test-loop."""

    def __init__(self) -> None:
        self._model = None
        self._results = None
        self.global_rank = 0

    @property
    def should_finalize(self):
        return True

    @property
    @abstractmethod
    def on_gpu(self) -> bool:
        """Returns whether the current process is done on GPU"""

    @property
    @abstractmethod
    def root_device(self) -> torch.device:
        """Returns the root device"""

    @abstractmethod
    def model_to_device(self) -> None:
        """Moves the model to the correct device"""

    @property
    @abstractmethod
    def is_global_zero(self) -> bool:
        """Whether the current process is the rank zero process not only on the local node, but for all nodes."""

    @abstractmethod
    def reduce(self, output: Union[torch.Tensor, Any], *args: Any, **kwargs: Any) -> Union[torch.Tensor, Any]:
        """Reduces the given output (e.g. across GPUs/Processes)"""

    @abstractmethod
    def barrier(self, name: Optional[str] = None) -> None:
        """Forces all possibly joined processes to wait for each other"""

    @abstractmethod
    def broadcast(self, obj: object, src: int = 0) -> object:
        """Broadcasts an object to all processes"""

    def reduce_early_stopping_decision(self, should_stop: bool) -> bool:
        """Reduce the early stopping decision across all possibly spawned processes"""
        return should_stop

    def pre_backward(self, closure_loss: torch.Tensor, should_accumulate: bool, optimizer: Optimizer, opt_idx: int):
        """Run before precision plugin executes backward"""

    def post_backward(self, closure_loss: torch.Tensor, should_accumulate: bool, optimizer: Optimizer, opt_idx: int):
        """Run after precision plugin executes backward"""

    def post_optimizer_step(self, optimizer: Optimizer, optimizer_idx: int, **kwargs) -> None:
        """Hook to do something after each optimizer step."""

    @property
    def model(self) -> Module:
        """Returns the potentially wrapped LightningModule"""
        return self._model

    @model.setter
    def model(self, new_model: Module) -> None:
        self._model = new_model

    @property
    def lightning_module(self) -> Optional[LightningModule]:
        """Returns the pure LightningModule without potential wrappers"""
        return unwrap_lightning_module(self._model)

    @property
    def results(self) -> Any:
        """
        The results of the last training/testing run will be cached here.
        In distributed training, we make sure to transfer the results to the appropriate master process.
        """
        # TODO: improve these docs
        return self._results

    @property
    def rpc_enabled(self) -> bool:
        return False

    def start_training(self, trainer: 'Trainer') -> None:
        # double dispatch to initiate the training loop
        self._results = trainer.train()

    def start_testing(self, trainer: 'Trainer') -> None:
        # double dispatch to initiate the test loop
        self._results = trainer.run_test()

    def training_step(self, *args, **kwargs):
        return self.lightning_module.training_step(*args, **kwargs)

    def post_training_step(self):
        pass

    def validation_step(self, *args, **kwargs):
        return self.lightning_module.validation_step(*args, **kwargs)

    def test_step(self, *args, **kwargs):
        return self.lightning_module.test_step(*args, **kwargs)

    def predict(self, *args, **kwargs):
        return self.lightning_module.predict(*args, **kwargs)

    def training_step_end(self, output):
        return output

    def validation_step_end(self, output):
        return output

    def test_step_end(self, output):
        return output

    def on_save(self, checkpoint: dict) -> dict:
        return checkpoint

<<<<<<< HEAD
    def init_optimizers(self, trainer: "Trainer", model: LightningModule):
        return trainer.init_optimizers(model)

    def optimizer_step(self, optimizer: torch.optim.Optimizer, lambda_closure: Callable, **kwargs):
        optimizer.step(closure=lambda_closure, **kwargs)
=======
    def process_dataloader(self, dataloader: Union[Iterable, DataLoader]) -> Union[Iterable, DataLoader]:
        """Wraps the dataloader if necessary

        Args:
            dataloader: iterable. Ideally of type: :class:`torch.utils.data.DataLoader`
        """
        return dataloader
>>>>>>> a52be5bb
<|MERGE_RESOLUTION|>--- conflicted
+++ resolved
@@ -12,11 +12,7 @@
 # See the License for the specific language governing permissions and
 # limitations under the License.
 from abc import ABC, abstractmethod
-<<<<<<< HEAD
-from typing import Any, Callable, Optional, TYPE_CHECKING, Union
-=======
-from typing import Any, Iterable, Optional, TYPE_CHECKING, Union
->>>>>>> a52be5bb
+from typing import Any, Callable, Iterable, Optional, TYPE_CHECKING, Union
 
 import torch
 from torch.nn import Module
@@ -149,13 +145,6 @@
     def on_save(self, checkpoint: dict) -> dict:
         return checkpoint
 
-<<<<<<< HEAD
-    def init_optimizers(self, trainer: "Trainer", model: LightningModule):
-        return trainer.init_optimizers(model)
-
-    def optimizer_step(self, optimizer: torch.optim.Optimizer, lambda_closure: Callable, **kwargs):
-        optimizer.step(closure=lambda_closure, **kwargs)
-=======
     def process_dataloader(self, dataloader: Union[Iterable, DataLoader]) -> Union[Iterable, DataLoader]:
         """Wraps the dataloader if necessary
 
@@ -163,4 +152,9 @@
             dataloader: iterable. Ideally of type: :class:`torch.utils.data.DataLoader`
         """
         return dataloader
->>>>>>> a52be5bb
+
+    def init_optimizers(self, trainer: "Trainer", model: LightningModule):
+        return trainer.init_optimizers(model)
+
+    def optimizer_step(self, optimizer: torch.optim.Optimizer, lambda_closure: Callable, **kwargs):
+        optimizer.step(closure=lambda_closure, **kwargs)