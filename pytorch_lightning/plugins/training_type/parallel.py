# Copyright The PyTorch Lightning team.
#
# Licensed under the Apache License, Version 2.0 (the "License");
# you may not use this file except in compliance with the License.
# You may obtain a copy of the License at
#
#     http://www.apache.org/licenses/LICENSE-2.0
#
# Unless required by applicable law or agreed to in writing, software
# distributed under the License is distributed on an "AS IS" BASIS,
# WITHOUT WARRANTIES OR CONDITIONS OF ANY KIND, either express or implied.
# See the License for the specific language governing permissions and
# limitations under the License.
import os
from abc import ABC, abstractmethod
from contextlib import contextmanager
from typing import Any, List, Optional

import torch
from torch.nn.parallel import DistributedDataParallel

from pytorch_lightning.core.lightning import LightningModule
from pytorch_lightning.overrides.base import unwrap_lightning_module
from pytorch_lightning.plugins.environments.cluster_environment import ClusterEnvironment
from pytorch_lightning.plugins.training_type.training_type_plugin import TrainingTypePlugin
from pytorch_lightning.utilities.distributed import all_gather_ddp_if_available, ReduceOp


class ParallelPlugin(TrainingTypePlugin, ABC):

    def __init__(
        self,
        parallel_devices: Optional[List[torch.device]] = None,
        cluster_environment: Optional[ClusterEnvironment] = None,
    ):
        super().__init__()
        self.parallel_devices = parallel_devices
        self.cluster_environment = cluster_environment
        self.global_rank = 0
        self.world_size = 1
        self.local_rank = 0

    @property
    @abstractmethod
    def root_device(self):
        raise NotImplementedError

    @property
    def on_gpu(self):
        return self.root_device.type == "cuda" and torch.cuda.is_available()

    @property
    def lightning_module(self):
        return unwrap_lightning_module(self._model)

    @property
    def is_global_zero(self) -> bool:
        return self.global_rank == 0

    @property
    def distributed_sampler_kwargs(self):
        distributed_sampler_kwargs = dict(num_replicas=len(self.parallel_devices), rank=self.global_rank)
        return distributed_sampler_kwargs

    def all_gather(self, tensor: torch.Tensor, group: Optional[Any] = None, sync_grads: bool = False) -> torch.Tensor:
        """Perform a all_gather on all processes """
        return all_gather_ddp_if_available(tensor, group=group, sync_grads=sync_grads)

    def reduce_boolean_decision(self, decision: bool) -> bool:
        decision = torch.tensor(int(decision), device=self.lightning_module.device)
        decision = self.reduce(decision, reduce_op=ReduceOp.SUM)
        decision = bool(decision == self.world_size)
        return decision

    @property
    def torch_distributed_backend(self):
        torch_backend = os.getenv("PL_TORCH_DISTRIBUTED_BACKEND")
        if torch_backend is None:
            torch_backend = "nccl" if self.on_gpu else "gloo"
        return torch_backend

    @staticmethod
    def configure_sync_batchnorm(model: LightningModule) -> LightningModule:
        """
        Add global batchnorm for a model spread across multiple GPUs and nodes.

        Override to synchronize batchnorm between specific process groups instead
        of the whole world or use a different sync_bn like `apex`'s version.

        Args:
            model: pointer to current :class:`LightningModule`.

        Return:
            LightningModule with batchnorm layers synchronized between process groups
        """
        model = torch.nn.SyncBatchNorm.convert_sync_batchnorm(model)
        return model

    @contextmanager
    def block_backward_sync(self):
        """
        Blocks ddp sync gradients behaviour on backwards pass.
        This is useful for skipping sync when accumulating gradients, reducing communication overhead
        Returns: context manager with sync behaviour off
        """
        if isinstance(self.model, DistributedDataParallel):
            with self.model.no_sync():
                yield None
        else:
<<<<<<< HEAD
            yield None

    def broadcast(self, obj: object, src: int = 0) -> object:
        buffer = io.BytesIO()
        torch.save(obj, buffer)
        data = bytearray(buffer.getbuffer())
        data_tensor = torch.tensor(data).to(self.root_device, dtype=torch.float)
        data = all_gather_ddp_if_available(data_tensor)
        buffer = io.BytesIO(data.cpu().byte().numpy())
        obj = torch.load(buffer)
        return obj
=======
            yield None
>>>>>>> 495c385a
<|MERGE_RESOLUTION|>--- conflicted
+++ resolved
@@ -107,18 +107,4 @@
             with self.model.no_sync():
                 yield None
         else:
-<<<<<<< HEAD
-            yield None
-
-    def broadcast(self, obj: object, src: int = 0) -> object:
-        buffer = io.BytesIO()
-        torch.save(obj, buffer)
-        data = bytearray(buffer.getbuffer())
-        data_tensor = torch.tensor(data).to(self.root_device, dtype=torch.float)
-        data = all_gather_ddp_if_available(data_tensor)
-        buffer = io.BytesIO(data.cpu().byte().numpy())
-        obj = torch.load(buffer)
-        return obj
-=======
-            yield None
->>>>>>> 495c385a
+            yield None