# Copyright The PyTorch Lightning team.
#
# Licensed under the Apache License, Version 2.0 (the "License");
# you may not use this file except in compliance with the License.
# You may obtain a copy of the License at
#
#     http://www.apache.org/licenses/LICENSE-2.0
#
# Unless required by applicable law or agreed to in writing, software
# distributed under the License is distributed on an "AS IS" BASIS,
# WITHOUT WARRANTIES OR CONDITIONS OF ANY KIND, either express or implied.
# See the License for the specific language governing permissions and
# limitations under the License.
import io
import os
import time
from multiprocessing.queues import SimpleQueue
from typing import Any, Callable, Dict, List, Optional, Union

import torch
import torch.multiprocessing as mp
from torch.nn import Module
from torch.utils.data import DataLoader

import pytorch_lightning as pl
from pytorch_lightning.loggers import LoggerCollection, TensorBoardLogger
from pytorch_lightning.overrides import LightningDistributedModule
from pytorch_lightning.plugins.io.checkpoint_plugin import CheckpointIO
from pytorch_lightning.plugins.io.xla_plugin import XLACheckpointIO
from pytorch_lightning.plugins.precision import PrecisionPlugin
from pytorch_lightning.plugins.training_type.ddp_spawn import _FakeQueue, _SpawnOutput, DDPSpawnPlugin
from pytorch_lightning.trainer.connectors.data_connector import DataConnector
from pytorch_lightning.trainer.states import TrainerFn
from pytorch_lightning.utilities import _TPU_AVAILABLE, find_shared_parameters, rank_zero_warn, set_shared_parameters
from pytorch_lightning.utilities.apply_func import move_data_to_device
from pytorch_lightning.utilities.data import has_len
from pytorch_lightning.utilities.distributed import rank_zero_only, ReduceOp
from pytorch_lightning.utilities.exceptions import MisconfigurationException
from pytorch_lightning.utilities.model_helpers import is_overridden
from pytorch_lightning.utilities.seed import reset_seed
from pytorch_lightning.utilities.types import _PATH, STEP_OUTPUT

if _TPU_AVAILABLE:
    import torch_xla.core.xla_env_vars as xenv
    import torch_xla.core.xla_model as xm
    import torch_xla.distributed.xla_multiprocessing as xmp
    from torch_xla.core.xla_model import rendezvous
    from torch_xla.distributed.parallel_loader import MpDeviceLoader
else:
    xm, xmp, MpDeviceLoader, rendezvous = [None] * 4


class TPUSpawnPlugin(DDPSpawnPlugin):
    """Plugin for training multiple TPU devices using the :func:`torch.multiprocessing.spawn` method."""

    def __init__(
        self,
        parallel_devices: Optional[List[int]] = None,
        checkpoint_io: Optional[CheckpointIO] = None,
        precision_plugin: Optional[PrecisionPlugin] = None,
        debug: bool = False,
        **_: Any,
    ) -> None:
        checkpoint_io = checkpoint_io or XLACheckpointIO()
        super().__init__(
            parallel_devices=parallel_devices, checkpoint_io=checkpoint_io, precision_plugin=precision_plugin
        )
        self.debug = debug
        self.tpu_local_core_rank = 0
        self.tpu_global_core_rank = 0
        self.start_method = None

    @property
    def global_rank(self) -> int:
        return self.tpu_global_core_rank

    @property
    def local_rank(self) -> int:
        return self.tpu_local_core_rank

    @property
    def world_size(self) -> int:
        return xm.xrt_world_size()

    @property
    def root_device(self) -> torch.device:
        return xm.xla_device()

    @staticmethod
    def _validate_dataloader(dataloaders: Union[List[DataLoader], DataLoader]) -> None:
        if not isinstance(dataloaders, list):
            dataloaders = [dataloaders]

        for dataloader in dataloaders:
            if not has_len(dataloader):
                raise MisconfigurationException(
                    "TPUs do not currently support IterableDataset objects, the dataset must implement `__len__`."
                    " HINT: You can mock the length on your dataset to bypass this MisconfigurationException."
                )

    @staticmethod
    def _validate_patched_dataloaders(model: "pl.LightningModule") -> None:
        """Validate and fail fast if the dataloaders were passed directly to fit."""
        connector: DataConnector = model.trainer._data_connector
        sources = (
            connector._train_dataloader_source,
            connector._val_dataloader_source,
            connector._test_dataloader_source,
            connector._predict_dataloader_source,
        )
        for source in sources:
            if not source.is_module():
                TPUSpawnPlugin._validate_dataloader(source.instance)

    def connect(self, model: "pl.LightningModule") -> None:
        TPUSpawnPlugin._validate_patched_dataloaders(model)
        self.wrapped_model = xmp.MpModelWrapper(LightningDistributedModule(model))
        return super().connect(model)

    def pre_dispatch(self, trainer: "pl.Trainer") -> None:
        super().pre_dispatch(trainer)
        if self.debug:
            os.environ["PT_XLA_DEBUG"] = str(1)

        if self.tpu_global_core_rank != 0 and trainer.progress_bar_callback is not None:
            # TODO: this is already done in the trainer, still needed?
            trainer.progress_bar_callback.disable()

        shared_params = find_shared_parameters(self.model)
        self.model_to_device()
        if is_overridden("on_post_move_to_device", self.lightning_module):
            self.model.module.on_post_move_to_device()
        else:
            set_shared_parameters(self.model.module, shared_params)

        self.setup_optimizers(trainer)
        self.precision_plugin.connect(self._model, None, None)

    def setup(self, trainer: "pl.Trainer") -> None:
        self.start_method = "fork"
        super().setup(trainer)

    def _setup_model(self, model: Module) -> Module:
        return model

    @property
    def distributed_sampler_kwargs(self) -> Dict[str, int]:
        return dict(num_replicas=xm.xrt_world_size(), rank=xm.get_ordinal())

    @property
    def is_distributed(self) -> bool:
        # HOST_WORLD_SIZE is None outside the xmp.spawn process
        return os.getenv(xenv.HOST_WORLD_SIZE, None) and self.world_size != 1

    def process_dataloader(self, dataloader: DataLoader) -> MpDeviceLoader:
        TPUSpawnPlugin._validate_dataloader(dataloader)
        dataloader = MpDeviceLoader(dataloader, self.root_device)
        # Mimic interface to torch.utils.data.DataLoader
        dataloader.dataset = dataloader._loader.dataset
        return dataloader

    def configure_ddp(self) -> None:
        pass

    def init_dist_connection(self, global_rank: int, world_size: int) -> None:
        pass

    def set_world_ranks(self, process_idx: int = 0) -> None:
        pass

<<<<<<< HEAD
=======
    def new_process(self, trainer: "pl.Trainer") -> Optional["_SpawnOutput"]:
        if self.tpu_global_core_rank != 0 and trainer.progress_bar_callback is not None:
            trainer.progress_bar_callback.disable()

        shared_params = find_shared_parameters(self.model)
        self.model_to_device()
        if is_overridden("on_post_move_to_device", self.lightning_module):
            self.model.module.on_post_move_to_device()
        else:
            set_shared_parameters(self.model.module, shared_params)

        trainer.training_type_plugin.setup_optimizers(trainer)
        trainer.precision_plugin.connect(self._model, None, None)

        self.barrier("pre-run-stage")

        results = trainer.run_stage()

        outputs = self._collect_rank_zero_results(trainer, results)

        # https://github.com/pytorch/xla/issues/1801#issuecomment-602799542
        self.barrier("end-process")

        # https://github.com/pytorch/xla/issues/2190#issuecomment-641665358
        if self.local_rank == 0:
            time.sleep(2)

        # ensure that spawned processes go through teardown before joining
        trainer._call_teardown_hook()
        return outputs

>>>>>>> 6c79b2e9
    def model_to_device(self) -> None:
        self.model = self.wrapped_model.to(self.root_device)

    def barrier(self, name: Optional[str] = None) -> None:
        if self.is_distributed:
            rendezvous(name)

    def _collect_rank_zero_results(self, trainer: "pl.Trainer", results: Any) -> Optional["_SpawnOutput"]:
        rank_zero_warn("cleaning up tpu spawn environment...")
        checkpoint_callback = trainer.checkpoint_callback
        best_model_path = checkpoint_callback.best_model_path if checkpoint_callback else None

        # requires to compute the state_dict on all processes in case Metrics are present
        state_dict = self.lightning_module.state_dict()

        # save the last weights
        weights_path = None
        if trainer.state.fn == TrainerFn.FITTING:
            weights_path = os.path.join(trainer.default_root_dir, ".temp.ckpt")
            self.checkpoint_io.save_checkpoint(state_dict, weights_path)

        # We use `local_rank` here as separate filesystems are used for each VM for TPU Pod Training
        if self.local_rank != 0:
            return

        # adds the `callback_metrics` to the queue
        extra = _FakeQueue()
        if is_overridden("add_to_queue", self.lightning_module):
            # TODO: Remove the if in v1.7
            self.lightning_module.add_to_queue(extra)
        self.add_to_queue(trainer, extra)

        return _SpawnOutput(best_model_path, weights_path, trainer.state, results, extra)

    def broadcast(self, obj: object, src: int = 0) -> object:
        if not self.is_distributed:
            return obj
        buffer = io.BytesIO()
        torch.save(obj, buffer)
        data = bytearray(buffer.getbuffer())
        data_tensor = torch.tensor(data, device=self.root_device, dtype=torch.float)
        data = xm.all_gather(data_tensor)
        buffer = io.BytesIO(data.cpu().byte().numpy())
        obj = torch.load(buffer)
        return obj

    def reduce_boolean_decision(self, decision: bool) -> bool:
        decision = torch.tensor(int(decision), device=self.lightning_module.device)
        decision = self.reduce(decision, reduce_op="sum")
        decision = bool(decision == self.world_size)
        return decision

    def reduce(self, output, group: Optional[Any] = None, reduce_op: Optional[Union[ReduceOp, str]] = None):
        if not isinstance(output, torch.Tensor):
            output = torch.tensor(output, device=self.lightning_module.device)

        _invalid_reduce_op = isinstance(reduce_op, ReduceOp) and reduce_op != ReduceOp.SUM
        _invalid_reduce_op_str = isinstance(reduce_op, str) and reduce_op.lower() not in ("sum", "mean", "avg")
        if _invalid_reduce_op or _invalid_reduce_op_str:
            raise MisconfigurationException(
                "Currently, TPUSpawn TrainingTypePlugin only support `sum`, `mean`, `avg` reduce operation."
            )

        output = xm.mesh_reduce("reduce", output, sum)

        if isinstance(reduce_op, str) and reduce_op.lower() in ("avg", "mean"):
            output = output / self.world_size

        return output

    def get_mp_spawn_kwargs(self, trainer: Optional["pl.Trainer"] = None) -> Dict[str, Any]:
        return {
            "nprocs": len(self.parallel_devices),
            "start_method": self.start_method,
        }

    def spawn(self, function: Callable, *args: Any, **kwargs: Any) -> Optional[Union[Any, "_SpawnOutput"]]:
        # TODO: this todo is unclear, does it still apply?
        # todo: precision pluging is call in accelerator setup and should be moved
        if "XLA_USE_BF16" in os.environ:
            del os.environ["XLA_USE_BF16"]
        context = mp.get_context(self.start_method or "fork")
        return_queue = context.SimpleQueue()
        xmp.spawn(self._wrapped_function, args=(function, args, kwargs, return_queue), **self.get_mp_spawn_kwargs())
        return return_queue.get()

    def _wrapped_function(
        self, process_idx: int, function: Callable, args: Any, kwargs: Any, return_queue: SimpleQueue
    ) -> None:
        self._worker_setup(process_idx)
        result = function(*args, **kwargs)
        if self.local_rank == 0:
            return_queue.put(move_data_to_device(result, "cpu"))

        self.barrier("end-process")
        # https://github.com/pytorch/xla/issues/2190#issuecomment-641665358
        if self.local_rank == 0:
            time.sleep(2)

    def _worker_setup(self, process_idx: int):
        reset_seed()
        self.tpu_local_core_rank = xm.get_local_ordinal()
        self.tpu_global_core_rank = xm.get_ordinal()
        rank_zero_only.rank = self.global_rank

    def training_step(self, *args, **kwargs):
        return self.model(*args, **kwargs)

    def validation_step(self, *args, **kwargs):
        return self.model(*args, **kwargs)

    def test_step(self, *args, **kwargs):
        return self.model(*args, **kwargs)

    def predict_step(self, *args, **kwargs):
        return self.model(*args, **kwargs)

    def training_step_end(self, output: STEP_OUTPUT) -> STEP_OUTPUT:
        self._pod_progress_bar_force_stdout()
        return output

    def validation_step_end(self, output: STEP_OUTPUT) -> STEP_OUTPUT:
        self._pod_progress_bar_force_stdout()
        return output

    def test_step_end(self, output: STEP_OUTPUT) -> STEP_OUTPUT:
        self._pod_progress_bar_force_stdout()
        return output

    def _pod_progress_bar_force_stdout(self) -> None:
        # Why is it required? The way `pytorch_xla.distributed` streams logs
        # from different vms to the main worker doesn't work well with tqdm
        # Ref: https://github.com/pytorch/xla/blob/master/torch_xla/distributed/xla_dist.py#L140
        # The print statement seems to force tqdm to flush stdout.
        if self.tpu_global_core_rank == 0 and int(os.getenv(xenv.TPUVM_MODE, 0)) == 1:
            print()

    def save_checkpoint(self, checkpoint: Dict[str, Any], filepath: _PATH) -> None:
        """Save model/training states as a checkpoint file through state-dump and file-write.

        Args:
            checkpoint: dict containing model and trainer state
            filepath: write-target file's path
        """
        return self.checkpoint_io.save_checkpoint(checkpoint, filepath)

    def all_gather(self, tensor: torch.Tensor, group: Optional[Any] = None, sync_grads: bool = False) -> torch.Tensor:
        """
        Function to gather a tensor from several distributed processes
        Args:
            tensor: tensor of shape (batch, ...)
            group: not available with TPUs
            sync_grads: not available with TPUs
        Return:
            A tensor of shape (world_size, batch, ...)
        """
        if isinstance(tensor, torch.Tensor) and tensor.dim() == 0:
            tensor = tensor.unsqueeze(0)
        return xm.all_gather(tensor)

    def teardown(self) -> None:
        super().teardown()
        os.environ.pop("PT_XLA_DEBUG", None)
        self.barrier("teardown")

    @property
    def should_rank_save_checkpoint(self) -> bool:
        return self.local_rank == 0

    @classmethod
    def register_plugins(cls, plugin_registry: Dict) -> None:
        plugin_registry.register("tpu_spawn_debug", cls, description="TPUSpawn Plugin with `debug` as True", debug=True)

    @property
    def checkpoint_io(self) -> CheckpointIO:
        return self._checkpoint_io

    @checkpoint_io.setter
    def checkpoint_io(self, plugin: CheckpointIO) -> None:
        raise MisconfigurationException("TPU Spawn Plugin currently does not support custom checkpoint plugins.")

    # TODO: still needed?
    @staticmethod
    def _clean_logger(trainer: "pl.Trainer") -> None:
        loggers = trainer.logger._logger_iterable if isinstance(trainer.logger, LoggerCollection) else [trainer.logger]
        for logger in loggers:
            if isinstance(logger, TensorBoardLogger) and logger._experiment is not None:
                # the experiment class of `TensorBoard` holds a multiprocessing queue which can make ours hang.
                # we want to make sure these are closed before we spawn our own threads.
                # assuming nothing else references the experiment object, python should instantly `__del__` it.
                logger._experiment = None<|MERGE_RESOLUTION|>--- conflicted
+++ resolved
@@ -168,40 +168,6 @@
     def set_world_ranks(self, process_idx: int = 0) -> None:
         pass
 
-<<<<<<< HEAD
-=======
-    def new_process(self, trainer: "pl.Trainer") -> Optional["_SpawnOutput"]:
-        if self.tpu_global_core_rank != 0 and trainer.progress_bar_callback is not None:
-            trainer.progress_bar_callback.disable()
-
-        shared_params = find_shared_parameters(self.model)
-        self.model_to_device()
-        if is_overridden("on_post_move_to_device", self.lightning_module):
-            self.model.module.on_post_move_to_device()
-        else:
-            set_shared_parameters(self.model.module, shared_params)
-
-        trainer.training_type_plugin.setup_optimizers(trainer)
-        trainer.precision_plugin.connect(self._model, None, None)
-
-        self.barrier("pre-run-stage")
-
-        results = trainer.run_stage()
-
-        outputs = self._collect_rank_zero_results(trainer, results)
-
-        # https://github.com/pytorch/xla/issues/1801#issuecomment-602799542
-        self.barrier("end-process")
-
-        # https://github.com/pytorch/xla/issues/2190#issuecomment-641665358
-        if self.local_rank == 0:
-            time.sleep(2)
-
-        # ensure that spawned processes go through teardown before joining
-        trainer._call_teardown_hook()
-        return outputs
-
->>>>>>> 6c79b2e9
     def model_to_device(self) -> None:
         self.model = self.wrapped_model.to(self.root_device)
 
