# Copyright The PyTorch Lightning team.
#
# Licensed under the Apache License, Version 2.0 (the "License");
# you may not use this file except in compliance with the License.
# You may obtain a copy of the License at
#
#     http://www.apache.org/licenses/LICENSE-2.0
#
# Unless required by applicable law or agreed to in writing, software
# distributed under the License is distributed on an "AS IS" BASIS,
# WITHOUT WARRANTIES OR CONDITIONS OF ANY KIND, either express or implied.
# See the License for the specific language governing permissions and
# limitations under the License.
import io
import os
import re
import time
from multiprocessing.queues import SimpleQueue
from typing import Any, Callable, Dict, List, Optional, Union

import torch
import torch.multiprocessing as mp
from torch.nn import Module
from torch.utils.data import DataLoader

import pytorch_lightning as pl
from pytorch_lightning.loggers import LoggerCollection, TensorBoardLogger
from pytorch_lightning.overrides import LightningDistributedModule
from pytorch_lightning.plugins.io.checkpoint_plugin import CheckpointIO
from pytorch_lightning.plugins.io.xla_plugin import XLACheckpointIO
from pytorch_lightning.plugins.precision import PrecisionPlugin
from pytorch_lightning.plugins.training_type.ddp_spawn import DDPSpawnPlugin
from pytorch_lightning.trainer.connectors.data_connector import DataConnector
from pytorch_lightning.trainer.states import TrainerFn
from pytorch_lightning.utilities import _TPU_AVAILABLE, find_shared_parameters, rank_zero_warn, set_shared_parameters
from pytorch_lightning.utilities.apply_func import apply_to_collection, move_data_to_device
from pytorch_lightning.utilities.data import has_len
from pytorch_lightning.utilities.distributed import rank_zero_only, ReduceOp
from pytorch_lightning.utilities.exceptions import MisconfigurationException
from pytorch_lightning.utilities.model_helpers import is_overridden
from pytorch_lightning.utilities.seed import reset_seed
from pytorch_lightning.utilities.types import _PATH, STEP_OUTPUT

if _TPU_AVAILABLE:
    import torch_xla.core.xla_env_vars as xenv
    import torch_xla.core.xla_model as xm
    import torch_xla.distributed.xla_multiprocessing as xmp
    from torch_xla.core.xla_model import rendezvous
    from torch_xla.distributed.parallel_loader import MpDeviceLoader
else:
    xm, xmp, MpDeviceLoader, rendezvous = [None] * 4


class TPUSpawnPlugin(DDPSpawnPlugin):
    """Plugin for training multiple TPU devices using the :func:`torch.multiprocessing.spawn` method."""

    def __init__(
        self,
        parallel_devices: Optional[List[int]] = None,
        checkpoint_io: Optional[CheckpointIO] = None,
        precision_plugin: Optional[PrecisionPlugin] = None,
        debug: bool = False,
        **_: Any
    ) -> None:
        checkpoint_io = checkpoint_io or XLACheckpointIO()
        super().__init__(
            parallel_devices=parallel_devices, checkpoint_io=checkpoint_io, precision_plugin=precision_plugin
        )
        self.debug = debug
        self.tpu_local_core_rank = 0
        self.tpu_global_core_rank = 0
        self.start_method = None

    @property
    def global_rank(self) -> int:
        return self.tpu_global_core_rank

    @property
    def local_rank(self) -> int:
        return self.tpu_local_core_rank

    @property
    def world_size(self) -> int:
        return xm.xrt_world_size()

    @property
    def root_device(self) -> torch.device:
        return xm.xla_device()

    @staticmethod
    def _validate_dataloader(dataloaders: Union[List[DataLoader], DataLoader]) -> None:
        if not isinstance(dataloaders, list):
            dataloaders = [dataloaders]

        for dataloader in dataloaders:
            if not has_len(dataloader):
                raise MisconfigurationException(
                    "TPUs do not currently support IterableDataset objects, the dataset must implement `__len__`."
                    " HINT: You can mock the length on your dataset to bypass this MisconfigurationException."
                )

    @staticmethod
    def _validate_patched_dataloaders(model: "pl.LightningModule") -> None:
        """Validate and fail fast if the dataloaders were passed directly to fit."""
        connector: DataConnector = model.trainer._data_connector
        sources = (
            connector._train_dataloader_source,
            connector._val_dataloader_source,
            connector._test_dataloader_source,
            connector._predict_dataloader_source,
        )
        for source in sources:
            if not source.is_module():
                TPUSpawnPlugin._validate_dataloader(source.instance)

    def connect(self, model: "pl.LightningModule") -> None:
        TPUSpawnPlugin._validate_patched_dataloaders(model)
        self.wrapped_model = xmp.MpModelWrapper(LightningDistributedModule(model))
        return super().connect(model)

    def pre_dispatch(self):
        if self.debug:
            os.environ["PT_XLA_DEBUG"] = str(1)

    def setup(self, trainer: "pl.Trainer") -> None:
        self.create_mp_queue()
        if not self.setup_optimizers_in_pre_dispatch:
            self.setup_optimizers(trainer)
        self.setup_precision_plugin()

    def _move_optimizer_state(self, device: Optional[torch.device] = None) -> None:
        """Moves the state of the optimizers to the TPU if needed."""
        # TODO: `self.root_device` would raise error if called outside the spawn process
        # while training on 8 and more cores.
        for opt in self.optimizers:
            for p, v in opt.state.items():
                opt.state[p] = apply_to_collection(v, torch.Tensor, move_data_to_device, self.root_device)

    def _setup_model(self, model: Module) -> Module:
        return model

    def create_mp_queue(self):
        self.start_method = "fork"
        smp = mp.get_context(self.start_method)
        self.mp_queue = smp.SimpleQueue()

    @property
    def distributed_sampler_kwargs(self) -> Dict[str, int]:
        return dict(num_replicas=xm.xrt_world_size(), rank=xm.get_ordinal())

    @property
    def is_distributed(self) -> bool:
        # HOST_WORLD_SIZE is None outside the xmp.spawn process
        return os.getenv(xenv.HOST_WORLD_SIZE, None) and self.world_size != 1

    def process_dataloader(self, dataloader: DataLoader) -> MpDeviceLoader:
        TPUSpawnPlugin._validate_dataloader(dataloader)
        dataloader = MpDeviceLoader(dataloader, self.root_device)
        # Mimic interface to torch.utils.data.DataLoader
        dataloader.dataset = dataloader._loader.dataset
        return dataloader

    def configure_ddp(self) -> None:
        pass

    def init_dist_connection(self, global_rank: int, world_size: int) -> None:
        pass

    def set_world_ranks(self, process_idx: int = 0) -> None:
        pass

    def new_process(self, trainer: "pl.Trainer", mp_queue: SimpleQueue) -> None:
        self.mp_queue = mp_queue

        if self.tpu_global_core_rank != 0 and trainer.progress_bar_callback is not None:
            trainer.progress_bar_callback.disable()

        shared_params = find_shared_parameters(self.model)
        self.model_to_device()
        if is_overridden("on_post_move_to_device", self.lightning_module):
            self.model.module.on_post_move_to_device()
        else:
            set_shared_parameters(self.model.module, shared_params)

        trainer.training_type_plugin.setup_optimizers(trainer)
        trainer.precision_plugin.connect(self._model, None, None)

        self.barrier("pre-run-stage")

        results = trainer.run_stage()

        self.__transfer_distrib_spawn_state_on_fit_end(trainer, results)

        # https://github.com/pytorch/xla/issues/1801#issuecomment-602799542
        self.barrier("end-process")

        # https://github.com/pytorch/xla/issues/2190#issuecomment-641665358
        if self.local_rank == 0:
            time.sleep(2)

        # ensure that spawned processes go through teardown before joining
        trainer._call_teardown_hook()

    def model_to_device(self) -> None:
        self.model = self.wrapped_model.to(self.root_device)

    def barrier(self, name: Optional[str] = None) -> None:
        if self.is_distributed:
            rendezvous(name)

    def __transfer_distrib_spawn_state_on_fit_end(self, trainer: "pl.Trainer", results: Any) -> None:
        rank_zero_warn("cleaning up tpu spawn environment...")
        checkpoint_callback = trainer.checkpoint_callback
        best_model_path = checkpoint_callback.best_model_path if checkpoint_callback else None

        # requires to compute the state_dict on all processes in case Metrics are present
        state_dict = self.lightning_module.state_dict()

<<<<<<< HEAD
        # save the last weights
        last_path = None
        if trainer.state.fn == TrainerFn.FITTING and best_model_path is not None and len(best_model_path) > 0:
            last_path = re.sub(".ckpt", ".tmp_end.ckpt", best_model_path)
            self.checkpoint_io.save_checkpoint(state_dict, last_path)
        # We use `local_rank` here as separate filesystems are used for each VM for TPU Pod Training
        if self.local_rank == 0:
            # todo, pass complete checkpoint as state dictionary
            self.mp_queue.put(best_model_path)
            self.mp_queue.put(last_path)
            self.mp_queue.put(results)
            self.lightning_module.add_to_queue(self.mp_queue)  # adds the `callback_metrics` to the queue
=======
        if self.mp_queue is not None:
            rank_zero_warn("cleaning up tpu spawn environment...")

            # save the last weights
            last_path = None
            if trainer.state.fn == TrainerFn.FITTING and best_model_path is not None and len(best_model_path) > 0:
                last_path = re.sub(".ckpt", ".tmp_end.ckpt", best_model_path)
                self.checkpoint_io.save_checkpoint(state_dict, last_path)

            if self.local_rank == 0:
                # todo, pass complete checkpoint as state dictionary
                self.mp_queue.put(best_model_path)
                self.mp_queue.put(last_path)
                self.mp_queue.put(results)
                # adds the `callback_metrics` to the queue
                # TODO: Remove the if in v1.7
                if is_overridden("add_to_queue", self.lightning_module):
                    self.lightning_module.add_to_queue(self.mp_queue)
                else:
                    self.add_to_queue(trainer, self.mp_queue)
>>>>>>> 3a8b3fca

    def broadcast(self, obj: object, src: int = 0) -> object:
        if not self.is_distributed:
            return obj
        buffer = io.BytesIO()
        torch.save(obj, buffer)
        data = bytearray(buffer.getbuffer())
        data_tensor = torch.tensor(data, device=self.root_device, dtype=torch.float)
        data = xm.all_gather(data_tensor)
        buffer = io.BytesIO(data.cpu().byte().numpy())
        obj = torch.load(buffer)
        return obj

    def reduce_boolean_decision(self, decision: bool) -> bool:
        decision = torch.tensor(int(decision), device=self.lightning_module.device)
        decision = self.reduce(decision, reduce_op="sum")
        decision = bool(decision == self.world_size)
        return decision

    def reduce(self, output, group: Optional[Any] = None, reduce_op: Optional[Union[ReduceOp, str]] = None):
        if not isinstance(output, torch.Tensor):
            output = torch.tensor(output, device=self.lightning_module.device)

        _invalid_reduce_op = isinstance(reduce_op, ReduceOp) and reduce_op != ReduceOp.SUM
        _invalid_reduce_op_str = isinstance(reduce_op, str) and reduce_op.lower() not in ("sum", "mean", "avg")
        if _invalid_reduce_op or _invalid_reduce_op_str:
            raise MisconfigurationException(
                "Currently, TPUSpawn TrainingTypePlugin only support `sum`, `mean`, `avg` reduce operation."
            )

        output = xm.mesh_reduce("reduce", output, sum)

        if isinstance(reduce_op, str) and reduce_op.lower() in ("avg", "mean"):
            output = output / self.world_size

        return output

    def get_mp_spawn_kwargs(self, trainer: Optional["pl.Trainer"] = None) -> Dict[str, Any]:
        return {
            "nprocs": len(self.parallel_devices),
            "start_method": self.start_method,
        }

    def spawn(self, function: Callable, *args: Any, **kwargs: Any) -> Optional[Any]:
        context = mp.get_context(self.start_method or "fork")
        return_queue = context.SimpleQueue()
        xmp.spawn(self._wrapped_function, args=(function, args, kwargs, return_queue), **self.get_mp_spawn_kwargs())
        return return_queue.get()

    def _wrapped_function(
        self, process_idx: int, function: Callable, args: Any, kwargs: Any, return_queue: SimpleQueue
    ) -> None:
        self._worker_setup(process_idx)
        result = function(*args, **kwargs)
        if self.local_rank == 0:
            return_queue.put(move_data_to_device(result, "cpu"))

        self.barrier("end-process")
        # https://github.com/pytorch/xla/issues/2190#issuecomment-641665358
        if self.local_rank == 0:
            time.sleep(2)

    def _worker_setup(self, process_idx: int):
        reset_seed()
        self.tpu_local_core_rank = xm.get_local_ordinal()
        self.tpu_global_core_rank = xm.get_ordinal()
        rank_zero_only.rank = self.global_rank

    def start_training(self, trainer: "pl.Trainer") -> None:
        # todo: precision pluging is call in accelerator setup and should be moved
        if "XLA_USE_BF16" in os.environ:
            del os.environ["XLA_USE_BF16"]
        self._clean_logger(trainer)
        return super().start_training(trainer)

    def start_evaluating(self, trainer: "pl.Trainer") -> None:
        self._clean_logger(trainer)
        return super().start_evaluating(trainer)

    def start_predicting(self, trainer: "pl.Trainer") -> None:
        self._clean_logger(trainer)
        return super().start_predicting(trainer)

    def training_step(self, *args, **kwargs):
        return self.model(*args, **kwargs)

    def validation_step(self, *args, **kwargs):
        return self.model(*args, **kwargs)

    def test_step(self, *args, **kwargs):
        return self.model(*args, **kwargs)

    def predict_step(self, *args, **kwargs):
        return self.model(*args, **kwargs)

    def training_step_end(self, output: STEP_OUTPUT) -> STEP_OUTPUT:
        self._pod_progress_bar_force_stdout()
        return output

    def validation_step_end(self, output: STEP_OUTPUT) -> STEP_OUTPUT:
        self._pod_progress_bar_force_stdout()
        return output

    def test_step_end(self, output: STEP_OUTPUT) -> STEP_OUTPUT:
        self._pod_progress_bar_force_stdout()
        return output

    def _pod_progress_bar_force_stdout(self) -> None:
        # Why is it required? The way `pytorch_xla.distributed` streams logs
        # from different vms to the main worker doesn't work well with tqdm
        # Ref: https://github.com/pytorch/xla/blob/master/torch_xla/distributed/xla_dist.py#L140
        # The print statement seems to force tqdm to flush stdout.
        if self.tpu_global_core_rank == 0 and int(os.getenv(xenv.TPUVM_MODE, 0)) == 1:
            print()

    def save_checkpoint(self, checkpoint: Dict[str, Any], filepath: _PATH) -> None:
        """Save model/training states as a checkpoint file through state-dump and file-write.

        Args:
            checkpoint: dict containing model and trainer state
            filepath: write-target file's path
        """
        return self.checkpoint_io.save_checkpoint(checkpoint, filepath)

    def all_gather(self, tensor: torch.Tensor, group: Optional[Any] = None, sync_grads: bool = False) -> torch.Tensor:
        """
        Function to gather a tensor from several distributed processes
        Args:
            tensor: tensor of shape (batch, ...)
            group: not available with TPUs
            sync_grads: not available with TPUs
        Return:
            A tensor of shape (world_size, batch, ...)
        """
        if isinstance(tensor, torch.Tensor) and tensor.dim() == 0:
            tensor = tensor.unsqueeze(0)
        return xm.all_gather(tensor)

    def teardown(self) -> None:
        # TPU teardown
        os.environ.pop("PT_XLA_DEBUG", None)
        self.barrier("teardown")

    @property
    def should_rank_save_checkpoint(self) -> bool:
        return self.local_rank == 0

    @classmethod
    def register_plugins(cls, plugin_registry: Dict) -> None:
        plugin_registry.register("tpu_spawn_debug", cls, description="TPUSpawn Plugin with `debug` as True", debug=True)

    @property
    def checkpoint_io(self) -> CheckpointIO:
        return self._checkpoint_io

    @checkpoint_io.setter
    def checkpoint_io(self, plugin: CheckpointIO) -> None:
        raise MisconfigurationException("TPU Spawn Plugin currently does not support custom checkpoint plugins.")

    @staticmethod
    def _clean_logger(trainer: "pl.Trainer") -> None:
        loggers = trainer.logger._logger_iterable if isinstance(trainer.logger, LoggerCollection) else [trainer.logger]
        for logger in loggers:
            if isinstance(logger, TensorBoardLogger) and logger._experiment is not None:
                # the experiment class of `TensorBoard` holds a multiprocessing queue which can make ours hang.
                # we want to make sure these are closed before we spawn our own threads.
                # assuming nothing else references the experiment object, python should instantly `__del__` it.
                logger._experiment = None<|MERGE_RESOLUTION|>--- conflicted
+++ resolved
@@ -216,41 +216,24 @@
         # requires to compute the state_dict on all processes in case Metrics are present
         state_dict = self.lightning_module.state_dict()
 
-<<<<<<< HEAD
         # save the last weights
         last_path = None
         if trainer.state.fn == TrainerFn.FITTING and best_model_path is not None and len(best_model_path) > 0:
             last_path = re.sub(".ckpt", ".tmp_end.ckpt", best_model_path)
             self.checkpoint_io.save_checkpoint(state_dict, last_path)
+
         # We use `local_rank` here as separate filesystems are used for each VM for TPU Pod Training
         if self.local_rank == 0:
             # todo, pass complete checkpoint as state dictionary
             self.mp_queue.put(best_model_path)
             self.mp_queue.put(last_path)
             self.mp_queue.put(results)
-            self.lightning_module.add_to_queue(self.mp_queue)  # adds the `callback_metrics` to the queue
-=======
-        if self.mp_queue is not None:
-            rank_zero_warn("cleaning up tpu spawn environment...")
-
-            # save the last weights
-            last_path = None
-            if trainer.state.fn == TrainerFn.FITTING and best_model_path is not None and len(best_model_path) > 0:
-                last_path = re.sub(".ckpt", ".tmp_end.ckpt", best_model_path)
-                self.checkpoint_io.save_checkpoint(state_dict, last_path)
-
-            if self.local_rank == 0:
-                # todo, pass complete checkpoint as state dictionary
-                self.mp_queue.put(best_model_path)
-                self.mp_queue.put(last_path)
-                self.mp_queue.put(results)
-                # adds the `callback_metrics` to the queue
-                # TODO: Remove the if in v1.7
-                if is_overridden("add_to_queue", self.lightning_module):
-                    self.lightning_module.add_to_queue(self.mp_queue)
-                else:
-                    self.add_to_queue(trainer, self.mp_queue)
->>>>>>> 3a8b3fca
+            # adds the `callback_metrics` to the queue
+            # TODO: Remove the if in v1.7
+            if is_overridden("add_to_queue", self.lightning_module):
+                self.lightning_module.add_to_queue(self.mp_queue)
+            else:
+                self.add_to_queue(trainer, self.mp_queue)
 
     def broadcast(self, obj: object, src: int = 0) -> object:
         if not self.is_distributed:
