--- conflicted
+++ resolved
@@ -346,14 +346,4 @@
     def register_plugins(cls, plugin_registry: Dict) -> None:
         plugin_registry.register(
             "tpu_spawn_debug", cls, description="TPUSpawn Strategy with `debug` as True", debug=True
-<<<<<<< HEAD
-        )
-=======
-        )
-
-    @DDPSpawnStrategy.checkpoint_io.setter
-    def checkpoint_io(self, io: Optional[XLACheckpointIO]) -> None:
-        if io is not None and not isinstance(io, XLACheckpointIO):
-            raise MisconfigurationException(f"{self.__class__.__name__}.checkpoint_io` must be a `XLACheckpointIO`.")
-        self._checkpoint_io = io
->>>>>>> f98cd78e
+        )