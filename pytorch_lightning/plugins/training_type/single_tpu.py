# Copyright The PyTorch Lightning team.
#
# Licensed under the Apache License, Version 2.0 (the "License");
# you may not use this file except in compliance with the License.
# You may obtain a copy of the License at
#
#     http://www.apache.org/licenses/LICENSE-2.0
#
# Unless required by applicable law or agreed to in writing, software
# distributed under the License is distributed on an "AS IS" BASIS,
# WITHOUT WARRANTIES OR CONDITIONS OF ANY KIND, either express or implied.
# See the License for the specific language governing permissions and
# limitations under the License.
import os
from typing import Optional

import pytorch_lightning as pl
from pytorch_lightning.plugins.io.xla_plugin import XLACheckpointIO
from pytorch_lightning.plugins.precision import PrecisionPlugin
from pytorch_lightning.plugins.training_type.single_device import SingleDeviceStrategy
from pytorch_lightning.utilities import _TPU_AVAILABLE, find_shared_parameters, set_shared_parameters
from pytorch_lightning.utilities.model_helpers import is_overridden

if _TPU_AVAILABLE:
    import torch_xla.core.xla_model as xm


class SingleTPUStrategy(SingleDeviceStrategy):
    """Strategy for training on a single TPU device."""

    def __init__(
        self,
        device: int,
        accelerator: Optional["pl.accelerators.accelerator.Accelerator"] = None,
        checkpoint_io: Optional[XLACheckpointIO] = None,
        precision_plugin: Optional[PrecisionPlugin] = None,
        debug: bool = False,
    ):
        device = xm.xla_device(device)
        checkpoint_io = checkpoint_io or XLACheckpointIO()
        super().__init__(
            accelerator=accelerator, device=device, checkpoint_io=checkpoint_io, precision_plugin=precision_plugin
        )

        self.debug = debug
        self.tpu_local_core_rank = 0
        self.tpu_global_core_rank = 0

    @property
    def is_distributed(self) -> bool:
        return False

    def setup(self, trainer: "pl.Trainer") -> None:
        shared_params = find_shared_parameters(self.model)
        self.model_to_device()
        if is_overridden("on_post_move_to_device", self.lightning_module):
            self.model.on_post_move_to_device()
        else:
            set_shared_parameters(self.model, shared_params)

        super().setup(trainer)

        if isinstance(self.device, int):
            self.device = xm.xla_device(self.device)

        if self.debug:
            os.environ["PT_XLA_DEBUG"] = str(1)

        self.tpu_local_core_rank = xm.get_local_ordinal()
        self.tpu_global_core_rank = xm.get_ordinal()

    def model_to_device(self) -> None:
        self.model.to(self.root_device)

    def teardown(self) -> None:
        super().teardown()
        # TPU teardown
<<<<<<< HEAD
        os.environ.pop("PT_XLA_DEBUG", None)
=======
        os.environ.pop("PT_XLA_DEBUG", None)

    @SingleDeviceStrategy.checkpoint_io.setter
    def checkpoint_io(self, io: Optional[XLACheckpointIO]) -> None:
        if io is not None and not isinstance(io, XLACheckpointIO):
            raise MisconfigurationException(f"{self.__class__.__name__}.checkpoint_io` must be a `XLACheckpointIO`.")
        self._checkpoint_io = io
>>>>>>> b6dd1a38
<|MERGE_RESOLUTION|>--- conflicted
+++ resolved
@@ -75,14 +75,4 @@
     def teardown(self) -> None:
         super().teardown()
         # TPU teardown
-<<<<<<< HEAD
-        os.environ.pop("PT_XLA_DEBUG", None)
-=======
-        os.environ.pop("PT_XLA_DEBUG", None)
-
-    @SingleDeviceStrategy.checkpoint_io.setter
-    def checkpoint_io(self, io: Optional[XLACheckpointIO]) -> None:
-        if io is not None and not isinstance(io, XLACheckpointIO):
-            raise MisconfigurationException(f"{self.__class__.__name__}.checkpoint_io` must be a `XLACheckpointIO`.")
-        self._checkpoint_io = io
->>>>>>> b6dd1a38
+        os.environ.pop("PT_XLA_DEBUG", None)