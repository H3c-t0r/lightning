--- conflicted
+++ resolved
@@ -57,11 +57,7 @@
         return batch
 
 
-<<<<<<< HEAD
-class IPUPlugin(ParallelStrategy):
-=======
-class IPUStrategy(ParallelPlugin):
->>>>>>> 4bfe5bda
+class IPUStrategy(ParallelStrategy):
     """Plugin for training on IPU devices."""
 
     def __init__(
