# Copyright The PyTorch Lightning team.
#
# Licensed under the Apache License, Version 2.0 (the "License");
# you may not use this file except in compliance with the License.
# You may obtain a copy of the License at
#
#     http://www.apache.org/licenses/LICENSE-2.0
#
# Unless required by applicable law or agreed to in writing, software
# distributed under the License is distributed on an "AS IS" BASIS,
# WITHOUT WARRANTIES OR CONDITIONS OF ANY KIND, either express or implied.
# See the License for the specific language governing permissions and
# limitations under the License.
from typing import Any, List, Optional, Union

from pytorch_lightning.core.lightning import LightningModule
from pytorch_lightning.core.optimizer import is_lightning_optimizer
from pytorch_lightning.plugins.ddp_plugin import DDPPlugin
from pytorch_lightning.plugins.sharded_native_amp_plugin import ShardedNativeAMPPlugin
from pytorch_lightning.utilities import _FAIRSCALE_AVAILABLE, AMPType, rank_zero_only
from pytorch_lightning.utilities.exceptions import MisconfigurationException

if _FAIRSCALE_AVAILABLE:
    from fairscale.optim import OSS

    from pytorch_lightning.overrides.fairscale import LightningShardedDataParallel


class DDPShardedPlugin(DDPPlugin):

    def __init__(self, **kwargs):
        self._check_fairscale()
        super().__init__(**kwargs)

    def configure_ddp(
            self, model: LightningModule, device_ids: List[int]
    ):
        self._wrap_optimizers(model)
        return LightningShardedDataParallel(model, sharded_optimizer=model.trainer.optimizers)

    def optimizer_state(self, optimizer: 'OSS') -> Optional[dict]:
        optimizer.consolidate_state_dict()
        return self._optim_state_dict(optimizer)

    def _check_fairscale(self):
        if not _FAIRSCALE_AVAILABLE:
            raise MisconfigurationException(
                'Sharded DDP Plugin requires Fairscale to be installed.'
            )

    @rank_zero_only
    def _optim_state_dict(self, optimizer):
        return optimizer.state_dict()

    def _wrap_optimizers(self, model):
        trainer = model.trainer
<<<<<<< HEAD

        if trainer.evaluating:
=======
        if trainer.testing:
>>>>>>> dee5553b
            return

        self._reinit_with_fairscale_oss(trainer)

    def _reinit_with_fairscale_oss(self, trainer):
        optimizers = trainer.optimizers
        for x, optimizer in enumerate(optimizers):
            if is_lightning_optimizer(optimizer):
                optimizer = optimizer.optimizer
            if not isinstance(optimizer, OSS):
                optim_class = type(optimizer)
                zero_optimizer = OSS(
                    params=optimizer.param_groups,
                    optim=optim_class,
                    **optimizer.defaults
                )
                optimizers[x] = zero_optimizer
                del optimizer

    def get_model_from_plugin(
            self,
            model: Union['LightningShardedDataParallel', LightningModule]
    ) -> LightningModule:
        if isinstance(model, LightningShardedDataParallel):
            return model.module
        return model

    def required_plugins(self, amp_backend: AMPType, trainer) -> list:
        if amp_backend == AMPType.APEX:
            raise MisconfigurationException(
                'Sharded Plugin is not supported with Apex AMP, please using native AMP for 16-bit precision.'
            )
        if amp_backend == AMPType.NATIVE:
            return [ShardedNativeAMPPlugin(trainer=trainer)]
        return []

    def on_before_manual_backward(self, model: 'LightningShardedDataParallel', output: Any):
        pass<|MERGE_RESOLUTION|>--- conflicted
+++ resolved
@@ -54,12 +54,7 @@
 
     def _wrap_optimizers(self, model):
         trainer = model.trainer
-<<<<<<< HEAD
-
-        if trainer.evaluating:
-=======
         if trainer.testing:
->>>>>>> dee5553b
             return
 
         self._reinit_with_fairscale_oss(trainer)
