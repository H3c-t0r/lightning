--- conflicted
+++ resolved
@@ -99,17 +99,7 @@
     def post_optimizer_step(self, optimizer: 'Optimizer', optimizer_idx: int) -> None:
         """Hook to do something after each optimizer step."""
 
-<<<<<<< HEAD
-    def clip_gradients(
-        self,
-        optimizer: Optimizer,
-        clip_val: Union[int, float],
-        gradient_clip_algorithm: str = GradClipAlgorithmType.NORM,
-        norm_type: float = float(2.0),
-    ) -> None:
-=======
     def clip_gradients(self, optimizer: 'Optimizer', clip_val: Union[int, float], norm_type: float = 2.0) -> None:
->>>>>>> 0647340f
         """Clips the gradients to a specific value"""
         # TODO: separate TPU case from here
         if clip_val is None:
