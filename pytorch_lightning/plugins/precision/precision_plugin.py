# Copyright The PyTorch Lightning team.
#
# Licensed under the Apache License, Version 2.0 (the "License");
# you may not use this file except in compliance with the License.
# You may obtain a copy of the License at
#
#     http://www.apache.org/licenses/LICENSE-2.0
#
# Unless required by applicable law or agreed to in writing, software
# distributed under the License is distributed on an "AS IS" BASIS,
# WITHOUT WARRANTIES OR CONDITIONS OF ANY KIND, either express or implied.
# See the License for the specific language governing permissions and
# limitations under the License.
import contextlib
from typing import Any, Generator, List, Optional, Tuple, Union

import torch
from torch import Tensor
from torch.nn import Module
from torch.optim import Optimizer

import pytorch_lightning as pl
from pytorch_lightning.core.hooks import CheckpointHooks
from pytorch_lightning.core.lightning import LightningModule
from pytorch_lightning.utilities import grad_norm, GradClipAlgorithmType
from pytorch_lightning.utilities.types import _PARAMETERS


class PrecisionPlugin(CheckpointHooks):
    """Base class for all plugins handling the precision-specific parts of the training.

    The class attribute precision must be overwritten in child classes. The default value reflects fp32 training.
    """

    precision: Union[str, int] = 32

    def master_params(self, optimizer: Optimizer) -> _PARAMETERS:
        """The master params of the model.

        Returns the plain model params here. Maybe different in other precision plugins.
        """
        for group in optimizer.param_groups:
            yield from group["params"]

    def connect(
        self, model: Module, optimizers: List[Optimizer], lr_schedulers: List[Any]
    ) -> Tuple[Module, List[Optimizer], List[Any]]:
        """Connects this plugin to the accelerator and the training process."""
        return model, optimizers, lr_schedulers

    def pre_backward(self, model: "pl.LightningModule", closure_loss: Tensor) -> Tensor:
        """Run before precision plugin executes backward.

        Args:
            model: the model to be optimized
            closure_loss: the loss value obtained from the closure
        """
        model.trainer.call_hook("on_before_backward", closure_loss)
        return closure_loss

    def backward(
        self,
        model: "pl.LightningModule",
        closure_loss: Tensor,
        optimizer: Optional[Optimizer],
        *args: Any,
        **kwargs: Any,
    ) -> None:
        """Performs the actual backpropagation.

        Args:
            model: the model to be optimized
            closure_loss: the loss value obtained from the closure
            optimizer: current optimizer being used. ``None`` if using manual optimization
        """
        # do backward pass
        if model is not None and isinstance(model, pl.LightningModule):
            model.backward(closure_loss, optimizer, *args, **kwargs)
        else:
            self._run_backward(closure_loss, *args, **kwargs)

    def post_backward(self, model: "pl.LightningModule", closure_loss: Tensor) -> Tensor:
        """Run after precision plugin executes backward.

        Args:
            model: the model to be optimized
            closure_loss: the loss value obtained from the closure
        """
        # once backward has been applied, release graph
        closure_loss = closure_loss.detach()
        model.trainer.call_hook("on_after_backward")
        return closure_loss

    def _run_backward(self, tensor: Tensor, model: Module, *args: Any, **kwargs: Any) -> None:
        """Lightning-independent backward logic.

        Currently only used by Lightning Lite. Subject to further refactors.
        """
        tensor.backward(*args, **kwargs)

<<<<<<< HEAD
    def pre_optimizer_step(self, model: "pl.LightningModule", optimizer: Optimizer, optimizer_idx: int) -> None:
        """Hook to do something before each optimizer step.

        Returns:
            The output of the optimizer closure execution.
        """
        trainer = model.trainer
        if optimizer_idx == 0:
            # FIXME: perhaps this shouldn't be here as we need to do it only once
            self._track_grad_norm(trainer)
        self.clip_gradients(
            optimizer,
            optimizer_idx,
            trainer.gradient_clip_val,
            gradient_clip_algorithm=trainer.gradient_clip_algorithm,
            model=model,
        )
        trainer.call_hook("on_before_optimizer_step", optimizer, optimizer_idx)

    def optimizer_step(
        self, model: "pl.LightningModule", optimizer: Optimizer, optimizer_idx: int, closure_result: Any, **kwargs: Any
    ) -> None:
        """Hook to run the optimizer step."""
        skipped_backward = closure_result is None
        # in manual optimization, the closure does not return a value
        if not model.automatic_optimization or not skipped_backward:
            # FIXME: LBFGS broken
            optimizer.step(**kwargs)

    def _track_grad_norm(self, trainer: "pl.Trainer") -> None:
        """Tracks the model's gradient norms."""
        if float(trainer.track_grad_norm) == -1:
            return
        grad_norm_dict = grad_norm(trainer.lightning_module, trainer.track_grad_norm)
        if grad_norm_dict:
            prev_fx = trainer.lightning_module._current_fx_name
            trainer.lightning_module._current_fx_name = "on_before_optimizer_step"
            trainer.lightning_module.log_grad_norm(grad_norm_dict)
            trainer.lightning_module._current_fx_name = prev_fx
=======
    def pre_optimizer_step(
        self,
        model: Union["pl.LightningModule", Module],
        optimizer: Optimizer,
        optimizer_idx: int,
        lambda_closure: Callable,
        **kwargs: Any,
    ) -> bool:
        """Hook to do something before each optimizer step."""
        if isinstance(model, pl.LightningModule):
            model.trainer.call_hook("on_before_optimizer_step", optimizer, optimizer_idx)
        return True
>>>>>>> 4ea72a93

    def clip_gradients(
        self,
        optimizer: Optimizer,
        optimizer_idx: int,
        clip_val: Union[int, float],
        gradient_clip_algorithm: GradClipAlgorithmType = GradClipAlgorithmType.NORM,
        model: Optional[LightningModule] = None,
    ) -> None:
        """Clips the gradients."""
        if self.trainer.accelerator_connector.use_deepspeed or model is None:
            return
        model.configure_gradient_clipping(
            optimizer,
            optimizer_idx,
            gradient_clip_val=clip_val,
            gradient_clip_algorithm=gradient_clip_algorithm,
        )

    def clip_grad_by_value(self, optimizer: Optimizer, clip_val: Union[int, float]) -> None:
        """Clip gradients by value."""
        parameters = self.master_params(optimizer)
        torch.nn.utils.clip_grad_value_(parameters, clip_value=clip_val)

    def clip_grad_by_norm(self, optimizer: Optimizer, clip_val: Union[int, float]) -> None:
        """Clip gradients by norm."""
        parameters = self.master_params(optimizer)
        torch.nn.utils.clip_grad_norm_(parameters, clip_val)

    def pre_dispatch(self) -> None:
        """Hook to do something before the training/evaluation/prediction starts."""

    def dispatch(self, trainer: "pl.Trainer") -> None:
        """Hook to do something when ``Accelerator.dispatch()`` gets called."""

    def post_dispatch(self) -> None:
        """Hook to do something after the training/evaluation/prediction finishes."""

    @contextlib.contextmanager
    def forward_context(self) -> Generator[None, None, None]:
        """A contextmanager for managing model forward/training_step/evaluation_step/predict_step."""
        yield

    @contextlib.contextmanager
    def train_step_context(self) -> Generator[None, None, None]:
        """A contextmanager for the training step."""
        with self.forward_context():
            yield

    @contextlib.contextmanager
    def val_step_context(self) -> Generator[None, None, None]:
        """A contextmanager for the validation step."""
        with self.forward_context():
            yield

    @contextlib.contextmanager
    def test_step_context(self) -> Generator[None, None, None]:
        """A contextmanager for the test step."""
        with self.forward_context():
            yield

    @contextlib.contextmanager
    def predict_step_context(self) -> Generator[None, None, None]:
        """A contextmanager for the predict step."""
        with self.forward_context():
            yield<|MERGE_RESOLUTION|>--- conflicted
+++ resolved
@@ -98,8 +98,9 @@
         """
         tensor.backward(*args, **kwargs)
 
-<<<<<<< HEAD
-    def pre_optimizer_step(self, model: "pl.LightningModule", optimizer: Optimizer, optimizer_idx: int) -> None:
+    def pre_optimizer_step(
+        self, model: Union["pl.LightningModule", Module], optimizer: Optimizer, optimizer_idx: int
+    ) -> None:
         """Hook to do something before each optimizer step.
 
         Returns:
@@ -116,7 +117,8 @@
             gradient_clip_algorithm=trainer.gradient_clip_algorithm,
             model=model,
         )
-        trainer.call_hook("on_before_optimizer_step", optimizer, optimizer_idx)
+        if isinstance(model, pl.LightningModule):
+            trainer.call_hook("on_before_optimizer_step", optimizer, optimizer_idx)
 
     def optimizer_step(
         self, model: "pl.LightningModule", optimizer: Optimizer, optimizer_idx: int, closure_result: Any, **kwargs: Any
@@ -138,20 +140,6 @@
             trainer.lightning_module._current_fx_name = "on_before_optimizer_step"
             trainer.lightning_module.log_grad_norm(grad_norm_dict)
             trainer.lightning_module._current_fx_name = prev_fx
-=======
-    def pre_optimizer_step(
-        self,
-        model: Union["pl.LightningModule", Module],
-        optimizer: Optimizer,
-        optimizer_idx: int,
-        lambda_closure: Callable,
-        **kwargs: Any,
-    ) -> bool:
-        """Hook to do something before each optimizer step."""
-        if isinstance(model, pl.LightningModule):
-            model.trainer.call_hook("on_before_optimizer_step", optimizer, optimizer_idx)
-        return True
->>>>>>> 4ea72a93
 
     def clip_gradients(
         self,
