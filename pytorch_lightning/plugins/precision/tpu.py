--- conflicted
+++ resolved
@@ -11,57 +11,29 @@
 # WITHOUT WARRANTIES OR CONDITIONS OF ANY KIND, either express or implied.
 # See the License for the specific language governing permissions and
 # limitations under the License.
-<<<<<<< HEAD
-from typing import Any
-
-=======
-from typing import Any, Callable, Union
+from typing import Any, Union
 
 from torch.nn import Module
->>>>>>> 4ea72a93
 from torch.optim import Optimizer
 
 import pytorch_lightning as pl
 from pytorch_lightning.plugins.precision.precision_plugin import PrecisionPlugin
 from pytorch_lightning.utilities import _XLA_AVAILABLE
 from pytorch_lightning.utilities.exceptions import MisconfigurationException
-<<<<<<< HEAD
-from pytorch_lightning.utilities.warnings import WarningCache
-
-if _XLA_AVAILABLE:
-    import torch_xla.core.xla_model as xm
-
-warning_cache = WarningCache()
-
-
-class TPUPrecisionPlugin(PrecisionPlugin):
-    def optimizer_step(
-        self, model: "pl.LightningModule", optimizer: Optimizer, optimizer_idx: int, closure_result: Any, **kwargs: Any
-    ) -> None:
-        skipped_backward = closure_result is None
-        # in manual optimization, the closure does not return a value
-        if model.automatic_optimization and skipped_backward:
-            raise MisconfigurationException(
-                "Skipping backward by returning `None` from your `training_step` is not supported by TPUs"
-            )
-        xm.optimizer_step(optimizer, optimizer_args=kwargs)
-=======
 
 if _XLA_AVAILABLE:
     import torch_xla.core.xla_model as xm
 
 
 class TPUPrecisionPlugin(PrecisionPlugin):
-    def pre_optimizer_step(
+    def optimizer_step(
         self,
         model: Union["pl.LightningModule", Module],
         optimizer: Optimizer,
         optimizer_idx: int,
-        lambda_closure: Callable[[], Any],
-        **kwargs: Any,
-    ) -> bool:
-        super().pre_optimizer_step(model, optimizer, optimizer_idx, lambda_closure, **kwargs)
-        closure_result = xm.optimizer_step(optimizer, optimizer_args={"closure": lambda_closure, **kwargs})
+        closure_result: Any,
+        **kwargs: Any
+    ) -> None:
         skipped_backward = closure_result is None
         # in manual optimization, the closure does not return a value
         if isinstance(model, pl.LightningModule) and model.automatic_optimization and skipped_backward:
@@ -71,5 +43,4 @@
                 " Please, open an issue in `https://github.com/PyTorchLightning/pytorch-lightning/issues`"
                 " requesting this feature."
             )
-        return False
->>>>>>> 4ea72a93
+        xm.optimizer_step(optimizer, optimizer_args=kwargs)