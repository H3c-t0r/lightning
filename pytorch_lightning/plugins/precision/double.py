--- conflicted
+++ resolved
@@ -91,10 +91,7 @@
 
         return super().connect(model, optimizers, lr_schedulers)
 
-<<<<<<< HEAD
-=======
     @contextmanager
->>>>>>> 10d0b419
     def forward_context(self) -> Generator[None, None, None]:
         """A context manager to change the default tensor type.
 
