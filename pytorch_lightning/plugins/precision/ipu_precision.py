# Copyright The PyTorch Lightning team.
#
# Licensed under the Apache License, Version 2.0 (the "License");
# you may not use this file except in compliance with the License.
# You may obtain a copy of the License at
#
#     http://www.apache.org/licenses/LICENSE-2.0
#
# Unless required by applicable law or agreed to in writing, software
# distributed under the License is distributed on an "AS IS" BASIS,
# WITHOUT WARRANTIES OR CONDITIONS OF ANY KIND, either express or implied.
# See the License for the specific language governing permissions and
# limitations under the License.
from typing import Any, Optional, Union

from torch.nn import Module
from torch.optim import Optimizer

import pytorch_lightning as pl
from pytorch_lightning.plugins.precision.precision_plugin import PrecisionPlugin
from pytorch_lightning.utilities import GradClipAlgorithmType
from pytorch_lightning.utilities.exceptions import MisconfigurationException
from pytorch_lightning.utilities.model_helpers import is_overridden
from pytorch_lightning.utilities.warnings import WarningCache

warning_cache = WarningCache()


class IPUPrecisionPlugin(PrecisionPlugin):

    def __init__(self, precision: int) -> None:
        super().__init__()
        self.precision = precision

<<<<<<< HEAD
    def backward(
        self,
        model: 'pl.LightningModule',
        closure_loss: Tensor,
        *args: Any,
        **kwargs: Any,
    ) -> Tensor:
        # IPU internally manages bwd step.
        return closure_loss
=======
    def backward(self, model: 'pl.LightningModule', *args: Any, **kwargs: Any) -> None:
        if is_overridden('backward', model):
            warning_cache.warn(
                "You have overridden the `LightningModule.backward` hook but it will be ignored since IPUs handle"
                " the backward logic internally."
            )
>>>>>>> eb6d9912

    def clip_gradients(
        self,
        optimizer: Optimizer,
        clip_val: Union[int, float],
        gradient_clip_algorithm: GradClipAlgorithmType = GradClipAlgorithmType.NORM,
        model: Optional[Module] = None
    ) -> None:
        """Clips the gradients"""
        if clip_val is None:
            return

        clip_val = float(clip_val)
        if clip_val <= 0:
            return

        raise MisconfigurationException("IPUs currently do not support clipping gradients.")<|MERGE_RESOLUTION|>--- conflicted
+++ resolved
@@ -32,24 +32,12 @@
         super().__init__()
         self.precision = precision
 
-<<<<<<< HEAD
-    def backward(
-        self,
-        model: 'pl.LightningModule',
-        closure_loss: Tensor,
-        *args: Any,
-        **kwargs: Any,
-    ) -> Tensor:
-        # IPU internally manages bwd step.
-        return closure_loss
-=======
     def backward(self, model: 'pl.LightningModule', *args: Any, **kwargs: Any) -> None:
         if is_overridden('backward', model):
             warning_cache.warn(
                 "You have overridden the `LightningModule.backward` hook but it will be ignored since IPUs handle"
                 " the backward logic internally."
             )
->>>>>>> eb6d9912
 
     def clip_gradients(
         self,
