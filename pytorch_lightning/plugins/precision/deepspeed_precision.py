# Copyright The PyTorch Lightning team.
#
# Licensed under the Apache License, Version 2.0 (the "License");
# you may not use this file except in compliance with the License.
# You may obtain a copy of the License at
#
#     http://www.apache.org/licenses/LICENSE-2.0
#
# Unless required by applicable law or agreed to in writing, software
# distributed under the License is distributed on an "AS IS" BASIS,
# WITHOUT WARRANTIES OR CONDITIONS OF ANY KIND, either express or implied.
# See the License for the specific language governing permissions and
# limitations under the License.
from typing import Any, Optional, Union

from torch import Tensor
from torch.nn import Module
from torch.optim import LBFGS, Optimizer

import pytorch_lightning as pl
from pytorch_lightning.plugins.precision.precision_plugin import PrecisionPlugin
from pytorch_lightning.utilities import GradClipAlgorithmType
from pytorch_lightning.utilities.exceptions import MisconfigurationException
from pytorch_lightning.utilities.model_helpers import is_overridden
from pytorch_lightning.utilities.warnings import WarningCache

warning_cache = WarningCache()


class DeepSpeedPrecisionPlugin(PrecisionPlugin):
    """Precision plugin for DeepSpeed integration."""

    def __init__(self, precision: int) -> None:
        super().__init__()
        self.precision = precision

    def backward(self, model: "pl.LightningModule", closure_loss: Tensor, *args: Any, **kwargs: Any) -> None:
        if is_overridden("backward", model):
            warning_cache.warn(
                "You have overridden the `LightningModule.backward` hook but it will be ignored since DeepSpeed handles"
                " the backward logic internally."
            )
        deepspeed_engine = model.trainer.model
        deepspeed_engine.backward(closure_loss, *args, **kwargs)

<<<<<<< HEAD
    def optimizer_step(
=======
    def _run_backward(self, tensor: Tensor, model: Module, *args: Any, **kwargs: Any) -> None:
        model.backward(tensor, *args, **kwargs)

    def pre_optimizer_step(
>>>>>>> 4ea72a93
        self,
        model: Union["pl.LightningModule", Module],
        optimizer: Optimizer,
        optimizer_idx: int,
        closure_result: Any,
        **kwargs: Any,
<<<<<<< HEAD
    ) -> None:
        if isinstance(optimizer, LBFGS):
            # DeepSpeed does not support closures
            raise MisconfigurationException(
                f"DeepSpeed and the LBFGS optimizer are not compatible (optimizer {optimizer_idx})."
            )
        skipped_backward = closure_result is None
        # in manual optimization, the closure does not return a value
        if model.automatic_optimization and skipped_backward:
=======
    ) -> bool:
        """Hook to do something before each optimizer step."""
        if isinstance(optimizer, LBFGS):
            raise MisconfigurationException(
                f"DeepSpeed and the LBFGS optimizer are not compatible (optimizer {optimizer_idx})."
            )
        result = lambda_closure()  # DeepSpeed does not support closures
        super().pre_optimizer_step(model, optimizer, optimizer_idx, lambda_closure, **kwargs)
        skipped_backward = result is None
        # in manual optimization, the closure does not return a value
        if isinstance(model, pl.LightningModule) and model.automatic_optimization and skipped_backward:
>>>>>>> 4ea72a93
            raise MisconfigurationException(
                "Skipping backward by returning `None` from your `training_step` is not supported by `DeepSpeed`"
            )
        # DeepSpeed handles the optimizer step internally
<<<<<<< HEAD
        deepspeed_engine = model.trainer.model
        deepspeed_engine.step(**kwargs)

    def _run_backward(self, tensor: Tensor, model: Module, *args: Any, **kwargs: Any) -> None:
        model.backward(tensor, *args, **kwargs)
=======
        deepspeed_engine = model.trainer.model if isinstance(model, pl.LightningModule) else model
        deepspeed_engine.step()
        return False
>>>>>>> 4ea72a93

    def clip_gradients(
        self,
        optimizer: Optimizer,
        clip_val: Union[int, float],
        gradient_clip_algorithm: GradClipAlgorithmType = GradClipAlgorithmType.NORM,
        model: Optional[Module] = None,
    ) -> None:
        """DeepSpeed handles gradient clipping internally."""<|MERGE_RESOLUTION|>--- conflicted
+++ resolved
@@ -43,58 +43,30 @@
         deepspeed_engine = model.trainer.model
         deepspeed_engine.backward(closure_loss, *args, **kwargs)
 
-<<<<<<< HEAD
-    def optimizer_step(
-=======
     def _run_backward(self, tensor: Tensor, model: Module, *args: Any, **kwargs: Any) -> None:
         model.backward(tensor, *args, **kwargs)
 
-    def pre_optimizer_step(
->>>>>>> 4ea72a93
+    def optimizer_step(
         self,
         model: Union["pl.LightningModule", Module],
         optimizer: Optimizer,
         optimizer_idx: int,
         closure_result: Any,
         **kwargs: Any,
-<<<<<<< HEAD
     ) -> None:
         if isinstance(optimizer, LBFGS):
-            # DeepSpeed does not support closures
             raise MisconfigurationException(
                 f"DeepSpeed and the LBFGS optimizer are not compatible (optimizer {optimizer_idx})."
             )
         skipped_backward = closure_result is None
         # in manual optimization, the closure does not return a value
-        if model.automatic_optimization and skipped_backward:
-=======
-    ) -> bool:
-        """Hook to do something before each optimizer step."""
-        if isinstance(optimizer, LBFGS):
-            raise MisconfigurationException(
-                f"DeepSpeed and the LBFGS optimizer are not compatible (optimizer {optimizer_idx})."
-            )
-        result = lambda_closure()  # DeepSpeed does not support closures
-        super().pre_optimizer_step(model, optimizer, optimizer_idx, lambda_closure, **kwargs)
-        skipped_backward = result is None
-        # in manual optimization, the closure does not return a value
         if isinstance(model, pl.LightningModule) and model.automatic_optimization and skipped_backward:
->>>>>>> 4ea72a93
             raise MisconfigurationException(
                 "Skipping backward by returning `None` from your `training_step` is not supported by `DeepSpeed`"
             )
         # DeepSpeed handles the optimizer step internally
-<<<<<<< HEAD
-        deepspeed_engine = model.trainer.model
-        deepspeed_engine.step(**kwargs)
-
-    def _run_backward(self, tensor: Tensor, model: Module, *args: Any, **kwargs: Any) -> None:
-        model.backward(tensor, *args, **kwargs)
-=======
         deepspeed_engine = model.trainer.model if isinstance(model, pl.LightningModule) else model
         deepspeed_engine.step()
-        return False
->>>>>>> 4ea72a93
 
     def clip_gradients(
         self,
