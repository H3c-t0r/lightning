--- conflicted
+++ resolved
@@ -22,15 +22,12 @@
 from pytorch_lightning.utilities.model_helpers import is_overridden
 from pytorch_lightning.utilities.warnings import WarningCache
 
-<<<<<<< HEAD
 if TYPE_CHECKING:
     from torch.nn import Module
     from torch.optim import Optimizer
 
     from pytorch_lightning.core.lightning import LightningModule
 
-=======
->>>>>>> d3f73a0a
 warning_cache = WarningCache()
 
 
@@ -85,12 +82,7 @@
 
     def clip_gradients(
         self,
-<<<<<<< HEAD
         optimizer: 'Optimizer',
-=======
-        model: 'pl.LightningModule',
-        optimizer: Optimizer,
->>>>>>> d3f73a0a
         clip_val: Union[int, float],
         gradient_clip_algorithm: GradClipAlgorithmType = GradClipAlgorithmType.NORM,
     ) -> None:
