--- conflicted
+++ resolved
@@ -78,16 +78,11 @@
 
     def clip_gradients(
         self,
-<<<<<<< HEAD
-        optimizer: 'Optimizer',
-        clip_val: Union[int, float],
-        gradient_clip_algorithm: GradClipAlgorithmType = GradClipAlgorithmType.NORM,
-=======
         model: 'LightningModule',
         optimizer: 'Optimizer',
         clip_val: Union[int, float],
-        norm_type: float = 2.0
->>>>>>> 6dc10788
+        norm_type: float = 2.0,
+        gradient_clip_algorithm: GradClipAlgorithmType = GradClipAlgorithmType.NORM,
     ) -> None:
         """
         DeepSpeed handles clipping gradients via the training type plugin.
