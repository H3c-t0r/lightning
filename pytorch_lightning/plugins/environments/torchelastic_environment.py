--- conflicted
+++ resolved
@@ -45,12 +45,9 @@
             rank_zero_warn("MASTER_ADDR environment variable is not defined. Set as localhost")
             os.environ["MASTER_ADDR"] = "127.0.0.1"
         log.debug(f"MASTER_ADDR: {os.environ['MASTER_ADDR']}")
-<<<<<<< HEAD
-        return os.environ["MASTER_ADDR"]
-=======
         main_address = os.environ.get("MASTER_ADDR")
         return main_address
->>>>>>> 3d59a2fa
+        return os.environ["MASTER_ADDR"]
 
     @property
     def main_port(self) -> int:
@@ -61,20 +58,14 @@
 
         return int(os.environ["MASTER_PORT"])
 
-<<<<<<< HEAD
-    def world_size(self) -> int:
-        return int(os.environ["WORLD_SIZE"])
-=======
     @staticmethod
     def detect() -> bool:
         """Returns ``True`` if the current process was launched using the torchelastic command."""
         required_env_vars = {"RANK", "GROUP_RANK", "LOCAL_RANK", "LOCAL_WORLD_SIZE"}
         return required_env_vars.issubset(os.environ.keys())
 
-    def world_size(self) -> Optional[int]:
-        world_size = os.environ.get("WORLD_SIZE")
-        return int(world_size) if world_size is not None else world_size
->>>>>>> 3d59a2fa
+    def world_size(self) -> int:
+        return int(os.environ["WORLD_SIZE"])
 
     def set_world_size(self, size: int) -> None:
         log.debug("TorchElasticEnvironment.set_world_size was called, but setting world size is not allowed. Ignored.")
