from typing import List, Dict, Any

from torch.optim import Optimizer

from pytorch_lightning.core.lightning import LightningModule
from pytorch_lightning.overrides.data_parallel import LightningDistributedDataParallel


class DDPPlugin(object):
    """
    Plugin to link a custom ddp implementation to any arbitrary accelerator.

    This plugin forwards all constructor arguments to `LightningDistributedDataParallel`,
    which in turn forwards all args to `DistributedDataParallel`.

    Example::

        class MyDDP(DDPPlugin):

            def configure_ddp(self, model, device_ids):
                model = MyDDPWrapper(model, device_ids)
                return model

        my_ddp = MyDDP()
        trainer = Trainer(accelerator='ddp_x', plugins=[my_ddp])
    """

    def __init__(self, **kwargs):
        self._ddp_kwargs: Dict[str, Any] = kwargs

    def configure_ddp(
        self, model: LightningModule, device_ids: List[int]
    ) -> LightningDistributedDataParallel:
        """
        Pass through all customizations from constructor to `LightningDistributedDataParallel`.
        Override to define a custom DDP implementation.

        .. note:: Only requirement is that your DDP implementation subclasses LightningDistributedDataParallel


        The default implementation is::

            def configure_ddp(self, model, device_ids):
                model = LightningDistributedDataParallel(
                    model, device_ids=device_ids, find_unused_parameters=True
                )
                return model

        Args:
            model: the lightningModule
            device_ids: the list of devices available

        Returns:
            the model wrapped in LightningDistributedDataParallel

        """
        # if unset, default `find_unused_parameters` `True`
        self._ddp_kwargs["find_unused_parameters"] = self._ddp_kwargs.get(
            "find_unused_parameters", True
        )
        model = LightningDistributedDataParallel(
            model,
            device_ids=device_ids,
            **self._ddp_kwargs,
        )
        return model

<<<<<<< HEAD
    def optimizer_state(self, optimizer: Optimizer) -> dict:
        return optimizer.state_dict()
=======
    def on_before_forward(self, model: LightningModule, *args):
        """
        Override to handle custom input to device logic. For DDP, no logic is required as this is handled internally
        within the DDP wrapper.

        Example::

            def on_before_forward(self, model, *args):
                batch, batch_idx = args
                return batch.to(model.device)

        Args:
            args: Inputs to the model.
            model: Model to train.
        Returns: args moved to correct device if needed.
        """
        return args
>>>>>>> 8283680a
<|MERGE_RESOLUTION|>--- conflicted
+++ resolved
@@ -65,10 +65,6 @@
         )
         return model
 
-<<<<<<< HEAD
-    def optimizer_state(self, optimizer: Optimizer) -> dict:
-        return optimizer.state_dict()
-=======
     def on_before_forward(self, model: LightningModule, *args):
         """
         Override to handle custom input to device logic. For DDP, no logic is required as this is handled internally
@@ -86,4 +82,6 @@
         Returns: args moved to correct device if needed.
         """
         return args
->>>>>>> 8283680a
+
+    def optimizer_state(self, optimizer: Optimizer) -> dict:
+        return optimizer.state_dict()