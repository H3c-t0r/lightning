"""
The trainer handles all the logic for running a val loop, training loop, distributing, etc.. .
"""

import os
import re
import warnings

import numpy as np
import tqdm
import torch
from torch.utils.data.distributed import DistributedSampler
import torch.multiprocessing as mp
import torch.distributed as dist
from torch.optim.optimizer import Optimizer

from pytorch_lightning.root_module.root_module import LightningModule
from pytorch_lightning.root_module.memory import get_gpu_memory_map
from pytorch_lightning.root_module.model_saving import TrainerIO
from pytorch_lightning.pt_overrides.override_data_parallel import (
    LightningDistributedDataParallel, LightningDataParallel)
from pytorch_lightning.callbacks import GradientAccumulationScheduler
from pytorch_lightning.utilities.debugging import MisconfigurationException
import pdb

try:
    from apex import amp
    APEX_AVAILABLE = True
except ImportError:
    APEX_AVAILABLE = False


def reduce_distributed_output(output, nb_gpus):
    if nb_gpus <= 1:
        return output

    # when using DP, we get one output per gpu
    # average outputs and return
    if type(output) is torch.Tensor:
        return output.mean()

    for k, v in output.items():
        # recurse on nested dics
        if isinstance(output[k], dict):
            output[k] = reduce_distributed_output(output[k], nb_gpus)

        # reduce only metrics that have the same nb of gpus
        elif output[k].size(0) == nb_gpus:
            reduced = torch.mean(output[k])
            output[k] = reduced
    return output


class Trainer(TrainerIO):

    def __init__(self,
                 experiment=None,
                 early_stop_callback=None,
                 checkpoint_callback=None,
                 gradient_clip=0,
                 process_position=0,
                 current_gpu_name=0,
                 nb_gpu_nodes=1,
                 gpus=None,
                 log_gpu_memory=False,
                 show_progress_bar=True,
                 overfit_pct=0.0,
                 track_grad_norm=-1,
                 check_val_every_n_epoch=1,
                 fast_dev_run=False,
                 accumulate_grad_batches=1,
                 max_nb_epochs=1000,
                 min_nb_epochs=1,
                 train_percent_check=1.0,
                 val_percent_check=1.0,
                 test_percent_check=1.0,
                 val_check_interval=1.0,
                 log_save_interval=100,
                 add_log_row_interval=10,
                 distributed_backend='dp',
                 use_amp=False,
                 print_nan_grads=False,
                 print_weights_summary=True,
                 amp_level='O2',
                 nb_sanity_val_steps=5):
        """

        :param experiment: Test-tube experiment
        :param early_stop_callback: from pytorch_lightning import EarlyStopping
        :param checkpoint_callback: from pytorch_lightning import Checkpoint
        :param gradient_clip:
        :param process_position:
        :param current_gpu_name:
        :param nb_gpu_nodes:
        :param gpus:
        :param log_gpu_memory: Log GPU memory utilization as metric
            during training. This can lead to lower performance on some
            servers, in particular when `nvidia-smi` is slow.
        :param show_progress_bar:
        :param overfit_pct:
        :param track_grad_norm:
        :param check_val_every_n_epoch:
        :param fast_dev_run:
        :param accumulate_grad_batches:
        :param max_nb_epochs:
        :param min_nb_epochs:
        :param train_percent_check:
        :param val_percent_check:
        :param test_percent_check:
        :param val_check_interval:
        :param log_save_interval:
        :param add_log_row_interval:
        :param distributed_backend:
            'do' to use DistributedParallel, 'dp' to use DistributedDataParallel, 'n' to use none
        :param use_amp:
        :param print_nan_grads:
        :param print_weights_summary:
        :param amp_level:
        :param nb_sanity_val_steps:
        """
        # Transfer params
        self.nb_gpu_nodes = nb_gpu_nodes
        self.log_gpu_memory = log_gpu_memory
        self.gradient_clip = gradient_clip
        self.check_val_every_n_epoch = check_val_every_n_epoch
        self.enable_early_stop = early_stop_callback is not None
        self.track_grad_norm = track_grad_norm
        self.fast_dev_run = fast_dev_run
        self.on_gpu = gpus is not None and torch.cuda.is_available()
<<<<<<< HEAD
        self.experiment = experiment
        self.exp_save_path = None
        if self.experiment is not None:
            self.exp_save_path = experiment.get_data_path(experiment.name, experiment.version)
=======
>>>>>>> 7e0ac314
        self.process_position = process_position
        self.current_gpu_name = current_gpu_name
        self.print_weights_summary = print_weights_summary
        self.max_nb_epochs = max_nb_epochs
        self.min_nb_epochs = min_nb_epochs
        self.nb_sanity_val_steps = nb_sanity_val_steps
        self.print_nan_grads = print_nan_grads

        # training bookeeping
        self.total_batch_nb = 0
        self.running_loss = []
        self.avg_loss = 0
        self.batch_nb = 0
        self.tqdm_metrics = {}
        self.nb_val_batches = 0
        self.nb_tng_batches = 0
        self.nb_test_batches = 0
        self.tng_dataloader = None
        self.test_dataloader = None
        self.val_dataloader = None

        # training state
        self.model = None
        self.testing = False
        self.lr_schedulers = []
        self.optimizers = None
        self.global_step = 0
        self.current_epoch = 0
        self.total_batches = 0

        # configure callbacks
        self.early_stop_callback = early_stop_callback
        self.checkpoint_callback = checkpoint_callback
        if self.checkpoint_callback is not None:
            self.checkpoint_callback.save_function = self.save_checkpoint

        # configure experiment
        self.experiment = experiment
        self.exp_save_path = None
        if self.experiment is not None:
            self.exp_save_path = experiment.get_data_path(experiment.name, experiment.version)

        # accumulated grads
        self.__configure_accumulated_gradients(accumulate_grad_batches)

        # allow string and gpu list
        self.data_parallel_device_ids = self.__parse_gpu_ids(gpus)

        # distributed backend choice
        self.use_ddp = False
        self.use_dp = False
        self.single_gpu = False
        self.cluster = cluster
        self.__set_distributed_mode(distributed_backend, nb_gpu_nodes)

        # init flags for SLURM+ddp to work
        self.proc_rank = 0
        self.world_size = 1
        self.node_rank = 0
        self.__configure_slurm_ddp()

        # can't init progress bar here because starting a new process
        # means the prog_bar won't survive pickling
        self.show_progress_bar = show_progress_bar

        # logging
        self.log_save_interval = log_save_interval
        self.val_check_interval = val_check_interval
        self.add_log_row_interval = add_log_row_interval

        # how much of the data to use
        self.__determine_data_use_amount(train_percent_check, val_percent_check,
                                         test_percent_check, overfit_pct)

        # 16 bit mixed precision training using apex
        self.amp_level = amp_level
        self.__init_amp(use_amp)

    def __init_amp(self, use_amp):
        self.use_amp = use_amp and APEX_AVAILABLE
        if self.use_amp:
            print('using 16bit precision')

        if use_amp and not APEX_AVAILABLE:  # pragma: no cover
            msg = """
            You set use_amp=True but do not have apex installed.
            Install apex first using this guide and rerun with use_amp=True:
            https://github.com/NVIDIA/apex#linux

            this run will NOT use 16 bit precision
            """
            raise ModuleNotFoundError(msg)

    def __configure_accumulated_gradients(self, accumulate_grad_batches):
        if isinstance(accumulate_grad_batches, dict):
            self.accumulation_scheduler = GradientAccumulationScheduler(accumulate_grad_batches)
        elif isinstance(accumulate_grad_batches, int):
            schedule = {1: accumulate_grad_batches}
            self.accumulation_scheduler = GradientAccumulationScheduler(schedule)
        else:
            raise TypeError("Gradient accumulation supports only int and dict types")

    def __parse_gpu_ids(self, gpus):
        # gpus come in as a string.
        # if gpus = -1 then use all available devices
        # otherwise, split the string using commas
        if gpus is not None:
            if type(gpus) is list:
                gpus = gpus
            elif type(gpus) is str:
                if gpus == '-1':
                    gpus = list(range(0, torch.cuda.device_count()))
                else:
                    gpus = [int(x.strip()) for x in gpus.split(',')]
            else:
                raise Exception('gpus has to be a string or list of ids')

            # set the correct cuda visible devices (using pci order)
            os.environ["CUDA_DEVICE_ORDER"] = "PCI_BUS_ID"
            os.environ["CUDA_VISIBLE_DEVICES"] = ','.join([str(x) for x in gpus])
            print('VISIBLE GPUS: %r' % os.environ["CUDA_VISIBLE_DEVICES"])

        return gpus

    def __set_distributed_mode(self, distributed_backend, nb_gpu_nodes):
        # make DP and DDP mutually exclusive
        # single GPU will also use DP with devices=[0]
        requested_gpus = self.data_parallel_device_ids is not None
        if requested_gpus and len(self.data_parallel_device_ids) > 0:
            self.use_dp = distributed_backend == 'dp'
            self.use_ddp = distributed_backend == 'ddp'

            # use ddp automatically if nb_gpu_nodes > 1
            if nb_gpu_nodes > 1 and self.use_dp:  # pragma: no cover
                self.use_ddp = True
                self.use_dp = False
                w = 'DataParallel does not support nb_gpu_nodes > 1. ' \
                    'Switching to DistributedDataParallel for you. ' \
                    'To silence this warning set distributed_backend=ddp'
                warnings.warn(w)

        # remove dp and ddp when requesting single gpu
        if self.data_parallel_device_ids is not None and len(self.data_parallel_device_ids) == 1:
            self.use_ddp = False
            self.use_dp = False
            self.single_gpu = True

        print('gpu available: {}, used: {}'.format(torch.cuda.is_available(), self.on_gpu))

    def __configure_slurm_ddp(self):
        # extract SLURM flag vars
        # whenever we have the correct number of tasks, we let slurm manage processes
        # otherwise we launch the required number of processes
        if self.use_ddp:
            self.nb_requested_gpus = len(self.data_parallel_device_ids) * self.nb_gpu_nodes
            self.nb_slurm_tasks = 0
            try:
                self.nb_slurm_tasks = int(os.environ['SLURM_NTASKS'])
                self.is_slurm_managing_tasks = self.nb_slurm_tasks == self.nb_requested_gpus
            except Exception:
                # likely not on slurm, so set the slurm managed flag to false
                self.is_slurm_managing_tasks = False

<<<<<<< HEAD
        # process info
        self.proc_rank = 0

        # training state
        self.optimizers = None
        self.global_step = 0
        self.current_epoch = 0
        self.total_batches = 0

        # can't init progress bar here because starting a new process
        # means the prog_bar won't survive pickling
        self.show_progress_bar = show_progress_bar

        # logging
        self.log_save_interval = log_save_interval
        self.val_check_interval = val_check_interval
        self.add_log_row_interval = add_log_row_interval

        # dataloaders
        self.tng_dataloader = None
        self.test_dataloader = None
        self.val_dataloader = None

        # how much of the data to use
        self.__determine_data_use_amount(train_percent_check, val_percent_check,
                                         test_percent_check, overfit_pct)
        print('gpu available: {}, used: {}'.format(torch.cuda.is_available(), self.on_gpu))

        # 16 bit mixed precision training using apex
        self.use_amp = use_amp and APEX_AVAILABLE
        if self.use_amp:
            print('using 16bit precision')

        if use_amp and not APEX_AVAILABLE:  # pragma: no cover
            msg = """
            You set use_amp=True but do not have apex installed.
            Install apex first using this guide and rerun with use_amp=True:
            https://github.com/NVIDIA/apex#linux

            this run will NOT use 16 bit precision
            """
            raise ModuleNotFoundError(msg)
=======
    def restore_state_if_existing_checkpoint(self):
        # restore trainer state and model if there is a weight for this experiment
        last_epoch = -1
        last_ckpt_name = None

        # do nothing if there's not dir or callback
        no_ckpt_callback = self.checkpoint_callback is None
        if no_ckpt_callback or not os.path.exists(self.checkpoint_callback.filepath):
            return

        # find last epoch
        checkpoints = os.listdir(self.checkpoint_callback.filepath)
        for name in checkpoints:
            # ignore hpc ckpts
            if 'hpc_' in name:
                continue

            if '.ckpt' in name:
                epoch = name.split('epoch_')[1]
                epoch = int(re.sub('[^0-9]', '', epoch))

                if epoch > last_epoch:
                    last_epoch = epoch
                    last_ckpt_name = name

        # restore last checkpoint
        if last_ckpt_name is not None:
            last_ckpt_path = os.path.join(self.checkpoint_callback.filepath, last_ckpt_name)
            self.restore(last_ckpt_path, self.on_gpu)
            print(f'model and trainer restored from checkpoint: {last_ckpt_path}')
>>>>>>> 7e0ac314

    @property
    def data_parallel(self):
        return self.use_dp or self.use_ddp

    def __determine_data_use_amount(self, train_percent_check, val_percent_check,
                                    test_percent_check, overfit_pct):
        """
        Use less data for debugging purposes
        """
        self.train_percent_check = train_percent_check
        self.val_percent_check = val_percent_check
        self.test_percent_check = test_percent_check
        if overfit_pct > 0:
            self.train_percent_check = overfit_pct
            self.val_percent_check = overfit_pct
            self.test_percent_check = overfit_pct

    def __get_model(self):
        return self.model.module if self.data_parallel else self.model

    def __is_function_implemented(self, f_name):
        model = self.__get_model()
        f_op = getattr(model, f_name, None)
        return callable(f_op)

    def __is_overriden(self, f_name):
        model = self.__get_model()
        super_object = LightningModule

        # when code pointers are different, it was overriden
        is_overriden = getattr(model, f_name).__code__ is not getattr(super_object, f_name).__code__
        return is_overriden

    @property
    def __tng_tqdm_dic(self):
        tqdm_dic = {
            'loss': '{0:.3f}'.format(self.avg_loss),
            'epoch': '{}'.format(self.current_epoch),
            'batch_nb': '{}'.format(self.batch_nb),
        }

        if self.experiment is not None:
            tqdm_dic['v_nb'] = self.experiment.version

        tqdm_dic.update(self.tqdm_metrics)

        if self.on_gpu:
            tqdm_dic['gpu'] = '{}'.format(self.current_gpu_name)

        return tqdm_dic

    @property
    def tng_tqdm_dic(self):
        """
        Read-only for tqdm metrics
        :return:
        """
        return self.__tng_tqdm_dic

    def __layout_bookeeping(self):

        # determine number of training batches
        self.nb_tng_batches = len(self.tng_dataloader)
        self.nb_tng_batches = int(self.nb_tng_batches * self.train_percent_check)

        # determine number of validation batches
        # val datasets could be none, 1 or 2+
        if self.val_dataloader is not None:
            self.nb_val_batches = sum(len(dataloader) for dataloader in self.val_dataloader)
            self.nb_val_batches = int(self.nb_val_batches * self.val_percent_check)
            self.nb_val_batches = max(1, self.nb_val_batches)

        # determine number of test batches
        if self.test_dataloader is not None:
            self.nb_test_batches = sum(len(dataloader) for dataloader in self.test_dataloader)
            self.nb_test_batches = int(self.nb_test_batches * self.test_percent_check)
            self.nb_test_batches = max(1, self.nb_test_batches)

        # determine when to check validation
        self.val_check_batch = int(self.nb_tng_batches * self.val_check_interval)
        self.val_check_batch = max(1, self.val_check_batch)

    def __add_tqdm_metrics(self, metrics):
        for k, v in metrics.items():
            if type(v) is torch.Tensor:
                v = v.item()

            self.tqdm_metrics[k] = v

    def __evaluation_forward(self, model, data_batch, batch_i, dataloader_i, test=False):
        # make dataloader_i arg in validation_step optional
        args = [data_batch, batch_i]

        if test and len(self.test_dataloader) > 1:
            args.append(dataloader_i)

        elif not test and len(self.val_dataloader) > 1:
            args.append(dataloader_i)

        # handle DP, DDP forward
        if self.use_ddp or self.use_dp:
            output = model(*args)
            return output

        # CPU, single GPU
        if self.single_gpu:
            # for single GPU put inputs on gpu manually
            gpu_id = self.data_parallel_device_ids[0]
            data_batch = self.transfer_batch_to_gpu(data_batch, gpu_id)
            args[0] = data_batch

        if test:
            output = model.test_step(*args)
        else:
            output = model.validation_step(*args)

        return output

    def evaluate(self, model, dataloader, max_batches, dataloader_i, test=False):
        """
        Run evaluation code
        :param model: PT model
        :param dataloader: PT dataloader
        :param max_batches: Scalar
        :param dataloader_i:
        :param test: boolean
        :return:
        """
        # enable eval mode
        model.zero_grad()
        model.eval()

        # disable gradients to save memory
        torch.set_grad_enabled(False)

        # bookkeeping
        outputs = []

        # run training
        for batch_i, data_batch in enumerate(dataloader):

            if data_batch is None:  # pragma: no cover
                continue

            # stop short when on fast_dev_run (sets max_batch=1)
            if batch_i >= max_batches:
                break

            # -----------------
            # RUN EVALUATION STEP
            # -----------------
            output = self.__evaluation_forward(model, data_batch, batch_i, dataloader_i,
                                               test)

            # track outputs for collation
            outputs.append(output)

            # batch done
            if self.show_progress_bar:
                self.progress_bar.update(1)

        eval_results = {}

        # give model a chance to do something with the outputs (and method defined)
        model = self.__get_model()
        if test and self.__is_overriden('test_end'):
            eval_results = model.test_end(outputs)
        elif self.__is_overriden('validation_end'):
            eval_results = model.validation_end(outputs)

        # enable train mode again
        model.train()

        # enable gradients to save memory
        torch.set_grad_enabled(True)

        return eval_results

    def get_dataloaders(self, model):
        """
        Dataloaders are provided by the model
        :param model:
        :return:
        """

        self.tng_dataloader = model.tng_dataloader
        self.test_dataloader = model.test_dataloader
        self.val_dataloader = model.val_dataloader

        # handle returning an actual dataloader instead of a list of loaders
        have_test_loaders = self.test_dataloader is not None
        if have_test_loaders and not isinstance(self.test_dataloader, list):
            self.test_dataloader = [self.test_dataloader]

        have_val_loaders = self.val_dataloader is not None
        if have_val_loaders and not isinstance(self.val_dataloader, list):
            self.val_dataloader = [self.val_dataloader]

        if self.use_ddp and not isinstance(self.tng_dataloader.sampler, DistributedSampler):
            msg = """
            You're using multiple gpus and multiple nodes without using a DistributedSampler
            to assign a subset of your data to each process. To silence this warning, pass a
            DistributedSampler to your DataLoader.

            ie: this:
            dataset = myDataset()
            dataloader = Dataloader(dataset)

            becomes:
            dataset = myDataset()
            dist_sampler = torch.utils.data.distributed.DistributedSampler(dataset)
            dataloader = Dataloader(dataset, sampler=dist_sampler)

            If you want each process to load the full dataset, ignore this warning.
            """
            warnings.warn(msg)

        if self.use_ddp and self.val_dataloader is not None:
            for dataloader in self.val_dataloader:
                if not isinstance(dataloader, DistributedSampler):
                    msg = """
                    Your val_dataloader(s) are not all DistributedSamplers.
                    You're using multiple gpus and multiple nodes without using a DistributedSampler
                    to assign a subset of your data to each process. To silence this warning, pass a
                    DistributedSampler to your DataLoader.

                    ie: this:
                    dataset = myDataset()
                    dataloader = Dataloader(dataset)

                    becomes:
                    dataset = myDataset()
                    dist_sampler = torch.utils.data.distributed.DistributedSampler(dataset)
                    dataloader = Dataloader(dataset, sampler=dist_sampler)

                    If you want each process to load the full dataset, ignore this warning.
                    """
                    warnings.warn(msg)
                    break

        if self.use_ddp and self.test_dataloader is not None:
            for dataloader in self.test_dataloader:
                if not isinstance(dataloader, DistributedSampler):
                    msg = """
                    Your test_dataloader(s) are not all DistributedSamplers.
                    You're using multiple gpus and multiple nodes without using a DistributedSampler
                    to assign a subset of your data to each process. To silence this warning, pass a
                    DistributedSampler to your DataLoader.

                    ie: this:
                    dataset = myDataset()
                    dataloader = Dataloader(dataset)

                    becomes:
                    dataset = myDataset()
                    dist_sampler = torch.utils.data.distributed.DistributedSampler(dataset)
                    dataloader = Dataloader(dataset, sampler=dist_sampler)

                    If you want each process to load the full dataset, ignore this warning.
                    """
                    warnings.warn(msg)
                    break

    # -----------------------------
    # MODEL TRAINING
    # -----------------------------
    def fit(self, model):
        # when using multi-node or DDP within a node start each module in a separate process
        if self.use_ddp:
            # must copy only the meta of the exp so it survives pickle/unpickle
            #  when going to new process
            if self.experiment is not None:
                self.experiment = self.experiment.get_meta_copy()

            if self.is_slurm_managing_tasks:
                task = int(os.environ['SLURM_LOCALID'])
                self.ddp_train(task, model)
            else:
                nb_gpus = self.nb_requested_gpus
                nb_tasks = self.nb_slurm_tasks
                msg = f"""
                You requested {nb_gpus}s GPUs but launched {nb_tasks}s slurm tasks.
                We will launch {nb_gpus}s processes for you.
                We recommend you let slurm manage the processes by setting:
                --ntasks-per-node={nb_gpus}s
                If you're not using SLURM, ignore this message!
                """
                warnings.warn(msg)
                mp.spawn(self.ddp_train, nprocs=len(self.data_parallel_device_ids), args=(model, ))

        # 1 gpu or dp option triggers training using DP module
        # easier to avoid NCCL issues
        elif self.use_dp:
            self.__dp_train(model)

        elif self.single_gpu:
            self.__single_gpu_train(model)

        # ON CPU
        else:
            # run through amp wrapper
            if self.use_amp:
                raise MisconfigurationException('amp + cpu is not supported.'
                                                ' Please use a GPU option')

            # CHOOSE OPTIMIZER
            # allow for lr schedulers as well
            self.optimizers, self.lr_schedulers = self.init_optimizers(model.configure_optimizers())

            self.__run_pretrain_routine(model)

        # return 1 when finished
        # used for testing or when we need to know that training succeeded
        return 1

    def init_optimizers(self, optimizers):

        # single optimizer
        if isinstance(optimizers, Optimizer):
            return [optimizers], []

        # two lists
        elif len(optimizers) == 2 and isinstance(optimizers[0], list):
            optimizers, lr_schedulers = optimizers
            return optimizers, lr_schedulers

        # single list or tuple
        elif isinstance(optimizers, list) or isinstance(optimizers, tuple):
            return optimizers, []

    def __single_gpu_train(self, model):
        # CHOOSE OPTIMIZER
        # allow for lr schedulers as well
        self.optimizers, self.lr_schedulers = self.init_optimizers(model.configure_optimizers())

        model.cuda(self.data_parallel_device_ids[0])

        if self.use_amp:
            # An example
            model, optimizers = amp.initialize(
                model, self.optimizers, opt_level=self.amp_level,
            )
            self.optimizers = optimizers

        self.__run_pretrain_routine(model)

    def __dp_train(self, model):

        # CHOOSE OPTIMIZER
        # allow for lr schedulers as well
        self.optimizers, self.lr_schedulers = self.init_optimizers(model.configure_optimizers())

        model.cuda(self.data_parallel_device_ids[0])

        # check for this bug (amp + dp + !01 doesn't work)
        # https://github.com/NVIDIA/apex/issues/227
        if self.use_dp and self.use_amp:
            m = f"""
            Amp level {self.amp_level} with DataParallel is not supported.
            See this note from NVIDIA for more info: https://github.com/NVIDIA/apex/issues/227.
            We recommend you switch to ddp if you want to use amp
            """
            raise MisconfigurationException(m)

        model = LightningDataParallel(model, device_ids=self.data_parallel_device_ids)

        self.__run_pretrain_routine(model)

    def ddp_train(self, gpu_nb, model):
        """
        Entry point into a DP thread
        :param gpu_nb:
        :param model:
        :param cluster_obj:
        :return:
        """
        # node rank using relative slurm id
        # otherwise default to node rank 0
        try:
            node_id = os.environ['SLURM_NODEID']
            self.node_rank = int(node_id)
        except Exception:
            self.node_rank = 0

        # recover original exp before went into process
        # init in write mode only on proc 0
        if self.experiment is not None:
            self.experiment.debug = self.proc_rank > 0
            self.experiment = self.experiment.get_non_ddp_exp()

        # show progbar only on prog_rank 0
        self.show_progress_bar = self.show_progress_bar and self.node_rank == 0 and gpu_nb == 0

        # determine which process we are and world size
        self.proc_rank = self.node_rank * len(self.data_parallel_device_ids) + gpu_nb
        self.world_size = self.nb_gpu_nodes * len(self.data_parallel_device_ids)

        # let the exp know the rank to avoid overwriting logs
        if self.experiment is not None:
            self.experiment.rank = self.proc_rank

        # set up server using proc 0's ip address
        # try to init for 20 times at max in case ports are taken
        # where to store ip_table
        self.__init_tcp_connection()

        # CHOOSE OPTIMIZER
        # allow for lr schedulers as well
        self.optimizers, self.lr_schedulers = self.init_optimizers(model.configure_optimizers())

        # MODEL
        # copy model to each gpu
        torch.cuda.set_device(gpu_nb)
        model.cuda(gpu_nb)

        # AMP
        # run through amp wrapper before going to distributed DP
        if self.use_amp:
            # An example
            model, optimizers = amp.initialize(
                model, self.optimizers, opt_level=self.amp_level,
            )
            self.optimizers = optimizers

        model = LightningDistributedDataParallel(model, device_ids=[gpu_nb],
                                                 find_unused_parameters=True)

        # continue training routine
        self.__run_pretrain_routine(model)

    def __init_tcp_connection(self):
        """
        Connect all procs in the world using the env:// init
        Use the first node as the root address
        :param port:
        :param tries:
        :return:
        """
        # sets the appropriate port
        try:
            port = os.environ['MASTER_PORT']
        except Exception:
            port = 12910
            os.environ['MASTER_PORT'] = str(port)

        # figure out the root node addr
        try:
            root_node = os.environ['SLURM_NODELIST'].split(' ')[0]
        except Exception:
            root_node = '127.0.0.2'

        root_node = self.resolve_root_node_address(root_node)
        os.environ['MASTER_ADDR'] = root_node

        dist.init_process_group("nccl", rank=self.proc_rank, world_size=self.world_size)

    def resolve_root_node_address(self, root_node):
        if '[' in root_node:
            name = root_node.split('[')[0]
            number = root_node.split(',')[0]
            if '-' in number:
                number = number.split('-')[0]

            number = re.sub('[^0-9]', '', number)
            root_node = name + number

        return root_node

    def __run_pretrain_routine(self, model):
        """
        Sanity check a few things before starting actual training
        :param model:
        :return:
        """
        ref_model = model
        if self.data_parallel:
            ref_model = model.module

        # give model convenience properties
        ref_model.trainer = self

        # set local properties on the model
        ref_model.on_gpu = self.on_gpu
        ref_model.use_dp = self.use_dp
        ref_model.use_ddp = self.use_ddp
        ref_model.use_amp = self.use_amp
        ref_model.testing = self.testing

        # register auto-resubmit when on SLURM
        self.register_slurm_signal_handlers()

        # transfer data loaders from model
        self.get_dataloaders(ref_model)

        # init training constants
        self.__layout_bookeeping()

        # print model summary
        if self.proc_rank == 0 and self.print_weights_summary:
            ref_model.summarize()

        # link up experiment object
        if self.experiment is not None:
            ref_model.experiment = self.experiment

            # save exp to get started
            if self.proc_rank == 0:
                self.experiment.save()

        # track model now.
        # if cluster resets state, the model will update with the saved weights
        self.model = model

        # restore training and model before hpc call
        self.restore_weights(model)

        # progress bar init
        if self.show_progress_bar:
            self.progress_bar = tqdm.tqdm(0, position=self.process_position)

        # when testing requested only run test and return
        if self.testing:
            self.__run_evaluation(test=True)
            return

        # run tiny validation (if validation defined)
        # to make sure program won't crash during val
        ref_model.on_sanity_check_start()
        if self.val_dataloader is not None and self.nb_sanity_val_steps > 0:
            for ds_i, dataloader in enumerate(self.val_dataloader):

                # reset progress_bar limit for sanity check
                if self.show_progress_bar:
                    self.progress_bar.reset(self.nb_sanity_val_steps)

                self.evaluate(model, dataloader, self.nb_sanity_val_steps, ds_i, self.testing)

        # ---------------------------
        # CORE TRAINING LOOP
        # ---------------------------
        self.__train()

    def __train(self):
        # run all epochs
        for epoch_nb in range(self.current_epoch, self.max_nb_epochs):
            # get model
            model = self.__get_model()

            # update training progress in trainer and model
            model.current_epoch = epoch_nb
            self.current_epoch = epoch_nb
            self.total_batches = self.nb_tng_batches + self.nb_val_batches
            self.batch_loss_value = 0  # accumulated grads

            # init progress_bar when requested
            if self.show_progress_bar:
                self.progress_bar.reset(self.total_batches)

            # changing gradient according accumulation_scheduler
            self.accumulation_scheduler.on_epoch_begin(epoch_nb, self)

            # -----------------
            # RUN TNG EPOCH
            # -----------------
            self.run_tng_epoch()

            # update LR schedulers
            if self.lr_schedulers is not None:
                for lr_scheduler in self.lr_schedulers:
                    lr_scheduler.step()

            # early stopping
            met_min_epochs = epoch_nb > self.min_nb_epochs
            if self.enable_early_stop and met_min_epochs:
                should_stop = self.early_stop_callback.on_epoch_end(epoch=epoch_nb,
                                                                    logs=self.__tng_tqdm_dic)
                # stop training
                stop = should_stop and met_min_epochs
                if stop:
                    return

    def run_tng_epoch(self):
        # before epoch hook
        if self.__is_function_implemented('on_epoch_start'):
            model = self.__get_model()
            model.on_epoch_start()

        # run epoch
        for batch_nb, data_batch in enumerate(self.tng_dataloader):
            self.batch_nb = batch_nb
            self.global_step += 1

            model = self.__get_model()
            model.global_step = self.global_step

            # stop when the flag is changed or we've gone past the amount
            #  requested in the batches
            self.total_batch_nb += 1
            met_batch_limit = batch_nb > self.nb_tng_batches
            if met_batch_limit:
                break

            # ---------------
            # RUN TRAIN STEP
            # ---------------
            batch_result = self.__run_tng_batch(data_batch, batch_nb)
            early_stop_epoch = batch_result == -1

            # ---------------
            # RUN VAL STEP
            # ---------------
            is_val_check_batch = (batch_nb + 1) % self.val_check_batch == 0
            can_check_epoch = (self.current_epoch + 1) % self.check_val_every_n_epoch == 0
            if self.fast_dev_run or is_val_check_batch or early_stop_epoch:
                if can_check_epoch:
                    self.__run_evaluation(test=self.testing)

            # when batch should be saved
            if (batch_nb + 1) % self.log_save_interval == 0 or early_stop_epoch:
                if self.proc_rank == 0 and self.experiment is not None:
                    self.experiment.save()

            # when metrics should be logged
            if batch_nb % self.add_log_row_interval == 0 or early_stop_epoch:
                # count items in memory
                # nb_params, nb_tensors = count_mem_items()

                model = self.__get_model()
                metrics = self.__tng_tqdm_dic

                # add gpu memory
                if self.on_gpu and self.log_gpu_memory:
                    mem_map = get_gpu_memory_map()
                    metrics.update(mem_map)

                # add norms
                if self.track_grad_norm > 0:
                    model = self.__get_model()
                    grad_norm_dic = model.grad_norm(self.track_grad_norm)
                    metrics.update(grad_norm_dic)

                if self.__is_function_implemented('on_tng_metrics'):
                    model.on_tng_metrics(metrics)

                # log metrics
                scalar_metrics = self.__metrics_to_scalars(
                    metrics, blacklist=self.__log_vals_blacklist())
                if self.proc_rank == 0 and self.experiment is not None:
                    self.experiment.log(scalar_metrics, global_step=self.global_step)
                    self.experiment.save()

            # end epoch early
            if early_stop_epoch:
                break

        # epoch end hook
        if self.__is_function_implemented('on_epoch_end'):
            model = self.__get_model()
            model.on_epoch_end()

    def test(self, model=None):
        if model is not None:
            self.testing = True
            self.fit(model)
        else:
            self.__run_evaluation(test=True)

    def __metrics_to_scalars(self, metrics, blacklist=set()):
        new_metrics = {}
        for k, v in metrics.items():
            if type(v) is torch.Tensor:
                v = v.item()

            if type(v) is dict:
                v = self.__metrics_to_scalars(v)

            if k not in blacklist:
                new_metrics[k] = float(v)

        return new_metrics

    def __log_vals_blacklist(self):
        """avoid logging some vals lightning uses to maintain state"""
        blacklist = {'batch_nb', 'v_nb', 'gpu'}
        return blacklist

    def transfer_batch_to_gpu(self, batch, gpu_id):
        # base case: object can be directly moved using `cuda` or `to`
        if callable(getattr(batch, 'cuda', None)):
            return batch.cuda(gpu_id)

        elif callable(getattr(batch, 'to', None)):
            return batch.to(torch.device('cuda', gpu_id))

        # when list
        elif isinstance(batch, list):
            for i, x in enumerate(batch):
                batch[i] = self.transfer_batch_to_gpu(x, gpu_id)
            return batch

        # when tuple
        elif isinstance(batch, tuple):
            batch = list(batch)
            for i, x in enumerate(batch):
                batch[i] = self.transfer_batch_to_gpu(x, gpu_id)
            return tuple(batch)

        # when dict
        elif isinstance(batch, dict):
            for k, v in batch.items():
                batch[k] = self.transfer_batch_to_gpu(v, gpu_id)

            return batch

        # nothing matches, return the value as is without transform
        return batch

    def __tng_forward(self, data_batch, batch_nb, opt_idx):
        """
        Handle forward for each training case (distributed, single gpu, etc...)
        :param data_batch:
        :param batch_nb:
        :return:
        """
        # ---------------
        # FORWARD
        # ---------------
        # enable not needing to add opt_idx to training_step
        args = [data_batch, batch_nb]
        if len(self.optimizers) > 1:
            args.append(opt_idx)

        if self.use_ddp:
            output = self.model(*args)
        elif self.use_dp:
            output = self.model(*args)
        elif self.single_gpu:
            gpu_id = self.data_parallel_device_ids[0]
            data_batch = self.transfer_batch_to_gpu(data_batch, gpu_id)
            args[0] = data_batch
            output = self.model.training_step(*args)

        else:
            output = self.model.training_step(*args)

        # ---------------
        # TQDM metrics
        # ---------------
        try:
            prog_output = output['prog']

            # reduce prog metrics for tqdm when using dp
            if self.use_dp:
                nb_gpus = len(self.data_parallel_device_ids)
                prog_output = reduce_distributed_output(prog_output, nb_gpus)

            model_specific_tqdm_metrics_dic = prog_output
        except Exception:
            model_specific_tqdm_metrics_dic = {}

        # ---------------
        # EXTRACT LOSS
        # ---------------
        # if output dict doesn't have the keyword loss
        # then assume the output=loss if scalar
        try:
            loss = output['loss']
        except Exception:
            if type(output) is torch.Tensor:
                loss = output

        # when using dp need to reduce the loss
        if self.use_dp:
            loss = reduce_distributed_output(loss, len(self.data_parallel_device_ids))

        return loss, model_specific_tqdm_metrics_dic

    def __clip_gradients(self):
        if self.gradient_clip > 0:
            model = self.__get_model()
            torch.nn.utils.clip_grad_norm_(model.parameters(), self.gradient_clip)

    def __print_nan_grads(self):
        if self.print_nan_grads:
            model = self.__get_model()
            for param in model.parameters():
                print(param.grad.float().sum())

    def __run_tng_batch(self, data_batch, batch_nb):
        if data_batch is None:
            return 0

        # hook
        if self.__is_function_implemented('on_batch_start'):
            model_ref = self.__get_model()
            response = model_ref.on_batch_start(data_batch)

            if response == -1:
                return -1

        if self.show_progress_bar:
            self.progress_bar.update(1)

        # call training_step once per optimizer
        for opt_idx, optimizer in enumerate(self.optimizers):

            # forward pass
            loss, model_specific_tqdm_metrics = self.__tng_forward(data_batch, batch_nb, opt_idx)

            # track metrics
            self.__add_tqdm_metrics(model_specific_tqdm_metrics)

            # accumulate loss
            # (if accumulate_grad_batches = 1 no effect)
            loss = loss / self.accumulate_grad_batches

            # backward pass
            if self.use_amp:
                with amp.scale_loss(loss, optimizer) as scaled_loss:
                    scaled_loss.backward()
            else:
                loss.backward()

            # insert after step hook
            if self.__is_function_implemented('on_after_backward'):
                model_ref = self.__get_model()
                model_ref.on_after_backward()

            # nan grads
            self.__print_nan_grads()

            # track total loss for logging (avoid mem leaks)
            self.batch_loss_value += loss.item()

            # gradient update with accumulated gradients
            if (self.batch_nb + 1) % self.accumulate_grad_batches == 0:
                # clip gradients
                self.__clip_gradients()

                # calls .step(), .zero_grad()
                # override function to modify this behavior
                model = self.__get_model()
                model.optimizer_step(self.current_epoch, batch_nb, optimizer, opt_idx)

                # calculate running loss for display
                self.running_loss.append(self.batch_loss_value)
                self.batch_loss_value = 0
                self.avg_loss = np.mean(self.running_loss[-100:])

                # update progbar
                if self.show_progress_bar:
                    # add model specific metrics
                    tqdm_metrics = self.__tng_tqdm_dic
                    self.progress_bar.set_postfix(**tqdm_metrics)

        # activate batch end hook
        if self.__is_function_implemented('on_batch_end'):
            model = self.__get_model()
            model.on_batch_end()

        return 0

    def __run_evaluation(self, test=False):
        # when testing make sure user defined a test step
        can_run_test_step = False
        if test:
            can_run_test_step = self.__is_overriden('test_step') and self.__is_overriden('test_end')
            if not can_run_test_step:
                m = '''You called .test() without defining a test step or test_end.
                Please define and try again'''
                raise MisconfigurationException(m)

        # validate only if model has validation_step defined
        # test only if test_step or validation_step are defined
        run_val_step = self.__is_overriden('validation_step')

        if run_val_step or can_run_test_step:

            # hook
            model = self.__get_model()
            model.on_pre_performance_check()

            # select dataloaders
            dataloaders = self.val_dataloader
            max_batches = self.nb_val_batches

            # calculate max batches to use
            if test:
                dataloaders = self.test_dataloader
                max_batches = self.nb_test_batches

            # cap max batches to 1 when using fast_dev_run
            if self.fast_dev_run:
                max_batches = 1

            for ds_i, dataloader in enumerate(dataloaders):
                eval_out_metrics = self.evaluate(self.model,
                                                 dataloader,
                                                 max_batches,
                                                 ds_i,
                                                 test)

                self.__add_tqdm_metrics(eval_out_metrics)

                # hook
                model.on_post_performance_check()

            if self.show_progress_bar:
                # add model specific metrics
                tqdm_metrics = self.__tng_tqdm_dic
                self.progress_bar.set_postfix(**tqdm_metrics)

        # model checkpointing
        if self.proc_rank == 0 and self.checkpoint_callback is not None and not test:
            print('save callback...')
            self.checkpoint_callback.on_epoch_end(epoch=self.current_epoch,
                                                  logs=self.__tng_tqdm_dic)<|MERGE_RESOLUTION|>--- conflicted
+++ resolved
@@ -127,13 +127,6 @@
         self.track_grad_norm = track_grad_norm
         self.fast_dev_run = fast_dev_run
         self.on_gpu = gpus is not None and torch.cuda.is_available()
-<<<<<<< HEAD
-        self.experiment = experiment
-        self.exp_save_path = None
-        if self.experiment is not None:
-            self.exp_save_path = experiment.get_data_path(experiment.name, experiment.version)
-=======
->>>>>>> 7e0ac314
         self.process_position = process_position
         self.current_gpu_name = current_gpu_name
         self.print_weights_summary = print_weights_summary
@@ -297,50 +290,6 @@
                 # likely not on slurm, so set the slurm managed flag to false
                 self.is_slurm_managing_tasks = False
 
-<<<<<<< HEAD
-        # process info
-        self.proc_rank = 0
-
-        # training state
-        self.optimizers = None
-        self.global_step = 0
-        self.current_epoch = 0
-        self.total_batches = 0
-
-        # can't init progress bar here because starting a new process
-        # means the prog_bar won't survive pickling
-        self.show_progress_bar = show_progress_bar
-
-        # logging
-        self.log_save_interval = log_save_interval
-        self.val_check_interval = val_check_interval
-        self.add_log_row_interval = add_log_row_interval
-
-        # dataloaders
-        self.tng_dataloader = None
-        self.test_dataloader = None
-        self.val_dataloader = None
-
-        # how much of the data to use
-        self.__determine_data_use_amount(train_percent_check, val_percent_check,
-                                         test_percent_check, overfit_pct)
-        print('gpu available: {}, used: {}'.format(torch.cuda.is_available(), self.on_gpu))
-
-        # 16 bit mixed precision training using apex
-        self.use_amp = use_amp and APEX_AVAILABLE
-        if self.use_amp:
-            print('using 16bit precision')
-
-        if use_amp and not APEX_AVAILABLE:  # pragma: no cover
-            msg = """
-            You set use_amp=True but do not have apex installed.
-            Install apex first using this guide and rerun with use_amp=True:
-            https://github.com/NVIDIA/apex#linux
-
-            this run will NOT use 16 bit precision
-            """
-            raise ModuleNotFoundError(msg)
-=======
     def restore_state_if_existing_checkpoint(self):
         # restore trainer state and model if there is a weight for this experiment
         last_epoch = -1
@@ -371,7 +320,6 @@
             last_ckpt_path = os.path.join(self.checkpoint_callback.filepath, last_ckpt_name)
             self.restore(last_ckpt_path, self.on_gpu)
             print(f'model and trainer restored from checkpoint: {last_ckpt_path}')
->>>>>>> 7e0ac314
 
     @property
     def data_parallel(self):
