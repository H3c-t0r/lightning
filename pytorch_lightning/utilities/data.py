# Copyright The PyTorch Lightning team.
#
# Licensed under the Apache License, Version 2.0 (the "License");
# you may not use this file except in compliance with the License.
# You may obtain a copy of the License at
#
#     http://www.apache.org/licenses/LICENSE-2.0
#
# Unless required by applicable law or agreed to in writing, software
# distributed under the License is distributed on an "AS IS" BASIS,
# WITHOUT WARRANTIES OR CONDITIONS OF ANY KIND, either express or implied.
# See the License for the specific language governing permissions and
# limitations under the License.
<<<<<<< HEAD
import inspect
from typing import Any, Dict, Iterable, Mapping, Optional, Union
=======

from typing import Any, Generator, Iterable, Mapping, Union
>>>>>>> 261ea908

import torch
from torch.utils.data import BatchSampler, DataLoader, IterableDataset, Sampler

import pytorch_lightning as pl
<<<<<<< HEAD
from pytorch_lightning.overrides.distributed import IndexBatchSamplerWrapper
from pytorch_lightning.utilities import rank_zero_warn
from pytorch_lightning.utilities.auto_restart import CaptureIterableDataset, CaptureMapDataset, FastForwardSampler
from pytorch_lightning.utilities.exceptions import MisconfigurationException
from pytorch_lightning.utilities.imports import _fault_tolerant_training
=======
from pytorch_lightning.utilities import rank_zero_warn
from pytorch_lightning.utilities.exceptions import MisconfigurationException
from pytorch_lightning.utilities.warnings import WarningCache
>>>>>>> 261ea908

BType = Union[torch.Tensor, str, Mapping[Any, "BType"], Iterable["BType"]]

warning_cache = WarningCache()


def _extract_batch_size(batch: BType) -> Generator[int, None, None]:
    if isinstance(batch, torch.Tensor):
        yield batch.size(0)
    elif isinstance(batch, str):
        yield len(batch)
    elif isinstance(batch, (Iterable, Mapping)):
        if isinstance(batch, Mapping):
            batch = batch.values()

        for sample in batch:
            yield from _extract_batch_size(sample)
    else:
        yield 1


def extract_batch_size(batch: BType) -> int:
    """Unpack a batch to find a ``torch.Tensor``.

    Returns:
        ``len(tensor)`` when found, or ``1`` when it hits an empty or non iterable.
    """
    batch_size = None
    for bs in _extract_batch_size(batch):
        if batch_size is None:
            batch_size = bs
        elif batch_size != bs:
            warning_cache.warn(
                "Trying to infer the `batch_size` from an ambiguous collection. The batch size we"
                f" found is {batch_size}. To avoid any miscalculations, use `self.log(..., batch_size=batch_size)`."
            )
            break

    return batch_size


def has_iterable_dataset(dataloader: DataLoader) -> bool:
    return hasattr(dataloader, "dataset") and isinstance(dataloader.dataset, IterableDataset)


def has_len(dataloader: Union[DataLoader, Iterable]) -> bool:
    """Checks if a given Dataloader has ``__len__`` method implemented i.e. if it is a finite dataloader or
    infinite dataloader.

    Raises:
        ValueError:
            If the length of Dataloader is 0, as it requires at least one batch
    """

    try:
        # try getting the length
        if len(dataloader) == 0:
            raise ValueError("`Dataloader` returned 0 length. Please make sure that it returns at least 1 batch")
        has_len = True
    except TypeError:
        has_len = False
    except NotImplementedError:  # e.g. raised by torchtext if a batch_size_fn is used
        has_len = False

    if has_len and has_iterable_dataset(dataloader):
        rank_zero_warn(
            "Your `IterableDataset` has `__len__` defined."
            " In combination with multi-process data loading (when num_workers > 1),"
            " `__len__` could be inaccurate if each worker is not configured independently"
            " to avoid having duplicate data."
        )
    return has_len


def has_len_all_ranks(
    dataloader: DataLoader,
    training_type: "pl.TrainingTypePlugin",
    model: Union["pl.LightningModule", "pl.LightningDataModule"],
) -> bool:
    """Checks if a given Dataloader has ``__len__`` method implemented i.e. if it is a finite dataloader or
    infinite dataloader.

    Raises:
        ValueError:
            If the length of Dataloader is 0, as it requires at least one batch
    """
    try:
        total_length = training_type.reduce(torch.tensor(len(dataloader)).to(model.device), reduce_op="sum")
        local_length = len(dataloader)

        if total_length == 0:
            raise MisconfigurationException(
                "Total length of `Dataloader` across ranks is zero. Please make sure that it returns at least 1 batch."
            )
        if total_length > 0 and local_length == 0:
            if model.allow_zero_length_dataloader_with_multiple_devices:
                rank_zero_warn(
                    "Total length of `Dataloader` across ranks is zero, but local rank has zero length."
                    " Please be cautious of uneven batch length."
                )
                has_len = False
            else:
                raise MisconfigurationException(
                    "`Dataloader` within local rank has zero length. Please make sure that it returns at least 1 batch."
                )
        else:
            has_len = True

    except TypeError:
        has_len = False
    except NotImplementedError:  # e.g. raised by torchtext if a batch_size_fn is used
        has_len = False

    if has_len and has_iterable_dataset(dataloader):
        rank_zero_warn(
            "Your `IterableDataset` has `__len__` defined."
            " In combination with multi-process data loading (when num_workers > 1),"
            " `__len__` could be inaccurate if each worker is not configured independently"
            " to avoid having duplicate data."
        )
    return has_len


def get_len(dataloader: DataLoader) -> Union[int, float]:
    """Return the length of the given DataLoader.

    If ``__len__`` method is not implemented, return float('inf').
    """

    if has_len(dataloader):
        return len(dataloader)

    return float("inf")


def _get_dataloader_init_kwargs(
    dataloader: DataLoader, sampler: Optional[Sampler], mode: Optional["pl.trainer.states.RunningStage"] = None
) -> Dict[str, Any]:
    if not isinstance(dataloader, DataLoader):
        raise ValueError(f"The dataloader {dataloader} needs to subclass `torch.utils.data.DataLoader`")

    # get the dataloader instance attributes
    attrs = {k: v for k, v in vars(dataloader).items() if not k.startswith("_")}
    # not part of `vars`
    attrs["multiprocessing_context"] = dataloader.multiprocessing_context

    # get the dataloader instance `__init__` parameters
    params = dict(inspect.signature(dataloader.__init__).parameters)
    has_variadic_kwargs = any(p.kind is p.VAR_KEYWORD for p in params.values())
    if has_variadic_kwargs:
        # if the signature takes **kwargs, assume they will be passed down with `super().__init__(**kwargs)`
        params.update(inspect.signature(DataLoader.__init__).parameters)
        del params["self"]

    # keep only the params whose default is different to the current attr value
    non_defaults = {name for name, p in params.items() if name in attrs and p.default != attrs[name]}
    # add `dataset` as it might have been replaced with `*args`
    non_defaults.add("dataset")

    # kwargs to re-construct the dataloader
    dl_kwargs = {k: v for k, v in attrs.items() if k in non_defaults}
    dl_kwargs.update(_dataloader_init_kwargs_resolve_sampler(dataloader, sampler, mode=mode))

    required_args = {
        p.name
        for p in params.values()
        if p.kind in (p.POSITIONAL_ONLY, p.POSITIONAL_OR_KEYWORD) and p.default is p.empty and p.name not in dl_kwargs
    }
    # the dataloader has required args which we could not extract from the existing attributes
    if required_args:
        required_args = sorted(required_args)
        dataloader_cls_name = dataloader.__class__.__name__
        raise MisconfigurationException(
            f"Trying to inject `DistributedSampler` into the `{dataloader_cls_name}` instance. "
            "This would fail as some of the `__init__` arguments are not available as instance attributes. "
            f"The missing attributes are {required_args}. "
            f"HINT: If you wrote the `{dataloader_cls_name}` class, define `self.missing_arg_name` or "
            "manually add the `DistributedSampler` as: "
            f"`{dataloader_cls_name}(dataset, sampler=DistributedSampler(dataset))`."
        )

    if not has_variadic_kwargs:
        # the dataloader signature does not allow keyword arguments that need to be passed
        missing_kwargs = dl_kwargs.keys() - params.keys()
        if missing_kwargs:
            missing_kwargs = sorted(missing_kwargs)
            dataloader_cls_name = dataloader.__class__.__name__
            raise MisconfigurationException(
                f"Trying to inject `DistributedSampler` into the `{dataloader_cls_name}` instance. "
                "This would fail as it doesn't expose all its attributes in the `__init__` signature. "
                f"The missing arguments are {missing_kwargs}. "
                f"HINT: If you wrote the `{dataloader_cls_name}` class, add the `__init__` arguments or "
                "manually add the `DistributedSampler` as: "
                f"`{dataloader_cls_name}(dataset, sampler=DistributedSampler(dataset))`."
            )

    if isinstance(dl_kwargs["dataset"], IterableDataset):
        dl_kwargs["batch_sampler"] = None
        dl_kwargs["sampler"] = None

    if _fault_tolerant_training():
        if isinstance(dl_kwargs["dataset"], IterableDataset):
            # wrap the `IterableDataset` into a `CaptureIterableDataset` to record sampler states.
            dl_kwargs["dataset"] = CaptureIterableDataset(dataset=dl_kwargs["dataset"])
        elif len(dl_kwargs["dataset"]):
            dl_kwargs["dataset"] = CaptureMapDataset(dataset=dl_kwargs["dataset"])
        else:
            raise MisconfigurationException(
                "This shouldn't happen, please open an issue on Lightning Github repository."
            )

    return dl_kwargs


def _dataloader_init_kwargs_resolve_sampler(
    dataloader: DataLoader, sampler: Optional[Sampler], mode: Optional["pl.trainer.states.RunningStage"] = None
) -> Dict[str, Any]:
    """This function is used to handle the sampler, batch_sampler arguments associated within a DataLoader for its
    re-instantiation.

    If the dataloader is being used for prediction, the sampler will be wrapped into an `IndexBatchSamplerWrapper`, so
    Lightning can keep track of its indices. If fault tolerant training is enabled, the sampler will be wrapped into a
    `FastForwardSampler`.
    """
    batch_sampler = getattr(dataloader, "batch_sampler")
    is_predicting = mode == pl.trainer.states.RunningStage.PREDICTING
    # checking the batch sampler type is different than PyTorch default.
    if (batch_sampler is not None and type(batch_sampler) is not BatchSampler) or is_predicting:
        batch_sampler = type(batch_sampler)(
            sampler,
            batch_size=batch_sampler.batch_size,
            drop_last=(False if is_predicting else batch_sampler.drop_last),
        )
        if is_predicting:
            batch_sampler = IndexBatchSamplerWrapper(batch_sampler)

        if _fault_tolerant_training():
            fast_forward_sampler = batch_sampler = FastForwardSampler(batch_sampler)
            fast_forward_sampler.setup(dataloader_batch_size=1)

        return {
            "sampler": None,
            "shuffle": False,
            "batch_sampler": batch_sampler,
            "batch_size": 1,
            "drop_last": False,
        }

    if _fault_tolerant_training():
        fast_forward_sampler = sampler = FastForwardSampler(sampler)
        fast_forward_sampler.setup(dataloader_batch_size=dataloader.batch_size)

    return {"sampler": sampler, "shuffle": False, "batch_sampler": None}<|MERGE_RESOLUTION|>--- conflicted
+++ resolved
@@ -11,29 +11,24 @@
 # WITHOUT WARRANTIES OR CONDITIONS OF ANY KIND, either express or implied.
 # See the License for the specific language governing permissions and
 # limitations under the License.
-<<<<<<< HEAD
 import inspect
 from typing import Any, Dict, Iterable, Mapping, Optional, Union
-=======
 
 from typing import Any, Generator, Iterable, Mapping, Union
->>>>>>> 261ea908
 
 import torch
 from torch.utils.data import BatchSampler, DataLoader, IterableDataset, Sampler
 
 import pytorch_lightning as pl
-<<<<<<< HEAD
+import pytorch_lightning as pl
 from pytorch_lightning.overrides.distributed import IndexBatchSamplerWrapper
+from pytorch_lightning.trainer.states import RunningStage
 from pytorch_lightning.utilities import rank_zero_warn
+from pytorch_lightning.utilities.exceptions import MisconfigurationException
+from pytorch_lightning.utilities.warnings import WarningCache
 from pytorch_lightning.utilities.auto_restart import CaptureIterableDataset, CaptureMapDataset, FastForwardSampler
 from pytorch_lightning.utilities.exceptions import MisconfigurationException
 from pytorch_lightning.utilities.imports import _fault_tolerant_training
-=======
-from pytorch_lightning.utilities import rank_zero_warn
-from pytorch_lightning.utilities.exceptions import MisconfigurationException
-from pytorch_lightning.utilities.warnings import WarningCache
->>>>>>> 261ea908
 
 BType = Union[torch.Tensor, str, Mapping[Any, "BType"], Iterable["BType"]]
 
@@ -170,7 +165,7 @@
 
 
 def _get_dataloader_init_kwargs(
-    dataloader: DataLoader, sampler: Optional[Sampler], mode: Optional["pl.trainer.states.RunningStage"] = None
+    dataloader: DataLoader, sampler: Optional[Sampler], mode: Optional[RunningStage] = None
 ) -> Dict[str, Any]:
     if not isinstance(dataloader, DataLoader):
         raise ValueError(f"The dataloader {dataloader} needs to subclass `torch.utils.data.DataLoader`")
@@ -235,10 +230,11 @@
         dl_kwargs["sampler"] = None
 
     if _fault_tolerant_training():
-        if isinstance(dl_kwargs["dataset"], IterableDataset):
+        dataset = dl_kwargs["dataset"]
+        if isinstance(dataset, IterableDataset):
             # wrap the `IterableDataset` into a `CaptureIterableDataset` to record sampler states.
             dl_kwargs["dataset"] = CaptureIterableDataset(dataset=dl_kwargs["dataset"])
-        elif len(dl_kwargs["dataset"]):
+        elif get_len(dataset) != float("inf"):
             dl_kwargs["dataset"] = CaptureMapDataset(dataset=dl_kwargs["dataset"])
         else:
             raise MisconfigurationException(
@@ -249,19 +245,19 @@
 
 
 def _dataloader_init_kwargs_resolve_sampler(
-    dataloader: DataLoader, sampler: Optional[Sampler], mode: Optional["pl.trainer.states.RunningStage"] = None
+    dataloader: DataLoader, sampler: Optional[Sampler], mode: Optional[RunningStage] = None
 ) -> Dict[str, Any]:
-    """This function is used to handle the sampler, batch_sampler arguments associated within a DataLoader for its
-    re-instantiation.
-
-    If the dataloader is being used for prediction, the sampler will be wrapped into an `IndexBatchSamplerWrapper`, so
-    Lightning can keep track of its indices. If fault tolerant training is enabled, the sampler will be wrapped into a
-    `FastForwardSampler`.
+    """This function is used to handle the sampler, batch_sampler arguments associated within a DataLoader for
+    its re-instantiation.
+
+    If the dataloader is being used for prediction, the sampler will be wrapped into an `IndexBatchSamplerWrapper`,
+    so Lightning can keep track of its indices. If fault tolerant training is enabled, the sampler will be wrapped
+    into a `FastForwardSampler`.
     """
     batch_sampler = getattr(dataloader, "batch_sampler")
-    is_predicting = mode == pl.trainer.states.RunningStage.PREDICTING
+    is_predicting = mode == RunningStage.PREDICTING
     # checking the batch sampler type is different than PyTorch default.
-    if (batch_sampler is not None and type(batch_sampler) is not BatchSampler) or is_predicting:
+    if batch_sampler is not None and (type(batch_sampler) is not BatchSampler or is_predicting):
         batch_sampler = type(batch_sampler)(
             sampler,
             batch_size=batch_sampler.batch_size,
