# Copyright The PyTorch Lightning team.
#
# Licensed under the Apache License, Version 2.0 (the "License");
# you may not use this file except in compliance with the License.
# You may obtain a copy of the License at
#
#     http://www.apache.org/licenses/LICENSE-2.0
#
# Unless required by applicable law or agreed to in writing, software
# distributed under the License is distributed on an "AS IS" BASIS,
# WITHOUT WARRANTIES OR CONDITIONS OF ANY KIND, either express or implied.
# See the License for the specific language governing permissions and
# limitations under the License.

from abc import ABC, abstractmethod
from collections.abc import Iterable, Iterator
from copy import deepcopy
from functools import partial
from typing import Any, Generator, List, Optional, Tuple

from torch.utils.data.dataloader import DataLoader

from pytorch_lightning.trainer.supporters import CombinedLoader, CycleIterator
from pytorch_lightning.utilities.apply_func import apply_to_collection, apply_to_collections
from pytorch_lightning.utilities.auto_restart import (
    _add_capture_metadata_collate,
<<<<<<< HEAD
    CollectionIteratorState,
    IteratorState,
=======
    IteratorState,
    MergedIteratorState,
>>>>>>> 19136ac8
    patch_dataloader_iterator,
)
from pytorch_lightning.utilities.exceptions import MisconfigurationException
from pytorch_lightning.utilities.imports import _fault_tolerant_enabled


class AbstractFetcher(ABC):

    """
    This class is used to control batch fetching flow.
    """

    @abstractmethod
    def fetching_function(self) -> Generator:
        pass

    def __init__(
        self,
        prefetch_batches: int = 0,
    ) -> None:
        if not isinstance(prefetch_batches, int) or (isinstance(prefetch_batches, int) and prefetch_batches < 0):
            raise MisconfigurationException("`prefetch_batches` should at least be 0.")

        self.prefetch_batches = prefetch_batches + 1

        self.dataloader: Optional[Iterable] = None
        self.dataloader_iter: Optional[Iterator] = None

        self.batches: List
        self.fetched: int
        self.done: bool

        self.reset()

    def setup(self, dataloader: DataLoader, **kwargs) -> None:
        if not isinstance(dataloader, (DataLoader, CombinedLoader)):
            raise MisconfigurationException(
                "The `DataFetcher` should be setup with an instance of a PyTorch ``DataLoader``."
            )
        self.dataloader = dataloader
        if isinstance(dataloader, DataLoader) and not isinstance(dataloader.collate_fn, partial):
            _add_capture_metadata_collate(dataloader)

    def add_batch(self, batch) -> None:
        self.batches.append(batch)

    def fetch_batch(self) -> Any:
        return self.batches.pop(0)

    def _apply_patch(self):
        def _apply_patch_fn(loader: DataLoader, iterator: Iterator):
            if isinstance(loader, CycleIterator):
                loader = loader.loader
                # cycle_iterator = iterator
                iterator = iterator._loader_iter

            if isinstance(loader, DataLoader) and _fault_tolerant_enabled():
                loader._lightning_fetcher = self
                patch_dataloader_iterator(loader, iterator, self)

        apply_to_collections(self.loaders, self.loader_iters, (Iterator, DataLoader), _apply_patch_fn)

    def _store_dataloader_iter_state(
        self, dataloader_iter: Iterator, dataloader_iter_states: List[IteratorState]
    ) -> None:
        if getattr(dataloader_iter, "cache_states", None) is None:
            dataloader_iter.cache_states = {}

        if getattr(dataloader_iter, "state", None) is None:
<<<<<<< HEAD
            dataloader_iter.state = CollectionIteratorState()
=======
            dataloader_iter.state = MergedIteratorState()
>>>>>>> 19136ac8

        for iter_state in dataloader_iter_states:
            iter_name = iter_state.name
            if iter_name not in dataloader_iter.cache_states:
                dataloader_iter.cache_states[iter_name] = []
            dataloader_iter.cache_states[iter_name].append(iter_state)

        if self.fetched >= self.prefetch_batches:
            for iter_state in dataloader_iter_states:
                if len(dataloader_iter.state):
                    dataloader_iter.previous_state = deepcopy(dataloader_iter.state)
                iter_name = iter_state.name
                state = dataloader_iter.cache_states[iter_name].pop(0)
                dataloader_iter.state.update(iter_name, state)

    @property
    def loaders(self) -> List[DataLoader]:
        if self.dataloader is None:
            raise MisconfigurationException(
                "The `DataFetcher` should be setup with an instance of a PyTorch ``DataLoader``."
            )
        if isinstance(self.dataloader, CombinedLoader):
            loaders = self.dataloader.loaders
        else:
            loaders = [self.dataloader]
        return loaders

    @property
    def loader_iters(self) -> List[Iterator]:
        if self.dataloader is None:
            raise MisconfigurationException(
                "The `DataFetcher` should be setup with an instance of a PyTorch ``DataLoader``."
            )

        if self.dataloader_iter is None:
            raise MisconfigurationException("The `dataloader_iter` isn't available outside the __iter__ context.")

        if isinstance(self.dataloader, CombinedLoader):
            loader_iters = self.dataloader_iter.loader_iters
        else:
            loader_iters = [self.dataloader_iter]
        return loader_iters

    @property
    def state(self) -> Any:
        def collect_state(iterator: Iterator):
            return iterator.state

        return apply_to_collection(self.loader_iters, Iterator, collect_state)

    def __iter__(self) -> Generator[Tuple[Any, bool], None, None]:
        if self.dataloader is None:
            raise MisconfigurationException("The iterate hasn't been provided. HINT: Did you call setup function ?.")
        self.reset()
        self.dataloader_iter = iter(self.dataloader)
        self._apply_patch()
        return self.fetching_function()

    def reset(self) -> None:
        self.batches: List = []
        self.dataloader: Optional[Iterable]
        self.fetched: int = 0
        self.done: bool = False


class LightningDataFetcher(AbstractFetcher):

    """
    This class is used to control batch fetching flow.
    """

    def fetching_function(self) -> Generator:
        self.done = False
        while not self.done:
            self._prefetching(self.prefetch_batches)

            for batch in self.dataloader_iter:
                yield_batch = self.fetch_batch()
                self.add_batch(batch)
                self.fetched += 1
                # yield last and has next
                yield yield_batch, False

            yield from self._consume_prefetched_batches()

    def _consume_prefetched_batches(self) -> Generator:
        self.done = True
        while self.batches:
            if len(self.batches) == 1:
                yield self.batches.pop(0), True
            else:
                yield self.batches.pop(0), False

    def _prefetching(self, prefetch_batches: int) -> None:
        for _ in range(prefetch_batches):
            try:
                batch = next(self.dataloader_iter)
                self.fetched += 1
                self.add_batch(batch)
            except StopIteration:
                break<|MERGE_RESOLUTION|>--- conflicted
+++ resolved
@@ -24,13 +24,8 @@
 from pytorch_lightning.utilities.apply_func import apply_to_collection, apply_to_collections
 from pytorch_lightning.utilities.auto_restart import (
     _add_capture_metadata_collate,
-<<<<<<< HEAD
-    CollectionIteratorState,
-    IteratorState,
-=======
     IteratorState,
     MergedIteratorState,
->>>>>>> 19136ac8
     patch_dataloader_iterator,
 )
 from pytorch_lightning.utilities.exceptions import MisconfigurationException
@@ -100,11 +95,7 @@
             dataloader_iter.cache_states = {}
 
         if getattr(dataloader_iter, "state", None) is None:
-<<<<<<< HEAD
-            dataloader_iter.state = CollectionIteratorState()
-=======
             dataloader_iter.state = MergedIteratorState()
->>>>>>> 19136ac8
 
         for iter_state in dataloader_iter_states:
             iter_name = iter_state.name
