# Copyright The PyTorch Lightning team.
#
# Licensed under the Apache License, Version 2.0 (the "License");
# you may not use this file except in compliance with the License.
# You may obtain a copy of the License at
#
#     http://www.apache.org/licenses/LICENSE-2.0
#
# Unless required by applicable law or agreed to in writing, software
# distributed under the License is distributed on an "AS IS" BASIS,
# WITHOUT WARRANTIES OR CONDITIONS OF ANY KIND, either express or implied.
# See the License for the specific language governing permissions and
# limitations under the License.

from collections.abc import Mapping
from copy import deepcopy
from dataclasses import dataclass, field
from functools import partial, wraps
from typing import Any, Callable, Dict, Generator, Iterator, List, Optional, Tuple, Union

from torch.utils.data import Dataset, get_worker_info, Sampler
from torch.utils.data.dataloader import _MultiProcessingDataLoaderIter, DataLoader, IterableDataset

from pytorch_lightning.utilities.apply_func import apply_to_collection
from pytorch_lightning.utilities.enums import AutoRestartBatchKeys
from pytorch_lightning.utilities.exceptions import MisconfigurationException


class FastForwardSampler(Sampler):
    """
    This FastForwardSampler wraps a :class:`torch.utils.data.Sampler` and records the number of iterations
    performed during an epoch. It maintains a state, saved with :meth:`state_dict`, that can be reloaded with
    :meth:`load_state_dict`. If the sampler is used in a multiprocessing context, the ``FastForwardSampler`` will record
    the state of the current worker.
    When reloading, the ``FastForwardSampler`` will "fast-forward" the wrapped sampler by iterating through all the
    samples seen in the last iterations (for the current worker).
    """

    def __init__(self, sampler: Union[Sampler, Generator], attr_name: Optional[str] = None) -> None:
        super().__init__(data_source=None)
        self._sampler = sampler
        self.restarting: bool = False
        self._current_iteration = 0
        self._dataloader_batch_size: Optional[int] = None
        self._cached_state_dict: Optional[Dict[int, Any]] = None
        self._attr_name = attr_name

    def __getattr__(self, key: str) -> Any:
        if key in self.__dict__:
            return self.__dict__[key]
        return getattr(self._sampler, key, None)

    def setup(self, dataloader_batch_size: Optional[int] = None) -> None:
        """Setup the ``FastForwardSampler``. This is required only when the provided dataset subclassed
        :class:`torch.utils.data.Dataset`.
        """
        self._dataloader_batch_size = dataloader_batch_size

    @property
    def worker_id(self) -> int:
        worker_info = get_worker_info()
        return worker_info.id if worker_info else 0

    def __iter__(self) -> Iterator[Any]:
        self._current_iteration = 0
        # the `state dict` was cached as workers were unavailable before.
        if self._cached_state_dict is not None:
            self._load_non_random_state(self._cached_state_dict)

        i = 0
        sampler_iter = iter(self._sampler)
        while i < self._current_iteration:
            next(sampler_iter)
            i += 1

        # here: i == self._current_iteration
        if self._cached_state_dict is not None:
            self._cached_state_dict = None

        # recreate iterator to be sure loading is reflected there as well
        while True:
            self._current_iteration += 1
            try:
                yield next(sampler_iter)
            except StopIteration:
                break

        self._current_iteration = 0
        self._cached_state_dict = None
        self.restarting = False

    def __len__(self) -> int:
        return len(self._sampler)

    def state_dict(self, num_batches_processed: Optional[int] = None) -> Dict[int, Dict[str, int]]:
        """Returns the state of the sampler in the current worker. The worker id indexes the state dict."""
        return {self.worker_id: {"current_iteration": self._compute_current_iteration(num_batches_processed)}}

    def load_state_dict(self, state_dict: Dict[int, Any]) -> None:
        """
        Loads the saved state for the wrapped sampler.
        If the ``state_dict`` contains multiple states, it means there were multiple workers.
        The state will be cached and fully reloaded (fast-forward) the first time :meth:`__iter__` is called.
        """
        # as workers aren't available, the ``state_dict``` is cached until workers are made available.
        state_dict = deepcopy(state_dict)
        self._cached_state_dict = state_dict
        self.restarting = True

    def _compute_current_iteration(self, num_batches_processed: Optional[int] = None) -> int:
        """
        This function is used to compute the effective iteration.
        As DataLoader can perform ``prefecthing`` or training can fail while processing a batch,
        the current iteration needs to be computed using the ``num_batches_processed`` processed information.
        """
        if num_batches_processed is not None:
            current_iteration = num_batches_processed
        else:
            current_iteration = self._current_iteration

        if self._dataloader_batch_size and num_batches_processed is not None:
            current_iteration *= self._dataloader_batch_size

        return current_iteration

    def _load_non_random_state(self, state_dict: Dict[int, Dict[str, Any]]) -> None:
        self._current_iteration = state_dict[self.worker_id]["current_iteration"]


@dataclass(frozen=True, unsafe_hash=True)
class IteratorState:
<<<<<<< HEAD
=======
    """The state of an iterator in a single worker process."""

>>>>>>> 19136ac8
    dataset_state: Dict[int, Any] = field(default_factory=dict)
    sampler_state: Dict[int, Any] = field(default_factory=dict)
    worker_id: int = 0
    num_workers: int = 0
    num_batches_fetched: int = 0
    name: Optional[str] = None

    @classmethod
<<<<<<< HEAD
    def load_state_dict(cls, state_dict) -> "IteratorState":
=======
    def from_state_dict(cls, state_dict) -> "IteratorState":
>>>>>>> 19136ac8
        return cls(**state_dict)


@dataclass
<<<<<<< HEAD
class CollectionIteratorState:
    """This class is used to hold the current iterator state and lives on the iterator."""
=======
class MergedIteratorState:
    """This class is used to hold the current iterator state and lives on the iterator. It holds the current merged
    states from all worker processes. Once an iterator advances, it can store updates of the worker states in this
    merged iterator state."""
>>>>>>> 19136ac8

    state: Union[Dict[Union[int, str], Union[Dict[str, IteratorState], IteratorState]]] = field(default_factory=dict)
    latest_worker_id: int = 0
    represent_map_dataset: Optional[bool] = None

<<<<<<< HEAD
    def update(self, iter_name: Optional[str], new_state: IteratorState) -> None:
        self.represent_map_dataset = iter_name is None
        if self.represent_map_dataset:
            state = self.state
        else:
            if iter_name not in self.state:
                self.state[iter_name] = {}
            state = self.state[iter_name]
=======
    def update(self, generator_name: Optional[str], new_state: IteratorState) -> None:
        # a map based dataset doesn't own a generator and therefore `generator_name` should be None.
        self.represent_map_dataset = generator_name is None
        if self.represent_map_dataset:
            state = self.state
        else:
            if generator_name not in self.state:
                self.state[generator_name] = {}
            state = self.state[generator_name]
>>>>>>> 19136ac8

        latest_worker_id = new_state.worker_id
        state[latest_worker_id] = new_state
        self.latest_worker_id = latest_worker_id

<<<<<<< HEAD
    @property
    def sampler_states(self) -> Dict[int, Any]:
        return {0: self.state[k].sampler_state[0] for k in self.state.keys()}

    @property
    def dataset_states(self) -> Dict[int, Any]:
        return {k: self.state[k].dataset_state[k] for k in self.state.keys()}

    @classmethod
    def load_state_dict(cls, state_dict) -> "CollectionIteratorState":
        if state_dict["represent_map_dataset"]:
            state_dict["state"] = {
                worker_id: IteratorState.load_state_dict(state) for worker_id, state in state_dict["state"].items()
=======
    @classmethod
    def from_state_dict(cls, state_dict) -> "MergedIteratorState":
        if state_dict["represent_map_dataset"]:
            state_dict["state"] = {
                worker_id: IteratorState.from_state_dict(state) for worker_id, state in state_dict["state"].items()
>>>>>>> 19136ac8
            }
        else:
            state_dict["state"] = {
                sampler_name: {
<<<<<<< HEAD
                    worker_id: IteratorState.load_state_dict(state) for worker_id, state in worker_state.items()
=======
                    worker_id: IteratorState.from_state_dict(state) for worker_id, state in worker_state.items()
>>>>>>> 19136ac8
                }
                for sampler_name, worker_state in state_dict["state"].items()
            }
        return cls(**state_dict)

    def __len__(self) -> int:
        return len(self.state)


class CaptureMapDataset(Dataset):
    """This class is used to capture the state from the map-based state dataset."""

    def __init__(self, dataset: Dataset) -> None:
        self.dataset = dataset
        self._cached_state_dict = None

    @property
    def worker_id(self) -> int:
        worker_info = get_worker_info()
        return worker_info.id if worker_info else 0

    def __getitem__(self, item) -> Tuple[Any, Dict[int, Dict]]:
        if self._cached_state_dict is not None:
            if self.worker_id in self._cached_state_dict:
                # TODO: reset random states
                pass
            self._cached_state_dict = None

        data = self.dataset[item]
        state_dict = self._state_dict()
        return data, state_dict

    def __len__(self) -> int:
        return len(self.dataset)

    def load_state_dict(self, state_dict: Dict[int, Any], latest_worker_id: int, num_workers: int) -> None:
        # as workers aren't available, the ``state_dict``` is cached until workers are made available.
        state_dict = deepcopy(state_dict)

        if num_workers > 0:
            # remap states to worker ids starting at 0
            next_worker_id = latest_worker_id + 1
            old_to_new_worker_id_map = [((next_worker_id + i) % num_workers, i) for i in range(num_workers)]
            state_dict = {
                new_id: state_dict[old_id] for old_id, new_id in old_to_new_worker_id_map if old_id in state_dict
            }
        self._cached_state_dict = state_dict

    def _state_dict(self) -> Dict[int, Dict[str, Any]]:
        return {self.worker_id: {"rng_states": {}}}


class CaptureIterableDataset(IterableDataset):
    """
    The ``CaptureIterableDataset`` is used to wrap an :class:`torch.utils.data.IterableDataset`.
    On ``__iter__`` function call,   the ``CaptureIterableDataset`` will wrap the wrapped dataset
        generators into ``FastForwardSampler`` to keep track of progress.
    On ``__next__`` function call, the ``CaptureIterableDataset`` will return a dictionary containing
        user data and metadata containing the ``FastForwardSampler`` samplers state_dict.
    """

    def __init__(self, dataset: IterableDataset) -> None:
        super().__init__()
        self.dataset = deepcopy(dataset)
        self.samplers: Optional[Dict[str, FastForwardSampler]] = None
        self._state_dict: Optional[Dict[int, Any]] = None
        self._has_wrapped: bool = False

    @property
    def sampler(self) -> Sampler:
        return self.dataset.sampler

    def state_dict(self) -> Dict[str, Any]:
        return {k: v.state_dict() for k, v in self.samplers.items()}

    def load_state_dict(self, state_dict: Dict[int, Any]) -> None:
        self._state_dict = deepcopy(state_dict)

    def _wrap_generator_samplers(self) -> None:
        self.samplers = {}

        # access wrapped dataset attributes
        dataset_dict = self.dataset.__dict__

        # create a tuple of sampler names
        samplers_names = tuple(v.__class__.__name__ for k, v in dataset_dict.items() if isinstance(v, Sampler))

        # create a dictionary of generator present within the dataset attributes
        dataset_sampler_generators = {k: v for k, v in dataset_dict.items() if isinstance(v, (Generator, Iterator))}

        # iterate over the generator. If a generator was created from a `Sampler`,
        # it will be wrapped into a `FastForwardSampler`.
        for (generator_attr_name, generator) in dataset_sampler_generators.items():

            if isinstance(generator, Sampler):
                continue

            # used to handle a weird behaviour from PyTorch 1.6
            # where the sampler is converted to a list_iterator
            is_legacy = False

            if isinstance(generator, Generator):
                # Generator name have the  the form `SamplerName.__iter__`
                generator_name = generator.__qualname__.split(".")[0]
            else:
                # assume the retrieved iterator is coming from sampler.
                is_legacy = True

            # validate the base generator name matches a sampler name.
            if is_legacy or any(sampler_name == generator_name for sampler_name in samplers_names):

                # wrap the generator into a `FastForwardSampler`
                sampler = FastForwardSampler(generator, attr_name=generator_attr_name)

                # if `CaptureIterableDataset` was available, the sampler should reload its own state.
                if self._state_dict is not None:
                    sampler.load_state_dict(self._state_dict[generator_attr_name])
                # store the samplers
                self.samplers[generator_attr_name] = sampler

                # replace generator with the generator from the `FastForwardSampler`.
                dataset_dict[generator_attr_name] = iter(sampler)

        self.reset_on_epoch()

    def reset_on_epoch(self):
        self._state_dict = None

    def __iter__(self) -> Iterator:
        # create a generator from the wrapped Iterative Dataset
        # if the dataset contained samplers, they will be transformed into generators
        self.iter_data = iter(self.dataset)

        # wrap any generator associated to a Sampler into a `FastForwardSampler`.
        if isinstance(self.iter_data, Generator):
            raise MisconfigurationException(
                "PyTorch Lightning Fault-Tolerant feature does not support `__iter__` returning a generator."
                " Please use the `__next__` function to fetch the next batch and use a sampler for"
                " doing your iterations."
            )
        self._wrap_generator_samplers()
        return self

    def __next__(self) -> Dict[str, Any]:
        return next(self.iter_data)

    @staticmethod
    def store_samplers_state_dict(iterator: Iterator, sampler_state_dict: List) -> None:
        """
        This function is used to store and update sampler state dict on its associated iterator.
        In Lightning, as the iterator is wrapped into a prefetching function,
        we needed to introduce a cache to delay updating the ``sampler_state_dict``.
        """
        iterator_state_dict = getattr(iterator, "_sampler_state_dict", None)
        iterator_state_dict_cache = getattr(iterator, "_sampler_state_dict_cache", None)
        # handle the logic this way due Trainer prefetching.
        if iterator_state_dict is None:
            iterator._sampler_state_dict = sampler_state_dict
        elif iterator_state_dict_cache is None:
            iterator._sampler_state_dict_cache = sampler_state_dict
        else:
            for attr_cache, state_dict in zip(iterator_state_dict, iterator._sampler_state_dict_cache):
                for k, v in state_dict.items():
                    attr_cache[k].update(v)
            iterator._sampler_state_dict_cache = sampler_state_dict

    @staticmethod
    def _sanitize_batch_from_sampler_state(data: Any, state_dicts: List):
        """
        This function is used to remove the sampler state dict from provided data batch.
        The custom data has this format:

        .. code-block:: python

            {
                "batch": ...,  # data returned by DataLoader
                "__pl_restart_meta": {
                    "sampler0": {
                        0: {"current_iteration": ...},
                        1: {"current_iteration": ...},
                    },
                    "sampler1": ...,
                },
            }

        Each sampler in the worker process tracks the current iteration. We return all of them to the main process
        as part of the sample and then a special collate function :func:`_capture_metadata_collate`
        will extract the current iteration as part of the metadata returned by a custom batch.
        """

        def _sanitize(data: Mapping):
            out = []
            for k, v in data.items():
                if k == AutoRestartBatchKeys.PL_RESTART_META:
                    state_dicts.append(v)
                    return data["data"]
                out.append((k, CaptureIterableDataset._sanitize_batch_from_sampler_state(v, state_dicts)))
            return out

        return apply_to_collection(data, Mapping, _sanitize)

    @staticmethod
    def extract_samplers_state_dict_from_batch(batch) -> List[Dict[int, Any]]:
        """
        This function is used to convert a batch into a state_dict
        """
        samplers_state_dict = []

        batch = CaptureIterableDataset._sanitize_batch_from_sampler_state(batch, samplers_state_dict)

        return batch, samplers_state_dict


def _find_fast_forward_samplers(dataloader: DataLoader) -> Optional[FastForwardSampler]:
    """
    If the ``DataLoader`` is wrapping a mapping based Dataset, return the ``FastForwardSampler``.
    """
    if isinstance(dataloader.sampler, FastForwardSampler):
        return dataloader.sampler

    if isinstance(dataloader.batch_sampler, FastForwardSampler):
        return dataloader.batch_sampler


def _cycle_to_next_worker_and_reset(dataloader: DataLoader, state_dict: Dict[str, Any]) -> Iterator:
    """
    This function is used to cycle back the DataLoader ``_MultiProcessingDataLoaderIter``
    workers and call the reset function.

    Returns:
        iterator: Return the iterator generated from the provided ``DataLoader``.
    """
    # create iterator from dataloader
    iter_dataloader = iter(dataloader)
    # get current num workers
    num_workers = getattr(iter_dataloader, "_num_workers", 0)
    # as `state_dict` are workers dependent, Lightning doesn't support changing
    # the `num_workers` for fault tolerant training
    if state_dict["num_workers"] != num_workers:
        raise MisconfigurationException(
            f"The provided `num_workers` {num_workers} doesn't match the one used "
            f"while generating the checkpoint: {state_dict['num_workers']}"
        )
    # when using multiple workers, we will cycle back the worker queue idx to
    # start back on the failed worker.
    if isinstance(iter_dataloader, _MultiProcessingDataLoaderIter):
        # move back to 0
        while next(iter_dataloader._worker_queue_idx_cycle) != 0:
            pass
        # increment previous worker
        if isinstance(state_dict["previous_worker"], int):
            for _ in range(state_dict["previous_worker"] - 1):
                next(iter_dataloader._worker_queue_idx_cycle)

        # we can finally call reset and apply prefecthing.
        iter_dataloader._reset = iter_dataloader._original_reset
        iter_dataloader._reset(dataloader, first_iter=True)
    # return the iterator
    return iter_dataloader


def _dataloader_to_state_dict(
    dataloader: DataLoader, iterator: Iterator, num_batches_processed: int = None
) -> List[Dict[str, Any]]:
    """
    Convert a dataloader to its associated state dict
    """
    out = {}
    if iterator is not None:
        out.update(_find_current_worker(iterator))

    if not isinstance(dataloader.dataset, CaptureIterableDataset):
        fast_forward_sampler = _find_fast_forward_samplers(dataloader)
        if fast_forward_sampler is not None:
            out.update(fast_forward_sampler.state_dict(num_batches_processed=num_batches_processed))
    return out


def _dataloader_load_state_dict(dataloader: DataLoader, state_dict: List[Dict[str, Any]]) -> DataLoader:
    """
    Reload ``DataLoader`` fast-forward sampler state dict.
    """
    fast_forward_sampler = _find_fast_forward_samplers(dataloader)

    if isinstance(fast_forward_sampler, Sampler):
        state_dict = {k: v for k, v in state_dict.items() if k not in ("num_workers", "previous_worker")}
        fast_forward_sampler.load_state_dict(state_dict)

    return dataloader


def _find_current_worker(iterator: Iterator) -> Dict[str, Optional[int]]:
    """Find the current DataLoader Iterator worker if multiple workers were used."""
    # get the current number of workers
    num_workers = getattr(iterator, "_num_workers", 0)
    if isinstance(iterator, _MultiProcessingDataLoaderIter):
        # fetch next worker
        next_worker = (next(iterator._worker_queue_idx_cycle)) % num_workers
        # get the current worker from next one
        previous_worker = (next_worker - 1) % num_workers
        # reset back the `worker_queue_idx` to current one, so we can keep
        # going without perturbation.
        while next(iterator._worker_queue_idx_cycle) != previous_worker:
            pass
    else:
        previous_worker = None

    # return the captured metadata.
    return {"num_workers": num_workers, "previous_worker": previous_worker}


def _capture_metadata_collate(samples: List, dataset: Dataset, default_collate: Callable) -> Dict:
    """A collate function that adds the state dict of a :class:`CaptureIterableDataset` or :class:`CaptureMapDataset`
    used in the worker processes. This function gets executed within the worker processes.
    The structure will be:

    .. code-block:: python

        {
            "data": ...,  # data returned by Dataset
            "__pl_restart_meta": {"sampler_name0": state_dict0, "sampler_name1": state_dict1},
        }
    """
    if isinstance(dataset, CaptureIterableDataset):
        data = default_collate(samples)
        metadata = dataset.state_dict()

    elif isinstance(dataset, CaptureMapDataset):
        samples, states = zip(*samples)
        data = default_collate(samples)
        metadata = states[-1]
    else:
        return default_collate(samples)

    return {"data": data, AutoRestartBatchKeys.PL_RESTART_META: metadata}


def patch_dataloader_iterator(
    dataloader: DataLoader, iterator: Iterator, prefetcher, num_batches_fetched: int = 0
) -> None:
    assert isinstance(dataloader.dataset, (CaptureMapDataset, CaptureIterableDataset))

    def _next_data_wrapper(fn, it, dl, num_batches_fetched) -> Callable:
        @wraps(fn)
        def wrapper():
            nonlocal num_batches_fetched
            nonlocal it
            nonlocal dl

            dataset = dl.dataset
            combined_batch = fn()

            batch, state = combined_batch["data"], combined_batch[AutoRestartBatchKeys.PL_RESTART_META]
            num_batches_fetched += 1

            if isinstance(dataset, CaptureIterableDataset):
                state = [
                    IteratorState(
                        num_workers=dataloader.num_workers,
                        sampler_state=iterator_state,
                        num_batches_fetched=num_batches_fetched,
                        worker_id=list(iterator_state.keys())[0],
                        name=sampler_iter_name,
                    )
                    for sampler_iter_name, iterator_state in state.items()
                ]
            elif isinstance(dataset, CaptureMapDataset):
                ff_sampler = _find_fast_forward_samplers(dl)
                state = [
                    IteratorState(
                        num_workers=dataloader.num_workers,
                        sampler_state=ff_sampler.state_dict(num_batches_fetched),
                        dataset_state=state,
                        worker_id=list(state.keys())[0],
                        num_batches_fetched=num_batches_fetched,
                    )
                ]
            prefetcher._store_dataloader_iter_state(it, state)
            return batch

        return wrapper

    iterator._next_data = _next_data_wrapper(iterator._next_data, iterator, dataloader, num_batches_fetched)


def _add_capture_metadata_collate(dataloader: DataLoader) -> None:
    """Wrap default collate function to retrive captured dataset state dict when fault tolerant is enabled."""
    dataloader.collate_fn = partial(
        _capture_metadata_collate, dataset=dataloader.dataset, default_collate=dataloader.collate_fn
    )<|MERGE_RESOLUTION|>--- conflicted
+++ resolved
@@ -129,11 +129,8 @@
 
 @dataclass(frozen=True, unsafe_hash=True)
 class IteratorState:
-<<<<<<< HEAD
-=======
     """The state of an iterator in a single worker process."""
 
->>>>>>> 19136ac8
     dataset_state: Dict[int, Any] = field(default_factory=dict)
     sampler_state: Dict[int, Any] = field(default_factory=dict)
     worker_id: int = 0
@@ -142,39 +139,20 @@
     name: Optional[str] = None
 
     @classmethod
-<<<<<<< HEAD
-    def load_state_dict(cls, state_dict) -> "IteratorState":
-=======
     def from_state_dict(cls, state_dict) -> "IteratorState":
->>>>>>> 19136ac8
         return cls(**state_dict)
 
 
 @dataclass
-<<<<<<< HEAD
-class CollectionIteratorState:
-    """This class is used to hold the current iterator state and lives on the iterator."""
-=======
 class MergedIteratorState:
     """This class is used to hold the current iterator state and lives on the iterator. It holds the current merged
     states from all worker processes. Once an iterator advances, it can store updates of the worker states in this
     merged iterator state."""
->>>>>>> 19136ac8
 
     state: Union[Dict[Union[int, str], Union[Dict[str, IteratorState], IteratorState]]] = field(default_factory=dict)
     latest_worker_id: int = 0
     represent_map_dataset: Optional[bool] = None
 
-<<<<<<< HEAD
-    def update(self, iter_name: Optional[str], new_state: IteratorState) -> None:
-        self.represent_map_dataset = iter_name is None
-        if self.represent_map_dataset:
-            state = self.state
-        else:
-            if iter_name not in self.state:
-                self.state[iter_name] = {}
-            state = self.state[iter_name]
-=======
     def update(self, generator_name: Optional[str], new_state: IteratorState) -> None:
         # a map based dataset doesn't own a generator and therefore `generator_name` should be None.
         self.represent_map_dataset = generator_name is None
@@ -184,42 +162,21 @@
             if generator_name not in self.state:
                 self.state[generator_name] = {}
             state = self.state[generator_name]
->>>>>>> 19136ac8
 
         latest_worker_id = new_state.worker_id
         state[latest_worker_id] = new_state
         self.latest_worker_id = latest_worker_id
 
-<<<<<<< HEAD
-    @property
-    def sampler_states(self) -> Dict[int, Any]:
-        return {0: self.state[k].sampler_state[0] for k in self.state.keys()}
-
-    @property
-    def dataset_states(self) -> Dict[int, Any]:
-        return {k: self.state[k].dataset_state[k] for k in self.state.keys()}
-
-    @classmethod
-    def load_state_dict(cls, state_dict) -> "CollectionIteratorState":
-        if state_dict["represent_map_dataset"]:
-            state_dict["state"] = {
-                worker_id: IteratorState.load_state_dict(state) for worker_id, state in state_dict["state"].items()
-=======
     @classmethod
     def from_state_dict(cls, state_dict) -> "MergedIteratorState":
         if state_dict["represent_map_dataset"]:
             state_dict["state"] = {
                 worker_id: IteratorState.from_state_dict(state) for worker_id, state in state_dict["state"].items()
->>>>>>> 19136ac8
             }
         else:
             state_dict["state"] = {
                 sampler_name: {
-<<<<<<< HEAD
-                    worker_id: IteratorState.load_state_dict(state) for worker_id, state in worker_state.items()
-=======
                     worker_id: IteratorState.from_state_dict(state) for worker_id, state in worker_state.items()
->>>>>>> 19136ac8
                 }
                 for sampler_name, worker_state in state_dict["state"].items()
             }
