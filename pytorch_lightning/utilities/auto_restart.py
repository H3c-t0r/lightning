--- conflicted
+++ resolved
@@ -40,10 +40,7 @@
 
 import pytorch_lightning as pl
 from pytorch_lightning.utilities.apply_func import apply_to_collection
-<<<<<<< HEAD
-=======
 from pytorch_lightning.utilities.distributed import _collect_states_on_rank_zero
->>>>>>> 3d6262b7
 from pytorch_lightning.utilities.enums import _FaultTolerantMode, AutoRestartBatchKeys
 from pytorch_lightning.utilities.exceptions import MisconfigurationException
 
@@ -752,7 +749,6 @@
         del DataLoader._ori_get_iterator
 
 
-<<<<<<< HEAD
 def _validate_iterable_dataset(dataloader: DataLoader) -> Tuple[bool, str]:
 
     SUPPORTED_SAMPLERS = (RandomSampler, SequentialSampler, DistributedSampler)
@@ -842,7 +838,8 @@
 
     if len(dl_loaders) > 1 and sum(supported) != len(dl_loaders):
         raise ValueError(f"The current combinaison of DataLoaders isn't supported. Messages: {messages}")
-=======
+
+
 def _collect_states_on_rank_zero_over_collection(state_dict: Any, key: str = "state") -> Any:
     """This utility collects the state across processes for a collection of state."""
 
@@ -851,5 +848,4 @@
             return _collect_states_on_rank_zero(state)
         return {k: apply_to_collection(v, Dict, fn) for k, v in state.items()}
 
-    return apply_to_collection(state_dict, Dict, fn)
->>>>>>> 3d6262b7
+    return apply_to_collection(state_dict, Dict, fn)