# Copyright The PyTorch Lightning team.
#
# Licensed under the Apache License, Version 2.0 (the "License");
# you may not use this file except in compliance with the License.
# You may obtain a copy of the License at
#
#     http://www.apache.org/licenses/LICENSE-2.0
#
# Unless required by applicable law or agreed to in writing, software
# distributed under the License is distributed on an "AS IS" BASIS,
# WITHOUT WARRANTIES OR CONDITIONS OF ANY KIND, either express or implied.
# See the License for the specific language governing permissions and
# limitations under the License.

<<<<<<< HEAD
from typing import Any, Optional, Union

=======
from typing import Optional, Union
>>>>>>> 44d775fc
import torch
from torch.nn import Module

from pytorch_lightning.core.decorators import parameter_validation


class DeviceDtypeModuleMixin(Module):
    __jit_unused_properties__ = ['device', 'dtype']

    def __init__(self) -> None:
        super().__init__()
        self._dtype = torch.get_default_dtype()
        self._device = torch.device('cpu')

    @property
    def dtype(self) -> Union[str, torch.dtype]:
        return self._dtype

    @dtype.setter
    def dtype(self, new_dtype: Union[str, torch.dtype]) -> None:
        # necessary to avoid infinite recursion
        raise RuntimeError('Cannot set the dtype explicitly. Please use module.to(new_dtype).')

    @property
    def device(self) -> Union[str, torch.device]:
        device = self._device

        # make this more explicit to always include the index
        if device.type == 'cuda' and device.index is None:
            return torch.device(f'cuda:{torch.cuda.current_device()}')

        return device

<<<<<<< HEAD
    @device.setter
    def device(self, new_device: Union[str, torch.device]) -> None:
        # Necessary to avoid infinite recursion
        raise RuntimeError('Cannot set the device explicitly. Please use module.to(new_device).')

=======
>>>>>>> 44d775fc
    @parameter_validation
    def to(self, *args: Any, **kwargs: Any) -> Module:
        """Moves and/or casts the parameters and buffers.

        This can be called as
        .. function:: to(device=None, dtype=None, non_blocking=False)
        .. function:: to(dtype, non_blocking=False)
        .. function:: to(tensor, non_blocking=False)
        Its signature is similar to :meth:`torch.Tensor.to`, but only accepts
        floating point desired :attr:`dtype` s. In addition, this method will
        only cast the floating point parameters and buffers to :attr:`dtype`
        (if given). The integral parameters and buffers will be moved
        :attr:`device`, if that is given, but with dtypes unchanged. When
        :attr:`non_blocking` is set, it tries to convert/move asynchronously
        with respect to the host if possible, e.g., moving CPU Tensors with
        pinned memory to CUDA devices.
        See below for examples.

        Note:
            This method modifies the module in-place.

        Args:
            device: the desired device of the parameters
                and buffers in this module
            dtype: the desired floating point type of
                the floating point parameters and buffers in this module
            tensor: Tensor whose dtype and device are the desired
                dtype and device for all parameters and buffers in this module

        Returns:
            Module: self

        Example::
            >>> class ExampleModule(DeviceDtypeModuleMixin):
            ...     def __init__(self, weight: torch.Tensor):
            ...         super().__init__()
            ...         self.register_buffer('weight', weight)
            ...
            ...     def on_post_move_to_device(self):
            ...         pass
            >>> _ = torch.manual_seed(0)
            >>> module = ExampleModule(torch.rand(3, 4))
            >>> module.weight #doctest: +ELLIPSIS
            tensor([[...]])
            >>> module.to(torch.double)
            ExampleModule()
            >>> module.weight #doctest: +ELLIPSIS
            tensor([[...]], dtype=torch.float64)
            >>> cpu = torch.device('cpu')
            >>> module.to(cpu, dtype=torch.half, non_blocking=True)
            ExampleModule()
            >>> module.weight #doctest: +ELLIPSIS
            tensor([[...]], dtype=torch.float16)
            >>> module.to(cpu)
            ExampleModule()
            >>> module.weight #doctest: +ELLIPSIS
            tensor([[...]], dtype=torch.float16)
            >>> module.device
            device(type='cpu')
            >>> module.dtype
            torch.float16
        """
        # there is diff nb vars in PT 1.5
        out = torch._C._nn._parse_to(*args, **kwargs)
        self.__update_properties(device=out[0], dtype=out[1])
        return super().to(*args, **kwargs)

    def cuda(self, device: Optional[Union[torch.device, int]] = None) -> Module:
        """Moves all model parameters and buffers to the GPU.
        This also makes associated parameters and buffers different objects. So
        it should be called before constructing optimizer if the module will
        live on GPU while being optimized.

        Arguments:
            device: if specified, all parameters will be
                copied to that device

        Returns:
            Module: self
        """
        property_device = device if isinstance(device, torch.device) else torch.device('cuda', index=device)
        self.__update_properties(device=property_device)
        return super().cuda(device=device)

    def cpu(self) -> Module:
        """Moves all model parameters and buffers to the CPU.

        Returns:
            Module: self
        """
        self.__update_properties(device=torch.device('cpu'))
        return super().cpu()

    def type(self, dst_type: Union[str, torch.dtype]) -> Module:
        """Casts all parameters and buffers to :attr:`dst_type`.

        Arguments:
            dst_type (type or string): the desired type

        Returns:
            Module: self
        """
        self.__update_properties(dtype=dst_type)
        return super().type(dst_type=dst_type)

    def float(self) -> Module:
        """Casts all floating point parameters and buffers to float datatype.

        Returns:
            Module: self
        """
        self.__update_properties(dtype=torch.float)
        return super().float()

    def double(self) -> Module:
        """Casts all floating point parameters and buffers to ``double`` datatype.

        Returns:
            Module: self
        """
        self.__update_properties(dtype=torch.double)
        return super().double()

    def half(self) -> Module:
        """Casts all floating point parameters and buffers to ``half`` datatype.

        Returns:
            Module: self
        """
        self.__update_properties(dtype=torch.half)
        return super().half()

    def __update_properties(self, device: Optional[torch.device] = None, dtype: Optional[torch.dtype] = None) -> None:

        def apply_fn(module):
            if not isinstance(module, DeviceDtypeModuleMixin):
                return
            if device is not None:
                module._device = device
            if dtype is not None:
                module._dtype = dtype

        self.apply(apply_fn)<|MERGE_RESOLUTION|>--- conflicted
+++ resolved
@@ -12,12 +12,8 @@
 # See the License for the specific language governing permissions and
 # limitations under the License.
 
-<<<<<<< HEAD
 from typing import Any, Optional, Union
 
-=======
-from typing import Optional, Union
->>>>>>> 44d775fc
 import torch
 from torch.nn import Module
 
@@ -51,14 +47,6 @@
 
         return device
 
-<<<<<<< HEAD
-    @device.setter
-    def device(self, new_device: Union[str, torch.device]) -> None:
-        # Necessary to avoid infinite recursion
-        raise RuntimeError('Cannot set the device explicitly. Please use module.to(new_device).')
-
-=======
->>>>>>> 44d775fc
     @parameter_validation
     def to(self, *args: Any, **kwargs: Any) -> Module:
         """Moves and/or casts the parameters and buffers.
