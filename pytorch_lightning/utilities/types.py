# Copyright The PyTorch Lightning team.
#
# Licensed under the Apache License, Version 2.0 (the "License");
# you may not use this file except in compliance with the License.
# You may obtain a copy of the License at
#
#     http://www.apache.org/licenses/LICENSE-2.0
#
# Unless required by applicable law or agreed to in writing, software
# distributed under the License is distributed on an "AS IS" BASIS,
# WITHOUT WARRANTIES OR CONDITIONS OF ANY KIND, either express or implied.
# See the License for the specific language governing permissions and
# limitations under the License.
"""
Convention:
 - Do not include any `_TYPE` suffix
 - Types used in public hooks (as those in the `LightningModule` and `Callback`) should be public (no leading `_`)
"""
from dataclasses import dataclass
from pathlib import Path
from typing import Any, Dict, Iterator, List, Mapping, Optional, Sequence, Type, Union

import torch
from torch.optim import Optimizer
from torch.utils.data import DataLoader
from torchmetrics import Metric
from typing_extensions import Protocol, runtime_checkable

_NUMBER = Union[int, float]
_METRIC = Union[Metric, torch.Tensor, _NUMBER]
_METRIC_COLLECTION = Union[_METRIC, Mapping[str, _METRIC]]
STEP_OUTPUT = Union[torch.Tensor, Dict[str, Any]]
EPOCH_OUTPUT = List[STEP_OUTPUT]
_EVALUATE_OUTPUT = List[Dict[str, float]]  # 1 dict per DataLoader
_PREDICT_OUTPUT = Union[List[Any], List[List[Any]]]
_PARAMETERS = Iterator[torch.nn.Parameter]
_PATH = Union[str, Path]
TRAIN_DATALOADERS = Union[
    DataLoader,
    Sequence[DataLoader],
    Sequence[Sequence[DataLoader]],
    Sequence[Dict[str, DataLoader]],
    Dict[str, DataLoader],
    Dict[str, Dict[str, DataLoader]],
    Dict[str, Sequence[DataLoader]],
]
EVAL_DATALOADERS = Union[DataLoader, Sequence[DataLoader]]
_DEVICE = Union[torch.device, str, int]


@runtime_checkable
class Stateful(Protocol):
    """This class is used to detect if an object is stateful using `isinstance(obj, Stateful)`."""

    def state_dict(self) -> Dict[str, Any]:
        ...

    def load_state_dict(self, state_dict: Dict[str, Any]) -> None:
        ...


# Inferred from `torch.optim.lr_scheduler.pyi`
# Missing attributes were added to improve typing
<<<<<<< HEAD
class _LRScheduler(Stateful):
=======
@runtime_checkable
class _LRScheduler(_SupportsStateDict, Protocol):
>>>>>>> fe34bf2a
    optimizer: Optimizer

    def __init__(self, optimizer: Optimizer, *args: Any, **kwargs: Any) -> None:
        ...


# Inferred from `torch.optim.lr_scheduler.pyi`
# Missing attributes were added to improve typing
<<<<<<< HEAD
class ReduceLROnPlateau(Stateful):
=======
@runtime_checkable
class ReduceLROnPlateau(_SupportsStateDict, Protocol):
>>>>>>> fe34bf2a
    in_cooldown: bool
    optimizer: Optimizer

    def __init__(
        self,
        optimizer: Optimizer,
        mode: str = ...,
        factor: float = ...,
        patience: int = ...,
        verbose: bool = ...,
        threshold: float = ...,
        threshold_mode: str = ...,
        cooldown: int = ...,
        min_lr: float = ...,
        eps: float = ...,
    ) -> None:
        ...


# todo: improve LRSchedulerType naming/typing
LRSchedulerTypeTuple = (torch.optim.lr_scheduler._LRScheduler, torch.optim.lr_scheduler.ReduceLROnPlateau)
LRSchedulerTypeUnion = Union[torch.optim.lr_scheduler._LRScheduler, torch.optim.lr_scheduler.ReduceLROnPlateau]
LRSchedulerType = Union[Type[torch.optim.lr_scheduler._LRScheduler], Type[torch.optim.lr_scheduler.ReduceLROnPlateau]]


@dataclass
class LRSchedulerConfig:
    scheduler: Union[_LRScheduler, ReduceLROnPlateau]
    # no custom name
    name: Optional[str] = None
    # after epoch is over
    interval: str = "epoch"
    # every epoch/batch
    frequency: int = 1
    # most often not ReduceLROnPlateau scheduler
    reduce_on_plateau: bool = False
    # value to monitor for ReduceLROnPlateau
    monitor: Optional[str] = None
    # enforce that the monitor exists for ReduceLROnPlateau
    strict: bool = True
    # opt_idx assigned internally if not assigned by user
    opt_idx: Optional[int] = None<|MERGE_RESOLUTION|>--- conflicted
+++ resolved
@@ -61,12 +61,8 @@
 
 # Inferred from `torch.optim.lr_scheduler.pyi`
 # Missing attributes were added to improve typing
-<<<<<<< HEAD
-class _LRScheduler(Stateful):
-=======
 @runtime_checkable
-class _LRScheduler(_SupportsStateDict, Protocol):
->>>>>>> fe34bf2a
+class _LRScheduler(Stateful, Protocol):
     optimizer: Optimizer
 
     def __init__(self, optimizer: Optimizer, *args: Any, **kwargs: Any) -> None:
@@ -75,12 +71,8 @@
 
 # Inferred from `torch.optim.lr_scheduler.pyi`
 # Missing attributes were added to improve typing
-<<<<<<< HEAD
-class ReduceLROnPlateau(Stateful):
-=======
 @runtime_checkable
-class ReduceLROnPlateau(_SupportsStateDict, Protocol):
->>>>>>> fe34bf2a
+class ReduceLROnPlateau(Stateful, Protocol):
     in_cooldown: bool
     optimizer: Optimizer
 
