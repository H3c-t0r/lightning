--- conflicted
+++ resolved
@@ -18,12 +18,9 @@
 from typing import Any, Callable, Dict, List, Optional, Tuple, Union
 
 import torch
-<<<<<<< HEAD
+from torch.nn.parallel.distributed import DistributedDataParallel
 from torch.distributed import Backend, get_backend
 from torch.nn import Module
-=======
->>>>>>> d923dff6
-from torch.nn.parallel.distributed import DistributedDataParallel
 
 import pytorch_lightning as pl
 from pytorch_lightning.utilities.imports import (
