# Copyright The PyTorch Lightning team.
#
# Licensed under the Apache License, Version 2.0 (the "License");
# you may not use this file except in compliance with the License.
# You may obtain a copy of the License at
#
#     http://www.apache.org/licenses/LICENSE-2.0
#
# Unless required by applicable law or agreed to in writing, software
# distributed under the License is distributed on an "AS IS" BASIS,
# WITHOUT WARRANTIES OR CONDITIONS OF ANY KIND, either express or implied.
# See the License for the specific language governing permissions and
# limitations under the License.
"""Warning-related utilities."""

import warnings
from typing import Any

from pytorch_lightning.utilities.rank_zero import LightningDeprecationWarning as NewLightningDeprecationWarning
from pytorch_lightning.utilities.rank_zero import rank_zero_deprecation as new_rank_zero_deprecation
from pytorch_lightning.utilities.rank_zero import rank_zero_warn as new_rank_zero_warn

# enable our warnings
warnings.simplefilter("default", category=NewLightningDeprecationWarning)


class PossibleUserWarning(UserWarning):
    """Warnings that could be false positives."""


<<<<<<< HEAD
rank_zero_deprecation = partial(rank_zero_warn, category=FutureWarning)


=======
>>>>>>> 79de6a95
class WarningCache(set):
    def warn(self, message: str, stacklevel: int = 5, **kwargs: Any) -> None:
        if message not in self:
            self.add(message)
            new_rank_zero_warn(message, stacklevel=stacklevel, **kwargs)

    def deprecation(self, message: str, stacklevel: int = 5, **kwargs: Any) -> None:
        if message not in self:
            self.add(message)
            new_rank_zero_deprecation(message, stacklevel=stacklevel, **kwargs)


def rank_zero_warn(*args: Any, **kwargs: Any) -> Any:
    new_rank_zero_deprecation(
        "pytorch_lightning.utilities.warnings.rank_zero_warn has been deprecated in v1.6"
        " and will be removed in v1.8."
        " Use the equivalent function from the pytorch_lightning.utilities.rank_zero module instead."
    )
    return new_rank_zero_warn(*args, **kwargs)


def rank_zero_deprecation(*args: Any, **kwargs: Any) -> Any:
    new_rank_zero_deprecation(
        "pytorch_lightning.utilities.warnings.rank_zero_deprecation has been deprecated in v1.6"
        " and will be removed in v1.8."
        " Use the equivalent function from the pytorch_lightning.utilities.rank_zero module instead."
    )
    return new_rank_zero_deprecation(*args, **kwargs)


class LightningDeprecationWarning(NewLightningDeprecationWarning):
    def __init__(self, *args: Any, **kwargs: Any) -> None:
        new_rank_zero_deprecation(
            "pytorch_lightning.utilities.warnings.LightningDeprecationWarning has been deprecated in v1.6"
            " and will be removed in v1.8."
            " Use the equivalent class from the pytorch_lightning.utilities.rank_zero module instead."
        )
        super().__init__(*args, **kwargs)<|MERGE_RESOLUTION|>--- conflicted
+++ resolved
@@ -28,12 +28,6 @@
     """Warnings that could be false positives."""
 
 
-<<<<<<< HEAD
-rank_zero_deprecation = partial(rank_zero_warn, category=FutureWarning)
-
-
-=======
->>>>>>> 79de6a95
 class WarningCache(set):
     def warn(self, message: str, stacklevel: int = 5, **kwargs: Any) -> None:
         if message not in self:
