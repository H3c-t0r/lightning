# Copyright The PyTorch Lightning team.
#
# Licensed under the Apache License, Version 2.0 (the "License");
# you may not use this file except in compliance with the License.
# You may obtain a copy of the License at
#
#     http://www.apache.org/licenses/LICENSE-2.0
#
# Unless required by applicable law or agreed to in writing, software
# distributed under the License is distributed on an "AS IS" BASIS,
# WITHOUT WARRANTIES OR CONDITIONS OF ANY KIND, either express or implied.
# See the License for the specific language governing permissions and
# limitations under the License.
"""General utilities"""
import importlib
import operator
import os
import platform
import sys
from importlib.util import find_spec

import torch
from packaging.version import Version
from pkg_resources import DistributionNotFound


def _module_available(module_path: str) -> bool:
    """
    Check if a path is available in your environment

    >>> _module_available('os')
    True
    >>> _module_available('bla.bla')
    False
    """
    try:
        return find_spec(module_path) is not None
    except AttributeError:
        # Python 3.6
        return False
    except ModuleNotFoundError:
        # Python 3.7+
        return False


def _compare_version(package: str, op, version) -> bool:
    """
    Compare package version with some requirements

    >>> _compare_version("torch", operator.ge, "0.1")
    True
    """
    try:
        pkg = importlib.import_module(package)
    except (ModuleNotFoundError, DistributionNotFound):
        return False
    try:
        pkg_version = Version(pkg.__version__)
    except TypeError:
        # this is mock by sphinx, so it shall return True ro generate all summaries
        return True
    return op(pkg_version, Version(version))


_IS_WINDOWS = platform.system() == "Windows"
_IS_INTERACTIVE = hasattr(sys, "ps1")  # https://stackoverflow.com/a/64523765
_TORCH_GREATER_EQUAL_1_7 = _compare_version("torch", operator.ge, "1.7.0")
_TORCH_GREATER_EQUAL_1_8 = _compare_version("torch", operator.ge, "1.8.0")
_TORCH_GREATER_EQUAL_1_8_1 = _compare_version("torch", operator.ge, "1.8.1")
_TORCH_GREATER_EQUAL_1_9 = _compare_version("torch", operator.ge, "1.9.0")
_TORCH_GREATER_EQUAL_1_10 = _compare_version("torch", operator.ge, "1.10.0")

_APEX_AVAILABLE = _module_available("apex.amp")
_BOLTS_AVAILABLE = _module_available("pl_bolts")
_DEEPSPEED_AVAILABLE = _module_available("deepspeed")
_FAIRSCALE_AVAILABLE = not _IS_WINDOWS and _module_available("fairscale.nn")
_FAIRSCALE_OSS_FP16_BROADCAST_AVAILABLE = _FAIRSCALE_AVAILABLE and _compare_version("fairscale", operator.ge, "0.3.3")
_FAIRSCALE_FULLY_SHARDED_AVAILABLE = _FAIRSCALE_AVAILABLE and _compare_version("fairscale", operator.ge, "0.3.4")
_GROUP_AVAILABLE = not _IS_WINDOWS and _module_available("torch.distributed.group")
_HOROVOD_AVAILABLE = _module_available("horovod.torch")
_HYDRA_AVAILABLE = _module_available("hydra")
_HYDRA_EXPERIMENTAL_AVAILABLE = _module_available("hydra.experimental")
_JSONARGPARSE_AVAILABLE = _module_available("jsonargparse")
_KINETO_AVAILABLE = _TORCH_GREATER_EQUAL_1_8_1 and torch.profiler.kineto_available()
_NATIVE_AMP_AVAILABLE = _module_available("torch.cuda.amp") and hasattr(torch.cuda.amp, "autocast")
_OMEGACONF_AVAILABLE = _module_available("omegaconf")
_POPTORCH_AVAILABLE = _module_available("poptorch")
_RICH_AVAILABLE = _module_available("rich")
<<<<<<< HEAD
_TORCH_CPU_AMP_AVAILABLE = _compare_version(
    "torch", operator.ge, "1.10.0dev20210501"
=======
_TORCH_BFLOAT_AVAILABLE = _compare_version(
    "torch", operator.ge, "1.10.0.dev20210820"
>>>>>>> e9f4bffe
)  # todo: swap to 1.10.0 once released
_TORCH_QUANTIZE_AVAILABLE = bool([eg for eg in torch.backends.quantized.supported_engines if eg != "none"])
_TORCH_SHARDED_TENSOR_AVAILABLE = _compare_version(
    "torch", operator.ge, "1.10.0.dev20210809"
)  # todo: swap to 1.10.0 once released
_TORCHTEXT_AVAILABLE = _module_available("torchtext")
_TORCHVISION_AVAILABLE = _module_available("torchvision")
_TORCHMETRICS_LOWER_THAN_0_3 = _compare_version("torchmetrics", operator.lt, "0.3.0")
_TORCHMETRICS_GREATER_EQUAL_0_3 = _compare_version("torchmetrics", operator.ge, "0.3.0")
_XLA_AVAILABLE: bool = _module_available("torch_xla")

from pytorch_lightning.utilities.xla_device import XLADeviceUtils  # noqa: E402

_TPU_AVAILABLE = XLADeviceUtils.tpu_device_exists()

if _POPTORCH_AVAILABLE:
    import poptorch

    _IPU_AVAILABLE = poptorch.ipuHardwareIsAvailable()
else:
    _IPU_AVAILABLE = False


# experimental feature within PyTorch Lightning.
def _fault_tolerant_training() -> bool:
    return _TORCH_GREATER_EQUAL_1_7 and int(os.getenv("PL_FAULT_TOLERANT_TRAINING", 0))<|MERGE_RESOLUTION|>--- conflicted
+++ resolved
@@ -86,13 +86,11 @@
 _OMEGACONF_AVAILABLE = _module_available("omegaconf")
 _POPTORCH_AVAILABLE = _module_available("poptorch")
 _RICH_AVAILABLE = _module_available("rich")
-<<<<<<< HEAD
 _TORCH_CPU_AMP_AVAILABLE = _compare_version(
     "torch", operator.ge, "1.10.0dev20210501"
-=======
+)  # todo: swap to 1.10.0 once released
 _TORCH_BFLOAT_AVAILABLE = _compare_version(
     "torch", operator.ge, "1.10.0.dev20210820"
->>>>>>> e9f4bffe
 )  # todo: swap to 1.10.0 once released
 _TORCH_QUANTIZE_AVAILABLE = bool([eg for eg in torch.backends.quantized.supported_engines if eg != "none"])
 _TORCH_SHARDED_TENSOR_AVAILABLE = _compare_version(
