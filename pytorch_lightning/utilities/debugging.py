# Copyright The PyTorch Lightning team.
#
# Licensed under the Apache License, Version 2.0 (the "License");
# you may not use this file except in compliance with the License.
# You may obtain a copy of the License at
#
#     http://www.apache.org/licenses/LICENSE-2.0
#
# Unless required by applicable law or agreed to in writing, software
# distributed under the License is distributed on an "AS IS" BASIS,
# WITHOUT WARRANTIES OR CONDITIONS OF ANY KIND, either express or implied.
# See the License for the specific language governing permissions and
# limitations under the License.

import os
from functools import wraps
from typing import Any, Callable, Dict, List, Optional

from torch.utils.data import DataLoader

import pytorch_lightning as pl


def enabled_only(fn: Callable) -> Optional[Callable]:
    """Decorate a logger method to run it only on the process with rank 0.

    Args:
        fn: Function to decorate
    """

    @wraps(fn)
    def wrapped_fn(self: Callable, *args: Any, **kwargs: Any) -> Optional[Any]:
        if self.enabled:
            fn(self, *args, **kwargs)
        return None

    return wrapped_fn


class InternalDebugger:
    def __init__(self, trainer: "pl.Trainer") -> None:
        self.enabled = os.environ.get("PL_DEV_DEBUG", "0") == "1"
        self.trainer = trainer
<<<<<<< HEAD
        self.saved_lr_scheduler_updates: List[Dict[str, Union[int, float, str, torch.Tensor, None]]] = []
=======
        self.events: List[Dict[str, Any]] = []
>>>>>>> 491e4a2a
        self.train_dataloader_calls: List[Dict[str, Any]] = []
        self.val_dataloader_calls: List[Dict[str, Any]] = []
        self.test_dataloader_calls: List[Dict[str, Any]] = []
        self.dataloader_sequence_calls: List[Dict[str, Any]] = []

    @enabled_only
    def track_load_dataloader_call(self, name: str, dataloaders: List[DataLoader]) -> None:
        loader_counts = len(dataloaders)

        lengths = []
        for dl in dataloaders:
            try:
                length = len(dl)
            # todo: specify the possible exception
            except Exception:
                length = -1
            lengths.append(length)

        values = {
            "global_step": self.trainer.global_step,
            "epoch": self.trainer.current_epoch,
            "num_loaders": loader_counts,
            "lengths": lengths,
            "name": name,
        }

        # track the sequence in case we need to verify the sequence
        self.dataloader_sequence_calls.append(values)

        if "train" in name:
            self.train_dataloader_calls.append(values)
        elif "val" in name:
            self.val_dataloader_calls.append(values)
        elif "test" in name:
            self.test_dataloader_calls.append(values)<|MERGE_RESOLUTION|>--- conflicted
+++ resolved
@@ -41,11 +41,6 @@
     def __init__(self, trainer: "pl.Trainer") -> None:
         self.enabled = os.environ.get("PL_DEV_DEBUG", "0") == "1"
         self.trainer = trainer
-<<<<<<< HEAD
-        self.saved_lr_scheduler_updates: List[Dict[str, Union[int, float, str, torch.Tensor, None]]] = []
-=======
-        self.events: List[Dict[str, Any]] = []
->>>>>>> 491e4a2a
         self.train_dataloader_calls: List[Dict[str, Any]] = []
         self.val_dataloader_calls: List[Dict[str, Any]] = []
         self.test_dataloader_calls: List[Dict[str, Any]] = []
