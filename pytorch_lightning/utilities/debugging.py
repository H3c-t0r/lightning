--- conflicted
+++ resolved
@@ -41,116 +41,6 @@
     def __init__(self, trainer: "pl.Trainer") -> None:
         self.enabled = os.environ.get("PL_DEV_DEBUG", "0") == "1"
         self.trainer = trainer
-<<<<<<< HEAD
-        self.early_stopping_history: List[Dict[str, Any]] = []
-        self.checkpoint_callback_history: List[Dict[str, Any]] = []
-        self.events: List[Dict[str, Any]] = []
-        self.saved_lr_scheduler_updates: List[Dict[str, Union[int, float, str, torch.Tensor, None]]] = []
-        # self.train_dataloader_calls: List[Dict[str, Any]] = []
-        # self.val_dataloader_calls: List[Dict[str, Any]] = []
-        # self.test_dataloader_calls: List[Dict[str, Any]] = []
-        # self.dataloader_sequence_calls: List[Dict[str, Any]] = []
-
-    @enabled_only
-    def track_event(
-        self,
-        evt_type: str,
-        evt_value: Any = None,
-        global_rank: Optional[int] = None,
-        local_rank: Optional[int] = None,
-        comment: str = "",
-    ) -> None:
-        self.events.append(
-            {
-                "timestamp": time.time(),
-                "event": evt_type,
-                "value": evt_value,
-                "global_rank": global_rank,
-                "local_rank": local_rank,
-                "comment": comment,
-            }
-        )
-
-    # @enabled_only
-    # def track_load_dataloader_call(self, name: str, dataloaders: List[DataLoader]) -> None:
-    #     loader_counts = len(dataloaders)
-    #
-    #     lengths = []
-    #     for dl in dataloaders:
-    #         try:
-    #             length = len(dl)
-    #         # todo: specify the possible exception
-    #         except Exception:
-    #             length = -1
-    #         lengths.append(length)
-    #
-    #     values = {
-    #         "global_step": self.trainer.global_step,
-    #         "epoch": self.trainer.current_epoch,
-    #         "num_loaders": loader_counts,
-    #         "lengths": lengths,
-    #         "name": name,
-    #     }
-    #
-    #     # track the sequence in case we need to verify the sequence
-    #     self.dataloader_sequence_calls.append(values)
-    #
-    #     if "train" in name:
-    #         self.train_dataloader_calls.append(values)
-    #     elif "val" in name:
-    #         self.val_dataloader_calls.append(values)
-    #     elif "test" in name:
-    #         self.test_dataloader_calls.append(values)
-
-    @enabled_only
-    def track_lr_schedulers_update(
-        self,
-        batch_idx: int,
-        interval: int,
-        scheduler_idx: int,
-        old_lr: float,
-        new_lr: float,
-        monitor_key: Optional[str] = None,
-        monitor_val: Optional[torch.Tensor] = None,
-    ) -> None:
-        loss_dict = {
-            "batch_idx": batch_idx,
-            "interval": interval,
-            "scheduler_idx": scheduler_idx,
-            "epoch": self.trainer.current_epoch,
-            "monitor_key": monitor_key,
-            "monitor_val": monitor_val,
-            "old_lr": old_lr,
-            "new_lr": new_lr,
-        }
-        self.saved_lr_scheduler_updates.append(loss_dict)
-
-    @enabled_only
-    def track_early_stopping_history(
-        self, callback: "pl.callbacks.early_stopping.EarlyStopping", current: torch.Tensor
-    ) -> None:
-        debug_dict = {
-            "epoch": self.trainer.current_epoch,
-            "global_step": self.trainer.global_step,
-            "rank": self.trainer.global_rank,
-            "current": current,
-            "best": callback.best_score,
-            "patience": callback.wait_count,
-        }
-        self.early_stopping_history.append(debug_dict)
-
-    @enabled_only
-    def track_checkpointing_history(self, filepath: str) -> None:
-        cb = self.trainer.checkpoint_callback
-        debug_dict = {
-            "epoch": self.trainer.current_epoch,
-            "global_step": self.trainer.global_step,
-            "monitor": cb.monitor if cb is not None else None,
-            "rank": self.trainer.global_rank,
-            "filepath": filepath,
-        }
-        self.checkpoint_callback_history.append(debug_dict)
-=======
         self.train_dataloader_calls: List[Dict[str, Any]] = []
         self.val_dataloader_calls: List[Dict[str, Any]] = []
         self.test_dataloader_calls: List[Dict[str, Any]] = []
@@ -185,5 +75,4 @@
         elif "val" in name:
             self.val_dataloader_calls.append(values)
         elif "test" in name:
-            self.test_dataloader_calls.append(values)
->>>>>>> 2b2537d9
+            self.test_dataloader_calls.append(values)