--- conflicted
+++ resolved
@@ -206,7 +206,6 @@
 
     def parse_args(self, *args: Any, **kwargs: Any) -> Dict[str, Any]:
         argv = sys.argv
-<<<<<<< HEAD
         for k, v in self._choices.items():
             if not any(arg.startswith(f"--{k}") for arg in argv):
                 # the key wasn't passed - maybe defined in a config, maybe it's optional
@@ -216,26 +215,13 @@
                 argv = self._convert_argv_issue_85(classes, k, argv)
             else:
                 argv = self._convert_argv_issue_84(classes, k, argv)
-        self._choices.clear()  # reset
+        self._choices.clear()
         with mock.patch("sys.argv", argv):
             return super().parse_args(*args, **kwargs)
 
     def set_choices(self, nested_key: str, classes: Tuple[Type, ...], is_list: bool = False) -> None:
         # knowing whether the argument is a list type automatically would be too complex
         self._choices[nested_key] = (classes, is_list)
-=======
-        for k, classes in self._choices.items():
-            if not any(arg.startswith(f"--{k}") for arg in argv):
-                # the key wasn't passed - maybe defined in a config, maybe it's optional
-                continue
-            argv = self._convert_argv_issue_84(classes, k, argv)
-        self._choices.clear()
-        with mock.patch("sys.argv", argv):
-            return super().parse_args(*args, **kwargs)
-
-    def set_choices(self, nested_key: str, classes: Tuple[Type, ...]) -> None:
-        self._choices[nested_key] = classes
->>>>>>> 8e873591
 
     @staticmethod
     def _convert_argv_issue_84(classes: Tuple[Type, ...], nested_key: str, argv: List[str]) -> List[str]:
