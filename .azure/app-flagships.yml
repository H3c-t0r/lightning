# Python package
# Create and test a Python package on multiple Python versions.
# Add steps that analyze code, save the dist with the build record, publish to a PyPI-compatible index, and more:
# https://docs.microsoft.com/azure/devops/pipelines/languages/python

trigger:
  tags:
    include:
      - '*'
  branches:
    include:
      - "release/*"
      - "refs/tags/*"
      # TODO: just for debugging this PR
      - "ci/flagship-*"

schedules:
  - cron: "0 0 * * *" # At the end of every day
    displayName: Daily midnight testing
    branches:
      include:
        - "release/*"

pr: none

# variables are automatically exported as environment variables so this will override pip's default cache dir
variables:
  - name: pip_cache_dir
    value: $(Pipeline.Workspace)/.pip
  - name: local_id
    value: $(Build.BuildId)
  - name: video_artifact_dir
    value: ./videos

jobs:
  - job: test_flagships
    pool: azure-cpus
    container:
      image: mcr.microsoft.com/playwright/python:v1.29.1-focal
      options: "--shm-size=4gb"

    # TODO:
    # - Training Studio
    # - Muse
    # - Echo
    # - StreamLit / Gradio
    # - All homepage & docs apps

    strategy:
      matrix:
        'App: Flashy':
          name: "flashy"
          repo: "https://github.com/Lightning-AI/LAI-Flashy-App.git"
<<<<<<< HEAD
        'App: Muse':
          name: "stable-diffusion"
          repo: "https://github.com/Lightning-AI/stable-diffusion-deploy.git"
=======
        'App: Jupyter':
          name: "jupyter"
          repo: "https://github.com/Lightning-AI/LAI-Jupyter-Component.git"
>>>>>>> 6d517cc5
    timeoutInMinutes: "25"
    cancelTimeoutInMinutes: "1"
    # values: https://docs.microsoft.com/en-us/azure/devops/pipelines/process/phases?view=azure-devops&tabs=yaml#workspace
    workspace:
      clean: all
    variables:
      HEADLESS: '1'
      PACKAGE_LIGHTNING: '1'
      CLOUD: '1'
      VIDEO_LOCATION: $(video_artifact_dir)
      HAR_LOCATION: './artifacts/hars'
      SLOW_MO: '50'
      LIGHTNING_DEBUG: '1'
    steps:

    - bash: |
        whoami
        mkdir -p tests/_flagships
        mkdir -p $(video_artifact_dir)/$(name)
        printf "local id: $(local_id)\n"
        python --version
        pip --version
      displayName: 'Info'

    - script: pip install -e .[cloud,test] -f https://download.pytorch.org/whl/cpu/torch_stable.html
      displayName: 'Install Lightning & dependencies'

    - script: |
        pip install -q -r .actions/requirements.txt
        python .actions/assistant.py copy_replace_imports \
          --source_dir="./tests" --source_import="lightning_app" --target_import="lightning.app"
      displayName: 'Adjust testing'

    - script: |
        pip install playwright
        python -m playwright install  # --with-deps
      displayName: 'Install Playwright system dependencies'

    - script: git clone $(repo) tests/_flagships/$(name)
      displayName: 'Clone the Repo/App'

    - script: |
        ls -l .
        pip install -r requirements-dev.txt
        pip install -e .
      workingDirectory: tests/_flagships/$(name)
      condition: eq(variables['name'], 'flashy')
      displayName: 'adjust env for Flashy'

    - script: |
        pip install -e _flagships/$(name)
<<<<<<< HEAD
        cp _flagships/$(name)/tests/test_app.py integrations_app/flagship/test_stable-diffusion.py
      workingDirectory: tests/
      condition: eq(variables['name'], 'stable-diffusion')
      displayName: 'adjust env for Muse'
=======
        # pip install -r _flagships/$(name)/tests/requirements-dev.txt
        cp _flagships/$(name)/tests/test_jupyter_app.py integrations_app/flagship/test_jupyter.py
      workingDirectory: tests/
      condition: eq(variables['name'], 'jupyter')
      displayName: 'adjust env for Jupyter'
>>>>>>> 6d517cc5

    - bash: pip --version && pip list
      displayName: 'List pip dependency'

    - script: |
        ls -l tests/_flagships
        python -m pytest tests/integrations_app/flagship/test_$(name).py \
          --timeout=540 --capture=no -v --color=yes
      env:
        LIGHTNING_USER_ID: $(LIGHTNING_USER_ID_PROD)
        LIGHTNING_API_KEY: $(LIGHTNING_API_KEY_PROD)
        LIGHTNING_USERNAME: $(LIGHTNING_USERNAME_PROD)
        LIGHTNING_CLOUD_URL: $(LIGHTNING_CLOUD_URL_PROD)
      displayName: 'Run the tests'

    - task: PublishPipelineArtifact@1
      condition: failed()
      inputs:
        path: "$(video_artifact_dir)/$(name)"
        artifactName: $(name)
        publishLocation: 'pipeline'
      displayName: 'Publish videos'

    - script: |
        time python -c "from lightning.app import testing; testing.delete_cloud_lightning_apps()"
      condition: always()
      timeoutInMinutes: "3"
      env:
        LIGHTNING_USER_ID: $(LIGHTNING_USER_ID_PROD)
        LIGHTNING_API_KEY: $(LIGHTNING_API_KEY_PROD)
        LIGHTNING_USERNAME: $(LIGHTNING_USERNAME_PROD)
        LIGHTNING_CLOUD_URL: $(LIGHTNING_CLOUD_URL_PROD)
      displayName: 'Clean Previous Apps'<|MERGE_RESOLUTION|>--- conflicted
+++ resolved
@@ -51,15 +51,12 @@
         'App: Flashy':
           name: "flashy"
           repo: "https://github.com/Lightning-AI/LAI-Flashy-App.git"
-<<<<<<< HEAD
         'App: Muse':
           name: "stable-diffusion"
           repo: "https://github.com/Lightning-AI/stable-diffusion-deploy.git"
-=======
-        'App: Jupyter':
+        'Component: Jupyter':
           name: "jupyter"
           repo: "https://github.com/Lightning-AI/LAI-Jupyter-Component.git"
->>>>>>> 6d517cc5
     timeoutInMinutes: "25"
     cancelTimeoutInMinutes: "1"
     # values: https://docs.microsoft.com/en-us/azure/devops/pipelines/process/phases?view=azure-devops&tabs=yaml#workspace
@@ -111,18 +108,18 @@
 
     - script: |
         pip install -e _flagships/$(name)
-<<<<<<< HEAD
         cp _flagships/$(name)/tests/test_app.py integrations_app/flagship/test_stable-diffusion.py
       workingDirectory: tests/
       condition: eq(variables['name'], 'stable-diffusion')
       displayName: 'adjust env for Muse'
-=======
+
+    - script: |
+        pip install -e _flagships/$(name)
         # pip install -r _flagships/$(name)/tests/requirements-dev.txt
         cp _flagships/$(name)/tests/test_jupyter_app.py integrations_app/flagship/test_jupyter.py
       workingDirectory: tests/
       condition: eq(variables['name'], 'jupyter')
       displayName: 'adjust env for Jupyter'
->>>>>>> 6d517cc5
 
     - bash: pip --version && pip list
       displayName: 'List pip dependency'
