# Python package
# Create and test a Python package on multiple Python versions.
# Add steps that analyze code, save the dist with the build record, publish to a PyPI-compatible index, and more:
# https://docs.microsoft.com/azure/devops/pipelines/languages/python

trigger:
  tags:
    include:
      - '*'
  branches:
    include:
      - master
      - release/*
      - refs/tags/*
pr:
  - master
  - release/*

jobs:
  - job: pytest
    # how long to run the job before automatically cancelling
    timeoutInMinutes: 45
    # how much time to give 'run always even if cancelled tasks' before stopping them
    cancelTimeoutInMinutes: 2

    pool: gridai-spot-pool

    # ToDo: this need to have installed docker in the base image...
    container:
      # base ML image: mcr.microsoft.com/azureml/openmpi3.1.2-cuda10.2-cudnn8-ubuntu18.04
      # run on torch 1.8 as it's the LTS version
      image: "pytorchlightning/pytorch_lightning:base-cuda-py3.7-torch1.8"
      # default shm size is 64m. Increase it to avoid:
      # 'Error while creating shared memory: unhandled system error, NCCL version 2.7.8'
      options: "--runtime=nvidia -e NVIDIA_VISIBLE_DEVICES=all --shm-size=256m"

    workspace:
      clean: all

    steps:

    - bash: |
        lspci | egrep 'VGA|3D'
        whereis nvidia
        nvidia-smi
        python --version
        pip --version
        pip list
      displayName: 'Image info & NVIDIA'

    - bash: |
        python -c "fname = 'requirements/extra.txt' ; lines = [line for line in open(fname).readlines() if 'horovod' not in line] ; open(fname, 'w').writelines(lines)"
        pip install fairscale>=0.3.4
        pip install deepspeed>=0.4.0 -U
        pip install . --requirement requirements/devel.txt
        pip list
      displayName: 'Install dependencies'

    - bash: |
        python tests/collect_env_details.py
        python -c "import torch ; mgpu = torch.cuda.device_count() ; assert mgpu >= 2, f'GPU: {mgpu}'"
      displayName: 'Env details'

    - bash: |
        wget https://pl-public-data.s3.amazonaws.com/legacy/checkpoints.zip -P legacy/
        unzip -o legacy/checkpoints.zip -d legacy/
        ls -l legacy/checkpoints/
      displayName: 'Get legacy checkpoints'

    - bash: |
        python -m coverage run --source pytorch_lightning -m pytest pytorch_lightning tests -v --junitxml=$(Build.StagingDirectory)/test-results.xml --durations=50
      displayName: 'Testing: standard'

    - bash: |
        bash tests/special_tests.sh
      displayName: 'Testing: special'

    - bash: |
        python -m coverage report
        python -m coverage xml
        python -m coverage html
        python -m codecov --token=$(CODECOV_TOKEN) --commit=$(Build.SourceVersion) --flags=gpu,pytest --name="GPU-coverage" --env=linux,azure
        ls -l
      displayName: 'Statistics'

    - task: PublishTestResults@2
      displayName: 'Publish test results'
      inputs:
        testResultsFiles: '$(Build.StagingDirectory)/test-results.xml'
        testRunTitle: '$(Agent.OS) - $(Build.DefinitionName) - Python $(python.version)'
      condition: succeededOrFailed()

    - task: PublishCodeCoverageResults@1
      displayName: 'Publish coverage report'
      inputs:
        codeCoverageTool: 'cobertura'
        summaryFileLocation: 'coverage.xml'
        reportDirectory: '$(Build.SourcesDirectory)/htmlcov'
        testRunTitle: '$(Agent.OS) - $(Build.BuildNumber)[$(Agent.JobName)] - Python $(python.version)'
      condition: succeededOrFailed()

    - bash: |
        python -m pytest benchmarks -v --maxfail=2 --durations=0
      displayName: 'Testing: benchmarks'

    - script: |
        set -e
        python -m pytest pl_examples -v --maxfail=2 --durations=0
<<<<<<< HEAD
        bash pl_examples/run_examples-args.sh --trainer.gpus 1 --trainer.max_epochs 1 --data.batch_size 64 --trainer.limit_train_batches 5 --trainer.limit_val_batches 3
        bash pl_examples/run_ddp-examples.sh --trainer.max_epochs 1 --data.batch_size 32 --trainer.limit_train_batches 2 --trainer.limit_val_batches 2
      displayName: 'Examples'
=======
        bash pl_examples/run_examples.sh --trainer.gpus=1
        bash pl_examples/run_examples.sh --trainer.gpus=2 --trainer.accelerator=ddp
        bash pl_examples/run_examples.sh --trainer.gpus=2 --trainer.accelerator=ddp --trainer.precision=16
      env:
        PL_USE_MOCKED_MNIST: "1"
      displayName: 'Testing: examples'
>>>>>>> bca5adf6
<|MERGE_RESOLUTION|>--- conflicted
+++ resolved
@@ -106,15 +106,9 @@
     - script: |
         set -e
         python -m pytest pl_examples -v --maxfail=2 --durations=0
-<<<<<<< HEAD
-        bash pl_examples/run_examples-args.sh --trainer.gpus 1 --trainer.max_epochs 1 --data.batch_size 64 --trainer.limit_train_batches 5 --trainer.limit_val_batches 3
-        bash pl_examples/run_ddp-examples.sh --trainer.max_epochs 1 --data.batch_size 32 --trainer.limit_train_batches 2 --trainer.limit_val_batches 2
-      displayName: 'Examples'
-=======
         bash pl_examples/run_examples.sh --trainer.gpus=1
         bash pl_examples/run_examples.sh --trainer.gpus=2 --trainer.accelerator=ddp
         bash pl_examples/run_examples.sh --trainer.gpus=2 --trainer.accelerator=ddp --trainer.precision=16
       env:
         PL_USE_MOCKED_MNIST: "1"
-      displayName: 'Testing: examples'
->>>>>>> bca5adf6
+      displayName: 'Testing: examples'