--- conflicted
+++ resolved
@@ -57,16 +57,9 @@
     - bash: |
         python -c "fname = 'requirements/strategies.txt' ; lines = [line for line in open(fname).readlines() if 'horovod' not in line] ; open(fname, 'w').writelines(lines)"
         CUDA_VERSION_MM=$(python -c "import torch ; print(''.join(map(str, torch.version.cuda.split('.')[:2])))")
-<<<<<<< HEAD
-        pip install "bagua-cuda$CUDA_VERSION_MM>=0.9.0"
-        pip install . --requirement requirements/devel.txt
-=======
-        # TODO: Prepare a docker image with 1.8.2 (LTS) installed and remove manual installation.
-        pip install torch==1.8.2+cu102 torchvision==0.9.2+cu102 torchtext==0.9.2 -f https://download.pytorch.org/whl/lts/1.8/torch_lts.html
         pip install "bagua-cuda$CUDA_VERSION_MM>=0.9.0"
         pip install . --requirement requirements/devel.txt
         pip install . --requirement requirements/strategies.txt
->>>>>>> fb40cbce
         pip list
       displayName: 'Install dependencies'
 
