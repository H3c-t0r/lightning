--- conflicted
+++ resolved
@@ -34,20 +34,4 @@
 
 
 # TODO
-tests/metrics/*
-
-
-# TODO
-<<<<<<< HEAD
-tests/overrides/*
-
-
-# TODO
-tests/tuner/*
-
-
-# TODO
-tests/utilities/*
-=======
-tests/trainer/*
->>>>>>> 82943515
+tests/metrics/*