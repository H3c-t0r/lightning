# Copyright The Lightning AI team.
#
# Licensed under the Apache License, Version 2.0 (the "License");
# you may not use this file except in compliance with the License.
# You may obtain a copy of the License at
#
#     http://www.apache.org/licenses/LICENSE-2.0
#
# Unless required by applicable law or agreed to in writing, software
# distributed under the License is distributed on an "AS IS" BASIS,
# WITHOUT WARRANTIES OR CONDITIONS OF ANY KIND, either express or implied.
# See the License for the specific language governing permissions and
# limitations under the License.

default_language_version:
  python: python3

ci:
  autofix_prs: true
  autoupdate_commit_msg: '[pre-commit.ci] pre-commit suggestions'
  autoupdate_schedule: quarterly
  # submodules: true

repos:
  - repo: https://github.com/pre-commit/pre-commit-hooks
    rev: v4.4.0
    hooks:
      - id: end-of-file-fixer
      - id: trailing-whitespace
        # ignoring Wills's wild changes
        exclude: README.md
      - id: check-yaml
      - id: check-docstring-first
      - id: check-executables-have-shebangs
      - id: check-toml
      - id: check-case-conflict
      - id: check-added-large-files
        args: ['--maxkb=350', '--enforce-all']
        exclude: |
            (?x)^(
                docs/source-pytorch/_static/images/general/fast_2.gif|
                docs/source-pytorch/_static/images/mnist_imgs/pt_to_pl.jpg|
                docs/source-pytorch/_static/images/lightning_module/pt_to_pl.png|
                docs/source-pytorch/_static/images/general/pl_quick_start_full_compressed.gif|
                docs/source-pytorch/_static/images/general/pl_overview_flat.jpg|
                docs/source-pytorch/_static/images/general/pl_overview.gif|
                src/lightning/fabric/CHANGELOG.md|
                src/lightning/pytorch/CHANGELOG.md
            )$
      - id: detect-private-key

  - repo: https://github.com/asottile/pyupgrade
    rev: v3.3.1
    hooks:
      - id: pyupgrade
        args: [--py38-plus]
        name: Upgrade code

  - repo: https://github.com/PyCQA/docformatter
    rev: v1.4
    hooks:
      - id: docformatter
        args: [--in-place, --wrap-summaries=115, --wrap-descriptions=120]

  - repo: https://github.com/asottile/yesqa
    rev: v1.4.0
    hooks:
      - id: yesqa
        name: Unused noqa
        additional_dependencies:
<<<<<<< HEAD
          #- pep8-naming
          #- flake8-pytest-style
          - flake8-bandit
=======
          - flake8-simplify
>>>>>>> df971417

  - repo: https://github.com/PyCQA/isort
    rev: 5.12.0
    hooks:
      - id: isort
        name: Format imports
        exclude: docs/source-app

  - repo: https://github.com/psf/black
    rev: 22.12.0
    hooks:
      - id: black
        name: Format code
        exclude: docs/source-app

  - repo: https://github.com/asottile/blacken-docs
    rev: 1.13.0
    hooks:
      - id: blacken-docs
        args: [--line-length=120]
        exclude: docs/source-app

  - repo: https://github.com/executablebooks/mdformat
    rev: 0.7.16
    hooks:
      - id: mdformat
        additional_dependencies:
          - mdformat-gfm
          #- mdformat-black
          - mdformat_frontmatter
        exclude: |
          (?x)^(
              src/lightning/app/CHANGELOG.md|
              src/lightning/fabric/CHANGELOG.md|
              src/lightning/pytorch/CHANGELOG.md|
              README.md
          )$

  - repo: https://github.com/charliermarsh/ruff-pre-commit
    rev: 'v0.0.261'
    hooks:
      - id: ruff
        args: ["--fix"]<|MERGE_RESOLUTION|>--- conflicted
+++ resolved
@@ -68,13 +68,10 @@
       - id: yesqa
         name: Unused noqa
         additional_dependencies:
-<<<<<<< HEAD
           #- pep8-naming
           #- flake8-pytest-style
           - flake8-bandit
-=======
           - flake8-simplify
->>>>>>> df971417
 
   - repo: https://github.com/PyCQA/isort
     rev: 5.12.0
