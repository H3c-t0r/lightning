--- conflicted
+++ resolved
@@ -71,26 +71,11 @@
         additional_dependencies: [tomli]
         args: ["--in-place"]
 
-<<<<<<< HEAD
-=======
   - repo: https://github.com/sphinx-contrib/sphinx-lint
     rev: v0.9.1
     hooks:
       - id: sphinx-lint
 
-  - repo: https://github.com/asottile/yesqa
-    rev: v1.5.0
-    hooks:
-      - id: yesqa
-        name: Unused noqa
-        additional_dependencies:
-          #- pep8-naming
-          - flake8-pytest-style
-          - flake8-bandit
-          - flake8-simplify
-          - flake8-return
-
->>>>>>> e3b6af5e
   - repo: https://github.com/astral-sh/ruff-pre-commit
     rev: "v0.2.0"
     hooks:
