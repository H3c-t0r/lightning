# Copyright The PyTorch Lightning team.
#
# Licensed under the Apache License, Version 2.0 (the "License");
# you may not use this file except in compliance with the License.
# You may obtain a copy of the License at
#
#     http://www.apache.org/licenses/LICENSE-2.0
#
# Unless required by applicable law or agreed to in writing, software
# distributed under the License is distributed on an "AS IS" BASIS,
# WITHOUT WARRANTIES OR CONDITIONS OF ANY KIND, either express or implied.
# See the License for the specific language governing permissions and
# limitations under the License.

default_language_version:
  python: python3.8

repos:
  - repo: https://github.com/pre-commit/pre-commit-hooks
    rev: v2.3.0
    hooks:
      - id: trailing-whitespace
      - id: end-of-file-fixer

  - repo: local
    hooks:
      - id: isort
        name: isort
        entry: python -m isort
        args: [--settings-path, ./pyproject.toml]
        language: system
        types: [python]

  - repo: https://github.com/pre-commit/mirrors-mypy
<<<<<<< HEAD
    rev: v0.790
=======
    rev: master
>>>>>>> 69725adb
    hooks:
      - id: mypy<|MERGE_RESOLUTION|>--- conflicted
+++ resolved
@@ -32,10 +32,6 @@
         types: [python]
 
   - repo: https://github.com/pre-commit/mirrors-mypy
-<<<<<<< HEAD
-    rev: v0.790
-=======
     rev: master
->>>>>>> 69725adb
     hooks:
       - id: mypy