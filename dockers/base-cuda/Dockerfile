# Copyright The PyTorch Lightning team.
#
# Licensed under the Apache License, Version 2.0 (the "License");
# you may not use this file except in compliance with the License.
# You may obtain a copy of the License at
#
#     http://www.apache.org/licenses/LICENSE-2.0
#
# Unless required by applicable law or agreed to in writing, software
# distributed under the License is distributed on an "AS IS" BASIS,
# WITHOUT WARRANTIES OR CONDITIONS OF ANY KIND, either express or implied.
# See the License for the specific language governing permissions and
# limitations under the License.

ARG CUDA_VERSION=11.3.1

FROM nvidia/cuda:${CUDA_VERSION}-devel-ubuntu18.04

ARG PYTHON_VERSION=3.9
ARG PYTORCH_VERSION=1.8

SHELL ["/bin/bash", "-c"]
# https://techoverflow.net/2019/05/18/how-to-fix-configuring-tzdata-interactive-input-when-building-docker-images/
ENV \
    DEBIAN_FRONTEND=noninteractive \
    TZ=Europe/Prague \
    PATH="$PATH:/root/.local/bin" \
    CUDA_TOOLKIT_ROOT_DIR="/usr/local/cuda" \
    TORCH_CUDA_ARCH_LIST="3.7;5.0;6.0;7.0;7.5;8.0" \
    MKL_THREADING_LAYER=GNU \
    # MAKEFLAGS="-j$(nproc)"
    MAKEFLAGS="-j2"

RUN \
    # TODO: Remove the manual key installation once the base image is updated.
    # https://github.com/NVIDIA/nvidia-docker/issues/1631
    apt-key adv --fetch-keys https://developer.download.nvidia.com/compute/cuda/repos/ubuntu2004/x86_64/3bf863cc.pub && \
    apt-get update -qq --fix-missing && \
    apt-get install -y --no-install-recommends \
        build-essential \
        pkg-config \
        cmake \
        git \
        wget \
        curl \
        unzip \
        ca-certificates \
        software-properties-common \
        libopenmpi-dev \
    && \

# Install python
    add-apt-repository ppa:deadsnakes/ppa && \
    apt-get install -y \
        python${PYTHON_VERSION} \
        python${PYTHON_VERSION}-distutils \
        python${PYTHON_VERSION}-dev \
    && \

    update-alternatives --install /usr/bin/python${PYTHON_VERSION%%.*} python${PYTHON_VERSION%%.*} /usr/bin/python${PYTHON_VERSION} 1 && \
    update-alternatives --install /usr/bin/python python /usr/bin/python${PYTHON_VERSION} 1 && \

# Cleaning
    apt-get autoremove -y && \
    apt-get clean && \
    rm -rf /root/.cache && \
    rm -rf /var/lib/apt/lists/*

COPY ./requirements.txt requirements.txt
COPY ./requirements/ ./requirements/
COPY ./.actions/assistant.py assistant.py

ENV PYTHONPATH=/usr/lib/python${PYTHON_VERSION}/site-packages

RUN \
    # CUDA 10.2 doesn't support ampere architecture (8.0).
    if [[ "$CUDA_VERSION" < "11.0" ]]; then export TORCH_CUDA_ARCH_LIST=${TORCH_CUDA_ARCH_LIST//";8.0"/}; echo $TORCH_CUDA_ARCH_LIST; fi && \

    wget https://bootstrap.pypa.io/get-pip.py --progress=bar:force:noscroll --no-check-certificate && \
    python${PYTHON_VERSION} get-pip.py && \
    rm get-pip.py && \

    pip install -q fire && \
    # Disable cache \
    CUDA_VERSION_MM=$(python -c "print(''.join('$CUDA_VERSION'.split('.')[:2]))") && \
    pip config set global.cache-dir false && \
    # set particular PyTorch version
    python ./requirements/adjust-versions.py requirements.txt ${PYTORCH_VERSION} && \
    python ./requirements/adjust-versions.py requirements/extra.txt ${PYTORCH_VERSION} && \
    python ./requirements/adjust-versions.py requirements/examples.txt ${PYTORCH_VERSION} && \
    # Install all requirements \
    pip install -r requirements/devel-base.txt --no-cache-dir --find-links https://download.pytorch.org/whl/cu${CUDA_VERSION_MM}/torch_stable.html && \
    rm -rf requirements.* && \
    rm assistant.py

RUN \
    apt-get purge -y cmake && \
    wget -q https://github.com/Kitware/CMake/releases/download/v3.20.2/cmake-3.20.2.tar.gz && \
    tar -zxvf cmake-3.20.2.tar.gz && \
    cd cmake-3.20.2 && \
    ./bootstrap -- -DCMAKE_USE_OPENSSL=OFF && \
    make && \
    make install && \
    cmake  --version

ENV \
    HOROVOD_CUDA_HOME=$CUDA_TOOLKIT_ROOT_DIR \
    HOROVOD_GPU_OPERATIONS=NCCL \
    HOROVOD_WITH_PYTORCH=1 \
    HOROVOD_WITHOUT_TENSORFLOW=1 \
    HOROVOD_WITHOUT_MXNET=1 \
    HOROVOD_WITH_GLOO=1 \
    HOROVOD_WITH_MPI=1

RUN \
    HOROVOD_BUILD_CUDA_CC_LIST=${TORCH_CUDA_ARCH_LIST//";"/","} && \
    export HOROVOD_BUILD_CUDA_CC_LIST=${HOROVOD_BUILD_CUDA_CC_LIST//"."/""} && \
<<<<<<< HEAD
    echo $HOROVOD_BUILD_CUDA_CC_LIST && \
    cat ./requirements/horovod.txt && \
=======
>>>>>>> bb51e2a5
    cmake --version && \
    pip install --no-cache-dir -r ./requirements/strategies.txt && \
    rm -rf requirements/

RUN \
    CUDA_VERSION_MAJOR=$(python -c "import torch; print(torch.version.cuda.split('.')[0])") && \
    py_ver=$(python -c "print(int('$PYTHON_VERSION'.split('.') >= '3.9'.split('.')))") && \
    # install DALI, needed for examples
    # todo: waiting for 1.4 - https://github.com/NVIDIA/DALI/issues/3144#issuecomment-877386691
    if [ $py_ver -eq "0" ]; then \
        pip install --extra-index-url https://developer.download.nvidia.com/compute/redist "nvidia-dali-cuda${CUDA_VERSION_MAJOR}0>1.0" ; \
        python -c 'from nvidia.dali.pipeline import Pipeline' ; \
    fi

RUN \
    # install NVIDIA apex
    pip install -v --disable-pip-version-check --no-cache-dir --global-option="--cpp_ext" --global-option="--cuda_ext" https://github.com/NVIDIA/apex/archive/refs/heads/master.zip && \
    python -c "from apex import amp"

RUN \
    # install Bagua
    CUDA_VERSION_MM=$(python -c "print(''.join('$CUDA_VERSION'.split('.')[:2]))") && \
    pip install "bagua-cuda$CUDA_VERSION_MM==0.9.0" && \
    python -c "import bagua_core; bagua_core.install_deps()" && \
    python -c "import bagua; print(bagua.__version__)"

COPY requirements/check-avail-extras.py check-avail-extras.py
COPY requirements/check-avail-strategies.py check-avail-strategies.py

RUN \
    # Show what we have
    pip --version && \
    pip list && \
    python -c "import sys; ver = sys.version_info ; assert f'{ver.major}.{ver.minor}' == '$PYTHON_VERSION', ver" && \
    python -c "import torch; assert torch.__version__.startswith('$PYTORCH_VERSION'), torch.__version__" && \
    python check-avail-extras.py && \
    python check-avail-strategies.py && \
    rm check-avail-*.py<|MERGE_RESOLUTION|>--- conflicted
+++ resolved
@@ -115,11 +115,7 @@
 RUN \
     HOROVOD_BUILD_CUDA_CC_LIST=${TORCH_CUDA_ARCH_LIST//";"/","} && \
     export HOROVOD_BUILD_CUDA_CC_LIST=${HOROVOD_BUILD_CUDA_CC_LIST//"."/""} && \
-<<<<<<< HEAD
     echo $HOROVOD_BUILD_CUDA_CC_LIST && \
-    cat ./requirements/horovod.txt && \
-=======
->>>>>>> bb51e2a5
     cmake --version && \
     pip install --no-cache-dir -r ./requirements/strategies.txt && \
     rm -rf requirements/
