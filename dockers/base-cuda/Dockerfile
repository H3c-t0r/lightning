--- conflicted
+++ resolved
@@ -150,10 +150,7 @@
     # install rest of strategies
     # remove colossalai from requirements since they are installed separately
     python -c "fname = 'requirements/pytorch/strategies.txt' ; lines = [line for line in open(fname).readlines() if 'colossalai' not in line] ; open(fname, 'w').writelines(lines)" ; \
-<<<<<<< HEAD
-=======
     cat requirements/pytorch/strategies.txt && \
->>>>>>> 6ba00af1
     pip install -r requirements/pytorch/devel.txt -r requirements/pytorch/strategies.txt --no-cache-dir --find-links https://download.pytorch.org/whl/cu${CUDA_VERSION_MM}/torch_stable.html
 
 COPY requirements/pytorch/check-avail-extras.py check-avail-extras.py
