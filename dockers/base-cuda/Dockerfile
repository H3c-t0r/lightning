--- conflicted
+++ resolved
@@ -88,7 +88,6 @@
     python ./requirements/adjust-versions.py requirements.txt ${PYTORCH_VERSION} && \
     python ./requirements/adjust-versions.py requirements/extra.txt ${PYTORCH_VERSION} && \
     python ./requirements/adjust-versions.py requirements/examples.txt ${PYTORCH_VERSION} && \
-<<<<<<< HEAD
     python -c "print(' '.join([ln for ln in open('requirements/extra.txt').readlines() if 'horovod' in ln]))" > ./requirements/horovod.txt && \
     pip install -q -r .actions/requirements.txt && \
     python .actions/assistant.py requirements_prune_pkgs "horovod" && \
@@ -97,12 +96,6 @@
     pip install -r requirements/devel.txt --no-cache-dir --find-links https://download.pytorch.org/whl/cu${CUDA_VERSION_MM}/torch_stable.html && \
     rm requirements.* && \
     rm -rf .actions/
-=======
-    # Install all requirements \
-    pip install -r requirements/devel-base.txt --no-cache-dir --find-links https://download.pytorch.org/whl/cu${CUDA_VERSION_MM}/torch_stable.html && \
-    rm -rf requirements.* && \
-    rm assistant.py
->>>>>>> 7ce948ed
 
 RUN \
     apt-get purge -y cmake && \
