# Copyright The PyTorch Lightning team.
#
# Licensed under the Apache License, Version 2.0 (the "License");
# you may not use this file except in compliance with the License.
# You may obtain a copy of the License at
#
#     http://www.apache.org/licenses/LICENSE-2.0
#
# Unless required by applicable law or agreed to in writing, software
# distributed under the License is distributed on an "AS IS" BASIS,
# WITHOUT WARRANTIES OR CONDITIONS OF ANY KIND, either express or implied.
# See the License for the specific language governing permissions and
# limitations under the License.

ARG PYTHON_VERSION=3.7
ARG PYTORCH_VERSION=1.6

FROM pytorchlightning/pytorch_lightning:base-xla-py${PYTHON_VERSION}-torch${PYTORCH_VERSION}

MAINTAINER PyTorchLightning <https://github.com/PyTorchLightning>

#SHELL ["/bin/bash", "-c"]

COPY ./ ./pytorch-lightning/

# Pull the legacy checkpoints
RUN cd pytorch-lightning && \
    wget https://pl-public-data.s3.amazonaws.com/legacy/checkpoints.zip -P legacy/ && \
    unzip -o legacy/checkpoints.zip -d legacy/ && \
    ls -l legacy/checkpoints/

# If using this image for tests, intall more dependencies and don"t delete the source code where the tests live.
RUN \
    # Install pytorch-lightning at the current PR, plus dependencies.
    #pip install -r pytorch-lightning/requirements.txt --no-cache-dir && \
    # drop Horovod as it is not needed
    python -c "fname = 'pytorch-lightning/requirements/extra.txt' ; lines = [line for line in open(fname).readlines() if not line.startswith('horovod')] ; open(fname, 'w').writelines(lines)" && \
    # drop fairscale as it is not needed
    python -c "fname = 'pytorch-lightning/requirements/extra.txt' ; lines = [line for line in open(fname).readlines() if 'fairscale' not in line] ; open(fname, 'w').writelines(lines)" && \
<<<<<<< HEAD
    pip install -r pytorch-lightning/requirements/devel.txt --no-cache-dir --upgrade-strategy only-if-needed
=======
    pip install -r pytorch-lightning/requirements/devel.txt --no-cache-dir
>>>>>>> 863a70c2

#RUN python -c "import pytorch_lightning as pl; print(pl.__version__)"

COPY ./dockers/tpu-tests/docker-entrypoint.sh /usr/local/bin/
RUN chmod +x /usr/local/bin/docker-entrypoint.sh

ENTRYPOINT ["/usr/local/bin/docker-entrypoint.sh"]
CMD ["bash"]<|MERGE_RESOLUTION|>--- conflicted
+++ resolved
@@ -37,11 +37,7 @@
     python -c "fname = 'pytorch-lightning/requirements/extra.txt' ; lines = [line for line in open(fname).readlines() if not line.startswith('horovod')] ; open(fname, 'w').writelines(lines)" && \
     # drop fairscale as it is not needed
     python -c "fname = 'pytorch-lightning/requirements/extra.txt' ; lines = [line for line in open(fname).readlines() if 'fairscale' not in line] ; open(fname, 'w').writelines(lines)" && \
-<<<<<<< HEAD
-    pip install -r pytorch-lightning/requirements/devel.txt --no-cache-dir --upgrade-strategy only-if-needed
-=======
     pip install -r pytorch-lightning/requirements/devel.txt --no-cache-dir
->>>>>>> 863a70c2
 
 #RUN python -c "import pytorch_lightning as pl; print(pl.__version__)"
 
