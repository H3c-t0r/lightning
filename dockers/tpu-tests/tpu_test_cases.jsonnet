local base = import 'templates/base.libsonnet';
local tpus = import 'templates/tpus.libsonnet';
local utils = import "templates/utils.libsonnet";

local tputests = base.BaseTest {
  frameworkPrefix: 'pl',
  modelName: 'tpu-tests',
  mode: 'postsubmit',
  configMaps: [],

  timeout: 900, # 15 minutes, in seconds.

  image: std.extVar('image'),
  imageTag: std.extVar('image-tag'),

  tpuSettings+: {
    softwareVersion: 'pytorch-VERSION',
  },
  accelerator: tpus.v3_8,

  command: utils.scriptCommand(
    |||
      cd pytorch-lightning
<<<<<<< HEAD
      coverage run --source=pytorch_lightning -m pytest -v \
        tests/models/test_tpu.py \
        tests/backends/test_tpu_backend.py \
        pytorch_lightning/utilities/xla_device_utils.py
=======
      coverage run --source=pytorch_lightning -m pytest -v --capture=no \
          pytorch_lightning/utilities/xla_device_utils.py \
          tests/accelerators/test_tpu_backend.py \
          tests/models/test_tpu.py
>>>>>>> 863a70c2
      test_exit_code=$?
      echo "\n||| END PYTEST LOGS |||\n"
      coverage xml
      cat coverage.xml | tr -d '\t'
      test $test_exit_code -eq 0
    |||
  ),
};

tputests.oneshotJob<|MERGE_RESOLUTION|>--- conflicted
+++ resolved
@@ -21,17 +21,10 @@
   command: utils.scriptCommand(
     |||
       cd pytorch-lightning
-<<<<<<< HEAD
-      coverage run --source=pytorch_lightning -m pytest -v \
-        tests/models/test_tpu.py \
-        tests/backends/test_tpu_backend.py \
-        pytorch_lightning/utilities/xla_device_utils.py
-=======
       coverage run --source=pytorch_lightning -m pytest -v --capture=no \
           pytorch_lightning/utilities/xla_device_utils.py \
           tests/accelerators/test_tpu_backend.py \
           tests/models/test_tpu.py
->>>>>>> 863a70c2
       test_exit_code=$?
       echo "\n||| END PYTEST LOGS |||\n"
       coverage xml
