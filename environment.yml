# Copyright The PyTorch Lightning team.
#
# Licensed under the Apache License, Version 2.0 (the "License");
# you may not use this file except in compliance with the License.
# You may obtain a copy of the License at
#
#     http://www.apache.org/licenses/LICENSE-2.0
#
# Unless required by applicable law or agreed to in writing, software
# distributed under the License is distributed on an "AS IS" BASIS,
# WITHOUT WARRANTIES OR CONDITIONS OF ANY KIND, either express or implied.
# See the License for the specific language governing permissions and
# limitations under the License.

# This is Conda environment file
# Usage: `conda env update -f environment.yml`

name:
    lightning

channels:
    - nvidia
    - pytorch
    - pytorch-test
    - pytorch-nightly
    - conda-forge

dependencies:
    - python>=3.6
    - pip>20.1
    - numpy>=1.17.2
<<<<<<< HEAD
    - pytorch>=1.8.1
=======
    - pytorch>=1.7.*
>>>>>>> f9b9cdb0
    - future>=0.17.1
    - PyYAML>=5.1
    - tqdm>=4.41.0
    - fsspec[http]>=2021.05.0, !=2021.06.0
    #- tensorboard>=2.2.0  # not needed, already included in pytorch

    # Optional
    #- nvidia-apex  # missing for py3.8
    - scikit-learn>=0.20.0
    - matplotlib>=3.1.1
    - omegaconf>=2.0.5
<<<<<<< HEAD
    - torchtext>=0.8.1

    # Examples
    - torchvision>=0.8.2
=======
    - torchtext>=0.8.*

    # Examples
    - torchvision>=0.8.*
>>>>>>> f9b9cdb0

    - pip:
        - test-tube>=0.7.5
        - mlflow>=1.0.0
        - comet_ml>=3.1.12
        - wandb>=0.8.21
        - neptune-client>=0.4.109<|MERGE_RESOLUTION|>--- conflicted
+++ resolved
@@ -29,11 +29,7 @@
     - python>=3.6
     - pip>20.1
     - numpy>=1.17.2
-<<<<<<< HEAD
-    - pytorch>=1.8.1
-=======
     - pytorch>=1.7.*
->>>>>>> f9b9cdb0
     - future>=0.17.1
     - PyYAML>=5.1
     - tqdm>=4.41.0
@@ -45,17 +41,10 @@
     - scikit-learn>=0.20.0
     - matplotlib>=3.1.1
     - omegaconf>=2.0.5
-<<<<<<< HEAD
-    - torchtext>=0.8.1
-
-    # Examples
-    - torchvision>=0.8.2
-=======
     - torchtext>=0.8.*
 
     # Examples
     - torchvision>=0.8.*
->>>>>>> f9b9cdb0
 
     - pip:
         - test-tube>=0.7.5
