--- conflicted
+++ resolved
@@ -51,10 +51,6 @@
         - comet_ml>=3.1.12
         - wandb>=0.8.21
         - neptune-client>=0.4.109
-<<<<<<< HEAD
         - horovod>=0.21.2
-=======
-        - horovod>=0.20.2
->>>>>>> 937f11c0
         - onnxruntime>=1.3.0
         - gym>=0.17.0