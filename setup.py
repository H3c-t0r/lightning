--- conflicted
+++ resolved
@@ -120,8 +120,7 @@
 
     if os.path.isdir(_PATH_SRC):
         # copy the version information to all packages
-<<<<<<< HEAD
-        setup_tools.distribute_version(_PATH_SRC)
+        assistant.distribute_version(_PATH_SRC)
     print(f"Requested package: '{_PACKAGE_NAME}'")  # requires `-v` to appear
 
     local_pkgs = [
@@ -140,7 +139,7 @@
         package_to_install = _PACKAGE_MAPPING.get(_PACKAGE_NAME, "lightning")
         if package_to_install == "lightning":  # install everything
             # merge all requirements files
-            setup_tools._load_aggregate_requirements(_PATH_REQUIRE, _FREEZE_REQUIREMENTS)
+            assistant._load_aggregate_requirements(_PATH_REQUIRE, _FREEZE_REQUIREMENTS)
             # replace imports and copy the code
             assistant.create_mirror_package(_PATH_SRC, _PACKAGE_MAPPING)
     else:
@@ -162,42 +161,6 @@
         # we are installing from source, set the correct manifest path
         with _set_manifest_path(pkg_path, aggregate=is_main_pkg):
             setuptools.setup(**setup_args)
-=======
-        assistant.distribute_version(_PATH_SRC)
-
-    package_to_install = _PACKAGE_NAME or "lightning"
-    print(f"Installing the {package_to_install} package")  # requires `-v` to appear
-    is_wheel_install = "PEP517_BUILD_BACKEND" in os.environ
-    print("is_wheel_install:", is_wheel_install)
-    if package_to_install not in _PACKAGE_MAPPING or (not is_wheel_install and _PACKAGE_NAME is None):
-        raise ValueError(f"Unexpected package name: {_PACKAGE_NAME}. Possible choices are: {list(_PACKAGE_MAPPING)}")
-    is_wheel_install &= _PACKAGE_NAME is None
-
-    if package_to_install == "lightning":  # install everything
-        # merge all requirements files
-        assistant._load_aggregate_requirements(_PATH_REQUIRE, _FREEZE_REQUIREMENTS)
-        # replace imports and copy the code
-        assistant.create_mirror_package(_PATH_SRC, _PACKAGE_MAPPING)
-
-    # if it's a wheel install (hence _PACKAGE_NAME should not be set), iterate over all possible packages until we find
-    # one that can be installed. the wheel should have included only the relevant files of the package to install
-    possible_packages = _PACKAGE_MAPPING.values() if is_wheel_install else [_PACKAGE_MAPPING[_PACKAGE_NAME]]
-    for pkg in possible_packages:
-        pkg_path = os.path.join(_PATH_SRC, pkg)
-        pkg_setup = os.path.join(pkg_path, "__setup__.py")
-        if os.path.exists(pkg_setup):
-            print(f"{pkg_setup} exists. Running `setuptools.setup`")
-            setup_module = _load_py_module(name=f"{pkg}_setup", location=pkg_setup)
-            setup_args = setup_module._setup_args()
-            is_main_pkg = pkg == "lightning"
-            if is_wheel_install and not is_main_pkg:
-                setuptools.setup(**setup_args)
-            else:
-                # we are installing from source, set the correct manifest path
-                with _set_manifest_path(pkg_path, aggregate=is_main_pkg):
-                    setuptools.setup(**setup_args)
-            break
->>>>>>> ca75e497
     else:
         setuptools.setup(**setup_args)
     print("Finished install process.")