--- conflicted
+++ resolved
@@ -68,12 +68,7 @@
     download_url='https://github.com/PyTorchLightning/pytorch-lightning',
     license=pytorch_lightning.__license__,
     packages=find_packages(exclude=['tests', 'tests/*', 'benchmarks', 'legacy', 'legacy/*']),
-<<<<<<< HEAD
-
-    long_description=_load_long_description(PATH_ROOT),
-=======
     long_description=_load_readme_description(PATH_ROOT),
->>>>>>> e7298b5d
     long_description_content_type='text/markdown',
     include_package_data=True,
     zip_safe=False,
