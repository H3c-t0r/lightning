--- conflicted
+++ resolved
@@ -95,14 +95,9 @@
 
 ## Lightning has 3 core packages
 
-<<<<<<< HEAD
 [PyTorch Lightning: Train and deploy PyTorch at scale](#pytorch-lightning-train-and-deploy-pytorch-at-scale).
-[Lightning Fabric: Expert control](#lightning-fabric-expert-control).
-=======
-[PyTorch Lightning: Train and deploy PyTorch at scale](#pytorch-lightning-train-and-deploy-pytorch-at-scale).    
-[Lightning Fabric: Expert control](#lightning-fabric-expert-control).    
->>>>>>> 1156eb74
-[Lightning Apps: Build AI products and ML workflows](#lightning-apps-build-ai-products-and-ml-workflows).
+    [Lightning Fabric: Expert control](#lightning-fabric-expert-control).
+    [Lightning Apps: Build AI products and ML workflows](#lightning-apps-build-ai-products-and-ml-workflows).
 
 Lightning gives you granular control over how much abstraction you want to add over PyTorch.
 
