<div align="center">

<img alt="Lightning" src="https://pl-public-data.s3.amazonaws.com/assets_lightning/LightningColor.png" width="800px" style="max-width: 100%;">

<br/>
<br/>

**The Deep Learning framework to train, deploy, and ship AI products Lightning fast.**

**NEW- Lightning 2.0 is featuring a clean and stable API!!**

______________________________________________________________________

<p align="center">
  <a href="https://www.lightning.ai/">Lightning.ai</a> •
  <a href="https://lightning.ai/docs/pytorch/stable/">PyTorch Lightning</a> •
  <a href="https://lightning.ai/docs/fabric/stable/">Fabric</a> •
  <a href="https://lightning.ai/docs/app/stable/">Lightning Apps</a> •
  <a href="https://pytorch-lightning.readthedocs.io/en/stable/">Docs</a> •
  <a href="#community">Community</a> •
  <a href="https://lightning.ai/docs/pytorch/stable/generated/CONTRIBUTING.html">Contribute</a> •
</p>

<!-- DO NOT ADD CONDA DOWNLOADS... README CHANGES MUST BE APPROVED BY EDEN OR WILL -->

[![PyPI - Python Version](https://img.shields.io/pypi/pyversions/pytorch-lightning)](https://pypi.org/project/pytorch-lightning/)
[![PyPI Status](https://badge.fury.io/py/pytorch-lightning.svg)](https://badge.fury.io/py/pytorch-lightning)
[![PyPI Status](https://pepy.tech/badge/pytorch-lightning)](https://pepy.tech/project/pytorch-lightning)
[![Conda](https://img.shields.io/conda/v/conda-forge/pytorch-lightning?label=conda&color=success)](https://anaconda.org/conda-forge/pytorch-lightning)
[![DockerHub](https://img.shields.io/docker/pulls/pytorchlightning/pytorch_lightning.svg)](https://hub.docker.com/r/pytorchlightning/pytorch_lightning)
[![codecov](https://codecov.io/gh/Lightning-AI/lightning/branch/master/graph/badge.svg?token=SmzX8mnKlA)](https://codecov.io/gh/Lightning-AI/lightning)

[![ReadTheDocs](https://readthedocs.org/projects/pytorch-lightning/badge/?version=stable)](https://lightning.ai/docs/pytorch/stable/)
[![Discord](https://img.shields.io/discord/1077906959069626439?style=plastic)](https://discord.gg/VptPCZkGNa)
[![license](https://img.shields.io/badge/License-Apache%202.0-blue.svg)](https://github.com/Lightning-AI/lightning/blob/master/LICENSE)

<!--
[![CodeFactor](https://www.codefactor.io/repository/github/Lightning-AI/lightning/badge)](https://www.codefactor.io/repository/github/Lightning-AI/lightning)
-->

</div>

## Install Lightning

Simple installation from PyPI

```bash
pip install lightning
```

<!-- following section will be skipped from PyPI description -->

<details>
  <summary>Other installation options</summary>
    <!-- following section will be skipped from PyPI description -->

#### Install with optional dependencies

```bash
pip install lightning['extra']
```

#### Conda

```bash
conda install lightning -c conda-forge
```

#### Install stable version

Install future release from the source

```bash
pip install https://github.com/Lightning-AI/lightning/archive/refs/heads/release/stable.zip -U
```

#### Install bleeding-edge

Install nightly from the source (no guarantees)

```bash
pip install https://github.com/Lightning-AI/lightning/archive/refs/heads/master.zip -U
```

or from testing PyPI

```bash
pip install -iU https://test.pypi.org/simple/ pytorch-lightning
```

</details>
<!-- end skipping PyPI description -->

______________________________________________________________________

## Lightning has 3 core packages

[PyTorch Lightning: Train and deploy PyTorch at scale](#pytorch-lightning-train-and-deploy-pytorch-at-scale).
[Lightning Fabric: Expert control](#lightning-fabric-expert-control).
[Lightning Apps: Build AI products and ML workflows](#lightning-apps-build-ai-products-and-ml-workflows).

Lightning gives you granular control over how much abstraction you want to add over PyTorch.

<div align="center">
    <img src="https://pl-public-data.s3.amazonaws.com/assets_lightning/continuum.png" width="80%">
</div>

______________________________________________________________________

# PyTorch Lightning: Train and Deploy PyTorch at Scale

PyTorch Lightning is just organized PyTorch - Lightning disentangles PyTorch code to decouple the science from the engineering.

![PT to PL](docs/source-pytorch/_static/images/general/pl_quick_start_full_compressed.gif)

______________________________________________________________________

### Hello simple model

```python
# main.py
# ! pip install torchvision
import os, torch, torch.nn as nn, torch.utils.data as data, torchvision as tv, torch.nn.functional as F
import lightning as L

# --------------------------------
# Step 1: Define a LightningModule
# --------------------------------
# A LightningModule (nn.Module subclass) defines a full *system*
# (ie: an LLM, difussion model, autoencoder, or simple image classifier).


class LitAutoEncoder(L.LightningModule):
    def __init__(self):
        super().__init__()
        self.encoder = nn.Sequential(nn.Linear(28 * 28, 128), nn.ReLU(), nn.Linear(128, 3))
        self.decoder = nn.Sequential(nn.Linear(3, 128), nn.ReLU(), nn.Linear(128, 28 * 28))

    def forward(self, x):
        # in lightning, forward defines the prediction/inference actions
        embedding = self.encoder(x)
        return embedding

    def training_step(self, batch, batch_idx):
        # training_step defines the train loop. It is independent of forward
        x, y = batch
        x = x.view(x.size(0), -1)
        z = self.encoder(x)
        x_hat = self.decoder(z)
        loss = F.mse_loss(x_hat, x)
        self.log("train_loss", loss)
        return loss

    def configure_optimizers(self):
        optimizer = torch.optim.Adam(self.parameters(), lr=1e-3)
        return optimizer


# -------------------
# Step 2: Define data
# -------------------
dataset = tv.datasets.MNIST(os.getcwd(), download=True, transform=tv.transforms.ToTensor())
train, val = data.random_split(dataset, [55000, 5000])

# -------------------
# Step 3: Train
# -------------------
autoencoder = LitAutoEncoder()
trainer = L.Trainer()
trainer.fit(autoencoder, data.DataLoader(train), data.DataLoader(val))
```

Run the model on your terminal

```bash
pip install torchvision
python main.py
```

______________________________________________________________________

## Advanced features

Lightning has over [40+ advanced features](https://lightning.ai/docs/pytorch/stable/common/trainer.html#trainer-flags) designed for professional AI research at scale.

Here are some examples:

<div align="center">
    <img src="https://pl-bolts-doc-images.s3.us-east-2.amazonaws.com/features_2.jpg" max-height="600px">
  </div>

<details>
  <summary>Train on 1000s of GPUs without code changes</summary>

```python
# 8 GPUs
# no code changes needed
trainer = Trainer(accelerator="gpu", devices=8)

# 256 GPUs
trainer = Trainer(accelerator="gpu", devices=8, num_nodes=32)
```

</details>

<details>
  <summary>Train on other accelerators like TPUs without code changes</summary>

```python
# no code changes needed
trainer = Trainer(accelerator="tpu", devices=8)
```

</details>

<details>
  <summary>16-bit precision</summary>

```python
# no code changes needed
trainer = Trainer(precision=16)
```

</details>

<details>
  <summary>Experiment managers</summary>

```python
from lightning import loggers

# tensorboard
trainer = Trainer(logger=TensorBoardLogger("logs/"))

# weights and biases
trainer = Trainer(logger=loggers.WandbLogger())

# comet
trainer = Trainer(logger=loggers.CometLogger())

# mlflow
trainer = Trainer(logger=loggers.MLFlowLogger())

# neptune
trainer = Trainer(logger=loggers.NeptuneLogger())

# ... and dozens more
```

</details>

<details>

<summary>Early Stopping</summary>

```python
es = EarlyStopping(monitor="val_loss")
trainer = Trainer(callbacks=[es])
```

</details>

<details>
  <summary>Checkpointing</summary>

```python
checkpointing = ModelCheckpoint(monitor="val_loss")
trainer = Trainer(callbacks=[checkpointing])
```

</details>

<details>
  <summary>Export to torchscript (JIT) (production use)</summary>

```python
# torchscript
autoencoder = LitAutoEncoder()
torch.jit.save(autoencoder.to_torchscript(), "model.pt")
```

</details>

<details>
  <summary>Export to ONNX (production use)</summary>

```python
# onnx
with tempfile.NamedTemporaryFile(suffix=".onnx", delete=False) as tmpfile:
    autoencoder = LitAutoEncoder()
    input_sample = torch.randn((1, 64))
    autoencoder.to_onnx(tmpfile.name, input_sample, export_params=True)
    os.path.isfile(tmpfile.name)
```

</details>

______________________________________________________________________

## Advantages over unstructured PyTorch

- Models become hardware agnostic
- Code is clear to read because engineering code is abstracted away
- Easier to reproduce
- Make fewer mistakes because lightning handles the tricky engineering
- Keeps all the flexibility (LightningModules are still PyTorch modules), but removes a ton of boilerplate
- Lightning has dozens of integrations with popular machine learning tools.
- [Tested rigorously with every new PR](https://github.com/Lightning-AI/lightning/tree/master/tests). We test every combination of PyTorch and Python supported versions, every OS, multi GPUs and even TPUs.
- Minimal running speed overhead (about 300 ms per epoch compared with pure PyTorch).

______________________________________________________________________

<div align="center">
    <a href="https://lightning.ai/docs/pytorch/stable/">Read the PyTorch Lightning docs</a>
</div>

______________________________________________________________________

# Lightning Fabric: Expert control.

Run on any device at any scale with expert-level control over PyTorch training loop and scaling strategy. You can even write your own Trainer.

Fabric is designed for the most complex models like foundation model scaling, LLMs, diffusion, transformers, reinforcement learning, active learning. Of any size.

<<<<<<< HEAD
<table>
<tr>
<th>What to change</th>
<th>Resulting Fabric Code (copy me!)</th>
</tr>
<tr>
<td>
<sub>

=======
>>>>>>> 13e2ddcf
```diff
+ import lightning as L
  import torch; import torchvision as tv

+ fabric = L.Fabric()
+ fabric.launch()

  model = tv.models.resnet18()
  optimizer = torch.optim.SGD(model.parameters(), lr=0.001)
- device = "cuda" if torch.cuda.is_available() else "cpu"
- model.to(device)
+ model, optimizer = fabric.setup(model, optimizer)

  dataset = tv.datasets.CIFAR10("data", download=True,
                                train=True,
                                transform=tv.transforms.ToTensor())
  dataloader = torch.utils.data.DataLoader(dataset, batch_size=8)
+ dataloader = fabric.setup_dataloaders(dataloader)

  model.train()
  num_epochs = 10
  for epoch in range(num_epochs):
      for batch in dataloader:
          inputs, labels = batch
-         inputs, labels = inputs.to(device), labels.to(device)
          optimizer.zero_grad()
          outputs = model(inputs)
          loss = torch.nn.functional.cross_entropy(outputs, labels)
-         loss.backward()
+         fabric.backward(loss)
          optimizer.step()
```

</sub>
<td>
<sub>

```Python
import lightning as L
import torch; import torchvision as tv

fabric = L.Fabric()
fabric.launch()

model = tv.models.resnet18()
optimizer = torch.optim.SGD(model.parameters(), lr=0.001)
model, optimizer = fabric.setup(model, optimizer)

dataset = tv.datasets.CIFAR10("data", download=True,
                              train=True,
                              transform=tv.transforms.ToTensor())
dataloader = torch.utils.data.DataLoader(dataset, batch_size=8)
dataloader = fabric.setup_dataloaders(dataloader)

model.train()
num_epochs = 10
for epoch in range(num_epochs):
    for batch in dataloader:
        inputs, labels = batch
        optimizer.zero_grad()
        outputs = model(inputs)
        loss = torch.nn.functional.cross_entropy(outputs, labels)
        fabric.backward(loss)
        optimizer.step()
```

</sub>
</td>
</tr>
</table>

## Key features

<details>
  <summary>Easily switch from running on CPU to GPU (Apple Silicon, CUDA, …), TPU, multi-GPU or even multi-node training</summary>

```python
# Use your available hardware
# no code changes needed
fabric = Fabric()

# Run on GPUs (CUDA or MPS)
fabric = Fabric(accelerator="gpu")

# 8 GPUs
fabric = Fabric(accelerator="gpu", devices=8)

# 256 GPUs, multi-node
fabric = Fabric(accelerator="gpu", devices=8, num_nodes=32)

# Run on TPUs
fabric = Fabric(accelerator="tpu")
```

</details>

<details>
  <summary>Use state-of-the-art distributed training strategies (DDP, FSDP, DeepSpeed) and mixed precision out of the box</summary>

```python
# Use state-of-the-art distributed training techniques
fabric = Fabric(strategy="ddp")
fabric = Fabric(strategy="deepspeed")
fabric = Fabric(strategy="fsdp")

# Switch the precision
fabric = Fabric(precision="16-mixed")
fabric = Fabric(precision="64")
```

</details>

<details>
  <summary>All the device logic boilerplate is handled for you</summary>

```diff
  # no more of this!
- model.to(device)
- batch.to(device)
```

</details>

<details>
  <summary>Build your own custom Trainer using Fabric primitives for training checkpointing, logging, and more</summary>

```python
import lightning as L


class MyCustomTrainer:
    def __init__(self, accelerator="auto", strategy="auto", devices="auto", precision="32-true"):
        self.fabric = L.Fabric(accelerator=accelerator, strategy=strategy, devices=devices, precision=precision)

    def fit(self, model, optimizer, dataloader, max_epochs):
        self.fabric.launch()

        model, optimizer = self.fabric.setup(model, optimizer)
        dataloader = self.fabric.setup_dataloaders(dataloader)
        model.train()

        for epoch in range(max_epochs):
            for batch in dataloader:
                input, target = batch
                optimizer.zero_grad()
                output = model(input)
                loss = loss_fn(output, target)
                self.fabric.backward(loss)
                optimizer.step()
```

You can find a more extensive example in our [examples](examples/fabric/build_your_own_trainer)

</details>

______________________________________________________________________

<div align="center">
    <a href="https://lightning.ai/docs/fabric/stable/">Read the Lightning Fabric docs</a>
</div>

______________________________________________________________________

# Lightning Apps: Build AI products and ML workflows

Lightning Apps remove the cloud infrastructure boilerplate so you can focus on solving the research or business problems. Lightning Apps can run on the Lightning Cloud, your own cluster or a private cloud.

<div align="center">
    <img src="https://pl-public-data.s3.amazonaws.com/assets_lightning/lightning-apps-teaser.png" width="80%">
</div>

## Hello Lightning app world

```python
# app.py
import lightning as L


class TrainComponent(L.LightningWork):
    def run(self, x):
        print(f"train a model on {x}")


class AnalyzeComponent(L.LightningWork):
    def run(self, x):
        print(f"analyze model on {x}")


class WorkflowOrchestrator(L.LightningFlow):
    def __init__(self) -> None:
        super().__init__()
        self.train = TrainComponent(cloud_compute=L.CloudCompute("cpu"))
        self.analyze = AnalyzeComponent(cloud_compute=L.CloudCompute("gpu"))

    def run(self):
        self.train.run("CPU machine 1")
        self.analyze.run("GPU machine 2")


app = L.LightningApp(WorkflowOrchestrator())
```

Run on the cloud or locally

```bash
# run on the cloud
lightning run app app.py --setup --cloud

# run locally
lightning run app app.py
```

______________________________________________________________________

<div align="center">
    <a href="https://lightning.ai/docs/app/stable/">Read the Lightning Apps docs</a>
</div>

______________________________________________________________________

## Examples

###### Self-supervised Learning

- [CPC transforms](https://lightning-bolts.readthedocs.io/en/stable/transforms/self_supervised.html#cpc-transforms)
- [Moco v2 tranforms](https://lightning-bolts.readthedocs.io/en/stable/transforms/self_supervised.html#moco-v2-transforms)
- [SimCLR transforms](https://lightning-bolts.readthedocs.io/en/stable/transforms/self_supervised.html#simclr-transforms)

###### Convolutional Architectures

- [GPT-2](https://lightning-bolts.readthedocs.io/en/stable/models/convolutional.html#gpt-2)
- [UNet](https://lightning-bolts.readthedocs.io/en/stable/models/convolutional.html#unet)

###### Reinforcement Learning

- [DQN Loss](https://lightning-bolts.readthedocs.io/en/stable/losses.html#dqn-loss)
- [Double DQN Loss](https://lightning-bolts.readthedocs.io/en/stable/losses.html#double-dqn-loss)
- [Per DQN Loss](https://lightning-bolts.readthedocs.io/en/stable/losses.html#per-dqn-loss)

###### GANs

- [Basic GAN](https://lightning-bolts.readthedocs.io/en/stable/models/gans.html#basic-gan)
- [DCGAN](https://lightning-bolts.readthedocs.io/en/stable/models/gans.html#dcgan)

###### Classic ML

- [Logistic Regression](https://lightning-bolts.readthedocs.io/en/stable/models/classic_ml.html#logistic-regression)
- [Linear Regression](https://lightning-bolts.readthedocs.io/en/stable/models/classic_ml.html#linear-regression)

______________________________________________________________________

## Continuous Integration

Lightning is rigorously tested across multiple CPUs, GPUs, TPUs, IPUs, and HPUs and against major Python and PyTorch versions.

###### \*Codecov is > 90%+ but build delays may show less

<details>
  <summary>Current build statuses</summary>

<center>

|       System / PyTorch ver.        |                                                                                              1.11                                                                                               |                                                                                                              1.12                                                                                                               | 1.13                                                                                                                                                                                                                            | 2.0  |
| :--------------------------------: | :---------------------------------------------------------------------------------------------------------------------------------------------------------------------------------------------: | :-----------------------------------------------------------------------------------------------------------------------------------------------------------------------------------------------------------------------------: | ------------------------------------------------------------------------------------------------------------------------------------------------------------------------------------------------------------------------------- | ---- |
|        Linux py3.9 \[GPUs\]        |                                                                                                -                                                                                                | [![Build Status](<https://dev.azure.com/Lightning-AI/lightning/_apis/build/status/pytorch-lightning%20(GPUs)?branchName=master>)](https://dev.azure.com/Lightning-AI/lightning/_build/latest?definitionId=24&branchName=master) | [![Build Status](<https://dev.azure.com/Lightning-AI/lightning/_apis/build/status/pytorch-lightning%20(GPUs)?branchName=master>)](https://dev.azure.com/Lightning-AI/lightning/_build/latest?definitionId=24&branchName=master) | Soon |
|        Linux py3.9 \[TPUs\]        |                                                                                                -                                                                                                |                     [![Test PyTorch - TPU](https://github.com/Lightning-AI/lightning/actions/workflows/tpu-tests.yml/badge.svg)](https://github.com/Lightning-AI/lightning/actions/workflows/tpu-tests.yml)                     |                                                                                                                                                                                                                                 | Soon |
|        Linux py3.8 \[IPUs\]        |                                                                                                -                                                                                                |                                                                                                                -                                                                                                                | [![Build Status](<https://dev.azure.com/Lightning-AI/lightning/_apis/build/status/pytorch-lightning%20(IPUs)?branchName=master>)](https://dev.azure.com/Lightning-AI/lightning/_build/latest?definitionId=25&branchName=master) | Soon |
|        Linux py3.8 \[HPUs\]        |                                                                                                -                                                                                                |                                                                                                                -                                                                                                                | [![Build Status](<https://dev.azure.com/Lightning-AI/lightning/_apis/build/status/pytorch-lightning%20(HPUs)?branchName=master>)](https://dev.azure.com/Lightning-AI/lightning/_build/latest?definitionId=26&branchName=master) | Soon |
|  Linux (multiple Python versions)  | [![Test PyTorch](https://github.com/Lightning-AI/lightning/actions/workflows/ci-tests-pytorch.yml/badge.svg)](https://github.com/Lightning-AI/lightning/actions/workflows/ci-tests-pytorch.yml) |                 [![Test PyTorch](https://github.com/Lightning-AI/lightning/actions/workflows/ci-tests-pytorch.yml/badge.svg)](https://github.com/Lightning-AI/lightning/actions/workflows/ci-tests-pytorch.yml)                 | [![Test PyTorch](https://github.com/Lightning-AI/lightning/actions/workflows/ci-tests-pytorch.yml/badge.svg)](https://github.com/Lightning-AI/lightning/actions/workflows/ci-tests-pytorch.yml)                                 | Soon |
|   OSX (multiple Python versions)   | [![Test PyTorch](https://github.com/Lightning-AI/lightning/actions/workflows/ci-tests-pytorch.yml/badge.svg)](https://github.com/Lightning-AI/lightning/actions/workflows/ci-tests-pytorch.yml) |                 [![Test PyTorch](https://github.com/Lightning-AI/lightning/actions/workflows/ci-tests-pytorch.yml/badge.svg)](https://github.com/Lightning-AI/lightning/actions/workflows/ci-tests-pytorch.yml)                 | [![Test PyTorch](https://github.com/Lightning-AI/lightning/actions/workflows/ci-tests-pytorch.yml/badge.svg)](https://github.com/Lightning-AI/lightning/actions/workflows/ci-tests-pytorch.yml)                                 | Soon |
| Windows (multiple Python versions) | [![Test PyTorch](https://github.com/Lightning-AI/lightning/actions/workflows/ci-tests-pytorch.yml/badge.svg)](https://github.com/Lightning-AI/lightning/actions/workflows/ci-tests-pytorch.yml) |                 [![Test PyTorch](https://github.com/Lightning-AI/lightning/actions/workflows/ci-tests-pytorch.yml/badge.svg)](https://github.com/Lightning-AI/lightning/actions/workflows/ci-tests-pytorch.yml)                 | [![Test PyTorch](https://github.com/Lightning-AI/lightning/actions/workflows/ci-tests-pytorch.yml/badge.svg)](https://github.com/Lightning-AI/lightning/actions/workflows/ci-tests-pytorch.yml)                                 | Soon |

</center>
</details>

______________________________________________________________________

## Community

The lightning community is maintained by

- [10+ core contributors](https://lightning.ai/docs/pytorch/latest/governance.html) who are all a mix of professional engineers, Research Scientists, and Ph.D. students from top AI labs.
- 800+ community contributors.

Want to help us build Lightning and reduce boilerplate for thousands of researchers? [Learn how to make your first contribution here](https://lightning.ai/docs/pytorch/stable/generated/CONTRIBUTING.html)

Lightning is also part of the [PyTorch ecosystem](https://pytorch.org/ecosystem/) which requires projects to have solid testing, documentation and support.

### Asking for help

If you have any questions please:

1. [Read the docs](https://lightning.ai/docs).
1. [Search through existing Discussions](https://github.com/Lightning-AI/lightning/discussions), or [add a new question](https://github.com/Lightning-AI/lightning/discussions/new)
1. [Join our discord](https://discord.com/invite/tfXFetEZxv).<|MERGE_RESOLUTION|>--- conflicted
+++ resolved
@@ -322,7 +322,6 @@
 
 Fabric is designed for the most complex models like foundation model scaling, LLMs, diffusion, transformers, reinforcement learning, active learning. Of any size.
 
-<<<<<<< HEAD
 <table>
 <tr>
 <th>What to change</th>
@@ -332,8 +331,6 @@
 <td>
 <sub>
 
-=======
->>>>>>> 13e2ddcf
 ```diff
 + import lightning as L
   import torch; import torchvision as tv
