# This is a comment.
# Each line is a file pattern followed by one or more owners.

# These owners will be the default owners for everything in
# the repo. Unless a later match takes precedence,
# @global-owner1 and @global-owner2 will be requested for
# review when someone opens a pull request.
* @williamfalcon @borda @tchaton @SeanNaren @carmocca @awaelchli @justusschock
<<<<<<< HEAD

/.github/CODEOWNERS @williamfalcon
/README.md          @williamfalcon @edenlightning @borda
/setup.py           @williamfalcon @borda

# CI/CD and configs
/.github/ @borda @tchaton
/dockers/ @borda @tchaton
*.yml     @borda @tchaton

# Docs
/docs/                   @edenlightning @tchaton @borda @awaelchli
/.github/*.md            @edenlightning @williamfalcon @borda
/.github/ISSUE_TEMPLATE/ @edenlightning @borda @tchaton
/docs/source/conf.py     @borda @awaelchli

# Packages
/pytorch_lightning/accelerators         @williamfalcon @tchaton @SeanNaren @awaelchli @justusschock
/pytorch_lightning/callbacks            @williamfalcon @tchaton @carmocca @borda
/pytorch_lightning/cluster_environments @borda @tchaton @SeanNaren @carmocca
/pytorch_lightning/core                 @tchaton @SeanNaren @borda @carmocca @justusschock
/pytorch_lightning/distributed          @williamfalcon @tchaton @awaelchli
/pytorch_lightning/loggers              @tchaton @awaelchli @borda
/pytorch_lightning/overrides            @tchaton @SeanNaren @borda
/pytorch_lightning/plugins              @tchaton @SeanNaren @awaelchli @justusschock
/pytorch_lightning/profiler             @williamfalcon @tchaton @borda
/pytorch_lightning/trainer              @williamfalcon @borda @tchaton @SeanNaren @carmocca @awaelchli @justusschock
/pytorch_lightning/trainer/connectors   @tchaton @SeanNaren @carmocca @borda
/pytorch_lightning/tuner                @SkafteNicki @borda @awaelchli
/pytorch_lightning/utilities            @borda @tchaton @SeanNaren @carmocca

# Metrics
/pytorch_lightning/metrics/             @teddykoker @ananyahjha93 @justusschock
/tests/metrics/                         @teddykoker @ananyahjha93 @justusschock
/docs/source/metrics.rst                @teddykoker @ananyahjha93 @justusschock

# API
/pytorch_lightning/callbacks/base.py  @williamfalcon
/pytorch_lightning/core/datamodule.py @williamFalcon
/pytorch_lightning/trainer/trainer.py @williamfalcon @tchaton
/pytorch_lightning/core/hooks.py      @williamfalcon
/pytorch_lightning/core/lightning.py  @williamfalcon @tchaton

# Testing
/tests/base/boring_model.py @williamfalcon @tchaton @borda
=======

# CI/CD and configs
/.github/       @borda @tchaton
/dockers/       @borda @tchaton
*.yml           @borda @tchaton

# Docs
/docs/                      @edenlightning @tchaton @borda @awaelchli
/.github/*.md               @edenlightning @williamfalcon @borda
/.github/ISSUE_TEMPLATE/    @edenlightning @borda @tchaton
/docs/source/conf.py        @borda @awaelchli

# Packages
/pytorch_lightning/accelerators         @williamfalcon @tchaton @SeanNaren @awaelchli @justusschock
/pytorch_lightning/callbacks            @williamfalcon @tchaton @carmocca @borda
/pytorch_lightning/cluster_environments @borda @tchaton @SeanNaren @carmocca
/pytorch_lightning/core                 @tchaton @SeanNaren @borda @carmocca @justusschock
/pytorch_lightning/distributed          @williamfalcon @tchaton @awaelchli
/pytorch_lightning/loggers              @tchaton @awaelchli @borda
/pytorch_lightning/overrides            @tchaton @SeanNaren @borda
/pytorch_lightning/plugins              @tchaton @SeanNaren @awaelchli @justusschock
/pytorch_lightning/profiler             @williamfalcon @tchaton @borda
/pytorch_lightning/trainer              @williamfalcon @borda @tchaton @SeanNaren @carmocca @awaelchli @justusschock
/pytorch_lightning/trainer/connectors   @tchaton @SeanNaren @carmocca @borda
/pytorch_lightning/tuner                @SkafteNicki @borda @awaelchli
/pytorch_lightning/utilities            @borda @tchaton @SeanNaren @carmocca

# Metrics
/pytorch_lightning/metrics/             @teddykoker @ananyahjha93 @justusschock
/tests/metrics/                         @teddykoker @ananyahjha93 @justusschock
/docs/source/metrics.rst                @teddykoker @ananyahjha93 @justusschock

# API
/pytorch_lightning/callbacks/base.py    @williamfalcon
/pytorch_lightning/core/datamodule.py   @williamFalcon
/pytorch_lightning/trainer/trainer.py   @williamfalcon @tchaton
/pytorch_lightning/core/hooks.py        @williamfalcon
/pytorch_lightning/core/lightning.py    @williamfalcon @tchaton

# Testing
/tests/helpers/boring_model.py          @williamfalcon @tchaton @borda

/.github/CODEOWNERS     @williamfalcon
/README.md              @williamfalcon @edenlightning @borda
/setup.py               @williamfalcon @borda
>>>>>>> 863a70c2
<|MERGE_RESOLUTION|>--- conflicted
+++ resolved
@@ -6,53 +6,6 @@
 # @global-owner1 and @global-owner2 will be requested for
 # review when someone opens a pull request.
 * @williamfalcon @borda @tchaton @SeanNaren @carmocca @awaelchli @justusschock
-<<<<<<< HEAD
-
-/.github/CODEOWNERS @williamfalcon
-/README.md          @williamfalcon @edenlightning @borda
-/setup.py           @williamfalcon @borda
-
-# CI/CD and configs
-/.github/ @borda @tchaton
-/dockers/ @borda @tchaton
-*.yml     @borda @tchaton
-
-# Docs
-/docs/                   @edenlightning @tchaton @borda @awaelchli
-/.github/*.md            @edenlightning @williamfalcon @borda
-/.github/ISSUE_TEMPLATE/ @edenlightning @borda @tchaton
-/docs/source/conf.py     @borda @awaelchli
-
-# Packages
-/pytorch_lightning/accelerators         @williamfalcon @tchaton @SeanNaren @awaelchli @justusschock
-/pytorch_lightning/callbacks            @williamfalcon @tchaton @carmocca @borda
-/pytorch_lightning/cluster_environments @borda @tchaton @SeanNaren @carmocca
-/pytorch_lightning/core                 @tchaton @SeanNaren @borda @carmocca @justusschock
-/pytorch_lightning/distributed          @williamfalcon @tchaton @awaelchli
-/pytorch_lightning/loggers              @tchaton @awaelchli @borda
-/pytorch_lightning/overrides            @tchaton @SeanNaren @borda
-/pytorch_lightning/plugins              @tchaton @SeanNaren @awaelchli @justusschock
-/pytorch_lightning/profiler             @williamfalcon @tchaton @borda
-/pytorch_lightning/trainer              @williamfalcon @borda @tchaton @SeanNaren @carmocca @awaelchli @justusschock
-/pytorch_lightning/trainer/connectors   @tchaton @SeanNaren @carmocca @borda
-/pytorch_lightning/tuner                @SkafteNicki @borda @awaelchli
-/pytorch_lightning/utilities            @borda @tchaton @SeanNaren @carmocca
-
-# Metrics
-/pytorch_lightning/metrics/             @teddykoker @ananyahjha93 @justusschock
-/tests/metrics/                         @teddykoker @ananyahjha93 @justusschock
-/docs/source/metrics.rst                @teddykoker @ananyahjha93 @justusschock
-
-# API
-/pytorch_lightning/callbacks/base.py  @williamfalcon
-/pytorch_lightning/core/datamodule.py @williamFalcon
-/pytorch_lightning/trainer/trainer.py @williamfalcon @tchaton
-/pytorch_lightning/core/hooks.py      @williamfalcon
-/pytorch_lightning/core/lightning.py  @williamfalcon @tchaton
-
-# Testing
-/tests/base/boring_model.py @williamfalcon @tchaton @borda
-=======
 
 # CI/CD and configs
 /.github/       @borda @tchaton
@@ -97,5 +50,4 @@
 
 /.github/CODEOWNERS     @williamfalcon
 /README.md              @williamfalcon @edenlightning @borda
-/setup.py               @williamfalcon @borda
->>>>>>> 863a70c2
+/setup.py               @williamfalcon @borda