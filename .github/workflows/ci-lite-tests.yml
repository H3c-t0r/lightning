name: Test Lite

# see: https://help.github.com/en/actions/reference/events-that-trigger-workflows
on:
  push:
    branches: [master, "release/*"]
  pull_request:
    branches: [master, "release/*"]
    types: [opened, reopened, ready_for_review, synchronize]  # add `ready_for_review` since draft is skipped
    paths:
      - "requirements/lite/**"
      - "src/lightning_lite/**"
      - "tests/tests_lite/**"
      - "setup.cfg"  # includes pytest config
      - ".github/workflows/ci-lite-tests.yml"
      - ".actions/**"

concurrency:
  group: ${{ github.workflow }}-${{ github.ref }}-${{ github.head_ref }}
  cancel-in-progress: ${{ ! (github.ref == 'refs/heads/master' || startsWith(github.ref, 'refs/heads/release/')) }}

env:
  FREEZE_REQUIREMENTS: 1

defaults:
  run:
    shell: bash

jobs:
  lite-cpu:
    runs-on: ${{ matrix.os }}
    if: github.event.pull_request.draft == false
    strategy:
      fail-fast: false
      matrix:
<<<<<<< HEAD
        os: [ubuntu-20.04, windows-2022, macOS-11]
        pkg-name: ["lite", "lightning"]  # "lightning" installs the monolithic package
        python-version: ["3.7", "3.8", "3.9", "3.10"]
        requires: ["oldest", "latest"]
        release: ["stable"]
        exclude:
          # note: there's no distribution of Torch==1.9 for Python>=3.9
          # TODO: Remove the exclusion when dropping PyTorch 1.9 support.
          - {python-version: "3.9", requires: "oldest"}
          - {python-version: "3.10", requires: "oldest"}
        include:
          - {os: ubuntu-22.04, pkg-name: "lightning", python-version: "3.10", release: "pre"}
          - {os: ubuntu-22.04, pkg-name: "lite", python-version: "3.10", release: "pre"}
=======
        include:
          # assign python and pytorch version combinations to operating systems (arbitrarily)
          # note: there's no distribution of Torch==1.9 for Python>=3.9 or torch==1.10 for Python>=3.10
          - {os: "macOS-11", pkg-name: "lite", python-version: "3.9", pytorch-version: "1.11"}
          - {os: "macOS-11", pkg-name: "lite", python-version: "3.8", pytorch-version: "1.10"}
          - {os: "windows-2022", pkg-name: "lite", python-version: "3.10", pytorch-version: "1.11"}
          - {os: "windows-2022", pkg-name: "lite", python-version: "3.9", pytorch-version: "1.10"}
          - {os: "windows-2022", pkg-name: "lite", python-version: "3.8", pytorch-version: "1.9"}
          - {os: "ubuntu-20.04", pkg-name: "lite", python-version: "3.8", pytorch-version: "1.11"}
          # only run PyTorch latest with Python latest
          - {os: "macOS-11", pkg-name: "lite", python-version: "3.10", pytorch-version: "1.12"}
          - {os: "ubuntu-20.04", pkg-name: "lite", python-version: "3.10", pytorch-version: "1.12"}
          - {os: "windows-2022", pkg-name: "lite", python-version: "3.10", pytorch-version: "1.12"}
          # "oldest" versions tests, only on minimum Python
          - {os: "macOS-11", pkg-name: "lite", python-version: "3.7", pytorch-version: "1.9", requires: "oldest"}
          - {os: "ubuntu-20.04", pkg-name: "lite", python-version: "3.7", pytorch-version: "1.9", requires: "oldest"}
          - {os: "windows-2022", pkg-name: "lite", python-version: "3.7", pytorch-version: "1.9", requires: "oldest"}
          # release-candidate tests, mixed Python versions
          - {os: "macOS-11", pkg-name: "lite", python-version: "3.10", pytorch-version: "1.13", release: "pre"}
          - {os: "ubuntu-20.04", pkg-name: "lite", python-version: "3.9", pytorch-version: "1.13", release: "pre"}
          - {os: "windows-2022", pkg-name: "lite", python-version: "3.8", pytorch-version: "1.13", release: "pre"}
>>>>>>> 27a1f5c8

    timeout-minutes: 10

    steps:
    - uses: actions/checkout@v3

    - name: Set up Python ${{ matrix.python-version }}
      uses: actions/setup-python@v4
      with:
        python-version: ${{ matrix.python-version }}

    - name: basic setup
      run: |
        pip --version
        pip install -q -r .actions/requirements.txt

    - name: Setup Windows
      if: runner.os == 'windows'
      run: |
        python .actions/assistant.py requirements_prune_pkgs  "--packages=[horovod]"

    - name: Set min. dependencies
      if: ${{ matrix.requires == 'oldest' }}
      run: |
        python .actions/assistant.py replace_oldest_ver

<<<<<<< HEAD
=======
    - name: Adjust PyTorch versions in requirements files
      if: ${{ matrix.requires != 'oldest' }}
      run: |
        python ./requirements/pytorch/adjust-versions.py requirements/lite/base.txt ${{ matrix.pytorch-version }}
        cat requirements/lite/base.txt

>>>>>>> 27a1f5c8
    # Note: This uses an internal pip API and may not always work
    # https://github.com/actions/cache/blob/master/examples.md#multiple-oss-in-a-workflow
    - name: Get pip cache dir
      id: pip-cache
      run: echo "::set-output name=dir::$(pip cache dir)"

    - name: pip cache
      uses: actions/cache@v3
      with:
        path: ${{ steps.pip-cache.outputs.dir }}
        key: ${{ runner.os }}-pip-py${{ matrix.python-version }}-${{ matrix.pkg-name }}-${{ matrix.release }}-${{ matrix.requires }}-${{ hashFiles('requirements/lite/*.txt') }}
        restore-keys: |
          ${{ runner.os }}-pip-py${{ matrix.python-version }}-${{ matrix.pkg-name }}-${{ matrix.release }}-${{ matrix.requires }}-

<<<<<<< HEAD
    - name: switch PyTorch URL
=======
    - name: Switch PyTorch URL
>>>>>>> 27a1f5c8
      run: python -c "print('TORCH_URL=https://download.pytorch.org/whl/' + str('test/cpu/torch_test.html' if '${{matrix.release}}' == 'pre' else 'cpu/torch_stable.html'))" >> $GITHUB_ENV

    - name: Install package & dependencies
      env:
        PACKAGE_NAME: ${{ matrix.pkg-name }}
      run: |
<<<<<<< HEAD
        pip install -e . -r requirements/lite/devel.txt --upgrade --find-links ${TORCH_URL}
        pip install pytest-timeout
        pip list
=======
        pip install -e . "pytest-timeout" -r requirements/lite/devel.txt --upgrade --find-links ${TORCH_URL}
>>>>>>> 27a1f5c8

    - name: Adjust tests
      if: ${{ matrix.pkg-name == 'lightning' }}
      run: python .actions/assistant.py copy_replace_imports --source_dir="./tests" --source_import="lightning_lite" --target_import="lightning.lite"

    - name: Testing Warnings
      # the stacklevel can only be set on >=3.7
      if: matrix.python-version != '3.7'
      working-directory: tests/tests_lite
      # needs to run outside of `pytest`
      run: python utilities/test_warnings.py

<<<<<<< HEAD
    - name: switch coverage scope
      run: python -c "print('COVERAGE_SCOPE=' + str('lightning' if '${{matrix.pkg-name}}' == 'lightning' else 'lightning_lite'))" >> $GITHUB_ENV
=======
    - name: Switch coverage scope
      run: python -c "print('COVERAGE_SCOPE=' + str('lightning' if '${{matrix.pkg-name}}' == 'LAI' else 'lightning_lite'))" >> $GITHUB_ENV
>>>>>>> 27a1f5c8

    - name: Testing Lite
      working-directory: tests/tests_lite
      # NOTE: do not include coverage report here, see: https://github.com/nedbat/coveragepy/issues/1003
      run: coverage run --source ${COVERAGE_SCOPE} -m pytest -v --timeout=30 --durations=50 --junitxml=results-${{ runner.os }}-py${{ matrix.python-version }}-${{ matrix.requires }}-${{ matrix.release }}.xml

    - name: Upload pytest results
      if: failure()
      uses: actions/upload-artifact@v3
      with:
        name: unittest-results-${{ runner.os }}-py${{ matrix.python-version }}-${{ matrix.requires }}-${{ matrix.release }}
        path: tests/tests_lite/results-${{ runner.os }}-py${{ matrix.python-version }}-${{ matrix.requires }}-${{ matrix.release }}.xml

    - name: Statistics
      if: success()
      working-directory: tests/tests_lite
      run: |
        coverage report
        coverage xml

    - name: Upload coverage to Codecov
      uses: codecov/codecov-action@v3
      # see: https://github.com/actions/toolkit/issues/399
      continue-on-error: true
      with:
        token: ${{ secrets.CODECOV_TOKEN }}
        file: tests/tests_lite/coverage.xml
        flags: ${COVERAGE_SCOPE},cpu,pytest,python${{ matrix.python-version }}
        name: CPU-coverage
        fail_ci_if_error: false<|MERGE_RESOLUTION|>--- conflicted
+++ resolved
@@ -33,21 +33,6 @@
     strategy:
       fail-fast: false
       matrix:
-<<<<<<< HEAD
-        os: [ubuntu-20.04, windows-2022, macOS-11]
-        pkg-name: ["lite", "lightning"]  # "lightning" installs the monolithic package
-        python-version: ["3.7", "3.8", "3.9", "3.10"]
-        requires: ["oldest", "latest"]
-        release: ["stable"]
-        exclude:
-          # note: there's no distribution of Torch==1.9 for Python>=3.9
-          # TODO: Remove the exclusion when dropping PyTorch 1.9 support.
-          - {python-version: "3.9", requires: "oldest"}
-          - {python-version: "3.10", requires: "oldest"}
-        include:
-          - {os: ubuntu-22.04, pkg-name: "lightning", python-version: "3.10", release: "pre"}
-          - {os: ubuntu-22.04, pkg-name: "lite", python-version: "3.10", release: "pre"}
-=======
         include:
           # assign python and pytorch version combinations to operating systems (arbitrarily)
           # note: there's no distribution of Torch==1.9 for Python>=3.9 or torch==1.10 for Python>=3.10
@@ -69,7 +54,6 @@
           - {os: "macOS-11", pkg-name: "lite", python-version: "3.10", pytorch-version: "1.13", release: "pre"}
           - {os: "ubuntu-20.04", pkg-name: "lite", python-version: "3.9", pytorch-version: "1.13", release: "pre"}
           - {os: "windows-2022", pkg-name: "lite", python-version: "3.8", pytorch-version: "1.13", release: "pre"}
->>>>>>> 27a1f5c8
 
     timeout-minutes: 10
 
@@ -96,15 +80,11 @@
       run: |
         python .actions/assistant.py replace_oldest_ver
 
-<<<<<<< HEAD
-=======
     - name: Adjust PyTorch versions in requirements files
       if: ${{ matrix.requires != 'oldest' }}
       run: |
         python ./requirements/pytorch/adjust-versions.py requirements/lite/base.txt ${{ matrix.pytorch-version }}
         cat requirements/lite/base.txt
-
->>>>>>> 27a1f5c8
     # Note: This uses an internal pip API and may not always work
     # https://github.com/actions/cache/blob/master/examples.md#multiple-oss-in-a-workflow
     - name: Get pip cache dir
@@ -119,24 +99,14 @@
         restore-keys: |
           ${{ runner.os }}-pip-py${{ matrix.python-version }}-${{ matrix.pkg-name }}-${{ matrix.release }}-${{ matrix.requires }}-
 
-<<<<<<< HEAD
-    - name: switch PyTorch URL
-=======
     - name: Switch PyTorch URL
->>>>>>> 27a1f5c8
       run: python -c "print('TORCH_URL=https://download.pytorch.org/whl/' + str('test/cpu/torch_test.html' if '${{matrix.release}}' == 'pre' else 'cpu/torch_stable.html'))" >> $GITHUB_ENV
 
     - name: Install package & dependencies
       env:
         PACKAGE_NAME: ${{ matrix.pkg-name }}
       run: |
-<<<<<<< HEAD
-        pip install -e . -r requirements/lite/devel.txt --upgrade --find-links ${TORCH_URL}
-        pip install pytest-timeout
-        pip list
-=======
         pip install -e . "pytest-timeout" -r requirements/lite/devel.txt --upgrade --find-links ${TORCH_URL}
->>>>>>> 27a1f5c8
 
     - name: Adjust tests
       if: ${{ matrix.pkg-name == 'lightning' }}
@@ -149,13 +119,8 @@
       # needs to run outside of `pytest`
       run: python utilities/test_warnings.py
 
-<<<<<<< HEAD
-    - name: switch coverage scope
-      run: python -c "print('COVERAGE_SCOPE=' + str('lightning' if '${{matrix.pkg-name}}' == 'lightning' else 'lightning_lite'))" >> $GITHUB_ENV
-=======
     - name: Switch coverage scope
       run: python -c "print('COVERAGE_SCOPE=' + str('lightning' if '${{matrix.pkg-name}}' == 'LAI' else 'lightning_lite'))" >> $GITHUB_ENV
->>>>>>> 27a1f5c8
 
     - name: Testing Lite
       working-directory: tests/tests_lite
