--- conflicted
+++ resolved
@@ -52,15 +52,9 @@
           - {os: "ubuntu-20.04", pkg-name: "pytorch", python-version: "3.10", pytorch-version: "1.13"}
           - {os: "windows-2022", pkg-name: "pytorch", python-version: "3.10", pytorch-version: "1.13"}
           # "oldest" versions tests, only on minimum Python
-<<<<<<< HEAD
-          - {os: "macOS-11", pkg-name: "pytorch", python-version: "3.7", pytorch-version: "1.11", requires: "oldest"}
-          - {os: "ubuntu-20.04", pkg-name: "pytorch", python-version: "3.7", pytorch-version: "1.11", requires: "oldest"}
-          - {os: "windows-2022", pkg-name: "pytorch", python-version: "3.7", pytorch-version: "1.11", requires: "oldest"}
-=======
-          - {os: "macOS-11", pkg-name: "pytorch", python-version: "3.8", pytorch-version: "1.10", requires: "oldest"}
-          - {os: "ubuntu-20.04", pkg-name: "pytorch", python-version: "3.8", pytorch-version: "1.10", requires: "oldest"}
-          - {os: "windows-2022", pkg-name: "pytorch", python-version: "3.8", pytorch-version: "1.10", requires: "oldest"}
->>>>>>> dc298f23
+          - {os: "macOS-11", pkg-name: "pytorch", python-version: "3.8", pytorch-version: "1.11", requires: "oldest"}
+          - {os: "ubuntu-20.04", pkg-name: "pytorch", python-version: "3.8", pytorch-version: "1.11", requires: "oldest"}
+          - {os: "windows-2022", pkg-name: "pytorch", python-version: "3.8", pytorch-version: "1.11", requires: "oldest"}
           # run test under SLOW label
           - {type: "slow", os: "macOS-11", pkg-name: "pytorch", python-version: "3.8", pytorch-version: "1.11"}
           - {type: "slow", os: "ubuntu-20.04", pkg-name: "pytorch", python-version: "3.8", pytorch-version: "1.11"}
