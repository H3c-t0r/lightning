name: Test Data

# see: https://help.github.com/en/actions/reference/events-that-trigger-workflows
on:
  push:
    branches: [master, "release/*"]
  pull_request:
    branches: [master, "release/*"]
    types: [opened, reopened, ready_for_review, synchronize]  # added `ready_for_review` since draft is skipped
    paths:
      - ".actions/*"
      - "requirements/data/**"
      - "src/lightning/data/**"
      - "tests/tests_data/**"
      - "pyproject.toml"  # includes pytest config
      - ".github/workflows/ci-tests-data.yml"
      - "!requirements/*/docs.txt"
      - "!*.md"
      - "!**/*.md"

concurrency:
  group: ${{ github.workflow }}-${{ github.ref }}-${{ github.head_ref }}
  cancel-in-progress: ${{ ! (github.ref == 'refs/heads/master' || startsWith(github.ref, 'refs/heads/release/')) }}

defaults:
  run:
    shell: bash

jobs:
  data-cpu:
    runs-on: ${{ matrix.os }}
    if: github.event.pull_request.draft == false
    strategy:
      fail-fast: false
      matrix:
        include:
          - {os: "macOS-11", pkg-name: "lightning", python-version: "3.10", pytorch-version: "2.0"}
          - {os: "ubuntu-20.04", pkg-name: "lightning", python-version: "3.10", pytorch-version: "2.0"}
          - {os: "windows-2022", pkg-name: "lightning", python-version: "3.10", pytorch-version: "2.0"}
          # "oldest" versions tests, only on minimum Python
          # - {os: "macOS-11", pkg-name: "lightning", python-version: "3.8", pytorch-version: "2.0", requires: "oldest"}
          # - {os: "ubuntu-20.04", pkg-name: "lightning", python-version: "3.8", pytorch-version: "2.0", requires: "oldest"}
          # - {os: "windows-2022", pkg-name: "lightning", python-version: "3.8", pytorch-version: "2.0", requires: "oldest"}
    timeout-minutes: 25  # because of building grpcio on Mac
    env:
      PACKAGE_NAME: ${{ matrix.pkg-name }}
      FREEZE_REQUIREMENTS: ${{ ! (github.ref == 'refs/heads/master' || startsWith(github.ref, 'refs/heads/release/')) }}
      # PYPI_CACHE_DIR: "_pip-wheels"
      TORCH_URL_STABLE: "https://download.pytorch.org/whl/cpu/torch_stable.html"
      TORCH_URL_TEST: "https://download.pytorch.org/whl/test/cpu/torch_test.html"
    steps:
    - uses: actions/checkout@v3

    - name: Set up Python ${{ matrix.python-version }}
      uses: actions/setup-python@v4
      with:
        python-version: ${{ matrix.python-version }}

    - name: basic setup
      run: pip install -q -r .actions/requirements.txt

    - name: Set min. dependencies
      if: ${{ matrix.requires == 'oldest' }}
      run: |
        python .actions/assistant.py replace_oldest_ver

    - name: Adjust PyTorch versions in requirements files
      if: ${{ matrix.requires != 'oldest' && matrix.release != 'pre' }}
      run: |
        pip install -q wget packaging
        python -m wget https://raw.githubusercontent.com/Lightning-AI/utilities/main/scripts/adjust-torch-versions.py
        for fpath in `ls requirements/data/*.txt`; do \
          python ./adjust-torch-versions.py $fpath ${{ matrix.pytorch-version }}; \
        done
        cat requirements/data/data.txt
        cat requirements/data/cloud.txt

    # - name: pip wheels cache
    #   uses: actions/cache/restore@v3
    #   with:
    #     path: ${{ env.PYPI_CACHE_DIR }}
    #     key: pypi_wheels
    # - run: |
    #     mkdir -p $PYPI_CACHE_DIR
    #     ls -lh $PYPI_CACHE_DIR

    # removing torch stable line:
    # pip install -e ".[${extra}test]" "pytest-timeout" -U -f ${TORCH_URL} ${TORCH_PREINSTALL} -f ${PYPI_CACHE_DIR} --prefer-binary
    - name: Install package & dependencies
      run: |
        python -m pip install -q pip -U
        pip install -e ".[data-dev]" "pytest-timeout" -U -f ${TORCH_URL} --prefer-binary
        pip list

    - name: Testing Data
      working-directory: tests/tests_data
      # NOTE: do not include coverage report here, see: https://github.com/nedbat/coveragepy/issues/1003
      run: |
        python -m coverage run --source lightning \
<<<<<<< HEAD
          -m pytest -v --timeout=60 --durations=50
=======
          -m pytest -v --timeout=60 --durations=60
>>>>>>> 821ea004

    - name: Statistics
      if: success()
      working-directory: tests/tests_data
      run: |
        coverage report
        coverage xml

    - name: Upload coverage to Codecov
      uses: codecov/codecov-action@v3
      # see: https://github.com/actions/toolkit/issues/399
      continue-on-error: true
      with:
        token: ${{ secrets.CODECOV_TOKEN }}
        file: tests/tests_data/coverage.xml
        flags: lightning,cpu,pytest,python${{ matrix.python-version }}
        name: CPU-coverage
        fail_ci_if_error: false<|MERGE_RESOLUTION|>--- conflicted
+++ resolved
@@ -97,11 +97,7 @@
       # NOTE: do not include coverage report here, see: https://github.com/nedbat/coveragepy/issues/1003
       run: |
         python -m coverage run --source lightning \
-<<<<<<< HEAD
-          -m pytest -v --timeout=60 --durations=50
-=======
           -m pytest -v --timeout=60 --durations=60
->>>>>>> 821ea004
 
     - name: Statistics
       if: success()
