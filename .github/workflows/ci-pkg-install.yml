name: Package

# see: https://help.github.com/en/actions/reference/events-that-trigger-workflows
on:
  push:
    branches: [master, "release/*"]
  pull_request:
    branches: [master, "release/*"]
    types: [opened, reopened, ready_for_review, synchronize]  # added `ready_for_review` since draft is skipped
    paths:
      - ".actions/**"
      - ".github/workflows/ci-pkg-install.yml"
      - "setup.py"
      - "src/**"
      - "requirements/**"
      - "!requirements/*/docs.txt"

concurrency:
  group: ${{ github.workflow }}-${{ github.ref }}-${{ github.head_ref }}
  cancel-in-progress: ${{ ! (github.ref == 'refs/heads/master' || startsWith(github.ref, 'refs/heads/release/')) }}

defaults:
  run:
    shell: bash

jobs:
<<<<<<< HEAD
=======

  init-pypi:
    runs-on: ubuntu-20.04
    steps:
    - run: mkdir pypi && touch pypi/.placeholder
    - uses: actions/upload-artifact@v3
      with:
        name: ci-packages-${{ github.sha }}
        path: pypi

  build-pypi:
    if: github.event.pull_request.draft == false
    needs: init-pypi
    # This serves to create packages for potential internal dependencies
    runs-on: ubuntu-20.04
    strategy:
      fail-fast: true
      max-parallel: 1
      matrix:
        pkg-name: ["lite"]
    steps:
      - uses: actions/checkout@v3
      - uses: actions/setup-python@v4
        with:
          python-version: "3.8"
      - uses: actions/download-artifact@v3
        with:
          name: ci-packages-${{ github.sha }}
          path: pypi
      - name: Build package
        env:
          PACKAGE_NAME: ${{ matrix.pkg-name }}
        run: |
          python setup.py sdist
          cp dist/* pypi/
      - uses: actions/upload-artifact@v3
        with:
          name: ci-packages-${{ github.sha }}
          path: pypi

>>>>>>> edf5196f
  install-pkg:
    runs-on: ${{ matrix.os }}
    strategy:
      fail-fast: false
      matrix:
        os: [ubuntu-22.04, macOS-12, windows-2022]
        pkg-name: ["app", "lite", "pytorch", "lightning"]
        python-version: ["3.7" , "3.10"]
    steps:
      - uses: actions/checkout@v3

      - uses: actions/setup-python@v4
        with:
          python-version: ${{ matrix.python-version }}

      - name: DocTests actions
        working-directory: .actions/
        run: |
          pip install pytest -q
          python -m pytest setup_tools.py

      - run: python -c "print('NB_DIRS=' + str(2 if '${{ matrix.pkg-name }}' == 'pytorch' else 1))" >> $GITHUB_ENV

      - uses: ./.github/actions/pkg-check
        with:
          pkg-name: ${{ matrix.pkg-name }}
          nb-dirs: ${{ env.NB_DIRS }}

      - uses: ./.github/actions/pkg-install
        with:
          pkg-name: ${{ matrix.pkg-name }}

      - name: Run CLI
        # todo: add testing for `lightning_app`
        if: ${{ matrix.pkg-name == 'lightning' }}
        run: python -m lightning --version

      - name: DocTest package
        run: |
          PKG_NAME=$(python -c "print({'app': 'lightning_app', 'lite': 'lightning_lite', 'pytorch': 'pytorch_lightning', 'lightning': 'lightning'}['${{matrix.pkg-name}}'])")
          python -m pytest src/${PKG_NAME} --ignore-glob="**/cli/*-template/**"<|MERGE_RESOLUTION|>--- conflicted
+++ resolved
@@ -24,49 +24,7 @@
     shell: bash
 
 jobs:
-<<<<<<< HEAD
-=======
 
-  init-pypi:
-    runs-on: ubuntu-20.04
-    steps:
-    - run: mkdir pypi && touch pypi/.placeholder
-    - uses: actions/upload-artifact@v3
-      with:
-        name: ci-packages-${{ github.sha }}
-        path: pypi
-
-  build-pypi:
-    if: github.event.pull_request.draft == false
-    needs: init-pypi
-    # This serves to create packages for potential internal dependencies
-    runs-on: ubuntu-20.04
-    strategy:
-      fail-fast: true
-      max-parallel: 1
-      matrix:
-        pkg-name: ["lite"]
-    steps:
-      - uses: actions/checkout@v3
-      - uses: actions/setup-python@v4
-        with:
-          python-version: "3.8"
-      - uses: actions/download-artifact@v3
-        with:
-          name: ci-packages-${{ github.sha }}
-          path: pypi
-      - name: Build package
-        env:
-          PACKAGE_NAME: ${{ matrix.pkg-name }}
-        run: |
-          python setup.py sdist
-          cp dist/* pypi/
-      - uses: actions/upload-artifact@v3
-        with:
-          name: ci-packages-${{ github.sha }}
-          path: pypi
-
->>>>>>> edf5196f
   install-pkg:
     runs-on: ${{ matrix.os }}
     strategy:
