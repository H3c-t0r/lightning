name: Package

# see: https://help.github.com/en/actions/reference/events-that-trigger-workflows
on:
  push:
    branches: [master, "release/*"]
  pull_request:
    branches: [master, "release/*"]
    paths:
      - ".actions/**"
      - ".github/workflows/ci-pkg-install.yml"
      - "setup.py"
      - "src/**"
      - "requirements/**"

concurrency:
  group: ${{ github.workflow }}-${{ github.ref }}-${{ github.head_ref }}
  cancel-in-progress: ${{ ! (github.ref == 'refs/heads/master' || startsWith(github.ref, 'refs/heads/release/')) }}

defaults:
  run:
    shell: bash

jobs:

  init-temp:
    runs-on: ubuntu-20.04
    steps:
    - run: mkdir pypi && touch pypi/.placeholder
    - uses: actions/upload-artifact@v3
      with:
        name: ci-packages-${{ github.sha }}
        path: pypi

  install-pkg:
    needs: init-temp
    runs-on: ${{ matrix.os }}
    strategy:
      fail-fast: false
      matrix:
        os: [ubuntu-20.04, ubuntu-22.04, macOS-11, macOS-12, windows-2022]
        pkg: ["app", "lite", "pytorch", ""]
        python-version: ["3.7" , "3.10"]

    steps:
      - uses: actions/checkout@v3
      - uses: actions/setup-python@v4
        with:
          python-version: ${{ matrix.python-version }}

      - name: DocTests actions
        working-directory: .actions/
        run: |
<<<<<<< HEAD
          pip install pytest -q
=======
          grep 'pytest=' ../requirements/pytorch/test.txt | xargs -0 pip install
>>>>>>> 3cccaec6
          python -m pytest setup_tools.py

      - run: python -c "print('NB_DIRS=' + str(2 if '${{ matrix.pkg }}' == 'pytorch' else 1))" >> $GITHUB_ENV
      - uses: ./.github/actions/pkg-check
        with:
          pkg-name: ${{ matrix.pkg }}
          nb-dirs: ${{ env.NB_DIRS }}

      - uses: ./.github/actions/pkg-install

  install-meta-src:
    needs: install-pkg
    runs-on: ${{ matrix.os }}
    strategy:
      fail-fast: false
      # max-parallel: 1
      matrix:
        os: [ubuntu-20.04, ubuntu-22.04, macOS-11, macOS-12, windows-2022]
        pkg: ["", "lightning"]
        python-version: [3.8]  # , 3.9

    steps:
      - uses: actions/checkout@v3
      - uses: actions/setup-python@v4
        with:
          python-version: ${{ matrix.python-version }}

      - run: mkdir -p pypi
      - uses: actions/download-artifact@v3
        if: matrix.pkg != ''
        with:
          name: ci-packages-${{ github.sha }}
          path: pypi
      - run: ls -lh pypi/

      - uses: ./.github/actions/pkg-check
        with:
          pkg-name: ${{ matrix.pkg }}

      - uses: ./.github/actions/pkg-install
        with:
          pkg-name: "lightning"
          pip-flags: "-U --pre --find-links ../pypi/"

      - name: Run CLI
        if: ${{ matrix.pkg == '' }}
        run: python -m lightning --version

      - name: DocTests package
        working-directory: src
        run: |
          pip install pytest -q
          scope=$(python -c "lut = {'app': 'lightning', 'lite': 'lightning_lite', 'pytorch': 'pytorch_lightning'} ; print(lut.get('${{matrix.pkg-name}}', 'lightning'))")
          python -m pytest $scope<|MERGE_RESOLUTION|>--- conflicted
+++ resolved
@@ -51,11 +51,7 @@
       - name: DocTests actions
         working-directory: .actions/
         run: |
-<<<<<<< HEAD
-          pip install pytest -q
-=======
           grep 'pytest=' ../requirements/pytorch/test.txt | xargs -0 pip install
->>>>>>> 3cccaec6
           python -m pytest setup_tools.py
 
       - run: python -c "print('NB_DIRS=' + str(2 if '${{ matrix.pkg }}' == 'pytorch' else 1))" >> $GITHUB_ENV
