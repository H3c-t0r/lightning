--- conflicted
+++ resolved
@@ -4,13 +4,9 @@
 on:
   push:
     branches: ["master", "release/*"]
-<<<<<<< HEAD
-  pull_request:
-=======
   # use this event type to share secrets with forks.
   # it's important that the PR head SHA is checked out to run the changes
   pull_request_target:
->>>>>>> 4508c700
     branches: ["master", "release/*"]
     paths:
       - ".actions/**"
