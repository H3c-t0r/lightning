--- conflicted
+++ resolved
@@ -95,17 +95,13 @@
     - name: Pull legacy checkpoints
       run: bash .actions/pull_legacy_checkpoints.sh
 
-<<<<<<< HEAD
-    - name: Install package & dependencies
-=======
     - name: Adjust PyTorch versions in requirements files
       if: matrix.requires != 'oldest'
       run: |
         python ./requirements/pytorch/adjust-versions.py requirements/pytorch/base.txt ${{ matrix.pytorch-version }}
         python ./requirements/pytorch/adjust-versions.py requirements/pytorch/examples.txt ${{ matrix.pytorch-version }}
 
-    - name: Install dependencies
->>>>>>> 1883295e
+    - name: Install package & dependencies
       env:
         PACKAGE_NAME: pytorch
         FREEZE_REQUIREMENTS: 1
