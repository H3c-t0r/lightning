--- conflicted
+++ resolved
@@ -101,13 +101,6 @@
         python ./requirements/pytorch/adjust-versions.py requirements/pytorch/examples.txt ${{ matrix.pytorch-version }}
         cat requirements/pytorch/base.txt
 
-<<<<<<< HEAD
-    - name: Install package & dependencies
-      env:
-        PACKAGE_NAME: pytorch
-        FREEZE_REQUIREMENTS: 1
-
-=======
     - name: switch PyTorch URL
       run: python -c "print('TORCH_URL=https://download.pytorch.org/whl/' + str('test/cpu/torch_test.html' if '${{matrix.release}}' == 'pre' else 'cpu/torch_stable.html'))" >> $GITHUB_ENV
       shell: bash
@@ -115,7 +108,6 @@
     - name: Install package
       env:
         PACKAGE_NAME: ${{ matrix.pkg-name }}
->>>>>>> b4186dcb
       run: |
         pip install -e . pytest --upgrade --find-links ${TORCH_URL}
         pip list
