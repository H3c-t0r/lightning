name: Test PyTorch full

# see: https://help.github.com/en/actions/reference/events-that-trigger-workflows
on:
  push:
    branches: [master, "release/*"]
  pull_request:
    branches: [master, "release/*"]
    types: [opened, reopened, ready_for_review, synchronize]  # add `ready_for_review` since draft is skipped

concurrency:
  group: ${{ github.workflow }}-${{ github.ref }}-${{ github.head_ref }}
  cancel-in-progress: ${{ ! (github.ref == 'refs/heads/master' || startsWith(github.ref, 'refs/heads/release/')) }}

jobs:

  pl-cpu:
    runs-on: ${{ matrix.os }}
    if: github.event.pull_request.draft == false
    strategy:
      fail-fast: false
      matrix:
        os: [ubuntu-20.04, windows-2022, macOS-11]
        python-version: ["3.7", "3.10"]  # minimum, maximum
        requires: ["oldest", "latest"]
        release: ["stable"]
        exclude:
          # There's no distribution of the oldest PyTorch 1.9 for Python 3.10.
          # TODO: Remove the exclusion when dropping PyTorch 1.9 support.
          - {python-version: "3.10", requires: "oldest"}
        # TODO: re-enable RC testing
        # include:
        #   - {os: ubuntu-20.04, python-version: "3.10", requires: "latest", release: "pre"}

    timeout-minutes: 40

    steps:
    - uses: actions/checkout@v3

    - name: Get changed files
      id: changed-files
<<<<<<< HEAD
      uses: tj-actions/changed-files@v29.0.3

    - name: Decide if the test should be skipped
      id: skip
      shell: bash -l {0}
      run: |
        FILTER='src/pytorch_lightning|requirements/pytorch|tests/tests_pytorch|examples/pl_*|.github/workflows/ci-pytorch-test-full.yml'
        echo "${{ steps.changed-files.outputs.all_changed_files }}" | tr " " "\n" > changed_files.txt
        MATCHES=$(cat changed_files.txt | grep -E $FILTER)
        echo $MATCHES
        if [ -z "$MATCHES" ]; then
            echo "Skip"
            echo "::set-output name=continue::0"
        else
            echo "Continue"
            echo "::set-output name=continue::1"
        fi
=======
      uses: tj-actions/changed-files@v29.0.4
>>>>>>> e5998e6b

    - name: Set up Python ${{ matrix.python-version }}
      uses: actions/setup-python@v4
      with:
        python-version: ${{ matrix.python-version }}

    - name: Reset caching
      run: python -c "import time; days = time.time() / 60 / 60 / 24; print(f'TIME_PERIOD=d{int(days / 2) * 2}')" >> $GITHUB_ENV

    - name: basic setup
      run: |
        pip --version
        pip install -q -r .actions/requirements.txt

    # Github Actions: Run step on specific OS: https://stackoverflow.com/a/57948488/4521646
    - name: Setup macOS
      if: runner.os == 'macOS'
      run: |
        brew install openmpi libuv  # Horovod on macOS requires OpenMPI, Gloo not currently supported

    - name: Setup Windows
      if: runner.os == 'windows'
      run: |
        python .actions/assistant.py requirements_prune_pkgs horovod

    - name: Set min. dependencies
      if: matrix.requires == 'oldest'
      run: |
        python .actions/assistant.py replace_oldest_ver

    # Note: This uses an internal pip API and may not always work
    # https://github.com/actions/cache/blob/master/examples.md#multiple-oss-in-a-workflow
    - name: Get pip cache dir
      id: pip-cache
      run: echo "::set-output name=dir::$(pip cache dir)"

    - name: pip cache
      uses: actions/cache@v3
      with:
        path: ${{ steps.pip-cache.outputs.dir }}
        key: ${{ runner.os }}-pip-td${{ env.TIME_PERIOD }}-py${{ matrix.python-version }}-${{ matrix.release }}-${{ matrix.requires }}-${{ hashFiles('requirements/pytorch/*.txt') }}
        restore-keys: |
          ${{ runner.os }}-pip-td${{ env.TIME_PERIOD }}-py${{ matrix.python-version }}-${{ matrix.release }}-${{ matrix.requires }}-

    - name: Pull legacy checkpoints
      run: bash .actions/pull_legacy_checkpoints.sh

    - name: Install dependencies
      env:
        PACKAGE_NAME: pytorch
        FREEZE_REQUIREMENTS: 1
      run: |
        flag=$(python -c "print('--pre' if '${{matrix.release}}' == 'pre' else '')" 2>&1)
        url=$(python -c "print('test/cpu/torch_test.html' if '${{matrix.release}}' == 'pre' else 'cpu/torch_stable.html')" 2>&1)
        pip install -e .[test] --upgrade $flag --find-links "https://download.pytorch.org/whl/${url}"
        pip list
      shell: bash

<<<<<<< HEAD
    - name: DocTests PL
      if: ${{ (steps.skip.outputs.continue == '1') }}
=======
    - name: DocTests
>>>>>>> e5998e6b
      working-directory: ./src
      run: pytest pytorch_lightning --cov=pytorch_lightning

    - name: Install extra dependencies
      run: |
        # adjust versions according installed Torch version
        python ./requirements/pytorch/adjust-versions.py requirements/pytorch/extra.txt
        pip install -r ./requirements/pytorch/extra.txt --find-links https://download.pytorch.org/whl/cpu/torch_stable.html --upgrade
        pip list
      shell: bash

    - name: Reinstall Horovod if necessary
      if: runner.os != 'windows'
      env:
        HOROVOD_BUILD_ARCH_FLAGS: "-mfma"
        HOROVOD_WITHOUT_MXNET: 1
        HOROVOD_WITHOUT_TENSORFLOW: 1
      run: |
        HOROVOD_BUILT=$(python -c "import horovod.torch; horovod.torch.nccl_built(); print('SUCCESS')" || true)
        if [[ $HOROVOD_BUILT != "SUCCESS" ]]; then
          pip uninstall -y horovod
          grep "horovod" requirements/pytorch/strategies.txt > requirements/pytorch/horovod.txt
          pip install --no-cache-dir -r requirements/pytorch/horovod.txt
        fi
        horovodrun --check-build
        python -c "import horovod.torch"
      shell: bash

    - name: Cache datasets
      uses: actions/cache@v3
      with:
        path: Datasets
        key: pl-dataset

    - name: Sanity check
      run: python requirements/pytorch/check-avail-extras.py

    - name: Testing Warnings
      # the stacklevel can only be set on >=3.7
      if: ${{ matrix.python-version != '3.7' }}
      working-directory: tests/tests_pytorch
      # needs to run outside of `pytest`
      run: python utilities/test_warnings.py

    - name: Testing PyTorch
      working-directory: tests/tests_pytorch
      # NOTE: do not include coverage report here, see: https://github.com/nedbat/coveragepy/issues/1003
      run: coverage run --source pytorch_lightning -m pytest -v --durations=50 --junitxml=results-${{ runner.os }}-py${{ matrix.python-version }}-${{ matrix.requires }}-${{ matrix.release }}.xml

    - name: Upload pytest results
      if: failure()
      uses: actions/upload-artifact@v3
      with:
        name: unittest-results-${{ runner.os }}-py${{ matrix.python-version }}-${{ matrix.requires }}-${{ matrix.release }}
        path: tests/tests_pytorch/results-${{ runner.os }}-py${{ matrix.python-version }}-${{ matrix.requires }}-${{ matrix.release }}.xml

    - name: Prepare Examples
      run: |
        # adjust versions according installed Torch version
        python ./requirements/pytorch/adjust-versions.py requirements/pytorch/examples.txt
        pip install -r requirements/pytorch/examples.txt --find-links https://download.pytorch.org/whl/cpu/torch_stable.html --upgrade

    - name: Run Examples
      working-directory: ./examples
      run: python -m pytest test_pl_examples.py -v --durations=10

    - name: Statistics
      if: success()
      working-directory: tests/tests_pytorch
      run: |
        coverage report
        coverage xml

    - name: Upload coverage to Codecov
      uses: codecov/codecov-action@v3
      if: always()
      # see: https://github.com/actions/toolkit/issues/399
      continue-on-error: true
      with:
        token: ${{ secrets.CODECOV_TOKEN }}
        file: tests/tests_pytorch/coverage.xml
        flags: cpu,pytest,python${{ matrix.python-version }}
        name: CPU-coverage
        fail_ci_if_error: false<|MERGE_RESOLUTION|>--- conflicted
+++ resolved
@@ -39,27 +39,7 @@
 
     - name: Get changed files
       id: changed-files
-<<<<<<< HEAD
-      uses: tj-actions/changed-files@v29.0.3
-
-    - name: Decide if the test should be skipped
-      id: skip
-      shell: bash -l {0}
-      run: |
-        FILTER='src/pytorch_lightning|requirements/pytorch|tests/tests_pytorch|examples/pl_*|.github/workflows/ci-pytorch-test-full.yml'
-        echo "${{ steps.changed-files.outputs.all_changed_files }}" | tr " " "\n" > changed_files.txt
-        MATCHES=$(cat changed_files.txt | grep -E $FILTER)
-        echo $MATCHES
-        if [ -z "$MATCHES" ]; then
-            echo "Skip"
-            echo "::set-output name=continue::0"
-        else
-            echo "Continue"
-            echo "::set-output name=continue::1"
-        fi
-=======
       uses: tj-actions/changed-files@v29.0.4
->>>>>>> e5998e6b
 
     - name: Set up Python ${{ matrix.python-version }}
       uses: actions/setup-python@v4
@@ -118,12 +98,7 @@
         pip list
       shell: bash
 
-<<<<<<< HEAD
     - name: DocTests PL
-      if: ${{ (steps.skip.outputs.continue == '1') }}
-=======
-    - name: DocTests
->>>>>>> e5998e6b
       working-directory: ./src
       run: pytest pytorch_lightning --cov=pytorch_lightning
 
