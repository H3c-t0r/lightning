--- conflicted
+++ resolved
@@ -29,28 +29,22 @@
     strategy:
       fail-fast: false
       matrix:
-<<<<<<< HEAD
         include:
           # Include all Python and PyTorch versions that PL supports.
           - {python_version: "3.7", pytorch_version: "1.9", cuda_version: "11.1"}
           - {python_version: "3.7", pytorch_version: "1.10", cuda_version: "11.3.1"}
           - {python_version: "3.7", pytorch_version: "1.11", cuda_version: "11.3.1"}
-          # - {python_version: "3.7", pytorch_version: "1.12", cuda_version: "11.6.0"}
+          - {python_version: "3.7", pytorch_version: "1.12", cuda_version: "11.6.0"}
           - {python_version: "3.8", pytorch_version: "1.9", cuda_version: "11.1"}
           - {python_version: "3.8", pytorch_version: "1.10", cuda_version: "11.3.1"}
           - {python_version: "3.8", pytorch_version: "1.11", cuda_version: "11.3.1"}
-          # - {python_version: "3.8", pytorch_version: "1.12", cuda_version: "11.6.0"}
+          - {python_version: "3.8", pytorch_version: "1.12", cuda_version: "11.6.0"}
           - {python_version: "3.9", pytorch_version: "1.9", cuda_version: "11.1"}
           - {python_version: "3.9", pytorch_version: "1.10", cuda_version: "11.3.1"}
           - {python_version: "3.9", pytorch_version: "1.11", cuda_version: "11.3.1"}
-          # - {python_version: "3.9", pytorch_version: "1.12", cuda_version: "11.6.0"}
+          - {python_version: "3.9", pytorch_version: "1.12", cuda_version: "11.6.0"}
           # - {python_version: "3.10", pytorch_version: "1.11", cuda_version: "11.3.1"}
           # - {python_version: "3.10", pytorch_version: "1.12", cuda_version: "11.6.0"}
-=======
-        # the config used in '.azure-pipelines/gpu-tests.yml' since the Dockerfile uses the cuda image
-        python_version: ["3.9"]
-        pytorch_version: ["1.12"]
->>>>>>> 91bdacf8
     steps:
       - uses: actions/checkout@v3
       - uses: docker/setup-buildx-action@v2
@@ -105,31 +99,22 @@
       fail-fast: false
       matrix:
         include:
-<<<<<<< HEAD
           # These are the base images for PL release docker image distributions,
           # so include all Python and PyTorch versions that PL supports.
           - {python_version: "3.7", pytorch_version: "1.9", cuda_version: "11.1"}
           - {python_version: "3.7", pytorch_version: "1.10", cuda_version: "11.3.1"}
           - {python_version: "3.7", pytorch_version: "1.11", cuda_version: "11.3.1"}
-          # - {python_version: "3.7", pytorch_version: "1.12", cuda_version: "11.6.0"}
+          - {python_version: "3.7", pytorch_version: "1.12", cuda_version: "11.6.0"}
           - {python_version: "3.8", pytorch_version: "1.9", cuda_version: "11.1"}
           - {python_version: "3.8", pytorch_version: "1.10", cuda_version: "11.3.1"}
           - {python_version: "3.8", pytorch_version: "1.11", cuda_version: "11.3.1"}
-          # - {python_version: "3.8", pytorch_version: "1.12", cuda_version: "11.6.0"}
+          - {python_version: "3.8", pytorch_version: "1.12", cuda_version: "11.6.0"}
           - {python_version: "3.9", pytorch_version: "1.9", cuda_version: "11.1"}
           - {python_version: "3.9", pytorch_version: "1.10", cuda_version: "11.3.1"}
           - {python_version: "3.9", pytorch_version: "1.11", cuda_version: "11.3.1"}
-          # - {python_version: "3.9", pytorch_version: "1.12", cuda_version: "11.6.0"}
+          - {python_version: "3.9", pytorch_version: "1.12", cuda_version: "11.6.0"}
           # - {python_version: "3.10", pytorch_version: "1.11", cuda_version: "11.3.1"}
           # - {python_version: "3.10", pytorch_version: "1.12", cuda_version: "11.6.0"}
-=======
-          # the config used in '.azure-pipelines/gpu-tests.yml'
-          - {python_version: "3.9", pytorch_version: "1.12", cuda_version: "11.3.1", ubuntu_version: "20.04"}
-          # latest (used in Tutorials)
-          - {python_version: "3.8", pytorch_version: "1.9", cuda_version: "11.1", ubuntu_version: "20.04"}
-          - {python_version: "3.9", pytorch_version: "1.10", cuda_version: "11.1", ubuntu_version: "20.04"}
-          - {python_version: "3.9", pytorch_version: "1.11", cuda_version: "11.3.1", ubuntu_version: "20.04"}
->>>>>>> 91bdacf8
     steps:
       - uses: actions/checkout@v3
       - uses: docker/setup-buildx-action@v2
