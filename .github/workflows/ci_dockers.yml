name: CI build Docker
# https://www.docker.com/blog/first-docker-github-action-is-here
# https://github.com/docker/build-push-action
# see: https://help.github.com/en/actions/reference/events-that-trigger-workflows
on:  # Trigger the workflow on push or pull request, but only for the master branch
  push:
    branches: [master, "release/*"]  # include release branches like release/1.0.x
  pull_request:
    branches: [master, "release/*"]

jobs:
  build-PL:
    runs-on: ubuntu-20.04
    strategy:
      fail-fast: false
      matrix:
        python_version: [3.6]
        pytorch_version: [1.3, 1.8]
    steps:
      - name: Checkout
        uses: actions/checkout@v2

      # https://github.com/docker/setup-buildx-action
      # Set up Docker Buildx - to use cache-from and cache-to argument of buildx command
      - uses: docker/setup-buildx-action@v1
      - name: Build PL Docker
        # publish master/release
        uses: docker/build-push-action@v2
        with:
          build-args: |
            PYTHON_VERSION=${{ matrix.python_version }}
            PYTORCH_VERSION=${{ matrix.pytorch_version }}
          file: dockers/release/Dockerfile
          push: false
        timeout-minutes: 50

  build-XLA:
    runs-on: ubuntu-20.04
    strategy:
      fail-fast: false
      matrix:
        python_version: [3.7]
        xla_version: [1.6, "nightly"]
    steps:
      - name: Checkout
        uses: actions/checkout@v2

      # https://github.com/docker/setup-buildx-action
      # Set up Docker Buildx - to use cache-from and cache-to argument of buildx command
      - uses: docker/setup-buildx-action@v1
      - name: Build XLA Docker
        # publish master/release
        uses: docker/build-push-action@v2
        with:
          build-args: |
            PYTHON_VERSION=${{ matrix.python_version }}
            XLA_VERSION=${{ matrix.xla_version }}
          cache-from: pytorchlightning/pytorch_lightning:base-xla-py${{ matrix.python_version }}-torch${{ matrix.xla_version }}
          file: dockers/base-xla/Dockerfile
          push: false
        timeout-minutes: 50

  build-cuda:
    runs-on: ubuntu-20.04
    strategy:
      fail-fast: false
      matrix:
        include:
<<<<<<< HEAD
          - python_version: 3.7
            pytorch_version: 1.8
            pytorch_channel: pytorch-nightly
=======
>>>>>>> 4f3160ba
          - python_version: 3.8
            pytorch_version: 1.7
          - python_version: 3.7
            pytorch_version: 1.6
          - python_version: 3.6
            pytorch_version: 1.3
    steps:
      - name: Checkout
        uses: actions/checkout@v2

      # for PT 1.3 and 1.4 we need to use CUDA 10.1
      - run: |
          cuda=$(python -c "print(10.2 if float(${{matrix.pytorch_version}}) > 1.4 else 10.1)" 2>&1)
          echo "::set-output name=CUDA::$cuda"
        id: extend

      # https://github.com/docker/setup-buildx-action
      # Set up Docker Buildx - to use cache-from and cache-to argument of buildx command
      - uses: docker/setup-buildx-action@v1
      - name: Build CUDA Docker
        # publish master/release
        uses: docker/build-push-action@v2
        with:
          build-args: |
            PYTHON_VERSION=${{ matrix.python_version }}
            PYTORCH_VERSION=${{ matrix.pytorch_version }}
            CUDA_VERSION=${{ steps.extend.outputs.CUDA }}
          cache-from: pytorchlightning/pytorch_lightning:base-cuda-py${{ matrix.python_version }}-torch${{ matrix.pytorch_version }}
          file: dockers/base-cuda/Dockerfile
          push: false
        timeout-minutes: 50

  build-conda:
    runs-on: ubuntu-20.04
    strategy:
      fail-fast: false
      matrix:
        include:
          - python_version: 3.8
            pytorch_version: 1.6
          - python_version: 3.6
            pytorch_version: 1.4
          - python_version: 3.7
            pytorch_version: 1.7
          # TODO
          # - python_version: 3.7
          #   pytorch_version: 1.8
    steps:
      - name: Checkout
        uses: actions/checkout@v2

      # for PT 1.3 and 1.4 we need to use CUDA 10.1
      - run: |
          cuda=$(python -c "print(10.2 if float(${{matrix.pytorch_version}}) > 1.4 else 10.1)" 2>&1)
          echo "::set-output name=CUDA::$cuda"
          channel=$(python -c "print('pytorch-nightly' if float(${{matrix.pytorch_version}}) > 1.7 else 'pytorch')" 2>&1)
          echo "::set-output name=CHANNEL::$channel"
        id: extend

      # https://github.com/docker/setup-buildx-action
      # Set up Docker Buildx - to use cache-from and cache-to argument of buildx command
      - uses: docker/setup-buildx-action@v1
      - name: Build CUDA Docker
        # publish master/release
        uses: docker/build-push-action@v2
        with:
          build-args: |
            PYTHON_VERSION=${{ matrix.python_version }}
            PYTORCH_VERSION=${{ matrix.pytorch_version }}
            PYTORCH_CHANNEL=${{ steps.extend.outputs.CHANNEL }}
            CUDA_VERSION=${{ steps.extend.outputs.CUDA }}
          cache-from: pytorchlightning/pytorch_lightning:base-conda-py${{ matrix.python_version }}-torch${{ matrix.pytorch_version }}
          file: dockers/base-conda/Dockerfile
          push: false
        timeout-minutes: 50<|MERGE_RESOLUTION|>--- conflicted
+++ resolved
@@ -66,12 +66,10 @@
       fail-fast: false
       matrix:
         include:
-<<<<<<< HEAD
-          - python_version: 3.7
-            pytorch_version: 1.8
-            pytorch_channel: pytorch-nightly
-=======
->>>>>>> 4f3160ba
+          # TODO
+          # - python_version: 3.7
+          #   pytorch_version: 1.8
+          #   pytorch_channel: pytorch-nightly
           - python_version: 3.8
             pytorch_version: 1.7
           - python_version: 3.7
