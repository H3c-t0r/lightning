name: Test PyTorch

# see: https://help.github.com/en/actions/reference/events-that-trigger-workflows
on:
  push:
    branches: [master, "release/*"]
  pull_request:
    branches: [master, "release/*"]
    types: [opened, reopened, ready_for_review, synchronize]  # add `ready_for_review` since draft is skipped
    paths:
      - "requirements/pytorch/**"
      - "src/pytorch_lightning/**"
      - "tests/tests_pytorch/**"
      - "tests/legacy/back-compatible-versions.txt"
      - "setup.cfg"  # includes pytest config
      - ".github/workflows/ci-pytorch-tests.yml"
      - "requirements/lite/**"
      - "src/lightning_lite/**"
      - ".actions/**"

concurrency:
  group: ${{ github.workflow }}-${{ github.ref }}-${{ github.head_ref }}
  cancel-in-progress: ${{ ! (github.ref == 'refs/heads/master' || startsWith(github.ref, 'refs/heads/release/')) }}

env:
  PACKAGE_NAME: pytorch
  FREEZE_REQUIREMENTS: 1

defaults:
  run:
    shell: bash

jobs:
  pl-cpu:
    runs-on: ${{ matrix.os }}
    if: github.event.pull_request.draft == false
    strategy:
      fail-fast: false
      matrix:
        include:
          # assign python and pytorch version combinations to operating systems (arbitrarily)
          # note: there's no distribution of Torch==1.9 for Python>=3.9 or torch==1.10 for Python>=3.10
          - {cat: "quick", os: "macOS-11", pkg-name: "pytorch", python-version: "3.9", pytorch-version: "1.11"}
          - {cat: "quick", os: "macOS-11", pkg-name: "pytorch", python-version: "3.8", pytorch-version: "1.10"}
          - {cat: "quick", os: "ubuntu-20.04", pkg-name: "pytorch", python-version: "3.8", pytorch-version: "1.10"}
          - {cat: "quick", os: "ubuntu-20.04", pkg-name: "pytorch", python-version: "3.9", pytorch-version: "1.11"}
          - {cat: "quick", os: "ubuntu-20.04", pkg-name: "pytorch", python-version: "3.10", pytorch-version: "1.11"}
          - {cat: "quick", os: "windows-2022", pkg-name: "pytorch", python-version: "3.8", pytorch-version: "1.10"}
          - {cat: "quick", os: "windows-2022", pkg-name: "pytorch", python-version: "3.9", pytorch-version: "1.11"}
          - {cat: "quick", os: "windows-2022", pkg-name: "pytorch", python-version: "3.10", pytorch-version: "1.11"}
          # only run PyTorch latest with Python latest
          - {cat: "quick", os: "macOS-11", pkg-name: "pytorch", python-version: "3.10", pytorch-version: "1.12"}
          - {cat: "quick", os: "macOS-11", pkg-name: "lightning", python-version: "3.10", pytorch-version: "1.12"}
          - {cat: "quick", os: "ubuntu-20.04", pkg-name: "pytorch", python-version: "3.10", pytorch-version: "1.12"}
          - {cat: "quick", os: "ubuntu-20.04", pkg-name: "lightning", python-version: "3.10", pytorch-version: "1.12"}
          - {cat: "quick", os: "windows-2022", pkg-name: "pytorch", python-version: "3.10", pytorch-version: "1.12"}
          - {cat: "quick", os: "windows-2022", pkg-name: "lightning", python-version: "3.10", pytorch-version: "1.12"}
          # "oldest" versions tests, only on minimum Python
          - {cat: "quick", os: "macOS-11", pkg-name: "pytorch", python-version: "3.7", pytorch-version: "1.9", requires: "oldest"}
          - {cat: "quick", os: "macOS-11", pkg-name: "lightning", python-version: "3.7", pytorch-version: "1.9", requires: "oldest"}
          - {cat: "quick", os: "ubuntu-20.04", pkg-name: "pytorch", python-version: "3.7", pytorch-version: "1.9", requires: "oldest"}
          - {cat: "quick", os: "ubuntu-20.04", pkg-name: "lightning", python-version: "3.7", pytorch-version: "1.9", requires: "oldest"}
          - {cat: "quick", os: "windows-2022", pkg-name: "pytorch", python-version: "3.7", pytorch-version: "1.9", requires: "oldest"}
          - {cat: "quick", os: "windows-2022", pkg-name: "lightning", python-version: "3.7", pytorch-version: "1.9", requires: "oldest"}
          # release-candidate tests, mixed Python versions
          - {cat: "quick", os: "macOS-11", pkg-name: "pytorch", python-version: "3.10", pytorch-version: "1.13", release: "pre"}
          - {cat: "quick", os: "ubuntu-20.04", pkg-name: "pytorch", python-version: "3.9", pytorch-version: "1.13", release: "pre"}
          - {cat: "quick", os: "windows-2022", pkg-name: "pytorch", python-version: "3.8", pytorch-version: "1.13", release: "pre"}
          # run test under SLOW label
          - {cat: "long", os: "macOS-11", pkg-name: "pytorch", python-version: "3.7", pytorch-version: "1.11"}
          - {cat: "long", os: "ubuntu-20.04", pkg-name: "pytorch", python-version: "3.7", pytorch-version: "1.11"}
          - {cat: "long", os: "windows-2022", pkg-name: "pytorch", python-version: "3.7", pytorch-version: "1.11"}

    timeout-minutes: 60

    steps:
    - uses: actions/checkout@v3

    - name: Set up Python ${{ matrix.python-version }}
      uses: actions/setup-python@v4
      with:
        python-version: ${{ matrix.python-version }}

    - name: basic setup
      run: |
        pip --version
        pip install -q -r .actions/requirements.txt

    - name: Setup macOS
      if: runner.os == 'macOS'
      run: |
        brew install openmpi libuv  # Horovod on macOS requires OpenMPI, Gloo not currently supported

    - name: Setup Windows
      if: runner.os == 'windows'
      run: |
        python .actions/assistant.py requirements_prune_pkgs "--packages=[horovod]"

    - name: Set min. dependencies
      if: ${{ matrix.requires == 'oldest' }}
      run: |
        python .actions/assistant.py replace_oldest_ver

    - name: Pull legacy checkpoints
      run: bash .actions/pull_legacy_checkpoints.sh

    - name: Adjust PyTorch versions in requirements files
      if: ${{ matrix.requires != 'oldest' }}
      run: |
        python ./requirements/pytorch/adjust-versions.py requirements/lite/base.txt ${{ matrix.pytorch-version }}
        python ./requirements/pytorch/adjust-versions.py requirements/pytorch/base.txt ${{ matrix.pytorch-version }}
        python ./requirements/pytorch/adjust-versions.py requirements/pytorch/examples.txt ${{ matrix.pytorch-version }}
        cat requirements/pytorch/base.txt

    - name: Get pip cache dir
      id: pip-cache
      run: echo "::set-output name=dir::$(pip cache dir)"

    - name: pip cache
      uses: actions/cache@v3
      with:
        path: ${{ steps.pip-cache.outputs.dir }}
        key: ${{ runner.os }}-pip-py${{ matrix.python-version }}-${{ matrix.pkg-name }}-${{ matrix.release }}-${{ matrix.requires }}-${{ hashFiles('requirements/pytorch/*.txt') }}
        restore-keys: |
          ${{ runner.os }}-pip-py${{ matrix.python-version }}-${{ matrix.pkg-name }}-${{ matrix.release }}-${{ matrix.requires }}-

    - name: Switch PyTorch URL
      run: python -c "print('TORCH_URL=https://download.pytorch.org/whl/' + str('test/cpu/torch_test.html' if '${{matrix.release}}' == 'pre' else 'cpu/torch_stable.html'))" >> $GITHUB_ENV

    - name: Install lite for PL
      # Lite shall have pin version, so to keep development aligned we need to install lite from source not from pypi
      # also installing from source not from on-the-fly created package tp prevent accidental interaction with cache
      if: ${{ matrix.pkg-name != 'lightning' }}
      env:
        PACKAGE_NAME: "lite"
      run: |
        pip install -e . --upgrade --find-links ${TORCH_URL}
        git checkout -- setup.py MANIFEST.in

    - name: Install package & dependencies
      env:
        PACKAGE_NAME: ${{ matrix.pkg-name }}
      run: |
        pip install -e . "pytest-timeout" -r requirements/pytorch/devel.txt --upgrade --find-links ${TORCH_URL}
        pip list

    - name: Reinstall Horovod if necessary
      if: runner.os != 'windows'
      env:
        HOROVOD_BUILD_ARCH_FLAGS: "-mfma"
        HOROVOD_WITHOUT_MXNET: 1
        HOROVOD_WITHOUT_TENSORFLOW: 1
      run: |
        HOROVOD_BUILT=$(python -c "import horovod.torch; horovod.torch.nccl_built(); print('SUCCESS')" || true)
        if [[ $HOROVOD_BUILT != "SUCCESS" ]]; then
          pip uninstall -y horovod
          grep "horovod" requirements/pytorch/strategies.txt > requirements/pytorch/horovod.txt
          pip install --no-cache-dir -r requirements/pytorch/horovod.txt
        fi
        horovodrun --check-build
        python -c "import horovod.torch"
        pip list

    - name: Cache datasets
      uses: actions/cache@v3
      with:
        path: Datasets
        key: pl-dataset

    - name: Sanity check
      run: |
        python -c "from torch import __version__ as ver; assert ver.startswith('${{ matrix.pytorch-version }}'), ver"
        python requirements/pytorch/check-avail-extras.py

    - name: Adjust tests
      if: ${{ matrix.pkg-name == 'lightning' }}
      run: python .actions/assistant.py copy_replace_imports --source_dir="./tests" --source_import="pytorch_lightning,lightning_lite" --target_import="lightning.pytorch,lightning.lite"

    - name: Testing Warnings
      # the stacklevel can only be set on >=3.7
      if: matrix.python-version != '3.7'
      working-directory: tests/tests_pytorch
      # needs to run outside of `pytest`
      run: python utilities/test_warnings.py

    - name: Switch coverage scope
      run: python -c "print('COVERAGE_SCOPE=' + str('lightning' if '${{matrix.pkg-name}}' == 'lightning' else 'pytorch_lightning'))" >> $GITHUB_ENV

    - name: Testing PyTorch
      working-directory: tests/tests_pytorch
      env:
        PL_RUN_SLOW_TESTS: $(python -c "print(int(${{ matrix.slow }} == 'long'))")
      # NOTE: do not include coverage report here, see: https://github.com/nedbat/coveragepy/issues/1003
      run: coverage run --source ${COVERAGE_SCOPE} -m pytest -v --timeout=120 --durations=50 --junitxml=results-${{ runner.os }}-py${{ matrix.python-version }}-${{ matrix.requires }}-${{ matrix.release }}.xml

    - name: Upload pytest results
      if: failure()
      uses: actions/upload-artifact@v3
      with:
        name: unittest-results-${{ runner.os }}-py${{ matrix.python-version }}-${{ matrix.requires }}-${{ matrix.release }}
        path: tests/tests_pytorch/results-${{ runner.os }}-py${{ matrix.python-version }}-${{ matrix.requires }}-${{ matrix.release }}.xml

<<<<<<< HEAD
=======
    - name: Adjust examples
      if: ${{ matrix.pkg-name == 'lightning' }}
      run: python .actions/assistant.py copy_replace_imports --source_dir="./examples" --source_import="pytorch_lightning,lightning_lite" --target_import="lightning.pytorch,lightning.lite"

    - name: Run Examples
      working-directory: ./examples
      run: python -m pytest test_pl_examples.py -v --durations=10

>>>>>>> 1b56daf4
    - name: Statistics
      if: success()
      working-directory: tests/tests_pytorch
      run: |
        coverage report
        coverage xml

    - name: Upload coverage to Codecov
      uses: codecov/codecov-action@v3
      # see: https://github.com/actions/toolkit/issues/399
      continue-on-error: true
      with:
        token: ${{ secrets.CODECOV_TOKEN }}
        file: tests/tests_pytorch/coverage.xml
        flags: ${COVERAGE_SCOPE},cpu,pytest-full,python${{ matrix.python-version }},pytorch${{ matrix.pytorch-version }}
        name: CPU-coverage
        fail_ci_if_error: false

    - name: Run Examples
      if: ${{ matrix.cat == 'quick' }}
      working-directory: ./examples
      run: python -m pytest test_pl_examples.py -v --durations=10<|MERGE_RESOLUTION|>--- conflicted
+++ resolved
@@ -200,17 +200,6 @@
         name: unittest-results-${{ runner.os }}-py${{ matrix.python-version }}-${{ matrix.requires }}-${{ matrix.release }}
         path: tests/tests_pytorch/results-${{ runner.os }}-py${{ matrix.python-version }}-${{ matrix.requires }}-${{ matrix.release }}.xml
 
-<<<<<<< HEAD
-=======
-    - name: Adjust examples
-      if: ${{ matrix.pkg-name == 'lightning' }}
-      run: python .actions/assistant.py copy_replace_imports --source_dir="./examples" --source_import="pytorch_lightning,lightning_lite" --target_import="lightning.pytorch,lightning.lite"
-
-    - name: Run Examples
-      working-directory: ./examples
-      run: python -m pytest test_pl_examples.py -v --durations=10
-
->>>>>>> 1b56daf4
     - name: Statistics
       if: success()
       working-directory: tests/tests_pytorch
@@ -229,6 +218,10 @@
         name: CPU-coverage
         fail_ci_if_error: false
 
+    - name: Adjust examples
+      if: ${{ matrix.pkg-name == 'lightning' }}
+      run: python .actions/assistant.py copy_replace_imports --source_dir="./examples" --source_import="pytorch_lightning,lightning_lite" --target_import="lightning.pytorch,lightning.lite"
+
     - name: Run Examples
       if: ${{ matrix.cat == 'quick' }}
       working-directory: ./examples
