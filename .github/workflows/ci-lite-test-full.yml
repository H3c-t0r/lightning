--- conflicted
+++ resolved
@@ -102,11 +102,7 @@
         restore-keys: |
           ${{ runner.os }}-pip-py${{ matrix.python-version }}-${{ matrix.pkg-name }}-${{ matrix.release }}-${{ matrix.requires }}-
 
-<<<<<<< HEAD
     - name: Install package & dependencies
-=======
-    - name: Install dependencies
->>>>>>> 63eb2df9
       run: |
         pip install -r requirements/lite/devel.txt --upgrade --find-links ${TORCH_URL}
         pip list
@@ -124,10 +120,6 @@
 
     - name: switch coverage scope
       run: python -c "print('COVERAGE_SCOPE=' + str('lightning' if '${{matrix.pkg-name}}' == 'LAI' else 'lightning_lite'))" >> $GITHUB_ENV
-<<<<<<< HEAD
-      shell: bash
-=======
->>>>>>> 63eb2df9
 
     - name: Testing Lite
       working-directory: tests/tests_lite
