name: Test

# see: https://help.github.com/en/actions/reference/events-that-trigger-workflows
on:  # Trigger the workflow on push or pull request, but only for the master branch
  push:
    branches: [master, "release/*"]
  pull_request:
    branches: [master, "release/*"]

jobs:
  conda:
    runs-on: ubuntu-20.04
    container: pytorchlightning/pytorch_lightning:base-conda-py${{ matrix.python-version }}-torch${{ matrix.pytorch-version }}
    strategy:
      fail-fast: false
      matrix:
        python-version: ["3.8"]  # previous to last Python version as that one is already used in test-full
        pytorch-version: ["1.7", "1.8", "1.9", "1.10"]  # nightly: add when there's a release candidate

<<<<<<< HEAD
    # FIXME: undo this before merge
    timeout-minutes: 75
=======
    timeout-minutes: 30
>>>>>>> 28ce9105
    steps:
    - uses: actions/checkout@v2

    - name: Update dependencies
      run: |
        conda info
        conda list
        # adjust versions according installed Torch version
        python ./requirements/adjust_versions.py requirements/extra.txt
        python ./requirements/adjust_versions.py requirements/examples.txt
        pip install --requirement requirements/devel.txt --find-links https://download.pytorch.org/whl/nightly/torch_nightly.html
<<<<<<< HEAD
=======
        # set a per-test timeout of 2.5 minutes to fail sooner. this aids with hanging tests
        pip install pytest-timeout
>>>>>>> 28ce9105
        pip list

    - name: Pull checkpoints from S3
      working-directory: ./legacy
      run: |
        # enter legacy and update checkpoints from S3
        curl https://pl-public-data.s3.amazonaws.com/legacy/checkpoints.zip --output checkpoints.zip
        unzip -o checkpoints.zip
        ls -l checkpoints/

    - name: Tests
      run: |
<<<<<<< HEAD
        # NOTE: run coverage on tests does not propagate failure status for Win, https://github.com/nedbat/coveragepy/issues/1003
        coverage run --source pytorch_lightning -m pytest pytorch_lightning tests -v --durations=50 --junitxml=junit/test-results-${{ runner.os }}-torch${{ matrix.pytorch-version }}.xml
=======
        coverage run --source pytorch_lightning -m pytest --timeout 150 pytorch_lightning tests -v --durations=50 --junitxml=junit/test-results-${{ runner.os }}-torch${{ matrix.pytorch-version }}.xml
>>>>>>> 28ce9105
      shell: bash -l {0}

    - name: Upload pytest results
      uses: actions/upload-artifact@v2
      with:
        name: pytest-results-${{ runner.os }}-${{ matrix.python-version }}-${{ matrix.requires }}
        path: junit/test-results-${{ runner.os }}-${{ matrix.python-version }}-${{ matrix.requires }}.xml
      if: failure()

    - name: Statistics
      if: success()
      run: |
        coverage report
        coverage xml

    - name: Upload coverage to Codecov
      uses: codecov/codecov-action@v1
      if: always()
      # see: https://github.com/actions/toolkit/issues/399
      continue-on-error: true
      with:
        token: ${{ secrets.CODECOV_TOKEN }}
        file: coverage.xml
        flags: cpu,pytest,torch${{ matrix.pytorch-version }}
        name: CPU-coverage
        fail_ci_if_error: false<|MERGE_RESOLUTION|>--- conflicted
+++ resolved
@@ -17,12 +17,7 @@
         python-version: ["3.8"]  # previous to last Python version as that one is already used in test-full
         pytorch-version: ["1.7", "1.8", "1.9", "1.10"]  # nightly: add when there's a release candidate
 
-<<<<<<< HEAD
-    # FIXME: undo this before merge
-    timeout-minutes: 75
-=======
     timeout-minutes: 30
->>>>>>> 28ce9105
     steps:
     - uses: actions/checkout@v2
 
@@ -34,11 +29,8 @@
         python ./requirements/adjust_versions.py requirements/extra.txt
         python ./requirements/adjust_versions.py requirements/examples.txt
         pip install --requirement requirements/devel.txt --find-links https://download.pytorch.org/whl/nightly/torch_nightly.html
-<<<<<<< HEAD
-=======
         # set a per-test timeout of 2.5 minutes to fail sooner. this aids with hanging tests
         pip install pytest-timeout
->>>>>>> 28ce9105
         pip list
 
     - name: Pull checkpoints from S3
@@ -51,12 +43,7 @@
 
     - name: Tests
       run: |
-<<<<<<< HEAD
-        # NOTE: run coverage on tests does not propagate failure status for Win, https://github.com/nedbat/coveragepy/issues/1003
-        coverage run --source pytorch_lightning -m pytest pytorch_lightning tests -v --durations=50 --junitxml=junit/test-results-${{ runner.os }}-torch${{ matrix.pytorch-version }}.xml
-=======
         coverage run --source pytorch_lightning -m pytest --timeout 150 pytorch_lightning tests -v --durations=50 --junitxml=junit/test-results-${{ runner.os }}-torch${{ matrix.pytorch-version }}.xml
->>>>>>> 28ce9105
       shell: bash -l {0}
 
     - name: Upload pytest results
