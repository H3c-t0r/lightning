--- conflicted
+++ resolved
@@ -27,124 +27,6 @@
     # Timeout: https://stackoverflow.com/a/59076067/4521646
     timeout-minutes: 35 # TODO: the macOS is taking too long, probably caching did not work...
     steps:
-<<<<<<< HEAD
-      - uses: actions/checkout@v2
-      - name: Set up Python ${{ matrix.python-version }}
-        uses: actions/setup-python@v2
-        with:
-          python-version: ${{ matrix.python-version }}
-
-      - name: Update Pip
-        run: |
-          pip install --quiet "pip>=20.1" --upgrade --user  # needed for get pip cacher folder
-
-      # Github Actions: Run step on specific OS: https://stackoverflow.com/a/57948488/4521646
-      - name: Setup macOS
-        if: runner.os == 'macOS'
-        run: |
-          brew install libomp  # https://github.com/pytorch/pytorch/issues/20030
-          brew install openmpi libuv  # Horovod on macOS requires OpenMPI, Gloo not currently supported
-
-      - name: Setup Windows
-        if: runner.os == 'windows'
-        run: |
-          # remove Horovod from requirements
-          python -c "fname = 'requirements/extra.txt' ; lines = [line for line in open(fname).readlines() if not line.startswith('horovod')] ; open(fname, 'w').writelines(lines)"
-
-      # versions <= 1.3 may have issues on mac with some BLAS ops due to missing mkl (https://github.com/pytorch/pytorch/issues/18996)
-      - name: Setup MacOS Minimal
-        if: runner.os == 'macOS' && matrix.requires == 'minimal'
-        run: |
-          python -c "fname = 'requirements/base.txt' ; req = open(fname).read().replace('torch>=1.3', 'torch>=1.4') ; open(fname, 'w').write(req)"
-
-      - name: Set min. dependencies
-        if: matrix.requires == 'minimal'
-        run: |
-          python -c "fname = 'requirements/base.txt' ; req = open(fname).read().replace('>=', '==') ; open(fname, 'w').write(req)"
-          python -c "fname = 'requirements/extra.txt' ; req = open(fname).read().replace('>=', '==') ; open(fname, 'w').write(req)"
-          python -c "fname = 'requirements/test.txt' ; req = open(fname).read().replace('>=', '==') ; open(fname, 'w').write(req)"
-          python -c "fname = 'requirements/examples.txt' ; req = open(fname).read().replace('>=', '==') ; open(fname, 'w').write(req)"
-
-      # Note: This uses an internal pip API and may not always work
-      # https://github.com/actions/cache/blob/master/examples.md#multiple-oss-in-a-workflow
-      - name: Get pip cache dir
-        id: pip-cache
-        run: |
-          echo "::set-output name=dir::$(pip cache dir)"
-
-      - name: pip cache
-        uses: actions/cache@v2
-        with:
-          path: ${{ steps.pip-cache.outputs.dir }}
-          key: ${{ runner.os }}-pip-py${{ matrix.python-version }}-${{ matrix.requires }}-${{ hashFiles('requirements/base.txt') }}-${{ hashFiles('requirements/extra.txt') }}
-          restore-keys: |
-            ${{ runner.os }}-pip-py${{ matrix.python-version }}-${{ matrix.requires }}-
-
-      - name: Install dependencies
-        env:
-          # MAKEFLAGS: "-j2"
-          HOROVOD_BUILD_ARCH_FLAGS: '-mfma'
-          HOROVOD_WITHOUT_MXNET: 1
-          HOROVOD_WITHOUT_TENSORFLOW: 1
-        run: |
-          # python -m pip install --upgrade --user pip
-          pip install --requirement requirements/base.txt --find-links https://download.pytorch.org/whl/cpu/torch_stable.html --quiet --upgrade
-          pip install --requirement ./requirements/devel.txt --quiet --upgrade
-          python --version
-          pip --version
-          pip list
-        shell: bash
-
-      - name: Reinstall Horovod if necessary
-        if: runner.os != 'windows'
-        env:
-          HOROVOD_BUILD_ARCH_FLAGS: '-mfma'
-        run: |
-          HOROVOD_BUILT=$(python -c "import horovod.torch; horovod.torch.nccl_built(); print('SUCCESS')" || true)
-          if [[ $HOROVOD_BUILT != "SUCCESS" ]]; then
-            pip uninstall -y horovod
-            echo $(grep "horovod" requirements/extra.txt) > requirements/horovod.txt
-            pip install --no-cache-dir -r requirements/horovod.txt
-          fi
-          horovodrun --check-build
-        shell: bash
-
-      - name: Cache datasets
-        uses: actions/cache@v2
-        with:
-          path: Datasets # This path is specific to Ubuntu
-          # Look to see if there is a cache hit for the corresponding requirements file
-          key: pl-dataset
-
-      - name: Tests
-        run: |
-          # NOTE: do not include coverage report here, see: https://github.com/nedbat/coveragepy/issues/1003
-          coverage run --source pytorch_lightning -m pytest pytorch_lightning tests pl_examples -v --durations=0 --junitxml=junit/test-results-${{ runner.os }}-${{ matrix.python-version }}-${{ matrix.requires }}.xml
-
-      - name: Upload pytest test results
-        uses: actions/upload-artifact@master
-        with:
-          name: pytest-results-${{ runner.os }}-${{ matrix.python-version }}-${{ matrix.requires }}
-          path: junit/test-results-${{ runner.os }}-${{ matrix.python-version }}-${{ matrix.requires }}.xml
-        # Use always() to always run this step to publish test results when there are test failures
-        if: always()
-
-      - name: Statistics
-        if: success()
-        run: |
-          coverage report
-          coverage xml
-
-      - name: Upload coverage to Codecov
-        uses: codecov/codecov-action@v1
-        if: always()
-        with:
-          token: ${{ secrets.CODECOV_TOKEN }}
-          file: coverage.xml
-          flags: cpu,pytest
-          name: CPU-coverage
-          fail_ci_if_error: false
-=======
     - uses: actions/checkout@v2
     - name: Set up Python ${{ matrix.python-version }}
       uses: actions/setup-python@v2
@@ -262,5 +144,4 @@
         file: coverage.xml
         flags: cpu,pytest
         name: CPU-coverage
-        fail_ci_if_error: false
->>>>>>> 35f00df1
+        fail_ci_if_error: false