custom_service_name: "Lightning CI required checker"
subprojects:

  # SECTION: pytorch_lightning

  - id: "pytorch_lightning: Tests workflow"
    paths:
      - ".actions/*"
      - ".github/workflows/ci-tests-pytorch.yml"
      - "requirements/fabric/**"
      - "src/lightning/fabric/**"
      - "src/lightning_fabric/*"
      - "requirements/pytorch/**"
      - "src/lightning/pytorch/**"
      - "src/pytorch_lightning/*"
      - "tests/tests_pytorch/**"
      - "tests/legacy/**"
      - "pyproject.toml"  # includes pytest config
      - "!requirements/*/docs.txt"
      - "!*.md"
      - "!**/*.md"
    checks:
      - "pl-cpu (macOS-11, lightning, 3.8, 1.11)"
      - "pl-cpu (macOS-11, lightning, 3.9, 1.12)"
      - "pl-cpu (macOS-11, lightning, 3.10, 1.13)"
      - "pl-cpu (macOS-11, lightning, 3.10, 2.0)"
      - "pl-cpu (macOS-11, lightning, 3.8, 1.11, oldest)"
      - "pl-cpu (ubuntu-20.04, lightning, 3.8, 1.11)"
      - "pl-cpu (ubuntu-20.04, lightning, 3.9, 1.12)"
      - "pl-cpu (ubuntu-20.04, lightning, 3.10, 1.13)"
      - "pl-cpu (ubuntu-20.04, lightning, 3.10, 2.0)"
      - "pl-cpu (ubuntu-20.04, lightning, 3.8, 1.11, oldest)"
      - "pl-cpu (windows-2022, lightning, 3.8, 1.11)"
      - "pl-cpu (windows-2022, lightning, 3.9, 1.12)"
      - "pl-cpu (windows-2022, lightning, 3.10, 1.13)"
      - "pl-cpu (windows-2022, lightning, 3.10, 2.0)"
      - "pl-cpu (windows-2022, lightning, 3.8, 1.11, oldest)"
      - "pl-cpu (macOS-11, pytorch, 3.8, 1.13)"
      - "pl-cpu (ubuntu-20.04, pytorch, 3.8, 1.13)"
      - "pl-cpu (windows-2022, pytorch, 3.8, 1.13)"

  - id: "pytorch_lightning: Azure GPU"
    paths:
      - ".actions/*"
      - ".azure/gpu-tests-pytorch.yml"
      # only the azure GPU workflow runs the examples
      # all examples don't need to be added because they aren't used in CI, but these are
      - "examples/run_pl_examples.sh"
      - "examples/pytorch/basics/backbone_image_classifier.py"
      - "examples/pytorch/basics/autoencoder.py"
      - "requirements/pytorch/**"
      - "src/lightning/__about__.py"
      - "src/lightning/__init__.py"
      - "src/lightning/__main__.py"
      - "src/lightning/__setup__.py"
      - "src/lightning/__version__.py"
      - "src/lightning/pytorch/**"
      - "src/pytorch_lightning/*"
      - "tests/tests_pytorch/**"
      - "pyproject.toml"  # includes pytest config
      - "requirements/fabric/**"
      - "src/lightning/fabric/**"
      - "src/lightning_fabric/*"
      - "!requirements/docs.txt"
      - "!requirements/*/docs.txt"
      - "!*.md"
      - "!**/*.md"
    checks:
      - "pytorch-lightning (GPUs) (testing Lightning | latest)"
      - "pytorch-lightning (GPUs) (testing PyTorch | latest)"

  - id: "pytorch_lightning: Benchmarks"
    paths:
      - ".azure/gpu-benchmarks.yml"
      - "requirements/fabric/**"
      - "requirements/pytorch/**"
      - "src/lightning/fabric/**"
      - "src/lightning/pytorch/**"
      - "tests/parity_fabric/**"
      - "tests/parity_pytorch/**"
      - "!requirements/fabric/docs.txt"
      - "!requirements/pytorch/docs.txt"
      - "!*.md"
      - "!**/*.md"
    checks:
      - "lightning.Benchmarks"

  - id: "pytorch-lightning: TPU workflow"
    paths:
      # tpu CI availability is very limited, so we only require tpu tests
      # to pass when their configurations are modified
      - ".github/workflows/tpu-tests.yml"
      - "tests/tests_pytorch/run_tpu_tests.sh"
    checks:
      - "test-on-tpus (pytorch, xrt)"
      - "test-on-tpus (pytorch, pjrt)"

  - id: "fabric: Docs"
    paths:
      - "src/lightning/fabric/**"
      - "src/lightning_fabric/*"
      - "docs/source-fabric/**"
      - ".github/workflows/docs-build.yml"
      - "requirements/docs.txt"
      - "requirements/fabric/**"
      - "setup.py"
      - "pyproject.toml"  # includes metadata used in the package creation
      - "!*.md"
      - "!**/*.md"
    checks:
      - "docs-checks (fabric, doctest)"
      - "make-html (fabric)"

  - id: "pytorch_lightning: Docs"
    paths:
      - "src/lightning/pytorch/**"
      - "src/pytorch_lightning/*"
      - "docs/source-pytorch/**"
      - ".actions/*"
      - ".github/workflows/docs-build.yml"
      - "requirements/docs.txt"
      - "requirements/pytorch/**"
      - "setup.py"
      - "pyproject.toml"  # includes metadata used in the package creation
      - "!*.md"
      - "!**/*.md"
    checks:
      - "docs-checks (pytorch, doctest)"
      - "make-html (pytorch)"

  - id: "pytorch_lightning: Docker"
    paths:
      - ".actions/*"
      - ".github/workflows/ci-dockers.yml"
      - "dockers/**"
      - "requirements/pytorch/**"
      - "requirements/fabric/**"
      - "setup.py"
      - "!requirements/*/docs.txt"
      - "!*.md"
      - "!**/*.md"
    checks:
      - "build-cuda (3.9, 1.12, 11.7.1)"
      - "build-cuda (3.9, 1.13, 11.8.0)"
      - "build-cuda (3.9, 1.13, 12.0.1)"
      - "build-cuda (3.10, 2.0, 11.8.0)"
      - "build-cuda (3.10, 2.0, 12.0.1)"
      #- "build-NGC"
      - "build-pl (3.9, 1.12, 11.7.1)"
      - "build-pl (3.9, 1.13, 11.8.0)"
      - "build-pl (3.9, 1.13, 12.0.1)"
      - "build-pl (3.10, 2.0, 11.8.0)"
      - "build-pl (3.10, 2.0, 12.0.1)"

  # SECTIONS: lightning_data

  - id: "lightning_data: CPU workflow"
    paths:
      - ".actions/*"
      - "requirements/data/**"
      - "src/lightning/data/**"
      - "src/lightning_data/*"
      - "tests/tests_data/**"
      - "examples/data/**"
      - "pyproject.toml"  # includes pytest config
      - ".github/workflows/ci-tests-data.yml"
      - "!requirements/*/docs.txt"
      - "!*.md"
      - "!**/*.md"
    checks:
      - "data-cpu (macOS-11, lightning, 3.10, 2.0)"
      - "data-cpu (ubuntu-20.04, lightning, 3.10, 2.0)"
      - "data-cpu (windows-2022, lightning, 3.10, 2.0)"

  # SECTION: lightning_fabric

  - id: "lightning_fabric: CPU workflow"
    paths:
      - ".actions/*"
      - "requirements/fabric/**"
      - "src/lightning/fabric/**"
      - "src/lightning_fabric/*"
      - "tests/tests_fabric/**"
      - "pyproject.toml"  # includes pytest config
      - ".github/workflows/ci-tests-fabric.yml"
      - "!requirements/*/docs.txt"
      - "!*.md"
      - "!**/*.md"
    checks:
      - "fabric-cpu (macOS-11, lightning, 3.8, 1.11)"
      - "fabric-cpu (macOS-11, lightning, 3.9, 1.12)"
      - "fabric-cpu (macOS-11, lightning, 3.10, 1.13)"
      - "fabric-cpu (macOS-11, lightning, 3.10, 2.0)"
      - "fabric-cpu (macOS-11, lightning, 3.8, 1.11, oldest)"
      - "fabric-cpu (ubuntu-20.04, lightning, 3.8, 1.11)"
      - "fabric-cpu (ubuntu-20.04, lightning, 3.9, 1.12)"
      - "fabric-cpu (ubuntu-20.04, lightning, 3.10, 1.13)"
      - "fabric-cpu (ubuntu-20.04, lightning, 3.10, 2.0)"
      - "fabric-cpu (ubuntu-20.04, lightning, 3.8, 1.11, oldest)"
      - "fabric-cpu (windows-2022, lightning, 3.8, 1.11)"
      - "fabric-cpu (windows-2022, lightning, 3.9, 1.12)"
      - "fabric-cpu (windows-2022, lightning, 3.10, 1.13)"
      - "fabric-cpu (windows-2022, lightning, 3.10, 2.0)"
      - "fabric-cpu (windows-2022, lightning, 3.8, 1.11, oldest)"
      - "fabric-cpu (macOS-11, fabric, 3.8, 1.13)"
      - "fabric-cpu (ubuntu-20.04, fabric, 3.8, 1.13)"
      - "fabric-cpu (windows-2022, fabric, 3.8, 1.13)"

  - id: "lightning_fabric: Azure GPU"
    paths:
      - ".actions/*"
      - ".azure/gpu-tests-fabric.yml"
      - "examples/fabric/**"
      - "examples/run_fabric_examples.sh"
      - "tests/tests_fabric/run_standalone_*.sh"
      - "tests/tests_pytorch/run_standalone_tests.sh"  # used by Fabric through a symlink
      - "requirements/fabric/**"
      - "src/lightning/__about__.py"
      - "src/lightning/__init__.py"
      - "src/lightning/__main__.py"
      - "src/lightning/__setup__.py"
      - "src/lightning/__version__.py"
      - "src/lightning/fabric/**"
      - "src/lightning_fabric/*"
      - "tests/tests_fabric/**"
      - "pyproject.toml"  # includes pytest config
      - "!requirements/*/docs.txt"
      - "!*.md"
      - "!**/*.md"
    checks:
      - "lightning-fabric (GPUs) (testing Fabric | latest)"
      - "lightning-fabric (GPUs) (testing Lightning | latest)"

  - id: "lightning_fabric: TPU workflow"
    paths:
      # tpu CI availability is very limited, so we only require tpu tests
      # to pass when their configurations are modified
      - ".github/workflows/tpu-tests.yml"
      - "tests/tests_fabric/run_tpu_tests.sh"
    checks:
      - "test-on-tpus (fabric, xrt)"
      - "test-on-tpus (pytorch, pjrt)"

  # SECTION: lightning_app

  - id: "lightning_app: Tests workflow"
    paths:
      - ".actions/*"
      - ".github/workflows/ci-tests-app.yml"
      - "src/lightning/app/**"
      - "src/lightning_app/*"
      - "tests/tests_app/**"
      - "requirements/app/**"
      - "setup.py"
      - "!requirements/*/docs.txt"
      - "!*.md"
      - "!**/*.md"
    checks:
      - "app-pytest (macOS-11, lightning, 3.8, latest)"
      - "app-pytest (macOS-11, lightning, 3.8, oldest)"
      - "app-pytest (macOS-11, app, 3.9, latest)"
      - "app-pytest (ubuntu-20.04, lightning, 3.8, latest)"
      - "app-pytest (ubuntu-20.04, lightning, 3.8, oldest)"
      - "app-pytest (ubuntu-20.04, app, 3.9, latest)"
      - "app-pytest (windows-2022, lightning, 3.8, latest)"
      - "app-pytest (windows-2022, lightning, 3.8, oldest)"
      - "app-pytest (windows-2022, app, 3.8, latest)"

  - id: "lightning_app: Examples"
    paths:
      - ".actions/*"
      - ".github/workflows/ci-examples-app.yml"
      - "src/lightning/app/**"
      - "src/lightning_app/*"
      - "tests/integrations_app/**"
      - "!tests/integrations_app/flagship/**"
      - "examples/app/**"
      - "requirements/app/**"
      - "setup.py"
      - "!requirements/*/docs.txt"
      - "!*.md"
      - "!**/*.md"
    checks:
      - "app-examples (macOS-11, lightning, 3.9, latest)"
      - "app-examples (macOS-11, lightning, 3.9, oldest)"
      - "app-examples (macOS-11, app, 3.9, latest)"
      - "app-examples (ubuntu-20.04, lightning, 3.9, latest)"
      - "app-examples (ubuntu-20.04, lightning, 3.9, oldest)"
      - "app-examples (ubuntu-20.04, app, 3.9, latest)"
      - "app-examples (windows-2022, lightning, 3.9, latest)"
      - "app-examples (windows-2022, lightning, 3.9, oldest)"
      - "app-examples (windows-2022, app, 3.9, latest)"

  #- id: "lightning: Flagships"
  #  paths:
  #    - ".github/workflows/_flagship-apps.yml"
  #    - ".github/workflows/ci-flagship-apps.yml"
  #    - "github/actions/prep-apps/action.yml"
  #    - "tests/integrations_app/flagship/**"
  #  checks:
  #    - "test-flagships / run-flagships (flashy, Lightning-Universe/Flashy-app)"

  - id: "lightning: Store"
    paths:
      - ".github/workflows/ci-tests-store.yml"
      - "src/lightning/__about__.py"
      - "src/lightning/__init__.py"
      - "src/lightning/__main__.py"
      - "src/lightning/__setup__.py"
      - "src/lightning/__version__.py"
      - "src/lightning/store/**"
      - "tests/tests_store/**"
    checks:
      - "store-cpu (macOS-11, lightning, 3.10, 2.0)"
      - "store-cpu (ubuntu-20.04, lightning, 3.10, 2.0)"
      - "store-cpu (windows-2022, lightning, 3.10, 2.0)"

  # FixMe: re-enable when BE stabilize
  # - id: "lightning_app: Azure"
  #   paths:
  #     - ".actions/*"
  #     - ".azure/app-cloud-e2e.yml"
  #     - "src/lightning/__about__.py"
  #     - "src/lightning/__init__.py"
  #     - "src/lightning/__main__.py"
  #     - "src/lightning/__setup__.py"
  #     - "src/lightning/__version__.py"
  #     - "src/lightning/app/**"
  #     - "src/lightning_app/*"
  #     - "examples/app/**"
  #     - "requirements/app/**"
  #     - "tests/integrations_app/**"
  #     - "!tests/integrations_app/flagship/**"
  #     - "setup.py"
  #     - "!requirements/*/docs.txt"
  #     - "!*.md"
  #     - "!**/*.md"
  #   checks:
  #     - "App.cloud-e2e"

  - id: "lightning_app: Docs"
    paths:
      - ".actions/*"
      - "src/lightning/app/**"
      - "src/lightning_app/*"
      - "docs/source-app/**"
      - ".github/workflows/docs-build.yml"
      - "requirements/docs.txt"
      - "requirements/app/**"
      - "setup.py"
      - "pyproject.toml"  # includes metadata used in the package creation
      - "!*.md"
      - "!**/*.md"
    checks:
      - "docs-checks (app, doctest)"
      - "make-html (app)"

  # SECTION: common

  - id: "mypy"
    paths:
      - ".actions/*"
      - ".github/workflows/code-checks.yml"
      - "requirements/**"
      - "src/**"
      - "pyproject.toml"  # includes mypy config
      - "!requirements/docs.txt"
      - "!requirements/*/docs.txt"
      - "!*.md"
      - "!**/*.md"
    checks:
      - "mypy"

  - id: "install"
    paths:
      - ".actions/*"
      - ".github/actions/pkg-check/*"
      - ".github/actions/pkg-install/*"
      - ".github/workflows/_build-packages.yml"
      - ".github/workflows/ci-pkg-install.yml"
      - "setup.py"
      - "src/**"
      - "requirements/**"
      - "!requirements/docs.txt"
      - "!requirements/*/docs.txt"
      - "!*.md"
      - "!**/*.md"
    checks:
      - "install-pkg (ubuntu-22.04, app, 3.8)"
      - "install-pkg (ubuntu-22.04, app, 3.11)"
      - "install-pkg (ubuntu-22.04, fabric, 3.8)"
      - "install-pkg (ubuntu-22.04, fabric, 3.11)"
      - "install-pkg (ubuntu-22.04, pytorch, 3.8)"
      - "install-pkg (ubuntu-22.04, pytorch, 3.11)"
      - "install-pkg (ubuntu-22.04, lightning, 3.8)"
      - "install-pkg (ubuntu-22.04, lightning, 3.11)"
      - "install-pkg (ubuntu-22.04, notset, 3.8)"
      - "install-pkg (ubuntu-22.04, notset, 3.11)"
      - "install-pkg (macOS-12, app, 3.8)"
      - "install-pkg (macOS-12, app, 3.11)"
      - "install-pkg (macOS-12, fabric, 3.8)"
      - "install-pkg (macOS-12, fabric, 3.11)"
      - "install-pkg (macOS-12, pytorch, 3.8)"
      - "install-pkg (macOS-12, pytorch, 3.11)"
      - "install-pkg (macOS-12, lightning, 3.8)"
      - "install-pkg (macOS-12, lightning, 3.11)"
      - "install-pkg (macOS-12, notset, 3.8)"
      - "install-pkg (macOS-12, notset, 3.11)"
      - "install-pkg (windows-2022, app, 3.8)"
      - "install-pkg (windows-2022, app, 3.11)"
      - "install-pkg (windows-2022, fabric, 3.8)"
      - "install-pkg (windows-2022, fabric, 3.11)"
      - "install-pkg (windows-2022, pytorch, 3.8)"
      - "install-pkg (windows-2022, pytorch, 3.11)"
      - "install-pkg (windows-2022, lightning, 3.8)"
      - "install-pkg (windows-2022, lightning, 3.11)"
      - "install-pkg (windows-2022, notset, 3.8)"
<<<<<<< HEAD
      - "install-pkg (windows-2022, notset, 3.11)"
=======
      - "install-pkg (windows-2022, notset, 3.10)"

  - id: "release dockers"
    paths:
      - ".github/workflows/release-docker.yml"
      - "dockers/release/*"
    checks:
      - "publish-docker (3.9, 1.13, 12.0.1)"
      - "publish-docker (3.9, 1.13, 12.0.1)"
      - "publish-docker (3.10, 2.0, 11.8.0)"
      - "publish-docker (3.10, 2.0, 12.0.1)"
>>>>>>> 2f3491a7
<|MERGE_RESOLUTION|>--- conflicted
+++ resolved
@@ -415,10 +415,7 @@
       - "install-pkg (windows-2022, lightning, 3.8)"
       - "install-pkg (windows-2022, lightning, 3.11)"
       - "install-pkg (windows-2022, notset, 3.8)"
-<<<<<<< HEAD
       - "install-pkg (windows-2022, notset, 3.11)"
-=======
-      - "install-pkg (windows-2022, notset, 3.10)"
 
   - id: "release dockers"
     paths:
@@ -428,5 +425,4 @@
       - "publish-docker (3.9, 1.13, 12.0.1)"
       - "publish-docker (3.9, 1.13, 12.0.1)"
       - "publish-docker (3.10, 2.0, 11.8.0)"
-      - "publish-docker (3.10, 2.0, 12.0.1)"
->>>>>>> 2f3491a7
+      - "publish-docker (3.10, 2.0, 12.0.1)"