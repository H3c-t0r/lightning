--- conflicted
+++ resolved
@@ -207,17 +207,11 @@
       - "make-doctest (pytorch)"
       - "make-html (pytorch)"
       - "pytorch-lightning (GPUs)"
-<<<<<<< HEAD
+      - "pytorch-lightning (HPUs)"
+      - "pytorch-lightning (IPUs)"
       - "pl-cpu (1, macOS-11, pytorch, 3.7, 1.11)"
       - "pl-cpu (1, ubuntu-20.04, pytorch, 3.7, 1.11)"
       - "pl-cpu (1, windows-2022, pytorch, 3.7, 1.11)"
-=======
-      - "pytorch-lightning (HPUs)"
-      - "pytorch-lightning (IPUs)"
-      - "pl-slow (macOS-11, 3.7, 1.11)"
-      - "pl-slow (ubuntu-20.04, 3.7, 1.11)"
-      - "pl-slow (windows-2022, 3.7, 1.11)"
->>>>>>> 93a6cffa
       #- "test-on-tpus"
 
   - id: "lightning_lite: Tests"
