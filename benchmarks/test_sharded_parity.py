# Copyright The PyTorch Lightning team.
#
# Licensed under the Apache License, Version 2.0 (the "License");
# you may not use this file except in compliance with the License.
# You may obtain a copy of the License at
#
#     http://www.apache.org/licenses/LICENSE-2.0
#
# Unless required by applicable law or agreed to in writing, software
# distributed under the License is distributed on an "AS IS" BASIS,
# WITHOUT WARRANTIES OR CONDITIONS OF ANY KIND, either express or implied.
# See the License for the specific language governing permissions and
# limitations under the License.

import os
import platform
import time
from typing import Type

import pytest
import torch

from pytorch_lightning import seed_everything, Trainer
<<<<<<< HEAD
from pytorch_lightning.plugins.ddp_plugin import DDPPlugin
from pytorch_lightning.plugins.sharded_plugin import DDPShardedPlugin
from pytorch_lightning.utilities import FAIRSCALE_AVAILABLE, NATIVE_AMP_AVAILABLE
from tests.backends import DDPLauncher
from tests.base.boring_model import BoringModel, RandomDataset


@pytest.mark.skipif(platform.system() == "Windows", reason="Distributed training is not supported on Windows")
@pytest.mark.skipif(not FAIRSCALE_AVAILABLE, reason="Fairscale is not available")
def test_ddp_sharded_plugin_correctness_one_device():
    plugin_parity_test(
        accelerator='ddp_cpu',
        plugin=DDPShardedPlugin(),
        model_cls=SeedTrainLoaderModel,
        max_percent_speed_diff=0.15,  # todo: slower speed due to one CPU doing additional sequential memory saving calls
    )
=======
from pytorch_lightning.plugins import DDPSpawnShardedPlugin
from pytorch_lightning.utilities import _FAIRSCALE_AVAILABLE, _NATIVE_AMP_AVAILABLE
from tests.accelerators import DDPLauncher
from tests.helpers.boring_model import BoringModel, RandomDataset
>>>>>>> 863a70c2


@pytest.mark.skipif(not torch.cuda.is_available(), reason="requires GPU machine")
@pytest.mark.skipif(platform.system() == "Windows", reason="Distributed training is not supported on Windows")
<<<<<<< HEAD
@pytest.mark.skipif(not FAIRSCALE_AVAILABLE, reason="Fairscale is not available")
def test_ddp_sharded_plugin_correctness_one_gpu():
    plugin_parity_test(
        gpus=1,
        accelerator='ddp_spawn',
        plugin=DDPShardedPlugin(),
=======
@pytest.mark.skipif(not _FAIRSCALE_AVAILABLE, reason="Fairscale is not available")
def test_ddp_sharded_plugin_correctness_one_gpu():
    plugin_parity_test(
        gpus=1,
>>>>>>> 863a70c2
        model_cls=SeedTrainLoaderModel,
    )


@pytest.mark.skipif(not _NATIVE_AMP_AVAILABLE, reason="Requires native AMP")
@pytest.mark.skipif(not torch.cuda.is_available(), reason="requires GPU machine")
@pytest.mark.skipif(platform.system() == "Windows", reason="Distributed training is not supported on Windows")
<<<<<<< HEAD
@pytest.mark.skipif(not FAIRSCALE_AVAILABLE, reason="Fairscale is not available")
=======
@pytest.mark.skipif(not _FAIRSCALE_AVAILABLE, reason="Fairscale is not available")
>>>>>>> 863a70c2
def test_ddp_sharded_plugin_correctness_amp_one_gpu():
    plugin_parity_test(
        gpus=1,
        precision=16,
<<<<<<< HEAD
        accelerator='ddp_spawn',
        plugin=DDPShardedPlugin(),
=======
>>>>>>> 863a70c2
        model_cls=SeedTrainLoaderModel,
    )


@pytest.mark.skip(reason="Not a critical test, skip till drone CI performance improves.")
@pytest.mark.skipif(torch.cuda.device_count() < 2, reason="test requires multi-GPU machine")
@pytest.mark.skipif(platform.system() == "Windows", reason="Distributed training is not supported on Windows")
<<<<<<< HEAD
@pytest.mark.skipif(not FAIRSCALE_AVAILABLE, reason="Fairscale is not available")
=======
@pytest.mark.skipif(not _FAIRSCALE_AVAILABLE, reason="Fairscale is not available")
>>>>>>> 863a70c2
def test_ddp_sharded_plugin_correctness_multi_gpu():
    plugin_parity_test(
        gpus=2,
        model_cls=SeedTrainLoaderModel,
        max_percent_speed_diff=0.25,  # todo: Increase speed diff since only 2 GPUs sharding 2 optimizers
    )


<<<<<<< HEAD
@pytest.mark.skipif(not NATIVE_AMP_AVAILABLE, reason="Requires native AMP")
=======
@pytest.mark.skipif(not _NATIVE_AMP_AVAILABLE, reason="Requires native AMP")
>>>>>>> 863a70c2
@pytest.mark.skipif(platform.system() == "Windows", reason="Distributed training is not supported on Windows")
@pytest.mark.skipif(torch.cuda.device_count() < 2, reason="test requires multi-GPU machine")
@pytest.mark.skipif(not _FAIRSCALE_AVAILABLE, reason="Fairscale is not available")
def test_ddp_sharded_plugin_correctness_amp_multi_gpu():
    plugin_parity_test(
        gpus=2,
        precision=16,
        model_cls=SeedTrainLoaderModel,
        max_percent_speed_diff=0.25,  # todo: Increase speed diff since only 2 GPUs sharding 2 optimizers
    )


<<<<<<< HEAD
@pytest.mark.skipif(not NATIVE_AMP_AVAILABLE, reason="Requires native AMP")
=======
@pytest.mark.skipif(not _NATIVE_AMP_AVAILABLE, reason="Requires native AMP")
>>>>>>> 863a70c2
@pytest.mark.skipif(platform.system() == "Windows", reason="Distributed training is not supported on Windows")
@pytest.mark.skipif(torch.cuda.device_count() < 2, reason="test requires multi-GPU machine")
@pytest.mark.skipif(not _FAIRSCALE_AVAILABLE, reason="Fairscale is not available")
def test_ddp_string_sharded_plugin_correctness_amp_multi_gpu():
    plugin_parity_test(
        gpus=2,
        precision=16,
        model_cls=SeedTrainLoaderModel,
        max_percent_speed_diff=0.25,  # todo: Increase speed diff since only 2 GPUs sharding 2 optimizers
    )


@pytest.mark.skipif(not _FAIRSCALE_AVAILABLE, reason="Fairscale is not available")
@pytest.mark.skipif(torch.cuda.device_count() < 2, reason="test requires multi-GPU machine")
@pytest.mark.skipif(
    not os.getenv("PL_RUNNING_SPECIAL_TESTS", '0') == '1', reason="test should be run outside of pytest"
)
@DDPLauncher.run("--accelerator ddp --gpus 2 --precision 32")
def test_ddp_sharded_plugin_correctness_multi_gpu_ddp(tmpdir, args=None):
    plugin_parity_test(
        gpus=args.gpus,
        precision=args.precision,
        model_cls=SeedTrainLoaderModel,
    )


@pytest.mark.skipif(not _FAIRSCALE_AVAILABLE, reason="Fairscale is not available")
@pytest.mark.skipif(torch.cuda.device_count() < 2, reason="test requires multi-GPU machine")
@pytest.mark.skipif(
    not os.getenv("PL_RUNNING_SPECIAL_TESTS", '0') == '1', reason="test should be run outside of pytest"
)
@DDPLauncher.run("--accelerator ddp --gpus 2  --precision 16")
def test_ddp_sharded_plugin_correctness_amp_multi_gpu_ddp(tmpdir, args=None):
    plugin_parity_test(
        gpus=args.gpus,
        precision=args.precision,
        model_cls=SeedTrainLoaderModel,
    )


@pytest.mark.skip(reason="Current issue with multiple optimizers and FairScale.")
@pytest.mark.skipif(torch.cuda.device_count() < 2, reason="test requires multi-GPU machine")
@pytest.mark.skipif(platform.system() == "Windows", reason="Distributed training is not supported on Windows")
<<<<<<< HEAD
@pytest.mark.skipif(not FAIRSCALE_AVAILABLE, reason="Fairscale is not available")
=======
@pytest.mark.skipif(not _FAIRSCALE_AVAILABLE, reason="Fairscale is not available")
>>>>>>> 863a70c2
def test_ddp_sharded_plugin_correctness_multi_gpu_multi_optim():
    """
        Ensures same results using multiple optimizers across multiple GPUs
    """
    plugin_parity_test(
        gpus=2,
        model_cls=SeedTrainLoaderMultipleOptimizersModel,
        max_percent_speed_diff=0.25,  # todo: Increase speed diff since only 2 GPUs sharding 2 optimizers
    )


@pytest.mark.skip(reason="Current issue with multiple optimizers and FairScale.")
@pytest.mark.skipif(torch.cuda.device_count() < 2, reason="test requires multi-GPU machine")
@pytest.mark.skipif(platform.system() == "Windows", reason="Distributed training is not supported on Windows")
<<<<<<< HEAD
@pytest.mark.skipif(not FAIRSCALE_AVAILABLE, reason="Fairscale is not available")
=======
@pytest.mark.skipif(not _FAIRSCALE_AVAILABLE, reason="Fairscale is not available")
>>>>>>> 863a70c2
def test_ddp_sharded_plugin_correctness_multi_gpu_multi_optim_manual(tmpdir):
    """
        Ensures using multiple optimizers across multiple GPUs with manual optimization
    """
    plugin_parity_test(
        gpus=2,
        model_cls=SeedTrainLoaderManualModel,
        max_percent_speed_diff=0.25,  # todo: Increase speed diff since only 2 GPUs sharding 2 optimizers
    )


class SeedTrainLoaderModel(BoringModel):
    """
        Overrides training loader to ensure we enforce the same seed for all DDP processes.
    """

    def train_dataloader(self):
        seed_everything(42)
        return torch.utils.data.DataLoader(RandomDataset(32, 64))


class SeedTrainLoaderManualModel(SeedTrainLoaderModel):

    def training_step(self, batch, batch_idx, optimizer_idx):
        # manual
        # access your optimizers with use_pl_optimizer=False. Default is True
        (opt_a, opt_b) = self.optimizers(use_pl_optimizer=True)
        loss_1 = self.step(batch)

        self.manual_backward(loss_1, opt_a)
        opt_a.step()

        # fake discriminator
        loss_2 = self.step(batch[0])

        # ensure we forward the correct params to the optimizer
        # without retain_graph we can't do multiple backward passes
        self.manual_backward(loss_2, opt_b)
        # todo: understand why synchronization breaks there.
        # self.manual_backward(loss_2, opt_a, retain_graph=True)
        opt_b.step()

        assert self.layer.weight.grad is None or torch.all(self.layer.weight.grad == 0)

    def training_epoch_end(self, outputs) -> None:
        # outputs should be an array with an entry per optimizer
        assert len(outputs) == 2

    def configure_optimizers(self):
        optimizer = torch.optim.SGD(self.layer.parameters(), lr=0.1)
        optimizer_2 = torch.optim.SGD(self.layer.parameters(), lr=0.1)
        return optimizer, optimizer_2

    @property
    def automatic_optimization(self) -> bool:
        return False


class SeedTrainLoaderMultipleOptimizersModel(SeedTrainLoaderModel):

    def training_step(self, batch, batch_idx, optimizer_idx):
        output = self.layer(batch)
        loss = self.loss(batch, output)
        return {"loss": loss}

    def training_epoch_end(self, outputs) -> None:
        # outputs should be an array with an entry per optimizer
        assert len(outputs) == 2

    def configure_optimizers(self):
        optimizer = torch.optim.SGD(self.layer.parameters(), lr=0.1)
        optimizer_2 = torch.optim.SGD(self.layer.parameters(), lr=0.1)
        return optimizer, optimizer_2


def record_ddp_fit_model_stats(trainer, model, use_cuda):
    """
    Helper to calculate wall clock time for fit + max allocated memory.

    Args:
        trainer: The trainer object.
        model: The model to fit.
        use_cuda: Whether to sync CUDA kernels.

    Returns:
        Max Memory if using GPUs, and total wall clock time.
    """
    max_memory = None

    time_start = time.perf_counter()
    if use_cuda:
        torch.cuda.reset_peak_memory_stats()
        torch.cuda.synchronize()

    trainer.fit(model)

    if use_cuda:
        torch.cuda.synchronize()
        max_memory = torch.cuda.max_memory_allocated() / 2**20

    total_time = time.perf_counter() - time_start

    return max_memory, total_time


def plugin_parity_test(
    model_cls: Type[SeedTrainLoaderModel],
    seed: int = 42,
    gpus: int = 0,
    precision: int = 32,
    max_percent_speed_diff: float = 0.1,
):
    """
    Ensures that the trained model is identical to the standard DDP implementation.
    Also checks for speed/memory regressions, we should expect always less memory but performance to fluctuate.

    Args:
        model_cls: Model class to use for test.
        seed: Seed for generators. Note that this does not handle the seed for data-loading on multi-process.
        gpus: Number of GPUS to enable.
        precision: Whether to use AMP or normal FP32 training.
        max_percent_speed_diff: The maximum speed difference compared to normal DDP training.
        This is more a safety net for variability in CI which can vary in speed, not for benchmarking.

    """

    # Train normal DDP
    seed_everything(seed)
    ddp_model = model_cls()
    use_cuda = gpus > 0

    trainer = Trainer(
        fast_dev_run=True,
        max_epochs=1,
        gpus=gpus,
        precision=precision,
        accelerator='ddp_spawn',
    )

    max_memory_ddp, ddp_time = record_ddp_fit_model_stats(trainer=trainer, model=ddp_model, use_cuda=use_cuda)

    # Reset and train Custom DDP
    seed_everything(seed)
    custom_plugin_model = model_cls()

    trainer = Trainer(
        fast_dev_run=True,
        max_epochs=1,
        gpus=gpus,
        precision=precision,
        accelerator='ddp_sharded_spawn',
    )
    assert isinstance(trainer.training_type_plugin, DDPSpawnShardedPlugin)

    max_memory_custom, custom_model_time = record_ddp_fit_model_stats(
        trainer=trainer, model=custom_plugin_model, use_cuda=use_cuda
    )

    # Assert model parameters are identical after fit
    for ddp_param, custom_param in zip(ddp_model.parameters(), custom_plugin_model.parameters()):
        assert torch.equal(ddp_param, custom_param), 'Model parameters are different between DDP and Custom plugin'

    # Assert speed parity by ensuring percentage difference between custom/ddp is below threshold
    percent_diff = (custom_model_time - ddp_time) / custom_model_time

    assert percent_diff <= max_percent_speed_diff, \
        f'Custom DDP plugin was too slow compared to DDP, Custom Plugin Time: {custom_model_time}, DDP Time: {ddp_time}'

    if use_cuda:
        # Assert CUDA memory parity
        assert max_memory_custom <= max_memory_ddp, \
            f'Custom plugin used too much memory compared to DDP,' \
            f'Custom Mem: {max_memory_custom}, DDP Mem: {max_memory_ddp}'<|MERGE_RESOLUTION|>--- conflicted
+++ resolved
@@ -21,46 +21,18 @@
 import torch
 
 from pytorch_lightning import seed_everything, Trainer
-<<<<<<< HEAD
-from pytorch_lightning.plugins.ddp_plugin import DDPPlugin
-from pytorch_lightning.plugins.sharded_plugin import DDPShardedPlugin
-from pytorch_lightning.utilities import FAIRSCALE_AVAILABLE, NATIVE_AMP_AVAILABLE
-from tests.backends import DDPLauncher
-from tests.base.boring_model import BoringModel, RandomDataset
-
-
-@pytest.mark.skipif(platform.system() == "Windows", reason="Distributed training is not supported on Windows")
-@pytest.mark.skipif(not FAIRSCALE_AVAILABLE, reason="Fairscale is not available")
-def test_ddp_sharded_plugin_correctness_one_device():
-    plugin_parity_test(
-        accelerator='ddp_cpu',
-        plugin=DDPShardedPlugin(),
-        model_cls=SeedTrainLoaderModel,
-        max_percent_speed_diff=0.15,  # todo: slower speed due to one CPU doing additional sequential memory saving calls
-    )
-=======
 from pytorch_lightning.plugins import DDPSpawnShardedPlugin
 from pytorch_lightning.utilities import _FAIRSCALE_AVAILABLE, _NATIVE_AMP_AVAILABLE
 from tests.accelerators import DDPLauncher
 from tests.helpers.boring_model import BoringModel, RandomDataset
->>>>>>> 863a70c2
 
 
 @pytest.mark.skipif(not torch.cuda.is_available(), reason="requires GPU machine")
 @pytest.mark.skipif(platform.system() == "Windows", reason="Distributed training is not supported on Windows")
-<<<<<<< HEAD
-@pytest.mark.skipif(not FAIRSCALE_AVAILABLE, reason="Fairscale is not available")
+@pytest.mark.skipif(not _FAIRSCALE_AVAILABLE, reason="Fairscale is not available")
 def test_ddp_sharded_plugin_correctness_one_gpu():
     plugin_parity_test(
         gpus=1,
-        accelerator='ddp_spawn',
-        plugin=DDPShardedPlugin(),
-=======
-@pytest.mark.skipif(not _FAIRSCALE_AVAILABLE, reason="Fairscale is not available")
-def test_ddp_sharded_plugin_correctness_one_gpu():
-    plugin_parity_test(
-        gpus=1,
->>>>>>> 863a70c2
         model_cls=SeedTrainLoaderModel,
     )
 
@@ -68,20 +40,11 @@
 @pytest.mark.skipif(not _NATIVE_AMP_AVAILABLE, reason="Requires native AMP")
 @pytest.mark.skipif(not torch.cuda.is_available(), reason="requires GPU machine")
 @pytest.mark.skipif(platform.system() == "Windows", reason="Distributed training is not supported on Windows")
-<<<<<<< HEAD
-@pytest.mark.skipif(not FAIRSCALE_AVAILABLE, reason="Fairscale is not available")
-=======
-@pytest.mark.skipif(not _FAIRSCALE_AVAILABLE, reason="Fairscale is not available")
->>>>>>> 863a70c2
+@pytest.mark.skipif(not _FAIRSCALE_AVAILABLE, reason="Fairscale is not available")
 def test_ddp_sharded_plugin_correctness_amp_one_gpu():
     plugin_parity_test(
         gpus=1,
         precision=16,
-<<<<<<< HEAD
-        accelerator='ddp_spawn',
-        plugin=DDPShardedPlugin(),
-=======
->>>>>>> 863a70c2
         model_cls=SeedTrainLoaderModel,
     )
 
@@ -89,11 +52,7 @@
 @pytest.mark.skip(reason="Not a critical test, skip till drone CI performance improves.")
 @pytest.mark.skipif(torch.cuda.device_count() < 2, reason="test requires multi-GPU machine")
 @pytest.mark.skipif(platform.system() == "Windows", reason="Distributed training is not supported on Windows")
-<<<<<<< HEAD
-@pytest.mark.skipif(not FAIRSCALE_AVAILABLE, reason="Fairscale is not available")
-=======
-@pytest.mark.skipif(not _FAIRSCALE_AVAILABLE, reason="Fairscale is not available")
->>>>>>> 863a70c2
+@pytest.mark.skipif(not _FAIRSCALE_AVAILABLE, reason="Fairscale is not available")
 def test_ddp_sharded_plugin_correctness_multi_gpu():
     plugin_parity_test(
         gpus=2,
@@ -102,11 +61,7 @@
     )
 
 
-<<<<<<< HEAD
-@pytest.mark.skipif(not NATIVE_AMP_AVAILABLE, reason="Requires native AMP")
-=======
 @pytest.mark.skipif(not _NATIVE_AMP_AVAILABLE, reason="Requires native AMP")
->>>>>>> 863a70c2
 @pytest.mark.skipif(platform.system() == "Windows", reason="Distributed training is not supported on Windows")
 @pytest.mark.skipif(torch.cuda.device_count() < 2, reason="test requires multi-GPU machine")
 @pytest.mark.skipif(not _FAIRSCALE_AVAILABLE, reason="Fairscale is not available")
@@ -119,11 +74,7 @@
     )
 
 
-<<<<<<< HEAD
-@pytest.mark.skipif(not NATIVE_AMP_AVAILABLE, reason="Requires native AMP")
-=======
 @pytest.mark.skipif(not _NATIVE_AMP_AVAILABLE, reason="Requires native AMP")
->>>>>>> 863a70c2
 @pytest.mark.skipif(platform.system() == "Windows", reason="Distributed training is not supported on Windows")
 @pytest.mark.skipif(torch.cuda.device_count() < 2, reason="test requires multi-GPU machine")
 @pytest.mark.skipif(not _FAIRSCALE_AVAILABLE, reason="Fairscale is not available")
@@ -167,11 +118,7 @@
 @pytest.mark.skip(reason="Current issue with multiple optimizers and FairScale.")
 @pytest.mark.skipif(torch.cuda.device_count() < 2, reason="test requires multi-GPU machine")
 @pytest.mark.skipif(platform.system() == "Windows", reason="Distributed training is not supported on Windows")
-<<<<<<< HEAD
-@pytest.mark.skipif(not FAIRSCALE_AVAILABLE, reason="Fairscale is not available")
-=======
-@pytest.mark.skipif(not _FAIRSCALE_AVAILABLE, reason="Fairscale is not available")
->>>>>>> 863a70c2
+@pytest.mark.skipif(not _FAIRSCALE_AVAILABLE, reason="Fairscale is not available")
 def test_ddp_sharded_plugin_correctness_multi_gpu_multi_optim():
     """
         Ensures same results using multiple optimizers across multiple GPUs
@@ -186,11 +133,7 @@
 @pytest.mark.skip(reason="Current issue with multiple optimizers and FairScale.")
 @pytest.mark.skipif(torch.cuda.device_count() < 2, reason="test requires multi-GPU machine")
 @pytest.mark.skipif(platform.system() == "Windows", reason="Distributed training is not supported on Windows")
-<<<<<<< HEAD
-@pytest.mark.skipif(not FAIRSCALE_AVAILABLE, reason="Fairscale is not available")
-=======
-@pytest.mark.skipif(not _FAIRSCALE_AVAILABLE, reason="Fairscale is not available")
->>>>>>> 863a70c2
+@pytest.mark.skipif(not _FAIRSCALE_AVAILABLE, reason="Fairscale is not available")
 def test_ddp_sharded_plugin_correctness_multi_gpu_multi_optim_manual(tmpdir):
     """
         Ensures using multiple optimizers across multiple GPUs with manual optimization
