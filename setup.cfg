# Copyright The PyTorch Lightning team.
#
# Licensed under the Apache License, Version 2.0 (the "License");
# you may not use this file except in compliance with the License.
# You may obtain a copy of the License at
#
#     http://www.apache.org/licenses/LICENSE-2.0
#
# Unless required by applicable law or agreed to in writing, software
# distributed under the License is distributed on an "AS IS" BASIS,
# WITHOUT WARRANTIES OR CONDITIONS OF ANY KIND, either express or implied.
# See the License for the specific language governing permissions and
# limitations under the License.

[tool:pytest]
norecursedirs =
    .git
    dist
    build
python_files =
    test_*.py
# doctest_plus = disabled
addopts =
    --strict
    --doctest-modules
    --color=yes
markers =
    slow
    remote_data
    filterwarnings
    gpus_param_tests
junit_duration_report = call


[coverage:report]
exclude_lines =
    pragma: no-cover
    warnings
    pass
    rank_zero_warn
    raise NotImplementedError

# TODO: figure out how to get codecov to pick up the test results on these backends
#  The actual coverage for each is 90%+
# *metrics (94%+) are temporarily removed from testing while tests speed up
omit =
    pytorch_lightning/accelerators/ddp_*.py
    pytorch_lightning/accelerators/ddp2_*.py
    pytorch_lightning/accelerators/dp_*.py
    pytorch_lightning/accelerators/tpu_*.py
    pytorch_lightning/cluster_environments/*.py
    pytorch_lightning/utilities/xla_device_utils.py
    pytorch_lightning/utilities/distributed.py
    pytorch_lightning/tuner/auto_gpu_select.py
    # TODO: temporary, until accelerator refactor is finished
    pytorch_lightning/accelerators/accelerator.py
    pytorch_lightning/plugins/training_type/*.py
    pytorch_lightning/plugins/precision/*.py
    pytorch_lightning/plugins/base_plugin.py


[flake8]
# TODO: this should be 88 or 100 according PEP8
max-line-length = 120
exclude =
    .tox,
    *.egg
    build
    temp

select = E,W,F
doctests = True
verbose = 2
# https://pep8.readthedocs.io/en/latest/intro.html#error-codes
format = pylint
ignore =
    E731  # do not assign a lambda expression, use a def
    W503  # line break before binary operator
    # because of YAPF - till https://github.com/google/yapf/issues/897 is resolved
    E231  # missing whitespace after ',', ';', or ':'; for black


# setup.cfg or tox.ini
[check-manifest]
ignore =
    *.yml
    .github
    .github/*
    .circleci


[metadata]
license_file = LICENSE
# long_description = file:README.md
# long_description_content_type = text/markdown


[pydocstyle]
convention = pep257
# D104, D107: Ignore missing docstrings in __init__ files and methods.
# D202: Ignore a blank line after docstring (collision with Python Black in decorators)
add-ignore = D104,D107,D202
max-line-length = 120


[yapf]
based_on_style = pep8
spaces_before_comment = 2
split_before_logical_operator = true
split_before_arithmetic_operator = true
COLUMN_LIMIT = 120
COALESCE_BRACKETS = true
DEDENT_CLOSING_BRACKETS = true
ALLOW_SPLIT_BEFORE_DICT_VALUE = false
BLANK_LINE_BEFORE_NESTED_CLASS_OR_DEF = true
NO_SPACES_AROUND_SELECTED_BINARY_OPERATORS = false


[mypy]
# Typing tests is low priority, but enabling type checking on the
# untyped test functions (using `--check-untyped-defs`) is still
# high-value because it helps test the typing.
files = pytorch_lightning, pl_examples, benchmarks, tests
disallow_untyped_defs = True
ignore_missing_imports = True
show_error_codes = True
warn_redundant_casts = True
warn_unused_configs = True
warn_unused_ignores = True
<<<<<<< HEAD

# todo: add proper typing to this module...
[mypy-pytorch_lightning.callbacks.*]
ignore_errors = True

# todo: add proper typing to this module...
[mypy-pytorch_lightning.core.*]
ignore_errors = True
=======
>>>>>>> 863a70c2

# todo: add proper typing to this module...
[mypy-pytorch_lightning.accelerators.*]
ignore_errors = True

# todo: add proper typing to this module...
[mypy-pytorch_lightning.callbacks.*]
ignore_errors = True

# todo: add proper typing to this module...
[mypy-pytorch_lightning.core.*]
ignore_errors = True

# todo: add proper typing to this module...
[mypy-pytorch_lightning.loggers.*]
ignore_errors = True

# todo: add proper typing to this module...
[mypy-pytorch_lightning.metrics.*]
ignore_errors = True

# todo: add proper typing to this module...
[mypy-pytorch_lightning.overrides.*]
ignore_errors = True

# todo: add proper typing to this module...
[mypy-pytorch_lightning.plugins.*]
ignore_errors = True

# todo: add proper typing to this module...
[mypy-pytorch_lightning.profiler.*]
ignore_errors = True

# todo: add proper typing to this module...
[mypy-pytorch_lightning.pt_overrides.*]
ignore_errors = True

# todo: add proper typing to this module...
[mypy-pytorch_lightning.root_module.*]
ignore_errors = True

# todo: add proper typing to this module...
[mypy-pytorch_lightning.trainer.*]
ignore_errors = True

# todo: add proper typing to this module...
[mypy-pytorch_lightning.distributed.*]
ignore_errors = True

# todo: add proper typing to this module...
[mypy-pytorch_lightning.tuner.*]
ignore_errors = True

# todo: add proper typing to this module...
[mypy-pytorch_lightning.utilities.*]
ignore_errors = True

# todo: add proper typing to this module...
[mypy-pl_examples.*]
ignore_errors = True

# todo: add proper typing to this module...
[mypy-benchmarks.*]
ignore_errors = True

# todo: add proper typing to this module...
[mypy-tests.*]
ignore_errors = True<|MERGE_RESOLUTION|>--- conflicted
+++ resolved
@@ -127,17 +127,6 @@
 warn_redundant_casts = True
 warn_unused_configs = True
 warn_unused_ignores = True
-<<<<<<< HEAD
-
-# todo: add proper typing to this module...
-[mypy-pytorch_lightning.callbacks.*]
-ignore_errors = True
-
-# todo: add proper typing to this module...
-[mypy-pytorch_lightning.core.*]
-ignore_errors = True
-=======
->>>>>>> 863a70c2
 
 # todo: add proper typing to this module...
 [mypy-pytorch_lightning.accelerators.*]
