--- conflicted
+++ resolved
@@ -6,14 +6,8 @@
 _PACKAGE_ROOT = os.path.dirname(_EXAMPLES_ROOT)
 _DATASETS_PATH = os.path.join(_PACKAGE_ROOT, 'Datasets')
 
-<<<<<<< HEAD
-TORCHVISION_AVAILABLE = _module_available("torchvision")
-DALI_AVAILABLE = _module_available("nvidia.dali")
-
-=======
 _TORCHVISION_AVAILABLE = _module_available("torchvision")
 _DALI_AVAILABLE = _module_available("nvidia.dali")
->>>>>>> 863a70c2
 
 LIGHTNING_LOGO = """
                     ####
